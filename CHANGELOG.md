# Changelog

## v73.0.0-SNAPSHOT - unreleased

### 💥 Breaking Changes (upgrade difficulty: 🟢 TRIVIAL - minor upgrade to Hoist Core)

* Requires `hoist-core >= 30.1.0` with new APIs to support the consolidated Admin Console "Clients"
  tab and new properties on `TrackLog`.
* Apps with a custom `AppModel` for their admin app that extends `@xh/hoist/admin/AppModel` must
  ensure they call `super.initAsync()` within their override of that lifecycle method, if
  applicable. This did not previously have any effect, but is required now for the superclass to
  initialize a new `ViewManagerModel`.
  * For clarity, [here is where Toolbox makes that call](https://github.com/xh/toolbox/blob/f15a8018ce36c2ae998b45724b48a16320b88e49/client-app/src/admin/AppModel.ts#L12).
* Requires call to `makeObservable(this)` in model constructors with `@bindable` (see below).
<<<<<<< HEAD
* Requires @xh/hoist-dev-utils >= 11.0
* Apps must also rename their .eslintrc file to eslint.client.cjs and copy the configuration found in Toolbox.
=======
Note that there is a new runtime check on all instances of `HoistBase` to warn if this call has not
been made.
>>>>>>> 8574cc22

### 🎁 New Features

* Added a new Admin Console "Clients" tab - a consolidated view of all websocket-connected clients
  across all instances in the cluster.
* Significantly upgraded the Admin Console "User Activity" tab with:
    * Persisted custom views via `ViewManager`.
    * New ability to promote data in `data` block to grids for aggregation, reporting and charting.
    * Enhanced track messages with new `tabId` and `loadId` properties, to disambiguate activity for
      users with multiple browser tabs and multiple full refreshes/restarts of a client app within
      the same tab.
    * Improved charting, with a column chart used for both timeseries and category data and fixes to
      the "skip weekends" option.
    * Client Error reports and user feedback have also been consolidated into the new tracking
      system for more integrated and powerful reporting.
* Added new `PopoverFilterChooser` component - wraps `FilterChooser` in a `Popover` to allow it to
  expand vertically when used in a `Toolbar` or other space-constrained, single-line layout.
* Updated `FormModel` to support `persistWith` for storing and recalling its values, including
  developer options to persist all or a provided subset of fields.
* `BaseOAuthClientConfig` now supports a new `reloginEnabled` property. Use this property to
   allow the client to do a potentially interactive popup login during the session to re-establish
   the login.  This is especially useful to allow recovery from expired or invalidated refresh
   tokens.
*  New utility method `XH.openWindow()` for ensuring that new windows/tabs are opened without
   an unintended `opener` relationship with the original window.
* Improvements to  Grid columns `HeaderFilter` component:
    * `GridFilterModel` `commitOnChage` now set to `false` by default
    * Addition of ability to append terms to active filter **only** when `commitOnChage:false`
    * Grid column header filtering functionality now similar to Excel on Windows

### 🐞 Bug Fixes

* Fixed drag-and-drop usability issues with the mobile `ColChooser`.
* Made `GridModel.defaultGroupSortFn` null-safe and improved type signature.
* Disabled `dashCanvasAddViewButton` if there are no `menuItems` to show.
* Hardened `@bindable` and `@persist` to handle lifecycle-related bugs. Note that previously
  `@bindable` would work even if `makeObservable()` was not called, but this is no longer the case.
  Please ensure you call `makeObservable(this)` in your model's constructor when using `@bindable`!
* Improved client `WebSocketService` heartbeat to check that it has been receiving inbound messages
  from the server, not just successfully sending outbound heartbeats. Will auto-reconnect if needed
  in a newly throttled/managed manner.

### ⚙️ Technical

* Updated the background version checking performed by `EnvironmentService` to use the app version
  and build information baked into the client build when comparing against the latest values from
  the server. Previously the versions loaded from the server on init were used as the baseline.
    * The two versions *should* be the same, but in cases where a browser "restores" a tab and
      re-inits an app without reloading the code itself, the upgrade check would miss the fact that
      the client remained on an older version.
    * ⚠️ NOTE that a misconfigured build - where the client version is not set to the same value
      as the server - would result in a false positive for an upgrade. The two should always match.
* Calls to `Promise.track()` that are rejected with an exception will be tracked with new
  severity level of `TrackSeverity.ERROR`.

### ⚙️ Typescript API Adjustments

* Corrected `GridGroupSortFn` param types.
* Corrected `StoreCountLabelProps` interface.
* Corrected `textAlign` type across several `HoistInput` prop interfaces.

## v72.5.1 - 2025-04-15

### 🐞 Bug Fixes

* Allow the display of very long log lines in Admin log viewer.

## v72.5.0 - 2025-04-14

### 🎁 New Features

* Added option from the Admin Console > Websockets tab to request a client health report from any
  connected clients.
* Enabled telemetry reporting from `WebSocketService`.
* Updated `MenuItem.actionFn()` to receive the click event as an additional argument.
* Support for reporting App Build, Tab Id, and Load Id in websocket admin page.

## v72.4.0 - 2025-04-09

### 🎁 New Features

* Added new methods for formatting timestamps within JSON objects. See `withFormattedTimestamps`
  and `timestampReplacer` in the `@xh/hoist/format` package.
* Added new `ViewManagerConfig.viewMenuItemFn` option to support custom rendering of pinned views in
  the drop-down menu.

### ⚙️ Technical

* Added dedicated `ClientHealthService` for managing client health report. Additional enhancements
  to health report to include information about web sockets, idle time, and page state.

## v72.3.0 - 2025-04-08

### 🎁 New Features

* Added support for posting a "Client Health Report" track message on a configurable interval. This
  message will include basic client information, and can be extended to include any other desired
  data via `XH.clientHealthService.addSource()`. Enable by updating your app's
  `xhActivityTrackingConfig` to include `clientHealthReport: {intervalMins: XXXX}`.
* Enabled opt-in support for telemetry in `MsalClient`, leveraging hooks built-in to MSAL to collect
  timing and success/failure count for all events emitted by the library.
* Added the reported client app version as a column in the Admin Console WebSockets tab.

### 🐞 Bug Fixes

* Improved fetch request tracking to include time spent loading headers as specified by application.

### 📚 Libraries

* @azure/msal-browser `3.28 → 4.8.0`

## v72.2.0 - 2025-03-13

### 🎁 New Features

* Modified `TabContainerModel` to make more methods `protected`, improving extensibility for
  advanced use-cases.
* Enhanced `XH.reloadApp` with new argument to clear query parameters before loading.
* Enhanced exception handling in `FetchService` to capture messages returned as raw strings, or
  without explicit names.
* Added dedicated columns to the Admin Console "Client Errors" tab for error names and messages.
* `BaseOAuthClient` has been enhanced to allow `lazy` loading of Access Tokens, and also made more
  robust such that Access Tokens that fail to load will never prevent the client from
  initialization.

### 🐞 Bug Fixes

* Prevented native browser context menu from showing on `DashCanvas` surfaces and obscuring the
  `DashCanvas` custom context menu.

## v72.1.0 - 2025-02-13

### 🎁 New Features

* Introduced a new "JSON Search" feature to the Hoist Admin Console, accessible from the Config,
  User Preference, and JSON Blob tabs. Supports searching JSON values stored within these objects
  to filter and match data using JSON Path expressions.
    * ⚠️Requires `hoist-core >= 28.1` with new APIs for this (optional) feature to function.
* Added new getters `StoreRecord.isDirty`, `Store.dirtyRecords`, and `Store.isDirty` to provide a
  more consistent API in the data package. The pre-existing `isModified` getters are retained as
  aliases, with the same semantics.

### 🐞 Bug Fixes

* Tuned mobile swipe handling to prevent horizontal swipes on a scrolling grid view from triggering
  the Navigator's back gesture.
* Prevented the Admin Console Roles grid from losing its expand/collapse/scroll state on refresh.
* Fixed bug when merging `PersistOptions` with conflicting implicit provider types.
* Fixed bug where explicit `persistGrouping` options were not being respected by `GridModel`.

## v72.0.0 - 2025-01-27

### 💥 Breaking Changes (upgrade difficulty: 🟢 TRIVIAL - minor changes to mobile nav)

* Mobile `Navigator` no longer supports `animation` prop, and `NavigatorModel` no longer supports
  `swipeToGoBack`. Both of these properties are now managed internally by the `Navigator` component.

### 🎁 New Features

* Mobile `Navigator` has been rebuilt to support smooth swipe-based navigation. The API remains
  largely the same, notwithstanding the minor breaking changes detailed above.

### 🐞 Bug Fixes

* Fixed `ViewManagerModel` unique name validation.
* Fixed `GridModel.restoreDefaultsAsync()` to restore any default filter, rather than simply
  clearing it.
* Improved suboptimal column state synchronization between `GridModel` and AG Grid.

### ⚙️ Technical

* Added support for providing custom `PersistenceProvider` implementations to `PersistOptions`.

### ⚙️ Typescript API Adjustments

* Improved signature of `HoistBase.markPersist`.

## v71.0.0 - 2025-01-08

### 💥 Breaking Changes (upgrade difficulty: 🟠 MEDIUM - Hoist core update, import adjustments)

* Requires `hoist-core >= 27.0` with new APIs to support `ViewManager` and enhanced cluster state
  monitoring in the Admin Console.
* `ErrorMessage` is now cross-platform - update imports from `@xh/hoist/desktop/cmp/error`
  or `@xh/hoist/mobile/cmp/error` to `@xh/hoist/cmp/error`.
* `Mask` is now cross-platform - update imports from `@xh/hoist/desktop/cmp/mask` or
  `@xh/hoist/mobile/cmp/mask` to `@xh/hoist/cmp/mask`.
* `LoadingIndicator` is now cross-platform - update imports from
  `@xh/hoist/desktop/cmp/loadingindicator` or `@xh/hoist/mobile/cmp/loadingindicator` to
  `@xh/hoist/cmp/loadingindicator`.
* `TreeMap` and `SplitTreeMap` are now cross-platform and can be used in mobile applications.
  Update imports from `@xh/hoist/desktop/cmp/treemap` to `@xh/hoist/cmp/treemap`.
* Renamed `RefreshButton.model` prop to `target` for clarity and consistency.

### 🎁 New Features

* Major improvements to the `ViewManager` component, including:
    * A clearer, better organized management dialog.
    * Support for persisting a view's pending value, to avoid users losing changes when e.g. an app
      goes into idle mode and requires a page refresh to restore.
    * Improved handling of delete / update collisions.
    * New `ViewManagerModel.settleTime` config, to allow persisted components such as dashboards to
      fully resolve their rendered state before capturing a baseline for dirty checks.
* Added `SessionStorageService` and associated persistence provider to support saving tab-local
  data across reloads. Exact analog to `LocalStorageService`, but scoped to lifetime of current tab.
* Added `AuthZeroClientConfig.audience` config to support improved flow for Auth0 OAuth clients that
  request access tokens. Specify your access token audience here to allow the client to fetch both
  ID and access tokens in a single request and to use refresh tokens to maintain access without
  relying on third-party cookies.
* Updated sorting on grouped grids to place ungrouped items at the bottom.
* Improved `DashCanvas` views to support resizing from left/top edges in addition to right/bottom.
* Added functional form of `FetchService.autoGenCorrelationIds` for per-request behavior.
* Added a new `Cluster›Objects` tab in Admin Console to support comparing state across the cluster
  and alerting of any persistent state inconsistencies.

### 🐞 Bug Fixes

* Fixed sizing and position of mobile `TabContainer` switcher, particularly when the switcher is
  positioned with `top` orientation.
* Fixed styling of `ButtonGroup` in vertical orientations.
* Improved handling of calls to `DashContainerModel.loadStateAsync()` when the component has yet
  to be rendered. Requested state updates are no longer dropped, and will be applied as soon as the
  component is ready to do so.

### ⚙️ Technical

* Added explicit `devDependencies` and `resolutions` blocks for `@types/react[-dom]` at v18.x.
* Added workaround for problematic use of SASS-syntax-in-CSS shipped by `react-dates`. This began
  throwing "This function isn't allowed in plain CSS" with latest version of sass/sass-loader.

### ⚙️ Typescript API Adjustments

* Improved accuracy of `IconProps` interface, with use of the `IconName` and `IconPrefix` types
  provided by FontAwesome.
* Improved accuracy of `PersistOptions.type` enum.
* Corrected the type of `ColumnSpec.editor`.

### 📚 Libraries

* @azure/msal-browser `3.27 → 3.28`
* dompurify `3.1 → 3.2`
* react-grid-layout `1.4 → 1.5`

## v70.0.0 - 2024-11-15

### 💥 Breaking Changes (upgrade difficulty: 🟢 LOW - changes to advanced persistence APIs)

* Upgraded the `PersistenceProvider` API as noted in `New Features`. Could require updates in apps
  with advanced direct usages of this API (uncommon).
* Updated `GridModel` persistence to omit the widths of autosized columns from its persisted state.
  This helps to keep persisted state more stable, avoiding spurious diffs due to autosize updates.
  Note this can result in more visible column resizing for large grids without in-code default
  widths. Please let XH know if this is a noticeable annoyance for your app.
* Removed the following persistence-related model classes, properties, and methods:
    * `GridPersistenceModel` and `ZoneGridPersistenceModel`
    * `GridModel|ZoneGridModel.persistenceModel`
    * `GridModel.autosizeState`
    * `Column.manuallySized`
    * `GroupingChooserModel|FilterChooserModel.persistValue`
    * `DashModel|GroupingChooserModel|FilterChooserModel|PanelModel|TabContainerModel.provider`
    * `PersistenceProvider.clearRaw()`
* Renamed `ZoneGridModelPersistOptions.persistMappings`, adding the trailing `s` for consistency.
* Changed signature of `JsonBlobService.listAsync()` to inline `loadSpec` with all other args in a
  single options object.
* Changed signature of `waitFor()` to take its optional `interval` and `timeout` arguments in a
  single options object.

### 🎁 New Features

* Introduced a new `ViewManager` component and backing model to support user-driven management of
  persisted component state - e.g. saved grid views.
    * Bundled with a desktop-only menu button based component, but designed to be extensible.
    * Bindable to any persistable component with `persistWith: {viewManagerModel: myViewManager}`.
    * Detects changes to any bound components and syncs them back to saved views, with support for
      an autosave option or user-driven saving with a clear "dirty" indicator.
    * Saves persisted state back to the server using Hoist Core `JSONBlob`s for storage.
    * Includes a simple sharing model - if enabled for all or some users, allows those users to
      publish saved views to everyone else in the application.
    * Users can rename views, nest them into folders, and mark them as favorites for quick access.
* Generally enhanced Hoist's persistence-related APIs:
    * Added new `Persistable` interface to formalize the contract for objects that can be persisted.
    * `PersistenceProvider` now targets a `Persistable` and is responsible for setting persisted
      state on its bound `Persistable` when the provider is constructed and persisting state from
      its bound `Persistable` when changes are detected.
    * In its constructor, `PersistenceProvider` also stores the initial state of its bound
      `Persistable` and clears its persisted state when structurally equal to the initial state.
* Updated persistable components to support specifying distinct `PersistOptions` for individual
  bits of persisted state. E.g. you can now configure a `GroupingChooserModel` used within a
  dashboard widget to persist its value to that particular widget's `DashViewModel` while saving the
  user's favorites to a global preference.

### ⚙️ Typescript API Adjustments

* Tightened `FilterChooserFilterLike` union type to remove the generic `Filter` type, as filter
  chooser supports only `FieldFilter` and `CompoundFilter`.
* Improved `HoistBase.markPersist()` signature to ensure the provided property name is a known key
  of the model.
* Expanded the `JsonBlob` interface to include additional properties present on all blobs.
* Corrected `DashViewSpec.title` to be optional - it can be defaulted from the `id`.
* Corrected the return type for `SelectProps.loadingMessageFn` and `noOptionsMessageFn` to return
  `ReactNode` vs `string`. The component supports rendering richer content via these options.

## 69.1.0 - 2024-11-07

### 🐞 Bug Fixes

* Updated minimum required version of FontAwesome to 6.6, as required by the `fileXml()` icon added
  in the prior Hoist release. The previous spec for FA dependencies allowed apps to upgrade to 6.6,
  but did not enforce it, which could result in a build error due to an unresolved import.

### ⚙️ Technical

* Deprecated `FileChooserModel.removeAllFiles()`, replaced with `clear()` for brevity/consistency.
* Improved timeout error message thrown by `FetchService` to format the timeout interval in seconds
  where possible.

### 📚 Libraries

* @azure/msal-browser `3.23 → 3.27`
* @fortawesome/fontawesome-pro `6.2 → 6.6`
* qs `6.12 → 6.13`
* store2 `2.13 → 2.14`

## 69.0.0 - 2024-10-17

### 💥 Breaking Changes (upgrade difficulty: 🟢 LOW - Hoist core update)

* Requires `hoist-core >= 24` to support batch upload of activity tracking logs to server and
  new memory monitoring persistence.
* Replaced `AppState.INITIALIZING` with finer-grained states (not expected to impact most apps).

### 🎁 New Features

* Optimized activity tracking to batch its calls to the server, reducing network overhead.
* Enhanced data posted with the built-in "Loaded App" entry to include a new `timings` block that
  breaks down the overall initial load time into more discrete phases.
* Added an optional refresh button to `RestGrid`s toolbar.
* Updated the nested search input within Grid column filters to match candidate values on `any` vs
  `startsWith`. (Note that this does not change how grid filters are applied, only how users can
  search for values to select/deselect.)
* Support for persisting of memory monitoring results

### ⚙️ Typescript API Adjustments

* Improved typing of `HoistBase.addReaction` to flow types returned by the `track` closure through
  to the `run` closure that receives them.
    * Note that apps might need to adjust their reaction signatures slightly to accommodate the more
      accurate typing, specifically if they are tracking an array of values, destructuring those
      values in their `run` closure, and passing them on to typed APIs. Look out for `tsc` warnings.

### ✨ Styles

* Reset the `--xh-popup-bg` background color to match the primary `--xh-bg` color by default.

### 🐞 Bug Fixes

* Fixed broken `Panel` resizing in Safari. (Other browsers were not affected.)

## 68.1.0 - 2024-09-27

### 🎁 New Features

* `Markdown` now supports a `reactMarkdownOptions` prop to allow passing React Markdown
  props to the underlying `reactMarkdown` instance.

### ⚙️ Technical

* Misc. Improvements to Cluster Tab in Admin Panel.

## 68.0.0 - 2024-09-18

### 💥 Breaking Changes (upgrade difficulty: 🟢 LOW - Hoist Core update)

* Requires `hoist-core >= 22.0` for consolidated polling of Alert Banner updates (see below).

### 🎁 New Features

* Added expand/collapse affordance in the left column header of ZoneGrids in tree mode.

### ⚙️ Technical

* Updated Admin Console's Cluster tab to refresh more frequently.
* Consolidated the polling check for Alert Banner updates into existing `EnvironmentService`
  polling, avoiding an extra request and improving alert banner responsiveness.

### ⚙️ Typescript API Adjustments

* Corrected types of enhanced `Promise` methods.

### 📚 Libraries

* @azure/msal-browser `3.17 → 3.23`
* mobx  `6.9.1 -> 6.13.2`,
* mobx-react-lite  `3.4.3 -> 4.0.7`,

## 67.0.0 - 2024-09-03

### 💥 Breaking Changes (upgrade difficulty: 🟢 LOW - Hoist Core update)

* Requires `hoist-core >= 21.0`.

### 🎁 New Features

* Added support for Correlation IDs across fetch requests and error / activity tracking:
    * New `FetchService` members: `autoGenCorrelationIds`, `genCorrelationId` and
      `correlationIdHeaderKey` to support generation and inclusion of Correlation IDs on outbound
      request headers.
    * Correlation IDs are assigned via:
        * `FetchOptions.correlationId` - specify an ID to be used on a particular request or `true`
          to use a UUID generated by Hoist (see `FetchService.genCorrelationId()`).
        * `TrackOptions.correlationId` - specify an ID for a tracked activity, if not using the
          new `FetchOptions.track` API (see below).
    * If set on a fetch request, Correlation IDs are passed through to downstream error reporting
      and are available for review in the Admin Console.
* Added `FetchOptions.track` as streamlined syntax to track a request via Hoist activity tracking.
  Prefer this option (vs. a chained `.track()` call) to relay the request's `correlationId` and
  `loadSpec` automatically.
* Added `FetchOptions.asJson` to instruct `FetchService` to decode an HTTP response as JSON.
  Note that `FetchService` methods suffixed with `Json` will set this property automatically.
* Added global interceptors on `FetchService`. See `FetchService.addInterceptor()`.
* `GridModel` will now accept `contextMenu: false` to omit context menus.
* Added bindable `AppContainerModel.intializingLoadMaskMessage` to allow apps to customize the
  load mask message shown during app initialization.
* Enhanced `select` component with new `emptyValue` prop, allowing for a custom value to be returned
  when the control is empty (vs `null`). Expected usage is `[]` when `enableMulti:true`.
* Added `GroupingChooserModel.setDimensions()` API, to support updating available dimensions on an
  already constructed `GroupingChooserModel`.

### 🐞 Bug Fixes

* Fixed Admin Console bug where a role with a dot in its name could not be deleted.
* Fixed inline `SelectEditor` to ensure new value is flushed before grid editing stops.
* `WebSocketService` now attempts to establish a new connection when app's server instance changes.

### ✨ Styles

* Added CSS variables to support customization of `Badge` component styling.

### 📚 Libraries

* short-unique-id `added @ 5.2`

## 66.1.1 - 2024-08-01

### 🐞 Bug Fixes

* `HoistException` now correctly passes an exception message to its underlying `Error` instance.
* Fixed `GridModel.cellBorders` to apply top and bottom cell borders, as expected.
* Fix to new `mergeDeep` method.

## 66.1.0 - 2024-07-31

### 🎁 New Features

* Enhanced `markdown` component to support the underlying `components` prop from `react-markdown`.
  Use this prop to customize markdown rendering.
* New `mergeDeep` method provided in `@xh/hoist/utils/js` as an alternative to `lodash.merge`,
  without lodash's surprising deep-merging of array-based properties.
* Enhanced Roles Admin UI to support bulk category reassignment.
* Enhanced the number formatters' `zeroPad` option to take an integer in addition to true/false, for
  finer-grained control over padding length.

### 🐞 Bug Fixes

* Fixed `Record.descendants` and `Record.allDescendants` getters that were incorrectly returning the
  parent record itself. Now only the descendants are returned, as expected.
    * ⚠️ Note that apps relying on the previous behavior will need to adjust to account for the
      parent record no longer being included. (Tree grids with custom parent/child checkbox
      selection are one example of a component that might be affected by this change.)
* Fixed `Grid` regression where pinned columns were automatically un-pinned when the viewport became
  too small to accommodate them.
* Fixed bug where `Grid` context-menus would lose focus when rendered inside `Overlay` components.

### ⚙️ Typescript API Adjustments

* ⚠️ Please ensure you update your app to `hoist-dev-utils >= v9.0.1` - this ensures you have a
  recent version of `type-fest` as a dev dependency, required to compile some recent Hoist
  typescript changes.
* The `NumberFormatOptions.precision` arg has been more strictly typed to `Precision`, a new type
  exported from `@xh/hoist/format`. (It was previously `number`.) Apps might require minor
  adjustments - e.g. typing shared format configs as `NumberFormatOptions` to satisfy the compiler.

### ⚙️ Technical

* Enhanced beta `MsalClient` and `AuthZeroClient` OAuth implementations to support passing
  app-specific configs directly into the constructors of their underlying client implementation.

## 66.0.2 - 2024-07-17

### 🐞 Bug Fixes

* Improved redirect handling within beta `MsalClient` to use Hoist-provided blank URL (an empty,
  static page) for all iFrame-based "silent" token requests, as per MS recommendations. Intended to
  avoid potential race conditions triggered by redirecting to the base app URL in these cases.
* Fixed bug where `ContextMenu` items could be improperly positioned.
    * ⚠️ Note that `MenuItems` inside a desktop `ContextMenu` are now rendered in a portal, outside
      the normal component hierarchy, to ensures that menu items are positioned properly relative to
      their parent. It should not affect most apps, but could impact menu style customizations that
      rely on specific CSS selectors targeting the previous DOM structure.

## 66.0.1 - 2024-07-10

### 🐞 Bug Fixes

* Fixed bug where inline grid edit of `NumberInput` was lost after quick navigation.

## 66.0.0 - 2024-07-09

### 💥 Breaking Changes (upgrade difficulty: 🟢 LOW - minor adjustments to client-side auth)

* New `HoistAuthModel` exposes the client-side authentication lifecycle via a newly consolidated,
  overridable API. This new API provides more easy customization of auth across all client-side
  apps by being easily overrideable and specified via the `AppSpec` passed to `XH.renderApp()`.
    * In most cases, upgrading should be a simple matter of moving code from `HoistAppModel` methods
      `preAuthInitAsync()` and `logoutAsync()` (removed by this change) to new `HoistAuthModel`
      methods `completeAuthAsync()` and `logoutAsync()`.

### 🎁 New Features

* Added option to `XH.reloadApp()` to reload specific app path.
* Added `headerTooltip` prop to `ColumnGroup`.

### 🐞 Bug Fixes

* Updated `.xh-viewport` sizing styles and mobile `dialog` sizing to use `dvw/dvh` instead of prior
  `svw/svh` - resolves edge case mobile issue where redirects back from an OAuth flow could leave
  an unexpected gap across the bottom of the screen. Includes fallback for secure client browsers
  that don't support dynamic viewport units.
* Updated mobile `TabContainer` to flex properly within flexbox containers.
* Fixed timing issue with missing validation for records added immediately to a new `Store`.
* Fixed CSS bug in which date picker dates wrapped when `dateEditor` used in a grid in a dialog.

## 65.0.0 - 2024-06-26

### 💥 Breaking Changes (upgrade difficulty: 🟢 TRIVIAL - dependencies only)

* Requires update to `hoist-dev-utils >= v9.0.0` with updated handling of static/public assets.
  This should be a drop-in change for applications.
* iOS < 16.4 is no longer supported, due to the use of complex RegExes in GFM parsing.

### 🎁 New Features

* Enhanced `markdown` component to support GitHub Flavored Markdown (GFM) syntax.

### ✨ Styles

* Refactored CSS classnames applied to the primary application (☰) menu on desktop and mobile.
  On both platforms the button itself now has an `xh-app-menu-button` class, the popover has
  `xh-app-menu-popover`, and the menu itself has `xh-app-menu`.

### ⚙️ Technical

* Improved popup behavior of (beta) `MsalClient` - uses recommended `blank.html`.
* Added new convenience method `XH.renderAdminApp()` - consider replacing the call within your
  project's `src/apps/admin.ts` file with this new method and removing any duplicate config values
  if the defaults introduced here are suitable for your application's Hoist Admin console.
* Prop types for components passed to `elementFactory` and `createElement` are now inferred from the
  component itself where possible.

### 📚 Libraries

* @xh/hoist-dev-utils `8.x → 9.x`
* react-markdown `8.0 → 9.0`
* remark-breaks `3.0 → 4.0`
* remark-gfm `4.0`

## 64.0.5 - 2024-06-14

### 🐞 Bug Fixes

* Added a workaround for a mobile-only bug where Safari auto-zooms on orientation change if the user
  had previously zoomed the page themselves.

### ⚙️ Technical

* Improved logout behavior of (beta) `MsalClient`.

### 📚 Libraries

* @azure/msal-browser `3.14 → 3.17`

## 64.0.4 - 2024-06-05

### ⚙️ Typescript API Adjustments

* Improved `ref` typing in JSX.

## 64.0.3 - 2024-05-31

### 🐞 Bug Fixes

* Restored previous suppression of Blueprint animations on popovers and tooltips. These had been
  unintentionally (re)enabled in v63 and are now turned off again.

### ⚙️ Technical

* Adjusted (beta) APIs of OAuth-related `BaseOAuthClient`, `MsalClient`, and `AuthZeroClient`.

## 64.0.2 - 2024-05-23

### ⚙️ Technical

* Adjusted (beta) API of `BaseOAuthClient`.
* Improved `FetchService.addDefaultHeaders()` to support async functions.

## 64.0.1 - 2024-05-19

### ⚙️ Technical

* Adjusted (beta) API of `BaseOAuthClient` and its approach to loading ID tokens.

## 64.0.0 - 2024-05-17

### 💥 Breaking Changes (upgrade difficulty: 🟠 MEDIUM - major Hoist Core + AG Grid updates)

#### Hoist Core v20 with Multi-Instance Support

Requires update to `hoist-core >= 20.0.0` with multi-instance support.

* See the Hoist Core changelog for details on this major upgrade to Hoist's back-end capabilities.
* Client-side application changes should be minimal or non-existent, but the Hoist Admin Console has
  been updated extensively to support management of multiple instances within a cluster.

#### AG Grid v31

Requires update to `@ag-grid >= 31.x`, a new major AG Grid release with its own breaking changes.
See AG's [What's New](https://blog.ag-grid.com/whats-new-in-ag-grid-31/)
and [Upgrade Guide](https://www.ag-grid.com/javascript-data-grid/upgrading-to-ag-grid-31/?ref=blog.ag-grid.com)
for more details.

* AG Grid removed `ColumnApi`, consolidating most of its methods to `GridApi`. Corresponding Hoist
  update removes `GridModel.agColumnApi` - review and migrate usages to `GridModel.agApi` as
  appropriate.
* Many methods on `agApi` are replaced with `agApi.updateGridOptions({property: value})`. Review
  your app for any direct usages of the underlying AG API that might need to change.
* All apps will need to update their `@ag-grid` dependencies within `package.json` and make a minor
  update to their `Bootstrap` registration as per
  this [Toolbox example](https://github.com/xh/toolbox/pull/709/files/5626e21d778e1fc72f9735d2d8f011513e1ac9c6#diff-304055320a29f66ea1255446ba8f13e0f3f1b13643bcea0c0466aa60e9288a8f).
    * `Grid` and `AgGrid` components default to `reactiveCustomComponents: true`. If your app has
      custom tooltips or editors, you should confirm that they still work with this setting. (It
      will be the default in agGrid v32.)
    * For custom editors, you will have to convert them from "imperative" to "reactive". If this is
      not possible, you can set `reactiveCustomComponents: false` in your `GridModel` to continue
      using the old "imperative" mode, but note that this will preclude the use of upgraded Hoist
      editors in that same grid instance. (See the links below for AG docs on this change.)
    * For custom tooltips, note AG-Grid's deprecation of `getReactContainerClasses`.
    * Consult the AG Grid docs for more information:
        * [Updated docs on Custom Components](https://ag-grid.com/react-data-grid/cell-editors/#custom-components)
        * [Migrating from Imperative to Reactive components](https://ag-grid.com/react-data-grid/upgrading-to-ag-grid-31-1/#migrating-custom-components-to-use-reactivecustomcomponents-option)
        * [React-related deprecations](https://ag-grid.com/react-data-grid/upgrading-to-ag-grid-31-1/#react)

#### Other Breaking Changes

* Removed support for passing a plain object to the `model` prop of Hoist Components (previously
  deprecated back in v58). Use the `modelConfig` prop instead.
* Removed the `multiFieldRenderer` utility function. This has been made internal and renamed
  to `zoneGridRenderer` for exclusive use by the `ZoneGrid` component.
* Updated CSS variables related to the `ZoneGrid` component - vars formerly prefixed
  by `--xh-grid-multifield` are now prefixed by `--xh-zone-grid`, several vars have been added, and
  some defaults have changed.
* Removed obsolete `AppSpec.isSSO` property in favor of two new properties `AppSpec.enableLogout`
  and `AppSpec.enableLoginForm`. This should have no effect on the vast majority of apps which had
  `isSSO` set to `true`. For apps where `isSSO` was set to `false`, the new flags should be
  used to more clearly indicate the desired auth behavior.

### 🎁 New Features

* Improved mobile viewport handling to ensure that both standard pages and full screen dialogs
  respect "safe area" boundaries, avoiding overlap with system UI elements such as the iOS task
  switcher at the bottom of the screen. Also set background letterboxing color (to black) when
  in landscape mode for a more resolved-looking layout.
* Improved the inline grid `selectEditor` to commit its value to the backing record as soon as an
  option is selected, rather than waiting for the user to click away from the cell.
* Improved the display of Role details in the Admin Console. The detail panel for the selected role
  now includes a sub-tab listing all other roles inherited by the selected role, something that
  was previously accessible only via the linked graph visualization.
* Added new `checkboxRenderer` for rendering booleans with a checkbox input look and feel.
* Added new mobile `checkboxButton`, an alternate input component for toggling boolean values.
* Added beta version of a new Hoist `security` package, providing built-in support for OAuth flows.
  See `BaseOAuthClient`, `MsalClient`, and `AuthZeroClient` for more information. Please note that
  package is being released as a *beta* and is subject to change before final release.

### ✨ Styles

* Default mobile font size has been increased to 16px, both for better overall legibility and also
  specifically for input elements to avoid triggering Safari's auto-zoom behavior on focus.
    * Added new mobile-only CSS vars to allow for more granular control over font sizes:
        * `--xh-mobile-input-font-size`
        * `--xh-mobile-input-label-font-size`
        * `--xh-mobile-input-height-px`
    * Increased height of mobile toolbars to better accommodate larger nested inputs.
    * Grid font sizes have not changed, but other application layouts might need to be adjusted to
      ensure labels and other text elements fit as intended.
* Mobile App Options dialog has been updated to use a full-screen `DialogPanel` to provide a more
  native feel and better accommodate longer lists of app options.

### 🐞 Bug Fixes

* Fixed poor truncation / clipping behavior of the primary (right-side) metric in `ZoneGrid`. Values
  that do not fit within the available width of the cell will now truncate their right edge and
  display an ellipsis to indicate they have been clipped.
* Improved `RestGridModel.actionWarning` behavior to suppress any warning when the provided function
  returns a falsy value.
* Fixed mobile `Toast` intent styling.

### ⚙️ Technical

* NumberEditor no longer activates on keypress of letter characters.
* Removed initial `ping` call `FetchService` init.
* Deprecated `FetchService.setDefaultHeaders` and replaced with new `addDefaultHeaders` method to
  support independent additions of default headers from multiple sources in an application.

### 📚 Libraries

* @ag-grid `30.x → 31.x`
* @auth0/auth0-spa-js `added @ 2.1`
* @azure/msal-browser `added @ 3.14`
* dompurify `3.0 → 3.1`
* jwt-decode `added @ 4.0`
* moment `2.29 → 2.30`
* numbro `2.4 → 2.5`
* qs `6.11 → 6.12`
* semver `7.5 → 7.6`

## 63.1.1 - 2024-04-26

### 🐞 Bug Fixes

* Fixed over-eager error handler installed on window during preflight app initialization. This can
  catch errors thrown by browser extensions unrelated to the app itself, which should not block
  startup. Make opt-in via special query param `catchPreflightError=true`.

## 63.1.0 - 2024-04-23

### 🎁 New Features

* `Store` now supports multiple `summaryRecords`, displayed if so configured as multiple pinned
  rows within a bound grid.

## 63.0.3 - 2024-04-16

### 🐞 Bug Fixes

* Ensure all required styles imported for Blueprint datetime components.

## 63.0.2 - 2024-04-16

### 🐞 Bug Fixes

* Fixed `GroupingChooser` items appearing in incorrect location while dragging to re-order.
* Removed extraneous internal padding override to Blueprint menu styles. Fixes overhang of menu
  divider borders and avoids possible triggering of horizontal scrollbars.

## 63.0.1 - 2024-04-05

### 🐞 Bug Fixes

* Recently added fields now fully available in Admin Console Activity Tracking + Client Errors.

## 63.0.0 - 2024-04-04

### 💥 Breaking Changes (upgrade difficulty: 🟠 MEDIUM - for apps with styling overrides or direct use of Blueprint components)

* Requires `hoist-core >= v19.0.0` to support improvements to activity / client error tracking.

#### Blueprint 4 to 5 Migration

This release includes Blueprint 5, a major version update of that library with breaking changes.
While most of these have been addressed by the Hoist integration layer, developers importing
Blueprint components directly should review
the [Blueprint 5 migration guide](https://github.com/palantir/blueprint/wiki/Blueprint-5.0) for
details.

There are some common breaking changes that most/many apps will need to address:

* CSS rules with the `bp4-` prefix should be updated to use the `bp5-` prefix.
* Popovers
    * For `popover` and `tooltip` components, replace `target` with `item` if using elementFactory.
      If using JSX, replace `target` prop with a child element. Also applies to the
      mobile `popover`.
    * Popovers no longer have a popover-wrapper element - remove/replace any CSS rules
      targeting `bp4-popover-wrapper`.
    * All components which render popovers now depend
      on [`popper.js v2.x`](https://popper.js.org/docs/v2/). Complex customizations to popovers may
      need to be reworked.
    * A breaking change to `Popover` in BP5 was splitting the `boundary` prop into `rootBoundary`
      and `boundary`:
      Popovers were frequently set up with `boundary: 'viewport'`, which is no longer valid since
      "viewport" can be assigned to the `rootBoundary` but not to the `boundary`.
      However, viewport is the DEFAULT value for `rootBoundary`
      per [popper.js docs](https://popper.js.org/docs/v2/utils/detect-overflow/#boundary),
      so `boundary: 'viewport'` should be safe to remove entirely.
        * [see Blueprint's Popover2 migration guide](https://github.com/palantir/blueprint/wiki/Popover2-migration)
        * [see Popover2's `boundary` &
          `rootBoundary` docs](https://popper.js.org/docs/v2/utils/detect-overflow/#boundary)
* Where applicable, the former `elementRef` prop has been replaced by the simpler, more
  straightforward `ref` prop using `React.forwardRef()` - e.g. Hoist's `button.elementRef` prop
  becomes just `ref`. Review your app for uses of `elementRef`.
* The static `ContextMenu.show()` method has been replaced with `showContextMenu()`, importable
  from `@xh/hoist/kit/blueprint`. The method signature has changed slightly.
* The exported `overlay` component now refers to Blueprint's `overlay2` component.
* The exported `datePicker` now refers to Blueprint's `datePicker3` component, which has been
  upgraded to use `react-day-picker` v8. If you are passing `dayPickerProps` to Hoist's `dateInput`,
  you may need to update your code to use the
  new [v8 `DatePickerProps`](https://react-day-picker.js.org/api/interfaces/DayPickerSingleProps).

### 🎁 New Features

* Upgraded Admin Console Activity and Client Error reporting modules to use server-side filtering
  for better support of large datasets, allowing for longer-range queries on filtered categories,
  messages, or users before bumping into configured row limits.
* Added new `MenuItem.className` prop.

### 🐞 Bug Fixes

* Fixed two `ZoneGrid` issues:
    * Internal column definitions were missing the essential `rendererIsComplex` flag and could fail
      to render in-place updates to existing record data.
    * Omitted columns are now properly filtered out.
* Fixed issue where `SplitTreeMap` would not properly render errors as intended.

### 📚 Libraries

* @blueprintjs/core `4.20 → 5.10`
* @blueprintjs/datetime `4.4` → @blueprintjs/datetime2 `2.3`

## 62.0.1 - 2024-03-28

### 🎁 New Features

* New method `clear()` added to `TaskObserver` api.

### 🐞 Bug Fixes

* Ensure application viewport is masked throughout the entire app initialization process.

## 62.0.0 - 2024-03-19

### 💥 Breaking Changes (upgrade difficulty: 🟢 TRIVIAL - dependencies only)

* Requires update to `hoist-dev-utils >= v8.0.0` with updated chunking and code-splitting strategy
  to create shorter bundle names.

### 🎁 New Features

* Added a "Reload App" option to the default mobile app menu.
* Improved perceived responsiveness when constructing a new 'FilterChooserModel' when backing data
  has many records and/or auto-suggest-enabled fields.

### 🐞 Bug Fixes

* Fixed the config differ dialog issue where long field values would cause the toolbar to get hidden
  and/or table columns to be overly wide due to content overflow.

## 61.0.0 - 2024-03-08

### 💥 Breaking Changes (upgrade difficulty: 🟢 TRIVIAL - dependencies only)

* Requires update to `hoist-dev-utils >= v7.2.0` to inject new `xhClientApps` constant.

### 🎁 New Features

* Enhanced Roles Admin UI for more streamlined role editing.
* Supports targeting alert banners to specific client apps.
* Improved logging and error logging of `method` and `headers` in `FetchService`:  Default
  values will now be included.
* Enhanced `XH.reloadApp` with cache-buster.

### 🐞 Bug Fixes

* `FilterChooser` now correctly round-trips `Date` and `LocalDate` values. Previously it emitted
  these as strings, with incorrect results when using the generated filter's test function directly.
* Fixed bug where a discarded browser tab could re-init an app to an obsolete (cached) version.

## 60.2.0 - 2024-02-16

### 🎁 New Features

* The Admin Console now indicates if a Config value is being overridden by an instance config or
  environment variable with a corresponding name.
    * Config overrides now available in `hoist-core >= v18.4`. See the Hoist Core release notes for
      additional details on this new feature. The Hoist Core update is required for this feature,
      but is not a hard requirement for this Hoist React release in general.
* `RestGridEditor` now supports an `omit` flag to hide a field from the editor dialog.
* `FormField.readonlyRenderer` is now passed the backing `FieldModel` as a second argument.

### ⚙️ Typescript API Adjustments

* `FilterChooserModel.value` and related signatures are now typed with a new `FilterChooserFilter`
  type, a union of `CompoundFilter | FieldFilter` - the two concrete filter implementations
  supported by this control.

### 📚 Libraries

* classnames `2.3 → 2.5`

## 60.1.1 - 2024-01-29

### ⚙️ Technical

* Improved unique constraint validation of Roles and Role Members in the Admin Console.

## 60.1.0 - 2024-01-18

### 🐞 Bug Fixes

* Fixed transparent background for popup inline editors.
* Exceptions that occur in custom `Grid` cell tooltips will now be caught and logged to console,
  rather than throwing the render of the entire component.

### ⚙️ Technical

* Improvements to exception handling during app initialization.

## 60.0.1 - 2024-01-16

### 🐞 Bug Fixes

* Fixed regression to `ZoneGrid`.

## 60.0.0 - 2024-01-12

### 💥 Breaking Changes (upgrade difficulty: 🟠 MEDIUM - depends on server-side Roles implementation)

* Requires `hoist-core >= v18`. Even if not using new Hoist provided Role Management, several Admin
  Console features have had deprecation support for older versions of Hoist Core removed.

### 🎁 New Features

* Introduced new Admin Console tools for enhanced Role Management available in `hoist-core >= v18`.
    * Hoist-core now supports an out-of-the-box, database-driven system for maintaining a
      hierarchical set of Roles associating and associating them with individual users.
    * New system supports app and plug-in specific integrations to AD and other enterprise systems.
    * Administration of the new system provided by a new admin UI tab provided here.
    * Consult XH and the
      [Hoist Core CHANGELOG](https://github.com/xh/hoist-core/blob/develop/CHANGELOG.md#1800---2024-01-12)
      for additional details and upgrade instructions.
* Added `labelRenderers` property to `ZoneGridModel`. This allows dynamic "data-specific" labeling
  of fields in `ZoneGrid`.

### ✨ Styles

* Added `xh-bg-intent-xxx` CSS classes, for intent-coloring the `background-color` of elements.

### 🐞 Bug Fixes

* Fixed bug where `ColumnGroup` did not properly support the `omit` flag.

## 59.5.1 - 2024-01-05

### 🐞 Bug Fixes

* Fixed `DateEditor` calendar popover not showing for non-pinned columns.

## 59.5.0 - 2023-12-11

### 🎁 New Features

* Added new `dialogWidth` and `dialogHeight` configs to `DockViewModel`.

### 🐞 Bug Fixes

* Fixed serialization of expand/collapse state within `AgGridModel`, which was badly broken and
  could trigger long browser hangs for grids with > 2 levels of nesting and numeric record IDs.
* Fixed `UniqueAggregator` to properly check equality for `Date` fields.
* Pinned `react-grid-layout@1.4.3` to avoid v1.4.4 bugs affecting `DashCanvas` interactions
  (see https://github.com/react-grid-layout/react-grid-layout/issues/1990).

## 59.4.0 - 2023-11-28

### 💥 Breaking Changes (upgrade difficulty: 🟢 LOW)

* The constructors for `ColumnGroup` no long accept arbitrary rest (e.g `...rest`)
  arguments for applying app-specific data to the object. Instead, use the new `appData` property.

### ⚙️ Technical

* Enhanced `LogUtils` to support logging objects (and any other non-string values). Also
  added new exports for `logWarn()` and `logError()` with the same standardized formatting.
* Added standardized `LogUtils` methods to `HoistBase`, for use within Hoist models and services.

### 🐞 Bug Fixes

* `ZoneGrid` will no longer render labels or delimiters for empty values.

### ⚙️ Typescript API Adjustments

* Updated type for `ReactionSpec.equals` to include already-supported string shorthands.

## 59.3.2 - 2023-11-21

### 🐞 Bug Fixes

* `ZoneGrid` will more gracefully handle state that has become out of sync with its mapper
  requirements.

## 59.3.1 - 2023-11-10

### 🐞 Bug Fixes

* Ensure an unauthorized response from a proxy service endpoint does not prompt the user to refresh
  and log in again on an SSO-enabled application.
* Revert change to `Panel` which affected where `className` was applied with `modalSupport` enabled

## 59.3.0 - 2023-11-09

### 🎁 New Features

* Improved Hoist support for automated testing via Playwright, Cypress, and similar tools:
    * Core Hoist components now accept an optional `testId` prop, to be rendered at an appropriate
      level of the DOM (within a `data-testid` HTML attribute). This can minimize the need to select
      components using criteria such as CSS classes or labels that are more likely to change and
      break tests.
    * When given a `testId`, certain composite components will generate and set "sub-testIds" on
      selected internal components. For example, a `TabContainer` will set a testId on each switcher
      button (derived from its tabId), and a `Form` will set testIds on nested `FormField`
      and `HoistInput` components (derived from their bound field names).
    * This release represents a first step in ongoing work to facilitate automated end-to-end
      testing of Hoist applications. Additional Hoist-specific utilities for writing tests in
      libraries such as Cypress and Playwright are coming soon.
* Added new `ZoneGrid` component, a highly specialized `Grid` that always displays its data with
  multi-line, full-width rows. Each row is broken into four zones (top/bottom and left/right),
  each of which can mapped by the user to render data from one or more fields.
    * Primarily intended for mobile, where horizontal scrolling can present usability issues, but
      also available on desktop, where it can serve as an easily user-configurable `DataView`.
* Added `Column.sortToBottom` to force specified values to sort the bottom, regardless of sort
  direction. Intended primarily to force null values to sort below all others.
* Upgraded the `RelativeTimestamp` component with a new `localDateMode` option to customize how
  near-term date/time differences are rendered with regards to calendar days.

### 🐞 Bug Fixes

* Fixed bug where interacting with a `Select` within a `Popover` can inadvertently cause the
  popover to close. If your app already has special handling in place to prevent this, you should
  be able to unwind it after upgrading.
* Improved the behavior of the clear button in `TextInput`. Clearing a field no longer drops focus,
  allowing the user to immediately begin typing in a new value.
* Fixed arguments passed to `ErrorMessageProps.actionFn` and `ErrorMessageProps.detailsFn`.
* Improved default error text in `ErrorMessage`.

### ⚙️ Technical

* Improved core `HoistComponent` performance by preventing unnecessary re-renderings triggered by
  spurious model lookup changes.
* New flag `GridModel.experimental.enableFullWidthScroll` enables scrollbars to span pinned columns.
    * Early test release behind the flag, expected to made the default behavior in next release.
* Renamed `XH.getActiveModels()` to `XH.getModels()` for clarity / consistency.
    * API change, but not expected to impact applications.
* Added `XH.getModel()` convenience method to return the first matching model.

## 59.2.0 - 2023-10-16

### 🎁 New Features

* New `DockViewConfig.onClose` hook invoked when a user attempts to remove a `DockContainer` view.
* Added `GridModel` APIs to lookup and show / hide entire column groups.
* Left / right borders are now rendered along `Grid` `ColumnGroup` edges by default, controllable
  with new `ColumnGroupSpec.borders` config.
* Enhanced the `CubeQuery` to support per-query post-processing functions
  with `Query.omitFn`, `Query.bucketSpecFn` and `Query.lockFn`. These properties default to their
  respective properties on `Cube`.

### 🐞 Bug Fixes

* `DashContainerModel` fixes:
    * Fix bug where `addView` would throw when adding a view to a row or column
    * Fix bug where `allowRemove` flag was dropped from state for containers
    * Fix bug in `DockContainer` where adding / removing views would cause other views to be
      remounted
* Fixed erroneous `GridModel` warning when using a tree column within a column group
* Fixed regression to alert banners. Resume allowing elements as messages.
* Fix `Grid` cell border styling inconsistencies.

### ⚙️ Typescript API Adjustments

* Added type for `ActionFnData.record`.

## 59.1.0 - 2023-09-20

### 🎁 New Features

* Introduced new `ErrorBoundary` component for finer-grained application handling of React Errors.
    * Hoist now wraps `Tab`, `DashCanvasView`, `DashContainerView`, `DockView`, and `Page` in an
      `ErrorBoundary`. This provides better isolation of application content, minimizing the chance
      that any individual component can crash the entire app.
    * A new `PanelModel.errorBoundary` prop allows developers to opt-in to an `ErrorBoundary`
      wrapper around the contents of any panel.
    * `ErrorMessage` component now provides an ability to show additional exception details.
* Added new `Markdown` component for rendering Markdown formatted strings as markup. This includes
  bundling `react-markdown` in Hoist.
    * If your app already uses `react-markdown` or similar, we recommend updating to use the
      new `Markdown` component exported by Hoist to benefit from future upgrades.
    * Admin-managed alert banners leverage the new markdown component to support bold, italics and
      links within alert messages.
* Improved and fixed up `Panel` headers, including:
    * Added new `Panel.headerClassName` prop for easier CSS manipulation of panel's header.
    * Improved `Panel.collapsedTitle` prop and added `Panel.collapsedIcon` prop. These two props now
      fully govern header display when collapsed.
* Improved styling for disabled `checkbox` inputs.

### ⚙️ Technical

* `XH.showException` has been deprecated. Use similar methods on `XH.exceptionHandler` instead.

### 📚 Libraries

* numbro `2.3 → 2.4`
* react-markdown `added @ 8.0`
* remark-breaks `added @ 3.0`

## 59.0.3 - 2023-08-25

### ⚙️ Technical

* New `XH.flags` property to govern experimental, hotfix, or otherwise provisional features.

* Provide temporary workaround to chromium bug effecting BigNumber. Enabled via flag
  `applyBigNumberWorkaround`. See https://github.com/MikeMcl/bignumber.js/issues/354.

## 59.0.2 - 2023-08-24

### 🐞 Bug Fixes

* Restored support for `Select.selectOnFocus` (had broken with upgrade to `react-select` in v59.0).
* Fixed `DateInput` bug caused by changes in Chrome v116 - clicking on inputs
  with `enableTextInput: false` now open the date picker popup as expected.
* Flex inner title element added to `Panel` headers in v59.0, and set `display:flex` on the new
  element itself. Restores previous flexbox container behavior (when not L/R collapsed) for apps
  that are providing custom components as titles.
* `DashCanvas` now properly updates its layout when shown if the browser window had been resized
  while the component was hidden (e.g. in an inactive tab).
* Reverted upgrade to `react-select` in v59.0.0 due to issues found with `selectEditor` / inline
  grid editing. We will revisit this upgrade in a future release.

### 📚 Libraries

* react-select `5.7 → 4.3`
* react-windowed-select `5.1 → 3.1`

## 59.0.1 - 2023-08-17

### 🎁 New Features

* Added new `Panel.collapsedTitle` prop to make it easier to display a different title when the
  panel is collapsed.

## 59.0.0 - 2023-08-17

### 💥 Breaking Changes (upgrade difficulty: 🟢 LOW)

* Apps must update their `typescript` dependency to v5.1. This should be a drop-in for most
  applications, or require only minor changes. Note that Hoist has not yet adopted the updated
  approach to decorators added in TS v5, maintaining compatibility with the "legacy" syntax.
* Apps that use and provide the `highcharts` library should be sure to update the version to v11.1.
  This should be a drop-in for most applications.
    * Visit https://www.highcharts.com/blog/changelog/ for specific changes.
* Apps must also update their `@xh/hoist-dev-utils` dependency to v7.0.0 or higher.
    * We recommend specifying this as `"@xh/hoist-dev-utils": "7.x"` in your `package.json` to
      automatically pick up future minor releases.
* `DataViewConfig` no longer directly supports `GridConfig` parameters - instead, nest `GridConfig`
  options you wish to set via the new `gridOptions` parameter. Please note that, as before, not
  all `GridConfig` options are supported by (or make sense for) the `DataView` component.

### 🎁 New Features

* New `GridAutosizeOptions.includeHiddenColumns` config controls whether hidden columns should
  also be included during the autosize process. Default of `false`. Useful when applications
  provide quick toggles between different column sets and would prefer to take the up-front cost of
  autosizing rather than doing it after the user loads a column set.
* New `NumberFormatOptions.strictZero` formatter config controls display of values that round to
  zero at the specified precision. Set to `false` to format those values as if they were *exactly*
  zero, triggering display of any `zeroDisplay` value and suppressing sign-based glyphs, '+/-'
  characters, and styling.
* New `DashModel.refreshContextModel` allows apps to programmatically refresh all widgets within
  a `DashCanvas` or `DashContainer`.
* New tab for monitoring JDBC connection pool stats added to the Admin Console. Apps
  with `hoist-core >= v17.2` will collect and display metrics for their primary datasource on a
  configurable frequency.
* `ButtonGroupInput` now allows `null` values for buttons as long as both `enableClear` and
  `enableMulti` are false.

### 🐞 Bug Fixes

* Fixed bug where a titled panel collapsed to either the left or right side of a layout could cause
  severe layout performance degradation (and even browser hangs) when resizing the browser window in
  the latest Chrome v115.
    * Note this required some adjustments to the internal DOM structure of `PanelHeader` - highly
      specific CSS selectors or visual tests may be affected.
* Fixed bug where `manuallySized` was not being set properly on column state.
* Fixed bug where mobile `Dialog` max height was not properly constrained to the viewport.
* Fixed bug where mobile `NumberInput` would clear when trying to enter decimals on certain devices.
* Suppressed extra top border on Grids with `hideHeaders: true`.

### ⚙️ Technical

* Suppressed dev-time console warnings thrown by Blueprint Toaster.

### 📚 Libraries

* mobx `6.8 → 6.9`
* semver `7.3 → 7.5`
* typescript `4.9 → 5.1`
* highcharts `10.3 → 11.1`
* react-select `4.3 → 5.7`
* react-windowed-select `3.1 → 5.1`

## 58.0.1 - 2023-07-13

### 🐞 Bug Fixes

* Fixed bug where `TabContainerModel` with routing enabled would drop route params when navigating
  between tabs.

## 58.0.0 - 2023-07-07

### 💥 Breaking Changes (upgrade difficulty: 🟢 LOW)

* The `Column.getValueFn` and `Column.renderer` functions will no longer be passed the `agParams`
  argument. This argument was not passed consistently by Hoist when calling these functions; and was
  specifically omitted during operations such as column sizing, tooltip generation and Grid content
  searching. We do not expect this argument was being used in practice by applications, but
  applications should ensure this is the case, and adjust these callbacks if necessary.

### 🎁 New Features

* Deprecated `xhAppVersionCheckEnabled` config in favor of object-based `xhAppVersionCheck`. Hoist
  will auto-migrate the existing value to this new config's `mode` flag. While backwards
  compatible with older versions of hoist-core, the new `forceReload` mode
  requires `hoist-core >= v16.4`.
* Enhanced `NumberFormatOptions.colorSpec` to accept CSS properties in addition to class names.
* Enhanced `TabSwitcher` to allow navigation using arrow keys when focused.
* Added new option `TrackOptions.logData` to provide support for logging application data in
  `TrackService.`  Requires `hoist-core >= v16.4`.
* New `XH.pageState` provides observable access to the current lifecycle state of the app, allowing
  apps to react to changes in page visibility and focus, as well as detecting when the browser has
  frozen a tab due to inactivity or navigation.

## 57.0.0 - 2023-06-20

### 💥 Breaking Changes (upgrade difficulty: 🟢 LOW)

* The deprecated `@settable` decorator has now been removed. Use `@bindable` instead.
* The deprecated class `@xh/hoist/admin/App` has been removed. Use `@xh/hoist/admin/AppComponent`
  instead.

### 🎁 New Features

* Enhanced Admin alert banners with the ability to save messages as presets. Useful for
  standardizing alert or downtime banners, where pre-approved language can be saved as a preset for
  later loaded into a banner by members of an application support team (
  requires `hoist-core >= v16.3.0`).
* Added bindable `readonly` property to `LeftRightChooserModel`.

### ⚙️ Technical

* Support the `HOIST_IMPERSONATOR` role introduced in hoist-core `v16.3.0`
* Hoist now supports and requires ag-Grid v30 or higher. This version includes critical
  performance improvements to scrolling without the problematic 'ResizeObserver' issues discussed
  below.

### 🐞 Bug Fixes

* Fixed a bug where Onsen components wrappers could not forward refs.
* Improved the exceptions thrown by fetchService when errors occur parsing response JSON.

## 56.6.0 - 2023-06-01

### 🎁 New Features

* New global property `AgGrid.DEFAULT_PROPS` to provide application wide defaults for any instances
  of `AgGrid` and `Grid` components.

### ⚙️ Technical

* The workaround of defaulting the AG Grid prop `suppressBrowserResizeObserver: true`, added in
  v56.3.0, has been removed. This workaround can cause sizing issues with flex columns and should
  not be needed once [the underlying issue](https://github.com/ag-grid/ag-grid/issues/6562) is fixed
  in an upcoming AG Grid release.
    * As of this release date, we recommend apps stay at AG Grid 29.2. This does not include the
      latest AG performance improvements, but avoids the sizing issues present in 29.3.5.
    * If you want to take the latest AG Grid 29.3.5, please re-enable
      the `suppressBrowserResizeObserver` flag with the new `DEFAULT_PROPS` static described
      above. Scan your app carefully for column sizing issues.

### 🐞 Bug Fixes

* Fixed broken change handler for mobile inputs that wrap around Onsen UI inputs, including
  `NumberInput`, `SearchInput`, and `TextInput`.

### 📚 Libraries

* @blueprintjs/core `^4.14 → ^4.20` (apps might have already updated to a newer minor version)

## 56.5.0 - 2023-05-26

### 🎁 New Features

* Added `regexOption` and `caseSensitive` props to the `LogDisplayModel`. (Case-sensitive search
  requires `hoist-core >= v16.2.0`).
* Added new `GroupingChooserModel.commitOnChange` config - enable to update the observable grouping
  value as the user adjusts their choices within the control. Default behavior is unchanged,
  requiring user to dismiss the popover to commit the new value.
* Added new `Select.enableTooltips` prop - enable for select inputs where the text of a
  selected value might be elided due to space constraints. The tooltip will display the full text.
* Enabled user-driven sorting for the list of available values within Grid column filters.
* Updated `CodeInput.showCopyButton` (copy-to-clipboard feature) default to true (enabled).

### ⚙️ Technical

* `DataView` now supports an `agOptions` prop to allow passing arbitrary AG Grid props to the
  underlying grid instance. (Always supported by `Grid`, now also supported by `DataView`.)

### 🐞 Bug Fixes

* Fixed layout bug where popovers triggered from a parent `Panel` with `modalSupport` active could
  render beneath that parent's own modal dialog.
* Fixed broken `CodeInput` copy-to-clipboard feature.

## v56.4.0 - 2023-05-10

### 🎁 New Features

* Ensure that non-committed values are also checked when filtering a store with a FieldFilter.
  This will maximize chances that records under edit will not disappear from user view due to
  active filters.

### 🐞 Bug Fixes

* Fix bug where Grid ColumnHeaders could throw when `groupDisplayType` was set to `singleColumn`.

### ⚙️ Technical

* Adjustment to core model lookup in Hoist components to better support automated testing.
  Components no longer strictly require rendering within an `AppContainer`.

### ⚙️ Typescript API Adjustments

* Improved return types for `FetchService` methods and corrected `FetchOptions` interface.

## v56.3.0 - 2023-05-08

### 🎁 New Features

* Added support for new `sortOrder` argument to `XH.showBanner()`. A default sort order is applied
  if unspecified, ensuring banners do not unexpectedly change order when refreshed.

### ⚙️ Typescript API Adjustments

* Improved the recommendation for the app `declare` statement within
  our [TypeScript migration docs](https://github.com/xh/hoist-react/blob/develop/docs/upgrade-to-typescript.md#bootstrapts--service-declarations).
    * See this [Toolbox commit](https://github.com/xh/toolbox/commit/8df642cf) for a small,
      recommended app-level change to improve autocompletion and usage checks within IntelliJ.
* Added generic support to `XH.message()` and `XH.prompt()` signatures with return type
  of `Promise<T | boolean>`.
* Moved declaration of optional `children` prop to base `HoistProps` interface - required for TSX
  support.

### ✨ Styles

* Removed `--xh-banner-height` CSS var.
    * Desktop banners are implemented via `Toolbar`, which correctly sets a min height.
    * Mobile banners now specify `min-height: 40px` via the `.xh-banner` class.
    * This change allows banners containing custom components to grow to fit their contents without
      requiring app-level CSS overrides.
* Added new `--xh-grid-filter-popover-[height|width]-px` CSS variables to support easier custom
  sizing for grid column header filter popovers.

### ⚙️ Technical

* Updated internal config defaults to support latest AG Grid v29.3.4+ with use of
  AG `suppressBrowserResizeObserver` config. Applications are encouraged to update to the latest AG
  Grid dependencies to take advantage of ongoing performance updates.

## v56.2.0 - 2023-04-28

### 🎁 New Features

* Added `DashContainerModel.margin` config to customize the width of the resize splitters
  between widgets.

### ⚙️ Technical

* Improve scrolling performance for `Grid` and `DataView` via internal configuration updates.

## v56.1.0 - 2023-04-14

### 🎁 New Features

* Display improved memory management diagnostics within Admin console Memory Monitor.
    * New metrics require optional-but-recommended update to `hoist-core >= v16.1.0`.

### 🐞 Bug Fixes

* Fixes bug with display/reporting of exceptions during app initialization sequence.

## v56.0.0 - 2023-03-29

### 💥 Breaking Changes (upgrade difficulty: 🟠 MEDIUM)

* Requires `hoist-core => v16`.
* Requires AG Grid v29.0.0 or higher - update your AG Grid dependency in your app's `package.json`
  file. See the [AG Grid Changelog](https://www.ag-grid.com/changelog) for details.
    * Add a dependency on `@ag-grid-community/styles` to import new dedicated styles package.
    * Imports of AG Grid CSS files within your app's `Bootstrap.ts` file will also need to be
      updated to import styles from their new location. The recommended imports are now:

```typescript
import '@ag-grid-community/styles/ag-grid.css';
import '@ag-grid-community/styles/ag-theme-balham.css';
```

* New `xhActivityTrackingConfig` soft-configuration entry places new limits on the size of
  any `data` objects passed to `XH.track()` calls.
    * Any track requests with data objects exceeding this length will be persisted, but without the
      requested data.
    * Activity tracking can also be disabled (completely) via this same config.
* "Local" preferences are no longer supported. Application should use `LocalStorageService` instead.
  With v56, the `local` flag on any preferences will be ignored, and all preferences will be saved
  on the server instead.
    * Note that Hoist will execute a one-time migration of any existing local preference values
      from the user's browser to the server on app load.
* Removed `Column.tooltipElement`. Use `tooltip` instead.
* Removed `fill` prop on `TextArea` and `NumberInput` component. Use `flex` instead.
* Removed previously deprecated `Button.modifier.outline` and `Button.modifier.quiet` (mobile only).
* Removed previously deprecated `AppMenuButton.extraItems.onClick`. Use `actionFn` instead.

### 🎁 New Features

* `PanelModel` now supports a `defaultSize` property specified in percentage as well as pixels
  (e.g. `defaultSize: '20%'` as well as `defaultSize: 200`).
* `DashCanvas` views can now be programmatically added with specified width and height dimensions.
* New `FetchService.abort()` API allows manually aborting a pending fetch request.
* Hoist exceptions have been enhanced and standardized, including new TypeScript types. The
  `Error.cause` property is now populated for wrapping exceptions.
* New `GridModel.headerMenuDisplay` config for limiting column header menu visibility to on hover.

### ⚙️ Typescript API Adjustments

* New Typescript types for all Hoist exceptions.
* Integration of AG Grid community types.

### ⚙️ Technical

* Hoist source code has been reformatted with Prettier.
* Admin Console modules that have been disabled via config are no longer hidden completely, but
  instead will render a placeholder pointing to the relevant config name.

### 📚 Libraries

* mobx `6.7 → 6.8`
* dompurify `2.4 → 3.0`

## v55.4.0 - 2023-03-23

### 💥 Breaking Changes

* Requires AG Grid v29.0.0 or higher - see release notes for v56.0.0 above.

### 🐞 Bug Fixes

* Addresses `AgGrid` v28 regression whereby changing column visibility via state breaks grid
  rendering when column groups are set via the `groupId` property.

## v55.3.2 - 2023-03-22

### 🐞 Bug Fixes

* Fixed issue where a filter on a `LocalDate` field created via `FilterChooser` would cause a
  grid column filter on the same field to fail to properly render when shown.

## v55.3.1 - 2023-03-14

### 🐞 Bug Fixes

* Revert native `structuredClone` to lodash `deepClone` throughout toolkit.

## v55.3.0 - 2023-03-03

### 🐞 Bug Fixes

* Grid column filters scroll their internal grid horizontally to avoid clipping longer values.
* Minor improvements to the same grid filter dialog's alignment and labelling.

### ⚙️ Technical

* Use native `structuredClone` instead of lodash `deepClone` throughout toolkit.

## v55.2.1 - 2023-02-24

### 🐞 Bug Fixes

* Fixed issue where a resizable `Panel` splitter could be rendered incorrectly while dragging.

## v55.2.0 - 2023-02-10

### 🎁 New Features

* `DashCanvas` enhancements:
    * Views now support minimum and maximum dimensions.
    * Views now expose an `allowDuplicate` flag for controlling the `Duplicate` menu item
      visibility.

### 🐞 Bug Fixes

* Fixed a bug with Cube views having dimensions containing non-string or `null` values. Rows grouped
  by these dimensions would report values for the dimension which were incorrectly stringified (e.g.
  `'null'` vs. `null` or `'5'` vs. `5`). This has been fixed. Note that the stringified value is
  still reported for the rows' `cubeLabel` value, and will be used for the purposes of grouping.

### ⚙️ Typescript API Adjustments

* Improved signatures of `RestStore` APIs.

## v55.1.0 - 2023-02-09

Version 55 is the first major update of the toolkit after our transition to Typescript. In addition
to a host of runtime fixes and features, it also contains a good number of important Typescript
typing adjustments, which are listed below. It also includes a helpful
[Typescript upgrade guide](https://github.com/xh/hoist-react/blob/develop/docs/upgrade-to-typescript.md).

### 🎁 New Features

* Grid exports can now be tracked in the admin activity tab by setting `exportOptions.track` to
  true (defaults to false).
* Miscellaneous performance improvements to the cube package.
* The implementation of the `Cube.omitFn` feature has been enhanced. This function will now be
  called on *all* non-leaf nodes, not just single child nodes. This allows for more flexible
  editing of the shape of the resulting hierarchical data emitted by cube views.

### 🐞 Bug Fixes

* Fixed: grid cell editors would drop a single character edit.
* Fixed: grid date input editor's popup did not position correctly in a grid with pinned columns.
* Fixed issue with `DashContainer` flashing its "empty" text briefly before loading.
* Several Hoist TypeScript types, interfaces, and signatures have been improved or corrected (typing
  changes only).
* Fix bug where a `className` provided to a `Panel` with `modalSupport` would be dropped when in a
  modal state. Note this necessitated an additional layer in the `Panel` DOM hierarchy. Highly
  specific CSS selectors may be affected.
* Fix bug where `TileFrame` would not pass through the keys of its children.

### 💥 Breaking Changes

* The semantics of `Cube.omitFn` have changed such that it will now be called on all aggregate
  nodes, not just nodes with a single child. Applications may need to adjust any implementation of
  this function accordingly.
* `hoistCmp.containerFactory` and `hoistCmp.withContainerFactory` are removed in favor of
  the basic `hoistCmp.factory` and `hoistCmp.withFactory` respectively. See typescript
  API adjustments below.

### ⚙️ Typescript API Adjustments

The following Typescript API were adjusted in v55.

* Removed the distinction between `StandardElementFactory` and `ContainerElementFactory`. This
  distinction was deemed to be unnecessary, and overcomplicated the understanding of Hoist.
  Applications should simply continue to use `ElementFactory` instead. `hoistCmp.containerFactory`
  and `hoistCmp.withContainerFactory` are also removed in favor of the basic `hoistCmp.factory` and
  `hoistCmp.withFactory` respectively.
* `HoistProps.modelConfig` now references the type declaration of `HoistModel.config`. See
  `PanelModel` and `TabContainerModel` for examples.
* The new `SelectOption` type has been made multi-platform and moved to `@xh/hoist/core`.

**Note** that we do not intend to make such extensive Typescript changes going forward post-v55.0.
These changes were deemed critical and worth adjusting in our first typescript update, and before
typescript has been widely adopted in production Hoist apps.

### ⚙️ Technical

* Hoist's `Icon` enumeration has been re-organized slightly to better separate icons that describe
  "what they look like" - e.g. `Icon.magnifyingGlass()` - from an expanded set of aliases that
  describe "how they are used" - e.g. `Icon.search()`.
    * This allows apps to override icon choices made within Hoist components in a more targeted way,
      e.g. by setting `Icon.columnMenu = Icon.ellipsisVertical`.
* All Hoist configurations that support `omit: boolean` now additionally support a "thunkable"
  callback of type `() => boolean`.
* `Grid` will only persist minimal user column state for hidden columns, to reduce user pref sizes.

### 📚 Libraries

* @blueprintjs/core `^4.12 → ^4.14`
* corejs `^3.26 → ^3.27`
* mobx `6.6 → 6.7`
* onsenui `2.11 → 2.12` (*see testing note below)
* react-onsenui `1.11 > 1.13`

### ✅ Testing Scope

* *Full regression testing recommended for _mobile_ apps.* While the upgrade from 2.11 to 2.12
  appears as a minor release, it was in fact a major update to the library.
  See [the Onsen release notes](https://github.com/OnsenUI/OnsenUI/releases/tag/2.12.0) for
  additional details. Note that Hoist has handled all changes required to its Onsen API calls,
  and there are no breaking changes to the Hoist mobile component APIs. As a result, mobile apps
  _might_ not need to change anything, but extra care in testing is still recommended.

## v54.0.0 - 2022-12-31

We are pleased to announce that Hoist React has been fully rewritten in TypeScript! ✨🚀

All core Hoist Components, Models, and other utilities now have TypeScript interfaces for their
public APIs, improving the developer ergonomics of the toolkit with much more accurate dev-time type
checking and intellisense. Developers now also have the option (but are not required) to write
application code using TypeScript.

Runtime support for TypeScript is provided by `@xh/hoist-dev-utils v6.1+`, which recognizes and
transpiles TypeScript files (`.ts|.tsx`) via the `@babel/plugin-transform-typescript` plugin.
Development-time support can be provided by the user's IDE (e.g. IntelliJ or VSCode, which both
provide strong TypeScript-based error checking and auto-completion).

The goal of this release is to be backward compatible with v53 to the greatest degree possible, and
most applications will run with minimal or no changes. However, some breaking changes were required
and can require application adjustments, as detailed below.

As always, please review our [Toolbox project](https://github.com/xh/toolbox/), which we've updated
to use TypeScript for its own app-level code.

### 🎁 New Features

* New TypeScript interface `HoistProps` and per-component extensions to specify props for all
  components. This replaces the use of the `PropTypes` library, which is no longer included.
* ~~Enhanced TypeScript-aware implementations of `ElementFactory`, including separate factories for
  standard components (`elementFactory`) and components that often take children only
  (`containerElementFactory`).~~
* The `@bindable` annotation has been enhanced to produce a native javascript setter for its
  property as well as the `setXXX()` method it currently produces. This provides a more typescript
  friendly way to set properties in a mobx action, and should be the favored method going forward.
  The use of the `setXXX()` method will continue to be supported for backward compatibility.
* References to singleton instances of services and the app model can now also be gained via the
  static `instance` property on the class name of the singleton - e.g. `MyAppModel.instance`.
  Referencing app-level services and the AppModel via `XH` is still fully supported and recommended.
* New utility function `waitFor` returns a promise that will resolve after a specified condition
  has been met, polling at a specified interval.
* Hoist Components will now automatically remount if the model passed to them (via context or props)
  is changed during the lifetime of the component. This allows applications to swap out models
  without needing to manually force the remounting of related components with an explicit
  `key` setting, i.e.  `key: model.xhId`.
* `fmtQuantity` function now takes two new flags `useMillions` and `useBillions`.

### 💥 Breaking Changes

* The constructors for `GridModel` and `Column` no long accept arbitrary rest (e.g `...rest`)
  arguments for applying app-specific data to the object. Instead, use the new `appData` property
  on these objects.
* ~~The `elemFactory` function has been removed. Applications calling this function should specify
  `elementFactory` (typically) or `containerElementFactory` instead.~~
    * ~~Most application components are defined using helper aliases `hoistCmp.factory`
      and `hoistCmp.withFactory` - these calls do _not_ need to change, unless your component
      needs to take a list of children directly (i.e. `someComponent(child1, child2)`).~~
    * ~~Update the definition of any such components to use `hoistCmp.containerFactory` instead.~~
    * ~~Where possible, favor the simpler, default factory for more streamlined type suggestions /
      error messages regarding your component's valid props.~~
* The use of the `model` prop to provide a config object for a model to be created on-the-fly
  is deprecated.
    * Use the new `modelConfig` prop when passing a *plain object config* -
      e.g. `someComp({modelConfig: {modelOpt: true}})`
    * Continue to use the `model` prop when passing an existing model *instance* -
      e.g. `someComp({model: someCompModel})`.
* PropTypes support has been removed in favor of the type script interfaces discussed above. Apps
  importing Hoist Proptypes instances should simply remove these compile-time references.

### 🐞 Bug Fixes

* Fix bug where dragging on any panel header which is a descendant of a `DashCanvasView` would move
  the `DashCanvasView`.
* Fix bug where `GridModel.ensureRecordsVisibleAsync` could fail to make collapsed nodes visible.
* Fix bug where `GridPersistenceModel` would not clean outdated column state.
* Fix animation bug when popping pages in the mobile navigator.

### ⚙️ Technical

* Update `preflight.js` to catch errors that occur on startup, before our in-app exception handling
  is initialized.

### 📚 Libraries

* @blueprintjs/core `4.11 → 4.12`
* @xh/hoist-dev-utils `6.0 → 6.1`
* typescript `added @ 4.9`
* highcharts `9.3 → 10.3`

### ✅ Testing Scope

* *Full regression testing recommended* - this is a major Hoist release and involved a significant
  amount of refactoring to the toolkit code. As such, we recommend a thorough regression test of any
  applications updating to this release from prior versions.

## v53.2.0 - 2022-11-15

### 🎁 New Features

* New methods `Store.errors`, `Store.errorCount`, and `StoreRecord.allErrors` provide convenient
  access to validation errors in the data package.
* New flag `Store.validationIsComplex` indicates whether *all* uncommitted records in a store should
  be revalidated when *any* record in the store is changed.
    * Defaults to `false`, which should be adequate for most use cases and can provide a significant
      performance boost in apps that bulk-insert 100s or 1000s of rows into editable grids.
    * Set to `true` for stores with validations that depend on other editable record values in the
      store (e.g. unique constraints), where a change to record X should cause another record Y to
      change its own validation status.

## v53.1.0 - 2022-11-03

### 🎁 New Features

* `PanelModel` now supports `modalSupport.defaultModal` option to allow rendering a Panel in an
  initially modal state.

### 🐞 Bug Fixes

* Fixed layout issues caused by top-level DOM elements created by `ModalSupport`
  and `ColumnWidthCalculator` (grid auto-sizing). Resolved occasional gaps between select inputs and
  their drop-down menus.
* Fix desktop styling bug where buttons inside a `Toast` could be rendered with a different color
  than the rest of the toast contents.
* Fix `GridModel` bug where `Store` would fail to recognize dot-separated field names as paths
  when provided as part of a field spec in object form.

### ⚙️ Technical

* Snap info (if available) from the `navigator.connection` global within the built-in call to track
  each application load.

## v53.0.0 - 2022-10-19

### 🎁 New Features

* The Hoist Admin Console is now accessible in a read-only capacity to users assigned the
  new `HOIST_ADMIN_READER` role.
* The pre-existing `HOIST_ADMIN` role inherits this new role, and is still required to take any
  actions that modify data.

### 💥 Breaking Changes

* Requires `hoist-core >= 14.4` to support the new `HOIST_ADMIN_READER` role described above. (Core
  upgrade _not_ required otherwise.)

## v52.0.2 - 2022-10-13

### 🐞 Bug Fixes

* Form field dirty checking now uses lodash `isEqual` to compare initial and current values,
  avoiding false positives with Array values.

## v52.0.1 - 2022-10-10

### 🎁 New Features

* New "Hoist Inspector" tool supports displaying and querying all of the Models, Services, and
  Stores within a running application.
    * Admin/dev-focused UI is built into all Desktop apps, activated via discrete new toggle in the
      bottom version bar (look for the 🔍 icon), or by running `XH.inspectorService.activate()`.
    * Selecting a model/service/store instance provides a quick view of its properties, including
      reactively updated observables. Useful for realtime troubleshooting of application state.
    * Includes auto-updated stats on total application model count and memory usage. Can aid in
      detecting and debugging memory leaks due to missing `@managed` annotations and other issues.
* New `DashCanvasViewModel.autoHeight` option fits the view's height to its rendered contents.
* New `DashCanvasAddViewButton` component supports adding views to `DashCanvas`.
* New `TabContainerModel.refreshContextModel` allows apps to programmatically load a `TabContainer`.
* `FilterChooserModel` now accepts shorthand inputs for numeric fields (e.g. "2m").
* Admin Console Config/Pref/Blob differ now displays the last updated time and user for each value.
* New observable `XH.environmentService.serverVersion` property, updated in the background via
  pre-existing `xhAppVersionCheckSecs` config. Note this does not replace or change the built-in
  upgrade prompt banner, but allows apps to take their own actions (e.g. reload immediately) when
  they detect an update on the server.

### 💥 Breaking Changes

* This release moves Hoist to **React v18**. Update your app's `package.json` to require the latest
  18.x versions of `react` and `react-dom`. Unless your app uses certain react-dom APIs directly, no
  other changes should be required.
* Removed deprecated method `XH.setDarkTheme()`. Use `XH.setTheme()` instead to select from our
  wide range of (two) theme options.

### 🐞 Bug Fixes

* `CompoundTaskObserver` improved to prioritize using specific messages from subtasks over the
  overall task message.
* Grid's built in context-menu option for filtering no longer shows `[object Object]` for columns
  that render React elements.
* `Store.updateData()` properly handles data in the `{rawData, parentId}` format, as documented.
* Disabled tabs now render with a muted text color on both light and dark themes, with
  new `--tab-disabled-text-color` CSS var added to customize.

### ⚙️ Technical

* `HoistComponents` no longer mutate the props object passed to them in React production mode. This
  was not causing noticeable application issues, but could result in a component's base CSS class
  being applied multiple times to its DOM element.
* `ModelSelector` used for model lookup and matching will now accept the class name of the model to
  match. Previously only a class reference could be provided.
* New check within service initialization to ensure that app service classes extend `HoistService`
  as required. (Has always been the expectation, but was not previously enforced.)
* `GridModel` will once again immediately sync data with its underlying AG Grid component. This
  reverses a v50.0.0 change that introduced a minimal debounce in order to work around an AG Grid
  rendering bug. The AG Grid bug has been resolved, and this workaround is no longer needed.
* `GridExportService` has improved support for columns of `FieldType.AUTO` and for columns with
  multiple data types and custom export functions. (`hoist-core >= 14.3` required for these
  particular improvements, but not for this Hoist React version in general.)
* The `trimToDepth` has been improved to return a depth-limited clone of its input that better
  handles nested arrays and passes through primitive inputs unchanged.

### 📚 Libraries

* @blueprintjs/core `4.6 → 4.11`
* @blueprintjs/datetime `4.3 → 4.4`
* @fortawesome `6.1 → 6.2`
* dompurify `2.3 → 2.4`
* react `17.0.1 → 18.2.0`
* react-dom `17.0.1 → 18.2.0`

## v51.0.0 - 2022-08-29

### 🎁 New Features

* `ButtonGroupInput` supports new `enableMulti` prop.
* `AboutDialog` can now display more dynamic custom properties.
* New option added to the Admin Activity Tracking chart to toggle on/off weekends when viewing a
  time series.
* The `filterText` field in `ColumnHeaderFilter` now gets autoFocused.

### 💥 Breaking Changes

* `CodeInput` is now rendered within an additional `div` element. Unlikely to cause issues, unless
  using targeted styling of this component.
* `xhAboutMenuConfigs` soft-config is no longer supported. To customize the `AboutDialog`, see
  `HoistAppModel.getAboutDialogItems()`

### 🐞 Bug Fixes

* Fixed issue where `ModalSupport` would trigger `MobX` memo warning in console.
* Fixed issues with `ModalSupport` implementation in `CodeInput`.
* Fixed `Grid` rendering glitches when used inside `Panel` with `ModalSupport`.
* Fixed incorrect text color on desktop toasts with a warning intent.
* Fixed potential for duplication of default Component `className` within list of CSS classes
  rendered into the DOM.
* Added missing `@computed` annotations to several `Store` getters that relay properties from
  its internal recordsets, including `maxDepth` and getters returning counts and empty status.
    * Avoids unnecessary internal render cycles within `Grid` when in tree mode.
    * Could require adjustments for apps that unintentionally relied on these observable getters
      triggering re-renders when records have changed in any way (but their output values have not).
* Hoist-supported menus will no longer filter out a `MenuDivider` if it has a `title`.
* The default `FormField` read-only renderer now supports line breaks.

### ⚙️ Technical

* The `addReaction()` and `addAutorun()` methods on `HoistBase` (i.e. models and services) now
  support passing multiple reactions in a single call and will ignore nullish inputs.

## v50.1.1 - 2022-07-29

### 🐞 Bug Fixes

* Fixed bug where components utilizing `ModalSupport` could render incorrectly when switching
  between inline and modal views.
* Improved behavior of `GridModel.whenReadyAsync()` to allow Grid more time to finish loading data.
  This improves the behavior of related methods `preSelectFirstAsync`, `selectFirstAsync`, and
  `ensureVisibleAsync`.
* `Grid` context menus are now disabled when a user is inline editing.
* An empty `DashCanvas` / `DashContainer` 'Add View' button now only displays a menu of available
  views, without unnecessarily nesting them inside an 'Add' submenu.
* Update `AppMenuButton` and `ContextMenu` to support Blueprint4 `menuItem`.

## v50.1.0 - 2022-07-21

### 🎁 New Features

* New `GridModel` method `ensureRecordsVisibleAsync` accepts one or more store records or IDs and
  scrolls to make them visible in the grid.

### 📚 Libraries

* @blueprintjs/core `4.5 → 4.6`
* qs `6.10 → 6.11`
* react-popper `2.2 → 2.3`

## v50.0.0 - 2022-07-12

### 🎁 New Features

* New `PanelModel.modalSupport` option allows the user to expand a panel into a configurable modal
  dialog - without developers needing to write custom dialog implementations and without triggering
  a remount/rerender of the panel's contents.
* FilterChooser field suggestions now search within multi-word field names.
* Autosize performance has been improved for very large grids.
* New `@abstract` decorator now available for enforcing abstract methods / getters.
* `MessageModel` now receives `dismissable` and `cancelOnDismiss` flags to control the behavior of a
  popup message when clicking the background or hitting the escape key.

### 💥 Breaking Changes

* Hoist now requires AG Grid v28.0.0 or higher - update your AG Grid dependency in your app's
  `package.json` file. See the [AG Grid Changelog](https://www.ag-grid.com/changelog) for details.
* The data reactions between `GridModel` and the underlying Ag-Grid is now minimally debounced. This
  avoids multiple data updates during a single event loop tick, which can corrupt Ag-Grid's
  underlying state in the latest versions of that library.
    * This change should not affect most apps, but code that queries grid state immediately after
      loading or filtering a grid (e.g. selection, row visibility, or expansion state) should be
      tested carefully and may require a call to `await whenReadyAsync()`.
    * Note that this method is already incorporated in to several public methods on `GridModel`,
      including `selectFirstAsync()` and `ensureSelectionVisibleAsync()`.
    * ⚠ NOTE - this change has been reverted as of v52 (see above).
* Blueprint has updated all of its CSS class names to use the `bp4-` prefix instead of the `bp3-`
  prefix. Any apps styling these classes directly may need to be adjusted. See
  https://github.com/palantir/blueprint/wiki/Blueprint-4.0 for more info.
* Both `Panel.title` and `Panel.icon` props must be null or undefined to avoid rendering
  a `PanelHeader`. Previously specifying any 'falsey' value for both (e.g. an empty string
  title) would omit the header.
* `XHClass` (top-level Singleton model for Hoist) no longer extends `HoistBase`
* `DockView` component has been moved into the desktop-specific package `@xh/hoist/desktop/cmp`.
  Users of this component will need to adjust their imports accordingly.
* Requires `hoist-core >= 14.0`. Excel file exporting defaults to using column FieldType.

### 🐞 Bug Fixes

* Fixed several issues introduced with Ag-Grid v27 where rows gaps and similar rendering issues
  could appear after operating on it programmatically (see breaking changes above).
* `ColumnHeaders` now properly respond to mouse events on tablets (e.g. when using a Bluetooth
  trackpad on an iPad).
* Fixed bug where `DashCanvasModel.removeView()` was not properly disposing of removed views
* Fixed exception dialog getting overwhelmed by large messages.
* Fixed exporting to Excel file erroneously coercing certain strings (like "1e10") into numbers.

### ⚙️ Technical

* Hoist will now throw if you import a desktop specific class to a mobile app or vice-versa.

### 📚 Libraries

* @blueprintjs `3.54 → 4.5`

[Commit Log](https://github.com/xh/hoist-react/compare/v49.2.0...v50.0.0)

## v49.2.0 - 2022-06-14

### 🎁 New Features

* New `@enumerable` decorator for making class members `enumerable`
* New `GridAutosizeOption` `renderedRowsOnly` supports more limited autosizing
  for very large grids.

### 🐞 Bug Fixes

* Fix `FilterChooser` looping between old values if updated too rapidly.
* Allow user to clear an unsupported `FilterChooser` value.
* Fix bug where `Panel` would throw when `headerItems = null`
* Fix column values filtering on `tags` fields if another filter is already present.
* Fix bug where `SwitchInput` `labelSide` would render inappropriately if within `compact` `toolbar`
* Fix bug where `SplitTreeMapModel.showSplitter` property wasn't being set in constructor

### 📚 Libraries

* mobx `6.5 → 6.6`

[Commit Log](https://github.com/xh/hoist-react/compare/v49.1.0...v49.2.0)

## v49.1.0 - 2022-06-03

### 🎁 New Features

* A `DashCanvasViewModel` now supports `headerItems` and `extraMenuItems`
* `Store` now supports a `tags` field type
* `FieldFilter` supports `includes` and `excludes` operators for `tags` fields

### 🐞 Bug Fixes

* Fix regression with `begins`, `ends`, and `not like` filters.
* Fix `DashCanvas` styling so drag-handles no longer cause horizontal scroll bar to appear
* Fix bug where `DashCanvas` would not resize appropriately on scrollbar visibility change

[Commit Log](https://github.com/xh/hoist-react/compare/v49.0.0...v49.1.0)

## v49.0.0 - 2022-05-24

### 🎁 New Features

* Improved desktop `NumberInput`:
    * Re-implemented `min` and `max` props to properly constrain the value entered and fix several
      bugs with the underlying Blueprint control.
    * Fixed the `precision` prop to be fully respected - values emitted by the input are now
      truncated to the specified precision, if set.
    * Added additional debouncing to keep the value more stable while a user is typing.
* Added new `getAppMenuButtonExtraItems()` extension point on `@xh/hoist/admin/AppModel` to allow
  customization of the Admin Console's app menu.
* Devs can now hide the Admin > General > Users tab by setting `hideUsersTab: true` within a new,
  optional `xhAdminAppConfig` soft-config.
* Added new `SplitTreeMapModel.showSplitter` config to insert a four pixel buffer between the
  component's nested maps. Useful for visualizations with both positive and negative heat values on
  each side, to keep the two sides clearly distinguished from each other.
* New `xhChangelogConfig.limitToRoles` soft-config allows the in-app changelog (aka release notes)
  to be gated to a subset of users based on their role.
* Add support for `Map` and `WeakMap` collections in `LangUtils.getOrCreate()`.
* Mobile `textInput` now accepts an `enableClear` property with a default value of false.

### 💥 Breaking Changes

* `GridModel.groupRowElementRenderer` and `DataViewModel.groupRowElementRenderer` have been removed,
  please use `groupRowRenderer` instead. It must now return a React Element rather than an HTML
  string (plain strings are also OK, but any formatting must be done via React).
* Model classes passed to `HoistComponents` or configured in their factory must now
  extend `HoistModel`. This has long been a core assumption, but was not previously enforced.
* Nested model instances stored at properties with a `_` prefix are now considered private and will
  not be auto-wired or returned by model lookups. This should not affect most apps, but will require
  minor changes for apps that were binding components to non-standard or "private" models.
* Hoist will now throw if `Store.summaryRecord` does not have a unique ID.

### 🐞 Bug Fixes

* Fixed a bug with Panel drag-to-resize within iframes on Windows.
* Worked around an Ag-Grid bug where the grid would render incorrectly on certain sorting changes,
  specifically for abs sort columns, leaving mis-aligned rows and gaps in the grid body layout.
* Fixed a bug in `SelectEditor` that would cause the grid to lose keyboard focus during editing.

### ⚙️ Technical

* Hoist now protects against custom Grid renderers that may throw by catching the error and printing
  an "#ERROR" placeholder token in the affected cell.
* `TreeMapModel.valueRenderer` and `heatRenderer` callbacks are now passed the `StoreRecord` as a
  second argument.
* Includes a new, additional `index-manifest.html` static file required for compatibility with the
  upcoming `hoist-dev-utils v6.0` release (but remains compatible with current/older dev-utils).

### 📚 Libraries

* mobx-react-lite `3.3 → 3.4`

[Commit Log](https://github.com/xh/hoist-react/compare/v48.0.1...v49.0.0)

## v48.0.1 - 2022-04-22

### 🐞 Bug Fixes

* Improve default rendering to call `toString()` on non-react elements returned by renderers.
* Fixed issue with `model` property missing from `Model.componentProps` under certain conditions.

[Commit Log](https://github.com/xh/hoist-react/compare/v48.0.0...v48.0.1)

## v48.0.0 - 2022-04-21

### 🎁 New Features

* A new `DashCanvas` layout component for creating scrollable dashboards that allow users to
  manually place and size their widgets using a grid-based layout. Note that this component is in
  beta and its API is subject to change.
* FontAwesome upgraded to v6. This includes redesigns of the majority of bundled icons - please
  check your app's icon usages carefully.
* Enhancements to admin log viewer. Log file metadata (size & last modified) available with
  optional upgrade to `hoist-core >= 13.2`.
* Mobile `Dialog` will scroll internally if taller than the screen.
* Configs passed to `XH.message()` and its variants now take an optional `className` to apply to the
  message dialog.
* `fmtQuantity` now displays values greater than one billion with `b` unit, similar to current
  handling of millions with `m`.

### 💥 Breaking Changes

* Hoist now requires AG Grid v27.2.0 or higher - update your AG Grid dependency in your app's
  `package.json` file. See the [AG Grid Changelog](https://www.ag-grid.com/changelog) for details.
  NOTE that AG Grid 27 includes a big breaking change to render cell contents via native React
  elements rather than HTML, along with other major API changes. To accommodate these changes, the
  following changes are required in Hoist apps:
    * `Column.renderer` must now return a React Element rather than an HTML string (plain strings
      are also OK, but any formatting must be done via React). Please review your app grids and
      update any custom renderers accordingly. `Column.elementRenderer` has been removed.
    * `DataViewModel.elementRenderer` has been renamed `DataViewModel.renderer`.
    * Formatter methods and renderers (e.g. `fmtNumber`, `numberRenderer`, etc.) now return React
      Elements by default. The `asElement` option to these functions has been removed. Use the
      new `asHtml` option to return an HTML string where required.
    * The `isPopup` argument to `useInlineEditorModel()` has been removed. If you want to display
      your inline editor in a popup, you must set the new flag `Column.editorIsPopup` to `true`.
* Deprecated message configs `confirmText`, `confirmIntent`, `cancelText`, `cancelIntent` have been
  removed.

### 🐞 Bug Fixes

* Set AG Grid's `suppressLastEmptyLineOnPaste` to true to work around a bug with Excel (Windows)
  that adds an empty line beneath the range pasted from the clipboard in editable grids.
* Fixes an issue where `NumberInput` would initially render blank values if `max` or `min` were
  set.
* Fixes an issue where tree maps would always show green for a `heatValue` of zero.

### 📚 Libraries

* @fortawesome/fontawesome-pro `5.14 → 6.1`
* mobx `6.3 → 6.5`
* mobx-react-lite `3.2 → 3.3`

[Commit Log](https://github.com/xh/hoist-react/compare/v47.1.2...v48.0.0)

## v47.1.2 - 2022-04-01

### 🐞 Bug Fixes

* `FieldFilter`'s check of `committedData` is now null safe. A record with no `committedData` will
  not be filtered out.

[Commit Log](https://github.com/xh/hoist-react/compare/v47.1.1...v47.1.2)

## v47.1.1 - 2022-03-26

### 🎁 New Features

* New "sync with system" theme option - sets the Hoist theme to light/dark based on the user's OS.
* Added `cancelAlign` config to `XH.message()` and variants. Customize to "left" to render
  Cancel and Confirm actions separated by a filler.
* Added `GridModel.restoreDefaultsFn`, an optional function called after `restoreDefaultsAsync`.
  Allows apps to run additional, app-specific logic after a grid has been reset (e.g. resetting
  other, related preferences or state not managed by `GridModel` directly).
* Added `AppSpec.lockoutPanel`, allowing apps to specify a custom component.

### 🐞 Bug Fixes

* Fixed column auto-sizing when `headerName` is/returns an element.
* Fixed bug where subforms were not properly registering as dirty.
* Fixed an issue where `Select` inputs would commit `null` whilst clearing the text input.
* Fixed `Clock` component bug introduced in v47 (configured timezone was not respected).

### 📚 Libraries

* @blueprintjs/core `3.53 → 3.54`
* @blueprintjs/datetime `3.23 → 3.24`

[Commit Log](https://github.com/xh/hoist-react/compare/v47.0.1...v47.1.1)

## v47.0.1 - 2022-03-06

### 🐞 Bug Fixes

* Fix to mobile `ColChooser` error re. internal model handling.

[Commit Log](https://github.com/xh/hoist-react/compare/v47.0.0...v47.0.1)

## v47.0.0 - 2022-03-04

### 🎁 New Features

* Version 47 provides new features to simplify the wiring of models to each other and the components
  they render. In particular, it formalizes the existing concept of "linked" HoistModels - models
  created by Hoist via the `creates` directive or the `useLocalModel` hook - and provides them with
  the following new features:
    - an observable `componentProps` property with access to the props of their rendered component.
    - a `lookupModel()` method and a `@lookup` decorator that can be used to acquire references to
      other HoistModels that are ancestors of the model in the component hierarchy.
    - new `onLinked()` and `afterLinked()` lifecycle methods, called when the model's associated
      component is first rendered.
* As before, linked models are auto-loaded and registered for refreshes within the `RefreshContext`
  they reside in, as well as destroyed when their linked component is unmounted. Also note that the
  new features described above are all "opt-in" and should be fully backward compatible with
  existing application code.
* Hoist will now more clearly alert if a model specified via the `uses()` directive cannot be
  resolved. A new `optional` config (default false) supports components with optional models.
* New support in Cube views for aggregators that depend on rows in the data set other than their
  direct children. See new property `Aggregator.dependOnChildrenOnly` and new `AggregationContext`
  argument passed to `Aggregator.aggregate()` and `Aggregator.replace()`
* Clarified internal CSS classes and styling for `FormField`.
    * ⚠️ Note that as part of this change, the `xh-form-field-fill` class name is no longer in use.
      Apps should check for any styles for that class and replace with `.xh-form-field-inner--flex`.

### 🐞 Bug Fixes

* Fixed an issue where the menu would flash open and closed when clicking on the `FilterChooser`
  favorites button.

### 💥 Breaking Changes

* Dashboard widgets no longer receive the `viewModel` prop. Access to the `DashViewModel` within a
  widget should be obtained using either the lookup decorator (i.e. `@lookup(DashViewModel)`)
  or the `lookupModel()` method.

### 📚 Libraries

* @blueprintjs/core `3.52 → 3.53`

[Commit Log](https://github.com/xh/hoist-react/compare/v46.1.2...v47.0.0)

## v46.1.2 - 2022-02-18

### 🐞 Bug Fixes

* Fixed an issue where column autosize can reset column order under certain circumstances.

[Commit Log](https://github.com/xh/hoist-react/compare/v46.1.1...v46.1.2)

## v46.1.1 - 2022-02-15

### 🐞 Bug Fixes

* Prevent `onClick` for disabled mobile `Buttons`.

[Commit Log](https://github.com/xh/hoist-react/compare/v46.1.0...v46.1.1)

## v46.1.0 - 2022-02-07

### Technical

* This release modifies our workaround to handle the AG Grid v26 changes to cast all of their node
  ids to strings. The initial approach in v46.0.0 - matching the AG Grid behavior by casting all
  `StoreRecord` ids to strings - was deemed too problematic for applications and has been reverted.
  Numerical ids in Store are once again fully supported.
* To accommodate the AG Grid changes, applications that are using AG Grid APIs (e.g.
  `agApi.getNode()`) should be sure to use the new property `StoreRecord.agId` to locate and compare
  records. We expect such usages to be rare in application code.

### 🎁 New Features

* `XH.showFeedbackDialog()` now takes an optional message to pre-populate within the dialog.
* Admins can now force suspension of individual client apps from the Server > WebSockets tab.
  Intended to e.g. force an app to stop refreshing an expensive query or polling an endpoint removed
  in a new release. Requires websockets to be enabled on both server and client.
* `FormField`s no longer need to specify a child input, and will simply render their readonly
  version if no child is specified. This simplifies the common use-case of fields/forms that are
  always readonly.

### 🐞 Bug Fixes

* `FormField` no longer throw if given a child that did not have `propTypes`.

[Commit Log](https://github.com/xh/hoist-react/compare/v46.0.0...v46.1.0)

## v46.0.0 - 2022-01-25

### 🎁 New Features

* `ExceptionHandler` provides a collection of overridable static properties, allowing you to set
  app-wide default behaviour for exception handling.
* `XH.handleException()` takes new `alertType` option to render error alerts via the familiar
  `dialog` or new `toast` UI.
* `XH.toast()` takes new `actionButtonProps` option to render an action button within a toast.
* New `GridModel.highlightRowOnClick` config adds a temporary highlight class to grid rows on user
  click/tap. Intended to improve UI feedback - especially on mobile, where it's enabled by default.
* New `GridModel.isInEditingMode` observable tracks inline editing start/stop with a built-in
  debounce, avoiding rapid cycling when e.g. tabbing between cells.
* `NumberInput` now supports a new `scaleFactor` prop which will be applied when converting between
  the internal and external values.
* `FilterChooser` now displays more minimal field name suggestions when first focused, as well as a
  new, configurable usage hint (`FilterChooserModel.introHelpText`) above those suggestions.

### 💥 Breaking Changes

* Hoist now requires AG Grid v26.2.0 or higher - update your AG Grid dependency in your app's
  `package.json` file. See the [AG Grid Changelog](https://www.ag-grid.com/changelog) for details.
* ~~`StoreRecord.id` must now be a String. Integers IDs were previously supported, but will be cast
  Strings during record creation.~~
    * ~~Apps using numeric record IDs for internal or server-side APIs will need to be reviewed and
      updated to handle/convert string values.~~
    * ~~This change was necessitated by a change to Ag-Grid, which now also requires String IDs for
      its row node APIs.~~
    * NOTE - the change above to require string IDs was unwound in v46.1.
* `LocalDate` methods `toString()`, `toJSON()`, `valueOf()`, and `isoString()` now all return the
  standard ISO format `YYYY-MM-DD`, consistent with built-in `Date.toISOString()`. Prior versions
  returned`YYYYMMDD`.
* The `stringifyErrorSafely` function has been moved from the `@xh/hoist/exception` package to a
  public method on `XH.exceptionHandler`. (No/little impact expected on app code.)

### 🐞 Bug Fixes

* Fix to incorrect viewport orientation reporting due to laggy mobile resize events and DOM APIs.

[Commit Log](https://github.com/xh/hoist-react/compare/v45.0.2...v46.0.0)

## v45.0.2 - 2022-01-13

### 🎁 New Features

* `FilterChooser` has new `menuWidth` prop, allowing you to specify as width for the dropdown menu
  that is different from the control.

### 🐞 Bug Fixes

* Fixed cache clearing method on Admin Console's Server > Services tab.
* Several fixes to behavior of `GridAutosizeMode.MANAGED`

[Commit Log](https://github.com/xh/hoist-react/compare/v45.0.1...v45.0.2)

## v45.0.1 - 2022-01-07

### 🐞 Bug Fixes

* Fixed a minor bug preventing Hoist apps from running on mobile Blackberry Access (Android)
  browsers

### ⚙️ Technical

* New flag `Store.experimental.castIdToString`

[Commit Log](https://github.com/xh/hoist-react/compare/v45.0.0...v45.0.1)

## v45.0.0 - 2022-01-05

### 🎁 New Features

* Grid filters configured with `GridFilterFieldSpec.enableValues` offer autocomplete suggestions
  for 'Equals' and 'Not Equals' filters.
* `GridFilterFieldSpec` has new `values` and `forceSelection` configs.
* `FilterChooser` displays a list of fields configured for filtering to improve the usability /
  discoverability of the control. Enabled by default, but can be disabled via
  new `suggestFieldsWhenEmpty` model config.
* `TreeMap` uses lightest shading for zero heat, reserving grey for nil.
* New property `Store.reuseRecords` controls if records should be reused across loads based on
  sharing identical (by reference) raw data. NOTE - this behavior was previously always enabled, but
  can be problematic under certain conditions and is not necessary for most applications. Apps with
  large datasets that want to continue to use this caching should set this flag explicitly.
* Grid column filters tweaked with several improvements to usability and styling.
* `LocalDate.get()` now supports both 'YYYY-MM-DD' and 'YYYYMMDD' inputs.
* Mobile `Button` has new `intent`, `minimal` and `outlined` props.

### 💥 Breaking Changes

* `FilterChooserFieldSpec.suggestValues` has been renamed `enableValues`, and now only accepts a
  boolean.
* `Column.exportFormat`, `Column.exportWidth` and the `ExportFormat` enum have been renamed
  `Column.excelFormat`, `Column.excelWidth` and `ExcelFormat` respectively.
* `Store.reuseRecords` must now be explicitly set on Stores with large datasets that wish to cache
  records by raw data identity (see above).
* `Record` class renamed to `StoreRecord` in anticipation of upcoming changes to JavaScript standard
  and to improve compatibility with TypeScript.
    * Not expected to have much or any impact on application code, except potentially JSDoc typings.
* Mobile `Button` no longer supports `modifier` prop. Use `minimal` and `outlined` instead.
* The following deprecated APIs were removed:
    * GridModel.selection
    * GridModel.selectedRecordId
    * StoreSelectionModel.records
    * StoreSelectionModel.ids
    * StoreSelectionModel.singleRecord
    * StoreSelectionModel.selectedRecordId
    * DataViewModel.selection
    * DataViewModel.selectedRecordId
    * RestGridModel.selection
    * LogUtils.withShortDebug
    * Promise.start

### 🐞 Bug Fixes

* `DashContainer` overflow menu still displays when the optional menu button is enabled.
* Charts in fullscreen mode now exit fullscreen mode gracefully before re-rendering.

### 📚 Libraries

* @popperjs/core `2.10 → 2.11`
* codemirror `5.63 → 6.65`
* http-status-codes `2.1 → 2.2`
* prop-types `15.7 → 15.8`
* store2 `2.12 → 2.13`
* ua-parser-js `0.7 → 1.0.2` (re-enables auto-patch updates)

[Commit Log](https://github.com/xh/hoist-react/compare/v44.3.0...v45.0.0)

## v44.3.0 - 2021-12-15

### 🐞 Bug Fixes

* Fixes issue with columns failing to resize on first try.
* Fixes issue preventing use of context menus on iPad.

### 📚 Libraries

* @blueprintjs/core `3.51 → 3.52`

* [Commit Log](https://github.com/xh/hoist-react/compare/v44.2.0...v44.3.0)

## v44.2.0 - 2021-12-07

### 🎁 New Features

* Desktop inline grid editor `Select` now commits the value immediately on selection.
* `DashContainerModel` now supports an observable `showMenuButton` config which will display a
  button in the stack header for showing the context menu
* Added `GridAutosizeMode.MANAGED` to autosize Grid columns on data or `sizingMode` changes, unless
  the user has manually modified their column widths.
* Copying from Grids to the clipboard will now use the value provided by the `exportValue`
  property on the column.
* Refresh application hotkey is now built into hoist's global hotkeys (shift + r).
* Non-SSO applications will now automatically reload when a request fails due to session timeout.
* New utility methods `withInfo` and `logInfo` provide variants of the existing `withDebug` and
  `logDebug` methods, but log at the more verbose `console.log` level.

### 🐞 Bug Fixes

* Desktop panel splitter can now be dragged over an `iframe` and reliably resize the panel.
* Ensure scrollbar does not appear on multi-select in toolbar when not needed.
* `XH.isPortrait` property fixed so that it no longer changes due to the appearance of the mobile
  keyboard.

[Commit Log](https://github.com/xh/hoist-react/compare/v44.1.0...v44.2.0)

## v44.1.0 - 2021-11-08

### 🎁 New Features

* Changes to App Options are now tracked in the admin activity tab.
* New Server > Environment tab added to Admin Console to display UI server environment variables and
  JVM system properties. (Requires `hoist-core >= 10.1` to enable this optional feature.)
* Provided observable getters `XH.viewportSize`, `XH.isPortrait` and `XH.isLandscape` to allow apps
  to react to changes in viewport size and orientation.

### 🐞 Bug Fixes

* Desktop inline grid editor `DateInput` now reliably shows its date picker pop-up aligned with the
  grid cell under edit.
* Desktop `Select.hideDropdownIndicator` now defaults to `true` on tablet devices due to UX bugs
  with the select library component and touch devices.
* Ensure `Column.autosizeBufferPx` is respected if provided.

### ✨ Styles

* New `--xh-menu-item` CSS vars added, with tweaks to default desktop menu styling.
* Highlight background color added to mobile menu items while pressed.

[Commit Log](https://github.com/xh/hoist-react/compare/v44.0.0...v44.1.0)

## v44.0.0 - 2021-10-26

⚠ NOTE - apps must update to `hoist-core >= 10.0.0` when taking this hoist-react update.

### 🎁 New Features

* TileFrame now supports new `onLayoutChange` callback prop.

### 🐞 Bug Fixes

* Field Filters in data package now act only on the `committed` value of the record. This stabilizes
  filtering behavior in editable grids.
* `JsonBlobService.updateAsync()` now supports data modifications with `null` values.
* Fixes an issue with Alert Banner not broadcasting to all users.
* Selected option in `Select` now scrolls into view on menu open.

### 💥 Breaking Changes

* Update required to `hoist-core >= 10.0.0` due to changes in `JsonBlobService` APIs and the
  addition of new, dedicated endpoints for Alert Banner management.

[Commit Log](https://github.com/xh/hoist-react/compare/v43.2.0...v44.0.0)

## v43.2.0 - 2021-10-14

### 🎁 New Features

* Admins can now configure an app-wide alert banner via a new tab in the Hoist Admin console.
  Intended to alert users about planned maintenance / downtime, known problems with data or upstream
  systems, and other similar use cases.
* Minor re-org of the Hoist Admin console tabs. Panels relating primarily to server-side features
  (including logging) are now grouped under a top-level "Server" tab. Configs have moved under
  "General" with the new Alert Banner feature.

### 🐞 Bug Fixes

* Always enforce a minimal `wait()` within `GridModel.autosizeAsync()` to ensure that the Grid has
  reacted to any data changes and AG Grid accurately reports on expanded rows to measure.

[Commit Log](https://github.com/xh/hoist-react/compare/v43.1.0...v43.2.0)

## v43.1.0 - 2021-10-04

### 🎁 New Features

* The Admin Console log viewer now supports downloading log files.
    * Note apps must update to `hoist-core >= v10.0` to enable this feature.
    * Core upgrade is _not_ a general requirement of this Hoist React release.
* The `field` key in the constructor for `Column` will now accept an Object with field defaults, as
  an alternative to the field name. This form allows the auto-construction of fully-defined `Field`
  objects from the column specification.

### 🐞 Bug Fixes

* `GridModel` no longer mutates any `selModel` or `colChooser` config objects provided to its
  constructor, resolving an edge-case bug where re-using the same object for either of these configs
  across multiple GridModel instances (e.g. as a shared set of defaults) would break.
* Grid autosizing tweaked to improve size estimation for indented tree rows and on mobile.

### 📚 Libraries

* @blueprintjs/core `3.50 → 3.51`

[Commit Log](https://github.com/xh/hoist-react/compare/v43.0.2...v43.1.0)

## v43.0.2 - 2021-10-04

### 🐞 Bug Fixes

* Fix (important) to ensure static preload spinner loaded from the intended path.
    * Please also update to latest `hoist-dev-utils >= 5.11.1` if possible.
    * Avoids issue where loading an app on a nested route could trigger double-loading of app
      assets.

[Commit Log](https://github.com/xh/hoist-react/compare/v43.0.1...v43.0.2)

## v43.0.1 - 2021-10-04

### 🎁 New Features

* New `GridFindField` component that enables users to search through a Grid and select rows that
  match the entered search term, _without_ applying any filtering. Especially useful for grids with
  aggregations or other logic that preclude client-side filtering of the data.
* Tree grid rows can be expanded / collapsed by clicking anywhere on the row. The new
  `GridModel.clicksToExpand` config can be used to control how many clicks will toggle the row.
  Defaults to double-click for desktop, and single tap for mobile - set to 0 to disable entirely.
* Added `GridModel.onCellContextMenu` handler. Note that for mobile (phone) apps, this handler fires
  on the "long press" (aka "tap and hold") gesture. This means it can be used as an alternate event
  for actions like drilling into a record detail, especially for parent rows on tree grids, where
  single tap will by default expand/collapse the node.
* In the `@xh/hoist/desktop/grid` package, `CheckboxEditor` has been renamed `BooleanEditor`. This
  new component supports a `quickToggle` prop which allows for more streamlined inline editing of
  boolean values.
* `LoadSpec` now supports a new `meta` property. Use this property to pass app-specific metadata
  through the `LoadSupport` loading and refresh lifecycle.
* A spinner is now shown while the app downloads and parses its javascript - most noticeable when
  loading a new (uncached) version, especially on a slower mobile connection. (Requires
  `@xh/hoist-dev-utils` v5.11 or greater to enable.)
* Log Levels now include information on when the custom config was last updated and by whom.
    * Note apps must update their server-side to `hoist-core v10.0` or greater to persist the date
      and username associated with the config (although this is _not_ a general or hard requirement
      for taking this version of hoist-react).

### ⚙️ Technical

* Removed `DEFAULT_SORTING_ORDER` static from `Column` class in favor of three new preset constants:
  `ASC_FIRST`, `DESC_FIRST`, and `ABS_DESC_FIRST`. Hoist will now default sorting order on columns
  based on field type. Sorting order can still be manually set via `Column.sortingOrder`.

### 🐞 Bug Fixes

* The ag-grid grid property `stopEditingWhenCellsLoseFocus` is now enabled by default to ensure
  values are committed to the Store if the user clicks somewhere outside the grid while editing a
  cell.
* Triggering inline editing of text or select editor cells by typing characters will no longer lose
  the first character pressed.

### ✨ Styles

* New `TreeStyle.COLORS` and `TreeStyle.COLORS_AND_BORDERS` tree grid styles have been added. Use
  the `--xh-grid-tree-group-color-level-*` CSS vars to customize colors as needed.
* `TreeStyle.HIGHLIGHTS` and `TreeStyle.HIGHLIGHTS_AND_BORDERS` now highlight row nodes on a
  gradient according to their depth.
* Default colors for masks and dialog backdrops have been adjusted, with less obtrusive colors used
  for masks via `--xh-mask-bg` and a darker `--xh-backdrop-bg` var now used behind dialogs.
* Mobile-specific styles and CSS vars for panel and dialog title background have been tweaked to use
  desktop defaults, and mobile dialogs now respect `--xh-popup-*` vars as expected.

### 💥 Breaking Changes

* In the `@xh/hoist/desktop/grid` package, `CheckboxEditor` has been renamed `BooleanEditor`.

### ⚙️ Technical

* The `xhLastReadChangelog` preference will not save SNAPSHOT versions to ensure the user continues
  to see the 'What's New?' notification for non-SNAPSHOT releases.

### 📚 Libraries

* @blueprintjs/core `3.49 → 3.50`
* codemirror `5.62 → 5.63`

[Commit Log](https://github.com/xh/hoist-react/compare/v42.6.0...v43.0.1)

## v42.6.0 - 2021-09-17

### 🎁 New Features

* New `Column.autosizeBufferPx` config applies column-specific autosize buffer and overrides
  `GridAutosizeOptions.bufferPx`.
* `Select` input now supports new `maxMenuHeight` prop.

### 🐞 Bug Fixes

* Fixes issue with incorrect Grid auto-sizing for Grids with certain row and cell styles.
* Grid sizing mode styles no longer conflict with custom use of `groupUseEntireRow: false` within
  `agOptions`.
* Fixes an issue on iOS where `NumberInput` would incorrectly bring up a text keyboard.

### ✨ Styles

* Reduced default Grid header and group row heights to minimize their use of vertical space,
  especially at larger sizing modes. As before, apps can override via the `AgGrid.HEADER_HEIGHTS`
  and `AgGrid.GROUP_ROW_HEIGHTS` static properties. The reduction in height does not apply to group
  rows that do not use the entire width of the row.
* Restyled Grid header rows with `--xh-grid-bg` and `--xh-text-color-muted` for a more minimal look
  overall. As before, use the `--xh-grid-header-*` CSS vars to customize if needed.

[Commit Log](https://github.com/xh/hoist-react/compare/v42.5.0...v42.6.0)

## v42.5.0 - 2021-09-10

### 🎁 New Features

* Provide applications with the ability to override default logic for "restore defaults". This
  allows complex and device-specific sub-apps to perform more targeted and complete clearing of user
  state. See new overridable method `HoistAppModel.restoreDefaultsAsync` for more information.

### 🐞 Bug Fixes

* Improved coverage of Fetch `abort` errors.
* The in-app changelog will no longer prompt the user with the "What's New" button if category-based
  filtering results in a version without any release notes.

### ✨ Styles

* New CSS vars added to support easier customization of desktop Tab font/size/color. Tabs now
  respect standard `--xh-font-size` by default.

### 📚 Libraries

* @blueprintjs/core `3.48 → 3.49`
* @popperjs/core `2.9 → 2.10`

[Commit Log](https://github.com/xh/hoist-react/compare/v42.4.0...v42.5.0)

## v42.4.0 - 2021-09-03

### 🎁 New Features

* New `GridFilterModel.commitOnChange` config (default `true`) applies updated filters as soon as
  they are changed within the pop-up menu. Set to `false` for large datasets or whenever filtering
  is a more intensive operation.
* Mobile `Select` input now supports async `queryFn` prop for parity with desktop.
* `TreeMapModel` now supports new `maxLabels` config for improved performance.

### ✨ Styles

* Hoist's default font is now [Inter](https://rsms.me/inter/), shipped and bundled via the
  `inter-ui` npm package. Inter is a modern, open-source font that leverages optical sizing to
  ensure maximum readability, even at very small sizes (e.g. `sizingMode: 'tiny'`). It's also a
  "variable" font, meaning it supports any weights from 1-1000 with a single font file download.
* Default Grid header heights have been reduced for a more compact display and greater
  differentiation between header and data rows. As before, apps can customize the pixel heights used
  by overwriting the `AgGrid.HEADER_HEIGHTS` static, typically within `Bootstrap.js`.

### ⚙️ Technical

* Mobile pull-to-refresh/swipe-to-go-back gestures now disabled over charts to avoid disrupting
  their own swipe-based zooming and panning features.

[Commit Log](https://github.com/xh/hoist-react/compare/v42.2.0...v42.4.0)

## v42.2.0 - 2021-08-27

### 🎁 New Features

* Charts now hide scrollbar, rangeSelector, navigator, and export buttons and show axis labels when
  printing or exporting images.

[Commit Log](https://github.com/xh/hoist-react/compare/v42.1.1...v42.2.0)

## v42.1.1 - 2021-08-20

* Update new `XH.sizingMode` support to store distinct values for the selected sizing mode on
  desktop, tablet, and mobile (phone) platforms.
* Additional configuration supported for newly-introduced `AppOption` preset components.

### 📚 Libraries

* @blueprintjs/core `3.47 → 3.48`

[Commit Log](https://github.com/xh/hoist-react/compare/v42.1.0...v42.1.1)

## v42.1.0 - 2021-08-19

### 🎁 New Features

* Added observable `XH.sizingMode` to govern app-wide `sizingMode`. `GridModel`s will bind to this
  `sizingMode` by default. Apps that have already implemented custom solutions around a centralized
  `sizingMode` should endeavor to unwind in favor of this.
    * ⚠ NOTE - this change requires a new application preference be defined - `xhSizingMode`. This
      should be a JSON pref, with a suggested default value of `{}`.
* Added `GridAutosizeMode.ON_SIZING_MODE_CHANGE` to autosize Grid columns whenever
  `GridModel.sizingMode` changes - it is now the default `GridAutosizeOptions.mode`.
* Added a library of reusable `AppOption` preset components, including `ThemeAppOption`,
  `SizingModeAppOption` and `AutoRefreshAppOptions`. Apps that have implemented custom `AppOption`
  controls to manage these Hoist-provided options should consider migrating to these defaults.
* `Icon` factories now support `intent`.
* `TreeMapModel` and `SplitTreeMapModel` now supports a `theme` config, accepting the strings
  'light' or 'dark'. Leave it undefined to use the global theme.
* Various usability improvements and simplifications to `GroupingChooser`.

### 🐞 Bug Fixes

* Fixed an issue preventing `FormField` labels from rendering if `fieldDefaults` was undefined.

### ✨ Styles

* New `Badge.compact` prop sets size to half that of parent element when true (default false). The
  `position` prop has been removed in favor of customizing placement of the component.

[Commit Log](https://github.com/xh/hoist-react/compare/v42.0.0...v42.1.0)

## v42.0.0 - 2021-08-13

### 🎁 New Features

* Column-level filtering is now officially supported for desktop grids!
    * New `GridModel.filterModel` config accepts a config object to customize filtering options, or
      `true` to enable grid-based filtering with defaults.
    * New `Column.filterable` config enables a customized header menu with filtering options. The
      new control offers two tabs - a "Values" tab for an enumerated "set-type" filter and a "
      Custom" tab to support more complex queries with multiple clauses.
* New `TaskObserver` replaces existing `PendingTaskModel`, providing improved support for joining
  and masking multiple asynchronous tasks.
* Mobile `NavigatorModel` provides a new 'pull down' gesture to trigger an app-wide data refresh.
  This gesture is enabled by default, but can be disabled via the `pullDownToRefresh` flag.
* `RecordAction` now supports a `className` config.
* `Chart` provides a default context menu with its standard menu button actions, including a new
  'Copy to Clipboard' action.

### 💥 Breaking Changes

* `FilterChooserModel.sourceStore` and `FilterChooserModel.targetStore` have been renamed
  `FilterChooserModel.valueSource` and `FilterChooserModel.bind` respectively. Furthermore, both
  configs now support either a `Store` or a cube `View`. This is to provide a common API with the
  new `GridFilterModel` filtering described above.
* `GridModel.setFilter()` and `DataViewModel.setFilter()` have been removed. Either configure your
  grid with a `GridFilterModel`, or set the filter on the underlying `Store` instead.
* `FunctionFilter` now requires a `key` property.
* `PendingTaskModel` has been replaced by the new `TaskObserver` in `@xh/hoist/core`.
    * ⚠ NOTE - `TaskObserver` instances should be created via the provided static factory methods
      and
      _not_ directly via the `new` keyword. `TaskObserver.trackLast()` can be used as a drop-in
      replacement for `new PendingTaskModel()`.
* The `model` prop on `LoadingIndicator` and `Mask` has been replaced with `bind`. Provide one or
  more `TaskObserver`s to this prop.

### ⚙️ Technical

* `GridModel` has a new `selectedIds` getter to get the IDs of currently selected records. To
  provide consistency across models, the following getters have been deprecated and renamed:
    + `selectedRecordId` has been renamed `selectedId` in `GridModel`, `StoreSelectionModel`, and
      `DataViewModel`
    + `selection` has been renamed `selectedRecords` in `GridModel`, `DataViewModel`, and
      `RestGridModel`
    + `singleRecord`, `records`, and `ids` have been renamed `selectedRecord`, `selectedRecords`,
      and
      `selectedIds`, respectively, in `StoreSelectionModel`

### ✨ Styles

* Higher contrast on grid context menus for improved legibility.

[Commit Log](https://github.com/xh/hoist-react/compare/v41.3.0...v42.0.0)

## v41.3.0 - 2021-08-09

### 🎁 New Features

* New `Cube` aggregators `ChildCountAggregator` and `LeafCountAggregator`.
* Mobile `NavigatorModel` provides a new "swipe" gesture to go back in the page stack. This is
  enabled by default, but may be turned off via the new `swipeToGoBack` prop.
* Client error reports now include the full URL for additional troubleshooting context.
    * Note apps must update their server-side to `hoist-core v9.3` or greater to persist URLs with
      error reports (although this is _not_ a general or hard requirement for taking this version of
      hoist-react).

[Commit Log](https://github.com/xh/hoist-react/compare/v41.2.0...v41.3.0)

## v41.2.0 - 2021-07-30

### 🎁 New Features

* New `GridModel.rowClassRules` and `Column.cellClassRules` configs added. Previously apps needed to
  use `agOptions` to dynamically apply and remove CSS classes using either of these options - now
  they are fully supported by Hoist.
    * ⚠ Note that, to avoid conflicts with internal usages of these configs, Hoist will check and
      throw if either is passed via `agOptions`. Apps only need to move their configs to the new
      location - the shape of the rules object does *not* need to change.
* New `GridAutosizeOptions.includeCollapsedChildren` config controls whether values from collapsed
  (i.e. hidden) child records should be measured when computing column sizes. Default of `false`
  improves autosize performance for large tree grids and should generally match user expectations
  around WYSIWYG autosizing.
* New `GridModel.beginEditAsync()` and `endEditAsync()` APIs added to start/stop inline editing.
    * ⚠ Note that - in a minor breaking change - the function form of the `Column.editable` config
      is no longer passed an `agParams` argument, as editing might now begin and need to be
      evaluated outside the context of an AG-Grid event.
* New `GridModel.clicksToEdit` config controls the number of clicks required to trigger
  inline-editing of a grid cell. Default remains 2 (double click ).
* Timeouts are now configurable on grid exports via a new `exportOptions.timeout` config.
* Toasts may now be dismissed programmatically - use the new `ToastModel` returned by the
  `XH.toast()` API and its variants.
* `Form` supports setting readonlyRenderer in `fieldDefaults` prop.
* New utility hook `useCached` provides a more flexible variant of `React.useCallback`.

### 🐞 Bug Fixes

* Inline grid editing supports passing of JSX editor components.
* `GridExportService` catches any exceptions thrown during export preparation and warns the user
  that something went wrong.
* GridModel with 'disabled' selection no longer shows "ghost" selection when using keyboard.
* Tree grids now style "parent" rows consistently with highlights/borders if requested, even for
  mixed-depth trees where some rows have children at a given level and others do not.

### ⚙️ Technical

* `FetchService` will now actively `abort()` fetch requests that it is abandoning due to its own
  `timeout` option. This allows the browser to release the associated resources associated with
  these requests.
* The `start()` function in `@xh/hoist/promise` has been deprecated. Use `wait()` instead, which can
  now be called without any args to establish a Promise chain and/or introduce a minimal amount of
  asynchronousity.
* ⚠ Note that the raw `AgGrid` component no longer enhances the native keyboard handling provided by
  AG Grid. All Hoist key handling customizations are now limited to `Grid`. If you wish to provide
  custom handling in a raw `AgGrid` component, see the example here:
  https://www.ag-grid.com/javascript-grid/row-selection/#example-selection-with-keyboard-arrow-keys

### ✨ Styles

* The red and green color values applied in dark mode have been lightened for improved legibility.
* The default `colorSpec` config for number formatters has changed to use new dedicated CSS classes
  and variables.
* New/renamed CSS vars `--xh-grid-selected-row-bg` and `--xh-grid-selected-row-text-color` now used
  to style selected grid rows.
    * ⚠ Note the `--xh-grid-bg-highlight` CSS var has been removed.
* New `.xh-cell--editable` CSS class applied to cells with inline editing enabled.
    * ⚠ Grid CSS class `.xh-invalid-cell` has been renamed to `.xh-cell--invalid` for consistency -
      any app style overrides should update to this new classname.

### 📚 Libraries

* core-js `3.15 → 3.16`

[Commit Log](https://github.com/xh/hoist-react/compare/v41.1.0...v41.2.0)

## v41.1.0 - 2021-07-23

### 🎁 New Features

* Button to expand / collapse all rows within a tree grid now added by default to the primary tree
  column header. (New `Column.headerHasExpandCollapse` property provided to disable.)
* New `@logWithDebug` annotation provides easy timed logging of method execution (via `withDebug`).
* New `AppSpec.disableXssProtection` config allows default disabling of Field-level XSS protection
  across the app. Intended for secure, internal apps with tight performance tolerances.
* `Constraint` callbacks are now provided with a `record` property when validating Store data and a
  `fieldModel` property when validating Form data.
* New `Badge` component allows a styled badge to be placed inline with text/title, e.g. to show a
  counter or status indicator within a tab title or menu item.
* Updated `TreeMap` color scheme, with a dedicated set of colors for dark mode.
* New XH convenience methods `successToast()`, `warningToast()`, and `dangerToast()` show toast
  alerts with matching intents and appropriate icons.
    * ⚠ Note that the default `XH.toast()` call now shows a toast with the primary (blue) intent and
      no icon. Previously toasts displayed by default with a success (green) intent and checkmark.
* GridModel provides a public API method `setColumnState` for taking a previously saved copy of
  gridModel.columnState and applying it back to a GridModel in one call.

### 🐞 Bug Fixes

* Fixed an issue preventing export of very large (>100k rows) grids.
* Fixed an issue where updating summary data in a Store without also updating other data would not
  update the bound grid.
* Intent styles now properly applied to minimal buttons within `Panel.headerItems`.
* Improved `GridModel` async selection methods to ensure they do not wait forever if grid does not
  mount.
* Fixed an issue preventing dragging the chart navigator range in a dialog.

### ⚙️ Technical

* New `Exception.timeout()` util to throw exceptions explicitly marked as timeouts, used by
  `Promise.timeout` extension.
* `withShortDebug` has been deprecated. Use `withDebug` instead, which has the identical behavior.
  This API simplification mirrors a recent change to `hoist-core`.

### ✨ Styles

* If the first child of a `Placeholder` component is a Hoist icon, it will not automatically be
  styled to 4x size with reduced opacity. (See new Toolbox example under the "Other" tab.)

### 📚 Libraries

* @blueprintjs/core `3.46 → 3.47`
* dompurify `2.2 → 2.3`

[Commit Log](https://github.com/xh/hoist-react/compare/v41.0.0...v41.1.0)

## v41.0.0 - 2021-07-01

### 🎁 New Features

* Inline editing of Grid/Record data is now officially supported:
    + New `Column.editor` config accepts an editor component to enable managed editing of the cells
      in that column. New `CheckboxEditor`, `DateEditor`, `NumberEditor`, `SelectEditor`
      , `TextAreaEditor`
      and `TextEditor` components wrap their corresponding HoistInputs with the required hook-based
      API and can be passed to this new config directly.
    + `Store` now contains built-in support for validation of its uncommitted records. To enable,
      specify the new `rules` property on the `Field`s in your `Store`. Note that these rules and
      constraints use the same API as the forms package, and rules and constraints may be shared
      between the `data` and `form` packages freely.
    + `GridModel` will automatically display editors and record validation messages as the user
      moves between cells and records. The new `GridModel.fullRowEditing` config controls whether
      editors are displayed for the focused cell only or for the entire row.
* All Hoist Components now support a `modelRef` prop. Supply a ref to this prop in order to gain a
  pointer to a Component's backing `HoistModel`.
* `DateInput` has been improved to allow more flexible parsing of user input with multiple formats.
  See the new prop `DateInput.parseStrings`.
* New `Column.sortValue` config takes an alternate field name (as a string) to sort the column by
  that field's value, or a function to produce a custom cell-level value for comparison. The values
  produced by this property will be also passed to any custom comparator, if one is defined.
* New `GridModel.hideEmptyTextBeforeLoad` config prevents showing the `emptyText` until the store
  has been loaded at least once. Apps that depend on showing `emptyText` before first load should
  set this property to `false`.
* `ExpandCollapseButton` now works for grouped grids in addition to tree grids.
* `FieldModel.initialValue` config now accepts functions, allowing for just-in-time initialization
  of Form data (e.g. to pre-populate a Date field with the current time).
* `TreeMapModel` and `SplitTreeMapModel` now support a `maxHeat` config, which can be used to
  provide a stable absolute maximum brightness (positive or negative) within the entire TreeMap.
* `ErrorMessage` will now automatically look for an `error` property on its primary context model.
* `fmtNumber()` supports new flags `withCommas` and `omitFourDigitComma` to customize the treatment
  of commas in number displays.
* `isValidJson` function added to form validation constraints.
* New `Select.enableFullscreen` prop added to the mobile component. Set to true (default on phones)
  to render the input in a full-screen modal when focused, ensuring there is enough room for the
  on-screen keyboard.

### 💥 Breaking Changes

* Removed support for class-based Hoist Components via the `@HoistComponent` decorator (deprecated
  in v38). Use functional components created via the `hoistCmp()` factory instead.
* Removed `DimensionChooser` (deprecated in v37). Use `GroupingChooser` instead.
* Changed the behavior of `FormModel.init()` to always re-initialize *all* fields. (Previously, it
  would only initialize fields explicitly passed via its single argument). We believe that this is
  more in line with developer expectations and will allow the removal of app workarounds to force a
  reset of all values. Most apps using FormModel should not need to change, but please review and
  test any usages of this particular method.
* Replaced the `Grid`, `DataView`, and `RestGrid` props below with new configurable fields on
  `GridModel`, `DataViewModel`, and `RestGridModel`, respectively. This further consolidates grid
  options into the model layer, allowing for more consistent application code and developer
  discovery.
    + `onKeyDown`
    + `onRowClicked`
    + `onRowDoubleClicked`
    + `onCellClicked`
    + `onCellDoubleClicked`
* Renamed the confusing and ambiguous property name `labelAlign` in several components:
    + `FormField`: `labelAlign` has been renamed to `labelTextAlign`
    + `SwitchInput`, `RadioInput`, and `Checkbox`: `labelAlign` has been renamed `labelSide`.
* Renamed all CSS variables beginning with `--navbar` to start with `--appbar`, matching the Hoist
  component name.
* Removed `TreeMapModel.colorMode` value 'balanced'. Use the new `maxHeat` config to prevent outlier
  values from dominating the color range of the TreeMap.
* The classes `Rule` and `ValidationState` and all constraint functions (e.g. `required`,
  `validEmail`, `numberIs`, etc.) have been moved from the `cmp\form` package to the `data` package.
* Hoist grids now require AG Grid v25.3.0 or higher - update your AG Grid dependency in your app's
  `package.json` file. See the [AG Grid Changelog](https://www.ag-grid.com/ag-grid-changelog/) for
  details.
* Hoist charts now require Highcharts v9.1.0 or higher - update your Highcharts dependency in your
  app's `package.json` file. See the
  [Highcharts Changelog](https://www.highcharts.com/changelog/#highcharts-stock) for details.

### 🐞 Bug Fixes

* Fixed disable behavior for Hoist-provided button components using popover.
* Fixed default disabling of autocomplete within `TextInput`.
* Squelched console warning re. precision/stepSize emitted by Blueprint-based `numberInput`.

### ⚙️ Technical

* Improved exception serialization to better handle `LocalDate` and similar custom JS classes.
* Re-exported Blueprint `EditableText` component (w/elemFactory wrapper) from `kit/blueprint`.

### 📚 Libraries

* @blueprintjs/core `3.44 → 3.46`
* codemirror `5.60 → 5.62`
* core-js `3.10 → 3.15`
* filesize `6.2 → 6.4`
* mobx `6.1 → 6.3`
* react-windowed-select `3.0 → 3.1`

[Commit Log](https://github.com/xh/hoist-react/compare/v40.0.0...v41.0.0)

## v40.0.0 - 2021-04-22

⚠ Please ensure your `@xh/hoist-dev-utils` dependency is >= v5.7.0. This is required to support the
new changelog feature described below. Even if you are not yet using the feature, you must update
your dev-utils dependency for your project to build.

### 🎁 New Features

* Added support for displaying an in-app changelog (release notes) to the user. See the new
  `ChangelogService` for details and instructions on how to enable.
* Added `XH.showBanner()` to display a configurable banner across the top of viewport, as another
  non-modal alternative for attention-getting application alerts.
* New method `XH.showException()` uses Hoist's built-in exception display to show exceptions that
  have already been handled directly by application code. Use as an alternative to
  `XH.handleException()`.
* `XH.track()` supports a new `oncePerSession` option. This flag can be set by applications to avoid
  duplicate tracking messages for certain types of activity.
* Mobile `NavigatorModel` now supports a `track` flag to automatically track user page views,
  equivalent to the existing `track` flag on `TabContainerModel`. Both implementations now use the
  new `oncePerSession` flag to avoid duplicate messages as a user browses within a session.
* New `Spinner` component returns a simple img-based spinner as an animated PNG, available in two
  sizes. Used for the platform-specific `Mask` and `LoadingIndicator` components. Replaces previous
  SVG-based implementations to mitigate rendering performance issues over remote connections.

### 💥 Breaking Changes

* `Store` now creates a shared object to hold the default values for every `Field` and uses this
  object as the prototype for the `data` property of every `Record` instance.
    * Only non-default values are explicitly written to `Record.data`, making for a more efficient
      representation of default values and improving the performance of `Record` change detection.
    * Note this means that `Record.data` *no longer* contains keys for *all* fields as
      `own-enumerable` properties.
    * Applications requiring a full enumeration of all values should call the
      new `Record.getValues()`
      method, which returns a new and fully populated object suitable for spreading or cloning.
    * This behavior was previously available via `Store.experimental.shareDefaults` but is now
      always enabled.
* For API consistency with the new `showBanner()` util, the `actionFn` prop for the recently-added
  `ErrorMessage` component has been deprecated. Specify as an `onClick` handler within the
  component's `actionButtonProps` prop instead.
* The `GridModel.experimental.externalSort` flag has been promoted from an experiment to a
  fully-supported config. Default remains `false`, but apps that were using this flag must now pass
  it directly: `new GridModel({externalSort: true, ...})`.
* Hoist re-exports and wrappers for the Blueprint `Spinner` and Onsen `ProgressCircular` components
  have been removed, in favor of the new Hoist `Spinner` component mentioned above.
* Min version for `@xh/hoist-dev-utils` is now v5.7.0, as per above.

### 🐞 Bug Fixes

* Formatters in the `@xh/hoist/format` package no longer modify their options argument.
* `TileFrame` edge-case bug fixed where the appearance of an internal scrollbar could thrash layout
  calculations.
* XSS protection (dompurify processing) disabled on selected REST editor grids within the Hoist
  Admin console. Avoids content within configs and JSON blobs being unintentionally mangled.

### ⚙️ Technical

* Improvements to exception serialization, especially for any raw javascript `Error` thrown by
  client-side code.

### ✨ Styles

* Buttons nested inline within desktop input components (e.g. clear buttons) tweaked to avoid
  odd-looking background highlight on hover.
* Background highlight color of minimal/outlined buttons tweaked for dark theme.
* `CodeInput` respects standard XH theme vars for its background-color and (monospace) font family.
  Its built-in toolbar has also been made compact and slightly re-organized.

### 📚 Libraries

* @blueprintjs/core `3.41 → 3.44`
* @blueprintjs/datetime `3.21 → 3.23`
* classnames `2.2 → 2.3`
* codemirror `5.59 → 5.60`
* core-js `3.9 → 3.10`
* filesize `6.1 → 6.2`
* qs `6.9 → 6.10`
* react-beautiful-dnd `13.0 → 13.1`
* react-select `4.2 → 4.3`

[Commit Log](https://github.com/xh/hoist-react/compare/v39.0.1...v40.0.0)

## v39.0.1 - 2021-03-24

### 🐞 Bug Fixes

* Fixes regression preventing the loading of the Activity Tab in the Hoist Admin console.
* Fixes icon alignment in `DateInput`.

[Commit Log](https://github.com/xh/hoist-react/compare/v39.0.0...v39.0.1)

## v39.0.0 - 2021-03-23

### 🎁 New Features

#### Components + Props

* New `TileFrame` layout component renders a collection of child items using a layout that balances
  filling the available space against maintaining tile width / height ratio.
* Desktop `Toolbar` accepts new `compact` prop. Set to `true` to render the toolbar with reduced
  height and font-size.
* New `StoreFilterField` prop `autoApply` allows developers to more easily use `StoreFilterField` in
  conjunction with other filters or custom logic. Set to `false` and specify an `onFilterChange`
  callback to take full control of filter application.
* New `RestGrid` prop `formClassName` allows custom CSS class to be applied to its managed
  `RestForm` dialog.

#### Models + Configs

* New property `selectedRecordId` on `StoreSelectionModel`, `GridModel`, and `DataViewModel`.
  Observe this instead of `selectedRecord` when you wish to track only the `id` of the selected
  record and not changes to its data.
* `TreeMapModel.colorMode` config supports new value `wash`, which retains the positive and negative
  color while ignoring the intensity of the heat value.
* New method `ChartModel.updateHighchartsConfig()` provides a more convenient API for changing a
  chart's configuration post-construction.
* New `Column.omit` config supports conditionally excluding a column from its `GridModel`.

#### Services + Utils

* New method `FetchService.setDefaultTimeout()`.
* New convenience getter `LocalDate.isToday`.
* `HoistBase.addReaction()` now accepts convenient string values for its `equals` flag.

### 💥 Breaking Changes

* The method `HoistAppModel.preAuthInitAsync()` has been renamed to `preAuthAsync()` and should now
  be defined as `static` within apps that implement it to run custom pre-authentication routines.
    * This change allows Hoist to defer construction of the `AppModel` until Hoist itself has been
      initialized, and also better reflects the special status of this function and when it is
      called in the Hoist lifecycle.
* Hoist grids now require AG Grid v25.1.0 or higher - update your AG Grid dependency in your app's
  `package.json` file. See the [AG Grid Changelog](https://www.ag-grid.com/ag-grid-changelog/) for
  details.

### ⚙️ Technical

* Improvements to behavior/performance of apps in hidden/inactive browser tabs. See the
  [page visibility API reference](https://developer.mozilla.org/en-US/docs/Web/API/Page_Visibility_API)
  for details. Now, when the browser tab is hidden:
    * Auto-refresh is suspended.
    * The `forEachAsync()` and `whileAsync()` utils run synchronously, without inserting waits that
      would be overly throttled by the browser.
* Updates to support compatibility with agGrid 25.1.0.
* Improved serialization of `LoadSpec` instances within error report stacktraces.

### 📚 Libraries

* @blueprintjs/core `3.39 → 3.41`
* @blueprintjs/datetime `3.20 → 3.21`
* @popperjs/core `2.8 → 2.9`
* core-js `3.8 → 3.9`
* react-select `4.1 → 4.2`

[Commit Log](https://github.com/xh/hoist-react/compare/v38.3.0...v39.0.0)

## v38.3.0 - 2021-03-03

### 🎁 New Features

* New `Store.freezeData` and `Store.idEncodesTreePath` configs added as performance optimizations
  when loading very large data sets (50k+ rows).
* New `ColChooserModel.autosizeOnCommit` config triggers an autosize run whenever the chooser is
  closed. (Defaulted to true on mobile.)

[Commit Log](https://github.com/xh/hoist-react/compare/v38.2.0...v38.3.0)

## v38.2.0 - 2021-03-01

### 🐞 Bug Fixes

* Fix to edge-case where `Grid` would lose its selection if set on the model prior to the component
  mounting and AG Grid full rendering.
* Fix to prevent unintended triggering of app auto-refresh immediately after init.

### ⚙️ Technical

* New config `Cube.fieldDefaults` - matches same config added to `Store` in prior release.
* App auto-refresh interval keys off of last *completed* refresh cycle if there is one. Avoids
  over-eager refresh when cycle is fast relative to the time it takes to do the refresh.
* New experimental property `Store.experimental.shareDefaults`. If true, `Record.data` will be
  created with default values for all fields stored on a prototype, with only non-default values
  stored on `data` directly. This can yield major performance improvements for stores with sparsely
  populated records (i.e. many records with default values). Note that when set, the `data` property
  on `Record` will no longer contain keys for *all* fields as `own-enumerable` properties. This may
  be a breaking change for some applications.

[Commit Log](https://github.com/xh/hoist-react/compare/v38.1.1...v38.2.0)

## v38.1.1 - 2021-02-26

### ⚙️ Technical

* New config `Store.fieldDefaults` supports defaulting config options for all `Field` instances
  created by a `Store`.

[Commit Log](https://github.com/xh/hoist-react/compare/v38.1.0...v38.1.1)

## v38.1.0 - 2021-02-24

⚠ Please ensure your `@xh/hoist-dev-utils` dependency is >= v5.6.0. This is required to successfully
resolve and bundle transitive dependencies of the upgraded `react-select` library.

### 🐞 Bug Fixes

* A collapsible `Panel` will now restore its user specified-size when re-opened. Previously the
  panel would be reset to the default size.
* `Store.lastLoaded` property now initialized to `null`. Previously this property had been set to
  the construction time of the Store.
* Tweak to `Grid` style rules to ensure sufficient specificity of rules related to indenting child
  rows within tree grids.
* Improvements to parsing of `Field`s of type 'int': we now correctly parse values presented in
  exponential notation and coerce `NaN` values to `null`.

### 🎁 New Features

* `GridModel` has new async variants of existing methods: `selectFirstAsync`, `selectAsync`, and
  `ensureSelectionVisibleAsync`. These methods build-in the necessary waiting for the underlying
  grid implementation to be ready and fully rendered to ensure reliable selection. In addition, the
  first two methods will internally call the third. The existing non-async counterparts for these
  methods have been deprecated.
* GridModel has a new convenience method `preSelectFirstAsync` for initializing the selection in
  grids, without disturbing any existing selection.
* Added new `Store.loadTreeData` config (default `true`) to enable or disable building of nested
  Records when the raw data elements being loaded have a `children` property.
* Cube `View` now detects and properly handles streaming updates to source data that include changes
  to row dimensions as well as measures.*
* `DataViewModel.itemHeight` can now be a function that returns a pixel height.
* The `LoadSpec` object passed to `doLoadAsync()` is now a defined class with additional properties
  `isStale`, `isObsolete` and `loadNumber`. Use these properties to abandon out-of-order
  asynchronous returns from the server.
    * 💥 NOTE that calls to `loadAsync()` no longer accept a plain object for their `loadSpec`
      parameter. Application code such as `fooModel.loadAsync({isRefresh: true})` should be updated
      to use the wrapper APIs provided by `LoadSupport` - e.g. `fooModel.refreshAsync()`. (This was
      already the best practice, but is now enforced.)
* New `autoHeight` property on grid `Column`. When set the grid will increase the row height
  dynamically to accommodate cell content in this column.

### 📚 Libraries

* @blueprintjs/core `3.38 → 3.39`
* react-select `3.1 → 4.1`
* react-windowed-select `2.0 → 3.0`

[Commit Log](https://github.com/xh/hoist-react/compare/v38.0.0...v38.1.0)

## v38.0.0 - 2021-02-04

Hoist v38 includes major refactoring to streamline core classes, bring the toolkit into closer
alignment with the latest developments in Javascript, React, and MobX, and allow us to more easily
provide documentation and additional features. Most notably, we have removed the use of class based
decorators, in favor of a simpler inheritance-based approach to defining models and services.

* We are introducing a new root superclass `HoistBase` which provides many of the syntax
  enhancements and conventions used throughout Hoist for persistence, resource management, and
  reactivity.
* New base classes of `HoistModel` and `HoistService` replace the existing class decorators
  `@HoistModel` and `@HoistService`. Application models and services should now `extend` these base
  classes instead of applying the (now removed) decorators. For your application's `AppModel`,
  extend the new `HoistAppModel` superclass.
* We have also removed the need for the explicit `@LoadSupport` annotation on these classes. The
  presence of a defined `doLoadAsync()` method is now sufficient to allow classes extending
  `HoistModel` and `HoistService` to participate in the loading and refreshing lifecycle as before.
* We have deprecated support for class-based Components via the `@HoistComponent` class decorator.
  To continue to use this decorator, please import it from the `@xh\hoist\deprecated` package.
  Please note that we plan to remove `@HoistComponent` in a future version.
* Due to changes in MobX v6.0.1, all classes that host observable fields and actions will now also
  need to provide a constructor containing a call to `makeObservable(this)`. This change will
  require updates to most `HoistModel` and `HoistService` classes. See
  [this article from MobX](https://michel.codes/blogs/mobx6) for more on this change and the
  motivation behind it.

### 🎁 New Features

* New utility method `getOrCreate` for easy caching of properties on objects.
* The `Menu` system on mobile has been reworked to be more consistent with desktop. A new
  `MenuButton` component has been added to the mobile framework, which renders a `Menu` of
  `MenuItems` next to the `MenuButton`. This change also includes the removal of `AppMenuModel` (see
  Breaking Changes).
* Added `ExpandCollapseButton` to the mobile toolkit, to expand / collapse all rows in a tree grid.
* Added `Popover` to the mobile toolkit, a component to display floating content next to a target
  element. Its API is based on the Blueprint `Popover` component used on desktop.
* `StoreFilterField` now matches the rendered string values for `date` and `localDate` fields when
  linked to a properly configured `GridModel`.
* `GroupingChooser` gets several minor usability improvements + clearer support for an empty /
  ungrouped state, when so enabled.

### 💥 Breaking Changes

* All `HoistModel` and `HoistService` classes must be adjusted as described above.
* `@HoistComponent` has been deprecated and moved to `@xh\hoist\deprecated`
* Hoist grids now require AG Grid v25.0.1 or higher - if your app uses AG Grid, update your AG Grid
  dependency in your app's `package.json` file.
* The `uses()` function (called within `hoistComponent()` factory configs for model context lookups)
  and the `useContextModel()` function no longer accept class names as strings. Pass the class
  itself (or superclass) of the model you wish to select for your component. `Uses` will throw if
  given any string other than "*", making the need for any updates clear in that case.
* The `Ref` class, deprecated in v26, has now been removed. Use `createObservableRef` instead.
* `AppMenuModel` has been removed. The `AppMenuButton` is now configured via
  `AppBar.appMenuButtonProps`. As with desktop, menu items can be added with
  `AppBar.appMenuButtonProps.extraItems[]`

### ⚙️ Technical

* We have removed the experimental flags `useTransactions`, and `deltaSort` from `GridModel`. The
  former has been the default behavior for Hoist for several releases, and the latter is obsolete.

### 📚 Libraries

* @blueprintjs/core `3.36 → 3.38`
* codemirror `5.58 → 5.59`
* mobx `5.15 → 6.1`
* mobx-react `6.3 → 7.1`

[Commit Log](https://github.com/xh/hoist-react/compare/v37.2.0...v38.0.0)

## v37.2.0 - 2021-01-22

### 🎁 New Features

* New `ErrorMessage` component for standard "inline" rendering of Errors and Exceptions, with retry
  support.
* `Cube` now supports an `omitFn` to allow apps to remove unwanted, single-node children.

[Commit Log](https://github.com/xh/hoist-react/compare/v37.1.0...v37.2.0)

## v37.1.0 - 2021-01-20

### 🎁 New Features

* Columns in `ColChooser` can now be filtered by their `chooserGroup`.
* `Cube` now supports a `bucketSpecFn` config which allows dynamic bucketing and aggregation of
  rows.

### 🐞 Bug Fixes

* Fix issue where a `View` would create a root row even if there were no leaf rows.
* Fixed regression in `LeftRightChooser` not displaying description callout.

[Commit Log](https://github.com/xh/hoist-react/compare/v37.0.0...v37.1.0)

## v37.0.0 - 2020-12-15

### 🎁 New Features

* New `GroupingChooser` component provides a new interface for selecting a list of fields
  (dimensions) for grouping APIs, offering drag-and-drop reordering and persisted favorites.
    * This is intended as a complete replacement for the existing `DimensionChooser`. That component
      should be considered deprecated and will be removed in future releases.
* New props added to `TabSwitcher`:
    * `enableOverflow` shows tabs that would normally overflow their container in a drop down menu.
    * `tabWidth`, `tabMinWidth` & `tabMaxWidth` allow flexible configuration of tab sizes within the
      switcher.
* `TabModel` now supports a bindable `tooltip`, which can be used to render strings or elements
  while hovering over tabs.
* New `Placeholder` component provides a thin wrapper around `Box` with standardized, muted styling.
* New `StoreFilterField.matchMode` prop allows customizing match to `start`, `startWord`, or `any`.
* `Select` now implements enhanced typeahead filtering of options. The default filtering is now
  based on a case-insensitive match of word starts in the label. (Previously it was based on a match
  _anywhere_ in the label _or_ value.) To customize this behavior, applications should use the new
  `filterFn` prop.
* New Admin Console Monitor > Memory tab added to view snapshots of JVM memory usage. (Requires
  Hoist Core v8.7 or greater.)
* `FormModel` and `FieldModel` gain support for Focus Management.
* New `boundInput` getter on `FieldModel` to facilitate imperative access to controls, when needed.
  This getter will return the new `HoistInputModel` interface, which support basic DOM access as
  well as standard methods for `focus()`, `blur()`, and `select()`.
* New `GridModel` config `lockColumnGroups` to allow controlling whether child columns can be moved
  outside their parent group. Defaults to `true` to maintain existing behavior.

### 💥 Breaking Changes

* New `TabContainerModel` config `switcher` replaces `switcherPosition` to allow for more flexible
  configuration of the default `TabSwitcher`.
    * Use `switcher: true` to retain default behavior.
    * Use `switcher: false` to not include a TabSwitcher. (previously `switcherPosition: 'none'`)
    * Use `switcher: {...}` to provide customisation props for the `TabSwitcher`. See `TabSwitcher`
      documentation for more information.
* The `HoistInput` base class has been removed. This change marks the completion of our efforts to
  remove all internal uses of React class-based Components in Hoist. The following adjustments are
  required:
    * Application components extending `HoistInput` should use the `useHoistInputModel` hook
      instead.
    * Applications getting refs to `HoistInputs` should be aware that these refs now return a ref to
      a
      `HoistInputModel`. In order to get the DOM element associated with the component use the new
      `domEl` property of that model rather than the`HoistComponent.getDOMNode()` method.
* Hoist grids now require AG Grid v24.1.0 or higher - update your AG Grid dependency in your app's
  `package.json` file. AG Grid v24.1.0
  [lists 5 breaking changes](https://www.ag-grid.com/ag-grid-changelog/), including the two called
  out below. *Note that these cautions apply only to direct use of the AG Grid APIs* - if your app
  is using the Hoist `Grid` and `GridModel` exclusively, there should be no need to adjust code
  around columns or grid state, as the related Hoist classes have been updated to handle these
  changes.
    * AG-4291 - Reactive Columns - the state pattern for ag-grid wrapper has changed as a result of
      this change. If your app made heavy use of saving/loading grid state, please test carefully
      after upgrade.
    * AG-1959 - Aggregation - Add additional parameters to the Custom Aggregation methods. If your
      app implements custom aggregations, they might need to be updated.

### 🔒 Security

* The data package `Field` class now sanitizes all String values during parsing, using the DOMPurify
  library to defend against XSS attacks and other issues with malformed HTML or scripting content
  loaded into `Record`s and rendered by `Grid` or other data-driven components. Please contact XH if
  you find any reason to disable this protection, or observe any unintended side effects of this
  additional processing.

### 🐞 Bug Fixes

* Fix issue where grid row striping inadvertently disabled by default for non-tree grids.
* Fix issue where grid empty text cleared on autosize.

### ✨ Styles

* Default `Chart` themes reworked in both light and dark modes to better match overall Hoist theme.

### ⚙️ Technical

* Note that the included Onsen fork has been replaced with the latest Onsen release. Apps should not
  need to make any changes.
* `Cube.info` is now directly observable.
* `@managed` and `markManaged` have been enhanced to allow for the cleanup of arrays of objects as
  well as objects. This matches the existing array support in `XH.safeDestroy()`.

### 📚 Libraries

* @xh/onsenui `~0.1.2` → onsenui `~2.11.1`
* @xh/react-onsenui `~0.1.2` → react-onsenui `~1.11.3`
* @blueprintjs/core `3.35 → 3.36`
* @blueprintjs/datetime `3.19 → 3.20`
* clipboard-copy `3.1 → 4.0`
* core-js `3.6 → 3.8`
* dompurify `added @ 2.2`
* react `16.13 → 17.0`
* semver `added @ 7.3`

[Commit Log](https://github.com/xh/hoist-react/compare/v36.6.1...v37.0.0)

## v36.6.1 - 2020-11-06

### 🐞 Bug Fixes

* Fix issue where grid row striping would be turned off by default for non-tree grids

[Commit Log](https://github.com/xh/hoist-react/compare/v36.6.0...v36.6.1)

## v36.6.0 - 2020-10-28

### 🎁 New Features

* New `GridModel.treeStyle` config enables more distinctive styling of tree grids, with optional
  background highlighting and ledger-line style borders on group rows.
    * ⚠ By default, tree grids will now have highlighted group rows (but no group borders). Set
      `treeStyle: 'none'` on any `GridModel` instances where you do _not_ want the new default
      style.
* New `DashContainerModel.extraMenuItems` config supports custom app menu items in Dashboards
* An "About" item has been added to the default app menu.
* The default `TabSwitcher` now supports scrolling, and will show overflowing tabs in a drop down
  menu.

### 🐞 Bug Fixes

* Ensure that `Button`s with `active: true` set directly (outside of a `ButtonGroupInput`) get the
  correct active/pressed styling.
* Fixed regression in `Column.tooltip` function displaying escaped HTML characters.
* Fixed issue where the utility method `calcActionColWidth` was not correctly incorporating the
  padding in the returned value.

### ⚙️ Technical

* Includes technical updates to `JsonBlob` archiving. This change requires an update to `hoist-core`
  `v8.6.1` or later, and modifications to the `xh_json_blob` table. See the
  [hoist-core changelog](https://github.com/xh/hoist-core/blob/develop/CHANGELOG.md) for further
  details.

### 📚 Libraries

* @blueprintjs/core `3.33 → 3.35`

[Commit Log](https://github.com/xh/hoist-react/compare/v36.5.0...v36.6.0)

## v36.5.0 - 2020-10-16

### 🐞 Bug Fixes

* Fix text and hover+active background colors for header tool buttons in light theme.

### ⚙️ Technical

* Install a default simple string renderer on all columns. This provides consistency in column
  rendering, and fixes some additional issues with alignment and rendering of Grid columns
  introduced by the change to flexbox-based styling in grid cells.
* Support (optional) logout action in SSO applications.

### 📚 Libraries

* @blueprintjs/core `3.31 → 3.33`
* @blueprintjs/datetime `3.18 → 3.19`
* @fortawesome/fontawesome-pro `5.14 → 5.15`
* moment `2.24 → 2.29`
* numbro `2.2 → 2.3`

[Commit Log](https://github.com/xh/hoist-react/compare/v36.4.0...v36.5.0)

## v36.4.0 - 2020-10-09

### 🎁 New Features

* `TabContainerModel` supports dynamically adding and removing tabs via new public methods.
* `Select` supports a new `menuWidth` prop to control the width of the dropdown.

### 🐞 Bug Fixes

* Fixed v36.3.0 regression re. horizontal alignment of Grid columns.

[Commit Log](https://github.com/xh/hoist-react/compare/v36.3.0...v36.4.0)

## v36.3.0 - 2020-10-07

### 💥 Breaking Changes

* The following CSS variables are no longer in use:
    + `--xh-grid-line-height`
    + `--xh-grid-line-height-px`
    + `--xh-grid-large-line-height`
    + `--xh-grid-large-line-height-px`
    + `--xh-grid-compact-line-height`
    + `--xh-grid-compact-line-height-px`
    + `--xh-grid-tiny-line-height`
    + `--xh-grid-tiny-line-height-px`

### ⚙️ Technical

* We have improved and simplified the vertical centering of content within Grid cells using
  flexbox-based styling, rather than the CSS variables above.

### 🎁 New Features

* `Select` now supports `hideSelectedOptions` and `closeMenuOnSelect` props.
* `XH.message()` and its variants (`XH.prompt(), XH.confirm(), XH.alert()`) all support an optional
  new config `messageKey`. This key can be used by applications to prevent popping up the same
  dialog repeatedly. Hoist will only show the last message posted for any given key.
* Misc. Improvements to organization of admin client tabs.

### 🐞 Bug Fixes

* Fixed issue with sporadic failures reading grid state using `legacyStateKey`.
* Fixed regression to the display of `autoFocus` buttons; focus rectangle restored.

[Commit Log](https://github.com/xh/hoist-react/compare/v36.2.1...v36.3.0)

## v36.2.1 - 2020-10-01

### 🐞 Bug Fixes

* Fixed issue in `LocalDate.previousWeekday()` which did not correctly handle Sunday dates.
* Fixed regression in `Grid` column header rendering for non-string headerNames.

[Commit Log](https://github.com/xh/hoist-react/compare/v36.2.0...v36.2.1)

## v36.2.0 - 2020-09-25

### 💥 Breaking Changes

* New `GridModel` config `colChooserModel` replaces `enableColChooser` to allow for more flexible
  configuration of the grid `colChooser`
    * Use `colChooserModel: true` to retain default behavior.
    * See documentation on `GridModel.ColChooserModelConfig` for more information.
* The `Grid` `hideHeaders` prop has been converted to a field on `AgGridModel` and `GridModel`. All
  grid options of this type are now on the model hierarchy, allowing consistent application code and
  developer discovery.

### 🎁 New Features

* Provides new `CustomProvider` for applications that want to use the Persistence API, but need to
  provide their own storage implementation.
* Added `restoreDefaults` action to default context menu for `GridModel`.
* Added `restoreDefaultsWarning` config to `GridModel`.
* `FormModel` has a new convenience method `setValues` for putting data into one or more fields in
  the form.
* Admin Preference and Config panels now support bulk regrouping actions.

### 🐞 Bug Fixes

* Fixed an error in implementation of `@managed` preventing proper cleanup of resources.
* Fixed a regression introduced in v36.1.0 in `FilterChooser`: Restore support for `disabled` prop.

[Commit Log](https://github.com/xh/hoist-react/compare/v36.1.0...v36.2.0)

## v36.1.0 - 2020-09-22

⚠ NOTE - apps should update to `hoist-core >= 8.3.0` when taking this hoist-react update. This is
required to support both the new `JsonBlobService` and updates to the Admin Activity and Client
Error tracking tabs described below.

### 🎁 New Features

* Added new `JsonBlobService` for saving and updating named chunks of arbitrary JSON data.
* `GridModelPersistOptions` now supports a `legacyStateKey` property. This key will identify the
  pre-v35 location for grid state, and can be used by applications to provide a more flexible
  migration of user grid state after an upgrade to Hoist v35.0.0 or greater. The value of this
  property will continue to default to 'key', preserving the existing upgrade behavior of the
  initial v35 release.
* The Admin Config and Pref diff tools now support pasting in a config for comparison instead of
  loading one from a remote server (useful for deployments where the remote config cannot be
  accessed via an XHR call).
* The `ClipboardButton.getCopyText` prop now supports async functions.
* The `Select` input supports a new `leftIcon` prop.
* `RestGrid` now supports bulk delete when multiple rows are selected.
* `RestGrid`'s `actionWarning` messages may now be specified as functions.

### 🐞 Bug Fixes

* Fixed several cases where `selectOnFocus` prop on `Select` was not working.
* `FilterChooser` auto-suggest values sourced from the *unfiltered* records on `sourceStore`.
* `RestForm` editors will now source their default label from the corresponding `Field.displayName`
  property. Previously an undocumented `label` config could be provided with each editor object -
  this has been removed.
* Improved time zone handling in the Admin Console "Activity Tracking" and "Client Errors" tabs.
    * Users will now see consistent bucketing of activity into an "App Day" that corresponds to the
      LocalDate when the event occurred in the application's timezone.
    * This day will be reported consistently regardless of the time zones of the local browser or
      deployment server.
* Resetting Grid columns to their default state (e.g. via the Column Chooser) retains enhancements
  applied from matching Store fields.
* Desktop `DateInput` now handles out-of-bounds dates without throwing exception during rendering.
* Dragging a grid column with an element-based header no longer displays `[object Object]` in the
  draggable placeholder.

### 📚 Libraries

* codemirror `5.57 → 5.58`

[Commit Log](https://github.com/xh/hoist-react/compare/v36.0.0...v36.1.0)

## v36.0.0 - 2020-09-04

### 🎁 New Features

#### Data Filtering

We have enhanced support for filtering data in Hoist Grids, Stores, and Cubes with an upgraded
`Filter` API and a new `FilterChooser` component. This bundle of enhancements includes:

* A new `@xh/hoist/data/filter` package to support the creation of composable filters, including the
  following new classes:
    * `FieldFilter` - filters by comparing the value of a given field to one or more given candidate
      values using one of several supported operators.
    * `FunctionFilter` - filters via a custom function specified by the developer.
    * `CompoundFilter` - combines multiple filters (including other nested CompoundFilters) via an
      AND or OR operator.
* A new `FilterChooser` UI component that integrates tightly with these data package classes to
  provide a user and developer friendly autocomplete-enabled UI for filtering data based on
  dimensions (e.g. trader = jdoe, assetClass != Equities), metrics (e.g. P&L > 1m), or any
  combination thereof.
* Updates to `Store`, `StoreFilterField`, and `cube/Query` to use the new Filter API.
* A new `setFilter()` convenience method to `Grid` and `DataView`.

To get the most out of the new Filtering capabilities, developers are encouraged to add or expand
the configs for any relevant `Store.fields` to include both their `type` and a `displayName`. Many
applications might not have Field configs specified at all for their Stores, instead relying on
Store's ability to infer its Fields from Grid Column definitions.

We are looking to gradually invert this relationship, so that core information about an app's
business objects and their properties is configured once at the `data/Field` level and then made
available to related APIs and components such as grids, filters, and forms. See note in New Features
below regarding related updates to `GridModel.columns` config processing.

#### Grid

* Added new `GridModel.setColumnVisible()` method, along with `showColumn()` and `hideColumn()`
  convenience methods. Can replace calls to `applyColumnStateChanges()` when all you need to do is
  show or hide a single column.
* Elided Grid column headers now show the full `headerName` value in a tooltip.
* Grid column definitions now accept a new `displayName` config as the recommended entry point for
  defining a friendly user-facing label for a Column.
    * If the GridModel's Store has configured a `displayName` for the linked data field, the column
      will default to use that (if not otherwise specified).
    * If specified or sourced from a Field, `displayName` will be used as the default value for the
      pre-existing `headerName` and `chooserName` configs.
* Grid columns backed by a Store Field of type `number` or `int` will be right-aligned by default.
* Added new `GridModel.showGroupRowCounts` config to allow easy hiding of group row member counts
  within each full-width group row. Default is `true`, maintaining current behavior of showing the
  counts for each group.

#### Other

* Added new `AppSpec.showBrowserContextMenu` config to control whether the browser's default context
  menu will be shown if no app-specific context menu (e.g. from a grid) would be triggered.
    * ⚠ Note this new config defaults to `false`, meaning the browser context menu will *not* be
      available. Developers should set to true for apps that expect/depend on the built-in menu.
* `LocalDate` has gained several new static factories: `tomorrow()`, `yesterday()`,
  `[start/end]OfMonth()`, and `[start/end]OfYear()`.
* A new `@computeOnce` decorator allows for lazy computation and caching of the results of decorated
  class methods or getters. Used in `LocalDate` and intended for similar immutable, long-lived
  objects that can benefit from such caching.
* `CodeInput` and `JsonInput` get new `enableSearch` and `showToolbar` props. Enabling search
  provides an simple inline find feature for searching the input's contents.
* The Admin console's Monitor Status tab displays more clearly when there are no active monitors.

### 💥 Breaking Changes

* Renamed the `data/Field.label` property to `displayName`.
* Changed the `DimensionChooserModel.dimensions` config to require objects of the
  form `{name, displayName, isLeafDimension}` when provided as an `Object[]`.
    * Previously these objects were expected to be of the form `{value, label, isLeaf}`.
    * Note however that this same config can now be passed the `dimensions` directly from a
      configured
      `Cube` instead, which is the recommended approach and should DRY up dimension definitions for
      typical use cases.
* Changes required due to the new filter API:
    * The classes `StoreFilter` and `ValueFilter` have been removed and replaced by `FunctionFilter`
      and `FieldFilter`, respectively. In most cases apps will need to make minimal or no changes.
    * The `filters/setFilters` property on `Query` has been changed to `filter/setFilter`. In most
      case apps should not need to change anything other than the name of this property - the new
      property will continue to support array representations of multiple filters.
    * `Store` has gained a new property `filterIncludesChildren` to replace the functionality
      previously provided by `StoreFilter.includesChildren`.
    * `StoreFilterField.filterOptions` has been removed. Set `filterIncludesChildren` directly on
      the store instead.

### ✨ Styles

* CSS variables for "intents" - most commonly used on buttons - have been reworked to use HSL color
  values and support several standard variations of lightness and transparency.
    * Developers are encouraged to customize intents by setting the individual HSL vars provided for
      each intent (e.g. `--intent-primary-h` to adjust the primary hue) and/or the different levels
      of lightness (e.g. `--intent-primary-l3` to adjust the default lightness).
    * ⚠ Uses of the prior intent var overrides such as `--intent-primary` will no longer work. It is
      possible to set directly via `--xh-intent-primary`, but components such as buttons will still
      use the default intent shades for variations such as hover and pressed states. Again, review
      and customize the HSL vars if required.
* Desktop `Button` styles and classes have been rationalized and reworked to allow for more
  consistent and direct styling of buttons in all their many permutations (standard/minimal/outlined
  styles * default/hovered/pressed/disabled states * light/dark themes).
    * Customized intent colors will now also be applied to outlined and minimal buttons.
    * Dedicated classes are now applied to desktop buttons based on their style and state.
      Developers can key off of these classes directly if required.

### 🐞 Bug Fixes

* Fixed `Column.tooltipElement` so that it can work if a `headerTooltip` is also specified on the
  same column.
* Fixed issue where certain values (e.g. `%`) would break in `Column.tooltipElement`.
* Fixed issue where newly loaded records in `Store` were not being frozen as promised by the API.

### 📚 Libraries

* @blueprintjs/core `3.30 → 3.31`
* codemirror `5.56 → 5.57`
* http-status-codes `1.4 → 2.1`
* mobx-react `6.2 → 6.3`
* store2 `2.11 → 2.12`

[Commit Log](https://github.com/xh/hoist-react/compare/v35.2.1...v36.0.0)

## v35.2.1 - 2020-07-31

### 🐞 Bug Fixes

* A Grid's docked summary row is now properly cleared when its bound Store is cleared.
* Additional SVG paths added to `requiredBlueprintIcons.js` to bring back calendar scroll icons on
  the DatePicker component.
* Colors specified via the `--xh-intent-` CSS vars have been removed from minimal / outlined desktop
  `Button` components because of incompatibility with `ButtonGroupInput` component. Fix to address
  issue forthcoming. (This reverts the change made in 35.2.0 below.)

[Commit Log](https://github.com/xh/hoist-react/compare/v35.2.0...v35.2.1)

## v35.2.0 - 2020-07-21

### 🎁 New Features

* `TabContainerModel` now supports a `persistWith` config to persist the active tab.
* `TabContainerModel` now supports a `emptyText` config to display when TabContainer gets rendered
  with no children.

### ⚙️ Technical

* Supports smaller bundle sizes via a greatly reduced set of BlueprintJS icons. (Requires apps to be
  built with `@xh/hoist-dev-utils` v5.2 or greater to take advantage of this optimization.)

### 🐞 Bug Fixes

* Colors specified via the `--xh-intent-` CSS vars are now applied to minimal / outlined desktop
  `Button` components. Previously they fell through to use default Blueprint colors in these modes.
* Code input correctly handles dynamically toggling readonly/disabled state.

### 📚 Libraries

* @fortawesome/fontawesome-pro `5.13 → 5.14`
* codemirror `5.55 → 5.56`

[Commit Log](https://github.com/xh/hoist-react/compare/v35.1.1...v35.2.0)

## v35.1.1 - 2020-07-17

### 📚 Libraries

* @blueprintjs/core `3.29 → 3.30`

[Commit Log](https://github.com/xh/hoist-react/compare/v35.1.0...v35.1.1)

## v35.1.0 - 2020-07-16

### 🎁 New Features

* Extend existing environment diff tool to preferences. Now, both configs and preferences may be
  diffed across servers. This feature will require an update of hoist-core to a version 8.1.0 or
  greater.
* `ExportOptions.columns` provided to `GridModel` can now be specified as a function, allowing for
  full control of columns to export, including their sort order.

### 🐞 Bug Fixes

* `GridModel`s export feature was previously excluding summary rows. These are now included.
* Fixed problems with coloring and shading algorithm in `TreeMap`.
* Fixed problems with sort order of exports in `GridModel`.
* Ensure that preferences are written to server, even if set right before navigating away from page.
* Prevent situation where a spurious exception can be sent to server when application is unloaded
  while waiting on a fetch request.

[Commit Log](https://github.com/xh/hoist-react/compare/v35.0.1...v35.1.0)

## v35.0.1 - 2020-07-02

### 🐞 Bug Fixes

* Column headers no longer allocate space for a sort arrow icon when the column has an active
  `GridSorter` in the special state of `sort: null`.
* Grid auto-sizing better accounts for margins on sort arrow icons.

[Commit Log](https://github.com/xh/hoist-react/compare/v35.0.0...v35.0.1)

## v35.0.0 - 2020-06-29

### ⚖️ Licensing Change

As of this release, Hoist is [now licensed](LICENSE.md) under the popular and permissive
[Apache 2.0 open source license](https://www.apache.org/licenses/LICENSE-2.0). Previously, Hoist was
"source available" via our public GitHub repository but still covered by a proprietary license.

We are making this change to align Hoist's licensing with our ongoing commitment to openness,
transparency and ease-of-use, and to clarify and emphasize the suitability of Hoist for use within a
wide variety of enterprise software projects. For any questions regarding this change, please
[contact us](https://xh.io/contact/).

### 🎁 New Features

* Added a new Persistence API to provide a more flexible yet consistent approach to saving state for
  Components, Models, and Services to different persistent locations such as Hoist Preferences,
  browser local storage, and Hoist Dashboard views.
    * The primary entry points for this API are the new `@PersistSupport` and `@persist`
      annotations.
      `@persist` can be added to any observable property on a `@PersistSupport` to make it
      automatically synchronize with a `PersistenceProvider`. Both `HoistModel` and `HoistService`
      are decorated with `@PersistSupport`.
    * This is designed to replace any app-specific code previously added to synchronize fields and
      their values to Preferences via ad-hoc initializers and reactions.
    * This same API is now used to handle state persistence for `GridStateModel`, `PanelModel`,
      `DimensionChooserModel`, and `DashContainerModel` - configurable via the new `persistWith`
      option on those classes.
* `FetchService` now installs a default timeout of 30 seconds for all requests. This can be disabled
  by setting timeout to `null`. Fetch Timeout Exceptions have also been improved to include the same
  information as other standard exceptions thrown by this service.
    * 💥 Apps that were relying on the lack of a built-in timeout for long-running requests should
      ensure they configure such calls with a longer or null timeout.
* `Store` gets new `clearFilter()` and `recordIsFiltered()` helper functions.
* The Admin console's Activity Tracking tab has been significantly upgraded to allow admins to
  better analyze both built-in and custom tracking data generated by their application. Its sibling
  Client Errors tab has also been updated with a docked detail panel.
* `CodeInput` gets new `showCopyButton` prop - set to true to provide an inline action button to
  copy the editor contents to the clipboard.
* Hoist config `xhEnableMonitoring` can be used to enable/disable the Admin monitor tab and its
  associated server-side jobs

### 💥 Breaking Changes

* Applications should update to `hoist-core` v8.0.1 or above, required to support the upgraded Admin
  Activity Tracking tab. Contact XH for assistance with this update.
* The option `PanelModel.prefName` has been removed in favor of `persistWith`. Existing user state
  will be transferred to the new format, assuming a `PersistenceProvider` of type 'pref' referring
  to the same preference is used (e.g. `persistWith: {prefKey: 'my-panel-model-prefName'}`.
* The option `GridModel.stateModel` has been removed in favor of `persistWith`. Existing user state
  will be transferred to the new format, assuming a `PersistenceProvider` of type 'localStorage'
  referring to the same key is used (e.g. `persistWith: {localStorageKey: 'my-grid-state-id'}`.
    * Use the new `GridModel.persistOptions` config for finer control over what grid state is
      persisted (replacement for stateModel configs to disable persistence of column
      state/sorting/grouping).
* The options `DimensionChooserModel.preference` and `DimensionChooserModel.historyPreference` have
  been removed in favor of `persistWith`.
* `AppSpec.idleDetectionEnabled` has been removed. App-specific Idle detection is now enabled via
  the new `xhIdleConfig` config. The old `xhIdleTimeoutMins` has also been deprecated.
* `AppSpec.idleDialogClass` has been renamed `AppSpec.idlePanel`. If specified, it should be a
  full-screen component.
* `PinPad` and `PinPadModel` have been moved to `@xh/hoist/cmp/pinpad`, and is now available for use
  with both standard and mobile toolkits.
* Third-party dependencies updated to properly reflect application-level licensing requirements.
  Applications must now import and provide their licensed version of AG Grid, and Highcharts to
  Hoist. See file `Bootstrap.js` in Toolbox for an example.

### 🐞 Bug Fixes

* Sorting special columns generated by custom AG Grid configurations (e.g. auto-group columns) no
  longer throws with an error.
* The `deepFreeze()` util - used to freeze data in `Record` instances - now only attempts to freeze
  a whitelist of object types that are known to be safely freezable. Custom application classes and
  other potentially-problematic objects (such as `moment` instances) are no longer frozen when
  loaded into `Record` fields.

### 📚 Libraries

Note that certain licensed third-party dependencies have been removed as direct dependencies of this
project, as per note in Breaking Changes above.

* @xh/hoist-dev-utils `4.x → 5.x` - apps should also update to the latest 5.x release of dev-utils.
  Although license and dependency changes triggered a new major version of this dev dependency, no
  application-level changes should be required.
* @blueprintjs/core `3.28 → 3.29`
* codemirror `5.54 → 5.55`
* react-select `3.0 → 3.1`

### 📚 Optional Libraries

* AG Grid `23.0.2` > `23.2.0` (See Toolbox app for example on this upgrade)
* Highcharts `8.0.4 → 8.1.1`

[Commit Log](https://github.com/xh/hoist-react/compare/v34.0.0...v35.0.0)

## v34.0.0 - 2020-05-26

### 🎁 New Features

* Hoist's enhanced autosizing is now enabled on all grids by default. See `GridModel` and
  `GridAutosizeService` for more details.
* New flags `XH.isPhone`, `XH.isTablet`, and `XH.isDesktop` available for device-specific switching.
  Corresponding `.xh-phone`, `.xh-tablet`, and `.xh-desktop` CSS classes are added to the document
  `body`. These flags and classes are set based on the detected device, as per its user-agent.
    * One of the two higher-level CSS classes `.xh-standard` or `.xh-mobile` will also be applied
      based on an app's use of the primary (desktop-centric) components vs mobile components - as
      declared by its `AppSpec.isMobileApp` - regardless of the detected device.
    * These changes provide more natural support for use cases such as apps that are built with
      standard components yet target/support tablet users.
* New method `Record.get()` provides an alternative API for checked data access.
* The mobile `Select` component supports the `enableFilter` and `enableCreate` props.
* `DashContainerModel` supports new `layoutLocked`, `contentLocked` and `renameLocked` modes.
* `DimensionChooser` now has the ability to persist its value and history separately.
* Enhance Hoist Admin's Activity Tracking tab.
* Enhance Hoist Admin's Client Error tab.

### 💥 Breaking Changes

* `emptyFlexCol` has been removed from the Hoist API and should simply be removed from all client
  applications. Improvements to agGrid's default rendering of empty space have made it obsolete.
* `isMobile` property on `XH` and `AppSpec` has been renamed to `isMobileApp`. All apps will need to
  update their (required) use of this flag in the app specifications within their
  `/client-app/src/apps` directory.
* The `xh-desktop` class should no longer be used to indicate a non-mobile toolkit based app. For
  this purpose, use `xh-standard` instead.

### 🐞 Bug Fixes

* Fix to Average Aggregators when used with hierarchical data.
* Fixes to Context Menu handling on `Panel` to allow better handling of `[]` and `null`.

### 📚 Libraries

* @blueprintjs/core `3.26 → 3.28`
* @blueprintjs/datetime `3.16 → 3.18`
* codemirror `5.53 → 5.54`
* react-transition-group `4.3 → 4.4`

[Commit Log](https://github.com/xh/hoist-react/compare/v33.3.0...v34.0.0)

## v33.3.0 - 2020-05-08

### ⚙️ Technical

* Additional updates to experimental autosize feature: standardization of naming, better masking
  control, and API fixes. Added new property `autosizeOptions` on `GridModel` and main entry point
  is now named `GridModel.autosizeAsync()`.

### 🐞 Bug Fixes

* `Column.hideable` will now be respected by ag-grid column drag and drop
  [#1900](https://github.com/xh/hoist-react/issues/1900)
* Fixed an issue where dragging a column would cause it to be sorted unintentionally.

[Commit Log](https://github.com/xh/hoist-react/compare/v33.2.0...v33.3.0)

## v33.2.0 - 2020-05-07

### 🎁 New Features

* Virtual column rendering has been disabled by default, as it offered a minimal performance benefit
  for most grids while compromising autosizing. See new `GridModel.useVirtualColumns` config, which
  can be set to `true` to re-enable this behavior if required.
* Any `GridModel` can now be reset to its code-prescribed defaults via the column chooser reset
  button. Previously, resetting to defaults was only possible for grids that persisted their state
  with a `GridModel.stateModel` config.

### 🐞 Bug Fixes

* Fixed several issues with new grid auto-sizing feature.
* Fixed issues with and generally improved expand/collapse column alignment in tree grids.
    * 💥 Note that this improvement introduced a minor breaking change for apps that have customized
      tree indentation via the removed `--grid-tree-indent-px` CSS var. Use `--grid-tree-indent`
      instead. Note the new var is specified in em units to scale well across grid sizing modes.

### ⚙️ Technical

* Note that the included version of Onsen has been replaced with a fork that includes updates for
  react 16.13. Apps should not need to make any changes.

### 📚 Libraries

* react `~16.8 → ~16.13`
* onsenui `~16.8` → @xh/onsenui `~16.13`
* react-onsenui `~16.8` → @xh/react-onsenui `~16.13`

[Commit Log](https://github.com/xh/hoist-react/compare/v33.1.0...33.2.0)

## v33.1.0 - 2020-05-05

### 🎁 New Features

* Added smart auto-resizing of columns in `GridModel` Unlike AG Grid's native auto-resizing support,
  Hoist's auto-resizing will also take into account collapsed rows, off-screen cells that are not
  currently rendered in the DOM, and summary rows. See the new `GridAutosizeService` for details.
    * This feature is currently marked as 'experimental' and must be enabled by passing a special
      config to the `GridModel` constructor of the form `experimental: {useHoistAutosize: true}`. In
      future versions of Hoist, we expect to make it the default behavior.
* `GridModel.autoSizeColumns()` has been renamed `GridModel.autosizeColumns()`, with lowercase 's'.
  Similarly, the `autoSizeColumns` context menu token has been renamed `autosizeColumns`.

### 🐞 Bug Fixes

* Fixed a regression with `StoreFilterField` introduced in v33.0.1.

[Commit Log](https://github.com/xh/hoist-react/compare/v33.0.2...33.1.0)

## v33.0.2 - 2020-05-01

### 🎁 New Features

* Add Hoist Cube Aggregators: `AverageAggregator` and `AverageStrictAggregator`
* `ColAutosizeButton` has been added to desktop and mobile

### 🐞 Bug Fixes

* Fixed mobile menus to constrain to the bottom of the viewport, scrolling if necessary.
  [#1862](https://github.com/xh/hoist-react/issues/1862)
* Tightened up mobile tree grid, fixed issues in mobile column chooser.
* Fixed a bug with reloading hierarchical data in `Store`.
  [#1871](https://github.com/xh/hoist-react/issues/1871)

[Commit Log](https://github.com/xh/hoist-react/compare/v33.0.1...33.0.2)

## v33.0.1 - 2020-04-29

### 🎁 New Features

* `StoreFieldField` supports dot-separated field names in a bound `GridModel`, meaning it will now
  match on columns with fields such as `address.city`.

* `Toolbar.enableOverflowMenu` now defaults to `false`. This was determined safer and more
  appropriate due to issues with the underlying Blueprint implementation, and the need to configure
  it carefully.

### 🐞 Bug Fixes

* Fixed an important bug with state management in `StoreFilterField`. See
  https://github.com/xh/hoist-react/issues/1854

* Fixed the default sort order for grids. ABS DESC should be first when present.

### 📚 Libraries

* @blueprintjs/core `3.25 → 3.26`
* codemirror `5.52 → 5.53`

[Commit Log](https://github.com/xh/hoist-react/compare/v33.0.0...v33.0.1)

## v33.0.0 - 2020-04-22

### 🎁 New Features

* The object returned by the `data` property on `Record` now includes the record `id`. This will
  allow for convenient access of the id with the other field values on the record.
* The `Timer` class has been enhanced and further standardized with its Hoist Core counterpart:
    * Both the `interval` and `timeout` arguments may be specified as functions, or config keys
      allowing for dynamic lookup and reconfiguration.
    * Added `intervalUnits` and `timeoutUnits` arguments.
    * `delay` can now be specified as a boolean for greater convenience.

### 💥 Breaking Changes

* We have consolidated the import location for several packages, removing unintended nested index
  files and 'sub-packages'. In particular, the following locations now provide a single index file
  for import for all of their public contents: `@xh/hoist/core`, `@xh/hoist/data`,
  `@xh/hoist/cmp/grid`, and `@xh/hoist/desktop/cmp/grid`. Applications may need to update import
  statements that referred to index files nested within these directories.
* Removed the unnecessary and confusing `values` getter on `BaseFieldModel`. This getter was not
  intended for public use and was intended for the framework's internal implementation only.
* `ColumnGroup.align` has been renamed to `ColumnGroup.headerAlign`. This avoids confusion with the
  `Column` API, where `align` refers to the alignment of cell contents within the column.

### 🐞 Bug Fixes

* Exceptions will no longer overwrite the currently shown exception in the exception dialog if the
  currently shown exception requires reloading the application.
  [#1834](https://github.com/xh/hoist-react/issues/1834)

### ⚙️ Technical

* Note that the Mobx React bindings have been updated to 6.2, and we have enabled the recommended
  "observer batching" feature as per
  [the mobx-react docs](https://github.com/mobxjs/mobx-react-lite/#observer-batching).

### 📚 Libraries

* @blueprintjs/core `3.24 → 3.25`
* @blueprintjs/datetime `3.15 → 3.16`
* mobx-react `6.1 → 6.2`

[Commit Log](https://github.com/xh/hoist-react/compare/v32.0.4...v33.0.0)

## v32.0.5 - 2020-07-14

### 🐞 Bug Fixes

* Fixes a regression in which grid exports were no longer sorting rows properly.

[Commit Log](https://github.com/xh/hoist-react/compare/v32.0.4...v32.0.5)

## v32.0.4 - 2020-04-09

### 🐞 Bug Fixes

* Fixes a regression with the alignment of `ColumnGroup` headers.
* Fixes a bug with 'Copy Cell' context menu item for certain columns displaying the Record ID.
* Quiets console logging of 'routine' exceptions to 'debug' instead of 'log'.

[Commit Log](https://github.com/xh/hoist-react/compare/v32.0.3...v32.0.4)

## v32.0.3 - 2020-04-06

### 🐞 Bug Fixes

* Suppresses a console warning from AG Grid for `GridModel`s that do not specify an `emptyText`.

[Commit Log](https://github.com/xh/hoist-react/compare/v32.0.2...v32.0.3)

## v32.0.2 - 2020-04-03

⚠ Note that this release includes a *new major version of AG Grid*. Please consult the
[AG Grid Changelog](https://www.ag-grid.com/ag-grid-changelog/) for versions 22-23 to review
possible breaking changes to any direct/custom use of AG Grid APIs and props within applications.

### 🎁 New Features

* GridModel `groupSortFn` now accepts `null` to turn off sorting of group rows.
* `DockViewModel` now supports optional `width`, `height` and `collapsedWidth` configs.
* The `appMenuButton.extraItems` prop now accepts `MenuItem` configs (as before) but also React
  elements and the special string token '-' (shortcut to render a `MenuDivider`).
* Grid column `flex` param will now accept numbers, with available space divided between flex
  columns in proportion to their `flex` value.
* `Column` now supports a `sortingOrder` config to allow control of the sorting options that will be
  cycled through when the user clicks on the header.
* `PanelModel` now supports setting a `refreshMode` to control how collapsed panels respond to
  refresh requests.

### 💥 Breaking Changes

* The internal DOM structure of desktop `Panel` has changed to always include an inner frame with
  class `.xh-panel__content`. You may need to update styling that targets the inner structure of
  `Panel` via `.xh-panel`.
* The hooks `useOnResize()` and `useOnVisibleChange()` no longer take a `ref` argument. Use
  `composeRefs` to combine the ref that they return with any ref you wish to compose them with.
* The callback for `useOnResize()` will now receive an object representing the locations and
  dimensions of the element's content box. (Previously it incorrectly received an array of
  `ResizeObserver` entries that had to be de-referenced)
* `PanelModel.collapsedRenderMode` has been renamed to `PanelModel.renderMode`, to be more
  consistent with other Hoist APIs such as `TabContainer`, `DashContainer`, and `DockContainer`.

### 🐞 Bug Fixes

* Checkboxes in grid rows in Tiny sizing mode have been styled to fit correctly within the row.
* `GridStateModel` no longer saves/restores the width of non-resizable columns.
  [#1718](https://github.com/xh/hoist-react/issues/1718)
* Fixed an issue with the hooks useOnResize and useOnVisibleChange. In certain conditions these
  hooks would not be called. [#1808](https://github.com/xh/hoist-react/issues/1808)
* Inputs that accept a rightElement prop will now properly display an Icon passed as that element.
  [#1803](https://github.com/xh/hoist-react/issues/1803)

### ⚙️ Technical

* Flex columns now use the built-in AG Grid flex functionality.

### 📚 Libraries

* ag-grid-community `removed @ 21.2`
* ag-grid-enterprise `21.2` replaced with @ag-grid-enterprise/all-modules `23.0`
* ag-grid-react `21.2` replaced with @ag-grid-community/react `23.0`
* @fortawesome/* `5.12 → 5.13`
* codemirror `5.51 → 5.52`
* filesize `6.0 → 6.1`
* numbro `2.1 → 2.2`
* react-beautiful-dnd `12.0 → 13.0`
* store2 `2.10 → 2.11`
* compose-react-refs `NEW 1.0.4`

[Commit Log](https://github.com/xh/hoist-react/compare/v31.0.0...v32.0.2)

## v31.0.0 - 2020-03-16

### 🎁 New Features

* The mobile `Navigator` / `NavigatorModel` API has been improved and made consistent with other
  Hoist content container APIs such as `TabContainer`, `DashContainer`, and `DockContainer`.
    * `NavigatorModel` and `PageModel` now support setting a `RenderMode` and `RefreshMode` to
      control how inactive pages are mounted/unmounted and how they respond to refresh requests.
    * `Navigator` pages are no longer required to to return `Page` components - they can now return
      any suitable component.
* `DockContainerModel` and `DockViewModel` also now support `refreshMode` and `renderMode` configs.
* `Column` now auto-sizes when double-clicking / double-tapping its header.
* `Toolbar` will now collapse overflowing items into a drop down menu. (Supported for horizontal
  toolbars only at this time.)
* Added new `xhEnableLogViewer` config (default `true`) to enable or disable the Admin Log Viewer.

#### 🎨 Icons

* Added `Icon.icon()` factory method as a new common entry point for creating new FontAwesome based
  icons in Hoist. It should typically be used instead of using the `FontAwesomeIcon` component
  directly.
* Also added a new `Icon.fileIcon()` factory. This method take a filename and returns an appropriate
  icon based on its extension.
* All Icon factories can now accept an `asHtml` parameter, as an alternative to calling the helper
  function `convertIconToSVG()` on the element. Use this to render icons as raw html where needed
  (e.g. grid renderers).
* Icons rendered as html will now preserve their styling, tooltips, and size.

### 💥 Breaking Changes

* The application's primary `HoistApplicationModel` is now instantiated and installed as
  `XH.appModel` earlier within the application initialization sequence, with construction happening
  prior to the init of the XH identity, config, and preference services.
    * This allows for a new `preAuthInitAsync()` lifecycle method to be called on the model before
      auth has completed, but could be a breaking change for appModel code that relied on these
      services for field initialization or in its constructor.
    * Such code should be moved to the core `initAsync()` method instead, which continues to be
      called after all XH-level services are initialized and ready.
* Mobile apps may need to adjust to the following updates to `NavigatorModel` and related APIs:
    * `NavigatorModel`'s `routes` constructor parameter has been renamed `pages`.
    * `NavigatorModel`'s observable `pages[]` has been renamed `stack[]`.
    * `NavigatorPageModel` has been renamed `PageModel`. Apps do not usually create `PageModels`
      directly, so this change is unlikely to require code updates.
    * `Page` has been removed from the mobile toolkit. Components that previously returned a `Page`
      for inclusion in a `Navigator` or `TabContainer` can now return any component. It is
      recommended you replace `Page` with `Panel` where appropriate.
* Icon enhancements described above removed the following public methods:
    * The `fontAwesomeIcon()` factory function (used to render icons not already enumerated by
      Hoist)
      has been replaced by the improved `Icon.icon()` factory - e.g. `fontAwesomeIcon({icon: ['far',
      'alicorn']}) → Icon.icon({iconName: 'alicorn'})`.
    * The `convertIconToSvg()` utility method has been replaced by the new `asHtml` parameter on
      icon factory functions. If you need to convert an existing icon element,
      use `convertIconToHtml()`.
* `Toolbar` items should be provided as direct children. Wrapping Toolbar items in container
  components can result in unexpected item overflow.

### 🐞 Bug Fixes

* The `fmtDate()` utility now properly accepts, parses, and formats a string value input as
  documented.
* Mobile `PinPad` input responsiveness improved on certain browsers to avoid lag.

### ⚙️ Technical

* New lifecycle methods `preAuthInitAsync()` and `logoutAsync()` added to the `HoistAppModel`
  decorator (aka the primary `XH.appModel`).

[Commit Log](https://github.com/xh/hoist-react/compare/v30.1.0...v31.0.0)

## v30.1.0 - 2020-03-04

### 🐞 Bug Fixes

* Ensure `WebSocketService.connected` remains false until `channelKey` assigned and received from
  server.
* When empty, `DashContainer` now displays a user-friendly prompt to add an initial view.

### ⚙️ Technical

* Form validation enhanced to improve handling of asynchronous validation. Individual rules and
  constraints are now re-evaluated in parallel, allowing for improved asynchronous validation.
* `Select` will now default to selecting contents on focus if in filter or creatable mode.

[Commit Log](https://github.com/xh/hoist-react/compare/v30.0.0...30.1.0)

## v30.0.0 - 2020-02-29

### 🎁 New Features

* `GridModel` and `DataViewModel` now support `groupRowHeight`, `groupRowRenderer` and
  `groupRowElementRenderer` configs. Grouping is new in general to `DataViewModel`, which now takes
  a `groupBy` config.
    * `DataViewModel` allows for settable and multiple groupings and sorters.
    * `DataViewModel` also now supports additional configs from the underlying `GridModel` that make
      sense in a `DataView` context, such as `showHover` and `rowBorders`.
* `TabContainerModel` now accepts a `track` property (default false) for easily tracking tab views
  via Hoist's built-in activity tracking.
* The browser document title is now set to match `AppSpec.clientAppName` - helpful for projects with
  multiple javascript client apps.
* `StoreFilterField` accepts all other config options from `TextInput` (e.g. `disabled`).
* Clicking on a summary row in `Grid` now clears its record selection.
* The `@LoadSupport` decorator now provides an additional observable property `lastException`. The
  decorator also now logs load execution times and failures to `console.debug` automatically.
* Support for mobile `Panel.scrollable` prop made more robust with re-implementation of inner
  content element. Note this change included a tweak to some CSS class names for mobile `Panel`
  internals that could require adjustments if directly targeted by app stylesheets.
* Added new `useOnVisibleChange` hook.
* Columns now support a `headerAlign` config to allow headers to be aligned differently from column
  contents.

### 💥 Breaking Changes

* `Toolbar` items must be provided as direct children. Wrapping Toolbar items in container
  components can result in unexpected item overflow.
* `DataView.rowCls` prop removed, replaced by new `DataViewModel.rowClassFn` config for more
  flexibility and better symmetry with `GridModel`.
* `DataViewModel.itemRenderer` renamed to `DataViewModel.elementRenderer`
* `DataView` styling has been updated to avoid applying several unwanted styles from `Grid`. Note
  that apps might rely on these styles (intentionally or not) for their `itemRenderer` components
  and appearance and will need to adjust.
* Several CSS variables related to buttons have been renamed for consistency, and button style rules
  have been adjusted to ensure they take effect reliably across desktop and mobile buttons
  ([#1568](https://github.com/xh/hoist-react/pull/1568)).
* The optional `TreeMapModel.highchartsConfig` object will now be recursively merged with the
  top-level config generated by the Hoist model and component, where previously it was spread onto
  the generated config. This could cause a change in behavior for apps using this config to
  customize map instances, but provides more flexibility for e.g. customizing the `series`.
* The signature of `useOnResize` hook has been modified slightly for API consistency and clarity.
  Options are now passed in a configuration object.

### 🐞 Bug Fixes

* Fixed an issue where charts that are rendered while invisible would have the incorrect size.
  [#1703](https://github.com/xh/hoist-react/issues/1703)
* Fixed an issue where zeroes entered by the user in `PinPad` would be displayed as blanks.
* Fixed `fontAwesomeIcon` elem factory component to always include the default 'fa-fw' className.
  Previously, it was overridden if a `className` prop was provided.
* Fixed an issue where ConfigDiffer would always warn about deletions, even when there weren't any.
  [#1652](https://github.com/xh/hoist-react/issues/1652)
* `TextInput` will now set its value to `null` when all text is deleted and the clear icon will
  automatically hide.
* Fixed an issue where multiple buttons in a `ButtonGroupInput` could be shown as active
  simultaneously. [#1592](https://github.com/xh/hoist-react/issues/1592)
* `StoreFilterField` will again match on `Record.id` if bound to a Store or a GridModel with the
  `id` column visible. [#1697](https://github.com/xh/hoist-react/issues/1697)
* A number of fixes have been applied to `RelativeTimeStamp` and `getRelativeTimestamp`, especially
  around its handling of 'equal' or 'epsilon equal' times. Remove unintended leading whitespace from
  `getRelativeTimestamp`.

### ⚙️ Technical

* The `addReaction` and `addAutorun` methods (added to Hoist models, components, and services by the
  `ReactiveSupport` mixin) now support a configurable `debounce` argument. In many cases, this is
  preferable to the built-in MobX `delay` argument, which only provides throttling and not true
  debouncing.
* New `ChartModel.highchart` property provides a reference to the underlying HighChart component.

### 📚 Libraries

* @blueprintjs/core `3.23 → 3.24`
* react-dates `21.7 → 21.8`
* react-beautiful-dnd `11.0 → 12.2`

[Commit Log](https://github.com/xh/hoist-react/compare/v29.1.0...v30.0.0)

## v29.1.0 - 2020-02-07

### 🎁 New Features

#### Grid

* The `compact` config on `GridModel` has been deprecated in favor of the more powerful `sizingMode`
  which supports the values 'large', 'standard', 'compact', or 'tiny'.
    * Each new mode has its own set of CSS variables for applications to override as needed.
    * Header and row heights are configurable for each via the `HEADER_HEIGHTS` and `ROW_HEIGHTS`
      static properties of the `AgGrid` component. These objects can be modified on init by
      applications that wish to customize the default row heights globally.
    * 💥 Note that these height config objects were previously exported as constants from AgGrid.js.
      This would be a breaking change for any apps that imported the old objects directly (
      considered unlikely).
* `GridModel` now exposes an `autoSizeColumns` method, and the Grid context menu now contains an
  `Autosize Columns` option by default.
* `Column` and `ColumnGroup` now support React elements for `headerName`.

#### Data

* The `Store` constructor now accepts a `data` argument to load data at initialization.
* The `xh/hoist/data/cube` package has been modified substantially to better integrate with the core
  data package and support observable "Views". See documentation on `Cube` for more information.

#### Other

* Added a `PinPad` component for streamlined handling of PIN entry on mobile devices.
* `FormField` now takes `tooltipPosition` and `tooltipBoundary` props for customizing minimal
  validation tooltip.
* `RecordAction.actionFn` parameters now include a `buttonEl` property containing the button element
  when used in an action column.
* Mobile Navigator component now takes an `animation` prop which can be set to 'slide' (default),
  'lift', 'fade', or 'none'. These values are passed to the underlying onsenNavigator component.
  ([#1641](https://github.com/xh/hoist-react/pull/1641))
* `AppOption` configs now accept an `omit` property for conditionally excluding options.

### 🐞 Bug Fixes

* Unselectable grid rows are now skipped during up/down keyboard navigation.
* Fix local quick filtering in `LeftRightChooser` (v29 regression).
* Fix `SplitTreeMap` - the default filtering once again splits the map across positive and negative
  values as intended (v29 regression).

### ⚙️ Technical

* `FormFields` now check that they are contained in a Hoist `Form`.

### 📚 Libraries

* @blueprintjs/core `3.22 → 3.23`
* codemirror `5.50 → 5.51`
* react-dates `21.5 → 21.7`

[Commit Log](https://github.com/xh/hoist-react/compare/v29.0.0...v29.1.0)

## v29.0.0 - 2020-01-24

### 🗄️ Data Package Changes

Several changes have been made to data package (`Store` and `Record`) APIs for loading, updating,
and modifying data. They include some breaking changes, but pave the way for upcoming enhancements
to fully support inline grid editing and other new features.

Store now tracks the "committed" state of its records, which represents the data as it was loaded
(typically from the server) via `loadData()` or `updateData()`. Records are now immutable and
frozen, so they cannot be changed directly, but Store offers a new `modifyRecords()` API to apply
local modifications to data in a tracked and managed way. (Store creates new records internally to
hold both this modified data and the original, "committed" data.) This additional state tracking
allows developers to query Stores for modified or added records (e.g. to flush back to the server
and persist) as well as call new methods to revert changes (e.g. to undo a block of changes that the
user wishes to discard).

Note the following more specific changes to these related classes:

#### Record

* 💥 Record data properties are now nested within a `data` object on Record instances and are no
  longer available as top-level properties on the Record itself.
    * Calls to access data such as `rec.quantity` must be modified to `rec.data.quantity`.
    * When accessing multiple properties, destructuring provides an efficient syntax -
      e.g. `const {quantity, price} = rec.data;`.
* 💥 Records are now immutable and cannot be modified by applications directly.
    * This is a breaking change, but should only affect apps with custom inline grid editing
      implementations or similar code that modifies individual record values.
    * Calls to change data such as `rec.quantity = 100` must now be made through the Record's Store,
      e.g. `store.modifyData({id: 41, quantity: 100})`
* Record gains new getters for inspecting its state, including: `isAdd`, `isModified`, and
  `isCommitted`.

#### Store

* 💥 `noteDataUpdated()` has been removed, as out-of-band modifications to Store Records are no
  longer possible.
* 💥 Store's `idSpec` function is now called with the raw record data - previously it was passed
  source data after it had been run through the store's optional `processRawData` function. (This is
  unlikely to have a practical impact on most apps, but is included here for completeness.)
* `Store.updateData()` now accepts a flat list of raw data to process into Record additions and
  updates. Previously developers needed to call this method with an object containing add, update,
  and/or remove keys mapped to arrays. Now Store will produce an object of this shape automatically.
* `Store.refreshFilter()` method has been added to allow applications to rebuild the filtered data
  set if some application state has changed (apart from the store's data itself) which would affect
  the store filter.
* Store gains new methods for manipulating its Records and data, including `addRecords()`,
  `removeRecords()`, `modifyRecords()`, `revertRecords()`, and `revert()`. New getters have been
  added for `addedRecords`, `removedRecords`, `modifiedRecords`, and `isModified`.

#### Column

* Columns have been enhanced for provide basic support for inline-editing of record data. Further
  inline editing support enhancements are planned for upcoming Hoist releases.
* `Column.getValueFn` config added to retrieve the cell value for a Record field. The default
  implementation pulls the value from the Record's new `data` property (see above). Apps that
  specify custom `valueGetter` callbacks via `Column.agOptions` should now implement their custom
  logic in this new config.
* `Column.setValueFn` config added to support modifying the Column field's value on the underlying
  Record. The default implementation calls the new `Store.modifyRecords()` API and should be
  sufficient for the majority of cases.
* `Column.editable` config added to indicate if a column/cell should be inline-editable.

### 🎁 New Features

* Added keyboard support to AG Grid context menus.
* Added `GridModel.setEmptyText()` to allow updates to placeholder text after initial construction.
* Added `GridModel.ensureSelectionVisible()` to scroll the currently selected row into view.
* When a `TreeMap` is bound to a `GridModel`, the grid will now respond to map selection changes by
  scrolling to ensure the selected grid row is visible.
* Added a `Column.tooltipElement` config to support fully customizable tooltip components.
* Added a `useOnResize` hook, which runs a function when a component is resized.
* Exposed an `inputRef` prop on numberInput, textArea, and textInput
* `PanelModel` now accepts a `maxSize` config.
* `RelativeTimeStamp` now support a `relativeTo` option, allowing it to display the difference
  between a timestamp and another reference time other than now. Both the component and the
  `getRelativeTimestamp()` helper function now leverage moment.js for their underlying
  implementation.
* A new `Clock` component displays the time, either local to the browser or for a configurable
  timezone.
* `LeftRightChooser` gets a new `showCounts` option to print the number of items on each side.
* `Select` inputs support a new property `enableWindowed` (desktop platform only) to improve
  rendering performance with large lists of options.
* `Select` inputs support grouped options. To use, add an attribute `options` containing an array of
  sub-options.
* `FetchService` methods support a new `timeout` option. This config chains `Promise.timeout()` to
  the promises returned by the service.
* Added alpha version of `DashContainer` for building dynamic, draggable dashboard-style layouts.
  Please note: the API for this component is subject to change - use at your own risk!
* `Select` now allows the use of objects as values.
* Added a new `xhEnableImpersonation` config to enable or disable the ability of Hoist Admins to
  impersonate other users. Note that this defaults to `false`. Apps will need to set this config to
  continue using impersonation. (Note that an update to hoist-core 6.4+ is required for this config
  to be enforced on the server.)
* `FormField` now supports a `requiredIndicator` to customize how required fields are displayed.
* Application build tags are now included in version update checks, primarily to prompt dev/QA users
  to refresh when running SNAPSHOT versions. (Note that an update to hoist-core 6.4+ is required for
  the server to emit build tag for comparison.)
* `CodeInput` component added to provide general `HoistInput` support around the CodeMirror code
  editor. The pre-existing `JsonInput` has been converted to a wrapper around this class.
* `JsonInput` now supports an `autoFocus` prop.
* `Select` now supports a `hideDropdownIndicator` prop.
* `useOnResize` hook will now ignore visibility changes, i.e. a component resizing to a size of 0.
* `DimensionChooser` now supports a `popoverPosition` prop.
* `AppBar.appMenuButtonPosition` prop added to configure the App Menu on the left or the right, and
  `AppMenuButton` now accepts and applies any `Button` props to customize.
* New `--xh-grid-tree-indent-px` CSS variable added to allow control over the amount of indentation
  applied to tree grid child nodes.

### 💥 Breaking Changes

* `GridModel.contextMenuFn` config replaced with a `contextMenu` parameter. The new parameter will
  allow context menus to be specified with a simple array in addition to the function specification
  currently supported.
* `GridModel.defaultContextMenuTokens` config renamed to `defaultContextMenu`.
* `Chart` and `ChartModel` have been moved from `desktop/cmp/charts` to `cmp/charts`.
* `StoreFilterField` has been moved from `desktop/cmp/store` to `cmp/store`.
* The options `nowEpsilon` and `nowString` on `RelativeTimestamp` have been renamed to `epsilon` and
  `equalString`, respectively.
* `TabRenderMode` and `TabRefreshMode` have been renamed to `RenderMode` and `RefreshMode` and moved
  to the `core` package. These enumerations are now used in the APIs for `Panel`, `TabContainer`,
  and `DashContainer`.
* `DockViewModel` now requires a function, or a HoistComponent as its `content` param. It has always
  been documented this way, but a bug in the original implementation had it accepting an actual
  element rather than a function. As now implemented, the form of the `content` param is consistent
  across `TabModel`, `DockViewModel`, and `DashViewSpec`.
* `JsonInput.showActionButtons` prop replaced with more specific `showFormatButton` and
  `showFullscreenButton` props.
* The `DataView.itemHeight` prop has been moved to `DataViewModel` where it can now be changed
  dynamically by applications.
* Desktop `AppBar.appMenuButtonOptions` prop renamed to `appMenuButtonProps` for consistency.

### 🐞 Bug Fixes

* Fixed issue where JsonInput was not receiving its `model` from context
  ([#1456](https://github.com/xh/hoist-react/issues/1456))
* Fixed issue where TreeMap would not be initialized if the TreeMapModel was created after the
  GridModel data was loaded ([#1471](https://github.com/xh/hoist-react/issues/1471))
* Fixed issue where export would create malformed file with dynamic header names
* Fixed issue where exported tree grids would have incorrect aggregate data
  ([#1447](https://github.com/xh/hoist-react/issues/1447))
* Fixed issue where resizable Panels could grow larger than desired
  ([#1498](https://github.com/xh/hoist-react/issues/1498))
* Changed RestGrid to only display export button if export is enabled
  ([#1490](https://github.com/xh/hoist-react/issues/1490))
* Fixed errors when grouping rows in Grids with `groupUseEntireRow` turned off
  ([#1520](https://github.com/xh/hoist-react/issues/1520))
* Fixed problem where charts were resized when being hidden
  ([#1528](https://github.com/xh/hoist-react/issues/1528))
* Fixed problem where charts were needlessly re-rendered, hurting performance and losing some state
  ([#1505](https://github.com/xh/hoist-react/issues/1505))
* Removed padding from Select option wrapper elements which was making it difficult for custom
  option renderers to control the padding ([1571](https://github.com/xh/hoist-react/issues/1571))
* Fixed issues with inconsistent indentation for tree grid nodes under certain conditions
  ([#1546](https://github.com/xh/hoist-react/issues/1546))
* Fixed autoFocus on NumberInput.

### 📚 Libraries

* @blueprintjs/core `3.19 → 3.22`
* @blueprintjs/datetime `3.14 → 3.15`
* @fortawesome/fontawesome-pro `5.11 → 5.12`
* codemirror `5.49 → 5.50`
* core-js `3.3 → 3.6`
* fast-deep-equal `2.0 → 3.1`
* filesize `5.0 → 6.0`
* highcharts 7.2 → 8.0`
* mobx `5.14 → 5.15`
* react-dates `21.3 → 21.5`
* react-dropzone `10.1 → 10.2`
* react-windowed-select `added @ 2.0.1`

[Commit Log](https://github.com/xh/hoist-react/compare/v28.2.0...v29.0.0)

## v28.2.0 - 2019-11-08

### 🎁 New Features

* Added a `DateInput` component to the mobile toolkit. Its API supports many of the same options as
  its desktop analog with the exception of `timePrecision`, which is not yet supported.
* Added `minSize` to panelModel. A resizable panel can now be prevented from resizing to a size
  smaller than minSize. ([#1431](https://github.com/xh/hoist-react/issues/1431))

### 🐞 Bug Fixes

* Made `itemHeight` a required prop for `DataView`. This avoids an issue where agGrid went into an
  infinite loop if this value was not set.
* Fixed a problem with `RestStore` behavior when `dataRoot` changed from its default value.

[Commit Log](https://github.com/xh/hoist-react/compare/v28.1.1...v28.2.0)

## v28.1.1 - 2019-10-23

### 🐞 Bug Fixes

* Fixes a bug with default model context being set incorrectly within context inside of `Panel`.

[Commit Log](https://github.com/xh/hoist-react/compare/v28.1.0...v28.1.1)

## v28.1.0 - 2019-10-18

### 🎁 New Features

* `DateInput` supports a new `strictInputParsing` prop to enforce strict parsing of keyed-in entries
  by the underlying moment library. The default value is false, maintained the existing behavior
  where [moment will do its best](https://momentjs.com/guides/#/parsing/) to parse an entered date
  string that doesn't exactly match the specified format
* Any `DateInput` values entered that exceed any specified max/minDate will now be reset to null,
  instead of being set to the boundary date (which was surprising and potentially much less obvious
  to a user that their input had been adjusted automatically).
* `Column` and `ColumnGroup` now accept a function for `headerName`. The header will be
  automatically re-rendered when any observable properties referenced by the `headerName` function
  are modified.
* `ColumnGroup` now accepts an `align` config for setting the header text alignment
* The flag `toContext` for `uses` and `creates` has been replaced with a new flag `publishMode` that
  provides more granular control over how models are published and looked up via context. Components
  can specify `ModelPublishMode.LIMITED` to make their model available for contained components
  without it becoming the default model or exposing its sub-models.

### 🐞 Bug Fixes

* Tree columns can now specify `renderer` or `elementRenderer` configs without breaking the standard
  AG Grid group cell renderer auto-applied to tree columns (#1397).
* Use of a custom `Column.comparator` function will no longer break agGrid-provided column header
  filter menus (#1400).
* The MS Edge browser does not return a standard Promise from `async` functions, so the the return
  of those functions did not previously have the required Hoist extensions installed on its
  prototype. Edge "native" Promises are now also polyfilled / extended as required. (#1411).
* Async `Select` combobox queries are now properly debounced as per the `queryBuffer` prop (#1416).

### ⚙️ Technical

* Grid column group headers now use a custom React component instead of the default AG Grid column
  header, resulting in a different DOM structure and CSS classes. Existing CSS overrides of the
  AG Grid column group headers may need to be updated to work with the new structure/classes.
* We have configured `stylelint` to enforce greater consistency in our stylesheets within this
  project. The initial linting run resulted in a large number of updates to our SASS files, almost
  exclusively whitespace changes. No functional changes are intended/expected. We have also enabled
  hooks to run both JS and style linting on pre-commit. Neither of these updates directly affects
  applications, but the same tools could be configured for apps if desired.

### 📚 Libraries

* core-js `3.2 → 3.3`
* filesize `4.2 → 5.0`
* http-status-codes `added @ 1.3`

[Commit Log](https://github.com/xh/hoist-react/compare/v28.0.0...v28.1.0)

## v28.0.0 - 2019-10-07

_"The one with the hooks."_

**Hoist now fully supports React functional components and hooks.** The new `hoistComponent`
function is now the recommended method for defining new components and their corresponding element
factories. See that (within HoistComponentFunctional.js) and the new `useLocalModel()` and
`useContextModel()` hooks (within [core/model](core/model)) for more information.

Along with the performance benefits and the ability to use React hooks, Hoist functional components
are designed to read and write their models via context. This allows a much less verbose
specification of component element trees.

Note that **Class-based Components remain fully supported** (by both Hoist and React) using the
familiar `@HoistComponent` decorator, but transitioning to functional components within Hoist apps
is now strongly encouraged. In particular note that Class-based Components will *not* be able to
leverage the context for model support discussed above.

### 🎁 New Features

* Resizable panels now default to not redrawing their content when resized until the resize bar is
  dropped. This offers an improved user experience for most situations, especially when layouts are
  complex. To re-enable the previous dynamic behavior, set `PanelModel.resizeWhileDragging: true`.
* The default text input shown by `XH.prompt()` now has `selectOnFocus: true` and will confirm the
  user's entry on an `<enter>` keypress (same as clicking 'OK').
* `stringExcludes` function added to form validation constraints. This allows an input value to
  block specific characters or strings, e.g. no slash "/" in a textInput for a filename.
* `constrainAll` function added to form validation constraints. This takes another constraint as its
  only argument, and applies that constraint to an array of values, rather than just to one value.
  This is useful for applying a constraint to inputs that produce arrays, such as tag pickers.
* `DateInput` now accepts LocalDates as `value`, `minDate` and `maxDate` props.
* `RelativeTimestamp` now accepts a `bind` prop to specify a model field name from which it can pull
  its timestamp. The model itself can either be passed as a prop or (better) sourced automatically
  from the parent context. Developers are encouraged to take this change to minimize re-renders of
  parent components (which often contain grids and other intensive layouts).
* `Record` now has properties and methods for accessing and iterating over children, descendants,
  and ancestors
* `Store` now has methods for retrieving the descendants and ancestors of a given Record

### 💥 Breaking Changes

* **Apps must update their dev dependencies** to the latest `@xh/hoist-dev-utils` package: v4.0+.
  This updates the versions of Babel / Webpack used in builds to their latest / current versions and
  swaps to the updated Babel recommendation of `core-js` for polyfills.
* The `allSettled` function in `@xh/promise` has been removed. Applications using this method should
  use the ECMA standard (stage-2) `Promise.allSettled` instead. This method is now fully available
  in Hoist via bundled polyfills. Note that the standard method returns an array of objects of the
  form `{status: [rejected|fulfilled], ...}`, rather than `{state: [rejected|fulfilled], ...}`.
* The `containerRef` argument for `XH.toast()` should now be a DOM element. Component instances are
  no longer supported types for this value. This is required to support functional Components
  throughout the toolkit.
* Apps that need to prevent a `StoreFilterField` from binding to a `GridModel` in context, need to
  set the `store` or `gridModel` property explicitly to null.
* The Blueprint non-standard decorators `ContextMenuTarget` and `HotkeysTarget` are no longer
  supported. Use the new hooks `useContextMenu()` and `useHotkeys()` instead. For convenience, this
  functionality has also been made available directly on `Panel` via the `contextMenu` and `hotkeys`
  props.
* `DataView` and `DataViewModel` have been moved from `/desktop/cmp/dataview` to the cross-platform
  package `/cmp/dataview`.
* `isReactElement` has been removed. Applications should use the native React API method
  `React.isValidElement` instead.

### ⚙️ Technical

* `createObservableRef()` is now available in `@xh/hoist/utils/react` package. Use this function for
  creating refs that are functionally equivalent to refs created with `React.createRef()`, yet fully
  observable. With this change the `Ref` class in the same package is now obsolete.
* Hoist now establishes a proper react "error boundary" around all application code. This means that
  errors throw when rendering will be caught and displayed in the standard Hoist exception dialog,
  and stack traces for rendering errors should be significantly less verbose.
* Not a Hoist feature, exactly, but the latest version of `@xh/hoist-dev-utils` (see below) enables
  support for the `optional chaining` (aka null safe) and `nullish coalescing` operators via their
  Babel proposal plugins. Developers are encouraged to make good use of the new syntax below:
    * conditional-chaining: `let foo = bar?.baz?.qux;`
    * nullish coalescing: `let foo = bar ?? 'someDefaultValue';`

### 🐞 Bug Fixes

* Date picker month and year controls will now work properly in `localDate` mode. (Previously would
  reset to underlying value.)
* Individual `Buttons` within a `ButtonGroupInput` will accept a disabled prop while continuing to
  respect the overall `ButtonGroupInput`'s disabled prop.
* Raised z-index level of AG-Grid tooltip to ensure tooltips for AG-Grid context menu items appear
  above the context menu.

### 📚 Libraries

* @blueprintjs/core `3.18 → 3.19`
* @blueprintjs/datetime `3.12 → 3.14`
* @fortawesome/fontawesome-pro `5.10 → 5.11`
* @xh/hoist-dev-utils `3.8 → 4.3` (multiple transitive updates to build tooling)
* ag-grid `21.1 → 21.2`
* highcharts `7.1 → 7.2`
* mobx `5.13 → 5.14`
* react-transition-group `4.2 → 4.3`
* rsvp (removed)
* store2 `2.9 → 2.10`

[Commit Log](https://github.com/xh/hoist-react/compare/v27.1.0...v28.0.0)

## v27.1.0 - 2019-09-05

### 🎁 New Features

* `Column.exportFormat` can now be a function, which supports setting Excel formats on a per-cell
  (vs. entire column) basis by returning a conditional `exportFormat` based upon the value and / or
  record.
    * ⚠️ Note that per-cell formatting _requires_ that apps update their server to use hoist-core
      v6.3.0+ to work, although earlier versions of hoist-core _are_ backwards compatible with the
      pre-existing, column-level export formatting.
* `DataViewModel` now supports a `sortBy` config. Accepts the same inputs as `GridModel.sortBy`,
  with the caveat that only a single-level sort is supported at this time.

[Commit Log](https://github.com/xh/hoist-react/compare/v27.0.1...v27.1.0)

## v27.0.1 - 2019-08-26

### 🐞 Bug Fixes

* Fix to `Store.clear()` and `GridModel.clear()`, which delegates to the same (#1324).

[Commit Log](https://github.com/xh/hoist-react/compare/v27.0.0...v27.0.1)

## v27.0.0 - 2019-08-23

### 🎁 New Features

* A new `LocalDate` class has been added to the toolkit. This class provides client-side support for
  "business" or "calendar" days that do not have a time component. It is an immutable class that
  supports '==', '<' and '>', as well as a number of convenient manipulation functions. Support for
  the `LocalDate` class has also been added throughout the toolkit, including:
    * `Field.type` now supports an additional `localDate` option for automatic conversion of server
      data to this type when loading into a `Store`.
    * `fetchService` is aware of this class and will automatically serialize all instances of it for
      posting to the server. ⚠ NOTE that along with this change, `fetchService` and its methods such
      as `XH.fetchJson()` will now serialize regular JS Date objects as ms timestamps when provided
      in params. Previously Dates were serialized in their default `toString()` format. This would
      be a breaking change for an app that relied on that default Date serialization, but it was
      made for increased symmetry with how Hoist JSON-serializes Dates and LocalDates on the
      server-side.
    * `DateInput` can now be used to seamlessly bind to a `LocalDate` as well as a `Date`. See its
      new prop of `valueType` which can be set to `localDate` or `date` (default).
    * A new `localDateCol` config has been added to the `@xh/hoist/grid/columns` package with
      standardized rendering and formatting.
* New `TreeMap` and `SplitTreeMap` components added, to render hierarchical data in a configurable
  TreeMap visualization based on the Highcharts library. Supports optional binding to a GridModel,
  which syncs selection and expand / collapse state.
* `Column` gets a new `highlightOnChange` config. If true, the grid will highlight the cell on each
  change by flashing its background. (Currently this is a simple on/off config - future iterations
  could support a function variant or other options to customize the flash effect based on the
  old/new values.) A new CSS var `--xh-grid-cell-change-bg-highlight` can be used to customize the
  color used, app-wide or scoped to a particular grid selector. Note that columns must *not* specify
  `rendererIsComplex` (see below) if they wish to enable the new highlight flag.

### 💥 Breaking Changes

* The updating of `Store` data has been reworked to provide a simpler and more powerful API that
  allows for the applications of additions, deletions, and updates in a single transaction:
    * The signature of `Store.updateData()` has been substantially changed, and is now the main
      entry point for all updates.
    * `Store.removeRecords()` has been removed. Use `Store.updateData()` instead.
    * `Store.addData()` has been removed. Use `Store.updateData()` instead.
* `Column` takes an additional property `rendererIsComplex`. Application must set this flag to
  `true` to indicate if a column renderer uses values other than its own bound field. This change
  provides an efficiency boost by allowing AG Grid to use its default change detection instead of
  forcing a cell refresh on any change.

### ⚙️ Technical

* `Grid` will now update the underlying AG Grid using AG Grid transactions rather than relying on
  agGrid `deltaRowMode`. This is intended to provide the best possible grid performance and
  generally streamline the use of the AG Grid Api.

### 🐞 Bug Fixes

* Panel resize events are now properly throttled, avoiding extreme lagginess when resizing panels
  that contain complex components such as big grids.
* Workaround for issues with the mobile Onsen toolkit throwing errors while resetting page stack.
* Dialogs call `doCancel()` handler if cancelled via `<esc>` keypress.

### 📚 Libraries

* @xh/hoist-dev-utils `3.7 → 3.8`
* qs `6.7 → 6.8`
* store2 `2.8 → 2.9`

[Commit Log](https://github.com/xh/hoist-react/compare/v26.0.1...v27.0.0)

## v26.0.1 - 2019-08-07

### 🎁 New Features

* **WebSocket support** has been added in the form of `XH.webSocketService` to establish and
  maintain a managed websocket connection with the Hoist UI server. This is implemented on the
  client via the native `WebSocket` object supported by modern browsers and relies on the
  corresponding service and management endpoints added to Hoist Core v6.1.
    * Apps must declare `webSocketsEnabled: true` in their `AppSpec` configuration to enable this
      overall functionality on the client.
    * Apps can then subscribe via the new service to updates on a requested topic and will receive
      any inbound messages for that topic via a callback.
    * The service will monitor the socket connection with a regular heartbeat and attempt to
      re-establish if dropped.
    * A new admin console snap-in provides an overview of connected websocket clients.
* The `XH.message()` and related methods such as `XH.alert()` now support more flexible
  `confirmProps` and `cancelProps` configs, each of which will be passed to their respective button
  and merged with suitable defaults. Allows use of the new `autoFocus` prop with these preconfigured
  dialogs.
    * By default, `XH.alert()` and `XH.confirm()` will auto focus the confirm button for user
      convenience.
    * The previous text/intent configs have been deprecated and the message methods will log a
      console warning if they are used (although it will continue to respect them to aid
      transitioning to the new configs).
* `GridModel` now supports a `copyCell` context menu action. See `StoreContextMenu` for more
  details.
* New `GridCountLabel` component provides an alternative to existing `StoreCountLabel`, outputting
  both overall record count and current selection count in a configurable way.
* The `Button` component accepts an `autoFocus` prop to attempt to focus on render.
* The `Checkbox` component accepts an `autoFocus` prop to attempt to focus on render.

### 💥 Breaking Changes

* `StoreCountLabel` has been moved from `/desktop/cmp/store` to the cross-platform package
  `/cmp/store`. Its `gridModel` prop has also been removed - usages with grids should likely switch
  to the new `GridCountLabel` component, noted above and imported from `/cmp/grid`.
* The API for `ClipboardButton` and `ClipboardMenuItem` has been simplified, and made implementation
  independent. Specify a single `getCopyText` function rather than the `clipboardSpec`.
  (`clipboardSpec` is an artifact from the removed `clipboard` library).
* The `XH.prompt()` and `XH.message()` input config has been updated to work as documented, with any
  initial/default value for the input sourced from `input.initialValue`. Was previously sourced from
  `input.value` (#1298).
* ChartModel `config` has been deprecated. Please use `highchartsConfig` instead.

### 🐞 Bug Fixes

* The `Select.selectOnFocus` prop is now respected when used in tandem with `enableCreate` and/or
  `queryFn` props.
* `DateInput` popup _will_ now close when input is blurred but will _not_ immediately close when
  `enableTextInput` is `false` and a month or year is clicked (#1293).
* Buttons within a grid `actionCol` now render properly in compact mode, without clipping/overflow.

### ⚙️ Technical

* `AgGridModel` will now throw an exception if any of its methods which depend on AG Grid state are
  called before the grid has been fully initialized (AG Grid onGridReady event has fired).
  Applications can check the new `isReady` property on `AgGridModel` before calling such methods
  to️️ verify the grid is fully initialized.

### 📚 Libraries

* @blueprintjs/core `3.17 → 3.18`
* @blueprintjs/datetime `3.11 → 3.12`
* @fortawesome/fontawesome `5.9 → 5.10`
* ag-grid `21.0.1 → 21.1.1`
* store2 `2.7 → 2.8`
* The `clipboard` library has been replaced with the simpler `clipboard-copy` library.

[Commit Log](https://github.com/xh/hoist-react/compare/v25.2.0...v26.0.1)

## v25.2.0 - 2019-07-25

### 🎁 New Features

* `RecordAction` supports a new `secondaryText` property. When used for a Grid context menu item,
  this text appears on the right side of the menu item, usually used for displaying the shortcut key
  associated with an action.

### 🐞 Bug Fixes

* Fixed issue with loopy behavior when using `Select.selectOnFocus` and changing focus
  simultaneously with keyboard and mouse.

[Commit Log](https://github.com/xh/hoist-react/compare/v25.1.0...v25.2.0)

## v25.1.0 - 2019-07-23

### 🎁 New Features

* `JsonInput` includes buttons for toggling showing in a full-screen dialog window. Also added a
  convenience button to auto-format `JsonInput's` content.
* `DateInput` supports a new `enableTextInput` prop. When this property is set to false, `DateInput`
  will be entirely driven by the provided date picker. Additionally, `DateInput` styles have been
  improved for its various modes to more clearly convey its functionality.
* `ExportButton` will auto-disable itself if bound to an empty `GridModel`. This helper button will
  now also throw a console warning (to alert the developer) if `gridModel.enableExport != true`.

### ⚙️ Technical

* Classes decorated with `@LoadSupport` will now throw an exception out of their provided
  `loadAsync()` method if called with a parameter that's not a plain object (i.e. param is clearly
  not a `LoadSpec`). Note this might be a breaking change, in so far as it introduces additional
  validation around this pre-existing API requirement.
* Requirements for the `colorSpec` option passed to Hoist number formatters have been relaxed to
  allow partial definitions such that, for example, only negative values may receive the CSS class
  specified, without having to account for positive value styling.

### 🐞 Bug Fixes

* `RestFormModel` now submits dirty fields only when editing a record, as intended (#1245).
* `FormField` will no longer override the disabled prop of its child input if true (#1262).

### 📚 Libraries

* mobx `5.11 → 5.13`
* Misc. patch-level updates

[Commit Log](https://github.com/xh/hoist-react/compare/v25.0.0...v25.1.0)

## v25.0.0 - 2019-07-16

### 🎁 New Features

* `Column` accepts a new `comparator` callback to customize how column cell values are sorted by the
  grid.
* Added `XH.prompt()` to show a simple message popup with a built-in, configurable HoistInput. When
  submitted by the user, its callback or resolved promise will include the input's value.
* `Select` accepts a new `selectOnFocus` prop. The behaviour is analogous to the `selectOnFocus`
  prop already in `TextInput`, `TextArea` and `NumberInput`.

### 💥 Breaking Changes

* The `fmtPercent` and `percentRenderer` methods will now multiply provided value by 100. This is
  consistent with the behavior of Excel's percentage formatting and matches the expectations of
  `ExportFormat.PCT`. Columns that were previously using `exportValue: v => v/100` as a workaround
  to the previous renderer behavior should remove this line of code.
* `DimensionChooserModel`'s `historyPreference` config has been renamed `preference`. It now
  supports saving both value and history to the same preference (existing history preferences will
  be handled).

[Commit Log](https://github.com/xh/hoist-react/compare/v24.2.0...v25.0.0)

## v24.2.0 - 2019-07-08

### 🎁 New Features

* `GridModel` accepts a new `colDefaults` configuration. Defaults provided via this object will be
  merged (deeply) into all column configs as they are instantiated.
* New `Panel.compactHeader` and `DockContainer.compactHeaders` props added to enable more compact
  and space efficient styling for headers in these components.
    * ⚠️ Note that as part of this change, internal panel header CSS class names changed slightly -
      apps that were targeting these internal selectors would need to adjust. See
      desktop/cmp/panel/impl/PanelHeader.scss for the relevant updates.
* A new `exportOptions.columns` option on `GridModel` replaces `exportOptions.includeHiddenCols`.
  The updated and more flexible config supports special strings 'VISIBLE' (default), 'ALL', and/or a
  list of specific colIds to include in an export.
    * To avoid immediate breaking changes, GridModel will log a warning on any remaining usages of
      `includeHiddenCols` but auto-set to `columns: 'ALL'` to maintain the same behavior.
* Added new preference `xhShowVersionBar` to allow more fine-grained control of when the Hoist
  version bar is showing. It defaults to `auto`, preserving the current behavior of always showing
  the footer to Hoist Admins while including it for non-admins *only* in non-production
  environments. The pref can alternatively be set to 'always' or 'never' on a per-user basis.

### 📚 Libraries

* @blueprintjs/core `3.16 → 3.17`
* @blueprintjs/datetime `3.10 → 3.11`
* mobx `5.10 → 5.11`
* react-transition-group `2.8 → 4.2`

[Commit Log](https://github.com/xh/hoist-react/compare/v24.1.1...v24.2.0)

## v24.1.1 - 2019-07-01

### 🐞 Bug Fixes

* Mobile column chooser internal layout/sizing fixed when used in certain secure mobile browsers.

[Commit Log](https://github.com/xh/hoist-react/compare/v24.1.0...v24.1.1)

## v24.1.0 - 2019-07-01

### 🎁 New Features

* `DateInput.enableClear` prop added to support built-in button to null-out a date input's value.

### 🐞 Bug Fixes

* The `Select` component now properly shows all options when the pick-list is re-shown after a
  change without first blurring the control. (Previously this interaction edge case would only show
  the option matching the current input value.) #1198
* Mobile mask component `onClick` callback prop restored - required to dismiss mobile menus when not
  tapping a menu option.
* When checking for a possible expired session within `XH.handleException()`, prompt for app login
  only for Ajax requests made to relative URLs (not e.g. remote APIs accessed via CORS). #1189

### ✨ Styles

* Panel splitter collapse button more visible in dark theme. CSS vars to customize further fixed.
* The mobile app menu button has been moved to the right side of the top appBar, consistent with its
  placement in desktop apps.

### 📚 Libraries

* @blueprintjs/core `3.15 → 3.16`
* @blueprintjs/datetime `3.9 → 3.10`
* codemirror `5.47 → 5.48`
* mobx `6.0 → 6.1`

[Commit Log](https://github.com/xh/hoist-react/compare/v24.0.0...v24.1.0)

## v24.0.0 - 2019-06-24

### 🎁 New Features

#### Data

* A `StoreFilter` object has been introduced to the data API. This allows `Store` and
  `StoreFilterField` to support the ability to conditionally include all children when filtering
  hierarchical data stores, and could support additional filtering customizations in the future.
* `Store` now provides a `summaryRecord` property which can be used to expose aggregated data for
  the data it contains. The raw data for this record can be provided to `loadData()` and
  `updateData()` either via an explicit argument to these methods, or as the root node of the raw
  data provided (see `Store.loadRootAsSummary`).
* The `StoreFilterField` component accepts new optional `model` and `bind` props to allow control of
  its text value from an external model's observable.
* `pwd` is now a new supported type of `Field` in the `@xh/hoist/core/data` package.

#### Grid

* `GridModel` now supports a `showSummary` config which can be used to display its store's
  summaryRecord (see above) as either a pinned top or bottom row.
* `GridModel` also adds a `enableColumnPinning` config to enable/disable user-driven pinning. On
  desktop, if enabled, users can pin columns by dragging them to the left or right edges of the grid
  (the default AG Grid gesture). Column pinned state is now also captured and maintained by the
  overall grid state system.
* The desktop column chooser now options in a non-modal popover when triggered from the standard
  `ColChooserButton` component. This offers a quicker and less disruptive alternative to the modal
  dialog (which is still used when launched from the grid context menu). In this popover mode,
  updates to columns are immediately reflected in the underlying grid.
* The mobile `ColChooser` has been improved significantly. It now renders displayed and available
  columns as two lists, allowing drag and drop between to update the visibility and ordering. It
  also provides an easy option to toggle pinning the first column.
* `DimensionChooser` now supports an optional empty / ungrouped configuration with a value of `[]`.
  See `DimensionChooserModel.enableClear` and `DimensionChooser.emptyText`.

#### Other Features

* Core `AutoRefreshService` added to trigger an app-wide data refresh on a configurable interval, if
  so enabled via a combination of soft-config and user preference. Auto-refresh relies on the use of
  the root `RefreshContextModel` and model-level `LoadSupport`.
* A new `LoadingIndicator` component is available as a more minimal / unobtrusive alternative to a
  modal mask. Typically configured via a new `Panel.loadingIndicator` prop, the indicator can be
  bound to a `PendingTaskModel` and will automatically show/hide a spinner and/or custom message in
  an overlay docked to the corner of the parent Panel.
* `DateInput` adds support for new `enablePicker` and `showPickerOnFocus` props, offering greater
  control over when the calendar picker is shown. The new default behaviour is to not show the
  picker on focus, instead showing it via a built-in button.
* Transitions have been disabled by default on desktop Dialog and Popover components (both are from
  the Blueprint library) and on the Hoist Mask component. This should result in a snappier user
  experience, especially when working on remote / virtual workstations. Any in-app customizations to
  disable or remove transitions can now be removed in favor of this toolkit-wide change.
* Added new `@bindable.ref` variant of the `@bindable` decorator.

### 💥 Breaking Changes

* Apps that defined and initialized their own `AutoRefreshService` service or functionality should
  leverage the new Hoist service if possible. Apps with a pre-existing custom service of the same
  name must either remove in favor of the new service or - if they have special requirements not
  covered by the Hoist implementation - rename their own service to avoid a naming conflict.
* The `StoreFilterField.onFilterChange` callback will now be passed a `StoreFilter`, rather than a
  function.
* `DateInput` now has a calendar button on the right side of the input which is 22 pixels square.
  Applications explicitly setting width or height on this component should ensure that they are
  providing enough space for it to display its contents without clipping.

### 🐞 Bug Fixes

* Performance for bulk grid selections has been greatly improved (#1157)
* Toolbars now specify a minimum height (or width when vertical) to avoid shrinking unexpectedly
  when they contain only labels or are entirely empty (but still desired to e.g. align UIs across
  multiple panels). Customize if needed via the new `--xh-tbar-min-size` CSS var.
* All Hoist Components that accept a `model` prop now have that properly documented in their
  prop-types.
* Admin Log Viewer no longer reverses its lines when not in tail mode.

### ⚙️ Technical

* The `AppSpec` config passed to `XH.renderApp()` now supports a `clientAppCode` value to compliment
  the existing `clientAppName`. Both values are now optional and defaulted from the project-wide
  `appCode` and `appName` values set via the project's Webpack config. (Note that `clientAppCode` is
  referenced by the new `AutoRefreshService` to support configurable auto-refresh intervals on a
  per-app basis.)

### 📚 Libraries

* ag-grid `20.0 → 21.0`
* react-select `2.4 → 3.0`
* mobx-react `5.4 → 6.0.3`
* font-awesome `5.8 → 5.9`
* react-beautiful-dnd `10.1.1 → 11.0.4`

[Commit Log](https://github.com/xh/hoist-react/compare/v23.0.0...v24.0.0)

## v23.0.0 - 2019-05-30

### 🎁 New Features

* `GridModel` now accepts a config of `cellBorders`, similar to `rowBorders`
* `Panel.tbar` and `Panel.bbar` props now accept an array of Elements and will auto-generate a
  `Toolbar` to contain them, avoiding the need for the extra import of `toolbar()`.
* New functions `withDebug` and `withShortDebug` have been added to provide a terse syntax for
  adding debug messages that track the execution of specific blocks of code.
* `XH.toast()` now supports an optional `containerRef` argument that can be used for anchoring a
  toast within another component (desktop only). Can be used to display more targeted toasts within
  the relevant section of an application UI, as opposed to the edge of the screen.
* `ButtonGroupInput` accepts a new `enableClear` prop that allows the active / depressed button to
  be unselected by pressing it again - this sets the value of the input as a whole to `null`.
* Hoist Admins now always see the VersionBar in the footer.
* `Promise.track` now accepts an optional `omit` config that indicates when no tracking will be
  performed.
* `fmtNumber` now accepts an optional `prefix` config that prepends immediately before the number,
  but after the sign (`+`, `-`).
* New utility methods `forEachAsync()` and `whileAsync()` have been added to allow non-blocking
  execution of time-consuming loops.

### 💥 Breaking Changes

* The `AppOption.refreshRequired` config has been renamed to `reloadRequired` to better match the
  `XH.reloadApp()` method called to reload the entire app in the browser. Any options defined by an
  app that require it to be fully reloaded should have this renamed config set to `true`.
* The options dialog will now automatically trigger an app-wide data _refresh_ via
  `XH.refreshAppAsync()` if options have changed that don't require a _reload_.
* The `EventSupport` mixin has been removed. There are no known uses of it and it is in conflict
  with the overall reactive structure of the hoist-react API. If your app listens to the
  `appStateChanged`, `prefChange` or `prefsPushed` events you will need to adjust accordingly.

### 🐞 Bug Fixes

* `Select` will now let the user edit existing text in conditions where it is expected to be
  editable. #880
* The Admin "Config Differ" tool has been updated to reflect changes to `Record` made in v22. It is
  once again able to apply remote config values.
* A `Panel` with configs `resizable: true, collapsible: false` now renders with a splitter.
* A `Panel` with no `icon`, `title`, or `headerItems` will not render a blank header.
* `FileChooser.enableMulti` now behaves as one might expect -- true to allow multiple files in a
  single upload. Previous behavior (the ability to add multiple files to dropzone) is now controlled
  by `enableAddMulti`.

[Commit Log](https://github.com/xh/hoist-react/compare/v22.0.0...v23.0.0)

## v22.0.0 - 2019-04-29

### 🎁 New Features

* A new `DockContainer` component provides a user-friendly way to render multiple child components
  "docked" to its bottom edge. Each child view is rendered with a configurable header and controls
  to allow the user to expand it, collapse it, or optionally "pop it out" into a modal dialog.
* A new `AgGrid` component provides a much lighter Hoist wrapper around AG Grid while maintaining
  consistent styling and layout support. This allows apps to use any features supported by AG Grid
  without conflicting with functionality added by the core Hoist `Grid`.
    * Note that this lighter wrapper lacks a number of core Hoist features and integrations,
      including store support, grid state, enhanced column and renderer APIs, absolute value
      sorting, and more.
    * An associated `AgGridModel` provides access to to the AG Grid APIs, minimal styling configs,
      and several utility methods for managing Grid state.
* Added `GridModel.groupSortFn` config to support custom group sorting (replaces any use of
  `agOptions.defaultGroupSortComparator`).
* The `Column.cellClass` and `Column.headerClass` configs now accept functions to dynamically
  generate custom classes based on the Record and/or Column being rendered.
* The `Record` object now provides an additional getter `Record.allChildren` to return all children
  of the record, irrespective of the current filter in place on the record's store. This supplements
  the existing `Record.children` getter, which returns only the children meeting the filter.

### 💥 Breaking Changes

* The class `LocalStore` has been renamed `Store`, and is now the main implementation and base class
  for Store Data. The extraneous abstract superclass `BaseStore` has been removed.
* `Store.dataLastUpdated` had been renamed `Store.lastUpdated` on the new class and is now a simple
  timestamp (ms) rather than a Javascript Date object.
* The constructor argument `Store.processRawData` now expects a function that *returns* a modified
  object with the necessary edits. This allows implementations to safely *clone* the raw data rather
  than mutating it.
* The method `Store.removeRecord` has been replaced with the method `Store.removeRecords`. This will
  facilitate efficient bulk deletes.

### ⚙️ Technical

* `Grid` now performs an important performance workaround when loading a new dataset that would
  result in the removal of a significant amount of existing records/rows. The underlying AG Grid
  component has a serious bottleneck here (acknowledged as AG-2879 in their bug tracker). The Hoist
  grid wrapper will now detect when this is likely and proactively clear all data using a different
  API call before loading the new dataset.
* The implementations `Store`, `RecordSet`, and `Record` have been updated to more efficiently
  re-use existing record references when loading, updating, or filtering data in a store. This keeps
  the Record objects within a store as stable as possible, and allows additional optimizations by
  AG Grid and its `deltaRowDataMode`.
* When loading raw data into store `Record`s, Hoist will now perform additional conversions based on
  the declared `Field.type`. The unused `Field.nullable` has been removed.
* `LocalStorageService` now uses both the `appCode` and current username for its namespace key,
  ensuring that e.g. local prefs/grid state are not overwritten across multiple app users on one OS
  profile, or when admin impersonation is active. The service will automatically perform a one-time
  migration of existing local state from the old namespace to the new. #674
* `elem` no longer skips `null` children in its calls to `React.createElement()`. These children may
  play the role of placeholders when using conditional rendering, and skipping them was causing
  React to trigger extra re-renders. This change further simplifies Hoist's element factory and
  removes an unnecessary divergence with the behavior of JSX.

### 🐞 Bug Fixes

* `Grid` exports retain sorting, including support for absolute value sorting. #1068
* Ensure `FormField`s are keyed with their model ID, so that React can properly account for dynamic
  changes to fields within a form. #1031
* Prompt for app refresh in (rare) case of mismatch between client and server-side session user.
  (This can happen during impersonation and is defended against in server-side code.) #675

[Commit Log](https://github.com/xh/hoist-react/compare/v21.0.2...v22.0.0)

## v21.0.2 - 2019-04-05

### 📚 Libraries

* Rollback AG Grid to v20.0.0 after running into new performance issues with large datasets and
  `deltaRowDataMode`. Updates to tree filtering logic, also related to grid performance issues with
  filtered tree results returning much larger record counts.

## v21.0.0 - 2019-04-04

### 🎁 New Features

* `FetchService` fetch methods now accept a plain object as the `headers` argument. These headers
  will be merged with the default headers provided by FetchService.
* An app can also now specify default headers to be sent with every fetch request via
  `XH.fetchService.setDefaultHeaders()`. You can pass either a plain object, or a closure which
  returns one.
* `Grid` supports a new `onGridReady` prop, allowing apps to hook into the AG Grid event callback
  without inadvertently short-circuiting the Grid's own internal handler.

### 💥 Breaking Changes

* The shortcut getter `FormModel.isNotValid` was deemed confusing and has been removed from the API.
  In most cases applications should use `!FormModel.isValid` instead; this expression will return
  `false` for the `Unknown` as well as the `NotValid` state. Applications that wish to explicitly
  test for the `NotValid` state should use the `validationState` getter.
* Multiple HoistInputs have changed their `onKeyPress` props to `onKeyDown`, including TextInput,
  NumberInput, TextArea & SearchInput. The `onKeyPress` event has been deprecated in general and has
  limitations on which keys will trigger the event to fire (i.e. it would not fire on an arrow
  keypress).
* FetchService's fetch methods no longer support `contentType` parameter. Instead, specify a custom
  content-type by setting a 'Content-Type' header using the `headers` parameter.
* FetchService's fetch methods no longer support `acceptJson` parameter. Instead, pass an {"Accept":
  "application/json"} header using the `headers` parameter.

### ✨ Styles

* Black point + grid colors adjusted in dark theme to better blend with overall blue-gray tint.
* Mobile styles have been adjusted to increase the default font size and grid row height, in
  addition to a number of other smaller visual adjustments.

### 🐞 Bug Fixes

* Avoid throwing React error due to tab / routing interactions. Tab / routing / state support
  generally improved. (#1052)
* `GridModel.selectFirst()` improved to reliably select first visible record even when one or more
  groupBy levels active. (#1058)

### 📚 Libraries

* AG Grid `~20.1 → ~20.2` (fixes ag-grid sorting bug with treeMode)
* @blueprint/core `3.14 → 3.15`
* @blueprint/datetime `3.7 → 3.8`
* react-dropzone `10.0 → 10.1`
* react-transition-group `2.6 → 2.8`

[Commit Log](https://github.com/xh/hoist-react/compare/v20.2.1...v21.0.0)

## v20.2.1 - 2019-03-28

* Minor tweaks to grid styles - CSS var for pinned column borders, drop left/right padding on
  center-aligned grid cells.

[Commit Log](https://github.com/xh/hoist-react/compare/v20.2.0...v20.2.1)

## v20.2.0 - 2019-03-27

### 🎁 New Features

* `GridModel` exposes three new configs - `rowBorders`, `stripeRows`, and `showCellFocus` - to
  provide additional control over grid styling. The former `Grid` prop `showHover` has been
  converted to a `GridModel` config for symmetry with these other flags and more efficient
  re-rendering. Note that some grid-related CSS classes have also been modified to better conform to
  the BEM approach used elsewhere - this could be a breaking change for apps that keyed off of
  certain Hoist grid styles (not expected to be a common case).
* `Select` adds a `queryBuffer` prop to avoid over-eager calls to an async `queryFn`. This buffer is
  defaulted to 300ms to provide some out-of-the-box debouncing of keyboard input when an async query
  is provided. A longer value might be appropriate for slow / intensive queries to a remote API.

### 🐞 Bug Fixes

* A small `FormField.labelWidth` config value will now be respected, even if it is less than the
  default minWidth of 80px.
* Unnecessary re-renders of inactive tab panels now avoided.
* `Grid`'s filter will now be consistently applied to all tree grid records. Previously, the filter
  skipped deeply nested records under specific conditions.
* `Timer` no longer requires its `runFn` to be a promise, as it briefly (and unintentionally) did.
* Suppressed default browser resize handles on `textarea`.

[Commit Log](https://github.com/xh/hoist-react/compare/v20.1.1...v20.2.0)

## v20.1.1 - 2019-03-27

### 🐞 Bug Fixes

* Fix form field reset so that it will call computeValidationAsync even if revalidation is not
  triggered because the field's value did not change when reset.

[Commit Log](https://github.com/xh/hoist-react/compare/v20.1.0...v20.1.1)

## v20.1.0 - 2019-03-14

### 🎁 New Features

* Standard app options panel now includes a "Restore Defaults" button to clear all user preferences
  as well as any custom grid state, resetting the app to its default state for that user.

### 🐞 Bug Fixes

* Removed a delay from `HoistInput` blur handling, ensuring `noteBlurred()` is called as soon as the
  element loses focus. This should remove a class of bugs related to input values not flushing into
  their models quickly enough when `commitOnChange: false` and the user moves directly from an input
  to e.g. clicking a submit button. #1023
* Fix to Admin ConfigDiffer tool (missing decorator).

### ⚙️ Technical

* The `GridModel.store` config now accepts a plain object and will internally create a `LocalStore`.
  This store config can also be partially specified or even omitted entirely. GridModel will ensure
  that the store is auto-configured with all fields in configured grid columns, reducing the need
  for app code boilerplate (re)enumerating field names.
* `Timer` class reworked to allow its interval to be adjusted dynamically via `setInterval()`,
  without requiring the Timer to be re-created.

[Commit Log](https://github.com/xh/hoist-react/compare/v20.0.1...v20.1.0)

## v20.0.1 - 2019-03-08

### 🐞 Bug Fixes

* Ensure `RestStore` processes records in a standard way following a save/add operation (#1010).

[Commit Log](https://github.com/xh/hoist-react/compare/v20.0.0...v20.0.1)

## v20.0.0 - 2019-03-06

### 💥 Breaking Changes

* The `@LoadSupport` decorator has been substantially reworked and enhanced from its initial release
  in v19. It is no longer needed on the HoistComponent, but rather should be put directly on the
  owned HoistModel implementing the loading. IMPORTANT NOTE: all models should implement
  `doLoadAsync` rather than `loadAsync`. Please see `LoadSupport` for more information on this
  important change.
* `TabContainer` and `TabContainerModel` are now cross-platform. Apps should update their code to
  import both from `@xh/hoist/cmp/tab`.
* `TabContainer.switcherPosition` has been moved to `TabContainerModel`. Please note that changes to
  `switcherPosition` are not supported on mobile, where the switcher will always appear beneath the
  container.
* The `Label` component from `@xh/hoist/desktop/cmp/input` has been removed. Applications should
  consider using the basic html `label` element instead (or a `FormField` if applicable).
* The `LeftRightChooserModel` constructor no longer accepts a `leftSortBy` and `rightSortBy`
  property. The implementation of these properties was generally broken. Use `leftSorted` and
  `rightSorted` instead.

#### Mobile

* Mobile `Page` has changed - `Pages` are now wrappers around `Panels` that are designed to be used
  with a `NavigationModel` or `TabContainer`. `Page` accepts the same props as `Panel`, meaning uses
  of `loadModel` should be replaced with `mask`.
* The mobile `AppBar` title is static and defaults to the app name. If you want to display page
  titles, it is recommended to use the `title` prop on the `Page`.

### 🎁 New Features

* Enhancements to Model and Component data loading via `@LoadSupport` provides a stronger set of
  conventions and better support for distinguishing between initial loads / auto/background
  refreshes / user- driven refreshes. It also provides new patterns for ensuring application
  Services are refreshed as part of a reworked global refresh cycle.
* RestGridModel supports a new `cloneAction` to take an existing record and open the editor form in
  "add mode" with all editable fields pre-populated from the source record. The action calls
  `prepareCloneFn`, if defined on the RestGridModel, to perform any transform operations before
  rendering the form.
* Tabs in `TabContainerModel` now support an `icon` property on the desktop.
* Charts take a new optional `aspectRatio` prop.
* Added new `Column.headerTooltip` config.
* Added new method `markManaged` on `ManagedSupport`.
* Added new function decorator `debounced`.
* Added new function `applyMixin` providing support for structured creation of class decorators
  (mixins).

#### Mobile

* Column chooser support available for mobile Grids. Users can check/uncheck columns to add/remove
  them from a configurable grid and reorder the columns in the list via drag and drop. Pair
  `GridModel.enableColChooser` with a mobile `colChooserButton` to allow use.
* Added `DialogPage` to the mobile toolkit. These floating pages do not participate in navigation or
  routing, and are used for showing fullscreen views outside of the Navigator / TabContainer
  context.
* Added `Panel` to the mobile toolkit, which offers a header element with standardized styling,
  title, and icon, as well as support for top and bottom toolbars.
* The mobile `AppBar` has been updated to more closely match the desktop `AppBar`, adding `icon`,
  `leftItems`, `hideAppMenuButton` and `appMenuButtonProps` props.
* Added routing support to mobile.

### 🐞 Bug Fixes

* The HighCharts wrapper component properly resizes its chart.
* Mobile dimension chooser button properly handles overflow for longer labels.
* Sizing fixes for multi-line inputs such as textArea and jsonInput.
* NumberInput calls a `onKeyPress` prop if given.
* Layout fixes on several admin panels and detail popups.

### 📚 Libraries

* @blueprintjs/core `3.13 → 3.14`
* @xh/hoist-dev-utils `3.5 → 3.6`
* ag-grid `~20.0 → ~20.1`
* react-dropzone `~8.0 → ~9.0`
* react-select `~2.3 → ~2.4`
* router5 `~6.6 → ~7.0`
* react `~16.7 → ~16.8`

[Commit Log](https://github.com/xh/hoist-react/compare/v19.0.1...v20.0.0)

## v19.0.1 - 2019-02-12

### 🐞 Bug Fixes

* Additional updates and simplifications to `FormField` sizing of child `HoistInput` elements, for
  more reliable sizing and spacing filling behavior.

[Commit Log](https://github.com/xh/hoist-react/compare/v19.0.0...v19.0.1)

## v19.0.0 - 2019-02-08

### 🎁 New Features

* Added a new architecture for signaling the need to load / refresh new data across either the
  entire app or a section of the component hierarchy. This new system relies on React context to
  minimizes the need for explicit application wiring, and improves support for auto-refresh. See
  newly added decorator `@LoadSupport` and classes/components `RefreshContext`,
  `RefreshContextModel`, and `RefreshContextView` for more info.
* `TabContainerModel` and `TabModel` now support `refreshMode` and `renderMode` configs to allow
  better control over how inactive tabs are mounted/unmounted and how tabs handle refresh requests
  when hidden or (re)activated.
* Apps can implement `getAppOptions()` in their `AppModel` class to specify a set of app-wide
  options that should be editable via a new built-in Options dialog. This system includes built-in
  support for reading/writing options to preferences, or getting/setting their values via custom
  handlers. The toolkit handles the rendering of the dialog.
* Standard top-level app buttons - for actions such as launching the new Options dialog, switching
  themes, launching the admin client, and logging out - have been moved into a new menu accessible
  from the top-right corner of the app, leaving more space for app-specific controls in the AppBar.
* `RecordGridModel` now supports an enhanced `editors` configuration that exposes the full set of
  validation and display support from the Forms package.
* `HoistInput` sizing is now consistently implemented using `LayoutSupport`. All sizable
  `HoistInputs` now have default `width` to ensure a standard display out of the box. `JsonInput`
  and `TextArea` also have default `height`. These defaults can be overridden by declaring explicit
  `width` and `height` values, or unset by setting the prop to `null`.
* `HoistInputs` within `FormFields` will be automatically sized to fill the available space in the
  `FormField`. In these cases, it is advised to either give the `FormField` an explicit size or
  render it in a flex layout.

### 💥 Breaking Changes

* AG Grid has been updated to v20.0.0. Most apps shouldn't require any changes - however, if you are
  using `agOptions` to set sorting, filtering or resizing properties, these may need to change:

  For the `Grid`, `agOptions.enableColResize`, `agOptions.enableSorting`
  and `agOptions.enableFilter`
  have been removed. You can replicate their effects by using `agOptions.defaultColDef`. For
  `Columns`, `suppressFilter` has been removed, an should be replaced with `filter: false`.

* `HoistAppModel.requestRefresh` and `TabContainerModel.requestRefresh` have been removed.
  Applications should use the new Refresh architecture described above instead.
* `tabRefreshMode` on TabContainer has been renamed `renderMode`.
* `TabModel.reloadOnShow` has been removed. Set the `refreshMode` property on TabContainerModel or
  TabModel to `TabRefreshMode.ON_SHOW_ALWAYS` instead.
* The mobile APIs for `TabContainerModel`, `TabModel`, and `RefreshButton` have been rewritten to
  more closely mirror the desktop API.
* The API for `RecordGridModel` editors has changed -- `type` is no longer supported. Use
  `fieldModel` and `formField` instead.
* `LocalStore.loadRawData` requires that all records presented to store have unique IDs specified.
  See `LocalStore.idSpec` for more information.

### 🐞 Bug Fixes

* SwitchInput and RadioInput now properly highlight validation errors in `minimal` mode.

### 📚 Libraries

* @blueprintjs/core `3.12 → 3.13`
* ag-grid `~19.1.4 → ~20.0.0`

[Commit Log](https://github.com/xh/hoist-react/compare/v18.1.2...v19.0.0)

## v18.1.2 - 2019-01-30

### 🐞 Bug Fixes

* Grid integrations relying on column visibility (namely export, storeFilterField) now correctly
  consult updated column state from GridModel. #935
* Ensure `FieldModel.initialValue` is observable to ensure that computed dirty state (and any other
  derivations) are updated if it changes. #934
* Fixes to ensure Admin console log viewer more cleanly handles exceptions (e.g. attempting to
  auto-refresh on a log file that has been deleted).

[Commit Log](https://github.com/xh/hoist-react/compare/v18.1.1...v18.1.2)

## v18.1.1 - 2019-01-29

* Grid cell padding can be controlled via a new set of CSS vars and is reduced by default for grids
  in compact mode.
* The `addRecordAsync()` and `saveRecordAsync()` methods on `RestStore` return the updated record.

[Commit Log](https://github.com/xh/hoist-react/compare/v18.1.0...v18.1.1)

## v18.1.0 - 2019-01-28

### 🎁 New Features

* New `@managed` class field decorator can be used to mark a property as fully created/owned by its
  containing class (provided that class has installed the matching `@ManagedSupport` decorator).
    * The framework will automatically pass any `@managed` class members to `XH.safeDestroy()` on
      destroy/unmount to ensure their own `destroy()` lifecycle methods are called and any related
      resources are disposed of properly, notably MobX observables and reactions.
    * In practice, this should be used to decorate any properties on `HoistModel`, `HoistService`,
      or
      `HoistComponent` classes that hold a reference to a `HoistModel` created by that class. All of
      those core artifacts support the new decorator, `HoistModel` already provides a built-in
      `destroy()` method, and calling that method when an app is done with a Model is an important
      best practice that can now happen more reliably / easily.
* `FormModel.getData()` accepts a new single parameter `dirtyOnly` - pass true to get back only
  fields which have been modified.
* The mobile `Select` component indicates the current value with a ✅ in the drop-down list.
* Excel exports from tree grids now include the matching expand/collapse tree controls baked into
  generated Excel file.

### 🐞 Bug Fixes

* The `JsonInput` component now properly respects / indicates disabled state.

### 📚 Libraries

* Hoist-dev-utils `3.4.1 → 3.5.0` - updated webpack and other build tool dependencies, as well as
  an improved eslint configuration.
* @blueprintjs/core `3.10 → 3.12`
* @blueprintjs/datetime `3.5 → 3.7`
* fontawesome `5.6 → 5.7`
* mobx `5.8 → 5.9`
* react-select `2.2 → 2.3`
* Other patch updates

[Commit Log](https://github.com/xh/hoist-react/compare/v18.0.0...v18.1.0)

## v18.0.0 - 2019-01-15

### 🎁 New Features

* Form support has been substantially enhanced and restructured to provide both a cleaner API and
  new functionality:
    * `FormModel` and `FieldModel` are now concrete classes and provide the main entry point for
      specifying the contents of a form. The `Field` and `FieldSupport` decorators have been
      removed.
    * Fields and sub-forms may now be dynamically added to FormModel.
    * The validation state of a FormModel is now *immediately* available after construction and
      independent of the GUI. The triggering of the *display* of that state is now a separate
      process triggered by GUI actions such as blur.
    * `FormField` has been substantially reworked to support a read-only display and inherit common
      property settings from its containing `Form`.
    * `HoistInput` has been moved into the `input` package to clarify that these are lower level
      controls and independent of the Forms package.

* `RestGrid` now supports a `mask` prop. RestGrid loading is now masked by default.
* `Chart` component now supports a built-in zoom out gesture: click and drag from right-to-left on
  charts with x-axis zooming.
* `Select` now supports an `enableClear` prop to control the presence of an optional inline clear
  button.
* `Grid` components take `onCellClicked` and `onCellDoubleClicked` event handlers.
* A new desktop `FileChooser` wraps a preconfigured react-dropzone component to allow users to
  easily select files for upload or other client-side processing.

### 💥 Breaking Changes

* Major changes to Form (see above). `HoistInput` imports will also need to be adjusted to move from
  `form` to `input`.
* The name of the HoistInput `field` prop has been changed to `bind`. This change distinguishes the
  lower-level input package more clearly from the higher-level form package which uses it. It also
  more clearly relates the property to the associated `@bindable` annotation for models.
* A `Select` input with `enableMulti = true` will by default no longer show an inline x to clear the
  input value. Use the `enableClear` prop to re-enable.
* Column definitions are exported from the `grid` package. To ensure backwards compatibility,
  replace imports from `@xh/hoist/desktop/columns` with `@xh/hoist/desktop/cmp/grid`.

### 📚 Libraries

* React `~16.6.0 → ~16.7.0`
* Patch version updates to multiple other dependencies.

[Commit Log](https://github.com/xh/hoist-react/compare/v17.0.0...v18.0.0)

## v17.0.0 - 2018-12-21

### 💥 Breaking Changes

* The implementation of the `model` property on `HoistComponent` has been substantially enhanced:
    * "Local" Models should now be specified on the Component class declaration by simply setting
      the
      `model` property, rather than the confusing `localModel` property.
    * HoistComponent now supports a static `modelClass` class property. If set, this property will
      allow a HoistComponent to auto-create a model internally when presented with a plain
      javascript object as its `model` prop. This is especially useful in cases like `Panel`
      and `TabContainer`, where apps often need to specify a model but do not require a reference to
      the model. Those usages can now skip importing and instantiating an instance of the
      component's model class themselves.
    * Hoist will now throw an Exception if an application attempts to changes the model on an
      existing HoistComponent instance or presents the wrong type of model to a HoistComponent where
      `modelClass` has been specified.

* `PanelSizingModel` has been renamed `PanelModel`. The class now also has the following new
  optional properties, all of which are `true` by default:
    * `showSplitter` - controls visibility of the splitter bar on the outside edge of the component.
    * `showSplitterCollapseButton` - controls visibility of the collapse button on the splitter bar.
    * `showHeaderCollapseButton` - controls visibility of a (new) collapse button in the header.

* The API methods for exporting grid data have changed and gained new features:
    * Grids must opt-in to export with the `GridModel.enableExport` config.
    * Exporting a `GridModel` is handled by the new `GridExportService`, which takes a collection of
      `exportOptions`. See `GridExportService.exportAsync` for available `exportOptions`.
    * All export entry points (`GridModel.exportAsync()`, `ExportButton` and the export context menu
      items) support `exportOptions`. Additionally, `GridModel` can be configured with default
      `exportOptions` in its config.

* The `buttonPosition` prop on `NumberInput` has been removed due to problems with the underlying
  implementation. Support for incrementing buttons on NumberInputs will be re-considered for future
  versions of Hoist.

### 🎁 New Features

* `TextInput` on desktop now supports an `enableClear` property to allow easy addition of a clear
  button at the right edge of the component.
* `TabContainer` enhancements:
    * An `omit` property can now be passed in the tab configs passed to the `TabContainerModel`
      constructor to conditionally exclude a tab from the container
    * Each `TabModel` can now be retrieved by id via the new `getTabById` method on
      `TabContainerModel`.
    * `TabModel.title` can now be changed at runtime.
    * `TabModel` now supports the following properties, which can be changed at runtime or set via
      the config:
        * `disabled` - applies a disabled style in the switcher and blocks navigation to the tab via
          user click, routing, or the API.
        * `excludeFromSwitcher` - removes the tab from the switcher, but the tab can still be
          navigated to programmatically or via routing.
* `MultiFieldRenderer` `multiFieldConfig` now supports a `delimiter` property to separate
  consecutive SubFields.
* `MultiFieldRenderer` SubFields now support a `position` property, to allow rendering in either the
  top or bottom row.
* `StoreCountLabel` now supports a new 'includeChildren' prop to control whether or not children
  records are included in the count. By default this is `false`.
* `Checkbox` now supports a `displayUnsetState` prop which may be used to display a visually
  distinct state for null values.
* `Select` now renders with a checkbox next to the selected item in its dropdown menu, instead of
  relying on highlighting. A new `hideSelectedOptionCheck` prop is available to disable.
* `RestGridModel` supports a `readonly` property.
* `DimensionChooser`, various `HoistInput` components, `Toolbar` and `ToolbarSeparator` have been
  added to the mobile component library.
* Additional environment enums for UAT and BCP, added to Hoist Core 5.4.0, are supported in the
  application footer.

### 🐞 Bug Fixes

* `NumberInput` will no longer immediately convert its shorthand value (e.g. "3m") into numeric form
  while the user remains focused on the input.
* Grid `actionCol` columns no longer render Button components for each action, relying instead on
  plain HTML / CSS markup for a significant performance improvement when there are many rows and/or
  actions per row.
* Grid exports more reliably include the appropriate file extension.
* `Select` will prevent an `<esc>` keypress from bubbling up to parent components only when its menu
  is open. (In that case, the component assumes escape was pressed to close its menu and captures
  the keypress, otherwise it should leave it alone and let it e.g. close a parent popover).

[Commit Log](https://github.com/xh/hoist-react/compare/v16.0.1...v17.0.0)

## v16.0.1 - 2018-12-12

### 🐞 Bug Fixes

* Fix to FeedbackForm allowing attempted submission with an empty message.

[Commit Log](https://github.com/xh/hoist-react/compare/v16.0.0...v16.0.1)

## v16.0.0

### 🎁 New Features

* Support for ComboBoxes and Dropdowns have been improved dramatically, via a new `Select` component
  based on react-select.
* The AG Grid based `Grid` and `GridModel` are now available on both mobile and desktop. We have
  also added new support for multi-row/multi-field columns via the new `multiFieldRenderer` renderer
  function.
* The app initialization lifecycle has been restructured so that no App classes are constructed
  until Hoist is fully initialized.
* `Column` now supports an optional `rowHeight` property.
* `Button` now defaults to 'minimal' mode, providing a much lighter-weight visual look-and-feel to
  HoistApps. `Button` also implements `@LayoutSupport`.
* Grouping state is now saved by the grid state support on `GridModel`.
* The Hoist `DimChooser` component has been ported to hoist-react.
* `fetchService` now supports an `autoAbortKey` in its fetch methods. This can be used to
  automatically cancel obsolete requests that have been superseded by more recent variants.
* Support for new `clickableLabel` property on `FormField`.
* `RestForm` now supports a read-only view.
* Hoist now supports automatic tracking of app/page load times.

### 💥 Breaking Changes

* The new location for the cross-platform grid component is `@xh/hoist/cmp/grid`. The `columns`
  package has also moved under a new sub-package in this location.
* Hoist top-level App Structure has changed in order to improve consistency of the Model-View
  conventions, to improve the accessibility of services, and to support the improvements in app
  initialization mentioned above:
    - `XH.renderApp` now takes a new `AppSpec` configuration.
    - `XH.app` is now `XH.appModel`.
    - All services are installed directly on `XH`.
    - `@HoistApp` is now `@HoistAppModel`
* `RecordAction` has been substantially refactored and improved. These are now typically immutable
  and may be shared.
    - `prepareFn` has been replaced with a `displayFn`.
    - `actionFn` and `displayFn` now take a single object as their parameter.
* The `hide` property on `Column` has been changed to `hidden`.
* The `ColChooserButton` has been moved from the incorrect location `@xh/hoist/cmp/grid` to
  `@xh/hoist/desktop/cmp/button`. This is a desktop-only component. Apps will have to adjust these
  imports.
* `withDefaultTrue` and `withDefaultFalse` in `@xh/hoist/utils/js` have been removed. Use
  `withDefault` instead.
* `CheckBox` has been renamed `Checkbox`

### ⚙️ Technical

* AG Grid has been upgraded to v19.1
* mobx has been upgraded to v5.6
* React has been upgraded to v16.6
* Allow browsers with proper support for Proxy (e.g Edge) to access Hoist Applications.

### 🐞 Bug Fixes

* Extensive. See full change list below.

[Commit Log](https://github.com/xh/hoist-react/compare/v15.1.2...v16.0.0)

## v15.1.2

🛠 Hotfix release to MultiSelect to cap the maximum number of options rendered by the drop-down
list. Note, this component is being replaced in Hoist v16 by the react-select library.

[Commit Log](https://github.com/xh/hoist-react/compare/v15.1.1...v15.1.2)

## v15.1.1

### 🐞 Bug Fixes

* Fix to minimal validation mode for FormField disrupting input focus.
* Fix to JsonInput disrupting input focus.

### ⚙️ Technical

* Support added for TLBR-style notation when specifying margin/padding via layoutSupport - e.g. box(
  {margin: '10 20 5 5'}).
* Tweak to lockout panel message when the user has no roles.

[Commit Log](https://github.com/xh/hoist-react/compare/v15.1.0...v15.1.1)

## v15.1.0

### 🎁 New Features

* The FormField component takes a new minimal prop to display validation errors with a tooltip only
  as opposed to an inline message string. This can be used to help reduce shifting / jumping form
  layouts as required.
* The admin-only user impersonation toolbar will now accept new/unknown users, to support certain
  SSO application implementations that can create users on the fly.

### ⚙️ Technical

* Error reporting to server w/ custom user messages is disabled if the user is not known to the
  client (edge case with errors early in app lifecycle, prior to successful authentication).

[Commit Log](https://github.com/xh/hoist-react/compare/v15.0.0...v15.1.0)

## v15.0.0

### 💥 Breaking Changes

* This update does not require any application client code changes, but does require updating the
  Hoist Core Grails plugin to >= 5.0. Hoist Core changes to how application roles are loaded and
  users are authenticated required minor changes to how JS clients bootstrap themselves and load
  user data.
* The Hoist Core HoistImplController has also been renamed to XhController, again requiring Hoist
  React adjustments to call the updated /xh/ paths for these (implementation) endpoints. Again, no
  app updates required beyond taking the latest Hoist Core plugin.

[Commit Log](https://github.com/xh/hoist-react/compare/v14.2.0...v15.0.0)

## v14.2.0

### 🎁 New Features

* Upgraded hoist-dev-utils to 3.0.3. Client builds now use the latest Webpack 4 and Babel 7 for
  noticeably faster builds and recompiles during CI and at development time.
* GridModel now has a top-level agColumnApi property to provide a direct handle on the AG Grid
  Column API object.

### ⚙️ Technical

* Support for column groups strengthened with the addition of a dedicated ColumnGroup sibling class
  to Column. This includes additional internal refactoring to reduce unnecessary cloning of Column
  configurations and provide a more managed path for Column updates. Public APIs did not change.
  (#694)

### 📚 Libraries

* Blueprint Core `3.6.1 → 3.7.0`
* Blueprint Datetime `3.2.0 → 3.3.0`
* Fontawesome `5.3.x → 5.4.x`
* MobX `5.1.2 → 5.5.0`
* Router5 `6.5.0 → 6.6.0`

[Commit Log](https://github.com/xh/hoist-react/compare/v14.1.3...v14.2.0)

## v14.1.3

### 🐞 Bug Fixes

* Ensure JsonInput reacts properly to value changes.

### ⚙️ Technical

* Block user pinning/unpinning in Grid via drag-and-drop - pending further work via #687.
* Support "now" as special token for dateIs min/max validation rules.
* Tweak grouped grid row background color.

[Commit Log](https://github.com/xh/hoist-react/compare/v14.1.1...v14.1.3)

## v14.1.1

### 🐞 Bug Fixes

* Fixes GridModel support for row-level grouping at same time as column grouping.

[Commit Log](https://github.com/xh/hoist-react/compare/v14.1.0...v14.1.1)

## v14.1.0

### 🎁 New Features

* GridModel now supports multiple levels of row grouping. Pass the public setGroupBy() method an
  array of string column IDs, or a falsey value / empty array to ungroup. Note that the public and
  observable groupBy property on GridModel will now always be an array, even if the grid is not
  grouped or has only a single level of grouping.
* GridModel exposes public expandAll() and collapseAll() methods for grouped / tree grids, and
  StoreContextMenu supports a new "expandCollapseAll" string token to insert context menu items.
  These are added to the default menu, but auto-hide when the grid is not in a grouped state.
* The Grid component provides a new onKeyDown prop, which takes a callback and will fire on any
  keypress targeted within the Grid. Note such a handler is not provided directly by AG Grid.
* The Column class supports pinned as a top-level config. Supports passing true to pin to the left.

### 🐞 Bug Fixes

* Updates to Grid column widths made via AG Grid's "autosize to fit" API are properly persisted to
  grid state.

[Commit Log](https://github.com/xh/hoist-react/compare/v14.0.0...v14.1.0)

## v14.0.0

* Along with numerous bug fixes, v14 brings with it a number of important enhancements for grids,
  including support for tree display, 'action' columns, and absolute value sorting. It also includes
  some new controls and improvement to focus display.

### 💥 Breaking Changes

* The signatures of the Column.elementRenderer and Column.renderer have been changed to be
  consistent with each other, and more extensible. Each takes two arguments -- the value to be
  rendered, and a single bundle of metadata.
* StoreContextMenuAction has been renamed to RecordAction. Its action property has been renamed to
  actionFn for consistency and clarity.
* LocalStore : The method LocalStore.processRawData no longer takes an array of all records, but
  instead takes just a single record. Applications that need to operate on all raw records in bulk
  should do so before presenting them to LocalStore. Also, LocalStores template methods for override
  have also changed substantially, and sub-classes that rely on these methods will need to be
  adjusted accordingly.

### 🎁 New Features

#### Grid

* The Store API now supports hierarchical datasets. Applications need to simply provide raw data for
  records with a "children" property containing the raw data for their children.
* Grid supports a 'TreeGrid' mode. To show a tree grid, bind the GridModel to a store containing
  hierarchical data (as above), set treeMode: true on the GridModel, and specify a column to display
  the tree controls (isTreeColumn: true)
* Grid supports absolute sorting for numerical columns. Specify absSort: true on your column config
  to enable. Clicking the grid header will now cycle through ASC > DESC > DESC (abs) sort modes.
* Grid supports an 'Actions' column for one-click record actions. See cmp/desktop/columns/actionCol.
* A new showHover prop on the desktop Grid component will highlight the hovered row with default
  styling. A new GridModel.rowClassFn callback was added to support per-row custom classes based on
  record data.
* A new ExportFormat.LONG_TEXT format has been added, along with a new Column.exportWidth config.
  This supports exporting columns that contain long text (e.g. notes) as multi-line cells within
  Excel.

#### Other Components

* RadioInput and ButtonGroupInput have been added to the desktop/cmp/form package.
* DateInput now has support for entering and displaying time values.
* NumberInput displays its unformatted value when focused.
* Focused components are now better highlighted, with additional CSS vars provided to customize as
  needed.

### 🐞 Bug Fixes

* Calls to GridModel.setGroupBy() work properly not only on the first, but also all subsequent calls
  (#644).
* Background / style issues resolved on several input components in dark theme (#657).
* Grid context menus appear properly over other floating components.

### 📚 Libraries

* React `16.5.1 → 16.5.2`
* router5 `6.4.2 → 6.5.0`
* CodeMirror, Highcharts, and MobX patch updates

[Commit Log](https://github.com/xh/hoist-react/compare/v13.0.0...v14.0.0)

## v13.0.0

🍀Lucky v13 brings with it a number of enhancements for forms and validation, grouped column support
in the core Grid API, a fully wrapped MultiSelect component, decorator syntax adjustments, and a
number of other fixes and enhancements.

It also includes contributions from new ExHI team members Arjun and Brendan. 🎉

### 💥 Breaking Changes

* The core `@HoistComponent`, `@HoistService`, and `@HoistModel` decorators are **no longer
  parameterized**, meaning that trailing `()` should be removed after each usage. (#586)
* The little-used `hoistComponentFactory()` method was also removed as a further simplification
  (#587).
* The `HoistField` superclass has been renamed to `HoistInput` and the various **desktop form
  control components have been renamed** to match (55afb8f). Apps using these components (which will
  likely be most apps) will need to adapt to the new names.
    * This was done to better distinguish between the input components and the upgraded Field
      concept on model classes (see below).

### 🎁 New Features

⭐️ **Forms and Fields** have been a major focus of attention, with support for structured data
fields added to Models via the `@FieldSupport` and `@field()` decorators.

* Models annotated with `@FieldSupport` can decorate member properties with `@field()`, making those
  properties observable and settable (with a generated `setXXX()` method).
* The `@field()` decorators themselves can be passed an optional display label string as well as
  zero or more *validation rules* to define required constraints on the value of the field.
* A set of predefined constraints is provided within the toolkit within the `/field/` package.
* Models using `FieldSupport` should be sure to call the `initFields()` method installed by the
  decorator within their constructor. This method can be called without arguments to generally
  initialize the field system, or it can be passed an object of field names to initial/default
  values, which will set those values on the model class properties and provide change/dirty
  detection and the ability to "reset" a form.
* A new `FormField` UI component can be used to wrap input components within a form. The `FormField`
  wrapper can accept the source model and field name, and will apply those to its child input. It
  leverages the Field model to automatically display a label, indicate required fields, and print
  validation error messages. This new component should be the building-block for most non-trivial
  forms within an application.

Other enhancements include:

* **Grid columns can be grouped**, with support for grouping added to the grid state management
  system, column chooser, and export manager (#565). To define a column group, nest column
  definitions passed to `GridModel.columns` within a wrapper object of the
  form `{headerName: 'My group', children: [...]}`.

(Note these release notes are incomplete for this version.)

[Commit Log](https://github.com/xh/hoist-react/compare/v12.1.2...v13.0.0)

## v12.1.2

### 🐞 Bug Fixes

* Fix casing on functions generated by `@settable` decorator
  (35c7daa209a4205cb011583ebf8372319716deba).

[Commit Log](https://github.com/xh/hoist-react/compare/v12.1.1...v12.1.2)

## v12.1.1

### 🐞 Bug Fixes

* Avoid passing unknown HoistField component props down to Blueprint select/checkbox controls.

### 📚 Libraries

* Rollback update of `@blueprintjs/select` package `3.1.0 → 3.0.0` - this included breaking API
  changes and will be revisited in #558.

[Commit Log](https://github.com/xh/hoist-react/compare/v12.1.0...v12.1.1)

## v12.1.0

### 🎁 New Features

* New `@bindable` and `@settable` decorators added for MobX support. Decorating a class member
  property with `@bindable` makes it a MobX `@observable` and auto-generates a setter method on the
  class wrapped in a MobX `@action`.
* A `fontAwesomeIcon` element factory is exported for use with other FA icons not enumerated by the
  `Icon` class.
* CSS variables added to control desktop Blueprint form control margins. These remain defaulted to
  zero, but now within CSS with support for variable overrides. A Blueprint library update also
  brought some changes to certain field-related alignment and style properties. Review any form
  controls within apps to ensure they remain aligned as desired
  (8275719e66b4677ec5c68a56ccc6aa3055283457 and df667b75d41d12dba96cbd206f5736886cb2ac20).

### 🐞 Bug Fixes

* Grid cells are fully refreshed on a data update, ensuring cell renderers that rely on data other
  than their primary display field are updated (#550).
* Grid auto-sizing is run after a data update, ensuring flex columns resize to adjust for possible
  scrollbar visibility changes (#553).
* Dropdown fields can be instantiated with fewer required properties set (#541).

### 📚 Libraries

* Blueprint `3.0.1 → 3.4.0`
* FontAwesome `5.2.0 → 5.3.0`
* CodeMirror `5.39.2 → 5.40.0`
* MobX `5.0.3 → 5.1.0`
* router5 `6.3.0 → 6.4.2`
* React `16.4.1 → 16.4.2`

[Commit Log](https://github.com/xh/hoist-react/compare/v12.0.0...v12.1.0)

## v12.0.0

Hoist React v12 is a relatively large release, with multiple refactorings around grid columns,
`elemFactory` support, classNames, and a re-organization of classes and exports within `utils`.

### 💥 Breaking Changes

#### ⭐️ Grid Columns

**A new `Column` class describes a top-level API for columns and their supported options** and is
intended to be a cross-platform layer on top of AG Grid and TBD mobile grid implementations.

* The desktop `GridModel` class now accepts a collection of `Column` configuration objects to define
  its available columns.
* Columns may be configured with `flex: true` to cause them to stretch all available horizontal
  space within a grid, sharing it equally with any other flex columns. However note that this should
  be used sparingly, as flex columns have some deliberate limitations to ensure stable and
  consistent behavior. Most noticeably, they cannot be resized directly by users. Often, a best
  practice will be to insert an `emptyFlexCol` configuration as the last column in a grid - this
  will avoid messy-looking gaps in the layout while not requiring a data-driven column be flexed.
* User customizations to column widths are now saved if the GridModel has been configured with a
  `stateModel` key or model instance - see `GridStateModel`.
* Columns accept a `renderer` config to format text or HTML-based output. This is a callback that is
  provided the value, the row-level record, and a metadata object with the column's `colId`. An
  `elementRenderer` config is also available for cells that should render a Component.
* An `agOptions` config key continues to provide a way to pass arbitrary options to the underlying
  AG Grid instance (for desktop implementations). This is considered an "escape hatch" and should be
  used with care, but can provide a bridge to required AG Grid features as the Hoist-level API
  continues to develop.
* The "factory pattern" for Column templates / defaults has been removed, replaced by a simpler
  approach that recommends exporting simple configuration partials and spreading them into
  instance-specific column configs.
* See 0798f6bb20092c59659cf888aeaf9ecb01db52a6 for primary commit.

#### ⭐️ Element Factory, LayoutSupport, BaseClassName

Hoist provides core support for creating components via a factory pattern, powered by the `elem()`
and `elemFactory()` methods. This approach remains the recommended way to instantiate component
elements, but was **simplified and streamlined**.

* The rarely used `itemSpec` argument was removed (this previously applied defaults to child items).
* Developers can now also use JSX to instantiate all Hoist-provided components while still taking
  advantage of auto-handling for layout-related properties provided by the `LayoutSupport` mixin.
    * HoistComponents should now spread **`...this.getLayoutProps()`** into their outermost rendered
      child to enable promotion of layout properties.
* All HoistComponents can now specify a **baseClassName** on their component class and should pass
  `className: this.getClassName()` down to their outermost rendered child. This allows components to
  cleanly layer on a base CSS class name with any instance-specific classes.
* See 8342d3870102ee9bda4d11774019c4928866f256 for primary commit.

#### ⭐️ Panel resizing / collapsing

**The `Panel` component now takes a `sizingModel` prop to control and encapsulate newly built-in
resizing and collapsing behavior** (#534).

* See the `PanelSizingModel` class for configurable details, including continued support for saving
  sizing / collapsed state as a user preference.
* **The standalone `Resizable` component was removed** in favor of the improved support built into
  Panel directly.

#### Other

* Two promise-related models have been combined into **a new, more powerful `PendingTaskModel`**,
  and the `LoadMask` component has been removed and consolidated into `Mask`
  (d00a5c6e8fc1e0e89c2ce3eef5f3e14cb842f3c8).
    * `Panel` now exposes a single `mask` prop that can take either a configured `mask` element or a
      simple boolean to display/remove a default mask.
* **Classes within the `utils` package have been re-organized** into more standardized and scalable
  namespaces. Imports of these classes will need to be adjusted.

### 🎁 New Features

* **The desktop Grid component now offers a `compact` mode** with configurable styling to display
  significantly more data with reduced padding and font sizes.
* The top-level `AppBar` refresh button now provides a default implementation, calling a new
  abstract `requestRefresh()` method on `HoistApp`.
* The grid column chooser can now be configured to display its column groups as initially collapsed,
  for especially large collections of columns.
* A new `XH.restoreDefaultsAsync()` method provides a centralized way to wipe out user-specific
  preferences or customizations (#508).
* Additional Blueprint `MultiSelect`, `Tag`, and `FormGroup` controls re-exported.

### 🐞 Bug Fixes

* Some components were unintentionally not exporting their Component class directly, blocking JSX
  usage. All components now export their class.
* Multiple fixes to `DayField` (#531).
* JsonField now responds properly when switching from light to dark theme (#507).
* Context menus properly filter out duplicated separators (#518).

[Commit Log](https://github.com/xh/hoist-react/compare/v11.0.0...v12.0.0)

## v11.0.0

### 💥 Breaking Changes

* **Blueprint has been upgraded to the latest 3.x release.** The primary breaking change here is the
  renaming of all `pt-` CSS classes to use a new `bp3-` prefix. Any in-app usages of the BP
  selectors will need to be updated. See the
  [Blueprint "What's New" page](http://blueprintjs.com/docs/#blueprint/whats-new-3.0).
* **FontAwesome has been upgraded to the latest 5.2 release.** Only the icons enumerated in the
  Hoist `Icon` class are now registered via the FA `library.add()` method for inclusion in bundled
  code, resulting in a significant reduction in bundle size. Apps wishing to use other FA icons not
  included by Hoist must import and register them - see the
  [FA React Readme](https://github.com/FortAwesome/react-fontawesome/blob/master/README.md) for
  details.
* **The `mobx-decorators` dependency has been removed** due to lack of official support for the
  latest MobX update, as well as limited usage within the toolkit. This package was primarily
  providing the optional `@setter` decorator, which should now be replaced as needed by dedicated
  `@action` setter methods (19cbf86138499bda959303e602a6d58f6e95cb40).

### 🎁 Enhancements

* `HoistComponent` now provides a `getClassNames()` method that will merge any `baseCls` CSS class
  names specified on the component with any instance-specific classes passed in via props (#252).
    * Components that wish to declare and support a `baseCls` should use this method to generate and
      apply a combined list of classes to their outermost rendered elements (see `Grid`).
    * Base class names have been added for relevant Hoist-provided components - e.g. `.xh-panel` and
      `.xh-grid`. These will be appended to any instance class names specified within applications
      and be available as public CSS selectors.
* Relevant `HoistField` components support inline `leftIcon` and `rightElement` props. `DayField`
  adds support for `minDay / maxDay` props.
* Styling for the built-in AG Grid loading overlay has been simplified and improved (#401).
* Grid column definitions can now specify an `excludeFromExport` config to drop them from
  server-generated Excel/CSV exports (#485).

### 🐞 Bug Fixes

* Grid data loading and selection reactions have been hardened and better coordinated to prevent
  throwing when attempting to set a selection before data has been loaded (#484).

### 📚 Libraries

* Blueprint `2.x → 3.x`
* FontAwesome `5.0.x → 5.2.x`
* CodeMirror `5.37.0 → 5.39.2`
* router5 `6.2.4 → 6.3.0`

[Commit Log](https://github.com/xh/hoist-react/compare/v10.0.1...v11.0.0)

## v10.0.1

### 🐞 Bug Fixes

* Grid `export` context menu token now defaults to server-side 'exportExcel' export.
    * Specify the `exportLocal` token to return a menu item for local AG Grid export.
* Columns with `field === null` skipped for server-side export (considered spacer / structural
  columns).

## v10.0.0

### 💥 Breaking Changes

* **Access to the router API has changed** with the `XH` global now exposing `router` and
  `routerState` properties and a `navigate()` method directly.
* `ToastManager` has been deprecated. Use `XH.toast` instead.
* `Message` is no longer a public class (and its API has changed). Use `XH.message/confirm/alert`
  instead.
* Export API has changed. The Built-in grid export now uses more powerful server-side support. To
  continue to use local AG based export, call method `GridModel.localExport()`. Built-in export
  needs to be enabled with the new property on `GridModel.enableExport`. See `GridModel` for more
  details.

### 🎁 Enhancements

* New Mobile controls and `AppContainer` provided services (impersonation, about, and version bars).
* Full-featured server-side Excel export for grids.

### 🐞 Bug Fixes

* Prevent automatic zooming upon input focus on mobile devices (#476).
* Clear the selection when showing the context menu for a record which is not already selected
  (#469).
* Fix to make lockout script readable by Compatibility Mode down to IE5.

### 📚 Libraries

* MobX `4.2.x → 5.0.x`

[Commit Log](https://github.com/xh/hoist-react/compare/v9.0.0...v10.0.0)

## v9.0.0

### 💥 Breaking Changes

* **Hoist-provided mixins (decorators) have been refactored to be more granular and have been broken
  out of `HoistComponent`.**
    * New discrete mixins now exist for `LayoutSupport` and `ContextMenuSupport` - these should be
      added directly to components that require the functionality they add for auto-handling of
      layout-related props and support for showing right-click menus. The corresponding options on
      `HoistComponent` that used to enable them have been removed.
    * For consistency, we have also renamed `EventTarget → EventSupport` and `Reactive →
      ReactiveSupport` mixins. These both continue to be auto-applied to HoistModel and HoistService
      classes, and ReactiveSupport enabled by default in HoistComponent.
* **The Context menu API has changed.** The `ContextMenuSupport` mixin now specifies an abstract
  `getContextMenuItems()` method for component implementation (replacing the previous
  `renderContextMenu()` method). See the new [`ContextMenuItem` class for what these items support,
  as well as several static default items that can be used.
    * The top-level `AppContainer` no longer provides a default context menu, instead allowing the
      browser's own context menu to show unless an app / component author has implemented custom
      context-menu handling at any level of their component hierarchy.

### 🐞 Bug Fixes

* TabContainer active tab can become out of sync with the router state (#451)
    * ⚠️ Note this also involved a change to the `TabContainerModel` API - `activateTab()` is now
      the public method to set the active tab and ensure both the tab and the route land in the
      correct state.
* Remove unintended focused cell borders that came back with the prior AG Grid upgrade.

[Commit Log](https://github.com/xh/hoist-react/compare/v8.0.0...v9.0.0)

## v8.0.0

Hoist React v8 brings a big set of improvements and fixes, some API and package re-organizations,
and AG Grid upgrade, and more. 🚀

### 💥 Breaking Changes

* **Component package directories have been re-organized** to provide better symmetry between
  pre-existing "desktop" components and a new set of mobile-first component. Current desktop
  applications should replace imports from `@xh/hoist/cmp/xxx` with `@xh/hoist/desktop/cmp/xxx`.
    * Important exceptions include several classes within `@xh/hoist/cmp/layout/`, which remain
      cross-platform.
    * `Panel` and `Resizable` components have moved to their own packages in
      `@xh/hoist/desktop/cmp/panel` and `@xh/hoist/desktop/cmp/resizable`.
* **Multiple changes and improvements made to tab-related APIs and components.**
    * The `TabContainerModel` constructor API has changed, notably `children` → `tabs`, `useRoutes`
      →
      `route` (to specify a starting route as a string) and `switcherPosition` has moved from a
      model config to a prop on the `TabContainer` component.
    * `TabPane` and `TabPaneModel` have been renamed `Tab` and `TabModel`, respectively, with
      several related renames.
* **Application entry-point classes decorated with `@HoistApp` must implement the new getter method
  `containerClass()`** to specify the platform specific component used to wrap the app's
  `componentClass`.
    * This will typically be `@xh/hoist/[desktop|mobile]/AppContainer` depending on platform.

### 🎁 New Features

* **Tab-related APIs re-worked and improved**, including streamlined support for routing, a new
  `tabRenderMode` config on `TabContainerModel`, and better naming throughout.
* **Ag-grid updated to latest v18.x** - now using native flex for overall grid layout and sizing
  controls, along with multiple other vendor improvements.
* Additional `XH` API methods exposed for control of / integration with Router5.
* The core `@HoistComponent` decorated now installs a new `isDisplayed` getter to report on
  component visibility, taking into account the visibility of its ancestors in the component tree.
* Mobile and Desktop app package / component structure made more symmetrical (#444).
* Initial versions of multiple new mobile components added to the toolkit.
* Support added for **`IdleService` - automatic app suspension on inactivity** (#427).
* Hoist wrapper added for the low-level Blueprint **button component** - provides future hooks into
  button customizations and avoids direct BP import (#406).
* Built-in support for collecting user feedback via a dedicated dialog, convenient XH methods and
  default appBar button (#379).
* New `XH.isDevelopmentMode` constant added, true when running in local Webpack dev-server mode.
* CSS variables have been added to customize and standardize the Blueprint "intent" based styling,
  with defaults adjusted to be less distracting (#420).

### 🐞 Bug Fixes

* Preference-related events have been standardized and bugs resolved related to pushAsync() and the
  `prefChange` event (ee93290).
* Admin log viewer auto-refreshes in tail-mode (#330).
* Distracting grid "loading" overlay removed (#401).
* Clipboard button ("click-to-copy" functionality) restored (#442).

[Commit Log](https://github.com/xh/hoist-react/compare/v7.2.0...v8.0.0)

## v7.2.0

### 🎁 New Features

+ Admin console grids now outfitted with column choosers and grid state. #375
+ Additional components for Onsen UI mobile development.

### 🐞 Bug Fixes

+ Multiple improvements to the Admin console config differ. #380 #381 #392

[Commit Log](https://github.com/xh/hoist-react/compare/v7.1.0...v7.2.0)

## v7.1.0

### 🎁 New Features

* Additional kit components added for Onsen UI mobile development.

### 🐞 Bug Fixes

* Dropdown fields no longer default to `commitOnChange: true` - avoiding unexpected commits of
  type-ahead query values for the comboboxes.
* Exceptions thrown from FetchService more accurately report the remote host when unreachable, along
  with some additional enhancements to fetch exception reporting for clarity.

[Commit Log](https://github.com/xh/hoist-react/compare/v7.0.0...v7.1.0)

## v7.0.0

### 💥 Breaking Changes

* **Restructuring of core `App` concept** with change to new `@HoistApp` decorator and conventions
  around defining `App.js` and `AppComponent.js` files as core app entry points. `XH.app` now
  installed to provide access to singleton instance of primary app class. See #387.

### 🎁 New Features

* **Added `AppBar` component** to help further standardize a pattern for top-level application
  headers.
* **Added `SwitchField` and `SliderField`** form field components.
* **Kit package added for Onsen UI** - base component library for mobile development.
* **Preferences get a group field for better organization**, parity with AppConfigs. (Requires
  hoist-core 3.1.x.)

### 🐞 Bug Fixes

* Improvements to `Grid` component's interaction with underlying AG Grid instance, avoiding extra
  renderings and unwanted loss of state. 03de0ae7

[Commit Log](https://github.com/xh/hoist-react/compare/v6.0.0...v7.0.0)

## v6.0.0

### 💥 Breaking Changes

* API for `MessageModel` has changed as part of the feature addition noted below, with `alert()` and
  `confirm()` replaced by `show()` and new `XH` convenience methods making the need for direct calls
  rare.
* `TabContainerModel` no longer takes an `orientation` prop, replaced by the more flexible
  `switcherPosition` as noted below.

### 🎁 New Features

* **Initial version of grid state** now available, supporting easy persistence of user grid column
  selections and sorting. The `GridModel` constructor now takes a `stateModel` argument, which in
  its simplest form is a string `xhStateId` used to persist grid state to local storage. See the
  `GridStateModel` class for implementation details. #331
* The **Message API** has been improved and simplified, with new `XH.confirm()` and `XH.alert()`
  methods providing an easy way to show pop-up alerts without needing to manually construct or
  maintain a `MessageModel`. #349
* **`TabContainer` components can now be controlled with a remote `TabSwitcher`** that does not need
  to be directly docked to the container itself. Specify `switcherPosition:none` on the
  `TabContainerModel` to suppress showing the switching affordance on the tabs themselves and
  instantiate a `TabSwitcher` bound to the same model to control a tabset from elsewhere in the
  component hierarchy. In particular, this enabled top-level application tab navigation to move up
  into the top toolbar, saving vertical space in the layout. #368
* `DataViewModel` supports an `emptyText` config.

### 🐞 Bugfixes

* Dropdown fields no longer fire multiple commit messages, and no longer commit partial entries
  under some circumstances. #353 and #354
* Grids resizing fixed when shrinking the containing component. #357

[Commit Log](https://github.com/xh/hoist-react/compare/v5.0.0...v6.0.0)

## v5.0.0

### 💥 Breaking Changes

* **Multi environment configs have been unwound** See these release notes/instructions for how to
  migrate: https://github.com/xh/hoist-core/releases/tag/release-3.0.0
* **Breaking change to context menus in dataviews and grids not using the default context menu:**
  StoreContextMenu no longer takes an array of items as an argument to its constructor. Instead it
  takes a configuration object with an ‘items’ key that will point to any current implementation’s
  array of items. This object can also contain an optional gridModel argument which is intended to
  support StoreContextMenuItems that may now be specified as known ‘hoist tokens’, currently limited
  to a ‘colChooser’ token.

### 🎁 New Features

* Config differ presents inline view, easier to read diffs now.
* Print Icon added!

### 🐞 Bugfixes

* Update processFailedLoad to loadData into gridModel store, Fixes #337
* Fix regression to ErrorTracking. Make errorTrackingService safer/simpler to call at any point in
  life-cycle.
* Fix broken LocalStore state.
* Tweak flex prop for charts. Side by side charts in a flexbox now auto-size themselves! Fixes #342
* Provide token parsing for storeContextMenus. Context menus are all grown up! Fixes #300

## v4.0.1

### 🐞 Bugfixes

* DataView now properly re-renders its items when properties on their records change (and the ID
  does not)

## v4.0.0

### 💥 Breaking Changes

* **The `GridModel` selection API has been reworked for clarity.** These models formerly exposed
  their selectionModel as `grid.selection` - now that getter returns the selected records. A new
  `selectedRecord` getter is also available to return a single selection, and new string shortcut
  options are available when configuring GridModel selection behavior.
* **Grid components can now take an `agOptions` prop** to pass directly to the underlying ag-grid
  component, as well as an `onRowDoubleClicked` handler function.
  16be2bfa10e5aab4ce8e7e2e20f8569979dd70d1

### 🎁 New Features

* Additional core components have been updated with built-in `layoutSupport`, allowing developers to
  set width/height/flex and other layout properties directly as top-level props for key comps such
  as Grid, DataView, and Chart. These special props are processed via `elemFactory` into a
  `layoutConfig` prop that is now passed down to the underlying wrapper div for these components.
  081fb1f3a2246a4ff624ab123c6df36c1474ed4b

### 🐞 Bugfixes

* Log viewer tail mode now working properly for long log files - #325

## v3.0.1

### 🐞 Bugfixes

* FetchService throws a dedicated exception when the server is unreachable, fixes a confusing
  failure case detailed in #315

## v3.0.0

### 💥 Breaking Changes

* **An application's `AppModel` class must now implement a new `checkAccess()` method.** This method
  is passed the current user, and the appModel should determine if that user should see the UI and
  return an object with a `hasAccess` boolean and an optional `message` string. For a return with
  `hasAccess: false`, the framework will render a lockout panel instead of the primary UI.
  974c1def99059f11528c476f04e0d8c8a0811804
    * Note that this is only a secondary level of "security" designed to avoid showing an
      unauthorized user a confusing / non-functional UI. The server or any other third-party data
      sources must always be the actual enforcer of access to data or other operations.
* **We updated the APIs for core MobX helper methods added to component/model/service classes.** In
  particular, `addReaction()` was updated to take a more declarative / clear config object.
  8169123a4a8be6940b747e816cba40bd10fa164e
    * See Reactive.js - the mixin that provides this functionality.

### 🎁 New Features

* Built-in client-side lockout support, as per above.

### 🐞 Bugfixes

* None

------------------------------------------

📫☎️🌎 info@xh.io | https://xh.io/contact
Copyright © 2025 Extremely Heavy Industries Inc. - all rights reserved<|MERGE_RESOLUTION|>--- conflicted
+++ resolved
@@ -12,13 +12,10 @@
   initialize a new `ViewManagerModel`.
   * For clarity, [here is where Toolbox makes that call](https://github.com/xh/toolbox/blob/f15a8018ce36c2ae998b45724b48a16320b88e49/client-app/src/admin/AppModel.ts#L12).
 * Requires call to `makeObservable(this)` in model constructors with `@bindable` (see below).
-<<<<<<< HEAD
+  Note that there is a new runtime check on all instances of `HoistBase` to warn if this call has not
+  been made.
 * Requires @xh/hoist-dev-utils >= 11.0
 * Apps must also rename their .eslintrc file to eslint.client.cjs and copy the configuration found in Toolbox.
-=======
-Note that there is a new runtime check on all instances of `HoistBase` to warn if this call has not
-been made.
->>>>>>> 8574cc22
 
 ### 🎁 New Features
 
