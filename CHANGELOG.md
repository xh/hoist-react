# Changelog

## 64.0.0-SNAPSHOT - unreleased

### 💥 Breaking Changes

* Requires update to `hoist-core >= 20.0.0`.

### 🎁 New Features

* Provides admin support for Cluster-aware version of Hoist.

<<<<<<< HEAD
### 💥 Breaking Changes
* Requires update to `hoist-core >= 20.0.0`.
* Requires update to `@ag-grid >= 31.x`.
* ag-grid removed `ColumnApi`.  Most methods that were on `ColumnApi` are now on `GridApi`.
  As a result, Hoist-React has removed the `agColumnApi` from the `GridModel`
  Apps that use `agColumnApi` will need to update to use `agApi` instead.
  Many methods on `agApi` are replaced with `agApi.setGridOption('property', value)`.
  All apps will need to update their ag-grid version fetch as per this [Toolbox example](https://github.com/xh/toolbox/pull/709/files/5626e21d778e1fc72f9735d2d8f011513e1ac9c6#diff-304055320a29f66ea1255446ba8f13e0f3f1b13643bcea0c0466aa60e9288a8f).
  See [What's New in AG Grid 31](https://blog.ag-grid.com/whats-new-in-ag-grid-31/) and [Upgrading to AG Grid 31](https://www.ag-grid.com/javascript-data-grid/upgrading-to-ag-grid-31/?ref=blog.ag-grid.com) for more details.

### 📚 Libraries

* @ag-grid `30.x -> 31.x`
=======
### 🐞 Bug Fixes

* Removed extraneous internal padding override to Blueprint menu styles. Fixes overhang of menu
  divider borders and avoids possible triggering of horizontal scrollbars.
>>>>>>> c5fdf2ad

## 63.0.1 - 2024-04-05

### 🐞 Bug Fixes

<<<<<<< HEAD
* New filterable fields exposed in the Admin Console for `ActivityTracking` and `ClientErrors` modules.
    * `url`, `appEnvironment`, `appVersion` in `ActivityTracking`
    * `impersonating` in `ClientErrors`

=======
* New filterable fields exposed in Admin Console for Activity Tracking and Client Errors.
    * Activity Tracking adds `url`, `appEnvironment`, `appVersion`.
    * Client Errors adds `impersonating`.
>>>>>>> c5fdf2ad

## 63.0.0 - 2024-04-04

### 💥 Breaking Changes (upgrade difficulty: 🟠 MEDIUM - for apps with styling overrides or direct use of Blueprint components)

* Requires `hoist-core >= v19.0.0` to support improvements to activity / client error tracking.

#### Blueprint 4 to 5 Migration

This release includes Blueprint 5, a major version update of that library with breaking changes.
While most of these have been addressed by the Hoist integration layer, developers importing
Blueprint components directly should review
the [Blueprint 5 migration guide](https://github.com/palantir/blueprint/wiki/Blueprint-5.0) for
details.

There are some common breaking changes that most/many apps will need to address:

* CSS rules with the `bp4-` prefix should be updated to use the `bp5-` prefix.
* For `popover` and `tooltip` components, replace `target` with `item` if using elementFactory.
  If using JSX, replace `target` prop with a child element. Also applies to the mobile `popover`.
* Popovers no longer have a popover-wrapper element - remove/replace any CSS rules
  targeting `bp4-popover-wrapper`.
* All components which render popovers now depend
  on [`popper.js v2.x`](https://popper.js.org/docs/v2/). Complex customizations to popovers may
  need to be reworked.
* Where applicable, the former `elementRef` prop has been replaced by the simpler, more
  straightforward `ref` prop using `React.forwardRef()` - e.g. Hoist's `button.elementRef` prop
  becomes just `ref`. Review your app for uses of `elementRef`.
* The static `ContextMenu.show()` method has been replaced with `showContextMenu()`, importable
  from `@xh/hoist/kit/blueprint`. The method signature has changed slightly.
* The exported `overlay` component now refers to Blueprint's `overlay2` component.
* The exported `datePicker` now refers to Blueprint's `datePicker3` component, which has been
  upgraded to use `react-day-picker` v8. If you are passing `dayPickerProps` to Hoist's `dateInput`,
  you may need to update your code to use the
  new [v8 `DatePickerProps`](https://react-day-picker.js.org/api/interfaces/DayPickerSingleProps).

### 🎁 New Features

* Upgraded Admin Console Activity and Client Error reporting modules to use server-side filtering
  for better support of large datasets, allowing for longer-range queries on filtered categories,
  messages, or users before bumping into configured row limits.
* Added new `MenuItem.className` prop.

### 🐞 Bug Fixes

* Fixed two `ZoneGrid` issues:
    * Internal column definitions were missing the essential `rendererIsComplex` flag and could fail
      to render in-place updates to existing record data.
    * Omitted columns are now properly filtered out.
* Fixed issue where `SplitTreeMap` would not properly render errors as intended.

### 📚 Libraries

* @blueprintjs/core `4.20 -> 5.10`
* @blueprintjs/datetime `4.4` -> @blueprintjs/datetime2 `2.3`

## 62.0.1 - 2024-03-28

### 🎁 New Features

* New method `clear()` added to `TaskObserver` api.

### 🐞 Bug Fixes

* Ensure application viewport is masked throughout the entire app initialization process.

## 62.0.0 - 2024-03-19

### 💥 Breaking Changes (upgrade difficulty: 🟢 TRIVIAL - dependencies only)

* Requires update to `hoist-dev-utils >= v8.0.0` with updated chunking and code-splitting strategy
  to create shorter bundle names.

### 🎁 New Features

* Added a "Reload App" option to the default mobile app menu.
* Improved perceived responsiveness when constructing a new 'FilterChooserModel' when backing data
  has many records and/or auto-suggest-enabled fields.

### 🐞 Bug Fixes

* Fixed the config differ dialog issue where long field values would cause the toolbar to get hidden
  and/or table columns to be overly wide due to content overflow.

## 61.0.0 - 2024-03-08

### 💥 Breaking Changes (upgrade difficulty: 🟢 TRIVIAL - dependencies only)

* Requires update to `hoist-dev-utils >= v7.2.0` to inject new `xhClientApps` constant.

### 🎁 New Features

* Enhanced Roles Admin UI for more streamlined role editing.
* Supports targeting alert banners to specific client apps.
* Improved logging and error logging of `method` and `headers` in `FetchService`:  Default
  values will now be included.
* Enhanced `XH.reloadApp` with cache-buster.

### 🐞 Bug Fixes

* `FilterChooser` now correctly round-trips `Date` and `LocalDate` values. Previously it emitted
  these as strings, with incorrect results when using the generated filter's test function directly.
* Fixed bug where a discarded browser tab could re-init an app to an obsolete (cached) version.

## 60.2.0 - 2024-02-16

### 🎁 New Features

* The Admin Console now indicates if a Config value is being overridden by an instance config or
  environment variable with a corresponding name.
    * Config overrides now available in `hoist-core >= v18.4`. See the Hoist Core release notes for
      additional details on this new feature. The Hoist Core update is required for this feature,
      but is not a hard requirement for this Hoist React release in general.
* `RestGridEditor` now supports an `omit` flag to hide a field from the editor dialog.
* `FormField.readonlyRenderer` is now passed the backing `FieldModel` as a second argument.

### ⚙️ Typescript API Adjustments

* `FilterChooserModel.value` and related signatures are now typed with a new `FilterChooserFilter`
  type, a union of `CompoundFilter | FieldFilter` - the two concrete filter implementations
  supported by this control.

### 📚 Libraries

* classnames `2.3 → 2.5`

## 60.1.1 - 2024-01-29

### ⚙️ Technical

* Improved unique constraint validation of Roles and Role Members in the Admin Console.

## 60.1.0 - 2024-01-18

### 🐞 Bug Fixes

* Fixed transparent background for popup inline editors.
* Exceptions that occur in custom `Grid` cell tooltips will now be caught and logged to console,
  rather than throwing the render of the entire component.

### ⚙️ Technical

* Improvements to exception handling during app initialization.

## 60.0.1 - 2024-01-16

### 🐞 Bug Fixes

* Fixed regression to `ZoneGrid`.

## 60.0.0 - 2024-01-12

### 💥 Breaking Changes (upgrade difficulty: 🟠 MEDIUM - depends on server-side Roles implementation)

* Requires `hoist-core >= v18`. Even if not using new Hoist provided Role Management, several Admin
  Console features have had deprecation support for older versions of Hoist Core removed.

### 🎁 New Features

* Introduced new Admin Console tools for enhanced Role Management available in `hoist-core >= v18`.
    * Hoist-core now supports an out-of-the-box, database-driven system for maintaining a
      hierarchical set of Roles associating and associating them with individual users.
    * New system supports app and plug-in specific integrations to AD and other enterprise systems.
    * Administration of the new system provided by a new admin UI tab provided here.
    * Consult XH and the
      [Hoist Core CHANGELOG](https://github.com/xh/hoist-core/blob/develop/CHANGELOG.md#1800---2024-01-12)
      for additional details and upgrade instructions.
* Added `labelRenderers` property to `ZoneGridModel`. This allows dynamic "data-specific" labeling
  of fields in `ZoneGrid`.

### ✨ Styles

* Added `xh-bg-intent-xxx` CSS classes, for intent-coloring the `background-color` of elements.

### 🐞 Bug Fixes

* Fixed bug where `ColumnGroup` did not properly support the `omit` flag.

## 59.5.1 - 2024-01-05

### 🐞 Bug Fixes

* Fixed `DateEditor` calendar popover not showing for non-pinned columns.

## 59.5.0 - 2023-12-11

### 🎁 New Features

* Added new `dialogWidth` and `dialogHeight` configs to `DockViewModel`.

### 🐞 Bug Fixes

* Fixed serialization of expand/collapse state within `AgGridModel`, which was badly broken and
  could trigger long browser hangs for grids with > 2 levels of nesting and numeric record IDs.
* Fixed `UniqueAggregator` to properly check equality for `Date` fields.
* Pinned `react-grid-layout@1.4.3` to avoid v1.4.4 bugs affecting `DashCanvas` interactions
  (see https://github.com/react-grid-layout/react-grid-layout/issues/1990).

## 59.4.0 - 2023-11-28

### 💥 Breaking Changes (upgrade difficulty: 🟢 LOW)

* The constructors for `ColumnGroup` no long accept arbitrary rest (e.g `...rest`)
  arguments for applying app-specific data to the object. Instead, use the new `appData` property.

### ⚙️ Technical

* Enhanced `LogUtils` to support logging objects (and any other non-string values). Also
  added new exports for `logWarn()` and `logError()` with the same standardized formatting.
* Added standardized `LogUtils` methods to `HoistBase`, for use within Hoist models and services.

### 🐞 Bug Fixes

* `ZoneGrid` will no longer render labels or delimiters for empty values.

### ⚙️ Typescript API Adjustments

* Updated type for `ReactionSpec.equals` to include already-supported string shorthands.

## 59.3.2 - 2023-11-21

### 🐞 Bug Fixes

* `ZoneGrid` will more gracefully handle state that has become out of sync with its mapper
  requirements.

## 59.3.1 - 2023-11-10

### 🐞 Bug Fixes

* Ensure an unauthorized response from a proxy service endpoint does not prompt the user to refresh
  and log in again on an SSO-enabled application.
* Revert change to `Panel` which affected where `className` was applied with `modalSupport` enabled

## 59.3.0 - 2023-11-09

### 🎁 New Features

* Improved Hoist support for automated testing via Playwright, Cypress, and similar tools:
    * Core Hoist components now accept an optional `testId` prop, to be rendered at an appropriate
      level of the DOM (within a `data-testid` HTML attribute). This can minimize the need to select
      components using criteria such as CSS classes or labels that are more likely to change and
      break tests.
    * When given a `testId`, certain composite components will generate and set "sub-testIds" on
      selected internal components. For example, a `TabContainer` will set a testId on each switcher
      button (derived from its tabId), and a `Form` will set testIds on nested `FormField`
      and `HoistInput` components (derived from their bound field names).
    * This release represents a first step in ongoing work to facilitate automated end-to-end
      testing of Hoist applications. Additional Hoist-specific utilities for writing tests in
      libraries such as Cypress and Playwright are coming soon.
* Added new `ZoneGrid` component, a highly specialized `Grid` that always displays its data with
  multi-line, full-width rows. Each row is broken into four zones (top/bottom and left/right),
  each of which can mapped by the user to render data from one or more fields.
    * Primarily intended for mobile, where horizontal scrolling can present usability issues, but
      also available on desktop, where it can serve as an easily user-configurable `DataView`.
* Added `Column.sortToBottom` to force specified values to sort the bottom, regardless of sort
  direction. Intended primarily to force null values to sort below all others.
* Upgraded the `RelativeTimestamp` component with a new `localDateMode` option to customize how
  near-term date/time differences are rendered with regards to calendar days.

### 🐞 Bug Fixes

* Fixed bug where interacting with a `Select` within a `Popover` can inadvertently cause the
  popover to close. If your app already has special handling in place to prevent this, you should
  be able to unwind it after upgrading.
* Improved the behavior of the clear button in `TextInput`. Clearing a field no longer drops focus,
  allowing the user to immediately begin typing in a new value.
* Fixed arguments passed to `ErrorMessageProps.actionFn` and `ErrorMessageProps.detailsFn`.
* Improved default error text in `ErrorMessage`.

### ⚙️ Technical

* Improved core `HoistComponent` performance by preventing unnecessary re-renderings triggered by
  spurious model lookup changes.
* New flag `GridModel.experimental.enableFullWidthScroll` enables scrollbars to span pinned columns.
    * Early test release behind the flag, expected to made the default behavior in next release.
* Renamed `XH.getActiveModels()` to `XH.getModels()` for clarity / consistency.
    * API change, but not expected to impact applications.
* Added `XH.getModel()` convenience method to return the first matching model.

## 59.2.0 - 2023-10-16

### 🎁 New Features

* New `DockViewConfig.onClose` hook invoked when a user attempts to remove a `DockContainer` view.
* Added `GridModel` APIs to lookup and show / hide entire column groups.
* Left / right borders are now rendered along `Grid` `ColumnGroup` edges by default, controllable
  with new `ColumnGroupSpec.borders` config.
* Enhanced the `CubeQuery` to support per-query post-processing functions
  with `Query.omitFn`, `Query.bucketSpecFn` and `Query.lockFn`. These properties default to their
  respective properties on `Cube`.

### 🐞 Bug Fixes

* `DashContainerModel` fixes:
    * Fix bug where `addView` would throw when adding a view to a row or column
    * Fix bug where `allowRemove` flag was dropped from state for containers
    * Fix bug in `DockContainer` where adding / removing views would cause other views to be
      remounted
* Fixed erroneous `GridModel` warning when using a tree column within a column group
* Fixed regression to alert banners. Resume allowing elements as messages.
* Fix `Grid` cell border styling inconsistencies.

### ⚙️ Typescript API Adjustments

* Added type for `ActionFnData.record`.

## 59.1.0 - 2023-09-20

### 🎁 New Features

* Introduced new `ErrorBoundary` component for finer-grained application handling of React Errors.
    * Hoist now wraps `Tab`, `DashCanvasView`, `DashContainerView`, `DockView`, and `Page` in an
      `ErrorBoundary`. This provides better isolation of application content, minimizing the chance
      that any individual component can crash the entire app.
    * A new `PanelModel.errorBoundary` prop allows developers to opt-in to an `ErrorBoundary`
      wrapper around the contents of any panel.
    * `ErrorMessage` component now provides an ability to show additional exception details.
* Added new `Markdown` component for rendering Markdown formatted strings as markup. This includes
  bundling `react-markdown` in Hoist.
    * If your app already uses `react-markdown` or similar, we recommend updating to use the
      new `Markdown` component exported by Hoist to benefit from future upgrades.
    * Admin-managed alert banners leverage the new markdown component to support bold, italics and
      links within alert messages.
* Improved and fixed up `Panel` headers, including:
    * Added new `Panel.headerClassName` prop for easier CSS manipulation of panel's header.
    * Improved `Panel.collapsedTitle` prop and added `Panel.collapsedIcon` prop. These two props now
      fully govern header display when collapsed.
* Improved styling for disabled `checkbox` inputs.

### ⚙️ Technical

* `XH.showException` has been deprecated. Use similar methods on `XH.exceptionHandler` instead.

### 📚 Libraries

* numbro `2.3 → 2.4`
* react-markdown `added @ 8.0`
* remark-breaks `added @ 3.0`

## 59.0.3 - 2023-08-25

### ⚙️ Technical

* New `XH.flags` property to govern experimental, hotfix, or otherwise provisional features.

* Provide temporary workaround to chromium bug effecting BigNumber. Enabled via flag
  `applyBigNumberWorkaround`. See https://github.com/MikeMcl/bignumber.js/issues/354.

## 59.0.2 - 2023-08-24

### 🐞 Bug Fixes

* Restored support for `Select.selectOnFocus` (had broken with upgrade to `react-select` in v59.0).
* Fixed `DateInput` bug caused by changes in Chrome v116 - clicking on inputs
  with `enableTextInput: false` now open the date picker popup as expected.
* Flex inner title element added to `Panel` headers in v59.0, and set `display:flex` on the new
  element itself. Restores previous flexbox container behavior (when not L/R collapsed) for apps
  that are providing custom components as titles.
* `DashCanvas` now properly updates its layout when shown if the browser window had been resized
  while the component was hidden (e.g. in an inactive tab).
* Reverted upgrade to `react-select` in v59.0.0 due to issues found with `selectEditor` / inline
  grid editing. We will revisit this upgrade in a future release.

### 📚 Libraries

* react-select `5.7 → 4.3`
* react-windowed-select `5.1 → 3.1`

## 59.0.1 - 2023-08-17

### 🎁 New Features

* Added new `Panel.collapsedTitle` prop to make it easier to display a different title when the
  panel is collapsed.

## 59.0.0 - 2023-08-17

### 💥 Breaking Changes (upgrade difficulty: 🟢 LOW)

* Apps must update their `typescript` dependency to v5.1. This should be a drop-in for most
  applications, or require only minor changes. Note that Hoist has not yet adopted the updated
  approach to decorators added in TS v5, maintaining compatibility with the "legacy" syntax.
* Apps that use and provide the `highcharts` library should be sure to update the version to v11.1.
  This should be a drop-in for most applications.
    * Visit https://www.highcharts.com/blog/changelog/ for specific changes.
* Apps must also update their `@xh/hoist-dev-utils` dependency to v7.0.0 or higher.
    * We recommend specifying this as `"@xh/hoist-dev-utils": "7.x"` in your `package.json` to
      automatically pick up future minor releases.
* `DataViewConfig` no longer directly supports `GridConfig` parameters - instead, nest `GridConfig`
  options you wish to set via the new `gridOptions` parameter. Please note that, as before, not
  all `GridConfig` options are supported by (or make sense for) the `DataView` component.

### 🎁 New Features

* New `GridAutosizeOptions.includeHiddenColumns` config controls whether hidden columns should
  also be included during the autosize process. Default of `false`. Useful when applications
  provide quick toggles between different column sets and would prefer to take the up-front cost of
  autosizing rather than doing it after the user loads a column set.
* New `NumberFormatOptions.strictZero` formatter config controls display of values that round to
  zero at the specified precision. Set to `false` to format those values as if they were *exactly*
  zero, triggering display of any `zeroDisplay` value and suppressing sign-based glyphs, '+/-'
  characters, and styling.
* New `DashModel.refreshContextModel` allows apps to programmatically refresh all widgets within
  a `DashCanvas` or `DashContainer`.
* New tab for monitoring JDBC connection pool stats added to the Admin Console. Apps
  with `hoist-core >= v17.2` will collect and display metrics for their primary datasource on a
  configurable frequency.
* `ButtonGroupInput` now allows `null` values for buttons as long as both `enableClear` and
  `enableMulti` are false.

### 🐞 Bug Fixes

* Fixed bug where a titled panel collapsed to either the left or right side of a layout could cause
  severe layout performance degradation (and even browser hangs) when resizing the browser window in
  the latest Chrome v115.
    * Note this required some adjustments to the internal DOM structure of `PanelHeader` - highly
      specific CSS selectors or visual tests may be affected.
* Fixed bug where `manuallySized` was not being set properly on column state.
* Fixed bug where mobile `Dialog` max height was not properly constrained to the viewport.
* Fixed bug where mobile `NumberInput` would clear when trying to enter decimals on certain devices.
* Suppressed extra top border on Grids with `hideHeaders: true`.

### ⚙️ Technical

* Suppressed dev-time console warnings thrown by Blueprint Toaster.

### 📚 Libraries

* mobx `6.8 → 6.9`
* semver `7.3 → 7.5`
* typescript `4.9 → 5.1`
* highcharts `10.3 → 11.1`
* react-select `4.3 → 5.7`
* react-windowed-select `3.1 → 5.1`

## 58.0.1 - 2023-07-13

### 🐞 Bug Fixes

* Fixed bug where `TabContainerModel` with routing enabled would drop route params when navigating
  between tabs.

## 58.0.0 - 2023-07-07

### 💥 Breaking Changes (upgrade difficulty: 🟢 LOW)

* The `Column.getValueFn` and `Column.renderer` functions will no longer be passed the `agParams`
  argument. This argument was not passed consistently by Hoist when calling these functions; and was
  specifically omitted during operations such as column sizing, tooltip generation and Grid content
  searching. We do not expect this argument was being used in practice by applications, but
  applications should ensure this is the case, and adjust these callbacks if necessary.

### 🎁 New Features

* Deprecated `xhAppVersionCheckEnabled` config in favor of object-based `xhAppVersionCheck`. Hoist
  will auto-migrate the existing value to this new config's `mode` flag. While backwards
  compatible with older versions of hoist-core, the new `forceReload` mode
  requires `hoist-core >= v16.4`.
* Enhanced `NumberFormatOptions.colorSpec` to accept CSS properties in addition to class names.
* Enhanced `TabSwitcher` to allow navigation using arrow keys when focused.
* Added new option `TrackOptions.logData` to provide support for logging application data in
  `TrackService.`  Requires `hoist-core >= v16.4`.
* New `XH.pageState` provides observable access to the current lifecycle state of the app, allowing
  apps to react to changes in page visibility and focus, as well as detecting when the browser has
  frozen a tab due to inactivity or navigation.

## 57.0.0 - 2023-06-20

### 💥 Breaking Changes (upgrade difficulty: 🟢 LOW)

* The deprecated `@settable` decorator has now been removed. Use `@bindable` instead.
* The deprecated class `@xh/hoist/admin/App` has been removed. Use `@xh/hoist/admin/AppComponent`
  instead.

### 🎁 New Features

* Enhanced Admin alert banners with the ability to save messages as presets. Useful for
  standardizing alert or downtime banners, where pre-approved language can be saved as a preset for
  later loaded into a banner by members of an application support team (
  requires `hoist-core >= v16.3.0`).
* Added bindable `readonly` property to `LeftRightChooserModel`.

### ⚙️ Technical

* Support the `HOIST_IMPERSONATOR` role introduced in hoist-core `v16.3.0`
* Hoist now supports and requires ag-Grid v30 or higher. This version includes critical
  performance improvements to scrolling without the problematic 'ResizeObserver' issues discussed
  below.

### 🐞 Bug Fixes

* Fixed a bug where Onsen components wrappers could not forward refs.
* Improved the exceptions thrown by fetchService when errors occur parsing response JSON.

## 56.6.0 - 2023-06-01

### 🎁 New Features

* New global property `AgGrid.DEFAULT_PROPS` to provide application wide defaults for any instances
  of `AgGrid` and `Grid` components.

### ⚙️ Technical

* The workaround of defaulting the AG Grid prop `suppressBrowserResizeObserver: true`, added in
  v56.3.0, has been removed. This workaround can cause sizing issues with flex columns and should
  not be needed once [the underlying issue](https://github.com/ag-grid/ag-grid/issues/6562) is fixed
  in an upcoming AG Grid release.
    * As of this release date, we recommend apps stay at AG Grid 29.2. This does not include the
      latest AG performance improvements, but avoids the sizing issues present in 29.3.5.
    * If you want to take the latest AG Grid 29.3.5, please re-enable
      the `suppressBrowserResizeObserver` flag with the new `DEFAULT_PROPS` static described
      above. Scan your app carefully for column sizing issues.

### 🐞 Bug Fixes

* Fixed broken change handler for mobile inputs that wrap around Onsen UI inputs, including
  `NumberInput`, `SearchInput`, and `TextInput`.

### 📚 Libraries

* @blueprintjs/core `^4.14 → ^4.20` (apps might have already updated to a newer minor version)

## 56.5.0 - 2023-05-26

### 🎁 New Features

* Added `regexOption` and `caseSensitive` props to the `LogDisplayModel`. (Case-sensitive search
  requires `hoist-core >= v16.2.0`).
* Added new `GroupingChooserModel.commitOnChange` config - enable to update the observable grouping
  value as the user adjusts their choices within the control. Default behavior is unchanged,
  requiring user to dismiss the popover to commit the new value.
* Added new `Select.enableTooltips` prop - enable for select inputs where the text of a
  selected value might be elided due to space constraints. The tooltip will display the full text.
* Enabled user-driven sorting for the list of available values within Grid column filters.
* Updated `CodeInput.showCopyButton` (copy-to-clipboard feature) default to true (enabled).

### ⚙️ Technical

* `DataView` now supports an `agOptions` prop to allow passing arbitrary AG Grid props to the
  underlying grid instance. (Always supported by `Grid`, now also supported by `DataView`.)

### 🐞 Bug Fixes

* Fixed layout bug where popovers triggered from a parent `Panel` with `modalSupport` active could
  render beneath that parent's own modal dialog.
* Fixed broken `CodeInput` copy-to-clipboard feature.

## v56.4.0 - 2023-05-10

### 🎁 New Features

* Ensure that non-committed values are also checked when filtering a store with a FieldFilter.
  This will maximize chances that records under edit will not disappear from user view due to
  active filters.

### 🐞 Bug Fixes

* Fix bug where Grid ColumnHeaders could throw when `groupDisplayType` was set to `singleColumn`.

### ⚙️ Technical

* Adjustment to core model lookup in Hoist components to better support automated testing.
  Components no longer strictly require rendering within an `AppContainer`.

### ⚙️ Typescript API Adjustments

* Improved return types for `FetchService` methods and corrected `FetchOptions` interface.

## v56.3.0 - 2023-05-08

### 🎁 New Features

* Added support for new `sortOrder` argument to `XH.showBanner()`. A default sort order is applied
  if unspecified, ensuring banners do not unexpectedly change order when refreshed.

### ⚙️ Typescript API Adjustments

* Improved the recommendation for the app `declare` statement within
  our [TypeScript migration docs](https://github.com/xh/hoist-react/blob/develop/docs/upgrade-to-typescript.md#bootstrapts--service-declarations).
    * See this [Toolbox commit](https://github.com/xh/toolbox/commit/8df642cf) for a small,
      recommended app-level change to improve autocompletion and usage checks within IntelliJ.
* Added generic support to `XH.message()` and `XH.prompt()` signatures with return type
  of `Promise<T | boolean>`.
* Moved declaration of optional `children` prop to base `HoistProps` interface - required for TSX
  support.

### ✨ Styles

* Removed `--xh-banner-height` CSS var.
    * Desktop banners are implemented via `Toolbar`, which correctly sets a min height.
    * Mobile banners now specify `min-height: 40px` via the `.xh-banner` class.
    * This change allows banners containing custom components to grow to fit their contents without
      requiring app-level CSS overrides.
* Added new `--xh-grid-filter-popover-[height|width]-px` CSS variables to support easier custom
  sizing for grid column header filter popovers.

### ⚙️ Technical

* Updated internal config defaults to support latest AG Grid v29.3.4+ with use of
  AG `suppressBrowserResizeObserver` config. Applications are encouraged to update to the latest AG
  Grid dependencies to take advantage of ongoing performance updates.

## v56.2.0 - 2023-04-28

### 🎁 New Features

* Added `DashContainerModel.margin` config to customize the width of the resize splitters
  between widgets.

### ⚙️ Technical

* Improve scrolling performance for `Grid` and `DataView` via internal configuration updates.

## v56.1.0 - 2023-04-14

### 🎁 New Features

* Display improved memory management diagnostics within Admin console Memory Monitor.
    * New metrics require optional-but-recommended update to `hoist-core >= v16.1.0`.

### 🐞 Bug Fixes

* Fixes bug with display/reporting of exceptions during app initialization sequence.

## v56.0.0 - 2023-03-29

### 💥 Breaking Changes (upgrade difficulty: 🟠 MEDIUM)

* Requires `hoist-core => v16`.
* Requires AG Grid v29.0.0 or higher - update your AG Grid dependency in your app's `package.json`
  file. See the [AG Grid Changelog](https://www.ag-grid.com/changelog) for details.
    * Add a dependency on `@ag-grid-community/styles` to import new dedicated styles package.
    * Imports of AG Grid CSS files within your app's `Bootstrap.ts` file will also need to be
      updated to import styles from their new location. The recommended imports are now:

```typescript
import '@ag-grid-community/styles/ag-grid.css';
import '@ag-grid-community/styles/ag-theme-balham.css';
```

* New `xhActivityTrackingConfig` soft-configuration entry places new limits on the size of
  any `data` objects passed to `XH.track()` calls.
    * Any track requests with data objects exceeding this length will be persisted, but without the
      requested data.
    * Activity tracking can also be disabled (completely) via this same config.
* "Local" preferences are no longer supported. Application should use `LocalStorageService` instead.
  With v56, the `local` flag on any preferences will be ignored, and all preferences will be saved
  on the server instead.
    * Note that Hoist will execute a one-time migration of any existing local preference values
      from the user's browser to the server on app load.
* Removed `Column.tooltipElement`. Use `tooltip` instead.
* Removed `fill` prop on `TextArea` and `NumberInput` component. Use `flex` instead.
* Removed previously deprecated `Button.modifier.outline` and `Button.modifier.quiet` (mobile only).
* Removed previously deprecated `AppMenuButton.extraItems.onClick`. Use `actionFn` instead.

### 🎁 New Features

* `PanelModel` now supports a `defaultSize` property specified in percentage as well as pixels
  (e.g. `defaultSize: '20%'` as well as `defaultSize: 200`).
* `DashCanvas` views can now be programmatically added with specified width and height dimensions.
* New `FetchService.abort()` API allows manually aborting a pending fetch request.
* Hoist exceptions have been enhanced and standardized, including new TypeScript types. The
  `Error.cause` property is now populated for wrapping exceptions.
* New `GridModel.headerMenuDisplay` config for limiting column header menu visibility to on hover.

### ⚙️ Typescript API Adjustments

* New Typescript types for all Hoist exceptions.
* Integration of AG Grid community types.

### ⚙️ Technical

* Hoist source code has been reformatted with Prettier.
* Admin Console modules that have been disabled via config are no longer hidden completely, but
  instead will render a placeholder pointing to the relevant config name.

### 📚 Libraries

* mobx `6.7 → 6.8`
* dompurify `2.4 → 3.0`

## v55.4.0 - 2023-03-23

### 💥 Breaking Changes

* Requires AG Grid v29.0.0 or higher - see release notes for v56.0.0 above.

### 🐞 Bug Fixes

* Addresses `AgGrid` v28 regression whereby changing column visibility via state breaks grid
  rendering when column groups are set via the `groupId` property.

## v55.3.2 - 2023-03-22

### 🐞 Bug Fixes

* Fixed issue where a filter on a `LocalDate` field created via `FilterChooser` would cause a
  grid column filter on the same field to fail to properly render when shown.

## v55.3.1 - 2023-03-14

### 🐞 Bug Fixes

* Revert native `structuredClone` to lodash `deepClone` throughout toolkit.

## v55.3.0 - 2023-03-03

### 🐞 Bug Fixes

* Grid column filters scroll their internal grid horizontally to avoid clipping longer values.
* Minor improvements to the same grid filter dialog's alignment and labelling.

### ⚙️ Technical

* Use native `structuredClone` instead of lodash `deepClone` throughout toolkit.

## v55.2.1 - 2023-02-24

### 🐞 Bug Fixes

* Fixed issue where a resizable `Panel` splitter could be rendered incorrectly while dragging.

## v55.2.0 - 2023-02-10

### 🎁 New Features

* `DashCanvas` enhancements:
    * Views now support minimum and maximum dimensions.
    * Views now expose an `allowDuplicate` flag for controlling the `Duplicate` menu item
      visibility.

### 🐞 Bug Fixes

* Fixed a bug with Cube views having dimensions containing non-string or `null` values. Rows grouped
  by these dimensions would report values for the dimension which were incorrectly stringified (e.g.
  `'null'` vs. `null` or `'5'` vs. `5`). This has been fixed. Note that the stringified value is
  still reported for the rows' `cubeLabel` value, and will be used for the purposes of grouping.

### ⚙️ Typescript API Adjustments

* Improved signatures of `RestStore` APIs.

## v55.1.0 - 2023-02-09

Version 55 is the first major update of the toolkit after our transition to Typescript. In addition
to a host of runtime fixes and features, it also contains a good number of important Typescript
typing adjustments, which are listed below. It also includes a helpful
[Typescript upgrade guide](https://github.com/xh/hoist-react/blob/develop/docs/upgrade-to-typescript.md).

### 🎁 New Features

* Grid exports can now be tracked in the admin activity tab by setting `exportOptions.track` to
  true (defaults to false).
* Miscellaneous performance improvements to the cube package.
* The implementation of the `Cube.omitFn` feature has been enhanced. This function will now be
  called on *all* non-leaf nodes, not just single child nodes. This allows for more flexible
  editing of the shape of the resulting hierarchical data emitted by cube views.

### 🐞 Bug Fixes

* Fixed: grid cell editors would drop a single character edit.
* Fixed: grid date input editor's popup did not position correctly in a grid with pinned columns.
* Fixed issue with `DashContainer` flashing its "empty" text briefly before loading.
* Several Hoist TypeScript types, interfaces, and signatures have been improved or corrected (typing
  changes only).
* Fix bug where a `className` provided to a `Panel` with `modalSupport` would be dropped when in a
  modal state. Note this necessitated an additional layer in the `Panel` DOM hierarchy. Highly
  specific CSS selectors may be affected.
* Fix bug where `TileFrame` would not pass through the keys of its children.

### 💥 Breaking Changes

* The semantics of `Cube.omitFn` have changed such that it will now be called on all aggregate
  nodes, not just nodes with a single child. Applications may need to adjust any implementation of
  this function accordingly.
* `hoistCmp.containerFactory` and `hoistCmp.withContainerFactory` are removed in favor of
  the basic `hoistCmp.factory` and `hoistCmp.withFactory` respectively. See typescript
  API adjustments below.

### ⚙️ Typescript API Adjustments

The following Typescript API were adjusted in v55.

* Removed the distinction between `StandardElementFactory` and `ContainerElementFactory`. This
  distinction was deemed to be unnecessary, and overcomplicated the understanding of Hoist.
  Applications should simply continue to use `ElementFactory` instead. `hoistCmp.containerFactory`
  and `hoistCmp.withContainerFactory` are also removed in favor of the basic `hoistCmp.factory` and
  `hoistCmp.withFactory` respectively.
* `HoistProps.modelConfig` now references the type declaration of `HoistModel.config`. See
  `PanelModel` and `TabContainerModel` for examples.
* The new `SelectOption` type has been made multi-platform and moved to `@xh/hoist/core`.

**Note** that we do not intend to make such extensive Typescript changes going forward post-v55.0.
These changes were deemed critical and worth adjusting in our first typescript update, and before
typescript has been widely adopted in production Hoist apps.

### ⚙️ Technical

* Hoist's `Icon` enumeration has been re-organized slightly to better separate icons that describe
  "what they look like" - e.g. `Icon.magnifyingGlass()` - from an expanded set of aliases that
  describe "how they are used" - e.g. `Icon.search()`.
    * This allows apps to override icon choices made within Hoist components in a more targeted way,
      e.g. by setting `Icon.columnMenu = Icon.ellipsisVertical`.
* All Hoist configurations that support `omit: boolean` now additionally support a "thunkable"
  callback of type `() => boolean`.
* `Grid` will only persist minimal user column state for hidden columns, to reduce user pref sizes.

### 📚 Libraries

* @blueprintjs/core `^4.12 → ^4.14`
* corejs `^3.26 → ^3.27`
* mobx `6.6 → 6.7`
* onsenui `2.11 → 2.12` (*see testing note below)
* react-onsenui `1.11 > 1.13`

### ✅ Testing Scope

* *Full regression testing recommended for _mobile_ apps.* While the upgrade from 2.11 to 2.12
  appears as a minor release, it was in fact a major update to the library.
  See [the Onsen release notes](https://github.com/OnsenUI/OnsenUI/releases/tag/2.12.0) for
  additional details. Note that Hoist has handled all changes required to its Onsen API calls,
  and there are no breaking changes to the Hoist mobile component APIs. As a result, mobile apps
  _might_ not need to change anything, but extra care in testing is still recommended.

## v54.0.0 - 2022-12-31

We are pleased to announce that Hoist React has been fully rewritten in TypeScript! ✨🚀

All core Hoist Components, Models, and other utilities now have TypeScript interfaces for their
public APIs, improving the developer ergonomics of the toolkit with much more accurate dev-time type
checking and intellisense. Developers now also have the option (but are not required) to write
application code using TypeScript.

Runtime support for TypeScript is provided by `@xh/hoist-dev-utils v6.1+`, which recognizes and
transpiles TypeScript files (`.ts|.tsx`) via the `@babel/plugin-transform-typescript` plugin.
Development-time support can be provided by the user's IDE (e.g. IntelliJ or VSCode, which both
provide strong TypeScript-based error checking and auto-completion).

The goal of this release is to be backward compatible with v53 to the greatest degree possible, and
most applications will run with minimal or no changes. However, some breaking changes were required
and can require application adjustments, as detailed below.

As always, please review our [Toolbox project](https://github.com/xh/toolbox/), which we've updated
to use TypeScript for its own app-level code.

### 🎁 New Features

* New TypeScript interface `HoistProps` and per-component extensions to specify props for all
  components. This replaces the use of the `PropTypes` library, which is no longer included.
* ~~Enhanced TypeScript-aware implementations of `ElementFactory`, including separate factories for
  standard components (`elementFactory`) and components that often take children only
  (`containerElementFactory`).~~
* The `@bindable` annotation has been enhanced to produce a native javascript setter for its
  property as well as the `setXXX()` method it currently produces. This provides a more typescript
  friendly way to set properties in a mobx action, and should be the favored method going forward.
  The use of the `setXXX()` method will continue to be supported for backward compatibility.
* References to singleton instances of services and the app model can now also be gained via the
  static `instance` property on the class name of the singleton - e.g. `MyAppModel.instance`.
  Referencing app-level services and the AppModel via `XH` is still fully supported and recommended.
* New utility function `waitFor` returns a promise that will resolve after a specified condition
  has been met, polling at a specified interval.
* Hoist Components will now automatically remount if the model passed to them (via context or props)
  is changed during the lifetime of the component. This allows applications to swap out models
  without needing to manually force the remounting of related components with an explicit
  `key` setting, i.e.  `key: model.xhId`.
* `fmtQuantity` function now takes two new flags `useMillions` and `useBillions`.

### 💥 Breaking Changes

* The constructors for `GridModel` and `Column` no long accept arbitrary rest (e.g `...rest`)
  arguments for applying app-specific data to the object. Instead, use the new `appData` property
  on these objects.
* ~~The `elemFactory` function has been removed. Applications calling this function should specify
  `elementFactory` (typically) or `containerElementFactory` instead.~~
    * ~~Most application components are defined using helper aliases `hoistCmp.factory`
      and `hoistCmp.withFactory` - these calls do _not_ need to change, unless your component
      needs to take a list of children directly (i.e. `someComponent(child1, child2)`).~~
    * ~~Update the definition of any such components to use `hoistCmp.containerFactory` instead.~~
    * ~~Where possible, favor the simpler, default factory for more streamlined type suggestions /
      error messages regarding your component's valid props.~~
* The use of the `model` prop to provide a config object for a model to be created on-the-fly
  is deprecated.
    * Use the new `modelConfig` prop when passing a *plain object config* -
      e.g. `someComp({modelConfig: {modelOpt: true}})`
    * Continue to use the `model` prop when passing an existing model *instance* -
      e.g. `someComp({model: someCompModel})`.
* PropTypes support has been removed in favor of the type script interfaces discussed above. Apps
  importing Hoist Proptypes instances should simply remove these compile-time references.

### 🐞 Bug Fixes

* Fix bug where dragging on any panel header which is a descendant of a `DashCanvasView` would move
  the `DashCanvasView`.
* Fix bug where `GridModel.ensureRecordsVisibleAsync` could fail to make collapsed nodes visible.
* Fix bug where `GridPersistenceModel` would not clean outdated column state.
* Fix animation bug when popping pages in the mobile navigator.

### ⚙️ Technical

* Update `preflight.js` to catch errors that occur on startup, before our in-app exception handling
  is initialized.

### 📚 Libraries

* @blueprintjs/core `4.11 → 4.12`
* @xh/hoist-dev-utils `6.0 → 6.1`
* typescript `added @ 4.9`
* highcharts `9.3 → 10.3`

### ✅ Testing Scope

* *Full regression testing recommended* - this is a major Hoist release and involved a significant
  amount of refactoring to the toolkit code. As such, we recommend a thorough regression test of any
  applications updating to this release from prior versions.

## v53.2.0 - 2022-11-15

### 🎁 New Features

* New methods `Store.errors`, `Store.errorCount`, and `StoreRecord.allErrors` provide convenient
  access to validation errors in the data package.
* New flag `Store.validationIsComplex` indicates whether *all* uncommitted records in a store should
  be revalidated when *any* record in the store is changed.
    * Defaults to `false`, which should be adequate for most use cases and can provide a significant
      performance boost in apps that bulk-insert 100s or 1000s of rows into editable grids.
    * Set to `true` for stores with validations that depend on other editable record values in the
      store (e.g. unique constraints), where a change to record X should cause another record Y to
      change its own validation status.

## v53.1.0 - 2022-11-03

### 🎁 New Features

* `PanelModel` now supports `modalSupport.defaultModal` option to allow rendering a Panel in an
  initially modal state.

### 🐞 Bug Fixes

* Fixed layout issues caused by top-level DOM elements created by `ModalSupport`
  and `ColumnWidthCalculator` (grid auto-sizing). Resolved occasional gaps between select inputs and
  their drop-down menus.
* Fix desktop styling bug where buttons inside a `Toast` could be rendered with a different color
  than the rest of the toast contents.
* Fix `GridModel` bug where `Store` would fail to recognize dot-separated field names as paths
  when provided as part of a field spec in object form.

### ⚙️ Technical

* Snap info (if available) from the `navigator.connection` global within the built-in call to track
  each application load.

## v53.0.0 - 2022-10-19

### 🎁 New Features

* The Hoist Admin Console is now accessible in a read-only capacity to users assigned the
  new `HOIST_ADMIN_READER` role.
* The pre-existing `HOIST_ADMIN` role inherits this new role, and is still required to take any
  actions that modify data.

### 💥 Breaking Changes

* Requires `hoist-core >= 14.4` to support the new `HOIST_ADMIN_READER` role described above. (Core
  upgrade _not_ required otherwise.)

## v52.0.2 - 2022-10-13

### 🐞 Bug Fixes

* Form field dirty checking now uses lodash `isEqual` to compare initial and current values,
  avoiding false positives with Array values.

## v52.0.1 - 2022-10-10

### 🎁 New Features

* New "Hoist Inspector" tool supports displaying and querying all of the Models, Services, and
  Stores within a running application.
    * Admin/dev-focused UI is built into all Desktop apps, activated via discrete new toggle in the
      bottom version bar (look for the 🔍 icon), or by running `XH.inspectorService.activate()`.
    * Selecting a model/service/store instance provides a quick view of its properties, including
      reactively updated observables. Useful for realtime troubleshooting of application state.
    * Includes auto-updated stats on total application model count and memory usage. Can aid in
      detecting and debugging memory leaks due to missing `@managed` annotations and other issues.
* New `DashCanvasViewModel.autoHeight` option fits the view's height to its rendered contents.
* New `DashCanvasAddViewButton` component supports adding views to `DashCanvas`.
* New `TabContainerModel.refreshContextModel` allows apps to programmatically load a `TabContainer`.
* `FilterChooserModel` now accepts shorthand inputs for numeric fields (e.g. "2m").
* Admin Console Config/Pref/Blob differ now displays the last updated time and user for each value.
* New observable `XH.environmentService.serverVersion` property, updated in the background via
  pre-existing `xhAppVersionCheckSecs` config. Note this does not replace or change the built-in
  upgrade prompt banner, but allows apps to take their own actions (e.g. reload immediately) when
  they detect an update on the server.

### 💥 Breaking Changes

* This release moves Hoist to **React v18**. Update your app's `package.json` to require the latest
  18.x versions of `react` and `react-dom`. Unless your app uses certain react-dom APIs directly, no
  other changes should be required.
* Removed deprecated method `XH.setDarkTheme()`. Use `XH.setTheme()` instead to select from our
  wide range of (two) theme options.

### 🐞 Bug Fixes

* `CompoundTaskObserver` improved to prioritize using specific messages from subtasks over the
  overall task message.
* Grid's built in context-menu option for filtering no longer shows `[object Object]` for columns
  that render React elements.
* `Store.updateData()` properly handles data in the `{rawData, parentId}` format, as documented.
* Disabled tabs now render with a muted text color on both light and dark themes, with
  new `--tab-disabled-text-color` CSS var added to customize.

### ⚙️ Technical

* `HoistComponents` no longer mutate the props object passed to them in React production mode. This
  was not causing noticeable application issues, but could result in a component's base CSS class
  being applied multiple times to its DOM element.
* `ModelSelector` used for model lookup and matching will now accept the class name of the model to
  match. Previously only a class reference could be provided.
* New check within service initialization to ensure that app service classes extend `HoistService`
  as required. (Has always been the expectation, but was not previously enforced.)
* `GridModel` will once again immediately sync data with its underlying AG Grid component. This
  reverses a v50.0.0 change that introduced a minimal debounce in order to work around an AG Grid
  rendering bug. The AG Grid bug has been resolved, and this workaround is no longer needed.
* `GridExportService` has improved support for columns of `FieldType.AUTO` and for columns with
  multiple data types and custom export functions. (`hoist-core >= 14.3` required for these
  particular improvements, but not for this Hoist React version in general.)
* The `trimToDepth` has been improved to return a depth-limited clone of its input that better
  handles nested arrays and passes through primitive inputs unchanged.

### 📚 Libraries

* @blueprintjs/core `4.6 → 4.11`
* @blueprintjs/datetime `4.3 → 4.4`
* @fortawesome `6.1 → 6.2`
* dompurify `2.3 → 2.4`
* react `17.0.1 → 18.2.0`
* react-dom `17.0.1 → 18.2.0`

## v51.0.0 - 2022-08-29

### 🎁 New Features

* `ButtonGroupInput` supports new `enableMulti` prop.
* `AboutDialog` can now display more dynamic custom properties.
* New option added to the Admin Activity Tracking chart to toggle on/off weekends when viewing a
  time series.
* The `filterText` field in `ColumnHeaderFilter` now gets autoFocused.

### 💥 Breaking Changes

* `CodeInput` is now rendered within an additional `div` element. Unlikely to cause issues, unless
  using targeted styling of this component.
* `xhAboutMenuConfigs` soft-config is no longer supported. To customize the `AboutDialog`, see
  `HoistAppModel.getAboutDialogItems()`

### 🐞 Bug Fixes

* Fixed issue where `ModalSupport` would trigger `MobX` memo warning in console.
* Fixed issues with `ModalSupport` implementation in `CodeInput`.
* Fixed `Grid` rendering glitches when used inside `Panel` with `ModalSupport`.
* Fixed incorrect text color on desktop toasts with a warning intent.
* Fixed potential for duplication of default Component `className` within list of CSS classes
  rendered into the DOM.
* Added missing `@computed` annotations to several `Store` getters that relay properties from
  its internal recordsets, including `maxDepth` and getters returning counts and empty status.
    * Avoids unnecessary internal render cycles within `Grid` when in tree mode.
    * Could require adjustments for apps that unintentionally relied on these observable getters
      triggering re-renders when records have changed in any way (but their output values have not).
* Hoist-supported menus will no longer filter out a `MenuDivider` if it has a `title`.
* The default `FormField` read-only renderer now supports line breaks.

### ⚙️ Technical

* The `addReaction()` and `addAutorun()` methods on `HoistBase` (i.e. models and services) now
  support passing multiple reactions in a single call and will ignore nullish inputs.

## v50.1.1 - 2022-07-29

### 🐞 Bug Fixes

* Fixed bug where components utilizing `ModalSupport` could render incorrectly when switching
  between inline and modal views.
* Improved behavior of `GridModel.whenReadyAsync()` to allow Grid more time to finish loading data.
  This improves the behavior of related methods `preSelectFirstAsync`, `selectFirstAsync`, and
  `ensureVisibleAsync`.
* `Grid` context menus are now disabled when a user is inline editing.
* An empty `DashCanvas` / `DashContainer` 'Add View' button now only displays a menu of available
  views, without unnecessarily nesting them inside an 'Add' submenu.
* Update `AppMenuButton` and `ContextMenu` to support Blueprint4 `menuItem`.

## v50.1.0 - 2022-07-21

### 🎁 New Features

* New `GridModel` method `ensureRecordsVisibleAsync` accepts one or more store records or IDs and
  scrolls to make them visible in the grid.

### 📚 Libraries

* @blueprintjs/core `4.5 → 4.6`
* qs `6.10 → 6.11`
* react-popper `2.2 → 2.3`

## v50.0.0 - 2022-07-12

### 🎁 New Features

* New `PanelModel.modalSupport` option allows the user to expand a panel into a configurable modal
  dialog - without developers needing to write custom dialog implementations and without triggering
  a remount/rerender of the panel's contents.
* FilterChooser field suggestions now search within multi-word field names.
* Autosize performance has been improved for very large grids.
* New `@abstract` decorator now available for enforcing abstract methods / getters.
* `MessageModel` now receives `dismissable` and `cancelOnDismiss` flags to control the behavior of a
  popup message when clicking the background or hitting the escape key.

### 💥 Breaking Changes

* Hoist now requires AG Grid v28.0.0 or higher - update your AG Grid dependency in your app's
  `package.json` file. See the [AG Grid Changelog](https://www.ag-grid.com/changelog) for details.
* The data reactions between `GridModel` and the underlying Ag-Grid is now minimally debounced. This
  avoids multiple data updates during a single event loop tick, which can corrupt Ag-Grid's
  underlying state in the latest versions of that library.
    * This change should not affect most apps, but code that queries grid state immediately after
      loading or filtering a grid (e.g. selection, row visibility, or expansion state) should be
      tested carefully and may require a call to `await whenReadyAsync()`.
    * Note that this method is already incorporated in to several public methods on `GridModel`,
      including `selectFirstAsync()` and `ensureSelectionVisibleAsync()`.
    * ⚠ NOTE - this change has been reverted as of v52 (see above).
* Blueprint has updated all of its CSS class names to use the `bp4-` prefix instead of the `bp3-`
  prefix. Any apps styling these classes directly may need to be adjusted. See
  https://github.com/palantir/blueprint/wiki/Blueprint-4.0 for more info.
* Both `Panel.title` and `Panel.icon` props must be null or undefined to avoid rendering
  a `PanelHeader`. Previously specifying any 'falsey' value for both (e.g. an empty string
  title) would omit the header.
* `XHClass` (top-level Singleton model for Hoist) no longer extends `HoistBase`
* `DockView` component has been moved into the desktop-specific package `@xh/hoist/desktop/cmp`.
  Users of this component will need to adjust their imports accordingly.
* Requires `hoist-core >= 14.0`. Excel file exporting defaults to using column FieldType.

### 🐞 Bug Fixes

* Fixed several issues introduced with Ag-Grid v27 where rows gaps and similar rendering issues
  could appear after operating on it programmatically (see breaking changes above).
* `ColumnHeaders` now properly respond to mouse events on tablets (e.g. when using a Bluetooth
  trackpad on an iPad).
* Fixed bug where `DashCanvasModel.removeView()` was not properly disposing of removed views
* Fixed exception dialog getting overwhelmed by large messages.
* Fixed exporting to Excel file erroneously coercing certain strings (like "1e10") into numbers.

### ⚙️ Technical

* Hoist will now throw if you import a desktop specific class to a mobile app or vice-versa.

### 📚 Libraries

* @blueprintjs `3.54 → 4.5`

[Commit Log](https://github.com/xh/hoist-react/compare/v49.2.0...v50.0.0)

## v49.2.0 - 2022-06-14

### 🎁 New Features

* New `@enumerable` decorator for making class members `enumerable`
* New `GridAutosizeOption` `renderedRowsOnly` supports more limited autosizing
  for very large grids.

### 🐞 Bug Fixes

* Fix `FilterChooser` looping between old values if updated too rapidly.
* Allow user to clear an unsupported `FilterChooser` value.
* Fix bug where `Panel` would throw when `headerItems = null`
* Fix column values filtering on `tags` fields if another filter is already present.
* Fix bug where `SwitchInput` `labelSide` would render inappropriately if within `compact` `toolbar`
* Fix bug where `SplitTreeMapModel.showSplitter` property wasn't being set in constructor

### 📚 Libraries

* mobx `6.5 → 6.6`

[Commit Log](https://github.com/xh/hoist-react/compare/v49.1.0...v49.2.0)

## v49.1.0 - 2022-06-03

### 🎁 New Features

* A `DashCanvasViewModel` now supports `headerItems` and `extraMenuItems`
* `Store` now supports a `tags` field type
* `FieldFilter` supports `includes` and `excludes` operators for `tags` fields

### 🐞 Bug Fixes

* Fix regression with `begins`, `ends`, and `not like` filters.
* Fix `DashCanvas` styling so drag-handles no longer cause horizontal scroll bar to appear
* Fix bug where `DashCanvas` would not resize appropriately on scrollbar visibility change

[Commit Log](https://github.com/xh/hoist-react/compare/v49.0.0...v49.1.0)

## v49.0.0 - 2022-05-24

### 🎁 New Features

* Improved desktop `NumberInput`:
    * Re-implemented `min` and `max` props to properly constrain the value entered and fix several
      bugs with the underlying Blueprint control.
    * Fixed the `precision` prop to be fully respected - values emitted by the input are now
      truncated to the specified precision, if set.
    * Added additional debouncing to keep the value more stable while a user is typing.
* Added new `getAppMenuButtonExtraItems()` extension point on `@xh/hoist/admin/AppModel` to allow
  customization of the Admin Console's app menu.
* Devs can now hide the Admin > General > Users tab by setting `hideUsersTab: true` within a new,
  optional `xhAdminAppConfig` soft-config.
* Added new `SplitTreeMapModel.showSplitter` config to insert a four pixel buffer between the
  component's nested maps. Useful for visualizations with both positive and negative heat values on
  each side, to keep the two sides clearly distinguished from each other.
* New `xhChangelogConfig.limitToRoles` soft-config allows the in-app changelog (aka release notes)
  to be gated to a subset of users based on their role.
* Add support for `Map` and `WeakMap` collections in `LangUtils.getOrCreate()`.
* Mobile `textInput` now accepts an `enableClear` property with a default value of false.

### 💥 Breaking Changes

* `GridModel.groupRowElementRenderer` and `DataViewModel.groupRowElementRenderer` have been removed,
  please use `groupRowRenderer` instead. It must now return a React Element rather than an HTML
  string (plain strings are also OK, but any formatting must be done via React).
* Model classes passed to `HoistComponents` or configured in their factory must now
  extend `HoistModel`. This has long been a core assumption, but was not previously enforced.
* Nested model instances stored at properties with a `_` prefix are now considered private and will
  not be auto-wired or returned by model lookups. This should not affect most apps, but will require
  minor changes for apps that were binding components to non-standard or "private" models.
* Hoist will now throw if `Store.summaryRecord` does not have a unique ID.

### 🐞 Bug Fixes

* Fixed a bug with Panel drag-to-resize within iframes on Windows.
* Worked around an Ag-Grid bug where the grid would render incorrectly on certain sorting changes,
  specifically for abs sort columns, leaving mis-aligned rows and gaps in the grid body layout.
* Fixed a bug in `SelectEditor` that would cause the grid to lose keyboard focus during editing.

### ⚙️ Technical

* Hoist now protects against custom Grid renderers that may throw by catching the error and printing
  an "#ERROR" placeholder token in the affected cell.
* `TreeMapModel.valueRenderer` and `heatRenderer` callbacks are now passed the `StoreRecord` as a
  second argument.
* Includes a new, additional `index-manifest.html` static file required for compatibility with the
  upcoming `hoist-dev-utils v6.0` release (but remains compatible with current/older dev-utils).

### 📚 Libraries

* mobx-react-lite `3.3 → 3.4`

[Commit Log](https://github.com/xh/hoist-react/compare/v48.0.1...v49.0.0)

## v48.0.1 - 2022-04-22

### 🐞 Bug Fixes

* Improve default rendering to call `toString()` on non-react elements returned by renderers.
* Fixed issue with `model` property missing from `Model.componentProps` under certain conditions.

[Commit Log](https://github.com/xh/hoist-react/compare/v48.0.0...v48.0.1)

## v48.0.0 - 2022-04-21

### 🎁 New Features

* A new `DashCanvas` layout component for creating scrollable dashboards that allow users to
  manually place and size their widgets using a grid-based layout. Note that this component is in
  beta and its API is subject to change.
* FontAwesome upgraded to v6. This includes redesigns of the majority of bundled icons - please
  check your app's icon usages carefully.
* Enhancements to admin log viewer. Log file metadata (size & last modified) available with
  optional upgrade to `hoist-core >= 13.2`.
* Mobile `Dialog` will scroll internally if taller than the screen.
* Configs passed to `XH.message()` and its variants now take an optional `className` to apply to the
  message dialog.
* `fmtQuantity` now displays values greater than one billion with `b` unit, similar to current
  handling of millions with `m`.

### 💥 Breaking Changes

* Hoist now requires AG Grid v27.2.0 or higher - update your AG Grid dependency in your app's
  `package.json` file. See the [AG Grid Changelog](https://www.ag-grid.com/changelog) for details.
  NOTE that AG Grid 27 includes a big breaking change to render cell contents via native React
  elements rather than HTML, along with other major API changes. To accommodate these changes, the
  following changes are required in Hoist apps:
    * `Column.renderer` must now return a React Element rather than an HTML string (plain strings
      are also OK, but any formatting must be done via React). Please review your app grids and
      update any custom renderers accordingly. `Column.elementRenderer` has been removed.
    * `DataViewModel.elementRenderer` has been renamed `DataViewModel.renderer`.
    * Formatter methods and renderers (e.g. `fmtNumber`, `numberRenderer`, etc.) now return React
      Elements by default. The `asElement` option to these functions has been removed. Use the
      new `asHtml` option to return an HTML string where required.
    * The `isPopup` argument to `useInlineEditorModel()` has been removed. If you want to display
      your inline editor in a popup, you must set the new flag `Column.editorIsPopup` to `true`.
* Deprecated message configs `confirmText`, `confirmIntent`, `cancelText`, `cancelIntent` have been
  removed.

### 🐞 Bug Fixes

* Set AG Grid's `suppressLastEmptyLineOnPaste` to true to work around a bug with Excel (Windows)
  that adds an empty line beneath the range pasted from the clipboard in editable grids.
* Fixes an issue where `NumberInput` would initially render blank values if `max` or `min` were
  set.
* Fixes an issue where tree maps would always show green for a `heatValue` of zero.

### 📚 Libraries

* @fortawesome/fontawesome-pro `5.14 → 6.1`
* mobx `6.3 → 6.5`
* mobx-react-lite `3.2 → 3.3`

[Commit Log](https://github.com/xh/hoist-react/compare/v47.1.2...v48.0.0)

## v47.1.2 - 2022-04-01

### 🐞 Bug Fixes

* `FieldFilter`'s check of `committedData` is now null safe. A record with no `committedData` will
  not be filtered out.

[Commit Log](https://github.com/xh/hoist-react/compare/v47.1.1...v47.1.2)

## v47.1.1 - 2022-03-26

### 🎁 New Features

* New "sync with system" theme option - sets the Hoist theme to light/dark based on the user's OS.
* Added `cancelAlign` config to `XH.message()` and variants. Customize to "left" to render
  Cancel and Confirm actions separated by a filler.
* Added `GridModel.restoreDefaultsFn`, an optional function called after `restoreDefaultsAsync`.
  Allows apps to run additional, app-specific logic after a grid has been reset (e.g. resetting
  other, related preferences or state not managed by `GridModel` directly).
* Added `AppSpec.lockoutPanel`, allowing apps to specify a custom component.

### 🐞 Bug Fixes

* Fixed column auto-sizing when `headerName` is/returns an element.
* Fixed bug where subforms were not properly registering as dirty.
* Fixed an issue where `Select` inputs would commit `null` whilst clearing the text input.
* Fixed `Clock` component bug introduced in v47 (configured timezone was not respected).

### 📚 Libraries

* @blueprintjs/core `3.53 → 3.54`
* @blueprintjs/datetime `3.23 → 3.24`

[Commit Log](https://github.com/xh/hoist-react/compare/v47.0.1...v47.1.1)

## v47.0.1 - 2022-03-06

### 🐞 Bug Fixes

* Fix to mobile `ColChooser` error re. internal model handling.

[Commit Log](https://github.com/xh/hoist-react/compare/v47.0.0...v47.0.1)

## v47.0.0 - 2022-03-04

### 🎁 New Features

* Version 47 provides new features to simplify the wiring of models to each other and the components
  they render. In particular, it formalizes the existing concept of "linked" HoistModels - models
  created by Hoist via the `creates` directive or the `useLocalModel` hook - and provides them with
  the following new features:
    - an observable `componentProps` property with access to the props of their rendered component.
    - a `lookupModel()` method and a `@lookup` decorator that can be used to acquire references to
      other HoistModels that are ancestors of the model in the component hierarchy.
    - new `onLinked()` and `afterLinked()` lifecycle methods, called when the model's associated
      component is first rendered.
* As before, linked models are auto-loaded and registered for refreshes within the `RefreshContext`
  they reside in, as well as destroyed when their linked component is unmounted. Also note that the
  new features described above are all "opt-in" and should be fully backward compatible with
  existing application code.
* Hoist will now more clearly alert if a model specified via the `uses()` directive cannot be
  resolved. A new `optional` config (default false) supports components with optional models.
* New support in Cube views for aggregators that depend on rows in the data set other than their
  direct children. See new property `Aggregator.dependOnChildrenOnly` and new `AggregationContext`
  argument passed to `Aggregator.aggregate()` and `Aggregator.replace()`
* Clarified internal CSS classes and styling for `FormField`.
    * ⚠️ Note that as part of this change, the `xh-form-field-fill` class name is no longer in use.
      Apps should check for any styles for that class and replace with `.xh-form-field-inner--flex`.

### 🐞 Bug Fixes

* Fixed an issue where the menu would flash open and closed when clicking on the `FilterChooser`
  favorites button.

### 💥 Breaking Changes

* Dashboard widgets no longer receive the `viewModel` prop. Access to the `DashViewModel` within a
  widget should be obtained using either the lookup decorator (i.e. `@lookup(DashViewModel)`)
  or the `lookupModel()` method.

### 📚 Libraries

* @blueprintjs/core `3.52 → 3.53`

[Commit Log](https://github.com/xh/hoist-react/compare/v46.1.2...v47.0.0)

## v46.1.2 - 2022-02-18

### 🐞 Bug Fixes

* Fixed an issue where column autosize can reset column order under certain circumstances.

[Commit Log](https://github.com/xh/hoist-react/compare/v46.1.1...v46.1.2)

## v46.1.1 - 2022-02-15

### 🐞 Bug Fixes

* Prevent `onClick` for disabled mobile `Buttons`.

[Commit Log](https://github.com/xh/hoist-react/compare/v46.1.0...v46.1.1)

## v46.1.0 - 2022-02-07

### Technical

* This release modifies our workaround to handle the AG Grid v26 changes to cast all of their node
  ids to strings. The initial approach in v46.0.0 - matching the AG Grid behavior by casting all
  `StoreRecord` ids to strings - was deemed too problematic for applications and has been reverted.
  Numerical ids in Store are once again fully supported.
* To accommodate the AG Grid changes, applications that are using AG Grid APIs (e.g.
  `agApi.getNode()`) should be sure to use the new property `StoreRecord.agId` to locate and compare
  records. We expect such usages to be rare in application code.

### 🎁 New Features

* `XH.showFeedbackDialog()` now takes an optional message to pre-populate within the dialog.
* Admins can now force suspension of individual client apps from the Server > WebSockets tab.
  Intended to e.g. force an app to stop refreshing an expensive query or polling an endpoint removed
  in a new release. Requires websockets to be enabled on both server and client.
* `FormField`s no longer need to specify a child input, and will simply render their readonly
  version if no child is specified. This simplifies the common use-case of fields/forms that are
  always readonly.

### 🐞 Bug Fixes

* `FormField` no longer throw if given a child that did not have `propTypes`.

[Commit Log](https://github.com/xh/hoist-react/compare/v46.0.0...v46.1.0)

## v46.0.0 - 2022-01-25

### 🎁 New Features

* `ExceptionHandler` provides a collection of overridable static properties, allowing you to set
  app-wide default behaviour for exception handling.
* `XH.handleException()` takes new `alertType` option to render error alerts via the familiar
  `dialog` or new `toast` UI.
* `XH.toast()` takes new `actionButtonProps` option to render an action button within a toast.
* New `GridModel.highlightRowOnClick` config adds a temporary highlight class to grid rows on user
  click/tap. Intended to improve UI feedback - especially on mobile, where it's enabled by default.
* New `GridModel.isInEditingMode` observable tracks inline editing start/stop with a built-in
  debounce, avoiding rapid cycling when e.g. tabbing between cells.
* `NumberInput` now supports a new `scaleFactor` prop which will be applied when converting between
  the internal and external values.
* `FilterChooser` now displays more minimal field name suggestions when first focused, as well as a
  new, configurable usage hint (`FilterChooserModel.introHelpText`) above those suggestions.

### 💥 Breaking Changes

* Hoist now requires AG Grid v26.2.0 or higher - update your AG Grid dependency in your app's
  `package.json` file. See the [AG Grid Changelog](https://www.ag-grid.com/changelog) for details.
* ~~`StoreRecord.id` must now be a String. Integers IDs were previously supported, but will be cast
  Strings during record creation.~~
    * ~~Apps using numeric record IDs for internal or server-side APIs will need to be reviewed and
      updated to handle/convert string values.~~
    * ~~This change was necessitated by a change to Ag-Grid, which now also requires String IDs for
      its row node APIs.~~
    * NOTE - the change above to require string IDs was unwound in v46.1.
* `LocalDate` methods `toString()`, `toJSON()`, `valueOf()`, and `isoString()` now all return the
  standard ISO format `YYYY-MM-DD`, consistent with built-in `Date.toISOString()`. Prior versions
  returned`YYYYMMDD`.
* The `stringifyErrorSafely` function has been moved from the `@xh/hoist/exception` package to a
  public method on `XH.exceptionHandler`. (No/little impact expected on app code.)

### 🐞 Bug Fixes

* Fix to incorrect viewport orientation reporting due to laggy mobile resize events and DOM APIs.

[Commit Log](https://github.com/xh/hoist-react/compare/v45.0.2...v46.0.0)

## v45.0.2 - 2022-01-13

### 🎁 New Features

* `FilterChooser` has new `menuWidth` prop, allowing you to specify as width for the dropdown menu
  that is different from the control.

### 🐞 Bug Fixes

* Fixed cache clearing method on Admin Console's Server > Services tab.
* Several fixes to behavior of `GridAutosizeMode.MANAGED`

[Commit Log](https://github.com/xh/hoist-react/compare/v45.0.1...v45.0.2)

## v45.0.1 - 2022-01-07

### 🐞 Bug Fixes

* Fixed a minor bug preventing Hoist apps from running on mobile Blackberry Access (Android)
  browsers

### ⚙️ Technical

* New flag `Store.experimental.castIdToString`

[Commit Log](https://github.com/xh/hoist-react/compare/v45.0.0...v45.0.1)

## v45.0.0 - 2022-01-05

### 🎁 New Features

* Grid filters configured with `GridFilterFieldSpec.enableValues` offer autocomplete suggestions
  for 'Equals' and 'Not Equals' filters.
* `GridFilterFieldSpec` has new `values` and `forceSelection` configs.
* `FilterChooser` displays a list of fields configured for filtering to improve the usability /
  discoverability of the control. Enabled by default, but can be disabled via
  new `suggestFieldsWhenEmpty` model config.
* `TreeMap` uses lightest shading for zero heat, reserving grey for nil.
* New property `Store.reuseRecords` controls if records should be reused across loads based on
  sharing identical (by reference) raw data. NOTE - this behavior was previously always enabled, but
  can be problematic under certain conditions and is not necessary for most applications. Apps with
  large datasets that want to continue to use this caching should set this flag explicitly.
* Grid column filters tweaked with several improvements to usability and styling.
* `LocalDate.get()` now supports both 'YYYY-MM-DD' and 'YYYYMMDD' inputs.
* Mobile `Button` has new `intent`, `minimal` and `outlined` props.

### 💥 Breaking Changes

* `FilterChooserFieldSpec.suggestValues` has been renamed `enableValues`, and now only accepts a
  boolean.
* `Column.exportFormat`, `Column.exportWidth` and the `ExportFormat` enum have been renamed
  `Column.excelFormat`, `Column.excelWidth` and `ExcelFormat` respectively.
* `Store.reuseRecords` must now be explicitly set on Stores with large datasets that wish to cache
  records by raw data identity (see above).
* `Record` class renamed to `StoreRecord` in anticipation of upcoming changes to JavaScript standard
  and to improve compatibility with TypeScript.
    * Not expected to have much or any impact on application code, except potentially JSDoc typings.
* Mobile `Button` no longer supports `modifier` prop. Use `minimal` and `outlined` instead.
* The following deprecated APIs were removed:
    * GridModel.selection
    * GridModel.selectedRecordId
    * StoreSelectionModel.records
    * StoreSelectionModel.ids
    * StoreSelectionModel.singleRecord
    * StoreSelectionModel.selectedRecordId
    * DataViewModel.selection
    * DataViewModel.selectedRecordId
    * RestGridModel.selection
    * LogUtils.withShortDebug
    * Promise.start

### 🐞 Bug Fixes

* `DashContainer` overflow menu still displays when the optional menu button is enabled.
* Charts in fullscreen mode now exit fullscreen mode gracefully before re-rendering.

### 📚 Libraries

* @popperjs/core `2.10 → 2.11`
* codemirror `5.63 → 6.65`
* http-status-codes `2.1 → 2.2`
* prop-types `15.7 → 15.8`
* store2 `2.12 → 2.13`
* ua-parser-js `0.7 → 1.0.2` (re-enables auto-patch updates)

[Commit Log](https://github.com/xh/hoist-react/compare/v44.3.0...v45.0.0)

## v44.3.0 - 2021-12-15

### 🐞 Bug Fixes

* Fixes issue with columns failing to resize on first try.
* Fixes issue preventing use of context menus on iPad.

### 📚 Libraries

* @blueprintjs/core `3.51 → 3.52`

* [Commit Log](https://github.com/xh/hoist-react/compare/v44.2.0...v44.3.0)

## v44.2.0 - 2021-12-07

### 🎁 New Features

* Desktop inline grid editor `Select` now commits the value immediately on selection.
* `DashContainerModel` now supports an observable `showMenuButton` config which will display a
  button in the stack header for showing the context menu
* Added `GridAutosizeMode.MANAGED` to autosize Grid columns on data or `sizingMode` changes, unless
  the user has manually modified their column widths.
* Copying from Grids to the clipboard will now use the value provided by the `exportValue`
  property on the column.
* Refresh application hotkey is now built into hoist's global hotkeys (shift + r).
* Non-SSO applications will now automatically reload when a request fails due to session timeout.
* New utility methods `withInfo` and `logInfo` provide variants of the existing `withDebug` and
  `logDebug` methods, but log at the more verbose `console.log` level.

### 🐞 Bug Fixes

* Desktop panel splitter can now be dragged over an `iframe` and reliably resize the panel.
* Ensure scrollbar does not appear on multi-select in toolbar when not needed.
* `XH.isPortrait` property fixed so that it no longer changes due to the appearance of the mobile
  keyboard.

[Commit Log](https://github.com/xh/hoist-react/compare/v44.1.0...v44.2.0)

## v44.1.0 - 2021-11-08

### 🎁 New Features

* Changes to App Options are now tracked in the admin activity tab.
* New Server > Environment tab added to Admin Console to display UI server environment variables and
  JVM system properties. (Requires `hoist-core >= 10.1` to enable this optional feature.)
* Provided observable getters `XH.viewportSize`, `XH.isPortrait` and `XH.isLandscape` to allow apps
  to react to changes in viewport size and orientation.

### 🐞 Bug Fixes

* Desktop inline grid editor `DateInput` now reliably shows its date picker pop-up aligned with the
  grid cell under edit.
* Desktop `Select.hideDropdownIndicator` now defaults to `true` on tablet devices due to UX bugs
  with the select library component and touch devices.
* Ensure `Column.autosizeBufferPx` is respected if provided.

### ✨ Styles

* New `--xh-menu-item` CSS vars added, with tweaks to default desktop menu styling.
* Highlight background color added to mobile menu items while pressed.

[Commit Log](https://github.com/xh/hoist-react/compare/v44.0.0...v44.1.0)

## v44.0.0 - 2021-10-26

⚠ NOTE - apps must update to `hoist-core >= 10.0.0` when taking this hoist-react update.

### 🎁 New Features

* TileFrame now supports new `onLayoutChange` callback prop.

### 🐞 Bug Fixes

* Field Filters in data package now act only on the `committed` value of the record. This stabilizes
  filtering behavior in editable grids.
* `JsonBlobService.updateAsync()` now supports data modifications with `null` values.
* Fixes an issue with Alert Banner not broadcasting to all users.
* Selected option in `Select` now scrolls into view on menu open.

### 💥 Breaking Changes

* Update required to `hoist-core >= 10.0.0` due to changes in `JsonBlobService` APIs and the
  addition of new, dedicated endpoints for Alert Banner management.

[Commit Log](https://github.com/xh/hoist-react/compare/v43.2.0...v44.0.0)

## v43.2.0 - 2021-10-14

### 🎁 New Features

* Admins can now configure an app-wide alert banner via a new tab in the Hoist Admin console.
  Intended to alert users about planned maintenance / downtime, known problems with data or upstream
  systems, and other similar use cases.
* Minor re-org of the Hoist Admin console tabs. Panels relating primarily to server-side features
  (including logging) are now grouped under a top-level "Server" tab. Configs have moved under
  "General" with the new Alert Banner feature.

### 🐞 Bug Fixes

* Always enforce a minimal `wait()` within `GridModel.autosizeAsync()` to ensure that the Grid has
  reacted to any data changes and AG Grid accurately reports on expanded rows to measure.

[Commit Log](https://github.com/xh/hoist-react/compare/v43.1.0...v43.2.0)

## v43.1.0 - 2021-10-04

### 🎁 New Features

* The Admin Console log viewer now supports downloading log files.
    * Note apps must update to `hoist-core >= v10.0` to enable this feature.
    * Core upgrade is _not_ a general requirement of this Hoist React release.
* The `field` key in the constructor for `Column` will now accept an Object with field defaults, as
  an alternative to the field name. This form allows the auto-construction of fully-defined `Field`
  objects from the column specification.

### 🐞 Bug Fixes

* `GridModel` no longer mutates any `selModel` or `colChooser` config objects provided to its
  constructor, resolving an edge-case bug where re-using the same object for either of these configs
  across multiple GridModel instances (e.g. as a shared set of defaults) would break.
* Grid autosizing tweaked to improve size estimation for indented tree rows and on mobile.

### 📚 Libraries

* @blueprintjs/core `3.50 → 3.51`

[Commit Log](https://github.com/xh/hoist-react/compare/v43.0.2...v43.1.0)

## v43.0.2 - 2021-10-04

### 🐞 Bug Fixes

* Fix (important) to ensure static preload spinner loaded from the intended path.
    * Please also update to latest `hoist-dev-utils >= 5.11.1` if possible.
    * Avoids issue where loading an app on a nested route could trigger double-loading of app
      assets.

[Commit Log](https://github.com/xh/hoist-react/compare/v43.0.1...v43.0.2)

## v43.0.1 - 2021-10-04

### 🎁 New Features

* New `GridFindField` component that enables users to search through a Grid and select rows that
  match the entered search term, _without_ applying any filtering. Especially useful for grids with
  aggregations or other logic that preclude client-side filtering of the data.
* Tree grid rows can be expanded / collapsed by clicking anywhere on the row. The new
  `GridModel.clicksToExpand` config can be used to control how many clicks will toggle the row.
  Defaults to double-click for desktop, and single tap for mobile - set to 0 to disable entirely.
* Added `GridModel.onCellContextMenu` handler. Note that for mobile (phone) apps, this handler fires
  on the "long press" (aka "tap and hold") gesture. This means it can be used as an alternate event
  for actions like drilling into a record detail, especially for parent rows on tree grids, where
  single tap will by default expand/collapse the node.
* In the `@xh/hoist/desktop/grid` package, `CheckboxEditor` has been renamed `BooleanEditor`. This
  new component supports a `quickToggle` prop which allows for more streamlined inline editing of
  boolean values.
* `LoadSpec` now supports a new `meta` property. Use this property to pass app-specific metadata
  through the `LoadSupport` loading and refresh lifecycle.
* A spinner is now shown while the app downloads and parses its javascript - most noticeable when
  loading a new (uncached) version, especially on a slower mobile connection. (Requires
  `@xh/hoist-dev-utils` v5.11 or greater to enable.)
* Log Levels now include information on when the custom config was last updated and by whom.
    * Note apps must update their server-side to `hoist-core v10.0` or greater to persist the date
      and username associated with the config (although this is _not_ a general or hard requirement
      for taking this version of hoist-react).

### ⚙️ Technical

* Removed `DEFAULT_SORTING_ORDER` static from `Column` class in favor of three new preset constants:
  `ASC_FIRST`, `DESC_FIRST`, and `ABS_DESC_FIRST`. Hoist will now default sorting order on columns
  based on field type. Sorting order can still be manually set via `Column.sortingOrder`.

### 🐞 Bug Fixes

* The ag-grid grid property `stopEditingWhenCellsLoseFocus` is now enabled by default to ensure
  values are committed to the Store if the user clicks somewhere outside the grid while editing a
  cell.
* Triggering inline editing of text or select editor cells by typing characters will no longer lose
  the first character pressed.

### ✨ Styles

* New `TreeStyle.COLORS` and `TreeStyle.COLORS_AND_BORDERS` tree grid styles have been added. Use
  the `--xh-grid-tree-group-color-level-*` CSS vars to customize colors as needed.
* `TreeStyle.HIGHLIGHTS` and `TreeStyle.HIGHLIGHTS_AND_BORDERS` now highlight row nodes on a
  gradient according to their depth.
* Default colors for masks and dialog backdrops have been adjusted, with less obtrusive colors used
  for masks via `--xh-mask-bg` and a darker `--xh-backdrop-bg` var now used behind dialogs.
* Mobile-specific styles and CSS vars for panel and dialog title background have been tweaked to use
  desktop defaults, and mobile dialogs now respect `--xh-popup-*` vars as expected.

### 💥 Breaking Changes

* In the `@xh/hoist/desktop/grid` package, `CheckboxEditor` has been renamed `BooleanEditor`.

### ⚙️ Technical

* The `xhLastReadChangelog` preference will not save SNAPSHOT versions to ensure the user continues
  to see the 'What's New?' notification for non-SNAPSHOT releases.

### 📚 Libraries

* @blueprintjs/core `3.49 → 3.50`
* codemirror `5.62 → 5.63`

[Commit Log](https://github.com/xh/hoist-react/compare/v42.6.0...v43.0.1)

## v42.6.0 - 2021-09-17

### 🎁 New Features

* New `Column.autosizeBufferPx` config applies column-specific autosize buffer and overrides
  `GridAutosizeOptions.bufferPx`.
* `Select` input now supports new `maxMenuHeight` prop.

### 🐞 Bug Fixes

* Fixes issue with incorrect Grid auto-sizing for Grids with certain row and cell styles.
* Grid sizing mode styles no longer conflict with custom use of `groupUseEntireRow: false` within
  `agOptions`.
* Fixes an issue on iOS where `NumberInput` would incorrectly bring up a text keyboard.

### ✨ Styles

* Reduced default Grid header and group row heights to minimize their use of vertical space,
  especially at larger sizing modes. As before, apps can override via the `AgGrid.HEADER_HEIGHTS`
  and `AgGrid.GROUP_ROW_HEIGHTS` static properties. The reduction in height does not apply to group
  rows that do not use the entire width of the row.
* Restyled Grid header rows with `--xh-grid-bg` and `--xh-text-color-muted` for a more minimal look
  overall. As before, use the `--xh-grid-header-*` CSS vars to customize if needed.

[Commit Log](https://github.com/xh/hoist-react/compare/v42.5.0...v42.6.0)

## v42.5.0 - 2021-09-10

### 🎁 New Features

* Provide applications with the ability to override default logic for "restore defaults". This
  allows complex and device-specific sub-apps to perform more targeted and complete clearing of user
  state. See new overridable method `HoistAppModel.restoreDefaultsAsync` for more information.

### 🐞 Bug Fixes

* Improved coverage of Fetch `abort` errors.
* The in-app changelog will no longer prompt the user with the "What's New" button if category-based
  filtering results in a version without any release notes.

### ✨ Styles

* New CSS vars added to support easier customization of desktop Tab font/size/color. Tabs now
  respect standard `--xh-font-size` by default.

### 📚 Libraries

* @blueprintjs/core `3.48 → 3.49`
* @popperjs/core `2.9 → 2.10`

[Commit Log](https://github.com/xh/hoist-react/compare/v42.4.0...v42.5.0)

## v42.4.0 - 2021-09-03

### 🎁 New Features

* New `GridFilterModel.commitOnChange` config (default `true`) applies updated filters as soon as
  they are changed within the pop-up menu. Set to `false` for large datasets or whenever filtering
  is a more intensive operation.
* Mobile `Select` input now supports async `queryFn` prop for parity with desktop.
* `TreeMapModel` now supports new `maxLabels` config for improved performance.

### ✨ Styles

* Hoist's default font is now [Inter](https://rsms.me/inter/), shipped and bundled via the
  `inter-ui` npm package. Inter is a modern, open-source font that leverages optical sizing to
  ensure maximum readability, even at very small sizes (e.g. `sizingMode: 'tiny'`). It's also a
  "variable" font, meaning it supports any weights from 1-1000 with a single font file download.
* Default Grid header heights have been reduced for a more compact display and greater
  differentiation between header and data rows. As before, apps can customize the pixel heights used
  by overwriting the `AgGrid.HEADER_HEIGHTS` static, typically within `Bootstrap.js`.

### ⚙️ Technical

* Mobile pull-to-refresh/swipe-to-go-back gestures now disabled over charts to avoid disrupting
  their own swipe-based zooming and panning features.

[Commit Log](https://github.com/xh/hoist-react/compare/v42.2.0...v42.4.0)

## v42.2.0 - 2021-08-27

### 🎁 New Features

* Charts now hide scrollbar, rangeSelector, navigator, and export buttons and show axis labels when
  printing or exporting images.

[Commit Log](https://github.com/xh/hoist-react/compare/v42.1.1...v42.2.0)

## v42.1.1 - 2021-08-20

* Update new `XH.sizingMode` support to store distinct values for the selected sizing mode on
  desktop, tablet, and mobile (phone) platforms.
* Additional configuration supported for newly-introduced `AppOption` preset components.

### 📚 Libraries

* @blueprintjs/core `3.47 → 3.48`

[Commit Log](https://github.com/xh/hoist-react/compare/v42.1.0...v42.1.1)

## v42.1.0 - 2021-08-19

### 🎁 New Features

* Added observable `XH.sizingMode` to govern app-wide `sizingMode`. `GridModel`s will bind to this
  `sizingMode` by default. Apps that have already implemented custom solutions around a centralized
  `sizingMode` should endeavor to unwind in favor of this.
    * ⚠ NOTE - this change requires a new application preference be defined - `xhSizingMode`. This
      should be a JSON pref, with a suggested default value of `{}`.
* Added `GridAutosizeMode.ON_SIZING_MODE_CHANGE` to autosize Grid columns whenever
  `GridModel.sizingMode` changes - it is now the default `GridAutosizeOptions.mode`.
* Added a library of reusable `AppOption` preset components, including `ThemeAppOption`,
  `SizingModeAppOption` and `AutoRefreshAppOptions`. Apps that have implemented custom `AppOption`
  controls to manage these Hoist-provided options should consider migrating to these defaults.
* `Icon` factories now support `intent`.
* `TreeMapModel` and `SplitTreeMapModel` now supports a `theme` config, accepting the strings
  'light' or 'dark'. Leave it undefined to use the global theme.
* Various usability improvements and simplifications to `GroupingChooser`.

### 🐞 Bug Fixes

* Fixed an issue preventing `FormField` labels from rendering if `fieldDefaults` was undefined.

### ✨ Styles

* New `Badge.compact` prop sets size to half that of parent element when true (default false). The
  `position` prop has been removed in favor of customizing placement of the component.

[Commit Log](https://github.com/xh/hoist-react/compare/v42.0.0...v42.1.0)

## v42.0.0 - 2021-08-13

### 🎁 New Features

* Column-level filtering is now officially supported for desktop grids!
    * New `GridModel.filterModel` config accepts a config object to customize filtering options, or
      `true` to enable grid-based filtering with defaults.
    * New `Column.filterable` config enables a customized header menu with filtering options. The
      new control offers two tabs - a "Values" tab for an enumerated "set-type" filter and a "
      Custom" tab to support more complex queries with multiple clauses.
* New `TaskObserver` replaces existing `PendingTaskModel`, providing improved support for joining
  and masking multiple asynchronous tasks.
* Mobile `NavigatorModel` provides a new 'pull down' gesture to trigger an app-wide data refresh.
  This gesture is enabled by default, but can be disabled via the `pullDownToRefresh` flag.
* `RecordAction` now supports a `className` config.
* `Chart` provides a default context menu with its standard menu button actions, including a new
  'Copy to Clipboard' action.

### 💥 Breaking Changes

* `FilterChooserModel.sourceStore` and `FilterChooserModel.targetStore` have been renamed
  `FilterChooserModel.valueSource` and `FilterChooserModel.bind` respectively. Furthermore, both
  configs now support either a `Store` or a cube `View`. This is to provide a common API with the
  new `GridFilterModel` filtering described above.
* `GridModel.setFilter()` and `DataViewModel.setFilter()` have been removed. Either configure your
  grid with a `GridFilterModel`, or set the filter on the underlying `Store` instead.
* `FunctionFilter` now requires a `key` property.
* `PendingTaskModel` has been replaced by the new `TaskObserver` in `@xh/hoist/core`.
    * ⚠ NOTE - `TaskObserver` instances should be created via the provided static factory methods
      and
      _not_ directly via the `new` keyword. `TaskObserver.trackLast()` can be used as a drop-in
      replacement for `new PendingTaskModel()`.
* The `model` prop on `LoadingIndicator` and `Mask` has been replaced with `bind`. Provide one or
  more `TaskObserver`s to this prop.

### ⚙️ Technical

* `GridModel` has a new `selectedIds` getter to get the IDs of currently selected records. To
  provide consistency across models, the following getters have been deprecated and renamed:
    + `selectedRecordId` has been renamed `selectedId` in `GridModel`, `StoreSelectionModel`, and
      `DataViewModel`
    + `selection` has been renamed `selectedRecords` in `GridModel`, `DataViewModel`, and
      `RestGridModel`
    + `singleRecord`, `records`, and `ids` have been renamed `selectedRecord`, `selectedRecords`,
      and
      `selectedIds`, respectively, in `StoreSelectionModel`

### ✨ Styles

* Higher contrast on grid context menus for improved legibility.

[Commit Log](https://github.com/xh/hoist-react/compare/v41.3.0...v42.0.0)

## v41.3.0 - 2021-08-09

### 🎁 New Features

* New `Cube` aggregators `ChildCountAggregator` and `LeafCountAggregator`.
* Mobile `NavigatorModel` provides a new "swipe" gesture to go back in the page stack. This is
  enabled by default, but may be turned off via the new `swipeToGoBack` prop.
* Client error reports now include the full URL for additional troubleshooting context.
    * Note apps must update their server-side to `hoist-core v9.3` or greater to persist URLs with
      error reports (although this is _not_ a general or hard requirement for taking this version of
      hoist-react).

[Commit Log](https://github.com/xh/hoist-react/compare/v41.2.0...v41.3.0)

## v41.2.0 - 2021-07-30

### 🎁 New Features

* New `GridModel.rowClassRules` and `Column.cellClassRules` configs added. Previously apps needed to
  use `agOptions` to dynamically apply and remove CSS classes using either of these options - now
  they are fully supported by Hoist.
    * ⚠ Note that, to avoid conflicts with internal usages of these configs, Hoist will check and
      throw if either is passed via `agOptions`. Apps only need to move their configs to the new
      location - the shape of the rules object does *not* need to change.
* New `GridAutosizeOptions.includeCollapsedChildren` config controls whether values from collapsed
  (i.e. hidden) child records should be measured when computing column sizes. Default of `false`
  improves autosize performance for large tree grids and should generally match user expectations
  around WYSIWYG autosizing.
* New `GridModel.beginEditAsync()` and `endEditAsync()` APIs added to start/stop inline editing.
    * ⚠ Note that - in a minor breaking change - the function form of the `Column.editable` config
      is no longer passed an `agParams` argument, as editing might now begin and need to be
      evaluated outside the context of an AG-Grid event.
* New `GridModel.clicksToEdit` config controls the number of clicks required to trigger
  inline-editing of a grid cell. Default remains 2 (double click ).
* Timeouts are now configurable on grid exports via a new `exportOptions.timeout` config.
* Toasts may now be dismissed programmatically - use the new `ToastModel` returned by the
  `XH.toast()` API and its variants.
* `Form` supports setting readonlyRenderer in `fieldDefaults` prop.
* New utility hook `useCached` provides a more flexible variant of `React.useCallback`.

### 🐞 Bug Fixes

* Inline grid editing supports passing of JSX editor components.
* `GridExportService` catches any exceptions thrown during export preparation and warns the user
  that something went wrong.
* GridModel with 'disabled' selection no longer shows "ghost" selection when using keyboard.
* Tree grids now style "parent" rows consistently with highlights/borders if requested, even for
  mixed-depth trees where some rows have children at a given level and others do not.

### ⚙️ Technical

* `FetchService` will now actively `abort()` fetch requests that it is abandoning due to its own
  `timeout` option. This allows the browser to release the associated resources associated with
  these requests.
* The `start()` function in `@xh/hoist/promise` has been deprecated. Use `wait()` instead, which can
  now be called without any args to establish a Promise chain and/or introduce a minimal amount of
  asynchronousity.
* ⚠ Note that the raw `AgGrid` component no longer enhances the native keyboard handling provided by
  AG Grid. All Hoist key handling customizations are now limited to `Grid`. If you wish to provide
  custom handling in a raw `AgGrid` component, see the example here:
  https://www.ag-grid.com/javascript-grid/row-selection/#example-selection-with-keyboard-arrow-keys

### ✨ Styles

* The red and green color values applied in dark mode have been lightened for improved legibility.
* The default `colorSpec` config for number formatters has changed to use new dedicated CSS classes
  and variables.
* New/renamed CSS vars `--xh-grid-selected-row-bg` and `--xh-grid-selected-row-text-color` now used
  to style selected grid rows.
    * ⚠ Note the `--xh-grid-bg-highlight` CSS var has been removed.
* New `.xh-cell--editable` CSS class applied to cells with inline editing enabled.
    * ⚠ Grid CSS class `.xh-invalid-cell` has been renamed to `.xh-cell--invalid` for consistency -
      any app style overrides should update to this new classname.

### 📚 Libraries

* core-js `3.15 → 3.16`

[Commit Log](https://github.com/xh/hoist-react/compare/v41.1.0...v41.2.0)

## v41.1.0 - 2021-07-23

### 🎁 New Features

* Button to expand / collapse all rows within a tree grid now added by default to the primary tree
  column header. (New `Column.headerHasExpandCollapse` property provided to disable.)
* New `@logWithDebug` annotation provides easy timed logging of method execution (via `withDebug`).
* New `AppSpec.disableXssProtection` config allows default disabling of Field-level XSS protection
  across the app. Intended for secure, internal apps with tight performance tolerances.
* `Constraint` callbacks are now provided with a `record` property when validating Store data and a
  `fieldModel` property when validating Form data.
* New `Badge` component allows a styled badge to be placed inline with text/title, e.g. to show a
  counter or status indicator within a tab title or menu item.
* Updated `TreeMap` color scheme, with a dedicated set of colors for dark mode.
* New XH convenience methods `successToast()`, `warningToast()`, and `dangerToast()` show toast
  alerts with matching intents and appropriate icons.
    * ⚠ Note that the default `XH.toast()` call now shows a toast with the primary (blue) intent and
      no icon. Previously toasts displayed by default with a success (green) intent and checkmark.
* GridModel provides a public API method `setColumnState` for taking a previously saved copy of
  gridModel.columnState and applying it back to a GridModel in one call.

### 🐞 Bug Fixes

* Fixed an issue preventing export of very large (>100k rows) grids.
* Fixed an issue where updating summary data in a Store without also updating other data would not
  update the bound grid.
* Intent styles now properly applied to minimal buttons within `Panel.headerItems`.
* Improved `GridModel` async selection methods to ensure they do not wait forever if grid does not
  mount.
* Fixed an issue preventing dragging the chart navigator range in a dialog.

### ⚙️ Technical

* New `Exception.timeout()` util to throw exceptions explicitly marked as timeouts, used by
  `Promise.timeout` extension.
* `withShortDebug` has been deprecated. Use `withDebug` instead, which has the identical behavior.
  This API simplification mirrors a recent change to `hoist-core`.

### ✨ Styles

* If the first child of a `Placeholder` component is a Hoist icon, it will not automatically be
  styled to 4x size with reduced opacity. (See new Toolbox example under the "Other" tab.)

### 📚 Libraries

* @blueprintjs/core `3.46 → 3.47`
* dompurify `2.2 → 2.3`

[Commit Log](https://github.com/xh/hoist-react/compare/v41.0.0...v41.1.0)

## v41.0.0 - 2021-07-01

### 🎁 New Features

* Inline editing of Grid/Record data is now officially supported:
    + New `Column.editor` config accepts an editor component to enable managed editing of the cells
      in that column. New `CheckboxEditor`, `DateEditor`, `NumberEditor`, `SelectEditor`
      , `TextAreaEditor`
      and `TextEditor` components wrap their corresponding HoistInputs with the required hook-based
      API and can be passed to this new config directly.
    + `Store` now contains built-in support for validation of its uncommitted records. To enable,
      specify the new `rules` property on the `Field`s in your `Store`. Note that these rules and
      constraints use the same API as the forms package, and rules and constraints may be shared
      between the `data` and `form` packages freely.
    + `GridModel` will automatically display editors and record validation messages as the user
      moves between cells and records. The new `GridModel.fullRowEditing` config controls whether
      editors are displayed for the focused cell only or for the entire row.
* All Hoist Components now support a `modelRef` prop. Supply a ref to this prop in order to gain a
  pointer to a Component's backing `HoistModel`.
* `DateInput` has been improved to allow more flexible parsing of user input with multiple formats.
  See the new prop `DateInput.parseStrings`.
* New `Column.sortValue` config takes an alternate field name (as a string) to sort the column by
  that field's value, or a function to produce a custom cell-level value for comparison. The values
  produced by this property will be also passed to any custom comparator, if one is defined.
* New `GridModel.hideEmptyTextBeforeLoad` config prevents showing the `emptyText` until the store
  has been loaded at least once. Apps that depend on showing `emptyText` before first load should
  set this property to `false`.
* `ExpandCollapseButton` now works for grouped grids in addition to tree grids.
* `FieldModel.initialValue` config now accepts functions, allowing for just-in-time initialization
  of Form data (e.g. to pre-populate a Date field with the current time).
* `TreeMapModel` and `SplitTreeMapModel` now support a `maxHeat` config, which can be used to
  provide a stable absolute maximum brightness (positive or negative) within the entire TreeMap.
* `ErrorMessage` will now automatically look for an `error` property on its primary context model.
* `fmtNumber()` supports new flags `withCommas` and `omitFourDigitComma` to customize the treatment
  of commas in number displays.
* `isValidJson` function added to form validation constraints.
* New `Select.enableFullscreen` prop added to the mobile component. Set to true (default on phones)
  to render the input in a full-screen modal when focused, ensuring there is enough room for the
  on-screen keyboard.

### 💥 Breaking Changes

* Removed support for class-based Hoist Components via the `@HoistComponent` decorator (deprecated
  in v38). Use functional components created via the `hoistCmp()` factory instead.
* Removed `DimensionChooser` (deprecated in v37). Use `GroupingChooser` instead.
* Changed the behavior of `FormModel.init()` to always re-initialize *all* fields. (Previously, it
  would only initialize fields explicitly passed via its single argument). We believe that this is
  more in line with developer expectations and will allow the removal of app workarounds to force a
  reset of all values. Most apps using FormModel should not need to change, but please review and
  test any usages of this particular method.
* Replaced the `Grid`, `DataView`, and `RestGrid` props below with new configurable fields on
  `GridModel`, `DataViewModel`, and `RestGridModel`, respectively. This further consolidates grid
  options into the model layer, allowing for more consistent application code and developer
  discovery.
    + `onKeyDown`
    + `onRowClicked`
    + `onRowDoubleClicked`
    + `onCellClicked`
    + `onCellDoubleClicked`
* Renamed the confusing and ambiguous property name `labelAlign` in several components:
    + `FormField`: `labelAlign` has been renamed to `labelTextAlign`
    + `SwitchInput`, `RadioInput`, and `Checkbox`: `labelAlign` has been renamed `labelSide`.
* Renamed all CSS variables beginning with `--navbar` to start with `--appbar`, matching the Hoist
  component name.
* Removed `TreeMapModel.colorMode` value 'balanced'. Use the new `maxHeat` config to prevent outlier
  values from dominating the color range of the TreeMap.
* The classes `Rule` and `ValidationState` and all constraint functions (e.g. `required`,
  `validEmail`, `numberIs`, etc.) have been moved from the `cmp\form` package to the `data` package.
* Hoist grids now require AG Grid v25.3.0 or higher - update your AG Grid dependency in your app's
  `package.json` file. See the [AG Grid Changelog](https://www.ag-grid.com/ag-grid-changelog/) for
  details.
* Hoist charts now require Highcharts v9.1.0 or higher - update your Highcharts dependency in your
  app's `package.json` file. See the
  [Highcharts Changelog](https://www.highcharts.com/changelog/#highcharts-stock) for details.

### 🐞 Bug Fixes

* Fixed disable behavior for Hoist-provided button components using popover.
* Fixed default disabling of autocomplete within `TextInput`.
* Squelched console warning re. precision/stepSize emitted by Blueprint-based `numberInput`.

### ⚙️ Technical

* Improved exception serialization to better handle `LocalDate` and similar custom JS classes.
* Re-exported Blueprint `EditableText` component (w/elemFactory wrapper) from `kit/blueprint`.

### 📚 Libraries

* @blueprintjs/core `3.44 → 3.46`
* codemirror `5.60 → 5.62`
* core-js `3.10 → 3.15`
* filesize `6.2 → 6.4`
* mobx `6.1 → 6.3`
* react-windowed-select `3.0 → 3.1`

[Commit Log](https://github.com/xh/hoist-react/compare/v40.0.0...v41.0.0)

## v40.0.0 - 2021-04-22

⚠ Please ensure your `@xh/hoist-dev-utils` dependency is >= v5.7.0. This is required to support the
new changelog feature described below. Even if you are not yet using the feature, you must update
your dev-utils dependency for your project to build.

### 🎁 New Features

* Added support for displaying an in-app changelog (release notes) to the user. See the new
  `ChangelogService` for details and instructions on how to enable.
* Added `XH.showBanner()` to display a configurable banner across the top of viewport, as another
  non-modal alternative for attention-getting application alerts.
* New method `XH.showException()` uses Hoist's built-in exception display to show exceptions that
  have already been handled directly by application code. Use as an alternative to
  `XH.handleException()`.
* `XH.track()` supports a new `oncePerSession` option. This flag can be set by applications to avoid
  duplicate tracking messages for certain types of activity.
* Mobile `NavigatorModel` now supports a `track` flag to automatically track user page views,
  equivalent to the existing `track` flag on `TabContainerModel`. Both implementations now use the
  new `oncePerSession` flag to avoid duplicate messages as a user browses within a session.
* New `Spinner` component returns a simple img-based spinner as an animated PNG, available in two
  sizes. Used for the platform-specific `Mask` and `LoadingIndicator` components. Replaces previous
  SVG-based implementations to mitigate rendering performance issues over remote connections.

### 💥 Breaking Changes

* `Store` now creates a shared object to hold the default values for every `Field` and uses this
  object as the prototype for the `data` property of every `Record` instance.
    * Only non-default values are explicitly written to `Record.data`, making for a more efficient
      representation of default values and improving the performance of `Record` change detection.
    * Note this means that `Record.data` *no longer* contains keys for *all* fields as
      `own-enumerable` properties.
    * Applications requiring a full enumeration of all values should call the
      new `Record.getValues()`
      method, which returns a new and fully populated object suitable for spreading or cloning.
    * This behavior was previously available via `Store.experimental.shareDefaults` but is now
      always enabled.
* For API consistency with the new `showBanner()` util, the `actionFn` prop for the recently-added
  `ErrorMessage` component has been deprecated. Specify as an `onClick` handler within the
  component's `actionButtonProps` prop instead.
* The `GridModel.experimental.externalSort` flag has been promoted from an experiment to a
  fully-supported config. Default remains `false`, but apps that were using this flag must now pass
  it directly: `new GridModel({externalSort: true, ...})`.
* Hoist re-exports and wrappers for the Blueprint `Spinner` and Onsen `ProgressCircular` components
  have been removed, in favor of the new Hoist `Spinner` component mentioned above.
* Min version for `@xh/hoist-dev-utils` is now v5.7.0, as per above.

### 🐞 Bug Fixes

* Formatters in the `@xh/hoist/format` package no longer modify their options argument.
* `TileFrame` edge-case bug fixed where the appearance of an internal scrollbar could thrash layout
  calculations.
* XSS protection (dompurify processing) disabled on selected REST editor grids within the Hoist
  Admin console. Avoids content within configs and JSON blobs being unintentionally mangled.

### ⚙️ Technical

* Improvements to exception serialization, especially for any raw javascript `Error` thrown by
  client-side code.

### ✨ Styles

* Buttons nested inline within desktop input components (e.g. clear buttons) tweaked to avoid
  odd-looking background highlight on hover.
* Background highlight color of minimal/outlined buttons tweaked for dark theme.
* `CodeInput` respects standard XH theme vars for its background-color and (monospace) font family.
  Its built-in toolbar has also been made compact and slightly re-organized.

### 📚 Libraries

* @blueprintjs/core `3.41 → 3.44`
* @blueprintjs/datetime `3.21 → 3.23`
* classnames `2.2 → 2.3`
* codemirror `5.59 → 5.60`
* core-js `3.9 → 3.10`
* filesize `6.1 → 6.2`
* qs `6.9 → 6.10`
* react-beautiful-dnd `13.0 → 13.1`
* react-select `4.2 → 4.3`

[Commit Log](https://github.com/xh/hoist-react/compare/v39.0.1...v40.0.0)

## v39.0.1 - 2021-03-24

### 🐞 Bug Fixes

* Fixes regression preventing the loading of the Activity Tab in the Hoist Admin console.
* Fixes icon alignment in `DateInput`.

[Commit Log](https://github.com/xh/hoist-react/compare/v39.0.0...v39.0.1)

## v39.0.0 - 2021-03-23

### 🎁 New Features

#### Components + Props

* New `TileFrame` layout component renders a collection of child items using a layout that balances
  filling the available space against maintaining tile width / height ratio.
* Desktop `Toolbar` accepts new `compact` prop. Set to `true` to render the toolbar with reduced
  height and font-size.
* New `StoreFilterField` prop `autoApply` allows developers to more easily use `StoreFilterField` in
  conjunction with other filters or custom logic. Set to `false` and specify an `onFilterChange`
  callback to take full control of filter application.
* New `RestGrid` prop `formClassName` allows custom CSS class to be applied to its managed
  `RestForm` dialog.

#### Models + Configs

* New property `selectedRecordId` on `StoreSelectionModel`, `GridModel`, and `DataViewModel`.
  Observe this instead of `selectedRecord` when you wish to track only the `id` of the selected
  record and not changes to its data.
* `TreeMapModel.colorMode` config supports new value `wash`, which retains the positive and negative
  color while ignoring the intensity of the heat value.
* New method `ChartModel.updateHighchartsConfig()` provides a more convenient API for changing a
  chart's configuration post-construction.
* New `Column.omit` config supports conditionally excluding a column from its `GridModel`.

#### Services + Utils

* New method `FetchService.setDefaultTimeout()`.
* New convenience getter `LocalDate.isToday`.
* `HoistBase.addReaction()` now accepts convenient string values for its `equals` flag.

### 💥 Breaking Changes

* The method `HoistAppModel.preAuthInitAsync()` has been renamed to `preAuthAsync()` and should now
  be defined as `static` within apps that implement it to run custom pre-authentication routines.
    * This change allows Hoist to defer construction of the `AppModel` until Hoist itself has been
      initialized, and also better reflects the special status of this function and when it is
      called in the Hoist lifecycle.
* Hoist grids now require AG Grid v25.1.0 or higher - update your AG Grid dependency in your app's
  `package.json` file. See the [AG Grid Changelog](https://www.ag-grid.com/ag-grid-changelog/) for
  details.

### ⚙️ Technical

* Improvements to behavior/performance of apps in hidden/inactive browser tabs. See the
  [page visibility API reference](https://developer.mozilla.org/en-US/docs/Web/API/Page_Visibility_API)
  for details. Now, when the browser tab is hidden:
    * Auto-refresh is suspended.
    * The `forEachAsync()` and `whileAsync()` utils run synchronously, without inserting waits that
      would be overly throttled by the browser.
* Updates to support compatibility with agGrid 25.1.0.
* Improved serialization of `LoadSpec` instances within error report stacktraces.

### 📚 Libraries

* @blueprintjs/core `3.39 → 3.41`
* @blueprintjs/datetime `3.20 → 3.21`
* @popperjs/core `2.8 → 2.9`
* core-js `3.8 → 3.9`
* react-select `4.1 → 4.2`

[Commit Log](https://github.com/xh/hoist-react/compare/v38.3.0...v39.0.0)

## v38.3.0 - 2021-03-03

### 🎁 New Features

* New `Store.freezeData` and `Store.idEncodesTreePath` configs added as performance optimizations
  when loading very large data sets (50k+ rows).
* New `ColChooserModel.autosizeOnCommit` config triggers an autosize run whenever the chooser is
  closed. (Defaulted to true on mobile.)

[Commit Log](https://github.com/xh/hoist-react/compare/v38.2.0...v38.3.0)

## v38.2.0 - 2021-03-01

### 🐞 Bug Fixes

* Fix to edge-case where `Grid` would lose its selection if set on the model prior to the component
  mounting and AG Grid full rendering.
* Fix to prevent unintended triggering of app auto-refresh immediately after init.

### ⚙️ Technical

* New config `Cube.fieldDefaults` - matches same config added to `Store` in prior release.
* App auto-refresh interval keys off of last *completed* refresh cycle if there is one. Avoids
  over-eager refresh when cycle is fast relative to the time it takes to do the refresh.
* New experimental property `Store.experimental.shareDefaults`. If true, `Record.data` will be
  created with default values for all fields stored on a prototype, with only non-default values
  stored on `data` directly. This can yield major performance improvements for stores with sparsely
  populated records (i.e. many records with default values). Note that when set, the `data` property
  on `Record` will no longer contain keys for *all* fields as `own-enumerable` properties. This may
  be a breaking change for some applications.

[Commit Log](https://github.com/xh/hoist-react/compare/v38.1.1...v38.2.0)

## v38.1.1 - 2021-02-26

### ⚙️ Technical

* New config `Store.fieldDefaults` supports defaulting config options for all `Field` instances
  created by a `Store`.

[Commit Log](https://github.com/xh/hoist-react/compare/v38.1.0...v38.1.1)

## v38.1.0 - 2021-02-24

⚠ Please ensure your `@xh/hoist-dev-utils` dependency is >= v5.6.0. This is required to successfully
resolve and bundle transitive dependencies of the upgraded `react-select` library.

### 🐞 Bug Fixes

* A collapsible `Panel` will now restore its user specified-size when re-opened. Previously the
  panel would be reset to the default size.
* `Store.lastLoaded` property now initialized to `null`. Previously this property had been set to
  the construction time of the Store.
* Tweak to `Grid` style rules to ensure sufficient specificity of rules related to indenting child
  rows within tree grids.
* Improvements to parsing of `Field`s of type 'int': we now correctly parse values presented in
  exponential notation and coerce `NaN` values to `null`.

### 🎁 New Features

* `GridModel` has new async variants of existing methods: `selectFirstAsync`, `selectAsync`, and
  `ensureSelectionVisibleAsync`. These methods build-in the necessary waiting for the underlying
  grid implementation to be ready and fully rendered to ensure reliable selection. In addition, the
  first two methods will internally call the third. The existing non-async counterparts for these
  methods have been deprecated.
* GridModel has a new convenience method `preSelectFirstAsync` for initializing the selection in
  grids, without disturbing any existing selection.
* Added new `Store.loadTreeData` config (default `true`) to enable or disable building of nested
  Records when the raw data elements being loaded have a `children` property.
* Cube `View` now detects and properly handles streaming updates to source data that include changes
  to row dimensions as well as measures.*
* `DataViewModel.itemHeight` can now be a function that returns a pixel height.
* The `LoadSpec` object passed to `doLoadAsync()` is now a defined class with additional properties
  `isStale`, `isObsolete` and `loadNumber`. Use these properties to abandon out-of-order
  asynchronous returns from the server.
    * 💥 NOTE that calls to `loadAsync()` no longer accept a plain object for their `loadSpec`
      parameter. Application code such as `fooModel.loadAsync({isRefresh: true})` should be updated
      to use the wrapper APIs provided by `LoadSupport` - e.g. `fooModel.refreshAsync()`. (This was
      already the best practice, but is now enforced.)
* New `autoHeight` property on grid `Column`. When set the grid will increase the row height
  dynamically to accommodate cell content in this column.

### 📚 Libraries

* @blueprintjs/core `3.38 → 3.39`
* react-select `3.1 → 4.1`
* react-windowed-select `2.0 → 3.0`

[Commit Log](https://github.com/xh/hoist-react/compare/v38.0.0...v38.1.0)

## v38.0.0 - 2021-02-04

Hoist v38 includes major refactoring to streamline core classes, bring the toolkit into closer
alignment with the latest developments in Javascript, React, and MobX, and allow us to more easily
provide documentation and additional features. Most notably, we have removed the use of class based
decorators, in favor of a simpler inheritance-based approach to defining models and services.

* We are introducing a new root superclass `HoistBase` which provides many of the syntax
  enhancements and conventions used throughout Hoist for persistence, resource management, and
  reactivity.
* New base classes of `HoistModel` and `HoistService` replace the existing class decorators
  `@HoistModel` and `@HoistService`. Application models and services should now `extend` these base
  classes instead of applying the (now removed) decorators. For your application's `AppModel`,
  extend the new `HoistAppModel` superclass.
* We have also removed the need for the explicit `@LoadSupport` annotation on these classes. The
  presence of a defined `doLoadAsync()` method is now sufficient to allow classes extending
  `HoistModel` and `HoistService` to participate in the loading and refreshing lifecycle as before.
* We have deprecated support for class-based Components via the `@HoistComponent` class decorator.
  To continue to use this decorator, please import it from the `@xh\hoist\deprecated` package.
  Please note that we plan to remove `@HoistComponent` in a future version.
* Due to changes in MobX v6.0.1, all classes that host observable fields and actions will now also
  need to provide a constructor containing a call to `makeObservable(this)`. This change will
  require updates to most `HoistModel` and `HoistService` classes. See
  [this article from MobX](https://michel.codes/blogs/mobx6) for more on this change and the
  motivation behind it.

### 🎁 New Features

* New utility method `getOrCreate` for easy caching of properties on objects.
* The `Menu` system on mobile has been reworked to be more consistent with desktop. A new
  `MenuButton` component has been added to the mobile framework, which renders a `Menu` of
  `MenuItems` next to the `MenuButton`. This change also includes the removal of `AppMenuModel` (see
  Breaking Changes).
* Added `ExpandCollapseButton` to the mobile toolkit, to expand / collapse all rows in a tree grid.
* Added `Popover` to the mobile toolkit, a component to display floating content next to a target
  element. Its API is based on the Blueprint `Popover` component used on desktop.
* `StoreFilterField` now matches the rendered string values for `date` and `localDate` fields when
  linked to a properly configured `GridModel`.
* `GroupingChooser` gets several minor usability improvements + clearer support for an empty /
  ungrouped state, when so enabled.

### 💥 Breaking Changes

* All `HoistModel` and `HoistService` classes must be adjusted as described above.
* `@HoistComponent` has been deprecated and moved to `@xh\hoist\deprecated`
* Hoist grids now require AG Grid v25.0.1 or higher - if your app uses AG Grid, update your AG Grid
  dependency in your app's `package.json` file.
* The `uses()` function (called within `hoistComponent()` factory configs for model context lookups)
  and the `useContextModel()` function no longer accept class names as strings. Pass the class
  itself (or superclass) of the model you wish to select for your component. `Uses` will throw if
  given any string other than "*", making the need for any updates clear in that case.
* The `Ref` class, deprecated in v26, has now been removed. Use `createObservableRef` instead.
* `AppMenuModel` has been removed. The `AppMenuButton` is now configured via
  `AppBar.appMenuButtonProps`. As with desktop, menu items can be added with
  `AppBar.appMenuButtonProps.extraItems[]`

### ⚙️ Technical

* We have removed the experimental flags `useTransactions`, and `deltaSort` from `GridModel`. The
  former has been the default behavior for Hoist for several releases, and the latter is obsolete.

### 📚 Libraries

* @blueprintjs/core `3.36 → 3.38`
* codemirror `5.58 → 5.59`
* mobx `5.15 → 6.1`
* mobx-react `6.3 → 7.1`

[Commit Log](https://github.com/xh/hoist-react/compare/v37.2.0...v38.0.0)

## v37.2.0 - 2021-01-22

### 🎁 New Features

* New `ErrorMessage` component for standard "inline" rendering of Errors and Exceptions, with retry
  support.
* `Cube` now supports an `omitFn` to allow apps to remove unwanted, single-node children.

[Commit Log](https://github.com/xh/hoist-react/compare/v37.1.0...v37.2.0)

## v37.1.0 - 2021-01-20

### 🎁 New Features

* Columns in `ColChooser` can now be filtered by their `chooserGroup`.
* `Cube` now supports a `bucketSpecFn` config which allows dynamic bucketing and aggregation of
  rows.

### 🐞 Bug Fixes

* Fix issue where a `View` would create a root row even if there were no leaf rows.
* Fixed regression in `LeftRightChooser` not displaying description callout.

[Commit Log](https://github.com/xh/hoist-react/compare/v37.0.0...v37.1.0)

## v37.0.0 - 2020-12-15

### 🎁 New Features

* New `GroupingChooser` component provides a new interface for selecting a list of fields
  (dimensions) for grouping APIs, offering drag-and-drop reordering and persisted favorites.
    * This is intended as a complete replacement for the existing `DimensionChooser`. That component
      should be considered deprecated and will be removed in future releases.
* New props added to `TabSwitcher`:
    * `enableOverflow` shows tabs that would normally overflow their container in a drop down menu.
    * `tabWidth`, `tabMinWidth` & `tabMaxWidth` allow flexible configuration of tab sizes within the
      switcher.
* `TabModel` now supports a bindable `tooltip`, which can be used to render strings or elements
  while hovering over tabs.
* New `Placeholder` component provides a thin wrapper around `Box` with standardized, muted styling.
* New `StoreFilterField.matchMode` prop allows customizing match to `start`, `startWord`, or `any`.
* `Select` now implements enhanced typeahead filtering of options. The default filtering is now
  based on a case-insensitive match of word starts in the label. (Previously it was based on a match
  _anywhere_ in the label _or_ value.) To customize this behavior, applications should use the new
  `filterFn` prop.
* New Admin Console Monitor > Memory tab added to view snapshots of JVM memory usage. (Requires
  Hoist Core v8.7 or greater.)
* `FormModel` and `FieldModel` gain support for Focus Management.
* New `boundInput` getter on `FieldModel` to facilitate imperative access to controls, when needed.
  This getter will return the new `HoistInputModel` interface, which support basic DOM access as
  well as standard methods for `focus()`, `blur()`, and `select()`.
* New `GridModel` config `lockColumnGroups` to allow controlling whether child columns can be moved
  outside their parent group. Defaults to `true` to maintain existing behavior.

### 💥 Breaking Changes

* New `TabContainerModel` config `switcher` replaces `switcherPosition` to allow for more flexible
  configuration of the default `TabSwitcher`.
    * Use `switcher: true` to retain default behavior.
    * Use `switcher: false` to not include a TabSwitcher. (previously `switcherPosition: 'none'`)
    * Use `switcher: {...}` to provide customisation props for the `TabSwitcher`. See `TabSwitcher`
      documentation for more information.
* The `HoistInput` base class has been removed. This change marks the completion of our efforts to
  remove all internal uses of React class-based Components in Hoist. The following adjustments are
  required:
    * Application components extending `HoistInput` should use the `useHoistInputModel` hook
      instead.
    * Applications getting refs to `HoistInputs` should be aware that these refs now return a ref to
      a
      `HoistInputModel`. In order to get the DOM element associated with the component use the new
      `domEl` property of that model rather than the`HoistComponent.getDOMNode()` method.
* Hoist grids now require AG Grid v24.1.0 or higher - update your AG Grid dependency in your app's
  `package.json` file. AG Grid v24.1.0
  [lists 5 breaking changes](https://www.ag-grid.com/ag-grid-changelog/), including the two called
  out below. *Note that these cautions apply only to direct use of the AG Grid APIs* - if your app
  is using the Hoist `Grid` and `GridModel` exclusively, there should be no need to adjust code
  around columns or grid state, as the related Hoist classes have been updated to handle these
  changes.
    * AG-4291 - Reactive Columns - the state pattern for ag-grid wrapper has changed as a result of
      this change. If your app made heavy use of saving/loading grid state, please test carefully
      after upgrade.
    * AG-1959 - Aggregation - Add additional parameters to the Custom Aggregation methods. If your
      app implements custom aggregations, they might need to be updated.

### 🔒 Security

* The data package `Field` class now sanitizes all String values during parsing, using the DOMPurify
  library to defend against XSS attacks and other issues with malformed HTML or scripting content
  loaded into `Record`s and rendered by `Grid` or other data-driven components. Please contact XH if
  you find any reason to disable this protection, or observe any unintended side effects of this
  additional processing.

### 🐞 Bug Fixes

* Fix issue where grid row striping inadvertently disabled by default for non-tree grids.
* Fix issue where grid empty text cleared on autosize.

### ✨ Styles

* Default `Chart` themes reworked in both light and dark modes to better match overall Hoist theme.

### ⚙️ Technical

* Note that the included Onsen fork has been replaced with the latest Onsen release. Apps should not
  need to make any changes.
* `Cube.info` is now directly observable.
* `@managed` and `markManaged` have been enhanced to allow for the cleanup of arrays of objects as
  well as objects. This matches the existing array support in `XH.safeDestroy()`.

### 📚 Libraries

* @xh/onsenui `~0.1.2` → onsenui `~2.11.1`
* @xh/react-onsenui `~0.1.2` → react-onsenui `~1.11.3`
* @blueprintjs/core `3.35 → 3.36`
* @blueprintjs/datetime `3.19 → 3.20`
* clipboard-copy `3.1 → 4.0`
* core-js `3.6 → 3.8`
* dompurify `added @ 2.2`
* react `16.13 → 17.0`
* semver `added @ 7.3`

[Commit Log](https://github.com/xh/hoist-react/compare/v36.6.1...v37.0.0)

## v36.6.1 - 2020-11-06

### 🐞 Bug Fixes

* Fix issue where grid row striping would be turned off by default for non-tree grids

[Commit Log](https://github.com/xh/hoist-react/compare/v36.6.0...v36.6.1)

## v36.6.0 - 2020-10-28

### 🎁 New Features

* New `GridModel.treeStyle` config enables more distinctive styling of tree grids, with optional
  background highlighting and ledger-line style borders on group rows.
    * ⚠ By default, tree grids will now have highlighted group rows (but no group borders). Set
      `treeStyle: 'none'` on any `GridModel` instances where you do _not_ want the new default
      style.
* New `DashContainerModel.extraMenuItems` config supports custom app menu items in Dashboards
* An "About" item has been added to the default app menu.
* The default `TabSwitcher` now supports scrolling, and will show overflowing tabs in a drop down
  menu.

### 🐞 Bug Fixes

* Ensure that `Button`s with `active: true` set directly (outside of a `ButtonGroupInput`) get the
  correct active/pressed styling.
* Fixed regression in `Column.tooltip` function displaying escaped HTML characters.
* Fixed issue where the utility method `calcActionColWidth` was not correctly incorporating the
  padding in the returned value.

### ⚙️ Technical

* Includes technical updates to `JsonBlob` archiving. This change requires an update to `hoist-core`
  `v8.6.1` or later, and modifications to the `xh_json_blob` table. See the
  [hoist-core changelog](https://github.com/xh/hoist-core/blob/develop/CHANGELOG.md) for further
  details.

### 📚 Libraries

* @blueprintjs/core `3.33 → 3.35`

[Commit Log](https://github.com/xh/hoist-react/compare/v36.5.0...v36.6.0)

## v36.5.0 - 2020-10-16

### 🐞 Bug Fixes

* Fix text and hover+active background colors for header tool buttons in light theme.

### ⚙️ Technical

* Install a default simple string renderer on all columns. This provides consistency in column
  rendering, and fixes some additional issues with alignment and rendering of Grid columns
  introduced by the change to flexbox-based styling in grid cells.
* Support (optional) logout action in SSO applications.

### 📚 Libraries

* @blueprintjs/core `3.31 → 3.33`
* @blueprintjs/datetime `3.18 → 3.19`
* @fortawesome/fontawesome-pro `5.14 → 5.15`
* moment `2.24 → 2.29`
* numbro `2.2 → 2.3`

[Commit Log](https://github.com/xh/hoist-react/compare/v36.4.0...v36.5.0)

## v36.4.0 - 2020-10-09

### 🎁 New Features

* `TabContainerModel` supports dynamically adding and removing tabs via new public methods.
* `Select` supports a new `menuWidth` prop to control the width of the dropdown.

### 🐞 Bug Fixes

* Fixed v36.3.0 regression re. horizontal alignment of Grid columns.

[Commit Log](https://github.com/xh/hoist-react/compare/v36.3.0...v36.4.0)

## v36.3.0 - 2020-10-07

### 💥 Breaking Changes

* The following CSS variables are no longer in use:
    + `--xh-grid-line-height`
    + `--xh-grid-line-height-px`
    + `--xh-grid-large-line-height`
    + `--xh-grid-large-line-height-px`
    + `--xh-grid-compact-line-height`
    + `--xh-grid-compact-line-height-px`
    + `--xh-grid-tiny-line-height`
    + `--xh-grid-tiny-line-height-px`

### ⚙️ Technical

* We have improved and simplified the vertical centering of content within Grid cells using
  flexbox-based styling, rather than the CSS variables above.

### 🎁 New Features

* `Select` now supports `hideSelectedOptions` and `closeMenuOnSelect` props.
* `XH.message()` and its variants (`XH.prompt(), XH.confirm(), XH.alert()`) all support an optional
  new config `messageKey`. This key can be used by applications to prevent popping up the same
  dialog repeatedly. Hoist will only show the last message posted for any given key.
* Misc. Improvements to organization of admin client tabs.

### 🐞 Bug Fixes

* Fixed issue with sporadic failures reading grid state using `legacyStateKey`.
* Fixed regression to the display of `autoFocus` buttons; focus rectangle restored.

[Commit Log](https://github.com/xh/hoist-react/compare/v36.2.1...v36.3.0)

## v36.2.1 - 2020-10-01

### 🐞 Bug Fixes

* Fixed issue in `LocalDate.previousWeekday()` which did not correctly handle Sunday dates.
* Fixed regression in `Grid` column header rendering for non-string headerNames.

[Commit Log](https://github.com/xh/hoist-react/compare/v36.2.0...v36.2.1)

## v36.2.0 - 2020-09-25

### 💥 Breaking Changes

* New `GridModel` config `colChooserModel` replaces `enableColChooser` to allow for more flexible
  configuration of the grid `colChooser`
    * Use `colChooserModel: true` to retain default behavior.
    * See documentation on `GridModel.ColChooserModelConfig` for more information.
* The `Grid` `hideHeaders` prop has been converted to a field on `AgGridModel` and `GridModel`. All
  grid options of this type are now on the model hierarchy, allowing consistent application code and
  developer discovery.

### 🎁 New Features

* Provides new `CustomProvider` for applications that want to use the Persistence API, but need to
  provide their own storage implementation.
* Added `restoreDefaults` action to default context menu for `GridModel`.
* Added `restoreDefaultsWarning` config to `GridModel`.
* `FormModel` has a new convenience method `setValues` for putting data into one or more fields in
  the form.
* Admin Preference and Config panels now support bulk regrouping actions.

### 🐞 Bug Fixes

* Fixed an error in implementation of `@managed` preventing proper cleanup of resources.
* Fixed a regression introduced in v36.1.0 in `FilterChooser`: Restore support for `disabled` prop.

[Commit Log](https://github.com/xh/hoist-react/compare/v36.1.0...v36.2.0)

## v36.1.0 - 2020-09-22

⚠ NOTE - apps should update to `hoist-core >= 8.3.0` when taking this hoist-react update. This is
required to support both the new `JsonBlobService` and updates to the Admin Activity and Client
Error tracking tabs described below.

### 🎁 New Features

* Added new `JsonBlobService` for saving and updating named chunks of arbitrary JSON data.
* `GridModelPersistOptions` now supports a `legacyStateKey` property. This key will identify the
  pre-v35 location for grid state, and can be used by applications to provide a more flexible
  migration of user grid state after an upgrade to Hoist v35.0.0 or greater. The value of this
  property will continue to default to 'key', preserving the existing upgrade behavior of the
  initial v35 release.
* The Admin Config and Pref diff tools now support pasting in a config for comparison instead of
  loading one from a remote server (useful for deployments where the remote config cannot be
  accessed via an XHR call).
* The `ClipboardButton.getCopyText` prop now supports async functions.
* The `Select` input supports a new `leftIcon` prop.
* `RestGrid` now supports bulk delete when multiple rows are selected.
* `RestGrid`'s `actionWarning` messages may now be specified as functions.

### 🐞 Bug Fixes

* Fixed several cases where `selectOnFocus` prop on `Select` was not working.
* `FilterChooser` auto-suggest values sourced from the *unfiltered* records on `sourceStore`.
* `RestForm` editors will now source their default label from the corresponding `Field.displayName`
  property. Previously an undocumented `label` config could be provided with each editor object -
  this has been removed.
* Improved time zone handling in the Admin Console "Activity Tracking" and "Client Errors" tabs.
    * Users will now see consistent bucketing of activity into an "App Day" that corresponds to the
      LocalDate when the event occurred in the application's timezone.
    * This day will be reported consistently regardless of the time zones of the local browser or
      deployment server.
* Resetting Grid columns to their default state (e.g. via the Column Chooser) retains enhancements
  applied from matching Store fields.
* Desktop `DateInput` now handles out-of-bounds dates without throwing exception during rendering.
* Dragging a grid column with an element-based header no longer displays `[object Object]` in the
  draggable placeholder.

### 📚 Libraries

* codemirror `5.57 → 5.58`

[Commit Log](https://github.com/xh/hoist-react/compare/v36.0.0...v36.1.0)

## v36.0.0 - 2020-09-04

### 🎁 New Features

#### Data Filtering

We have enhanced support for filtering data in Hoist Grids, Stores, and Cubes with an upgraded
`Filter` API and a new `FilterChooser` component. This bundle of enhancements includes:

* A new `@xh/hoist/data/filter` package to support the creation of composable filters, including the
  following new classes:
    * `FieldFilter` - filters by comparing the value of a given field to one or more given candidate
      values using one of several supported operators.
    * `FunctionFilter` - filters via a custom function specified by the developer.
    * `CompoundFilter` - combines multiple filters (including other nested CompoundFilters) via an
      AND or OR operator.
* A new `FilterChooser` UI component that integrates tightly with these data package classes to
  provide a user and developer friendly autocomplete-enabled UI for filtering data based on
  dimensions (e.g. trader = jdoe, assetClass != Equities), metrics (e.g. P&L > 1m), or any
  combination thereof.
* Updates to `Store`, `StoreFilterField`, and `cube/Query` to use the new Filter API.
* A new `setFilter()` convenience method to `Grid` and `DataView`.

To get the most out of the new Filtering capabilities, developers are encouraged to add or expand
the configs for any relevant `Store.fields` to include both their `type` and a `displayName`. Many
applications might not have Field configs specified at all for their Stores, instead relying on
Store's ability to infer its Fields from Grid Column definitions.

We are looking to gradually invert this relationship, so that core information about an app's
business objects and their properties is configured once at the `data/Field` level and then made
available to related APIs and components such as grids, filters, and forms. See note in New Features
below regarding related updates to `GridModel.columns` config processing.

#### Grid

* Added new `GridModel.setColumnVisible()` method, along with `showColumn()` and `hideColumn()`
  convenience methods. Can replace calls to `applyColumnStateChanges()` when all you need to do is
  show or hide a single column.
* Elided Grid column headers now show the full `headerName` value in a tooltip.
* Grid column definitions now accept a new `displayName` config as the recommended entry point for
  defining a friendly user-facing label for a Column.
    * If the GridModel's Store has configured a `displayName` for the linked data field, the column
      will default to use that (if not otherwise specified).
    * If specified or sourced from a Field, `displayName` will be used as the default value for the
      pre-existing `headerName` and `chooserName` configs.
* Grid columns backed by a Store Field of type `number` or `int` will be right-aligned by default.
* Added new `GridModel.showGroupRowCounts` config to allow easy hiding of group row member counts
  within each full-width group row. Default is `true`, maintaining current behavior of showing the
  counts for each group.

#### Other

* Added new `AppSpec.showBrowserContextMenu` config to control whether the browser's default context
  menu will be shown if no app-specific context menu (e.g. from a grid) would be triggered.
    * ⚠ Note this new config defaults to `false`, meaning the browser context menu will *not* be
      available. Developers should set to true for apps that expect/depend on the built-in menu.
* `LocalDate` has gained several new static factories: `tomorrow()`, `yesterday()`,
  `[start/end]OfMonth()`, and `[start/end]OfYear()`.
* A new `@computeOnce` decorator allows for lazy computation and caching of the results of decorated
  class methods or getters. Used in `LocalDate` and intended for similar immutable, long-lived
  objects that can benefit from such caching.
* `CodeInput` and `JsonInput` get new `enableSearch` and `showToolbar` props. Enabling search
  provides an simple inline find feature for searching the input's contents.
* The Admin console's Monitor Status tab displays more clearly when there are no active monitors.

### 💥 Breaking Changes

* Renamed the `data/Field.label` property to `displayName`.
* Changed the `DimensionChooserModel.dimensions` config to require objects of the
  form `{name, displayName, isLeafDimension}` when provided as an `Object[]`.
    * Previously these objects were expected to be of the form `{value, label, isLeaf}`.
    * Note however that this same config can now be passed the `dimensions` directly from a
      configured
      `Cube` instead, which is the recommended approach and should DRY up dimension definitions for
      typical use cases.
* Changes required due to the new filter API:
    * The classes `StoreFilter` and `ValueFilter` have been removed and replaced by `FunctionFilter`
      and `FieldFilter`, respectively. In most cases apps will need to make minimal or no changes.
    * The `filters/setFilters` property on `Query` has been changed to `filter/setFilter`. In most
      case apps should not need to change anything other than the name of this property - the new
      property will continue to support array representations of multiple filters.
    * `Store` has gained a new property `filterIncludesChildren` to replace the functionality
      previously provided by `StoreFilter.includesChildren`.
    * `StoreFilterField.filterOptions` has been removed. Set `filterIncludesChildren` directly on
      the store instead.

### ✨ Styles

* CSS variables for "intents" - most commonly used on buttons - have been reworked to use HSL color
  values and support several standard variations of lightness and transparency.
    * Developers are encouraged to customize intents by setting the individual HSL vars provided for
      each intent (e.g. `--intent-primary-h` to adjust the primary hue) and/or the different levels
      of lightness (e.g. `--intent-primary-l3` to adjust the default lightness).
    * ⚠ Uses of the prior intent var overrides such as `--intent-primary` will no longer work. It is
      possible to set directly via `--xh-intent-primary`, but components such as buttons will still
      use the default intent shades for variations such as hover and pressed states. Again, review
      and customize the HSL vars if required.
* Desktop `Button` styles and classes have been rationalized and reworked to allow for more
  consistent and direct styling of buttons in all their many permutations (standard/minimal/outlined
  styles * default/hovered/pressed/disabled states * light/dark themes).
    * Customized intent colors will now also be applied to outlined and minimal buttons.
    * Dedicated classes are now applied to desktop buttons based on their style and state.
      Developers can key off of these classes directly if required.

### 🐞 Bug Fixes

* Fixed `Column.tooltipElement` so that it can work if a `headerTooltip` is also specified on the
  same column.
* Fixed issue where certain values (e.g. `%`) would break in `Column.tooltipElement`.
* Fixed issue where newly loaded records in `Store` were not being frozen as promised by the API.

### 📚 Libraries

* @blueprintjs/core `3.30 → 3.31`
* codemirror `5.56 → 5.57`
* http-status-codes `1.4 → 2.1`
* mobx-react `6.2 → 6.3`
* store2 `2.11 → 2.12`

[Commit Log](https://github.com/xh/hoist-react/compare/v35.2.1...v36.0.0)

## v35.2.1 - 2020-07-31

### 🐞 Bug Fixes

* A Grid's docked summary row is now properly cleared when its bound Store is cleared.
* Additional SVG paths added to `requiredBlueprintIcons.js` to bring back calendar scroll icons on
  the DatePicker component.
* Colors specified via the `--xh-intent-` CSS vars have been removed from minimal / outlined desktop
  `Button` components because of incompatibility with `ButtonGroupInput` component. Fix to address
  issue forthcoming. (This reverts the change made in 35.2.0 below.)

[Commit Log](https://github.com/xh/hoist-react/compare/v35.2.0...v35.2.1)

## v35.2.0 - 2020-07-21

### 🎁 New Features

* `TabContainerModel` now supports a `persistWith` config to persist the active tab.
* `TabContainerModel` now supports a `emptyText` config to display when TabContainer gets rendered
  with no children.

### ⚙️ Technical

* Supports smaller bundle sizes via a greatly reduced set of BlueprintJS icons. (Requires apps to be
  built with `@xh/hoist-dev-utils` v5.2 or greater to take advantage of this optimization.)

### 🐞 Bug Fixes

* Colors specified via the `--xh-intent-` CSS vars are now applied to minimal / outlined desktop
  `Button` components. Previously they fell through to use default Blueprint colors in these modes.
* Code input correctly handles dynamically toggling readonly/disabled state.

### 📚 Libraries

* @fortawesome/fontawesome-pro `5.13 → 5.14`
* codemirror `5.55 → 5.56`

[Commit Log](https://github.com/xh/hoist-react/compare/v35.1.1...v35.2.0)

## v35.1.1 - 2020-07-17

### 📚 Libraries

* @blueprintjs/core `3.29 → 3.30`

[Commit Log](https://github.com/xh/hoist-react/compare/v35.1.0...v35.1.1)

## v35.1.0 - 2020-07-16

### 🎁 New Features

* Extend existing environment diff tool to preferences. Now, both configs and preferences may be
  diffed across servers. This feature will require an update of hoist-core to a version 8.1.0 or
  greater.
* `ExportOptions.columns` provided to `GridModel` can now be specified as a function, allowing for
  full control of columns to export, including their sort order.

### 🐞 Bug Fixes

* `GridModel`s export feature was previously excluding summary rows. These are now included.
* Fixed problems with coloring and shading algorithm in `TreeMap`.
* Fixed problems with sort order of exports in `GridModel`.
* Ensure that preferences are written to server, even if set right before navigating away from page.
* Prevent situation where a spurious exception can be sent to server when application is unloaded
  while waiting on a fetch request.

[Commit Log](https://github.com/xh/hoist-react/compare/v35.0.1...v35.1.0)

## v35.0.1 - 2020-07-02

### 🐞 Bug Fixes

* Column headers no longer allocate space for a sort arrow icon when the column has an active
  `GridSorter` in the special state of `sort: null`.
* Grid auto-sizing better accounts for margins on sort arrow icons.

[Commit Log](https://github.com/xh/hoist-react/compare/v35.0.0...v35.0.1)

## v35.0.0 - 2020-06-29

### ⚖️ Licensing Change

As of this release, Hoist is [now licensed](LICENSE.md) under the popular and permissive
[Apache 2.0 open source license](https://www.apache.org/licenses/LICENSE-2.0). Previously, Hoist was
"source available" via our public GitHub repository but still covered by a proprietary license.

We are making this change to align Hoist's licensing with our ongoing commitment to openness,
transparency and ease-of-use, and to clarify and emphasize the suitability of Hoist for use within a
wide variety of enterprise software projects. For any questions regarding this change, please
[contact us](https://xh.io/contact/).

### 🎁 New Features

* Added a new Persistence API to provide a more flexible yet consistent approach to saving state for
  Components, Models, and Services to different persistent locations such as Hoist Preferences,
  browser local storage, and Hoist Dashboard views.
    * The primary entry points for this API are the new `@PersistSupport` and `@persist`
      annotations.
      `@persist` can be added to any observable property on a `@PersistSupport` to make it
      automatically synchronize with a `PersistenceProvider`. Both `HoistModel` and `HoistService`
      are decorated with `@PersistSupport`.
    * This is designed to replace any app-specific code previously added to synchronize fields and
      their values to Preferences via ad-hoc initializers and reactions.
    * This same API is now used to handle state persistence for `GridStateModel`, `PanelModel`,
      `DimensionChooserModel`, and `DashContainerModel` - configurable via the new `persistWith`
      option on those classes.
* `FetchService` now installs a default timeout of 30 seconds for all requests. This can be disabled
  by setting timeout to `null`. Fetch Timeout Exceptions have also been improved to include the same
  information as other standard exceptions thrown by this service.
    * 💥 Apps that were relying on the lack of a built-in timeout for long-running requests should
      ensure they configure such calls with a longer or null timeout.
* `Store` gets new `clearFilter()` and `recordIsFiltered()` helper functions.
* The Admin console's Activity Tracking tab has been significantly upgraded to allow admins to
  better analyze both built-in and custom tracking data generated by their application. Its sibling
  Client Errors tab has also been updated with a docked detail panel.
* `CodeInput` gets new `showCopyButton` prop - set to true to provide an inline action button to
  copy the editor contents to the clipboard.
* Hoist config `xhEnableMonitoring` can be used to enable/disable the Admin monitor tab and its
  associated server-side jobs

### 💥 Breaking Changes

* Applications should update to `hoist-core` v8.0.1 or above, required to support the upgraded Admin
  Activity Tracking tab. Contact XH for assistance with this update.
* The option `PanelModel.prefName` has been removed in favor of `persistWith`. Existing user state
  will be transferred to the new format, assuming a `PersistenceProvider` of type 'pref' referring
  to the same preference is used (e.g. `persistWith: {prefKey: 'my-panel-model-prefName'}`.
* The option `GridModel.stateModel` has been removed in favor of `persistWith`. Existing user state
  will be transferred to the new format, assuming a `PersistenceProvider` of type 'localStorage'
  referring to the same key is used (e.g. `persistWith: {localStorageKey: 'my-grid-state-id'}`.
    * Use the new `GridModel.persistOptions` config for finer control over what grid state is
      persisted (replacement for stateModel configs to disable persistence of column
      state/sorting/grouping).
* The options `DimensionChooserModel.preference` and `DimensionChooserModel.historyPreference` have
  been removed in favor of `persistWith`.
* `AppSpec.idleDetectionEnabled` has been removed. App-specific Idle detection is now enabled via
  the new `xhIdleConfig` config. The old `xhIdleTimeoutMins` has also been deprecated.
* `AppSpec.idleDialogClass` has been renamed `AppSpec.idlePanel`. If specified, it should be a
  full-screen component.
* `PinPad` and `PinPadModel` have been moved to `@xh/hoist/cmp/pinpad`, and is now available for use
  with both standard and mobile toolkits.
* Third-party dependencies updated to properly reflect application-level licensing requirements.
  Applications must now import and provide their licensed version of AG Grid, and Highcharts to
  Hoist. See file `Bootstrap.js` in Toolbox for an example.

### 🐞 Bug Fixes

* Sorting special columns generated by custom AG Grid configurations (e.g. auto-group columns) no
  longer throws with an error.
* The `deepFreeze()` util - used to freeze data in `Record` instances - now only attempts to freeze
  a whitelist of object types that are known to be safely freezable. Custom application classes and
  other potentially-problematic objects (such as `moment` instances) are no longer frozen when
  loaded into `Record` fields.

### 📚 Libraries

Note that certain licensed third-party dependencies have been removed as direct dependencies of this
project, as per note in Breaking Changes above.

* @xh/hoist-dev-utils `4.x → 5.x` - apps should also update to the latest 5.x release of dev-utils.
  Although license and dependency changes triggered a new major version of this dev dependency, no
  application-level changes should be required.
* @blueprintjs/core `3.28 → 3.29`
* codemirror `5.54 → 5.55`
* react-select `3.0 → 3.1`

### 📚 Optional Libraries

* AG Grid `23.0.2` > `23.2.0` (See Toolbox app for example on this upgrade)
* Highcharts `8.0.4 → 8.1.1`

[Commit Log](https://github.com/xh/hoist-react/compare/v34.0.0...v35.0.0)

## v34.0.0 - 2020-05-26

### 🎁 New Features

* Hoist's enhanced autosizing is now enabled on all grids by default. See `GridModel` and
  `GridAutosizeService` for more details.
* New flags `XH.isPhone`, `XH.isTablet`, and `XH.isDesktop` available for device-specific switching.
  Corresponding `.xh-phone`, `.xh-tablet`, and `.xh-desktop` CSS classes are added to the document
  `body`. These flags and classes are set based on the detected device, as per its user-agent.
    * One of the two higher-level CSS classes `.xh-standard` or `.xh-mobile` will also be applied
      based on an app's use of the primary (desktop-centric) components vs mobile components - as
      declared by its `AppSpec.isMobileApp` - regardless of the detected device.
    * These changes provide more natural support for use cases such as apps that are built with
      standard components yet target/support tablet users.
* New method `Record.get()` provides an alternative API for checked data access.
* The mobile `Select` component supports the `enableFilter` and `enableCreate` props.
* `DashContainerModel` supports new `layoutLocked`, `contentLocked` and `renameLocked` modes.
* `DimensionChooser` now has the ability to persist its value and history separately.
* Enhance Hoist Admin's Activity Tracking tab.
* Enhance Hoist Admin's Client Error tab.

### 💥 Breaking Changes

* `emptyFlexCol` has been removed from the Hoist API and should simply be removed from all client
  applications. Improvements to agGrid's default rendering of empty space have made it obsolete.
* `isMobile` property on `XH` and `AppSpec` has been renamed to `isMobileApp`. All apps will need to
  update their (required) use of this flag in the app specifications within their
  `/client-app/src/apps` directory.
* The `xh-desktop` class should no longer be used to indicate a non-mobile toolkit based app. For
  this purpose, use `xh-standard` instead.

### 🐞 Bug Fixes

* Fix to Average Aggregators when used with hierarchical data.
* Fixes to Context Menu handling on `Panel` to allow better handling of `[]` and `null`.

### 📚 Libraries

* @blueprintjs/core `3.26 → 3.28`
* @blueprintjs/datetime `3.16 → 3.18`
* codemirror `5.53 → 5.54`
* react-transition-group `4.3 → 4.4`

[Commit Log](https://github.com/xh/hoist-react/compare/v33.3.0...v34.0.0)

## v33.3.0 - 2020-05-08

### ⚙️ Technical

* Additional updates to experimental autosize feature: standardization of naming, better masking
  control, and API fixes. Added new property `autosizeOptions` on `GridModel` and main entry point
  is now named `GridModel.autosizeAsync()`.

### 🐞 Bug Fixes

* `Column.hideable` will now be respected by ag-grid column drag and drop
  [#1900](https://github.com/xh/hoist-react/issues/1900)
* Fixed an issue where dragging a column would cause it to be sorted unintentionally.

[Commit Log](https://github.com/xh/hoist-react/compare/v33.2.0...v33.3.0)

## v33.2.0 - 2020-05-07

### 🎁 New Features

* Virtual column rendering has been disabled by default, as it offered a minimal performance benefit
  for most grids while compromising autosizing. See new `GridModel.useVirtualColumns` config, which
  can be set to `true` to re-enable this behavior if required.
* Any `GridModel` can now be reset to its code-prescribed defaults via the column chooser reset
  button. Previously, resetting to defaults was only possible for grids that persisted their state
  with a `GridModel.stateModel` config.

### 🐞 Bug Fixes

* Fixed several issues with new grid auto-sizing feature.
* Fixed issues with and generally improved expand/collapse column alignment in tree grids.
    * 💥 Note that this improvement introduced a minor breaking change for apps that have customized
      tree indentation via the removed `--grid-tree-indent-px` CSS var. Use `--grid-tree-indent`
      instead. Note the new var is specified in em units to scale well across grid sizing modes.

### ⚙️ Technical

* Note that the included version of Onsen has been replaced with a fork that includes updates for
  react 16.13. Apps should not need to make any changes.

### 📚 Libraries

* react `~16.8 → ~16.13`
* onsenui `~16.8` → @xh/onsenui `~16.13`
* react-onsenui `~16.8` → @xh/react-onsenui `~16.13`

[Commit Log](https://github.com/xh/hoist-react/compare/v33.1.0...33.2.0)

## v33.1.0 - 2020-05-05

### 🎁 New Features

* Added smart auto-resizing of columns in `GridModel` Unlike AG Grid's native auto-resizing support,
  Hoist's auto-resizing will also take into account collapsed rows, off-screen cells that are not
  currently rendered in the DOM, and summary rows. See the new `GridAutosizeService` for details.
    * This feature is currently marked as 'experimental' and must be enabled by passing a special
      config to the `GridModel` constructor of the form `experimental: {useHoistAutosize: true}`. In
      future versions of Hoist, we expect to make it the default behavior.
* `GridModel.autoSizeColumns()` has been renamed `GridModel.autosizeColumns()`, with lowercase 's'.
  Similarly, the `autoSizeColumns` context menu token has been renamed `autosizeColumns`.

### 🐞 Bug Fixes

* Fixed a regression with `StoreFilterField` introduced in v33.0.1.

[Commit Log](https://github.com/xh/hoist-react/compare/v33.0.2...33.1.0)

## v33.0.2 - 2020-05-01

### 🎁 New Features

* Add Hoist Cube Aggregators: `AverageAggregator` and `AverageStrictAggregator`
* `ColAutosizeButton` has been added to desktop and mobile

### 🐞 Bug Fixes

* Fixed mobile menus to constrain to the bottom of the viewport, scrolling if necessary.
  [#1862](https://github.com/xh/hoist-react/issues/1862)
* Tightened up mobile tree grid, fixed issues in mobile column chooser.
* Fixed a bug with reloading hierarchical data in `Store`.
  [#1871](https://github.com/xh/hoist-react/issues/1871)

[Commit Log](https://github.com/xh/hoist-react/compare/v33.0.1...33.0.2)

## v33.0.1 - 2020-04-29

### 🎁 New Features

* `StoreFieldField` supports dot-separated field names in a bound `GridModel`, meaning it will now
  match on columns with fields such as `address.city`.

* `Toolbar.enableOverflowMenu` now defaults to `false`. This was determined safer and more
  appropriate due to issues with the underlying Blueprint implementation, and the need to configure
  it carefully.

### 🐞 Bug Fixes

* Fixed an important bug with state management in `StoreFilterField`. See
  https://github.com/xh/hoist-react/issues/1854

* Fixed the default sort order for grids. ABS DESC should be first when present.

### 📚 Libraries

* @blueprintjs/core `3.25 → 3.26`
* codemirror `5.52 → 5.53`

[Commit Log](https://github.com/xh/hoist-react/compare/v33.0.0...v33.0.1)

## v33.0.0 - 2020-04-22

### 🎁 New Features

* The object returned by the `data` property on `Record` now includes the record `id`. This will
  allow for convenient access of the id with the other field values on the record.
* The `Timer` class has been enhanced and further standardized with its Hoist Core counterpart:
    * Both the `interval` and `timeout` arguments may be specified as functions, or config keys
      allowing for dynamic lookup and reconfiguration.
    * Added `intervalUnits` and `timeoutUnits` arguments.
    * `delay` can now be specified as a boolean for greater convenience.

### 💥 Breaking Changes

* We have consolidated the import location for several packages, removing unintended nested index
  files and 'sub-packages'. In particular, the following locations now provide a single index file
  for import for all of their public contents: `@xh/hoist/core`, `@xh/hoist/data`,
  `@xh/hoist/cmp/grid`, and `@xh/hoist/desktop/cmp/grid`. Applications may need to update import
  statements that referred to index files nested within these directories.
* Removed the unnecessary and confusing `values` getter on `BaseFieldModel`. This getter was not
  intended for public use and was intended for the framework's internal implementation only.
* `ColumnGroup.align` has been renamed to `ColumnGroup.headerAlign`. This avoids confusion with the
  `Column` API, where `align` refers to the alignment of cell contents within the column.

### 🐞 Bug Fixes

* Exceptions will no longer overwrite the currently shown exception in the exception dialog if the
  currently shown exception requires reloading the application.
  [#1834](https://github.com/xh/hoist-react/issues/1834)

### ⚙️ Technical

* Note that the Mobx React bindings have been updated to 6.2, and we have enabled the recommended
  "observer batching" feature as per
  [the mobx-react docs](https://github.com/mobxjs/mobx-react-lite/#observer-batching).

### 📚 Libraries

* @blueprintjs/core `3.24 → 3.25`
* @blueprintjs/datetime `3.15 → 3.16`
* mobx-react `6.1 → 6.2`

[Commit Log](https://github.com/xh/hoist-react/compare/v32.0.4...v33.0.0)

## v32.0.5 - 2020-07-14

### 🐞 Bug Fixes

* Fixes a regression in which grid exports were no longer sorting rows properly.

[Commit Log](https://github.com/xh/hoist-react/compare/v32.0.4...v32.0.5)

## v32.0.4 - 2020-04-09

### 🐞 Bug Fixes

* Fixes a regression with the alignment of `ColumnGroup` headers.
* Fixes a bug with 'Copy Cell' context menu item for certain columns displaying the Record ID.
* Quiets console logging of 'routine' exceptions to 'debug' instead of 'log'.

[Commit Log](https://github.com/xh/hoist-react/compare/v32.0.3...v32.0.4)

## v32.0.3 - 2020-04-06

### 🐞 Bug Fixes

* Suppresses a console warning from AG Grid for `GridModel`s that do not specify an `emptyText`.

[Commit Log](https://github.com/xh/hoist-react/compare/v32.0.2...v32.0.3)

## v32.0.2 - 2020-04-03

⚠ Note that this release includes a *new major version of AG Grid*. Please consult the
[AG Grid Changelog](https://www.ag-grid.com/ag-grid-changelog/) for versions 22-23 to review
possible breaking changes to any direct/custom use of AG Grid APIs and props within applications.

### 🎁 New Features

* GridModel `groupSortFn` now accepts `null` to turn off sorting of group rows.
* `DockViewModel` now supports optional `width`, `height` and `collapsedWidth` configs.
* The `appMenuButton.extraItems` prop now accepts `MenuItem` configs (as before) but also React
  elements and the special string token '-' (shortcut to render a `MenuDivider`).
* Grid column `flex` param will now accept numbers, with available space divided between flex
  columns in proportion to their `flex` value.
* `Column` now supports a `sortingOrder` config to allow control of the sorting options that will be
  cycled through when the user clicks on the header.
* `PanelModel` now supports setting a `refreshMode` to control how collapsed panels respond to
  refresh requests.

### 💥 Breaking Changes

* The internal DOM structure of desktop `Panel` has changed to always include an inner frame with
  class `.xh-panel__content`. You may need to update styling that targets the inner structure of
  `Panel` via `.xh-panel`.
* The hooks `useOnResize()` and `useOnVisibleChange()` no longer take a `ref` argument. Use
  `composeRefs` to combine the ref that they return with any ref you wish to compose them with.
* The callback for `useOnResize()` will now receive an object representing the locations and
  dimensions of the element's content box. (Previously it incorrectly received an array of
  `ResizeObserver` entries that had to be de-referenced)
* `PanelModel.collapsedRenderMode` has been renamed to `PanelModel.renderMode`, to be more
  consistent with other Hoist APIs such as `TabContainer`, `DashContainer`, and `DockContainer`.

### 🐞 Bug Fixes

* Checkboxes in grid rows in Tiny sizing mode have been styled to fit correctly within the row.
* `GridStateModel` no longer saves/restores the width of non-resizable columns.
  [#1718](https://github.com/xh/hoist-react/issues/1718)
* Fixed an issue with the hooks useOnResize and useOnVisibleChange. In certain conditions these
  hooks would not be called. [#1808](https://github.com/xh/hoist-react/issues/1808)
* Inputs that accept a rightElement prop will now properly display an Icon passed as that element.
  [#1803](https://github.com/xh/hoist-react/issues/1803)

### ⚙️ Technical

* Flex columns now use the built-in AG Grid flex functionality.

### 📚 Libraries

* ag-grid-community `removed @ 21.2`
* ag-grid-enterprise `21.2` replaced with @ag-grid-enterprise/all-modules `23.0`
* ag-grid-react `21.2` replaced with @ag-grid-community/react `23.0`
* @fortawesome/* `5.12 → 5.13`
* codemirror `5.51 → 5.52`
* filesize `6.0 → 6.1`
* numbro `2.1 → 2.2`
* react-beautiful-dnd `12.0 → 13.0`
* store2 `2.10 → 2.11`
* compose-react-refs `NEW 1.0.4`

[Commit Log](https://github.com/xh/hoist-react/compare/v31.0.0...v32.0.2)

## v31.0.0 - 2020-03-16

### 🎁 New Features

* The mobile `Navigator` / `NavigatorModel` API has been improved and made consistent with other
  Hoist content container APIs such as `TabContainer`, `DashContainer`, and `DockContainer`.
    * `NavigatorModel` and `PageModel` now support setting a `RenderMode` and `RefreshMode` to
      control how inactive pages are mounted/unmounted and how they respond to refresh requests.
    * `Navigator` pages are no longer required to to return `Page` components - they can now return
      any suitable component.
* `DockContainerModel` and `DockViewModel` also now support `refreshMode` and `renderMode` configs.
* `Column` now auto-sizes when double-clicking / double-tapping its header.
* `Toolbar` will now collapse overflowing items into a drop down menu. (Supported for horizontal
  toolbars only at this time.)
* Added new `xhEnableLogViewer` config (default `true`) to enable or disable the Admin Log Viewer.

#### 🎨 Icons

* Added `Icon.icon()` factory method as a new common entry point for creating new FontAwesome based
  icons in Hoist. It should typically be used instead of using the `FontAwesomeIcon` component
  directly.
* Also added a new `Icon.fileIcon()` factory. This method take a filename and returns an appropriate
  icon based on its extension.
* All Icon factories can now accept an `asHtml` parameter, as an alternative to calling the helper
  function `convertIconToSVG()` on the element. Use this to render icons as raw html where needed
  (e.g. grid renderers).
* Icons rendered as html will now preserve their styling, tooltips, and size.

### 💥 Breaking Changes

* The application's primary `HoistApplicationModel` is now instantiated and installed as
  `XH.appModel` earlier within the application initialization sequence, with construction happening
  prior to the init of the XH identity, config, and preference services.
    * This allows for a new `preAuthInitAsync()` lifecycle method to be called on the model before
      auth has completed, but could be a breaking change for appModel code that relied on these
      services for field initialization or in its constructor.
    * Such code should be moved to the core `initAsync()` method instead, which continues to be
      called after all XH-level services are initialized and ready.
* Mobile apps may need to adjust to the following updates to `NavigatorModel` and related APIs:
    * `NavigatorModel`'s `routes` constructor parameter has been renamed `pages`.
    * `NavigatorModel`'s observable `pages[]` has been renamed `stack[]`.
    * `NavigatorPageModel` has been renamed `PageModel`. Apps do not usually create `PageModels`
      directly, so this change is unlikely to require code updates.
    * `Page` has been removed from the mobile toolkit. Components that previously returned a `Page`
      for inclusion in a `Navigator` or `TabContainer` can now return any component. It is
      recommended you replace `Page` with `Panel` where appropriate.
* Icon enhancements described above removed the following public methods:
    * The `fontAwesomeIcon()` factory function (used to render icons not already enumerated by
      Hoist)
      has been replaced by the improved `Icon.icon()` factory - e.g. `fontAwesomeIcon({icon: ['far',
      'alicorn']}) → Icon.icon({iconName: 'alicorn'})`.
    * The `convertIconToSvg()` utility method has been replaced by the new `asHtml` parameter on
      icon factory functions. If you need to convert an existing icon element,
      use `convertIconToHtml()`.
* `Toolbar` items should be provided as direct children. Wrapping Toolbar items in container
  components can result in unexpected item overflow.

### 🐞 Bug Fixes

* The `fmtDate()` utility now properly accepts, parses, and formats a string value input as
  documented.
* Mobile `PinPad` input responsiveness improved on certain browsers to avoid lag.

### ⚙️ Technical

* New lifecycle methods `preAuthInitAsync()` and `logoutAsync()` added to the `HoistAppModel`
  decorator (aka the primary `XH.appModel`).

[Commit Log](https://github.com/xh/hoist-react/compare/v30.1.0...v31.0.0)

## v30.1.0 - 2020-03-04

### 🐞 Bug Fixes

* Ensure `WebSocketService.connected` remains false until `channelKey` assigned and received from
  server.
* When empty, `DashContainer` now displays a user-friendly prompt to add an initial view.

### ⚙️ Technical

* Form validation enhanced to improve handling of asynchronous validation. Individual rules and
  constraints are now re-evaluated in parallel, allowing for improved asynchronous validation.
* `Select` will now default to selecting contents on focus if in filter or creatable mode.

[Commit Log](https://github.com/xh/hoist-react/compare/v30.0.0...30.1.0)

## v30.0.0 - 2020-02-29

### 🎁 New Features

* `GridModel` and `DataViewModel` now support `groupRowHeight`, `groupRowRenderer` and
  `groupRowElementRenderer` configs. Grouping is new in general to `DataViewModel`, which now takes
  a `groupBy` config.
    * `DataViewModel` allows for settable and multiple groupings and sorters.
    * `DataViewModel` also now supports additional configs from the underlying `GridModel` that make
      sense in a `DataView` context, such as `showHover` and `rowBorders`.
* `TabContainerModel` now accepts a `track` property (default false) for easily tracking tab views
  via Hoist's built-in activity tracking.
* The browser document title is now set to match `AppSpec.clientAppName` - helpful for projects with
  multiple javascript client apps.
* `StoreFilterField` accepts all other config options from `TextInput` (e.g. `disabled`).
* Clicking on a summary row in `Grid` now clears its record selection.
* The `@LoadSupport` decorator now provides an additional observable property `lastException`. The
  decorator also now logs load execution times and failures to `console.debug` automatically.
* Support for mobile `Panel.scrollable` prop made more robust with re-implementation of inner
  content element. Note this change included a tweak to some CSS class names for mobile `Panel`
  internals that could require adjustments if directly targeted by app stylesheets.
* Added new `useOnVisibleChange` hook.
* Columns now support a `headerAlign` config to allow headers to be aligned differently from column
  contents.

### 💥 Breaking Changes

* `Toolbar` items must be provided as direct children. Wrapping Toolbar items in container
  components can result in unexpected item overflow.
* `DataView.rowCls` prop removed, replaced by new `DataViewModel.rowClassFn` config for more
  flexibility and better symmetry with `GridModel`.
* `DataViewModel.itemRenderer` renamed to `DataViewModel.elementRenderer`
* `DataView` styling has been updated to avoid applying several unwanted styles from `Grid`. Note
  that apps might rely on these styles (intentionally or not) for their `itemRenderer` components
  and appearance and will need to adjust.
* Several CSS variables related to buttons have been renamed for consistency, and button style rules
  have been adjusted to ensure they take effect reliably across desktop and mobile buttons
  ([#1568](https://github.com/xh/hoist-react/pull/1568)).
* The optional `TreeMapModel.highchartsConfig` object will now be recursively merged with the
  top-level config generated by the Hoist model and component, where previously it was spread onto
  the generated config. This could cause a change in behavior for apps using this config to
  customize map instances, but provides more flexibility for e.g. customizing the `series`.
* The signature of `useOnResize` hook has been modified slightly for API consistency and clarity.
  Options are now passed in a configuration object.

### 🐞 Bug Fixes

* Fixed an issue where charts that are rendered while invisible would have the incorrect size.
  [#1703](https://github.com/xh/hoist-react/issues/1703)
* Fixed an issue where zeroes entered by the user in `PinPad` would be displayed as blanks.
* Fixed `fontAwesomeIcon` elem factory component to always include the default 'fa-fw' className.
  Previously, it was overridden if a `className` prop was provided.
* Fixed an issue where ConfigDiffer would always warn about deletions, even when there weren't any.
  [#1652](https://github.com/xh/hoist-react/issues/1652)
* `TextInput` will now set its value to `null` when all text is deleted and the clear icon will
  automatically hide.
* Fixed an issue where multiple buttons in a `ButtonGroupInput` could be shown as active
  simultaneously. [#1592](https://github.com/xh/hoist-react/issues/1592)
* `StoreFilterField` will again match on `Record.id` if bound to a Store or a GridModel with the
  `id` column visible. [#1697](https://github.com/xh/hoist-react/issues/1697)
* A number of fixes have been applied to `RelativeTimeStamp` and `getRelativeTimestamp`, especially
  around its handling of 'equal' or 'epsilon equal' times. Remove unintended leading whitespace from
  `getRelativeTimestamp`.

### ⚙️ Technical

* The `addReaction` and `addAutorun` methods (added to Hoist models, components, and services by the
  `ReactiveSupport` mixin) now support a configurable `debounce` argument. In many cases, this is
  preferable to the built-in MobX `delay` argument, which only provides throttling and not true
  debouncing.
* New `ChartModel.highchart` property provides a reference to the underlying HighChart component.

### 📚 Libraries

* @blueprintjs/core `3.23 → 3.24`
* react-dates `21.7 → 21.8`
* react-beautiful-dnd `11.0 → 12.2`

[Commit Log](https://github.com/xh/hoist-react/compare/v29.1.0...v30.0.0)

## v29.1.0 - 2020-02-07

### 🎁 New Features

#### Grid

* The `compact` config on `GridModel` has been deprecated in favor of the more powerful `sizingMode`
  which supports the values 'large', 'standard', 'compact', or 'tiny'.
    * Each new mode has its own set of CSS variables for applications to override as needed.
    * Header and row heights are configurable for each via the `HEADER_HEIGHTS` and `ROW_HEIGHTS`
      static properties of the `AgGrid` component. These objects can be modified on init by
      applications that wish to customize the default row heights globally.
    * 💥 Note that these height config objects were previously exported as constants from AgGrid.js.
      This would be a breaking change for any apps that imported the old objects directly (
      considered unlikely).
* `GridModel` now exposes an `autoSizeColumns` method, and the Grid context menu now contains an
  `Autosize Columns` option by default.
* `Column` and `ColumnGroup` now support React elements for `headerName`.

#### Data

* The `Store` constructor now accepts a `data` argument to load data at initialization.
* The `xh/hoist/data/cube` package has been modified substantially to better integrate with the core
  data package and support observable "Views". See documentation on `Cube` for more information.

#### Other

* Added a `PinPad` component for streamlined handling of PIN entry on mobile devices.
* `FormField` now takes `tooltipPosition` and `tooltipBoundary` props for customizing minimal
  validation tooltip.
* `RecordAction.actionFn` parameters now include a `buttonEl` property containing the button element
  when used in an action column.
* Mobile Navigator component now takes an `animation` prop which can be set to 'slide' (default),
  'lift', 'fade', or 'none'. These values are passed to the underlying onsenNavigator component.
  ([#1641](https://github.com/xh/hoist-react/pull/1641))
* `AppOption` configs now accept an `omit` property for conditionally excluding options.

### 🐞 Bug Fixes

* Unselectable grid rows are now skipped during up/down keyboard navigation.
* Fix local quick filtering in `LeftRightChooser` (v29 regression).
* Fix `SplitTreeMap` - the default filtering once again splits the map across positive and negative
  values as intended (v29 regression).

### ⚙️ Technical

* `FormFields` now check that they are contained in a Hoist `Form`.

### 📚 Libraries

* @blueprintjs/core `3.22 → 3.23`
* codemirror `5.50 → 5.51`
* react-dates `21.5 → 21.7`

[Commit Log](https://github.com/xh/hoist-react/compare/v29.0.0...v29.1.0)

## v29.0.0 - 2020-01-24

### 🗄️ Data Package Changes

Several changes have been made to data package (`Store` and `Record`) APIs for loading, updating,
and modifying data. They include some breaking changes, but pave the way for upcoming enhancements
to fully support inline grid editing and other new features.

Store now tracks the "committed" state of its records, which represents the data as it was loaded
(typically from the server) via `loadData()` or `updateData()`. Records are now immutable and
frozen, so they cannot be changed directly, but Store offers a new `modifyRecords()` API to apply
local modifications to data in a tracked and managed way. (Store creates new records internally to
hold both this modified data and the original, "committed" data.) This additional state tracking
allows developers to query Stores for modified or added records (e.g. to flush back to the server
and persist) as well as call new methods to revert changes (e.g. to undo a block of changes that the
user wishes to discard).

Note the following more specific changes to these related classes:

#### Record

* 💥 Record data properties are now nested within a `data` object on Record instances and are no
  longer available as top-level properties on the Record itself.
    * Calls to access data such as `rec.quantity` must be modified to `rec.data.quantity`.
    * When accessing multiple properties, destructuring provides an efficient syntax -
      e.g. `const {quantity, price} = rec.data;`.
* 💥 Records are now immutable and cannot be modified by applications directly.
    * This is a breaking change, but should only affect apps with custom inline grid editing
      implementations or similar code that modifies individual record values.
    * Calls to change data such as `rec.quantity = 100` must now be made through the Record's Store,
      e.g. `store.modifyData({id: 41, quantity: 100})`
* Record gains new getters for inspecting its state, including: `isAdd`, `isModified`, and
  `isCommitted`.

#### Store

* 💥 `noteDataUpdated()` has been removed, as out-of-band modifications to Store Records are no
  longer possible.
* 💥 Store's `idSpec` function is now called with the raw record data - previously it was passed
  source data after it had been run through the store's optional `processRawData` function. (This is
  unlikely to have a practical impact on most apps, but is included here for completeness.)
* `Store.updateData()` now accepts a flat list of raw data to process into Record additions and
  updates. Previously developers needed to call this method with an object containing add, update,
  and/or remove keys mapped to arrays. Now Store will produce an object of this shape automatically.
* `Store.refreshFilter()` method has been added to allow applications to rebuild the filtered data
  set if some application state has changed (apart from the store's data itself) which would affect
  the store filter.
* Store gains new methods for manipulating its Records and data, including `addRecords()`,
  `removeRecords()`, `modifyRecords()`, `revertRecords()`, and `revert()`. New getters have been
  added for `addedRecords`, `removedRecords`, `modifiedRecords`, and `isModified`.

#### Column

* Columns have been enhanced for provide basic support for inline-editing of record data. Further
  inline editing support enhancements are planned for upcoming Hoist releases.
* `Column.getValueFn` config added to retrieve the cell value for a Record field. The default
  implementation pulls the value from the Record's new `data` property (see above). Apps that
  specify custom `valueGetter` callbacks via `Column.agOptions` should now implement their custom
  logic in this new config.
* `Column.setValueFn` config added to support modifying the Column field's value on the underlying
  Record. The default implementation calls the new `Store.modifyRecords()` API and should be
  sufficient for the majority of cases.
* `Column.editable` config added to indicate if a column/cell should be inline-editable.

### 🎁 New Features

* Added keyboard support to AG Grid context menus.
* Added `GridModel.setEmptyText()` to allow updates to placeholder text after initial construction.
* Added `GridModel.ensureSelectionVisible()` to scroll the currently selected row into view.
* When a `TreeMap` is bound to a `GridModel`, the grid will now respond to map selection changes by
  scrolling to ensure the selected grid row is visible.
* Added a `Column.tooltipElement` config to support fully customizable tooltip components.
* Added a `useOnResize` hook, which runs a function when a component is resized.
* Exposed an `inputRef` prop on numberInput, textArea, and textInput
* `PanelModel` now accepts a `maxSize` config.
* `RelativeTimeStamp` now support a `relativeTo` option, allowing it to display the difference
  between a timestamp and another reference time other than now. Both the component and the
  `getRelativeTimestamp()` helper function now leverage moment.js for their underlying
  implementation.
* A new `Clock` component displays the time, either local to the browser or for a configurable
  timezone.
* `LeftRightChooser` gets a new `showCounts` option to print the number of items on each side.
* `Select` inputs support a new property `enableWindowed` (desktop platform only) to improve
  rendering performance with large lists of options.
* `Select` inputs support grouped options. To use, add an attribute `options` containing an array of
  sub-options.
* `FetchService` methods support a new `timeout` option. This config chains `Promise.timeout()` to
  the promises returned by the service.
* Added alpha version of `DashContainer` for building dynamic, draggable dashboard-style layouts.
  Please note: the API for this component is subject to change - use at your own risk!
* `Select` now allows the use of objects as values.
* Added a new `xhEnableImpersonation` config to enable or disable the ability of Hoist Admins to
  impersonate other users. Note that this defaults to `false`. Apps will need to set this config to
  continue using impersonation. (Note that an update to hoist-core 6.4+ is required for this config
  to be enforced on the server.)
* `FormField` now supports a `requiredIndicator` to customize how required fields are displayed.
* Application build tags are now included in version update checks, primarily to prompt dev/QA users
  to refresh when running SNAPSHOT versions. (Note that an update to hoist-core 6.4+ is required for
  the server to emit build tag for comparison.)
* `CodeInput` component added to provide general `HoistInput` support around the CodeMirror code
  editor. The pre-existing `JsonInput` has been converted to a wrapper around this class.
* `JsonInput` now supports an `autoFocus` prop.
* `Select` now supports a `hideDropdownIndicator` prop.
* `useOnResize` hook will now ignore visibility changes, i.e. a component resizing to a size of 0.
* `DimensionChooser` now supports a `popoverPosition` prop.
* `AppBar.appMenuButtonPosition` prop added to configure the App Menu on the left or the right, and
  `AppMenuButton` now accepts and applies any `Button` props to customize.
* New `--xh-grid-tree-indent-px` CSS variable added to allow control over the amount of indentation
  applied to tree grid child nodes.

### 💥 Breaking Changes

* `GridModel.contextMenuFn` config replaced with a `contextMenu` parameter. The new parameter will
  allow context menus to be specified with a simple array in addition to the function specification
  currently supported.
* `GridModel.defaultContextMenuTokens` config renamed to `defaultContextMenu`.
* `Chart` and `ChartModel` have been moved from `desktop/cmp/charts` to `cmp/charts`.
* `StoreFilterField` has been moved from `desktop/cmp/store` to `cmp/store`.
* The options `nowEpsilon` and `nowString` on `RelativeTimestamp` have been renamed to `epsilon` and
  `equalString`, respectively.
* `TabRenderMode` and `TabRefreshMode` have been renamed to `RenderMode` and `RefreshMode` and moved
  to the `core` package. These enumerations are now used in the APIs for `Panel`, `TabContainer`,
  and `DashContainer`.
* `DockViewModel` now requires a function, or a HoistComponent as its `content` param. It has always
  been documented this way, but a bug in the original implementation had it accepting an actual
  element rather than a function. As now implemented, the form of the `content` param is consistent
  across `TabModel`, `DockViewModel`, and `DashViewSpec`.
* `JsonInput.showActionButtons` prop replaced with more specific `showFormatButton` and
  `showFullscreenButton` props.
* The `DataView.itemHeight` prop has been moved to `DataViewModel` where it can now be changed
  dynamically by applications.
* Desktop `AppBar.appMenuButtonOptions` prop renamed to `appMenuButtonProps` for consistency.

### 🐞 Bug Fixes

* Fixed issue where JsonInput was not receiving its `model` from context
  ([#1456](https://github.com/xh/hoist-react/issues/1456))
* Fixed issue where TreeMap would not be initialized if the TreeMapModel was created after the
  GridModel data was loaded ([#1471](https://github.com/xh/hoist-react/issues/1471))
* Fixed issue where export would create malformed file with dynamic header names
* Fixed issue where exported tree grids would have incorrect aggregate data
  ([#1447](https://github.com/xh/hoist-react/issues/1447))
* Fixed issue where resizable Panels could grow larger than desired
  ([#1498](https://github.com/xh/hoist-react/issues/1498))
* Changed RestGrid to only display export button if export is enabled
  ([#1490](https://github.com/xh/hoist-react/issues/1490))
* Fixed errors when grouping rows in Grids with `groupUseEntireRow` turned off
  ([#1520](https://github.com/xh/hoist-react/issues/1520))
* Fixed problem where charts were resized when being hidden
  ([#1528](https://github.com/xh/hoist-react/issues/1528))
* Fixed problem where charts were needlessly re-rendered, hurting performance and losing some state
  ([#1505](https://github.com/xh/hoist-react/issues/1505))
* Removed padding from Select option wrapper elements which was making it difficult for custom
  option renderers to control the padding ([1571](https://github.com/xh/hoist-react/issues/1571))
* Fixed issues with inconsistent indentation for tree grid nodes under certain conditions
  ([#1546](https://github.com/xh/hoist-react/issues/1546))
* Fixed autoFocus on NumberInput.

### 📚 Libraries

* @blueprintjs/core `3.19 → 3.22`
* @blueprintjs/datetime `3.14 → 3.15`
* @fortawesome/fontawesome-pro `5.11 → 5.12`
* codemirror `5.49 → 5.50`
* core-js `3.3 → 3.6`
* fast-deep-equal `2.0 → 3.1`
* filesize `5.0 → 6.0`
* highcharts 7.2 → 8.0`
* mobx `5.14 → 5.15`
* react-dates `21.3 → 21.5`
* react-dropzone `10.1 → 10.2`
* react-windowed-select `added @ 2.0.1`

[Commit Log](https://github.com/xh/hoist-react/compare/v28.2.0...v29.0.0)

## v28.2.0 - 2019-11-08

### 🎁 New Features

* Added a `DateInput` component to the mobile toolkit. Its API supports many of the same options as
  its desktop analog with the exception of `timePrecision`, which is not yet supported.
* Added `minSize` to panelModel. A resizable panel can now be prevented from resizing to a size
  smaller than minSize. ([#1431](https://github.com/xh/hoist-react/issues/1431))

### 🐞 Bug Fixes

* Made `itemHeight` a required prop for `DataView`. This avoids an issue where agGrid went into an
  infinite loop if this value was not set.
* Fixed a problem with `RestStore` behavior when `dataRoot` changed from its default value.

[Commit Log](https://github.com/xh/hoist-react/compare/v28.1.1...v28.2.0)

## v28.1.1 - 2019-10-23

### 🐞 Bug Fixes

* Fixes a bug with default model context being set incorrectly within context inside of `Panel`.

[Commit Log](https://github.com/xh/hoist-react/compare/v28.1.0...v28.1.1)

## v28.1.0 - 2019-10-18

### 🎁 New Features

* `DateInput` supports a new `strictInputParsing` prop to enforce strict parsing of keyed-in entries
  by the underlying moment library. The default value is false, maintained the existing behavior
  where [moment will do its best](https://momentjs.com/guides/#/parsing/) to parse an entered date
  string that doesn't exactly match the specified format
* Any `DateInput` values entered that exceed any specified max/minDate will now be reset to null,
  instead of being set to the boundary date (which was surprising and potentially much less obvious
  to a user that their input had been adjusted automatically).
* `Column` and `ColumnGroup` now accept a function for `headerName`. The header will be
  automatically re-rendered when any observable properties referenced by the `headerName` function
  are modified.
* `ColumnGroup` now accepts an `align` config for setting the header text alignment
* The flag `toContext` for `uses` and `creates` has been replaced with a new flag `publishMode` that
  provides more granular control over how models are published and looked up via context. Components
  can specify `ModelPublishMode.LIMITED` to make their model available for contained components
  without it becoming the default model or exposing its sub-models.

### 🐞 Bug Fixes

* Tree columns can now specify `renderer` or `elementRenderer` configs without breaking the standard
  AG Grid group cell renderer auto-applied to tree columns (#1397).
* Use of a custom `Column.comparator` function will no longer break agGrid-provided column header
  filter menus (#1400).
* The MS Edge browser does not return a standard Promise from `async` functions, so the the return
  of those functions did not previously have the required Hoist extensions installed on its
  prototype. Edge "native" Promises are now also polyfilled / extended as required. (#1411).
* Async `Select` combobox queries are now properly debounced as per the `queryBuffer` prop (#1416).

### ⚙️ Technical

* Grid column group headers now use a custom React component instead of the default AG Grid column
  header, resulting in a different DOM structure and CSS classes. Existing CSS overrides of the
  AG Grid column group headers may need to be updated to work with the new structure/classes.
* We have configured `stylelint` to enforce greater consistency in our stylesheets within this
  project. The initial linting run resulted in a large number of updates to our SASS files, almost
  exclusively whitespace changes. No functional changes are intended/expected. We have also enabled
  hooks to run both JS and style linting on pre-commit. Neither of these updates directly affects
  applications, but the same tools could be configured for apps if desired.

### 📚 Libraries

* core-js `3.2 → 3.3`
* filesize `4.2 → 5.0`
* http-status-codes `added @ 1.3`

[Commit Log](https://github.com/xh/hoist-react/compare/v28.0.0...v28.1.0)

## v28.0.0 - 2019-10-07

_"The one with the hooks."_

**Hoist now fully supports React functional components and hooks.** The new `hoistComponent`
function is now the recommended method for defining new components and their corresponding element
factories. See that (within HoistComponentFunctional.js) and the new `useLocalModel()` and
`useContextModel()` hooks (within [core/model](core/model)) for more information.

Along with the performance benefits and the ability to use React hooks, Hoist functional components
are designed to read and write their models via context. This allows a much less verbose
specification of component element trees.

Note that **Class-based Components remain fully supported** (by both Hoist and React) using the
familiar `@HoistComponent` decorator, but transitioning to functional components within Hoist apps
is now strongly encouraged. In particular note that Class-based Components will *not* be able to
leverage the context for model support discussed above.

### 🎁 New Features

* Resizable panels now default to not redrawing their content when resized until the resize bar is
  dropped. This offers an improved user experience for most situations, especially when layouts are
  complex. To re-enable the previous dynamic behavior, set `PanelModel.resizeWhileDragging: true`.
* The default text input shown by `XH.prompt()` now has `selectOnFocus: true` and will confirm the
  user's entry on an `<enter>` keypress (same as clicking 'OK').
* `stringExcludes` function added to form validation constraints. This allows an input value to
  block specific characters or strings, e.g. no slash "/" in a textInput for a filename.
* `constrainAll` function added to form validation constraints. This takes another constraint as its
  only argument, and applies that constraint to an array of values, rather than just to one value.
  This is useful for applying a constraint to inputs that produce arrays, such as tag pickers.
* `DateInput` now accepts LocalDates as `value`, `minDate` and `maxDate` props.
* `RelativeTimestamp` now accepts a `bind` prop to specify a model field name from which it can pull
  its timestamp. The model itself can either be passed as a prop or (better) sourced automatically
  from the parent context. Developers are encouraged to take this change to minimize re-renders of
  parent components (which often contain grids and other intensive layouts).
* `Record` now has properties and methods for accessing and iterating over children, descendants,
  and ancestors
* `Store` now has methods for retrieving the descendants and ancestors of a given Record

### 💥 Breaking Changes

* **Apps must update their dev dependencies** to the latest `@xh/hoist-dev-utils` package: v4.0+.
  This updates the versions of Babel / Webpack used in builds to their latest / current versions and
  swaps to the updated Babel recommendation of `core-js` for polyfills.
* The `allSettled` function in `@xh/promise` has been removed. Applications using this method should
  use the ECMA standard (stage-2) `Promise.allSettled` instead. This method is now fully available
  in Hoist via bundled polyfills. Note that the standard method returns an array of objects of the
  form `{status: [rejected|fulfilled], ...}`, rather than `{state: [rejected|fulfilled], ...}`.
* The `containerRef` argument for `XH.toast()` should now be a DOM element. Component instances are
  no longer supported types for this value. This is required to support functional Components
  throughout the toolkit.
* Apps that need to prevent a `StoreFilterField` from binding to a `GridModel` in context, need to
  set the `store` or `gridModel` property explicitly to null.
* The Blueprint non-standard decorators `ContextMenuTarget` and `HotkeysTarget` are no longer
  supported. Use the new hooks `useContextMenu()` and `useHotkeys()` instead. For convenience, this
  functionality has also been made available directly on `Panel` via the `contextMenu` and `hotkeys`
  props.
* `DataView` and `DataViewModel` have been moved from `/desktop/cmp/dataview` to the cross-platform
  package `/cmp/dataview`.
* `isReactElement` has been removed. Applications should use the native React API method
  `React.isValidElement` instead.

### ⚙️ Technical

* `createObservableRef()` is now available in `@xh/hoist/utils/react` package. Use this function for
  creating refs that are functionally equivalent to refs created with `React.createRef()`, yet fully
  observable. With this change the `Ref` class in the same package is now obsolete.
* Hoist now establishes a proper react "error boundary" around all application code. This means that
  errors throw when rendering will be caught and displayed in the standard Hoist exception dialog,
  and stack traces for rendering errors should be significantly less verbose.
* Not a Hoist feature, exactly, but the latest version of `@xh/hoist-dev-utils` (see below) enables
  support for the `optional chaining` (aka null safe) and `nullish coalescing` operators via their
  Babel proposal plugins. Developers are encouraged to make good use of the new syntax below:
    * conditional-chaining: `let foo = bar?.baz?.qux;`
    * nullish coalescing: `let foo = bar ?? 'someDefaultValue';`

### 🐞 Bug Fixes

* Date picker month and year controls will now work properly in `localDate` mode. (Previously would
  reset to underlying value.)
* Individual `Buttons` within a `ButtonGroupInput` will accept a disabled prop while continuing to
  respect the overall `ButtonGroupInput`'s disabled prop.
* Raised z-index level of AG-Grid tooltip to ensure tooltips for AG-Grid context menu items appear
  above the context menu.

### 📚 Libraries

* @blueprintjs/core `3.18 → 3.19`
* @blueprintjs/datetime `3.12 → 3.14`
* @fortawesome/fontawesome-pro `5.10 → 5.11`
* @xh/hoist-dev-utils `3.8 → 4.3` (multiple transitive updates to build tooling)
* ag-grid `21.1 → 21.2`
* highcharts `7.1 → 7.2`
* mobx `5.13 → 5.14`
* react-transition-group `4.2 → 4.3`
* rsvp (removed)
* store2 `2.9 → 2.10`

[Commit Log](https://github.com/xh/hoist-react/compare/v27.1.0...v28.0.0)

## v27.1.0 - 2019-09-05

### 🎁 New Features

* `Column.exportFormat` can now be a function, which supports setting Excel formats on a per-cell
  (vs. entire column) basis by returning a conditional `exportFormat` based upon the value and / or
  record.
    * ⚠️ Note that per-cell formatting _requires_ that apps update their server to use hoist-core
      v6.3.0+ to work, although earlier versions of hoist-core _are_ backwards compatible with the
      pre-existing, column-level export formatting.
* `DataViewModel` now supports a `sortBy` config. Accepts the same inputs as `GridModel.sortBy`,
  with the caveat that only a single-level sort is supported at this time.

[Commit Log](https://github.com/xh/hoist-react/compare/v27.0.1...v27.1.0)

## v27.0.1 - 2019-08-26

### 🐞 Bug Fixes

* Fix to `Store.clear()` and `GridModel.clear()`, which delegates to the same (#1324).

[Commit Log](https://github.com/xh/hoist-react/compare/v27.0.0...v27.0.1)

## v27.0.0 - 2019-08-23

### 🎁 New Features

* A new `LocalDate` class has been added to the toolkit. This class provides client-side support for
  "business" or "calendar" days that do not have a time component. It is an immutable class that
  supports '==', '<' and '>', as well as a number of convenient manipulation functions. Support for
  the `LocalDate` class has also been added throughout the toolkit, including:
    * `Field.type` now supports an additional `localDate` option for automatic conversion of server
      data to this type when loading into a `Store`.
    * `fetchService` is aware of this class and will automatically serialize all instances of it for
      posting to the server. ⚠ NOTE that along with this change, `fetchService` and its methods such
      as `XH.fetchJson()` will now serialize regular JS Date objects as ms timestamps when provided
      in params. Previously Dates were serialized in their default `toString()` format. This would
      be a breaking change for an app that relied on that default Date serialization, but it was
      made for increased symmetry with how Hoist JSON-serializes Dates and LocalDates on the
      server-side.
    * `DateInput` can now be used to seamlessly bind to a `LocalDate` as well as a `Date`. See its
      new prop of `valueType` which can be set to `localDate` or `date` (default).
    * A new `localDateCol` config has been added to the `@xh/hoist/grid/columns` package with
      standardized rendering and formatting.
* New `TreeMap` and `SplitTreeMap` components added, to render hierarchical data in a configurable
  TreeMap visualization based on the Highcharts library. Supports optional binding to a GridModel,
  which syncs selection and expand / collapse state.
* `Column` gets a new `highlightOnChange` config. If true, the grid will highlight the cell on each
  change by flashing its background. (Currently this is a simple on/off config - future iterations
  could support a function variant or other options to customize the flash effect based on the
  old/new values.) A new CSS var `--xh-grid-cell-change-bg-highlight` can be used to customize the
  color used, app-wide or scoped to a particular grid selector. Note that columns must *not* specify
  `rendererIsComplex` (see below) if they wish to enable the new highlight flag.

### 💥 Breaking Changes

* The updating of `Store` data has been reworked to provide a simpler and more powerful API that
  allows for the applications of additions, deletions, and updates in a single transaction:
    * The signature of `Store.updateData()` has been substantially changed, and is now the main
      entry point for all updates.
    * `Store.removeRecords()` has been removed. Use `Store.updateData()` instead.
    * `Store.addData()` has been removed. Use `Store.updateData()` instead.
* `Column` takes an additional property `rendererIsComplex`. Application must set this flag to
  `true` to indicate if a column renderer uses values other than its own bound field. This change
  provides an efficiency boost by allowing AG Grid to use its default change detection instead of
  forcing a cell refresh on any change.

### ⚙️ Technical

* `Grid` will now update the underlying AG Grid using AG Grid transactions rather than relying on
  agGrid `deltaRowMode`. This is intended to provide the best possible grid performance and
  generally streamline the use of the AG Grid Api.

### 🐞 Bug Fixes

* Panel resize events are now properly throttled, avoiding extreme lagginess when resizing panels
  that contain complex components such as big grids.
* Workaround for issues with the mobile Onsen toolkit throwing errors while resetting page stack.
* Dialogs call `doCancel()` handler if cancelled via `<esc>` keypress.

### 📚 Libraries

* @xh/hoist-dev-utils `3.7 → 3.8`
* qs `6.7 → 6.8`
* store2 `2.8 → 2.9`

[Commit Log](https://github.com/xh/hoist-react/compare/v26.0.1...v27.0.0)

## v26.0.1 - 2019-08-07

### 🎁 New Features

* **WebSocket support** has been added in the form of `XH.webSocketService` to establish and
  maintain a managed websocket connection with the Hoist UI server. This is implemented on the
  client via the native `WebSocket` object supported by modern browsers and relies on the
  corresponding service and management endpoints added to Hoist Core v6.1.
    * Apps must declare `webSocketsEnabled: true` in their `AppSpec` configuration to enable this
      overall functionality on the client.
    * Apps can then subscribe via the new service to updates on a requested topic and will receive
      any inbound messages for that topic via a callback.
    * The service will monitor the socket connection with a regular heartbeat and attempt to
      re-establish if dropped.
    * A new admin console snap-in provides an overview of connected websocket clients.
* The `XH.message()` and related methods such as `XH.alert()` now support more flexible
  `confirmProps` and `cancelProps` configs, each of which will be passed to their respective button
  and merged with suitable defaults. Allows use of the new `autoFocus` prop with these preconfigured
  dialogs.
    * By default, `XH.alert()` and `XH.confirm()` will auto focus the confirm button for user
      convenience.
    * The previous text/intent configs have been deprecated and the message methods will log a
      console warning if they are used (although it will continue to respect them to aid
      transitioning to the new configs).
* `GridModel` now supports a `copyCell` context menu action. See `StoreContextMenu` for more
  details.
* New `GridCountLabel` component provides an alternative to existing `StoreCountLabel`, outputting
  both overall record count and current selection count in a configurable way.
* The `Button` component accepts an `autoFocus` prop to attempt to focus on render.
* The `Checkbox` component accepts an `autoFocus` prop to attempt to focus on render.

### 💥 Breaking Changes

* `StoreCountLabel` has been moved from `/desktop/cmp/store` to the cross-platform package
  `/cmp/store`. Its `gridModel` prop has also been removed - usages with grids should likely switch
  to the new `GridCountLabel` component, noted above and imported from `/cmp/grid`.
* The API for `ClipboardButton` and `ClipboardMenuItem` has been simplified, and made implementation
  independent. Specify a single `getCopyText` function rather than the `clipboardSpec`.
  (`clipboardSpec` is an artifact from the removed `clipboard` library).
* The `XH.prompt()` and `XH.message()` input config has been updated to work as documented, with any
  initial/default value for the input sourced from `input.initialValue`. Was previously sourced from
  `input.value` (#1298).
* ChartModel `config` has been deprecated. Please use `highchartsConfig` instead.

### 🐞 Bug Fixes

* The `Select.selectOnFocus` prop is now respected when used in tandem with `enableCreate` and/or
  `queryFn` props.
* `DateInput` popup _will_ now close when input is blurred but will _not_ immediately close when
  `enableTextInput` is `false` and a month or year is clicked (#1293).
* Buttons within a grid `actionCol` now render properly in compact mode, without clipping/overflow.

### ⚙️ Technical

* `AgGridModel` will now throw an exception if any of its methods which depend on AG Grid state are
  called before the grid has been fully initialized (AG Grid onGridReady event has fired).
  Applications can check the new `isReady` property on `AgGridModel` before calling such methods
  to️️ verify the grid is fully initialized.

### 📚 Libraries

* @blueprintjs/core `3.17 → 3.18`
* @blueprintjs/datetime `3.11 → 3.12`
* @fortawesome/fontawesome `5.9 → 5.10`
* ag-grid `21.0.1 → 21.1.1`
* store2 `2.7 → 2.8`
* The `clipboard` library has been replaced with the simpler `clipboard-copy` library.

[Commit Log](https://github.com/xh/hoist-react/compare/v25.2.0...v26.0.1)

## v25.2.0 - 2019-07-25

### 🎁 New Features

* `RecordAction` supports a new `secondaryText` property. When used for a Grid context menu item,
  this text appears on the right side of the menu item, usually used for displaying the shortcut key
  associated with an action.

### 🐞 Bug Fixes

* Fixed issue with loopy behavior when using `Select.selectOnFocus` and changing focus
  simultaneously with keyboard and mouse.

[Commit Log](https://github.com/xh/hoist-react/compare/v25.1.0...v25.2.0)

## v25.1.0 - 2019-07-23

### 🎁 New Features

* `JsonInput` includes buttons for toggling showing in a full-screen dialog window. Also added a
  convenience button to auto-format `JsonInput's` content.
* `DateInput` supports a new `enableTextInput` prop. When this property is set to false, `DateInput`
  will be entirely driven by the provided date picker. Additionally, `DateInput` styles have been
  improved for its various modes to more clearly convey its functionality.
* `ExportButton` will auto-disable itself if bound to an empty `GridModel`. This helper button will
  now also throw a console warning (to alert the developer) if `gridModel.enableExport != true`.

### ⚙️ Technical

* Classes decorated with `@LoadSupport` will now throw an exception out of their provided
  `loadAsync()` method if called with a parameter that's not a plain object (i.e. param is clearly
  not a `LoadSpec`). Note this might be a breaking change, in so far as it introduces additional
  validation around this pre-existing API requirement.
* Requirements for the `colorSpec` option passed to Hoist number formatters have been relaxed to
  allow partial definitions such that, for example, only negative values may receive the CSS class
  specified, without having to account for positive value styling.

### 🐞 Bug Fixes

* `RestFormModel` now submits dirty fields only when editing a record, as intended (#1245).
* `FormField` will no longer override the disabled prop of its child input if true (#1262).

### 📚 Libraries

* mobx `5.11 → 5.13`
* Misc. patch-level updates

[Commit Log](https://github.com/xh/hoist-react/compare/v25.0.0...v25.1.0)

## v25.0.0 - 2019-07-16

### 🎁 New Features

* `Column` accepts a new `comparator` callback to customize how column cell values are sorted by the
  grid.
* Added `XH.prompt()` to show a simple message popup with a built-in, configurable HoistInput. When
  submitted by the user, its callback or resolved promise will include the input's value.
* `Select` accepts a new `selectOnFocus` prop. The behaviour is analogous to the `selectOnFocus`
  prop already in `TextInput`, `TextArea` and `NumberInput`.

### 💥 Breaking Changes

* The `fmtPercent` and `percentRenderer` methods will now multiply provided value by 100. This is
  consistent with the behavior of Excel's percentage formatting and matches the expectations of
  `ExportFormat.PCT`. Columns that were previously using `exportValue: v => v/100` as a workaround
  to the previous renderer behavior should remove this line of code.
* `DimensionChooserModel`'s `historyPreference` config has been renamed `preference`. It now
  supports saving both value and history to the same preference (existing history preferences will
  be handled).

[Commit Log](https://github.com/xh/hoist-react/compare/v24.2.0...v25.0.0)

## v24.2.0 - 2019-07-08

### 🎁 New Features

* `GridModel` accepts a new `colDefaults` configuration. Defaults provided via this object will be
  merged (deeply) into all column configs as they are instantiated.
* New `Panel.compactHeader` and `DockContainer.compactHeaders` props added to enable more compact
  and space efficient styling for headers in these components.
    * ⚠️ Note that as part of this change, internal panel header CSS class names changed slightly -
      apps that were targeting these internal selectors would need to adjust. See
      desktop/cmp/panel/impl/PanelHeader.scss for the relevant updates.
* A new `exportOptions.columns` option on `GridModel` replaces `exportOptions.includeHiddenCols`.
  The updated and more flexible config supports special strings 'VISIBLE' (default), 'ALL', and/or a
  list of specific colIds to include in an export.
    * To avoid immediate breaking changes, GridModel will log a warning on any remaining usages of
      `includeHiddenCols` but auto-set to `columns: 'ALL'` to maintain the same behavior.
* Added new preference `xhShowVersionBar` to allow more fine-grained control of when the Hoist
  version bar is showing. It defaults to `auto`, preserving the current behavior of always showing
  the footer to Hoist Admins while including it for non-admins *only* in non-production
  environments. The pref can alternatively be set to 'always' or 'never' on a per-user basis.

### 📚 Libraries

* @blueprintjs/core `3.16 → 3.17`
* @blueprintjs/datetime `3.10 → 3.11`
* mobx `5.10 → 5.11`
* react-transition-group `2.8 → 4.2`

[Commit Log](https://github.com/xh/hoist-react/compare/v24.1.1...v24.2.0)

## v24.1.1 - 2019-07-01

### 🐞 Bug Fixes

* Mobile column chooser internal layout/sizing fixed when used in certain secure mobile browsers.

[Commit Log](https://github.com/xh/hoist-react/compare/v24.1.0...v24.1.1)

## v24.1.0 - 2019-07-01

### 🎁 New Features

* `DateInput.enableClear` prop added to support built-in button to null-out a date input's value.

### 🐞 Bug Fixes

* The `Select` component now properly shows all options when the pick-list is re-shown after a
  change without first blurring the control. (Previously this interaction edge case would only show
  the option matching the current input value.) #1198
* Mobile mask component `onClick` callback prop restored - required to dismiss mobile menus when not
  tapping a menu option.
* When checking for a possible expired session within `XH.handleException()`, prompt for app login
  only for Ajax requests made to relative URLs (not e.g. remote APIs accessed via CORS). #1189

### ✨ Styles

* Panel splitter collapse button more visible in dark theme. CSS vars to customize further fixed.
* The mobile app menu button has been moved to the right side of the top appBar, consistent with its
  placement in desktop apps.

### 📚 Libraries

* @blueprintjs/core `3.15 → 3.16`
* @blueprintjs/datetime `3.9 → 3.10`
* codemirror `5.47 → 5.48`
* mobx `6.0 → 6.1`

[Commit Log](https://github.com/xh/hoist-react/compare/v24.0.0...v24.1.0)

## v24.0.0 - 2019-06-24

### 🎁 New Features

#### Data

* A `StoreFilter` object has been introduced to the data API. This allows `Store` and
  `StoreFilterField` to support the ability to conditionally include all children when filtering
  hierarchical data stores, and could support additional filtering customizations in the future.
* `Store` now provides a `summaryRecord` property which can be used to expose aggregated data for
  the data it contains. The raw data for this record can be provided to `loadData()` and
  `updateData()` either via an explicit argument to these methods, or as the root node of the raw
  data provided (see `Store.loadRootAsSummary`).
* The `StoreFilterField` component accepts new optional `model` and `bind` props to allow control of
  its text value from an external model's observable.
* `pwd` is now a new supported type of `Field` in the `@xh/hoist/core/data` package.

#### Grid

* `GridModel` now supports a `showSummary` config which can be used to display its store's
  summaryRecord (see above) as either a pinned top or bottom row.
* `GridModel` also adds a `enableColumnPinning` config to enable/disable user-driven pinning. On
  desktop, if enabled, users can pin columns by dragging them to the left or right edges of the grid
  (the default AG Grid gesture). Column pinned state is now also captured and maintained by the
  overall grid state system.
* The desktop column chooser now options in a non-modal popover when triggered from the standard
  `ColChooserButton` component. This offers a quicker and less disruptive alternative to the modal
  dialog (which is still used when launched from the grid context menu). In this popover mode,
  updates to columns are immediately reflected in the underlying grid.
* The mobile `ColChooser` has been improved significantly. It now renders displayed and available
  columns as two lists, allowing drag and drop between to update the visibility and ordering. It
  also provides an easy option to toggle pinning the first column.
* `DimensionChooser` now supports an optional empty / ungrouped configuration with a value of `[]`.
  See `DimensionChooserModel.enableClear` and `DimensionChooser.emptyText`.

#### Other Features

* Core `AutoRefreshService` added to trigger an app-wide data refresh on a configurable interval, if
  so enabled via a combination of soft-config and user preference. Auto-refresh relies on the use of
  the root `RefreshContextModel` and model-level `LoadSupport`.
* A new `LoadingIndicator` component is available as a more minimal / unobtrusive alternative to a
  modal mask. Typically configured via a new `Panel.loadingIndicator` prop, the indicator can be
  bound to a `PendingTaskModel` and will automatically show/hide a spinner and/or custom message in
  an overlay docked to the corner of the parent Panel.
* `DateInput` adds support for new `enablePicker` and `showPickerOnFocus` props, offering greater
  control over when the calendar picker is shown. The new default behaviour is to not show the
  picker on focus, instead showing it via a built-in button.
* Transitions have been disabled by default on desktop Dialog and Popover components (both are from
  the Blueprint library) and on the Hoist Mask component. This should result in a snappier user
  experience, especially when working on remote / virtual workstations. Any in-app customizations to
  disable or remove transitions can now be removed in favor of this toolkit-wide change.
* Added new `@bindable.ref` variant of the `@bindable` decorator.

### 💥 Breaking Changes

* Apps that defined and initialized their own `AutoRefreshService` service or functionality should
  leverage the new Hoist service if possible. Apps with a pre-existing custom service of the same
  name must either remove in favor of the new service or - if they have special requirements not
  covered by the Hoist implementation - rename their own service to avoid a naming conflict.
* The `StoreFilterField.onFilterChange` callback will now be passed a `StoreFilter`, rather than a
  function.
* `DateInput` now has a calendar button on the right side of the input which is 22 pixels square.
  Applications explicitly setting width or height on this component should ensure that they are
  providing enough space for it to display its contents without clipping.

### 🐞 Bug Fixes

* Performance for bulk grid selections has been greatly improved (#1157)
* Toolbars now specify a minimum height (or width when vertical) to avoid shrinking unexpectedly
  when they contain only labels or are entirely empty (but still desired to e.g. align UIs across
  multiple panels). Customize if needed via the new `--xh-tbar-min-size` CSS var.
* All Hoist Components that accept a `model` prop now have that properly documented in their
  prop-types.
* Admin Log Viewer no longer reverses its lines when not in tail mode.

### ⚙️ Technical

* The `AppSpec` config passed to `XH.renderApp()` now supports a `clientAppCode` value to compliment
  the existing `clientAppName`. Both values are now optional and defaulted from the project-wide
  `appCode` and `appName` values set via the project's Webpack config. (Note that `clientAppCode` is
  referenced by the new `AutoRefreshService` to support configurable auto-refresh intervals on a
  per-app basis.)

### 📚 Libraries

* ag-grid `20.0 → 21.0`
* react-select `2.4 → 3.0`
* mobx-react `5.4 → 6.0.3`
* font-awesome `5.8 → 5.9`
* react-beautiful-dnd `10.1.1 → 11.0.4`

[Commit Log](https://github.com/xh/hoist-react/compare/v23.0.0...v24.0.0)

## v23.0.0 - 2019-05-30

### 🎁 New Features

* `GridModel` now accepts a config of `cellBorders`, similar to `rowBorders`
* `Panel.tbar` and `Panel.bbar` props now accept an array of Elements and will auto-generate a
  `Toolbar` to contain them, avoiding the need for the extra import of `toolbar()`.
* New functions `withDebug` and `withShortDebug` have been added to provide a terse syntax for
  adding debug messages that track the execution of specific blocks of code.
* `XH.toast()` now supports an optional `containerRef` argument that can be used for anchoring a
  toast within another component (desktop only). Can be used to display more targeted toasts within
  the relevant section of an application UI, as opposed to the edge of the screen.
* `ButtonGroupInput` accepts a new `enableClear` prop that allows the active / depressed button to
  be unselected by pressing it again - this sets the value of the input as a whole to `null`.
* Hoist Admins now always see the VersionBar in the footer.
* `Promise.track` now accepts an optional `omit` config that indicates when no tracking will be
  performed.
* `fmtNumber` now accepts an optional `prefix` config that prepends immediately before the number,
  but after the sign (`+`, `-`).
* New utility methods `forEachAsync()` and `whileAsync()` have been added to allow non-blocking
  execution of time-consuming loops.

### 💥 Breaking Changes

* The `AppOption.refreshRequired` config has been renamed to `reloadRequired` to better match the
  `XH.reloadApp()` method called to reload the entire app in the browser. Any options defined by an
  app that require it to be fully reloaded should have this renamed config set to `true`.
* The options dialog will now automatically trigger an app-wide data _refresh_ via
  `XH.refreshAppAsync()` if options have changed that don't require a _reload_.
* The `EventSupport` mixin has been removed. There are no known uses of it and it is in conflict
  with the overall reactive structure of the hoist-react API. If your app listens to the
  `appStateChanged`, `prefChange` or `prefsPushed` events you will need to adjust accordingly.

### 🐞 Bug Fixes

* `Select` will now let the user edit existing text in conditions where it is expected to be
  editable. #880
* The Admin "Config Differ" tool has been updated to reflect changes to `Record` made in v22. It is
  once again able to apply remote config values.
* A `Panel` with configs `resizable: true, collapsible: false` now renders with a splitter.
* A `Panel` with no `icon`, `title`, or `headerItems` will not render a blank header.
* `FileChooser.enableMulti` now behaves as one might expect -- true to allow multiple files in a
  single upload. Previous behavior (the ability to add multiple files to dropzone) is now controlled
  by `enableAddMulti`.

[Commit Log](https://github.com/xh/hoist-react/compare/v22.0.0...v23.0.0)

## v22.0.0 - 2019-04-29

### 🎁 New Features

* A new `DockContainer` component provides a user-friendly way to render multiple child components
  "docked" to its bottom edge. Each child view is rendered with a configurable header and controls
  to allow the user to expand it, collapse it, or optionally "pop it out" into a modal dialog.
* A new `AgGrid` component provides a much lighter Hoist wrapper around AG Grid while maintaining
  consistent styling and layout support. This allows apps to use any features supported by AG Grid
  without conflicting with functionality added by the core Hoist `Grid`.
    * Note that this lighter wrapper lacks a number of core Hoist features and integrations,
      including store support, grid state, enhanced column and renderer APIs, absolute value
      sorting, and more.
    * An associated `AgGridModel` provides access to to the AG Grid APIs, minimal styling configs,
      and several utility methods for managing Grid state.
* Added `GridModel.groupSortFn` config to support custom group sorting (replaces any use of
  `agOptions.defaultGroupSortComparator`).
* The `Column.cellClass` and `Column.headerClass` configs now accept functions to dynamically
  generate custom classes based on the Record and/or Column being rendered.
* The `Record` object now provides an additional getter `Record.allChildren` to return all children
  of the record, irrespective of the current filter in place on the record's store. This supplements
  the existing `Record.children` getter, which returns only the children meeting the filter.

### 💥 Breaking Changes

* The class `LocalStore` has been renamed `Store`, and is now the main implementation and base class
  for Store Data. The extraneous abstract superclass `BaseStore` has been removed.
* `Store.dataLastUpdated` had been renamed `Store.lastUpdated` on the new class and is now a simple
  timestamp (ms) rather than a Javascript Date object.
* The constructor argument `Store.processRawData` now expects a function that *returns* a modified
  object with the necessary edits. This allows implementations to safely *clone* the raw data rather
  than mutating it.
* The method `Store.removeRecord` has been replaced with the method `Store.removeRecords`. This will
  facilitate efficient bulk deletes.

### ⚙️ Technical

* `Grid` now performs an important performance workaround when loading a new dataset that would
  result in the removal of a significant amount of existing records/rows. The underlying AG Grid
  component has a serious bottleneck here (acknowledged as AG-2879 in their bug tracker). The Hoist
  grid wrapper will now detect when this is likely and proactively clear all data using a different
  API call before loading the new dataset.
* The implementations `Store`, `RecordSet`, and `Record` have been updated to more efficiently
  re-use existing record references when loading, updating, or filtering data in a store. This keeps
  the Record objects within a store as stable as possible, and allows additional optimizations by
  AG Grid and its `deltaRowDataMode`.
* When loading raw data into store `Record`s, Hoist will now perform additional conversions based on
  the declared `Field.type`. The unused `Field.nullable` has been removed.
* `LocalStorageService` now uses both the `appCode` and current username for its namespace key,
  ensuring that e.g. local prefs/grid state are not overwritten across multiple app users on one OS
  profile, or when admin impersonation is active. The service will automatically perform a one-time
  migration of existing local state from the old namespace to the new. #674
* `elem` no longer skips `null` children in its calls to `React.createElement()`. These children may
  play the role of placeholders when using conditional rendering, and skipping them was causing
  React to trigger extra re-renders. This change further simplifies Hoist's element factory and
  removes an unnecessary divergence with the behavior of JSX.

### 🐞 Bug Fixes

* `Grid` exports retain sorting, including support for absolute value sorting. #1068
* Ensure `FormField`s are keyed with their model ID, so that React can properly account for dynamic
  changes to fields within a form. #1031
* Prompt for app refresh in (rare) case of mismatch between client and server-side session user.
  (This can happen during impersonation and is defended against in server-side code.) #675

[Commit Log](https://github.com/xh/hoist-react/compare/v21.0.2...v22.0.0)

## v21.0.2 - 2019-04-05

### 📚 Libraries

* Rollback AG Grid to v20.0.0 after running into new performance issues with large datasets and
  `deltaRowDataMode`. Updates to tree filtering logic, also related to grid performance issues with
  filtered tree results returning much larger record counts.

## v21.0.0 - 2019-04-04

### 🎁 New Features

* `FetchService` fetch methods now accept a plain object as the `headers` argument. These headers
  will be merged with the default headers provided by FetchService.
* An app can also now specify default headers to be sent with every fetch request via
  `XH.fetchService.setDefaultHeaders()`. You can pass either a plain object, or a closure which
  returns one.
* `Grid` supports a new `onGridReady` prop, allowing apps to hook into the AG Grid event callback
  without inadvertently short-circuiting the Grid's own internal handler.

### 💥 Breaking Changes

* The shortcut getter `FormModel.isNotValid` was deemed confusing and has been removed from the API.
  In most cases applications should use `!FormModel.isValid` instead; this expression will return
  `false` for the `Unknown` as well as the `NotValid` state. Applications that wish to explicitly
  test for the `NotValid` state should use the `validationState` getter.
* Multiple HoistInputs have changed their `onKeyPress` props to `onKeyDown`, including TextInput,
  NumberInput, TextArea & SearchInput. The `onKeyPress` event has been deprecated in general and has
  limitations on which keys will trigger the event to fire (i.e. it would not fire on an arrow
  keypress).
* FetchService's fetch methods no longer support `contentType` parameter. Instead, specify a custom
  content-type by setting a 'Content-Type' header using the `headers` parameter.
* FetchService's fetch methods no longer support `acceptJson` parameter. Instead, pass an {"Accept":
  "application/json"} header using the `headers` parameter.

### ✨ Styles

* Black point + grid colors adjusted in dark theme to better blend with overall blue-gray tint.
* Mobile styles have been adjusted to increase the default font size and grid row height, in
  addition to a number of other smaller visual adjustments.

### 🐞 Bug Fixes

* Avoid throwing React error due to tab / routing interactions. Tab / routing / state support
  generally improved. (#1052)
* `GridModel.selectFirst()` improved to reliably select first visible record even when one or more
  groupBy levels active. (#1058)

### 📚 Libraries

* AG Grid `~20.1 → ~20.2` (fixes ag-grid sorting bug with treeMode)
* @blueprint/core `3.14 → 3.15`
* @blueprint/datetime `3.7 → 3.8`
* react-dropzone `10.0 → 10.1`
* react-transition-group `2.6 → 2.8`

[Commit Log](https://github.com/xh/hoist-react/compare/v20.2.1...v21.0.0)

## v20.2.1 - 2019-03-28

* Minor tweaks to grid styles - CSS var for pinned column borders, drop left/right padding on
  center-aligned grid cells.

[Commit Log](https://github.com/xh/hoist-react/compare/v20.2.0...v20.2.1)

## v20.2.0 - 2019-03-27

### 🎁 New Features

* `GridModel` exposes three new configs - `rowBorders`, `stripeRows`, and `showCellFocus` - to
  provide additional control over grid styling. The former `Grid` prop `showHover` has been
  converted to a `GridModel` config for symmetry with these other flags and more efficient
  re-rendering. Note that some grid-related CSS classes have also been modified to better conform to
  the BEM approach used elsewhere - this could be a breaking change for apps that keyed off of
  certain Hoist grid styles (not expected to be a common case).
* `Select` adds a `queryBuffer` prop to avoid over-eager calls to an async `queryFn`. This buffer is
  defaulted to 300ms to provide some out-of-the-box debouncing of keyboard input when an async query
  is provided. A longer value might be appropriate for slow / intensive queries to a remote API.

### 🐞 Bug Fixes

* A small `FormField.labelWidth` config value will now be respected, even if it is less than the
  default minWidth of 80px.
* Unnecessary re-renders of inactive tab panels now avoided.
* `Grid`'s filter will now be consistently applied to all tree grid records. Previously, the filter
  skipped deeply nested records under specific conditions.
* `Timer` no longer requires its `runFn` to be a promise, as it briefly (and unintentionally) did.
* Suppressed default browser resize handles on `textarea`.

[Commit Log](https://github.com/xh/hoist-react/compare/v20.1.1...v20.2.0)

## v20.1.1 - 2019-03-27

### 🐞 Bug Fixes

* Fix form field reset so that it will call computeValidationAsync even if revalidation is not
  triggered because the field's value did not change when reset.

[Commit Log](https://github.com/xh/hoist-react/compare/v20.1.0...v20.1.1)

## v20.1.0 - 2019-03-14

### 🎁 New Features

* Standard app options panel now includes a "Restore Defaults" button to clear all user preferences
  as well as any custom grid state, resetting the app to its default state for that user.

### 🐞 Bug Fixes

* Removed a delay from `HoistInput` blur handling, ensuring `noteBlurred()` is called as soon as the
  element loses focus. This should remove a class of bugs related to input values not flushing into
  their models quickly enough when `commitOnChange: false` and the user moves directly from an input
  to e.g. clicking a submit button. #1023
* Fix to Admin ConfigDiffer tool (missing decorator).

### ⚙️ Technical

* The `GridModel.store` config now accepts a plain object and will internally create a `LocalStore`.
  This store config can also be partially specified or even omitted entirely. GridModel will ensure
  that the store is auto-configured with all fields in configured grid columns, reducing the need
  for app code boilerplate (re)enumerating field names.
* `Timer` class reworked to allow its interval to be adjusted dynamically via `setInterval()`,
  without requiring the Timer to be re-created.

[Commit Log](https://github.com/xh/hoist-react/compare/v20.0.1...v20.1.0)

## v20.0.1 - 2019-03-08

### 🐞 Bug Fixes

* Ensure `RestStore` processes records in a standard way following a save/add operation (#1010).

[Commit Log](https://github.com/xh/hoist-react/compare/v20.0.0...v20.0.1)

## v20.0.0 - 2019-03-06

### 💥 Breaking Changes

* The `@LoadSupport` decorator has been substantially reworked and enhanced from its initial release
  in v19. It is no longer needed on the HoistComponent, but rather should be put directly on the
  owned HoistModel implementing the loading. IMPORTANT NOTE: all models should implement
  `doLoadAsync` rather than `loadAsync`. Please see `LoadSupport` for more information on this
  important change.
* `TabContainer` and `TabContainerModel` are now cross-platform. Apps should update their code to
  import both from `@xh/hoist/cmp/tab`.
* `TabContainer.switcherPosition` has been moved to `TabContainerModel`. Please note that changes to
  `switcherPosition` are not supported on mobile, where the switcher will always appear beneath the
  container.
* The `Label` component from `@xh/hoist/desktop/cmp/input` has been removed. Applications should
  consider using the basic html `label` element instead (or a `FormField` if applicable).
* The `LeftRightChooserModel` constructor no longer accepts a `leftSortBy` and `rightSortBy`
  property. The implementation of these properties was generally broken. Use `leftSorted` and
  `rightSorted` instead.

#### Mobile

* Mobile `Page` has changed - `Pages` are now wrappers around `Panels` that are designed to be used
  with a `NavigationModel` or `TabContainer`. `Page` accepts the same props as `Panel`, meaning uses
  of `loadModel` should be replaced with `mask`.
* The mobile `AppBar` title is static and defaults to the app name. If you want to display page
  titles, it is recommended to use the `title` prop on the `Page`.

### 🎁 New Features

* Enhancements to Model and Component data loading via `@LoadSupport` provides a stronger set of
  conventions and better support for distinguishing between initial loads / auto/background
  refreshes / user- driven refreshes. It also provides new patterns for ensuring application
  Services are refreshed as part of a reworked global refresh cycle.
* RestGridModel supports a new `cloneAction` to take an existing record and open the editor form in
  "add mode" with all editable fields pre-populated from the source record. The action calls
  `prepareCloneFn`, if defined on the RestGridModel, to perform any transform operations before
  rendering the form.
* Tabs in `TabContainerModel` now support an `icon` property on the desktop.
* Charts take a new optional `aspectRatio` prop.
* Added new `Column.headerTooltip` config.
* Added new method `markManaged` on `ManagedSupport`.
* Added new function decorator `debounced`.
* Added new function `applyMixin` providing support for structured creation of class decorators
  (mixins).

#### Mobile

* Column chooser support available for mobile Grids. Users can check/uncheck columns to add/remove
  them from a configurable grid and reorder the columns in the list via drag and drop. Pair
  `GridModel.enableColChooser` with a mobile `colChooserButton` to allow use.
* Added `DialogPage` to the mobile toolkit. These floating pages do not participate in navigation or
  routing, and are used for showing fullscreen views outside of the Navigator / TabContainer
  context.
* Added `Panel` to the mobile toolkit, which offers a header element with standardized styling,
  title, and icon, as well as support for top and bottom toolbars.
* The mobile `AppBar` has been updated to more closely match the desktop `AppBar`, adding `icon`,
  `leftItems`, `hideAppMenuButton` and `appMenuButtonProps` props.
* Added routing support to mobile.

### 🐞 Bug Fixes

* The HighCharts wrapper component properly resizes its chart.
* Mobile dimension chooser button properly handles overflow for longer labels.
* Sizing fixes for multi-line inputs such as textArea and jsonInput.
* NumberInput calls a `onKeyPress` prop if given.
* Layout fixes on several admin panels and detail popups.

### 📚 Libraries

* @blueprintjs/core `3.13 → 3.14`
* @xh/hoist-dev-utils `3.5 → 3.6`
* ag-grid `~20.0 → ~20.1`
* react-dropzone `~8.0 → ~9.0`
* react-select `~2.3 → ~2.4`
* router5 `~6.6 → ~7.0`
* react `~16.7 → ~16.8`

[Commit Log](https://github.com/xh/hoist-react/compare/v19.0.1...v20.0.0)

## v19.0.1 - 2019-02-12

### 🐞 Bug Fixes

* Additional updates and simplifications to `FormField` sizing of child `HoistInput` elements, for
  more reliable sizing and spacing filling behavior.

[Commit Log](https://github.com/xh/hoist-react/compare/v19.0.0...v19.0.1)

## v19.0.0 - 2019-02-08

### 🎁 New Features

* Added a new architecture for signaling the need to load / refresh new data across either the
  entire app or a section of the component hierarchy. This new system relies on React context to
  minimizes the need for explicit application wiring, and improves support for auto-refresh. See
  newly added decorator `@LoadSupport` and classes/components `RefreshContext`,
  `RefreshContextModel`, and `RefreshContextView` for more info.
* `TabContainerModel` and `TabModel` now support `refreshMode` and `renderMode` configs to allow
  better control over how inactive tabs are mounted/unmounted and how tabs handle refresh requests
  when hidden or (re)activated.
* Apps can implement `getAppOptions()` in their `AppModel` class to specify a set of app-wide
  options that should be editable via a new built-in Options dialog. This system includes built-in
  support for reading/writing options to preferences, or getting/setting their values via custom
  handlers. The toolkit handles the rendering of the dialog.
* Standard top-level app buttons - for actions such as launching the new Options dialog, switching
  themes, launching the admin client, and logging out - have been moved into a new menu accessible
  from the top-right corner of the app, leaving more space for app-specific controls in the AppBar.
* `RecordGridModel` now supports an enhanced `editors` configuration that exposes the full set of
  validation and display support from the Forms package.
* `HoistInput` sizing is now consistently implemented using `LayoutSupport`. All sizable
  `HoistInputs` now have default `width` to ensure a standard display out of the box. `JsonInput`
  and `TextArea` also have default `height`. These defaults can be overridden by declaring explicit
  `width` and `height` values, or unset by setting the prop to `null`.
* `HoistInputs` within `FormFields` will be automatically sized to fill the available space in the
  `FormField`. In these cases, it is advised to either give the `FormField` an explicit size or
  render it in a flex layout.

### 💥 Breaking Changes

* AG Grid has been updated to v20.0.0. Most apps shouldn't require any changes - however, if you are
  using `agOptions` to set sorting, filtering or resizing properties, these may need to change:

  For the `Grid`, `agOptions.enableColResize`, `agOptions.enableSorting`
  and `agOptions.enableFilter`
  have been removed. You can replicate their effects by using `agOptions.defaultColDef`. For
  `Columns`, `suppressFilter` has been removed, an should be replaced with `filter: false`.

* `HoistAppModel.requestRefresh` and `TabContainerModel.requestRefresh` have been removed.
  Applications should use the new Refresh architecture described above instead.
* `tabRefreshMode` on TabContainer has been renamed `renderMode`.
* `TabModel.reloadOnShow` has been removed. Set the `refreshMode` property on TabContainerModel or
  TabModel to `TabRefreshMode.ON_SHOW_ALWAYS` instead.
* The mobile APIs for `TabContainerModel`, `TabModel`, and `RefreshButton` have been rewritten to
  more closely mirror the desktop API.
* The API for `RecordGridModel` editors has changed -- `type` is no longer supported. Use
  `fieldModel` and `formField` instead.
* `LocalStore.loadRawData` requires that all records presented to store have unique IDs specified.
  See `LocalStore.idSpec` for more information.

### 🐞 Bug Fixes

* SwitchInput and RadioInput now properly highlight validation errors in `minimal` mode.

### 📚 Libraries

* @blueprintjs/core `3.12 → 3.13`
* ag-grid `~19.1.4 → ~20.0.0`

[Commit Log](https://github.com/xh/hoist-react/compare/v18.1.2...v19.0.0)

## v18.1.2 - 2019-01-30

### 🐞 Bug Fixes

* Grid integrations relying on column visibility (namely export, storeFilterField) now correctly
  consult updated column state from GridModel. #935
* Ensure `FieldModel.initialValue` is observable to ensure that computed dirty state (and any other
  derivations) are updated if it changes. #934
* Fixes to ensure Admin console log viewer more cleanly handles exceptions (e.g. attempting to
  auto-refresh on a log file that has been deleted).

[Commit Log](https://github.com/xh/hoist-react/compare/v18.1.1...v18.1.2)

## v18.1.1 - 2019-01-29

* Grid cell padding can be controlled via a new set of CSS vars and is reduced by default for grids
  in compact mode.
* The `addRecordAsync()` and `saveRecordAsync()` methods on `RestStore` return the updated record.

[Commit Log](https://github.com/xh/hoist-react/compare/v18.1.0...v18.1.1)

## v18.1.0 - 2019-01-28

### 🎁 New Features

* New `@managed` class field decorator can be used to mark a property as fully created/owned by its
  containing class (provided that class has installed the matching `@ManagedSupport` decorator).
    * The framework will automatically pass any `@managed` class members to `XH.safeDestroy()` on
      destroy/unmount to ensure their own `destroy()` lifecycle methods are called and any related
      resources are disposed of properly, notably MobX observables and reactions.
    * In practice, this should be used to decorate any properties on `HoistModel`, `HoistService`,
      or
      `HoistComponent` classes that hold a reference to a `HoistModel` created by that class. All of
      those core artifacts support the new decorator, `HoistModel` already provides a built-in
      `destroy()` method, and calling that method when an app is done with a Model is an important
      best practice that can now happen more reliably / easily.
* `FormModel.getData()` accepts a new single parameter `dirtyOnly` - pass true to get back only
  fields which have been modified.
* The mobile `Select` component indicates the current value with a ✅ in the drop-down list.
* Excel exports from tree grids now include the matching expand/collapse tree controls baked into
  generated Excel file.

### 🐞 Bug Fixes

* The `JsonInput` component now properly respects / indicates disabled state.

### 📚 Libraries

* Hoist-dev-utils `3.4.1 → 3.5.0` - updated webpack and other build tool dependencies, as well as
  an improved eslint configuration.
* @blueprintjs/core `3.10 → 3.12`
* @blueprintjs/datetime `3.5 → 3.7`
* fontawesome `5.6 → 5.7`
* mobx `5.8 → 5.9`
* react-select `2.2 → 2.3`
* Other patch updates

[Commit Log](https://github.com/xh/hoist-react/compare/v18.0.0...v18.1.0)

## v18.0.0 - 2019-01-15

### 🎁 New Features

* Form support has been substantially enhanced and restructured to provide both a cleaner API and
  new functionality:
    * `FormModel` and `FieldModel` are now concrete classes and provide the main entry point for
      specifying the contents of a form. The `Field` and `FieldSupport` decorators have been
      removed.
    * Fields and sub-forms may now be dynamically added to FormModel.
    * The validation state of a FormModel is now *immediately* available after construction and
      independent of the GUI. The triggering of the *display* of that state is now a separate
      process triggered by GUI actions such as blur.
    * `FormField` has been substantially reworked to support a read-only display and inherit common
      property settings from its containing `Form`.
    * `HoistInput` has been moved into the `input` package to clarify that these are lower level
      controls and independent of the Forms package.

* `RestGrid` now supports a `mask` prop. RestGrid loading is now masked by default.
* `Chart` component now supports a built-in zoom out gesture: click and drag from right-to-left on
  charts with x-axis zooming.
* `Select` now supports an `enableClear` prop to control the presence of an optional inline clear
  button.
* `Grid` components take `onCellClicked` and `onCellDoubleClicked` event handlers.
* A new desktop `FileChooser` wraps a preconfigured react-dropzone component to allow users to
  easily select files for upload or other client-side processing.

### 💥 Breaking Changes

* Major changes to Form (see above). `HoistInput` imports will also need to be adjusted to move from
  `form` to `input`.
* The name of the HoistInput `field` prop has been changed to `bind`. This change distinguishes the
  lower-level input package more clearly from the higher-level form package which uses it. It also
  more clearly relates the property to the associated `@bindable` annotation for models.
* A `Select` input with `enableMulti = true` will by default no longer show an inline x to clear the
  input value. Use the `enableClear` prop to re-enable.
* Column definitions are exported from the `grid` package. To ensure backwards compatibility,
  replace imports from `@xh/hoist/desktop/columns` with `@xh/hoist/desktop/cmp/grid`.

### 📚 Libraries

* React `~16.6.0 → ~16.7.0`
* Patch version updates to multiple other dependencies.

[Commit Log](https://github.com/xh/hoist-react/compare/v17.0.0...v18.0.0)

## v17.0.0 - 2018-12-21

### 💥 Breaking Changes

* The implementation of the `model` property on `HoistComponent` has been substantially enhanced:
    * "Local" Models should now be specified on the Component class declaration by simply setting
      the
      `model` property, rather than the confusing `localModel` property.
    * HoistComponent now supports a static `modelClass` class property. If set, this property will
      allow a HoistComponent to auto-create a model internally when presented with a plain
      javascript object as its `model` prop. This is especially useful in cases like `Panel`
      and `TabContainer`, where apps often need to specify a model but do not require a reference to
      the model. Those usages can now skip importing and instantiating an instance of the
      component's model class themselves.
    * Hoist will now throw an Exception if an application attempts to changes the model on an
      existing HoistComponent instance or presents the wrong type of model to a HoistComponent where
      `modelClass` has been specified.

* `PanelSizingModel` has been renamed `PanelModel`. The class now also has the following new
  optional properties, all of which are `true` by default:
    * `showSplitter` - controls visibility of the splitter bar on the outside edge of the component.
    * `showSplitterCollapseButton` - controls visibility of the collapse button on the splitter bar.
    * `showHeaderCollapseButton` - controls visibility of a (new) collapse button in the header.

* The API methods for exporting grid data have changed and gained new features:
    * Grids must opt-in to export with the `GridModel.enableExport` config.
    * Exporting a `GridModel` is handled by the new `GridExportService`, which takes a collection of
      `exportOptions`. See `GridExportService.exportAsync` for available `exportOptions`.
    * All export entry points (`GridModel.exportAsync()`, `ExportButton` and the export context menu
      items) support `exportOptions`. Additionally, `GridModel` can be configured with default
      `exportOptions` in its config.

* The `buttonPosition` prop on `NumberInput` has been removed due to problems with the underlying
  implementation. Support for incrementing buttons on NumberInputs will be re-considered for future
  versions of Hoist.

### 🎁 New Features

* `TextInput` on desktop now supports an `enableClear` property to allow easy addition of a clear
  button at the right edge of the component.
* `TabContainer` enhancements:
    * An `omit` property can now be passed in the tab configs passed to the `TabContainerModel`
      constructor to conditionally exclude a tab from the container
    * Each `TabModel` can now be retrieved by id via the new `getTabById` method on
      `TabContainerModel`.
    * `TabModel.title` can now be changed at runtime.
    * `TabModel` now supports the following properties, which can be changed at runtime or set via
      the config:
        * `disabled` - applies a disabled style in the switcher and blocks navigation to the tab via
          user click, routing, or the API.
        * `excludeFromSwitcher` - removes the tab from the switcher, but the tab can still be
          navigated to programmatically or via routing.
* `MultiFieldRenderer` `multiFieldConfig` now supports a `delimiter` property to separate
  consecutive SubFields.
* `MultiFieldRenderer` SubFields now support a `position` property, to allow rendering in either the
  top or bottom row.
* `StoreCountLabel` now supports a new 'includeChildren' prop to control whether or not children
  records are included in the count. By default this is `false`.
* `Checkbox` now supports a `displayUnsetState` prop which may be used to display a visually
  distinct state for null values.
* `Select` now renders with a checkbox next to the selected item in its dropdown menu, instead of
  relying on highlighting. A new `hideSelectedOptionCheck` prop is available to disable.
* `RestGridModel` supports a `readonly` property.
* `DimensionChooser`, various `HoistInput` components, `Toolbar` and `ToolbarSeparator` have been
  added to the mobile component library.
* Additional environment enums for UAT and BCP, added to Hoist Core 5.4.0, are supported in the
  application footer.

### 🐞 Bug Fixes

* `NumberInput` will no longer immediately convert its shorthand value (e.g. "3m") into numeric form
  while the user remains focused on the input.
* Grid `actionCol` columns no longer render Button components for each action, relying instead on
  plain HTML / CSS markup for a significant performance improvement when there are many rows and/or
  actions per row.
* Grid exports more reliably include the appropriate file extension.
* `Select` will prevent an `<esc>` keypress from bubbling up to parent components only when its menu
  is open. (In that case, the component assumes escape was pressed to close its menu and captures
  the keypress, otherwise it should leave it alone and let it e.g. close a parent popover).

[Commit Log](https://github.com/xh/hoist-react/compare/v16.0.1...v17.0.0)

## v16.0.1 - 2018-12-12

### 🐞 Bug Fixes

* Fix to FeedbackForm allowing attempted submission with an empty message.

[Commit Log](https://github.com/xh/hoist-react/compare/v16.0.0...v16.0.1)

## v16.0.0

### 🎁 New Features

* Support for ComboBoxes and Dropdowns have been improved dramatically, via a new `Select` component
  based on react-select.
* The AG Grid based `Grid` and `GridModel` are now available on both mobile and desktop. We have
  also added new support for multi-row/multi-field columns via the new `multiFieldRenderer` renderer
  function.
* The app initialization lifecycle has been restructured so that no App classes are constructed
  until Hoist is fully initialized.
* `Column` now supports an optional `rowHeight` property.
* `Button` now defaults to 'minimal' mode, providing a much lighter-weight visual look-and-feel to
  HoistApps. `Button` also implements `@LayoutSupport`.
* Grouping state is now saved by the grid state support on `GridModel`.
* The Hoist `DimChooser` component has been ported to hoist-react.
* `fetchService` now supports an `autoAbortKey` in its fetch methods. This can be used to
  automatically cancel obsolete requests that have been superseded by more recent variants.
* Support for new `clickableLabel` property on `FormField`.
* `RestForm` now supports a read-only view.
* Hoist now supports automatic tracking of app/page load times.

### 💥 Breaking Changes

* The new location for the cross-platform grid component is `@xh/hoist/cmp/grid`. The `columns`
  package has also moved under a new sub-package in this location.
* Hoist top-level App Structure has changed in order to improve consistency of the Model-View
  conventions, to improve the accessibility of services, and to support the improvements in app
  initialization mentioned above:
    - `XH.renderApp` now takes a new `AppSpec` configuration.
    - `XH.app` is now `XH.appModel`.
    - All services are installed directly on `XH`.
    - `@HoistApp` is now `@HoistAppModel`
* `RecordAction` has been substantially refactored and improved. These are now typically immutable
  and may be shared.
    - `prepareFn` has been replaced with a `displayFn`.
    - `actionFn` and `displayFn` now take a single object as their parameter.
* The `hide` property on `Column` has been changed to `hidden`.
* The `ColChooserButton` has been moved from the incorrect location `@xh/hoist/cmp/grid` to
  `@xh/hoist/desktop/cmp/button`. This is a desktop-only component. Apps will have to adjust these
  imports.
* `withDefaultTrue` and `withDefaultFalse` in `@xh/hoist/utils/js` have been removed. Use
  `withDefault` instead.
* `CheckBox` has been renamed `Checkbox`

### ⚙️ Technical

* AG Grid has been upgraded to v19.1
* mobx has been upgraded to v5.6
* React has been upgraded to v16.6
* Allow browsers with proper support for Proxy (e.g Edge) to access Hoist Applications.

### 🐞 Bug Fixes

* Extensive. See full change list below.

[Commit Log](https://github.com/xh/hoist-react/compare/v15.1.2...v16.0.0)

## v15.1.2

🛠 Hotfix release to MultiSelect to cap the maximum number of options rendered by the drop-down
list. Note, this component is being replaced in Hoist v16 by the react-select library.

[Commit Log](https://github.com/xh/hoist-react/compare/v15.1.1...v15.1.2)

## v15.1.1

### 🐞 Bug Fixes

* Fix to minimal validation mode for FormField disrupting input focus.
* Fix to JsonInput disrupting input focus.

### ⚙️ Technical

* Support added for TLBR-style notation when specifying margin/padding via layoutSupport - e.g. box(
  {margin: '10 20 5 5'}).
* Tweak to lockout panel message when the user has no roles.

[Commit Log](https://github.com/xh/hoist-react/compare/v15.1.0...v15.1.1)

## v15.1.0

### 🎁 New Features

* The FormField component takes a new minimal prop to display validation errors with a tooltip only
  as opposed to an inline message string. This can be used to help reduce shifting / jumping form
  layouts as required.
* The admin-only user impersonation toolbar will now accept new/unknown users, to support certain
  SSO application implementations that can create users on the fly.

### ⚙️ Technical

* Error reporting to server w/ custom user messages is disabled if the user is not known to the
  client (edge case with errors early in app lifecycle, prior to successful authentication).

[Commit Log](https://github.com/xh/hoist-react/compare/v15.0.0...v15.1.0)

## v15.0.0

### 💥 Breaking Changes

* This update does not require any application client code changes, but does require updating the
  Hoist Core Grails plugin to >= 5.0. Hoist Core changes to how application roles are loaded and
  users are authenticated required minor changes to how JS clients bootstrap themselves and load
  user data.
* The Hoist Core HoistImplController has also been renamed to XhController, again requiring Hoist
  React adjustments to call the updated /xh/ paths for these (implementation) endpoints. Again, no
  app updates required beyond taking the latest Hoist Core plugin.

[Commit Log](https://github.com/xh/hoist-react/compare/v14.2.0...v15.0.0)

## v14.2.0

### 🎁 New Features

* Upgraded hoist-dev-utils to 3.0.3. Client builds now use the latest Webpack 4 and Babel 7 for
  noticeably faster builds and recompiles during CI and at development time.
* GridModel now has a top-level agColumnApi property to provide a direct handle on the AG Grid
  Column API object.

### ⚙️ Technical

* Support for column groups strengthened with the addition of a dedicated ColumnGroup sibling class
  to Column. This includes additional internal refactoring to reduce unnecessary cloning of Column
  configurations and provide a more managed path for Column updates. Public APIs did not change.
  (#694)

### 📚 Libraries

* Blueprint Core `3.6.1 → 3.7.0`
* Blueprint Datetime `3.2.0 → 3.3.0`
* Fontawesome `5.3.x → 5.4.x`
* MobX `5.1.2 → 5.5.0`
* Router5 `6.5.0 → 6.6.0`

[Commit Log](https://github.com/xh/hoist-react/compare/v14.1.3...v14.2.0)

## v14.1.3

### 🐞 Bug Fixes

* Ensure JsonInput reacts properly to value changes.

### ⚙️ Technical

* Block user pinning/unpinning in Grid via drag-and-drop - pending further work via #687.
* Support "now" as special token for dateIs min/max validation rules.
* Tweak grouped grid row background color.

[Commit Log](https://github.com/xh/hoist-react/compare/v14.1.1...v14.1.3)

## v14.1.1

### 🐞 Bug Fixes

* Fixes GridModel support for row-level grouping at same time as column grouping.

[Commit Log](https://github.com/xh/hoist-react/compare/v14.1.0...v14.1.1)

## v14.1.0

### 🎁 New Features

* GridModel now supports multiple levels of row grouping. Pass the public setGroupBy() method an
  array of string column IDs, or a falsey value / empty array to ungroup. Note that the public and
  observable groupBy property on GridModel will now always be an array, even if the grid is not
  grouped or has only a single level of grouping.
* GridModel exposes public expandAll() and collapseAll() methods for grouped / tree grids, and
  StoreContextMenu supports a new "expandCollapseAll" string token to insert context menu items.
  These are added to the default menu, but auto-hide when the grid is not in a grouped state.
* The Grid component provides a new onKeyDown prop, which takes a callback and will fire on any
  keypress targeted within the Grid. Note such a handler is not provided directly by AG Grid.
* The Column class supports pinned as a top-level config. Supports passing true to pin to the left.

### 🐞 Bug Fixes

* Updates to Grid column widths made via AG Grid's "autosize to fit" API are properly persisted to
  grid state.

[Commit Log](https://github.com/xh/hoist-react/compare/v14.0.0...v14.1.0)

## v14.0.0

* Along with numerous bug fixes, v14 brings with it a number of important enhancements for grids,
  including support for tree display, 'action' columns, and absolute value sorting. It also includes
  some new controls and improvement to focus display.

### 💥 Breaking Changes

* The signatures of the Column.elementRenderer and Column.renderer have been changed to be
  consistent with each other, and more extensible. Each takes two arguments -- the value to be
  rendered, and a single bundle of metadata.
* StoreContextMenuAction has been renamed to RecordAction. Its action property has been renamed to
  actionFn for consistency and clarity.
* LocalStore : The method LocalStore.processRawData no longer takes an array of all records, but
  instead takes just a single record. Applications that need to operate on all raw records in bulk
  should do so before presenting them to LocalStore. Also, LocalStores template methods for override
  have also changed substantially, and sub-classes that rely on these methods will need to be
  adjusted accordingly.

### 🎁 New Features

#### Grid

* The Store API now supports hierarchical datasets. Applications need to simply provide raw data for
  records with a "children" property containing the raw data for their children.
* Grid supports a 'TreeGrid' mode. To show a tree grid, bind the GridModel to a store containing
  hierarchical data (as above), set treeMode: true on the GridModel, and specify a column to display
  the tree controls (isTreeColumn: true)
* Grid supports absolute sorting for numerical columns. Specify absSort: true on your column config
  to enable. Clicking the grid header will now cycle through ASC > DESC > DESC (abs) sort modes.
* Grid supports an 'Actions' column for one-click record actions. See cmp/desktop/columns/actionCol.
* A new showHover prop on the desktop Grid component will highlight the hovered row with default
  styling. A new GridModel.rowClassFn callback was added to support per-row custom classes based on
  record data.
* A new ExportFormat.LONG_TEXT format has been added, along with a new Column.exportWidth config.
  This supports exporting columns that contain long text (e.g. notes) as multi-line cells within
  Excel.

#### Other Components

* RadioInput and ButtonGroupInput have been added to the desktop/cmp/form package.
* DateInput now has support for entering and displaying time values.
* NumberInput displays its unformatted value when focused.
* Focused components are now better highlighted, with additional CSS vars provided to customize as
  needed.

### 🐞 Bug Fixes

* Calls to GridModel.setGroupBy() work properly not only on the first, but also all subsequent calls
  (#644).
* Background / style issues resolved on several input components in dark theme (#657).
* Grid context menus appear properly over other floating components.

### 📚 Libraries

* React `16.5.1 → 16.5.2`
* router5 `6.4.2 → 6.5.0`
* CodeMirror, Highcharts, and MobX patch updates

[Commit Log](https://github.com/xh/hoist-react/compare/v13.0.0...v14.0.0)

## v13.0.0

🍀Lucky v13 brings with it a number of enhancements for forms and validation, grouped column support
in the core Grid API, a fully wrapped MultiSelect component, decorator syntax adjustments, and a
number of other fixes and enhancements.

It also includes contributions from new ExHI team members Arjun and Brendan. 🎉

### 💥 Breaking Changes

* The core `@HoistComponent`, `@HoistService`, and `@HoistModel` decorators are **no longer
  parameterized**, meaning that trailing `()` should be removed after each usage. (#586)
* The little-used `hoistComponentFactory()` method was also removed as a further simplification
  (#587).
* The `HoistField` superclass has been renamed to `HoistInput` and the various **desktop form
  control components have been renamed** to match (55afb8f). Apps using these components (which will
  likely be most apps) will need to adapt to the new names.
    * This was done to better distinguish between the input components and the upgraded Field
      concept on model classes (see below).

### 🎁 New Features

⭐️ **Forms and Fields** have been a major focus of attention, with support for structured data
fields added to Models via the `@FieldSupport` and `@field()` decorators.

* Models annotated with `@FieldSupport` can decorate member properties with `@field()`, making those
  properties observable and settable (with a generated `setXXX()` method).
* The `@field()` decorators themselves can be passed an optional display label string as well as
  zero or more *validation rules* to define required constraints on the value of the field.
* A set of predefined constraints is provided within the toolkit within the `/field/` package.
* Models using `FieldSupport` should be sure to call the `initFields()` method installed by the
  decorator within their constructor. This method can be called without arguments to generally
  initialize the field system, or it can be passed an object of field names to initial/default
  values, which will set those values on the model class properties and provide change/dirty
  detection and the ability to "reset" a form.
* A new `FormField` UI component can be used to wrap input components within a form. The `FormField`
  wrapper can accept the source model and field name, and will apply those to its child input. It
  leverages the Field model to automatically display a label, indicate required fields, and print
  validation error messages. This new component should be the building-block for most non-trivial
  forms within an application.

Other enhancements include:

* **Grid columns can be grouped**, with support for grouping added to the grid state management
  system, column chooser, and export manager (#565). To define a column group, nest column
  definitions passed to `GridModel.columns` within a wrapper object of the
  form `{headerName: 'My group', children: [...]}`.

(Note these release notes are incomplete for this version.)

[Commit Log](https://github.com/xh/hoist-react/compare/v12.1.2...v13.0.0)

## v12.1.2

### 🐞 Bug Fixes

* Fix casing on functions generated by `@settable` decorator
  (35c7daa209a4205cb011583ebf8372319716deba).

[Commit Log](https://github.com/xh/hoist-react/compare/v12.1.1...v12.1.2)

## v12.1.1

### 🐞 Bug Fixes

* Avoid passing unknown HoistField component props down to Blueprint select/checkbox controls.

### 📚 Libraries

* Rollback update of `@blueprintjs/select` package `3.1.0 → 3.0.0` - this included breaking API
  changes and will be revisited in #558.

[Commit Log](https://github.com/xh/hoist-react/compare/v12.1.0...v12.1.1)

## v12.1.0

### 🎁 New Features

* New `@bindable` and `@settable` decorators added for MobX support. Decorating a class member
  property with `@bindable` makes it a MobX `@observable` and auto-generates a setter method on the
  class wrapped in a MobX `@action`.
* A `fontAwesomeIcon` element factory is exported for use with other FA icons not enumerated by the
  `Icon` class.
* CSS variables added to control desktop Blueprint form control margins. These remain defaulted to
  zero, but now within CSS with support for variable overrides. A Blueprint library update also
  brought some changes to certain field-related alignment and style properties. Review any form
  controls within apps to ensure they remain aligned as desired
  (8275719e66b4677ec5c68a56ccc6aa3055283457 and df667b75d41d12dba96cbd206f5736886cb2ac20).

### 🐞 Bug Fixes

* Grid cells are fully refreshed on a data update, ensuring cell renderers that rely on data other
  than their primary display field are updated (#550).
* Grid auto-sizing is run after a data update, ensuring flex columns resize to adjust for possible
  scrollbar visibility changes (#553).
* Dropdown fields can be instantiated with fewer required properties set (#541).

### 📚 Libraries

* Blueprint `3.0.1 → 3.4.0`
* FontAwesome `5.2.0 → 5.3.0`
* CodeMirror `5.39.2 → 5.40.0`
* MobX `5.0.3 → 5.1.0`
* router5 `6.3.0 → 6.4.2`
* React `16.4.1 → 16.4.2`

[Commit Log](https://github.com/xh/hoist-react/compare/v12.0.0...v12.1.0)

## v12.0.0

Hoist React v12 is a relatively large release, with multiple refactorings around grid columns,
`elemFactory` support, classNames, and a re-organization of classes and exports within `utils`.

### 💥 Breaking Changes

#### ⭐️ Grid Columns

**A new `Column` class describes a top-level API for columns and their supported options** and is
intended to be a cross-platform layer on top of AG Grid and TBD mobile grid implementations.

* The desktop `GridModel` class now accepts a collection of `Column` configuration objects to define
  its available columns.
* Columns may be configured with `flex: true` to cause them to stretch all available horizontal
  space within a grid, sharing it equally with any other flex columns. However note that this should
  be used sparingly, as flex columns have some deliberate limitations to ensure stable and
  consistent behavior. Most noticeably, they cannot be resized directly by users. Often, a best
  practice will be to insert an `emptyFlexCol` configuration as the last column in a grid - this
  will avoid messy-looking gaps in the layout while not requiring a data-driven column be flexed.
* User customizations to column widths are now saved if the GridModel has been configured with a
  `stateModel` key or model instance - see `GridStateModel`.
* Columns accept a `renderer` config to format text or HTML-based output. This is a callback that is
  provided the value, the row-level record, and a metadata object with the column's `colId`. An
  `elementRenderer` config is also available for cells that should render a Component.
* An `agOptions` config key continues to provide a way to pass arbitrary options to the underlying
  AG Grid instance (for desktop implementations). This is considered an "escape hatch" and should be
  used with care, but can provide a bridge to required AG Grid features as the Hoist-level API
  continues to develop.
* The "factory pattern" for Column templates / defaults has been removed, replaced by a simpler
  approach that recommends exporting simple configuration partials and spreading them into
  instance-specific column configs.
* See 0798f6bb20092c59659cf888aeaf9ecb01db52a6 for primary commit.

#### ⭐️ Element Factory, LayoutSupport, BaseClassName

Hoist provides core support for creating components via a factory pattern, powered by the `elem()`
and `elemFactory()` methods. This approach remains the recommended way to instantiate component
elements, but was **simplified and streamlined**.

* The rarely used `itemSpec` argument was removed (this previously applied defaults to child items).
* Developers can now also use JSX to instantiate all Hoist-provided components while still taking
  advantage of auto-handling for layout-related properties provided by the `LayoutSupport` mixin.
    * HoistComponents should now spread **`...this.getLayoutProps()`** into their outermost rendered
      child to enable promotion of layout properties.
* All HoistComponents can now specify a **baseClassName** on their component class and should pass
  `className: this.getClassName()` down to their outermost rendered child. This allows components to
  cleanly layer on a base CSS class name with any instance-specific classes.
* See 8342d3870102ee9bda4d11774019c4928866f256 for primary commit.

#### ⭐️ Panel resizing / collapsing

**The `Panel` component now takes a `sizingModel` prop to control and encapsulate newly built-in
resizing and collapsing behavior** (#534).

* See the `PanelSizingModel` class for configurable details, including continued support for saving
  sizing / collapsed state as a user preference.
* **The standalone `Resizable` component was removed** in favor of the improved support built into
  Panel directly.

#### Other

* Two promise-related models have been combined into **a new, more powerful `PendingTaskModel`**,
  and the `LoadMask` component has been removed and consolidated into `Mask`
  (d00a5c6e8fc1e0e89c2ce3eef5f3e14cb842f3c8).
    * `Panel` now exposes a single `mask` prop that can take either a configured `mask` element or a
      simple boolean to display/remove a default mask.
* **Classes within the `utils` package have been re-organized** into more standardized and scalable
  namespaces. Imports of these classes will need to be adjusted.

### 🎁 New Features

* **The desktop Grid component now offers a `compact` mode** with configurable styling to display
  significantly more data with reduced padding and font sizes.
* The top-level `AppBar` refresh button now provides a default implementation, calling a new
  abstract `requestRefresh()` method on `HoistApp`.
* The grid column chooser can now be configured to display its column groups as initially collapsed,
  for especially large collections of columns.
* A new `XH.restoreDefaultsAsync()` method provides a centralized way to wipe out user-specific
  preferences or customizations (#508).
* Additional Blueprint `MultiSelect`, `Tag`, and `FormGroup` controls re-exported.

### 🐞 Bug Fixes

* Some components were unintentionally not exporting their Component class directly, blocking JSX
  usage. All components now export their class.
* Multiple fixes to `DayField` (#531).
* JsonField now responds properly when switching from light to dark theme (#507).
* Context menus properly filter out duplicated separators (#518).

[Commit Log](https://github.com/xh/hoist-react/compare/v11.0.0...v12.0.0)

## v11.0.0

### 💥 Breaking Changes

* **Blueprint has been upgraded to the latest 3.x release.** The primary breaking change here is the
  renaming of all `pt-` CSS classes to use a new `bp3-` prefix. Any in-app usages of the BP
  selectors will need to be updated. See the
  [Blueprint "What's New" page](http://blueprintjs.com/docs/#blueprint/whats-new-3.0).
* **FontAwesome has been upgraded to the latest 5.2 release.** Only the icons enumerated in the
  Hoist `Icon` class are now registered via the FA `library.add()` method for inclusion in bundled
  code, resulting in a significant reduction in bundle size. Apps wishing to use other FA icons not
  included by Hoist must import and register them - see the
  [FA React Readme](https://github.com/FortAwesome/react-fontawesome/blob/master/README.md) for
  details.
* **The `mobx-decorators` dependency has been removed** due to lack of official support for the
  latest MobX update, as well as limited usage within the toolkit. This package was primarily
  providing the optional `@setter` decorator, which should now be replaced as needed by dedicated
  `@action` setter methods (19cbf86138499bda959303e602a6d58f6e95cb40).

### 🎁 Enhancements

* `HoistComponent` now provides a `getClassNames()` method that will merge any `baseCls` CSS class
  names specified on the component with any instance-specific classes passed in via props (#252).
    * Components that wish to declare and support a `baseCls` should use this method to generate and
      apply a combined list of classes to their outermost rendered elements (see `Grid`).
    * Base class names have been added for relevant Hoist-provided components - e.g. `.xh-panel` and
      `.xh-grid`. These will be appended to any instance class names specified within applications
      and be available as public CSS selectors.
* Relevant `HoistField` components support inline `leftIcon` and `rightElement` props. `DayField`
  adds support for `minDay / maxDay` props.
* Styling for the built-in AG Grid loading overlay has been simplified and improved (#401).
* Grid column definitions can now specify an `excludeFromExport` config to drop them from
  server-generated Excel/CSV exports (#485).

### 🐞 Bug Fixes

* Grid data loading and selection reactions have been hardened and better coordinated to prevent
  throwing when attempting to set a selection before data has been loaded (#484).

### 📚 Libraries

* Blueprint `2.x → 3.x`
* FontAwesome `5.0.x → 5.2.x`
* CodeMirror `5.37.0 → 5.39.2`
* router5 `6.2.4 → 6.3.0`

[Commit Log](https://github.com/xh/hoist-react/compare/v10.0.1...v11.0.0)

## v10.0.1

### 🐞 Bug Fixes

* Grid `export` context menu token now defaults to server-side 'exportExcel' export.
    * Specify the `exportLocal` token to return a menu item for local AG Grid export.
* Columns with `field === null` skipped for server-side export (considered spacer / structural
  columns).

## v10.0.0

### 💥 Breaking Changes

* **Access to the router API has changed** with the `XH` global now exposing `router` and
  `routerState` properties and a `navigate()` method directly.
* `ToastManager` has been deprecated. Use `XH.toast` instead.
* `Message` is no longer a public class (and its API has changed). Use `XH.message/confirm/alert`
  instead.
* Export API has changed. The Built-in grid export now uses more powerful server-side support. To
  continue to use local AG based export, call method `GridModel.localExport()`. Built-in export
  needs to be enabled with the new property on `GridModel.enableExport`. See `GridModel` for more
  details.

### 🎁 Enhancements

* New Mobile controls and `AppContainer` provided services (impersonation, about, and version bars).
* Full-featured server-side Excel export for grids.

### 🐞 Bug Fixes

* Prevent automatic zooming upon input focus on mobile devices (#476).
* Clear the selection when showing the context menu for a record which is not already selected
  (#469).
* Fix to make lockout script readable by Compatibility Mode down to IE5.

### 📚 Libraries

* MobX `4.2.x → 5.0.x`

[Commit Log](https://github.com/xh/hoist-react/compare/v9.0.0...v10.0.0)

## v9.0.0

### 💥 Breaking Changes

* **Hoist-provided mixins (decorators) have been refactored to be more granular and have been broken
  out of `HoistComponent`.**
    * New discrete mixins now exist for `LayoutSupport` and `ContextMenuSupport` - these should be
      added directly to components that require the functionality they add for auto-handling of
      layout-related props and support for showing right-click menus. The corresponding options on
      `HoistComponent` that used to enable them have been removed.
    * For consistency, we have also renamed `EventTarget → EventSupport` and `Reactive →
      ReactiveSupport` mixins. These both continue to be auto-applied to HoistModel and HoistService
      classes, and ReactiveSupport enabled by default in HoistComponent.
* **The Context menu API has changed.** The `ContextMenuSupport` mixin now specifies an abstract
  `getContextMenuItems()` method for component implementation (replacing the previous
  `renderContextMenu()` method). See the new [`ContextMenuItem` class for what these items support,
  as well as several static default items that can be used.
    * The top-level `AppContainer` no longer provides a default context menu, instead allowing the
      browser's own context menu to show unless an app / component author has implemented custom
      context-menu handling at any level of their component hierarchy.

### 🐞 Bug Fixes

* TabContainer active tab can become out of sync with the router state (#451)
    * ⚠️ Note this also involved a change to the `TabContainerModel` API - `activateTab()` is now
      the public method to set the active tab and ensure both the tab and the route land in the
      correct state.
* Remove unintended focused cell borders that came back with the prior AG Grid upgrade.

[Commit Log](https://github.com/xh/hoist-react/compare/v8.0.0...v9.0.0)

## v8.0.0

Hoist React v8 brings a big set of improvements and fixes, some API and package re-organizations,
and AG Grid upgrade, and more. 🚀

### 💥 Breaking Changes

* **Component package directories have been re-organized** to provide better symmetry between
  pre-existing "desktop" components and a new set of mobile-first component. Current desktop
  applications should replace imports from `@xh/hoist/cmp/xxx` with `@xh/hoist/desktop/cmp/xxx`.
    * Important exceptions include several classes within `@xh/hoist/cmp/layout/`, which remain
      cross-platform.
    * `Panel` and `Resizable` components have moved to their own packages in
      `@xh/hoist/desktop/cmp/panel` and `@xh/hoist/desktop/cmp/resizable`.
* **Multiple changes and improvements made to tab-related APIs and components.**
    * The `TabContainerModel` constructor API has changed, notably `children` → `tabs`, `useRoutes`
      →
      `route` (to specify a starting route as a string) and `switcherPosition` has moved from a
      model config to a prop on the `TabContainer` component.
    * `TabPane` and `TabPaneModel` have been renamed `Tab` and `TabModel`, respectively, with
      several related renames.
* **Application entry-point classes decorated with `@HoistApp` must implement the new getter method
  `containerClass()`** to specify the platform specific component used to wrap the app's
  `componentClass`.
    * This will typically be `@xh/hoist/[desktop|mobile]/AppContainer` depending on platform.

### 🎁 New Features

* **Tab-related APIs re-worked and improved**, including streamlined support for routing, a new
  `tabRenderMode` config on `TabContainerModel`, and better naming throughout.
* **Ag-grid updated to latest v18.x** - now using native flex for overall grid layout and sizing
  controls, along with multiple other vendor improvements.
* Additional `XH` API methods exposed for control of / integration with Router5.
* The core `@HoistComponent` decorated now installs a new `isDisplayed` getter to report on
  component visibility, taking into account the visibility of its ancestors in the component tree.
* Mobile and Desktop app package / component structure made more symmetrical (#444).
* Initial versions of multiple new mobile components added to the toolkit.
* Support added for **`IdleService` - automatic app suspension on inactivity** (#427).
* Hoist wrapper added for the low-level Blueprint **button component** - provides future hooks into
  button customizations and avoids direct BP import (#406).
* Built-in support for collecting user feedback via a dedicated dialog, convenient XH methods and
  default appBar button (#379).
* New `XH.isDevelopmentMode` constant added, true when running in local Webpack dev-server mode.
* CSS variables have been added to customize and standardize the Blueprint "intent" based styling,
  with defaults adjusted to be less distracting (#420).

### 🐞 Bug Fixes

* Preference-related events have been standardized and bugs resolved related to pushAsync() and the
  `prefChange` event (ee93290).
* Admin log viewer auto-refreshes in tail-mode (#330).
* Distracting grid "loading" overlay removed (#401).
* Clipboard button ("click-to-copy" functionality) restored (#442).

[Commit Log](https://github.com/xh/hoist-react/compare/v7.2.0...v8.0.0)

## v7.2.0

### 🎁 New Features

+ Admin console grids now outfitted with column choosers and grid state. #375
+ Additional components for Onsen UI mobile development.

### 🐞 Bug Fixes

+ Multiple improvements to the Admin console config differ. #380 #381 #392

[Commit Log](https://github.com/xh/hoist-react/compare/v7.1.0...v7.2.0)

## v7.1.0

### 🎁 New Features

* Additional kit components added for Onsen UI mobile development.

### 🐞 Bug Fixes

* Dropdown fields no longer default to `commitOnChange: true` - avoiding unexpected commits of
  type-ahead query values for the comboboxes.
* Exceptions thrown from FetchService more accurately report the remote host when unreachable, along
  with some additional enhancements to fetch exception reporting for clarity.

[Commit Log](https://github.com/xh/hoist-react/compare/v7.0.0...v7.1.0)

## v7.0.0

### 💥 Breaking Changes

* **Restructuring of core `App` concept** with change to new `@HoistApp` decorator and conventions
  around defining `App.js` and `AppComponent.js` files as core app entry points. `XH.app` now
  installed to provide access to singleton instance of primary app class. See #387.

### 🎁 New Features

* **Added `AppBar` component** to help further standardize a pattern for top-level application
  headers.
* **Added `SwitchField` and `SliderField`** form field components.
* **Kit package added for Onsen UI** - base component library for mobile development.
* **Preferences get a group field for better organization**, parity with AppConfigs. (Requires
  hoist-core 3.1.x.)

### 🐞 Bug Fixes

* Improvements to `Grid` component's interaction with underlying AG Grid instance, avoiding extra
  renderings and unwanted loss of state. 03de0ae7

[Commit Log](https://github.com/xh/hoist-react/compare/v6.0.0...v7.0.0)

## v6.0.0

### 💥 Breaking Changes

* API for `MessageModel` has changed as part of the feature addition noted below, with `alert()` and
  `confirm()` replaced by `show()` and new `XH` convenience methods making the need for direct calls
  rare.
* `TabContainerModel` no longer takes an `orientation` prop, replaced by the more flexible
  `switcherPosition` as noted below.

### 🎁 New Features

* **Initial version of grid state** now available, supporting easy persistence of user grid column
  selections and sorting. The `GridModel` constructor now takes a `stateModel` argument, which in
  its simplest form is a string `xhStateId` used to persist grid state to local storage. See the
  `GridStateModel` class for implementation details. #331
* The **Message API** has been improved and simplified, with new `XH.confirm()` and `XH.alert()`
  methods providing an easy way to show pop-up alerts without needing to manually construct or
  maintain a `MessageModel`. #349
* **`TabContainer` components can now be controlled with a remote `TabSwitcher`** that does not need
  to be directly docked to the container itself. Specify `switcherPosition:none` on the
  `TabContainerModel` to suppress showing the switching affordance on the tabs themselves and
  instantiate a `TabSwitcher` bound to the same model to control a tabset from elsewhere in the
  component hierarchy. In particular, this enabled top-level application tab navigation to move up
  into the top toolbar, saving vertical space in the layout. #368
* `DataViewModel` supports an `emptyText` config.

### 🐞 Bugfixes

* Dropdown fields no longer fire multiple commit messages, and no longer commit partial entries
  under some circumstances. #353 and #354
* Grids resizing fixed when shrinking the containing component. #357

[Commit Log](https://github.com/xh/hoist-react/compare/v5.0.0...v6.0.0)

## v5.0.0

### 💥 Breaking Changes

* **Multi environment configs have been unwound** See these release notes/instructions for how to
  migrate: https://github.com/xh/hoist-core/releases/tag/release-3.0.0
* **Breaking change to context menus in dataviews and grids not using the default context menu:**
  StoreContextMenu no longer takes an array of items as an argument to its constructor. Instead it
  takes a configuration object with an ‘items’ key that will point to any current implementation’s
  array of items. This object can also contain an optional gridModel argument which is intended to
  support StoreContextMenuItems that may now be specified as known ‘hoist tokens’, currently limited
  to a ‘colChooser’ token.

### 🎁 New Features

* Config differ presents inline view, easier to read diffs now.
* Print Icon added!

### 🐞 Bugfixes

* Update processFailedLoad to loadData into gridModel store, Fixes #337
* Fix regression to ErrorTracking. Make errorTrackingService safer/simpler to call at any point in
  life-cycle.
* Fix broken LocalStore state.
* Tweak flex prop for charts. Side by side charts in a flexbox now auto-size themselves! Fixes #342
* Provide token parsing for storeContextMenus. Context menus are all grown up! Fixes #300

## v4.0.1

### 🐞 Bugfixes

* DataView now properly re-renders its items when properties on their records change (and the ID
  does not)

## v4.0.0

### 💥 Breaking Changes

* **The `GridModel` selection API has been reworked for clarity.** These models formerly exposed
  their selectionModel as `grid.selection` - now that getter returns the selected records. A new
  `selectedRecord` getter is also available to return a single selection, and new string shortcut
  options are available when configuring GridModel selection behavior.
* **Grid components can now take an `agOptions` prop** to pass directly to the underlying ag-grid
  component, as well as an `onRowDoubleClicked` handler function.
  16be2bfa10e5aab4ce8e7e2e20f8569979dd70d1

### 🎁 New Features

* Additional core components have been updated with built-in `layoutSupport`, allowing developers to
  set width/height/flex and other layout properties directly as top-level props for key comps such
  as Grid, DataView, and Chart. These special props are processed via `elemFactory` into a
  `layoutConfig` prop that is now passed down to the underlying wrapper div for these components.
  081fb1f3a2246a4ff624ab123c6df36c1474ed4b

### 🐞 Bugfixes

* Log viewer tail mode now working properly for long log files - #325

## v3.0.1

### 🐞 Bugfixes

* FetchService throws a dedicated exception when the server is unreachable, fixes a confusing
  failure case detailed in #315

## v3.0.0

### 💥 Breaking Changes

* **An application's `AppModel` class must now implement a new `checkAccess()` method.** This method
  is passed the current user, and the appModel should determine if that user should see the UI and
  return an object with a `hasAccess` boolean and an optional `message` string. For a return with
  `hasAccess: false`, the framework will render a lockout panel instead of the primary UI.
  974c1def99059f11528c476f04e0d8c8a0811804
    * Note that this is only a secondary level of "security" designed to avoid showing an
      unauthorized user a confusing / non-functional UI. The server or any other third-party data
      sources must always be the actual enforcer of access to data or other operations.
* **We updated the APIs for core MobX helper methods added to component/model/service classes.** In
  particular, `addReaction()` was updated to take a more declarative / clear config object.
  8169123a4a8be6940b747e816cba40bd10fa164e
    * See Reactive.js - the mixin that provides this functionality.

### 🎁 New Features

* Built-in client-side lockout support, as per above.

### 🐞 Bugfixes

* None

------------------------------------------

Copyright © 2024 Extremely Heavy Industries Inc. - all rights reserved

------------------------------------------

📫☎️🌎 info@xh.io | https://xh.io/contact<|MERGE_RESOLUTION|>--- conflicted
+++ resolved
@@ -4,14 +4,6 @@
 
 ### 💥 Breaking Changes
 
-* Requires update to `hoist-core >= 20.0.0`.
-
-### 🎁 New Features
-
-* Provides admin support for Cluster-aware version of Hoist.
-
-<<<<<<< HEAD
-### 💥 Breaking Changes
 * Requires update to `hoist-core >= 20.0.0`.
 * Requires update to `@ag-grid >= 31.x`.
 * ag-grid removed `ColumnApi`.  Most methods that were on `ColumnApi` are now on `GridApi`.
@@ -21,30 +13,27 @@
   All apps will need to update their ag-grid version fetch as per this [Toolbox example](https://github.com/xh/toolbox/pull/709/files/5626e21d778e1fc72f9735d2d8f011513e1ac9c6#diff-304055320a29f66ea1255446ba8f13e0f3f1b13643bcea0c0466aa60e9288a8f).
   See [What's New in AG Grid 31](https://blog.ag-grid.com/whats-new-in-ag-grid-31/) and [Upgrading to AG Grid 31](https://www.ag-grid.com/javascript-data-grid/upgrading-to-ag-grid-31/?ref=blog.ag-grid.com) for more details.
 
-### 📚 Libraries
-
-* @ag-grid `30.x -> 31.x`
-=======
+
+### 🎁 New Features
+
+* Provides admin support for Cluster-aware version of Hoist.
+
 ### 🐞 Bug Fixes
 
 * Removed extraneous internal padding override to Blueprint menu styles. Fixes overhang of menu
   divider borders and avoids possible triggering of horizontal scrollbars.
->>>>>>> c5fdf2ad
+
+### 📚 Libraries
+
+* @ag-grid `30.x -> 31.x`
 
 ## 63.0.1 - 2024-04-05
 
 ### 🐞 Bug Fixes
 
-<<<<<<< HEAD
-* New filterable fields exposed in the Admin Console for `ActivityTracking` and `ClientErrors` modules.
-    * `url`, `appEnvironment`, `appVersion` in `ActivityTracking`
-    * `impersonating` in `ClientErrors`
-
-=======
 * New filterable fields exposed in Admin Console for Activity Tracking and Client Errors.
     * Activity Tracking adds `url`, `appEnvironment`, `appVersion`.
     * Client Errors adds `impersonating`.
->>>>>>> c5fdf2ad
 
 ## 63.0.0 - 2024-04-04
 
