# Changelog

## v29.0.0-SNAPSHOT - under development

### 🗄️ Data Package Changes

Several enhancements and changes have been made to the data package in this release. These changes
primarily revolve around support for editing Record data, in preparation for future enhancements
around inline grid editing support.

These enhancements necessitated some re-working of how our Store and Record classes behave. Store
now keeps track of both the current state of its records, as well as the committed state. Records
are now immutable and frozen so any changes to Record data need to be done through the `updateData`
or`modifyRecords` methods. This change is most likely to impact application which support inline
grid editing of record data, which was not previously well-supported.

#### Store
* `updateData` now accepts a flat list of data changes which will be parsed out into adds and updates
  for the transaction.
* `refreshFilter` method has been added to allow applications to rebuild the filtered data set if
  some application state has changed which would effect the store filter
* `noteDataUpdated()` has been removed.
* New methods for supporting editing of Store records:
  * `addRecords()`
  * `removeRecords()`
  * `modifyRecords()`
  * `revertRecords()`
  * `revert()`
* New getters for inspecting the state of the Store:
  * `committedRecords`
  * `newRecords`
  * `removedRecords`
  * `modifiedRecords`
  * `isModified`

#### Record
* Records are now immutable and cannot be modified by Applications directly.
* Record data is no longer available as top-level properties on the Record itself.
  * Data is now stored in the `data` property on Record
  * New `get()` method for accessing individual field values
* New getters and methods for inspecting the state of the Record:
  * `isNew`
  * `isModified`
  * `isCommitted`
  * `isFieldModified()`
  * `getModifiedFields()`

#### Column
* Columns have been enhanced for provide basic support for inline-editing of record data
* `editable` config has been added to indicate if a column/cell should be inline-editable
* `updateValueFn` config has been added for providing the logic needed for updating a field value on
  a Record. A default function is installed which calls `Store.modifyRecords` to update the record.
  Applications should not need to provide their own handling here in the majority of cases.
* `getValueFn` config has been added for retrieving the cell value for a Record field. A default
  function is installed which uses the new Record apis for retrieving field value, which is necessary
  because the field values are no longer available as top-level properties of the Record. Applications
  which had previously added `valueGetter` callbacks via `agOptions` on columns should use this new
  config instead.

### 🎁 New Features

* Added keyboard support to ag-Grid context menus.
* Added `GridModel.setEmptyText()` to allow updates to placeholder text after initial construction.
* Added `GridModel.ensureSelectionVisible()` to scroll the currently selected row into view.
* When a `TreeMap` is bound to a `GridModel`, the grid will now respond to map selection changes by
  scrolling to ensure the selected grid row is visible.
* Added a `Column.tooltipElement` config to support fully customizable tooltip components.
* Added a `useOnResize` hook, which runs a function when a component is resized.
* Exposed an `inputRef` prop on numberInput, textArea, and textInput
* `PanelModel` now accepts a `maxSize` config.
* `RelativeTimeStamp` now support a `relativeTo` option, allowing it to display the difference
  between a timestamp and another reference time other than now. Both the component and the
  `getRelativeTimestamp()` helper function now leverage moment.js for their underlying
  implementation.
* A new `Clock` component displays the time, either local to the browser or for a configurable
  timezone.
* `LeftRightChooser` gets a new `showCounts` option to print the number of items on each side.
<<<<<<< HEAD
* New property `enableWindowed` on desktop `Select` component to improve performance
with large option lists.
=======
* `Select` inputs support a new property `enableWindowed` (desktop platform only) to improve
  rendering performance with large lists of options.
* `Select` inputs support grouped options. To use, add an attribute `options` containing an array of
  sub-options.
* `FetchService` methods support a new `timeout` option. This config chains `Promise.timeout()` to
  the promises returned by the service.
>>>>>>> 6aa3c5ad


### 💥 Breaking Changes

* The `GridModel.contextMenuFn` parameter has been replaced with a `contextMenu` parameter. The new
  parameter will allow context menus to be specified with a simple array in addition to the function
  specification currently supported.
* The `GridModel.defaultContextMenuTokens` array has been renamed `defaultContextMenu`.
* `Chart` and `ChartModel` have been moved from `desktop/cmp/charts` to `cmp/charts`.
* `StoreFilterField` have been moved from `desktop/cmp/store` to `cmp/store`.
* The options `nowEpsilon` and `nowString` on `RelativeTimestamp` have been renamed to `epsilon` and
  `equalString`, respectively.

### 🐞 Bug Fixes

* Fixed autoFocus on NumberInput.
* Fixed issue where JsonInput was not receiving its `model` from context
  ([#1456](https://github.com/xh/hoist-react/issues/1456))
* Fixed issue where TreeMap would not be initialized if the TreeMapModel was created after the
  GridModel data was loaded ([#1471](https://github.com/xh/hoist-react/issues/1471))
* Fixed issue where export would create malformed file with dynamic header names
* Fixed issue where exported tree grids would have incorrect aggregate data
  ([#1447](https://github.com/xh/hoist-react/issues/1447))
* Fixed issue where resizable Panels could grow larger than desired
  ([#1498](https://github.com/xh/hoist-react/issues/1498))
* Changed RestGrid to only display export button if export is enabled
  ([#1490](https://github.com/xh/hoist-react/issues/1490))
* Fixed errors when grouping rows in Grids with `groupUseEntireRow` turned off
  ([#1520](https://github.com/xh/hoist-react/issues/1520))
* Fixed problem where charts were resized when being hidden
  ([#1528](https://github.com/xh/hoist-react/issues/1528))

### 📚 Libraries

* @blueprintjs/core `3.19 -> 3.22`
* @blueprintjs/datetime `3.14 -> 3.15`
* @fortawesome/fontawesome-pro `5.11 -> 5.12`
* codemirror `5.49 -> 5.50`
* core-js `3.3 -> 3.6`
* fast-deep-equal `2.0 -> 3.1`
* filesize `5.0 -> 6.0`
* highcharts 7.2 -> 8.0`
* mobx `5.14 -> 5.15`
* react-dates `21.3 -> 21.5`
* react-dropzone `10.1 -> 10.2`
* react-windowed-select `added @ 2.0.1`

[Commit Log](https://github.com/xh/hoist-react/compare/v28.2.0...develop)

## v28.2.0 - 2019-11-08

### 🎁 New Features

* Added a `DateInput` component to the mobile toolkit. Its API supports many of the same options as
  its desktop analog with the exception of `timePrecision`, which is not yet supported.
* Added `minSize` to panelModel. A resizable panel can now be prevented from resizing to a size
  smaller than minSize. ([#1431](https://github.com/xh/hoist-react/issues/1431))

### 🐞 Bug Fixes

* Made `itemHeight` a required prop for `DataView`. This avoids an issue where agGrid went into an
  infinite loop if this value was not set.
* Fixed a problem with `RestStore` behavior when `dataRoot` changed from its default value.

[Commit Log](https://github.com/xh/hoist-react/compare/v28.1.1...v28.2.0)

## v28.1.1 - 2019-10-23

### 🐞 Bug Fixes

* Fixes a bug with default model context being set incorrectly within context inside of `Panel`.

[Commit Log](https://github.com/xh/hoist-react/compare/v28.1.0...v28.1.1)

## v28.1.0 - 2019-10-18

### 🎁 New Features

* `DateInput` supports a new `strictInputParsing` prop to enforce strict parsing of keyed-in entries
  by the underlying moment library. The default value is false, maintained the existing behavior
  where [moment will do its best](https://momentjs.com/guides/#/parsing/) to parse an entered date
  string that doesn't exactly match the specified format
* Any `DateInput` values entered that exceed any specified max/minDate will now be reset to null,
  instead of being set to the boundary date (which was surprising and potentially much less obvious
  to a user that their input had been adjusted automatically).
* `Column` and `ColumnGroup` now accept a function for `headerName`. The header will be
  automatically re-rendered when any observable properties referenced by the `headerName` function
  are modified.
* `ColumnGroup` now accepts an `align` config for setting the header text alignment
* The flag `toContext` for `uses` and `creates` has been replaced with a new flag `publishMode` that
  provides more granular control over how models are published and looked up via context. Components
  can specify `ModelPublishMode.LIMITED` to make their model available for contained components
  without it becoming the default model or exposing its sub-models.

### 🐞 Bug Fixes

* Tree columns can now specify `renderer` or `elementRenderer` configs without breaking the standard
  ag-Grid group cell renderer auto-applied to tree columns (#1397).
* Use of a custom `Column.comparator` function will no longer break agGrid-provided column header
  filter menus (#1400).
* The MS Edge browser does not return a standard Promise from `async` functions, so the the return
  of those functions did not previously have the required Hoist extensions installed on its
  prototype. Edge "native" Promises are now also polyfilled / extended as required. (#1411).
* Async `Select` combobox queries are now properly debounced as per the `queryBuffer` prop (#1416).

### ⚙️ Technical

* Grid column group headers now use a custom React component instead of the default ag-Grid column
  header, resulting in a different DOM structure and CSS classes. Existing CSS overrides of the
  ag-Grid column group headers may need to be updated to work with the new structure/classes.
* We have configured `stylelint` to enforce greater consistency in our stylesheets within this
  project. The initial linting run resulted in a large number of updates to our SASS files, almost
  exclusively whitespace changes. No functional changes are intended/expected. We have also enabled
  hooks to run both JS and style linting on pre-commit. Neither of these updates directly affects
  applications, but the same tools could be configured for apps if desired.

### 📚 Libraries

* core-js `3.2 -> 3.3`
* filesize `4.2 -> 5.0`
* http-status-codes `added @ 1.3`

[Commit Log](https://github.com/xh/hoist-react/compare/v28.0.0...v28.1.0)

## v28.0.0 - 2019-10-07

_"The one with the hooks."_

**Hoist now fully supports React functional components and hooks.** The new `hoistComponent`
function is now the recommended method for defining new components and their corresponding element
factories. See that (within [HoistComponentFunctional.js](core/HoistComponentFunctional.js)) and the
new `useLocalModel()` and `useContextModel()` hooks (within [core/hooks](core/hooks)) for more
information.

Along with the performance benefits and the ability to use React hooks, Hoist functional components
are designed to read and write their models via context. This allows a much less verbose
specification of component element trees.

Note that **Class-based Components remain fully supported** (by both Hoist and React) using the
familiar `@HoistComponent` decorator, but transitioning to functional components within Hoist apps
is now strongly encouraged. In particular note that Class-based Components will *not* be able to
leverage the context for model support discussed above.

### 🎁 New Features

* Resizable panels now default to not redrawing their content when resized until the resize bar is
  dropped. This offers an improved user experience for most situations, especially when layouts are
  complex. To re-enable the previous dynamic behavior, set `PanelModel.resizeWhileDragging: true`.
* The default text input shown by `XH.prompt()` now has `selectOnFocus: true` and will confirm the
  user's entry on an `<enter>` keypress (same as clicking 'OK').
* `stringExcludes` function added to form validation constraints. This allows an input value to
  block specific characters or strings, e.g. no slash "/" in a textInput for a filename.
* `constrainAll` function added to form validation constraints. This takes another constraint as its
  only argument, and applies that constraint to an array of values, rather than just to one value.
  This is useful for applying a constraint to inputs that produce arrays, such as tag pickers.
* `DateInput` now accepts LocalDates as `value`, `minDate` and `maxDate` props.
* `RelativeTimestamp` now accepts a `bind` prop to specify a model field name from which it can pull
  its timestamp. The model itself can either be passed as a prop or (better) sourced automatically
  from the parent context. Developers are encouraged to take this change to minimize re-renders of
  parent components (which often contain grids and other intensive layouts).
* `Record` now has properties and methods for accessing and iterating over children, descendants,
  and ancestors
* `Store` now has methods for retrieving the descendants and ancestors of a given Record

### 💥 Breaking Changes

* **Apps must update their dev dependencies** to the latest `@xh/hoist-dev-utils` package: v4.0+.
  This updates the versions of Babel / Webpack used in builds to their latest / current versions and
  swaps to the updated Babel recommendation of `core-js` for polyfills.
* The `allSettled` function in `@xh/promise` has been removed. Applications using this method should
  use the ECMA standard (stage-2) `Promise.allSettled` instead. This method is now fully available
  in Hoist via bundled polyfills. Note that the standard method returns an array of objects of the
  form `{status: [rejected|fulfilled], ...}`, rather than `{state: [rejected|fulfilled], ...}`.
* The `containerRef` argument for `XH.toast()` should now be a DOM element. Component instances are
  no longer supported types for this value. This is required to support functional Components
  throughout the toolkit.
* Apps that need to prevent a `StoreFilterField` from binding to a `GridModel` in context, need to
  set the `store` or `gridModel` property explicitly to null.
* The Blueprint non-standard decorators `ContextMenuTarget` and `HotkeysTarget` are no longer
  supported. Use the new hooks `useContextMenu()` and `useHotkeys()` instead. For convenience, this
  functionality has also been made available directly on `Panel` via the `contextMenu` and `hotkeys`
  props.
* `DataView` and `DataViewModel` have been moved from `/desktop/cmp/dataview` to the cross-platform
  package `/cmp/dataview`.
* `isReactElement` has been removed. Applications should use the native React API method
  `React.isValidElement` instead.

### ⚙️ Technical

* `createObservableRef()` is now available in `@xh/hoist/utils/react` package. Use this function for
  creating refs that are functionally equivalent to refs created with `React.createRef()`, yet fully
  observable. With this change the `Ref` class in the same package is now obsolete.
* Hoist now establishes a proper react "error boundary" around all application code. This means that
  errors throw when rendering will be caught and displayed in the standard Hoist exception dialog,
  and stack traces for rendering errors should be significantly less verbose.
* Not a Hoist feature, exactly, but the latest version of `@xh/hoist-dev-utils` (see below) enables
  support for the `optional chaining` (aka null safe) and `nullish coalescing` operators via their
  Babel proposal plugins. Developers are encouraged to make good use of the new syntax below:
  *  conditional-chaining: `let foo = bar?.baz?.qux;`
  *  nullish coalescing: `let foo = bar ?? 'someDefaultValue';`

### 🐞 Bug Fixes

* Date picker month and year controls will now work properly in `localDate` mode. (Previously would
  reset to underlying value.)
* Individual `Buttons` within a `ButtonGroupInput` will accept a disabled prop while continuing to
  respect the overall `ButtonGroupInput`'s disabled prop.
* Raised z-index level of AG-Grid tooltip to ensure tooltips for AG-Grid context menu items appear
  above the context menu.

### 📚 Libraries

* @blueprintjs/core `3.18 -> 3.19`
* @blueprintjs/datetime `3.12 -> 3.14`
* @fortawesome/fontawesome-pro `5.10 -> 5.11`
* @xh/hoist-dev-utils `3.8 -> 4.3` (multiple transitive updates to build tooling)
* ag-grid `21.1 -> 21.2`
* highcharts `7.1 -> 7.2`
* mobx `5.13 -> 5.14`
* react-transition-group `4.2 -> 4.3`
* rsvp (removed)
* store2 `2.9 -> 2.10`

[Commit Log](https://github.com/xh/hoist-react/compare/v27.1.0...v28.0.0)

## v27.1.0 - 2019-09-05

### 🎁 New Features

* `Column.exportFormat` can now be a function, which supports setting Excel formats on a per-cell
  (vs. entire column) basis by returning a conditional `exportFormat` based upon the value and / or
  record.
  * ⚠️ Note that per-cell formatting _requires_ that apps update their server to use hoist-core
    v6.3.0+ to work, although earlier versions of hoist-core _are_ backwards compatible with the
    pre-existing, column-level export formatting.
* `DataViewModel` now supports a `sortBy` config. Accepts the same inputs as `GridModel.sortBy`,
  with the caveat that only a single-level sort is supported at this time.

[Commit Log](https://github.com/xh/hoist-react/compare/v27.0.1...v27.1.0)

## v27.0.1 - 2019-08-26

### 🐞 Bug Fixes

* Fix to `Store.clear()` and `GridModel.clear()`, which delegates to the same (#1324).

[Commit Log](https://github.com/xh/hoist-react/compare/v27.0.0...v27.0.1)

## v27.0.0 - 2019-08-23

### 🎁 New Features

* A new `LocalDate` class has been added to the toolkit. This class provides client-side support for
  "business" or "calendar" days that do not have a time component. It is an immutable class that
  supports '==', '<' and '>', as well as a number of convenient manipulation functions. Support for
  the `LocalDate` class has also been added throughout the toolkit, including:
  * `Field.type` now supports an additional `localDate` option for automatic conversion of server
    data to this type when loading into a `Store`.
  * `fetchService` is aware of this class and will automatically serialize all instances of it for
    posting to the server. ⚠ NOTE that along with this change, `fetchService` and its methods such
    as `XH.fetchJson()` will now serialize regular JS Date objects as ms timestamps when provided in
    params. Previously Dates were serialized in their default `toString()` format. This would be a
    breaking change for an app that relied on that default Date serialization, but it was made for
    increased symmetry with how Hoist JSON-serializes Dates and LocalDates on the server-side.
  * `DateInput` can now be used to seamlessly bind to a `LocalDate` as well as a `Date`. See its new
    prop of `valueType` which can be set to `localDate` or `date` (default).
  * A new `localDateCol` config has been added to the `@xh/hoist/grid/columns` package with
    standardized rendering and formatting.
* New `TreeMap` and `SplitTreeMap` components added, to render hierarchical data in a configurable
  TreeMap visualization based on the Highcharts library. Supports optional binding to a GridModel,
  which syncs selection and expand / collapse state.
* `Column` gets a new `highlightOnChange` config. If true, the grid will highlight the cell on each
  change by flashing its background. (Currently this is a simple on/off config - future iterations
  could support a function variant or other options to customize the flash effect based on the
  old/new values.) A new CSS var `--xh-grid-cell-change-bg-highlight` can be used to customize the
  color used, app-wide or scoped to a particular grid selector. Note that columns must *not* specify
  `rendererIsComplex` (see below) if they wish to enable the new highlight flag.

### 💥 Breaking Changes

* The updating of `Store` data has been reworked to provide a simpler and more powerful API that
  allows for the applications of additions, deletions, and updates in a single transaction:
  * The signature of `Store.updateData()` has been substantially changed, and is now the main entry
    point for all updates.
  * `Store.removeRecords()` has been removed. Use `Store.updateData()` instead.
  * `Store.addData()` has been removed. Use `Store.updateData()` instead.
* `Column` takes an additional property `rendererIsComplex`. Application must set this flag to
  `true` to indicate if a column renderer uses values other than its own bound field. This change
  provides an efficiency boost by allowing ag-Grid to use its default change detection instead of
  forcing a cell refresh on any change.

### ⚙️ Technical

* `Grid` will now update the underlying ag-Grid using ag-Grid transactions rather than relying on
  agGrid `deltaRowMode`. This is intended to provide the best possible grid performance and
  generally streamline the use of the ag-Grid Api.

### 🐞 Bug Fixes

* Panel resize events are now properly throttled, avoiding extreme lagginess when resizing panels
  that contain complex components such as big grids.
* Workaround for issues with the mobile Onsen toolkit throwing errors while resetting page stack.
* Dialogs call `doCancel()` handler if cancelled via `<esc>` keypress.

### 📚 Libraries

* @xh/hoist-dev-utils `3.7 -> 3.8`
* qs `6.7 -> 6.8`
* store2 `2.8 -> 2.9`

[Commit Log](https://github.com/xh/hoist-react/compare/v26.0.1...v27.0.0)

## v26.0.1 - 2019-08-07

### 🎁 New Features

* **WebSocket support** has been added in the form of `XH.webSocketService` to establish and
  maintain a managed websocket connection with the Hoist UI server. This is implemented on the
  client via the native `WebSocket` object supported by modern browsers and relies on the
  corresponding service and management endpoints added to Hoist Core v6.1.
  * Apps must declare `webSocketsEnabled: true` in their `AppSpec` configuration to enable this
    overall functionality on the client.
  * Apps can then subscribe via the new service to updates on a requested topic and will receive any
    inbound messages for that topic via a callback.
  * The service will monitor the socket connection with a regular heartbeat and attempt to
    re-establish if dropped.
  * A new admin console snap-in provides an overview of connected websocket clients.
* The `XH.message()` and related methods such as `XH.alert()` now support more flexible
  `confirmProps` and `cancelProps` configs, each of which will be passed to their respective button
  and merged with suitable defaults. Allows use of the new `autoFocus` prop with these preconfigured
  dialogs.
  * By default, `XH.alert()` and `XH.confirm()` will auto focus the confirm button for user
    convenience.
  * The previous text/intent configs have been deprecated and the message methods will log a console
    warning if they are used (although it will continue to respect them to aid transitioning to the
    new configs).
* `GridModel` now supports a `copyCell` context menu action. See `StoreContextMenu` for more
  details.
* New `GridCountLabel` component provides an alternative to existing `StoreCountLabel`, outputting
  both overall record count and current selection count in a configurable way.
* The `Button` component accepts an `autoFocus` prop to attempt to focus on render.
* The `Checkbox` component accepts an `autoFocus` prop to attempt to focus on render.

### 💥 Breaking Changes

* `StoreCountLabel` has been moved from `/desktop/cmp/store` to the cross-platform package
  `/cmp/store`. Its `gridModel` prop has also been removed - usages with grids should likely switch
  to the new `GridCountLabel` component, noted above and imported from `/cmp/grid`.
* The API for `ClipboardButton` and `ClipboardMenuItem` has been simplified, and made implementation
  independent. Specify a single `getCopyText` function rather than the `clipboardSpec`.
  (`clipboardSpec` is an artifact from the removed `clipboard` library).
* The `XH.prompt()` and `XH.message()` input config has been updated to work as documented, with any
  initial/default value for the input sourced from `input.initialValue`. Was previously sourced from
  `input.value` (#1298).
* ChartModel `config` has been deprecated. Please use `highchartsConfig` instead.

### 🐞 Bug Fixes

* The `Select.selectOnFocus` prop is now respected when used in tandem with `enableCreate` and/or
  `queryFn` props.
* `DateInput` popup _will_ now close when input is blurred but will _not_ immediately close when
  `enableTextInput` is `false` and a month or year is clicked (#1293).
* Buttons within a grid `actionCol` now render properly in compact mode, without clipping/overflow.

### ⚙️ Technical

* `AgGridModel` will now throw an exception if any of its methods which depend on ag-Grid state are
  called before the grid has been fully initialized (ag-Grid onGridReady event has fired).
  Applications can check the new `isReady` property on `AgGridModel` before calling such methods to️️
  verify the grid is fully initialized.

### 📚 Libraries

* @blueprintjs/core `3.17 -> 3.18`
* @blueprintjs/datetime `3.11 -> 3.12`
* @fortawesome/fontawesome `5.9 -> 5.10`
* ag-grid `21.0.1 -> 21.1.1`
* store2 `2.7 -> 2.8`
* The `clipboard` library has been replaced with the simpler `clipboard-copy` library.

[Commit Log](https://github.com/xh/hoist-react/compare/v25.2.0...v26.0.1)

## v25.2.0 - 2019-07-25

### 🎁 New Features

* `RecordAction` supports a new `secondaryText` property. When used for a Grid context menu item,
  this text appears on the right side of the menu item, usually used for displaying the shortcut key
  associated with an action.

### 🐞 Bug Fixes

* Fixed issue with loopy behavior when using `Select.selectOnFocus` and changing focus
  simultaneously with keyboard and mouse.

[Commit Log](https://github.com/xh/hoist-react/compare/v25.1.0...v25.2.0)

## v25.1.0 - 2019-07-23

### 🎁 New Features

* `JsonInput` includes buttons for toggling showing in a full-screen dialog window. Also added a
  convenience button to auto-format `JsonInput's` content.
* `DateInput` supports a new `enableTextInput` prop. When this property is set to false, `DateInput`
  will be entirely driven by the provided date picker. Additionally, `DateInput` styles have been
  improved for its various modes to more clearly convey its functionality.
* `ExportButton` will auto-disable itself if bound to an empty `GridModel`. This helper button will
  now also throw a console warning (to alert the developer) if `gridModel.enableExport != true`.

### ⚙️ Technical

* Classes decorated with `@LoadSupport` will now throw an exception out of their provided
  `loadAsync()` method if called with a parameter that's not a plain object (i.e. param is clearly
  not a `LoadSpec`). Note this might be a breaking change, in so far as it introduces additional
  validation around this pre-existing API requirement.
* Requirements for the `colorSpec` option passed to Hoist number formatters have been relaxed to
  allow partial definitions such that, for example, only negative values may receive the CSS class
  specified, without having to account for positive value styling.

### 🐞 Bug Fixes

* `RestFormModel` now submits dirty fields only when editing a record, as intended (#1245).
* `FormField` will no longer override the disabled prop of its child input if true (#1262).

### 📚 Libraries

* mobx `5.11 -> 5.13`
* Misc. patch-level updates

[Commit Log](https://github.com/xh/hoist-react/compare/v25.0.0...v25.1.0)

## v25.0.0 - 2019-07-16

### 🎁 New Features

* `Column` accepts a new `comparator` callback to customize how column cell values are sorted by the
  grid.
* Added `XH.prompt()` to show a simple message popup with a built-in, configurable HoistInput. When
  submitted by the user, its callback or resolved promise will include the input's value.
* `Select` accepts a new `selectOnFocus` prop. The behaviour is analogous to the `selectOnFocus`
  prop already in `TextInput`, `TextArea` and `NumberInput`.

### 💥 Breaking Changes

* The `fmtPercent` and `percentRenderer` methods will now multiply provided value by 100. This is
  consistent with the behavior of Excel's percentage formatting and matches the expectations of
  `ExportFormat.PCT`. Columns that were previously using `exportValue: v => v/100` as a workaround
  to the previous renderer behavior should remove this line of code.
* `DimensionChooserModel`'s `historyPreference` config has been renamed `preference`. It now
  supports saving both value and history to the same preference (existing history preferences will
  be handled).

[Commit Log](https://github.com/xh/hoist-react/compare/v24.2.0...v25.0.0)

## v24.2.0 - 2019-07-08

### 🎁 New Features

* `GridModel` accepts a new `colDefaults` configuration. Defaults provided via this object will be
  merged (deeply) into all column configs as they are instantiated.
* New `Panel.compactHeader` and `DockContainer.compactHeaders` props added to enable more compact
  and space efficient styling for headers in these components.
  * ⚠️ Note that as part of this change, internal panel header CSS class names changed slightly -
    apps that were targeting these internal selectors would need to adjust. See
    desktop/cmp/panel/impl/PanelHeader.scss for the relevant updates.
* A new `exportOptions.columns` option on `GridModel` replaces `exportOptions.includeHiddenCols`.
  The updated and more flexible config supports special strings 'VISIBLE' (default), 'ALL', and/or a
  list of specific colIds to include in an export.
  * To avoid immediate breaking changes, GridModel will log a warning on any remaining usages of
    `includeHiddenCols` but auto-set to `columns: 'ALL'` to maintain the same behavior.
* Added new preference `xhShowVersionBar` to allow more fine-grained control of when the Hoist
  version bar is showing. It defaults to `auto`, preserving the current behavior of always showing
  the footer to Hoist Admins while including it for non-admins *only* in non-production
  environments. The pref can alternatively be set to 'always' or 'never' on a per-user basis.

### 📚 Libraries

* @blueprintjs/core `3.16 -> 3.17`
* @blueprintjs/datetime `3.10 -> 3.11`
* mobx `5.10 -> 5.11`
* react-transition-group `2.8 -> 4.2`

[Commit Log](https://github.com/xh/hoist-react/compare/v24.1.1...v24.2.0)

## v24.1.1 - 2019-07-01

### 🐞 Bug Fixes

* Mobile column chooser internal layout/sizing fixed when used in certain secure mobile browsers.

[Commit Log](https://github.com/xh/hoist-react/compare/v24.1.0...v24.1.1)

## v24.1.0 - 2019-07-01

### 🎁 New Features

* `DateInput.enableClear` prop added to support built-in button to null-out a date input's value.

### 🐞 Bug Fixes

* The `Select` component now properly shows all options when the pick-list is re-shown after a
  change without first blurring the control. (Previously this interaction edge case would only show
  the option matching the current input value.) #1198
* Mobile mask component `onClick` callback prop restored - required to dismiss mobile menus when not
  tapping a menu option.
* When checking for a possible expired session within `XH.handleException()`, prompt for app login
  only for Ajax requests made to relative URLs (not e.g. remote APIs accessed via CORS). #1189

### ✨ Style

* Panel splitter collapse button more visible in dark theme. CSS vars to customize further fixed.
* The mobile app menu button has been moved to the right side of the top appBar, consistent with its
  placement in desktop apps.

### 📚 Libraries

* @blueprintjs/core `3.15 -> 3.16`
* @blueprintjs/datetime `3.9 -> 3.10`
* codemirror `5.47 -> 5.48`
* mobx `6.0 -> 6.1`

[Commit Log](https://github.com/xh/hoist-react/compare/v24.0.0...v24.1.0)

## v24.0.0 - 2019-06-24

### 🎁 New Features

#### Data

* A `StoreFilter` object has been introduced to the data API. This allows `Store` and
  `StoreFilterField` to support the ability to conditionally include all children when filtering
  hierarchical data stores, and could support additional filtering customizations in the future.
* `Store` now provides a `summaryRecord` property which can be used to expose aggregated data for
  the data it contains. The raw data for this record can be provided to `loadData()` and
  `updateData()` either via an explicit argument to these methods, or as the root node of the raw
  data provided (see `Store.loadRootAsSummary`).
* The `StoreFilterField` component accepts new optional `model` and `bind` props to allow control of
  its text value from an external model's observable.
* `pwd` is now a new supported type of `Field` in the `@xh/hoist/core/data` package.

#### Grid

* `GridModel` now supports a `showSummary` config which can be used to display its store's
  summaryRecord (see above) as either a pinned top or bottom row.
* `GridModel` also adds a `enableColumnPinning` config to enable/disable user-driven pinning. On
  desktop, if enabled, users can pin columns by dragging them to the left or right edges of the grid
  (the default ag-Grid gesture). Column pinned state is now also captured and maintained by the
  overall grid state system.
* The desktop column chooser now options in a non-modal popover when triggered from the standard
  `ColChooserButton` component. This offers a quicker and less disruptive alternative to the modal
  dialog (which is still used when launched from the grid context menu). In this popover mode,
  updates to columns are immediately reflected in the underlying grid.
* The mobile `ColChooser` has been improved significantly. It now renders displayed and available
  columns as two lists, allowing drag and drop between to update the visibility and ordering. It
  also provides an easy option to toggle pinning the first column.
* `DimensionChooser` now supports an optional empty / ungrouped configuration with a value of `[]`.
  See `DimensionChooserModel.enableClear` and `DimensionChooser.emptyText`.

#### Other Features

* Core `AutoRefreshService` added to trigger an app-wide data refresh on a configurable interval, if
  so enabled via a combination of soft-config and user preference. Auto-refresh relies on the use of
  the root `RefreshContextModel` and model-level `LoadSupport`.
* A new `LoadingIndicator` component is available as a more minimal / unobtrusive alternative to a
  modal mask. Typically configured via a new `Panel.loadingIndicator` prop, the indicator can be
  bound to a `PendingTaskModel` and will automatically show/hide a spinner and/or custom message in
  an overlay docked to the corner of the parent Panel.
* `DateInput` adds support for new `enablePicker` and `showPickerOnFocus` props, offering greater
  control over when the calendar picker is shown. The new default behaviour is to not show the
  picker on focus, instead showing it via a built-in button.
* Transitions have been disabled by default on desktop Dialog and Popover components (both are from
  the Blueprint library) and on the Hoist Mask component. This should result in a snappier user
  experience, especially when working on remote / virtual workstations. Any in-app customizations to
  disable or remove transitions can now be removed in favor of this toolkit-wide change.
* Added new `@bindable.ref` variant of the `@bindable` decorator.

### 💥 Breaking Changes

* Apps that defined and initialized their own `AutoRefreshService` service or functionality should
  leverage the new Hoist service if possible. Apps with a pre-existing custom service of the same
  name must either remove in favor of the new service or - if they have special requirements not
  covered by the Hoist implementation - rename their own service to avoid a naming conflict.
* The `StoreFilterField.onFilterChange` callback will now be passed a `StoreFilter`, rather than a
  function.
* `DateInput` now has a calendar button on the right side of the input which is 22 pixels square.
  Applications explicitly setting width or height on this component should ensure that they are
  providing enough space for it to display its contents without clipping.

### 🐞 Bug Fixes

* Performance for bulk grid selections has been greatly improved (#1157)
* Toolbars now specify a minimum height (or width when vertical) to avoid shrinking unexpectedly
  when they contain only labels or are entirely empty (but still desired to e.g. align UIs across
  multiple panels). Customize if needed via the new `--xh-tbar-min-size` CSS var.
* All Hoist Components that accept a `model` prop now have that properly documented in their
  prop-types.
* Admin Log Viewer no longer reverses its lines when not in tail mode.

### ⚙️ Technical

* The `AppSpec` config passed to `XH.renderApp()` now supports a `clientAppCode` value to compliment
  the existing `clientAppName`. Both values are now optional and defaulted from the project-wide
  `appCode` and `appName` values set via the project's Webpack config. (Note that `clientAppCode` is
  referenced by the new `AutoRefreshService` to support configurable auto-refresh intervals on a
  per-app basis.)

### 📚 Libraries

* ag-grid `20.0 -> 21.0`
* react-select `2.4 -> 3.0`
* mobx-react `5.4 -> 6.0.3`
* font-awesome `5.8 -> 5.9`
* react-beautiful-dnd `10.1.1 -> 11.0.4`

[Commit Log](https://github.com/xh/hoist-react/compare/v23.0.0...v24.0.0)

## v23.0.0 - 2019-05-30

### 🎁 New Features

* `GridModel` now accepts a config of `cellBorders`, similar to `rowBorders`
* `Panel.tbar` and `Panel.bbar` props now accept an array of Elements and will auto-generate a
  `Toolbar` to contain them, avoiding the need for the extra import of `toolbar()`.
* New functions `withDebug` and `withShortDebug` have been added to provide a terse syntax for
  adding debug messages that track the execution of specific blocks of code.
* `XH.toast()` now supports an optional `containerRef` argument that can be used for anchoring a
  toast within another component (desktop only). Can be used to display more targeted toasts within
  the relevant section of an application UI, as opposed to the edge of the screen.
* `ButtonGroupInput` accepts a new `enableClear` prop that allows the active / depressed button to
  be unselected by pressing it again - this sets the value of the input as a whole to `null`.
* Hoist Admins now always see the VersionBar in the footer.
* `Promise.track` now accepts an optional `omit` config that indicates when no tracking will be
  performed.
* `fmtNumber` now accepts an optional `prefix` config that prepends immediately before the number,
  but after the sign (`+`, `-`).
* New utility methods `forEachAsync()` and `whileAsync()` have been added to allow non-blocking
  execution of time-consuming loops.

### 💥 Breaking Changes

* The `AppOption.refreshRequired` config has been renamed to `reloadRequired` to better match the
  `XH.reloadApp()` method called to reload the entire app in the browser. Any options defined by an
  app that require it to be fully reloaded should have this renamed config set to `true`.
* The options dialog will now automatically trigger an app-wide data _refresh_ via
  `XH.refreshAppAsync()` if options have changed that don't require a _reload_.
* The `EventSupport` mixin has been removed. There are no known uses of it and it is in conflict
  with the overall reactive structure of the hoist-react API. If your app listens to the
  `appStateChanged`, `prefChange` or `prefsPushed` events you will need to adjust accordingly.

### 🐞 Bug Fixes

* `Select` will now let the user edit existing text in conditions where it is expected to be
  editable. #880
* The Admin "Config Differ" tool has been updated to reflect changes to `Record` made in v22. It is
  once again able to apply remote config values.
* A `Panel` with configs `resizable: true, collapsible: false` now renders with a splitter.
* A `Panel` with no `icon`, `title`, or `headerItems` will not render a blank header.
* `FileChooser.enableMulti` now behaves as one might expect -- true to allow multiple files in a
  single upload. Previous behavior (the ability to add multiple files to dropzone) is now controlled
  by `enableAddMulti`.

[Commit Log](https://github.com/xh/hoist-react/compare/v22.0.0...v23.0.0)


## v22.0.0 - 2019-04-29

### 🎁 New Features

* A new `DockContainer` component provides a user-friendly way to render multiple child components
  "docked" to its bottom edge. Each child view is rendered with a configurable header and controls
  to allow the user to expand it, collapse it, or optionally "pop it out" into a modal dialog.
* A new `AgGrid` component provides a much lighter Hoist wrapper around ag-Grid while maintaining
  consistent styling and layout support. This allows apps to use any features supported by ag-Grid
  without conflicting with functionality added by the core Hoist `Grid`.
  * Note that this lighter wrapper lacks a number of core Hoist features and integrations, including
    store support, grid state, enhanced column and renderer APIs, absolute value sorting, and more.
  * An associated `AgGridModel` provides access to to the ag-Grid APIs, minimal styling configs, and
    several utility methods for managing Grid state.
* Added `GridModel.groupSortFn` config to support custom group sorting (replaces any use of
  `agOptions.defaultGroupSortComparator`).
* The `Column.cellClass` and `Column.headerClass` configs now accept functions to dynamically
  generate custom classes based on the Record and/or Column being rendered.
* The `Record` object now provides an additional getter `Record.allChildren` to return all children
  of the record, irrespective of the current filter in place on the record's store. This supplements
  the existing `Record.children` getter, which returns only the children meeting the filter.

### 💥 Breaking Changes

* The class `LocalStore` has been renamed `Store`, and is now the main implementation and base class
  for Store Data. The extraneous abstract superclass `BaseStore` has been removed.
* `Store.dataLastUpdated` had been renamed `Store.lastUpdated` on the new class and is now a simple
  timestamp (ms) rather than a Javascript Date object.
* The constructor argument `Store.processRawData` now expects a function that *returns* a modified
  object with the necessary edits. This allows implementations to safely *clone* the raw data rather
  than mutating it.
* The method `Store.removeRecord` has been replaced with the method `Store.removeRecords`. This will
  facilitate efficient bulk deletes.

### ⚙️ Technical

* `Grid` now performs an important performance workaround when loading a new dataset that would
  result in the removal of a significant amount of existing records/rows. The underlying ag-Grid
  component has a serious bottleneck here (acknowledged as AG-2879 in their bug tracker). The Hoist
  grid wrapper will now detect when this is likely and proactively clear all data using a different
  API call before loading the new dataset.
* The implementations `Store`, `RecordSet`, and `Record` have been updated to more efficiently
  re-use existing record references when loading, updating, or filtering data in a store. This keeps
  the Record objects within a store as stable as possible, and allows additional optimizations by
  ag-Grid and its `deltaRowDataMode`.
* When loading raw data into store `Record`s, Hoist will now perform additional conversions based on
  the declared `Field.type`. The unused `Field.nullable` has been removed.
* `LocalStorageService` now uses both the `appCode` and current username for its namespace key,
  ensuring that e.g. local prefs/grid state are not overwritten across multiple app users on one OS
  profile, or when admin impersonation is active. The service will automatically perform a one-time
  migration of existing local state from the old namespace to the new. #674
* `elem` no longer skips `null` children in its calls to `React.createElement()`. These children may
  play the role of placeholders when using conditional rendering, and skipping them was causing
  React to trigger extra re-renders. This change further simplifies Hoist's element factory and
  removes an unnecessary divergence with the behavior of JSX.


### 🐞 Bug Fixes

* `Grid` exports retain sorting, including support for absolute value sorting. #1068
* Ensure `FormField`s are keyed with their model ID, so that React can properly account for dynamic
  changes to fields within a form. #1031
* Prompt for app refresh in (rare) case of mismatch between client and server-side session user.
  (This can happen during impersonation and is defended against in server-side code.) #675

[Commit Log](https://github.com/xh/hoist-react/compare/v21.0.2...v22.0.0)

## v21.0.2 - 2019-04-05

### 📚 Libraries

* Rollback ag-Grid to v20.0.0 after running into new performance issues with large datasets and
  `deltaRowDataMode`. Updates to tree filtering logic, also related to grid performance issues with
  filtered tree results returning much larger record counts.

## v21.0.0 - 2019-04-04

### 🎁 New Features

* `FetchService` fetch methods now accept a plain object as the `headers` argument. These headers
  will be merged with the default headers provided by FetchService.
* An app can also now specify default headers to be sent with every fetch request via
  `XH.fetchService.setDefaultHeaders()`. You can pass either a plain object, or a closure which
  returns one.
* `Grid` supports a new `onGridReady` prop, allowing apps to hook into the ag-Grid event callback
  without inadvertently short-circuiting the Grid's own internal handler.

### 💥 Breaking Changes

* The shortcut getter `FormModel.isNotValid` was deemed confusing and has been removed from the API.
  In most cases applications should use `!FormModel.isValid` instead; this expression will return
  `false` for the `Unknown` as well as the `NotValid` state. Applications that wish to explicitly
  test for the `NotValid` state should use the `validationState` getter.
* Multiple HoistInputs have changed their `onKeyPress` props to `onKeyDown`, including TextInput,
  NumberInput, TextArea & SearchInput. The `onKeyPress` event has been deprecated in general and has
  limitations on which keys will trigger the event to fire (i.e. it would not fire on an arrow
  keypress).
* FetchService's fetch methods no longer support `contentType` parameter. Instead, specify a custom
  content-type by setting a 'Content-Type' header using the `headers` parameter.
* FetchService's fetch methods no longer support `acceptJson` parameter. Instead, pass an {"Accept":
  "application/json"} header using the `headers` parameter.

### ✨ Style

* Black point + grid colors adjusted in dark theme to better blend with overall blue-gray tint.
* Mobile styles have been adjusted to increase the default font size and grid row height, in
  addition to a number of other smaller visual adjustments.

### 🐞 Bug Fixes

* Avoid throwing React error due to tab / routing interactions. Tab / routing / state support
  generally improved. (#1052)
* `GridModel.selectFirst()` improved to reliably select first visible record even when one or more
  groupBy levels active. (#1058)

### 📚 Libraries

* ag-Grid `~20.1 -> ~20.2` (fixes ag-grid sorting bug with treeMode)
* @blueprint/core `3.14 -> 3.15`
* @blueprint/datetime `3.7 -> 3.8`
* react-dropzone `10.0 -> 10.1`
* react-transition-group `2.6 -> 2.8`

[Commit Log](https://github.com/xh/hoist-react/compare/v20.2.1...v21.0.0)

## v20.2.1 - 2019-03-28

* Minor tweaks to grid styles - CSS var for pinned column borders, drop left/right padding on
  center-aligned grid cells.

[Commit Log](https://github.com/xh/hoist-react/compare/v20.2.0...v20.2.1)

## v20.2.0 - 2019-03-27

### 🎁 New Features

* `GridModel` exposes three new configs - `rowBorders`, `stripeRows`, and `showCellFocus` - to
  provide additional control over grid styling. The former `Grid` prop `showHover` has been
  converted to a `GridModel` config for symmetry with these other flags and more efficient
  re-rendering. Note that some grid-related CSS classes have also been modified to better conform to
  the BEM approach used elsewhere - this could be a breaking change for apps that keyed off of
  certain Hoist grid styles (not expected to be a common case).
* `Select` adds a `queryBuffer` prop to avoid over-eager calls to an async `queryFn`. This buffer is
  defaulted to 300ms to provide some out-of-the-box debouncing of keyboard input when an async query
  is provided. A longer value might be appropriate for slow / intensive queries to a remote API.

### 🐞 Bug Fixes

* A small `FormField.labelWidth` config value will now be respected, even if it is less than the
  default minWidth of 80px.
* Unnecessary re-renders of inactive tab panels now avoided.
* `Grid`'s filter will now be consistently applied to all tree grid records. Previously, the filter
  skipped deeply nested records under specific conditions.
* `Timer` no longer requires its `runFn` to be a promise, as it briefly (and unintentionally) did.
* Suppressed default browser resize handles on `textarea`.

[Commit Log](https://github.com/xh/hoist-react/compare/v20.1.1...v20.2.0)

## v20.1.1 - 2019-03-27

### 🐞 Bug Fixes

* Fix form field reset so that it will call computeValidationAsync even if revalidation is not
  triggered because the field's value did not change when reset.

[Commit Log](https://github.com/xh/hoist-react/compare/v20.1.0...v20.1.1)


## v20.1.0 - 2019-03-14

### 🎁 New Features

* Standard app options panel now includes a "Restore Defaults" button to clear all user preferences
  as well as any custom grid state, resetting the app to its default state for that user.

### 🐞 Bug Fixes

* Removed a delay from `HoistInput` blur handling, ensuring `noteBlurred()` is called as soon as the
  element loses focus. This should remove a class of bugs related to input values not flushing into
  their models quickly enough when `commitOnChange: false` and the user moves directly from an input
  to e.g. clicking a submit button. #1023
* Fix to Admin ConfigDiffer tool (missing decorator).

### ⚙️ Technical

* The `GridModel.store` config now accepts a plain object and will internally create a `LocalStore`.
  This store config can also be partially specified or even omitted entirely. GridModel will ensure
  that the store is auto-configured with all fields in configured grid columns, reducing the need
  for app code boilerplate (re)enumerating field names.
* `Timer` class reworked to allow its interval to be adjusted dynamically via `setInterval()`,
  without requiring the Timer to be re-created.

[Commit Log](https://github.com/xh/hoist-react/compare/v20.0.1...v20.1.0)


## v20.0.1 - 2019-03-08

### 🐞 Bug Fixes

* Ensure `RestStore` processes records in a standard way following a save/add operation (#1010).

[Commit Log](https://github.com/xh/hoist-react/compare/v20.0.0...v20.0.1)


## v20.0.0 - 2019-03-06

### 💥 Breaking Changes

* The `@LoadSupport` decorator has been substantially reworked and enhanced from its initial release
  in v19. It is no longer needed on the HoistComponent, but rather should be put directly on the
  owned HoistModel implementing the loading. IMPORTANT NOTE: all models should implement
  `doLoadAsync` rather than `loadAsync`. Please see `LoadSupport` for more information on this
  important change.
* `TabContainer` and `TabContainerModel` are now cross-platform. Apps should update their code to
  import both from `@xh/hoist/cmp/tab`.
* `TabContainer.switcherPosition` has been moved to `TabContainerModel`. Please note that changes to
  `switcherPosition` are not supported on mobile, where the switcher will always appear beneath the
  container.
* The `Label` component from `@xh/hoist/desktop/cmp/input` has been removed. Applications should
  consider using the basic html `label` element instead (or a `FormField` if applicable).
* The `LeftRightChooserModel` constructor no longer accepts a `leftSortBy` and `rightSortBy`
  property. The implementation of these properties was generally broken. Use `leftSorted` and
  `rightSorted` instead.

#### Mobile

* Mobile `Page` has changed - `Pages` are now wrappers around `Panels` that are designed to be used
  with a `NavigationModel` or `TabContainer`. `Page` accepts the same props as `Panel`, meaning uses
  of `loadModel` should be replaced with `mask`.
* The mobile `AppBar` title is static and defaults to the app name. If you want to display page
  titles, it is recommended to use the `title` prop on the `Page`.

### 🎁 New Features

* Enhancements to Model and Component data loading via `@LoadSupport` provides a stronger set of
  conventions and better support for distinguishing between initial loads / auto/background
  refreshes / user- driven refreshes. It also provides new patterns for ensuring application
  Services are refreshed as part of a reworked global refresh cycle.
* RestGridModel supports a new `cloneAction` to take an existing record and open the editor form in
  "add mode" with all editable fields pre-populated from the source record. The action calls
  `prepareCloneFn`, if defined on the RestGridModel, to perform any transform operations before
  rendering the form.
* Tabs in `TabContainerModel` now support an `icon` property on the desktop.
* Charts take a new optional `aspectRatio` prop.
* Added new `Column.headerTooltip` config.
* Added new method `markManaged` on `ManagedSupport`.
* Added new function decorator `debounced`.
* Added new function `applyMixin` providing support for structured creation of class decorators
  (mixins).

#### Mobile

* Column chooser support available for mobile Grids. Users can check/uncheck columns to add/remove
  them from a configurable grid and reorder the columns in the list via drag and drop. Pair
  `GridModel.enableColChooser` with a mobile `colChooserButton` to allow use.
* Added `DialogPage` to the mobile toolkit. These floating pages do not participate in navigation or
  routing, and are used for showing fullscreen views outside of the Navigator / TabContainer
  context.
* Added `Panel` to the mobile toolkit, which offers a header element with standardized styling,
  title, and icon, as well as support for top and bottom toolbars.
* The mobile `AppBar` has been updated to more closely match the desktop `AppBar`, adding `icon`,
  `leftItems`, `hideAppMenuButton` and `appMenuButtonProps` props.
* Added routing support to mobile.

### 🐞 Bug Fixes

* The HighCharts wrapper component properly resizes its chart.
* Mobile dimension chooser button properly handles overflow for longer labels.
* Sizing fixes for multi-line inputs such as textArea and jsonInput.
* NumberInput calls a `onKeyPress` prop if given.
* Layout fixes on several admin panels and detail popups.

### 📚 Libraries

* @blueprintjs/core `3.13 -> 3.14`
* @xh/hoist-dev-utils `3.5 -> 3.6`
* ag-Grid `~20.0 -> ~20.1`
* react-dropzone `~8.0 -> ~9.0`
* react-select `~2.3 -> ~2.4`
* router5 `~6.6 -> ~7.0`
* react `~16.7 -> ~16.8`

[Commit Log](https://github.com/xh/hoist-react/compare/v19.0.1...v20.0.0)

## v19.0.1 - 2019-02-12

### 🐞 Bug Fixes

* Additional updates and simplifications to `FormField` sizing of child `HoistInput` elements, for
  more reliable sizing and spacing filling behavior.

[Commit Log](https://github.com/xh/hoist-react/compare/v19.0.0...v19.0.1)


## v19.0.0 - 2019-02-08

### 🎁 New Features

* Added a new architecture for signaling the need to load / refresh new data across either the
  entire app or a section of the component hierarchy. This new system relies on React context to
  minimizes the need for explicit application wiring, and improves support for auto-refresh. See
  newly added decorator `@LoadSupport` and classes/components `RefreshContext`,
  `RefreshContextModel`, and `RefreshContextView` for more info.
* `TabContainerModel` and `TabModel` now support `refreshMode` and `renderMode` configs to allow
  better control over how inactive tabs are mounted/unmounted and how tabs handle refresh requests
  when hidden or (re)activated.
* Apps can implement `getAppOptions()` in their `AppModel` class to specify a set of app-wide
  options that should be editable via a new built-in Options dialog. This system includes built-in
  support for reading/writing options to preferences, or getting/setting their values via custom
  handlers. The toolkit handles the rendering of the dialog.
* Standard top-level app buttons - for actions such as launching the new Options dialog, switching
  themes, launching the admin client, and logging out - have been moved into a new menu accessible
  from the top-right corner of the app, leaving more space for app-specific controls in the AppBar.
* `RecordGridModel` now supports an enhanced `editors` configuration that exposes the full set of
  validation and display support from the Forms package.
* `HoistInput` sizing is now consistently implemented using `LayoutSupport`. All sizable
  `HoistInputs` now have default `width` to ensure a standard display out of the box. `JsonInput`
  and `TextArea` also have default `height`. These defaults can be overridden by declaring explicit
  `width` and `height` values, or unset by setting the prop to `null`.
* `HoistInputs` within `FormFields` will be automatically sized to fill the available space in the
  `FormField`. In these cases, it is advised to either give the `FormField` an explicit size or
  render it in a flex layout.

### 💥 Breaking Changes

* ag-Grid has been updated to v20.0.0. Most apps shouldn't require any changes - however, if you are
  using `agOptions` to set sorting, filtering or resizing properties, these may need to change:

  For the `Grid`, `agOptions.enableColResize`, `agOptions.enableSorting` and `agOptions.enableFilter`
  have been removed. You can replicate their effects by using `agOptions.defaultColDef`. For
  `Columns`, `suppressFilter` has been removed, an should be replaced with `filter: false`.

* `HoistAppModel.requestRefresh` and `TabContainerModel.requestRefresh` have been removed.
  Applications should use the new Refresh architecture described above instead.
* `tabRefreshMode` on TabContainer has been renamed `renderMode`.
* `TabModel.reloadOnShow` has been removed. Set the `refreshMode` property on TabContainerModel or
  TabModel to `TabRefreshMode.ON_SHOW_ALWAYS` instead.
* The mobile APIs for `TabContainerModel`, `TabModel`, and `RefreshButton` have been rewritten to
  more closely mirror the desktop API.
* The API for `RecordGridModel` editors has changed -- `type` is no longer supported. Use
  `fieldModel` and `formField` intead.
* `LocalStore.loadRawData` requires that all records presented to store have unique IDs specified.
  See `LocalStore.idSpec` for more information.

### 🐞 Bug Fixes

* SwitchInput and RadioInput now properly highlight validation errors in `minimal` mode.

### 📚 Libraries

* @blueprintjs/core `3.12 -> 3.13`
* ag-Grid `~19.1.4 -> ~20.0.0`

[Commit Log](https://github.com/xh/hoist-react/compare/v18.1.2...v19.0.0)


## v18.1.2 - 2019-01-30

### 🐞 Bug Fixes

* Grid integrations relying on column visibility (namely export, storeFilterField) now correctly
  consult updated column state from GridModel. #935
* Ensure `FieldModel.initialValue` is observable to ensure that computed dirty state (and any other
  derivations) are updated if it changes. #934
* Fixes to ensure Admin console log viewer more cleanly handles exceptions (e.g. attempting to
  auto-refresh on a log file that has been deleted).

[Commit Log](https://github.com/xh/hoist-react/compare/v18.1.1...v18.1.2)

## v18.1.1 - 2019-01-29

* Grid cell padding can be controlled via a new set of CSS vars and is reduced by default for grids
  in compact mode.
* The `addRecordAsync()` and `saveRecordAsync()` methods on `RestStore` return the updated record.

[Commit Log](https://github.com/xh/hoist-react/compare/v18.1.0...v18.1.1)


## v18.1.0 - 2019-01-28

### 🎁 New Features

* New `@managed` class field decorator can be used to mark a property as fully created/owned by its
  containing class (provided that class has installed the matching `@ManagedSupport` decorator).
  * The framework will automatically pass any `@managed` class members to `XH.safeDestroy()` on
    destroy/unmount to ensure their own `destroy()` lifecycle methods are called and any related
    resources are disposed of properly, notably MobX observables and reactions.
  * In practice, this should be used to decorate any properties on `HoistModel`, `HoistService`, or
    `HoistComponent` classes that hold a reference to a `HoistModel` created by that class. All of
    those core artifacts support the new decorator, `HoistModel` already provides a built-in
    `destroy()` method, and calling that method when an app is done with a Model is an important
    best practice that can now happen more reliably / easily.
* `FormModel.getData()` accepts a new single parameter `dirtyOnly` - pass true to get back only
  fields which have been modified.
* The mobile `Select` component indicates the current value with a ✅ in the drop-down list.
* Excel exports from tree grids now include the matching expand/collapse tree controls baked into
  generated Excel file.

### 🐞 Bug Fixes

* The `JsonInput` component now properly respects / indicates disabled state.

### 📚 Libraries

* Hoist-dev-utils `3.4.1 -> 3.5.0` - updated webpack and other build tool dependencies, as well as
  an improved eslint configuration.
* @blueprintjs/core `3.10 -> 3.12`
* @blueprintjs/datetime `3.5 -> 3.7`
* fontawesome `5.6 -> 5.7`
* mobx `5.8 -> 5.9`
* react-select `2.2 -> 2.3`
* Other patch updates

[Commit Log](https://github.com/xh/hoist-react/compare/v18.0.0...v18.1.0)

## v18.0.0 - 2019-01-15

### 🎁 New Features

* Form support has been substantially enhanced and restructured to provide both a cleaner API and
  new functionality:
  * `FormModel` and `FieldModel` are now concrete classes and provide the main entry point for
    specifying the contents of a form. The `Field` and `FieldSupport` decorators have been removed.
  * Fields and sub-forms may now be dynamically added to FormModel.
  * The validation state of a FormModel is now *immediately* available after construction and
    independent of the GUI. The triggering of the *display* of that state is now a separate process
    triggered by GUI actions such as blur.
  * `FormField` has been substantially reworked to support a read-only display and inherit common
    property settings from its containing `Form`.
  * `HoistInput` has been moved into the `input` package to clarify that these are lower level
    controls and independent of the Forms package.

* `RestGrid` now supports a `mask` prop. RestGrid loading is now masked by default.
* `Chart` component now supports a built-in zoom out gesture: click and drag from right-to-left on
  charts with x-axis zooming.
* `Select` now supports an `enableClear` prop to control the presence of an optional inline clear
  button.
* `Grid` components take `onCellClicked` and `onCellDoubleClicked` event handlers.
* A new desktop `FileChooser` wraps a preconfigured react-dropzone component to allow users to
  easily select files for upload or other client-side processing.

### 💥 Breaking Changes

* Major changes to Form (see above). `HoistInput` imports will also need to be adjusted to move from
  `form` to `input`.
* The name of the HoistInput `field` prop has been changed to `bind`. This change distinguishes the
  lower-level input package more clearly from the higher-level form package which uses it. It also
  more clearly relates the property to the associated `@bindable` annotation for models.
* A `Select` input with `enableMulti = true` will by default no longer show an inline x to clear the
  input value. Use the `enableClear` prop to re-enable.
* Column definitions are exported from the `grid` package. To ensure backwards compatibility,
  replace imports from `@xh/hoist/desktop/columns` with `@xh/hoist/desktop/cmp/grid`.

### 📚 Libraries

* React `~16.6.0 -> ~16.7.0`
* Patch version updates to multiple other dependencies.

[Commit Log](https://github.com/xh/hoist-react/compare/v17.0.0...v18.0.0)

## v17.0.0 - 2018-12-21

### 💥 Breaking Changes

* The implementation of the `model` property on `HoistComponent` has been substantially enhanced:
  *  "Local" Models should now be specified on the Component class declaration by simply setting the
     `model` property, rather than the confusing `localModel` property.
  *  HoistComponent now supports a static `modelClass` class property. If set, this property will
     allow a HoistComponent to auto-create a model internally when presented with a plain javascript
     object as its `model` prop. This is especially useful in cases like `Panel` and `TabContainer`,
     where apps often need to specify a model but do not require a reference to the model. Those
     usages can now skip importing and instantiating an instance of the component's model class
     themselves.
  *  Hoist will now throw an Exception if an application attempts to changes the model on an
     existing HoistComponent instance or presents the wrong type of model to a HoistComponent where
     `modelClass` has been specified.

* `PanelSizingModel` has been renamed `PanelModel`. The class now also has the following new
  optional properties, all of which are `true` by default:
  * `showSplitter` - controls visibility of the splitter bar on the outside edge of the component.
  * `showSplitterCollapseButton` - controls visibility of the collapse button on the splitter bar.
  * `showHeaderCollapseButton` - controls visibility of a (new) collapse button in the header.

* The API methods for exporting grid data have changed and gained new features:
  * Grids must opt-in to export with the `GridModel.enableExport` config.
  * Exporting a `GridModel` is handled by the new `GridExportService`, which takes a collection of
    `exportOptions`. See `GridExportService.exportAsync` for available `exportOptions`.
  * All export entry points (`GridModel.exportAsync()`, `ExportButton` and the export context menu
    items) support `exportOptions`. Additionally, `GridModel` can be configured with default
    `exportOptions` in its config.

* The `buttonPosition` prop on `NumberInput` has been removed due to problems with the underlying
  implementation. Support for incrementing buttons on NumberInputs will be re-considered for future
  versions of Hoist.

### 🎁 New Features

* `TextInput` on desktop now supports an `enableClear` property to allow easy addition of a clear
  button at the right edge of the component.
* `TabContainer` enhancements:
  * An `omit` property can now be passed in the tab configs passed to the `TabContainerModel`
    constructor to conditionally exclude a tab from the container
  * Each `TabModel` can now be retrieved by id via the new `getTabById` method on
    `TabContainerModel`.
  * `TabModel.title` can now be changed at runtime.
  * `TabModel` now supports the following properties, which can be changed at runtime or set via the
    config:
    * `disabled` - applies a disabled style in the switcher and blocks navigation to the tab via
      user click, routing, or the API.
    * `excludeFromSwitcher` - removes the tab from the switcher, but the tab can still be navigated
      to programmatically or via routing.
* `MultiFieldRenderer` `multiFieldConfig` now supports a `delimiter` property to separate
  consecutive SubFields.
* `MultiFieldRenderer` SubFields now support a `position` property, to allow rendering in either the
  top or bottom row.
* `StoreCountLabel` now supports a new 'includeChildren' prop to control whether or not children
  records are included in the count. By default this is `false`.
* `Checkbox` now supports a `displayUnsetState` prop which may be used to display a visually
  distinct state for null values.
* `Select` now renders with a checkbox next to the selected item in its drowndown menu, instead of
  relying on highlighting. A new `hideSelectedOptionCheck` prop is available to disable.
* `RestGridModel` supports a `readonly` property.
* `DimensionChooser`, various `HoistInput` components, `Toolbar` and `ToolbarSeparator` have been
  added to the mobile component library.
* Additional environment enums for UAT and BCP, added to Hoist Core 5.4.0, are supported in the
  application footer.

### 🐞 Bug Fixes

* `NumberInput` will no longer immediately convert its shorthand value (e.g. "3m") into numeric form
  while the user remains focused on the input.
* Grid `actionCol` columns no longer render Button components for each action, relying instead on
  plain HTML / CSS markup for a significant performance improvement when there are many rows and/or
  actions per row.
* Grid exports more reliably include the appropriate file extension.
* `Select` will prevent an `<esc>` keypress from bubbling up to parent components only when its menu
  is open. (In that case, the component assumes escape was pressed to close its menu and captures
  the keypress, otherwise it should leave it alone and let it e.g. close a parent popover).

[Commit Log](https://github.com/xh/hoist-react/compare/v16.0.1...v17.0.0)

## v16.0.1 - 2018-12-12

### 🐞 Bug Fixes

* Fix to FeedbackForm allowing attempted submission with an empty message.

[Commit Log](https://github.com/xh/hoist-react/compare/v16.0.0...v16.0.1)


## v16.0.0

### 🎁 New Features

* Support for ComboBoxes and Dropdowns have been improved dramatically, via a new `Select` component
  based on react-select.
* The ag-Grid based `Grid` and `GridModel` are now available on both mobile and desktop. We have
  also added new support for multi-row/multi-field columns via the new `multiFieldRenderer` renderer
  function.
* The app initialization lifecycle has been restructured so that no App classes are constructed
  until Hoist is fully initialized.
* `Column` now supports an optional `rowHeight` property.
* `Button` now defaults to 'minimal' mode, providing a much lighter-weight visual look-and-feel to
  HoistApps. `Button` also implements `@LayoutSupport`.
* Grouping state is now saved by the grid state support on `GridModel`.
* The Hoist `DimChooser` component has been ported to hoist-react.
* `fetchService` now supports an `autoAbortKey` in its fetch methods. This can be used to
  automatically cancel obsolete requests that have been superceded by more recent variants.
* Support for new `clickableLabel` property on `FormField`.
* `RestForm` now supports a read-only view.
* Hoist now supports automatic tracking of app/page load times.

### 💥 Breaking Changes

* The new location for the cross-platform grid component is `@xh/hoist/cmp/grid`. The `columns`
  package has also moved under a new sub-package in this location.
* Hoist top-level App Structure has changed in order to improve consistency of the Model-View
  conventions, to improve the accessibility of services, and to support the improvements in app
  initialization mentioned above:
  - `XH.renderApp` now takes a new `AppSpec` configuration.
  - `XH.app` is now `XH.appModel`.
  - All services are installed directly on `XH`.
  - `@HoistApp` is now `@HoistAppModel`
* `RecordAction` has been substantially refactored and improved. These are now typically immutable
  and may be shared.
  - `prepareFn` has been replaced with a `displayFn`.
  - `actionFn` and `displayFn` now take a single object as their parameter.
* The `hide` property on `Column` has been changed to `hidden`.
* The `ColChooserButton` has been moved from the incorrect location `@xh/hoist/cmp/grid` to
  `@xh/hoist/desktop/cmp/button`. This is a desktop-only component. Apps will have to adjust these
  imports.
* `withDefaultTrue` and `withDefaultFalse` in `@xh/hoist/utils/js` have been removed. Use
  `withDefault` instead.
* `CheckBox` has been renamed `Checkbox`


### ⚙️ Technical

* ag-Grid has been upgraded to v19.1
* mobx has been upgraded to v5.6
* React has been upgraded to v16.6
* Allow browsers with proper support for Proxy (e.g Edge) to access Hoist Applications.


### 🐞 Bug Fixes

* Extensive. See full change list below.

[Commit Log](https://github.com/xh/hoist-react/compare/v15.1.2...v16.0.0)


## v15.1.2

🛠 Hotfix release to MultiSelect to cap the maximum number of options rendered by the drop-down
list. Note, this component is being replaced in Hoist v16 by the react-select library.

[Commit Log](https://github.com/xh/hoist-react/compare/v15.1.1...v15.1.2)

## v15.1.1

### 🐞 Bug Fixes

* Fix to minimal validation mode for FormField disrupting input focus.
* Fix to JsonInput disrupting input focus.

### ⚙️ Technical

* Support added for TLBR-style notation when specifying margin/padding via layoutSupport - e.g.
  box({margin: '10 20 5 5'}).
* Tweak to lockout panel message when the user has no roles.

[Commit Log](https://github.com/xh/hoist-react/compare/v15.1.0...v15.1.1)


## v15.1.0

### 🎁 New Features

* The FormField component takes a new minimal prop to display validation errors with a tooltip only
  as opposed to an inline message string. This can be used to help reduce shifting / jumping form
  layouts as required.
* The admin-only user impersonation toolbar will now accept new/unknown users, to support certain
  SSO application implementations that can create users on the fly.

### ⚙️ Technical

* Error reporting to server w/ custom user messages is disabled if the user is not known to the
  client (edge case with errors early in app lifecycle, prior to successful authentication).

[Commit Log](https://github.com/xh/hoist-react/compare/v15.0.0...v15.1.0)


## v15.0.0

### 💥 Breaking Changes

* This update does not require any application client code changes, but does require updating the
  Hoist Core Grails plugin to >= 5.0. Hoist Core changes to how application roles are loaded and
  users are authenticated required minor changes to how JS clients bootstrap themselves and load
  user data.
* The Hoist Core HoistImplController has also been renamed to XhController, again requiring Hoist
  React adjustments to call the updated /xh/ paths for these (implementation) endpoints. Again, no
  app updates required beyond taking the latest Hoist Core plugin.

[Commit Log](https://github.com/xh/hoist-react/compare/v14.2.0...v15.0.0)


## v14.2.0

### 🎁 New Features

* Upgraded hoist-dev-utils to 3.0.3. Client builds now use the latest Webpack 4 and Babel 7 for
  noticeably faster builds and recompiles during CI and at development time.
* GridModel now has a top-level agColumnApi property to provide a direct handle on the ag-Grid
  Column API object.

### ⚙️ Technical

* Support for column groups strengthened with the addition of a dedicated ColumnGroup sibling class
  to Column. This includes additional internal refactoring to reduce unnecessary cloning of Column
  configurations and provide a more managed path for Column updates. Public APIs did not change.
  (#694)

### 📚 Libraries

* Blueprint Core `3.6.1 -> 3.7.0`
* Blueprint Datetime `3.2.0 -> 3.3.0`
* Fontawesome `5.3.x -> 5.4.x`
* MobX `5.1.2 -> 5.5.0`
* Router5 `6.5.0 -> 6.6.0`

[Commit Log](https://github.com/xh/hoist-react/compare/v14.1.3...v14.2.0)


## v14.1.3

### 🐞 Bug Fixes

* Ensure JsonInput reacts properly to value changes.

### ⚙️ Technical

* Block user pinning/unpinning in Grid via drag-and-drop - pending further work via #687.
* Support "now" as special token for dateIs min/max validation rules.
* Tweak grouped grid row background color.

[Commit Log](https://github.com/xh/hoist-react/compare/v14.1.1...v14.1.3)


## v14.1.1

### 🐞 Bug Fixes

* Fixes GridModel support for row-level grouping at same time as column grouping.

[Commit Log](https://github.com/xh/hoist-react/compare/v14.1.0...v14.1.1)


## v14.1.0

### 🎁 New Features

* GridModel now supports multiple levels of row grouping. Pass the public setGroupBy() method an
  array of string column IDs, or a falsey value / empty array to ungroup. Note that the public and
  observable groupBy property on GridModel will now always be an array, even if the grid is not
  grouped or has only a single level of grouping.
* GridModel exposes public expandAll() and collapseAll() methods for grouped / tree grids, and
  StoreContextMenu supports a new "expandCollapseAll" string token to insert context menu items.
  These are added to the default menu, but auto-hide when the grid is not in a grouped state.
* The Grid component provides a new onKeyDown prop, which takes a callback and will fire on any
  keypress targeted within the Grid. Note such a handler is not provided directly by ag-Grid.
* The Column class supports pinned as a top-level config. Supports passing true to pin to the left.

### 🐞 Bug Fixes

* Updates to Grid column widths made via ag-Grid's "autosize to fit" API are properly persisted to
  grid state.

[Commit Log](https://github.com/xh/hoist-react/compare/v14.0.0...v14.1.0)


## v14.0.0

* Along with numerous bug fixes, v14 brings with it a number of important enhancements for grids,
  including support for tree display, 'action' columns, and absolute value sorting. It also includes
  some new controls and improvement to focus display.

### 💥 Breaking Changes

* The signatures of the Column.elementRenderer and Column.renderer have been changed to be
  consistent with each other, and more extensible. Each takes two arguments -- the value to be
  rendered, and a single bundle of metadata.
* StoreContextMenuAction has been renamed to RecordAction. Its action property has been renamed to
  actionFn for consistency and clarity.
* LocalStore : The method LocalStore.processRawData no longer takes an array of all records, but
  instead takes just a single record. Applications that need to operate on all raw records in bulk
  should do so before presenting them to LocalStore. Also, LocalStores template methods for override
  have also changed substantially, and sub-classes that rely on these methods will need to be
  adjusted accordingly.

### 🎁 New Features

#### Grid

* The Store API now supports hierarchical datasets. Applications need to simply provide raw data for
  records with a "children" property containing the raw data for their children.
* Grid supports a 'TreeGrid' mode. To show a tree grid, bind the GridModel to a store containing
  hierarchical data (as above), set treeMode: true on the GridModel, and specify a column to display
  the tree controls (isTreeColumn: true)
* Grid supports absolute sorting for numerical columns. Specify absSort: true on your column config
  to enable. Clicking the grid header will now cycle through ASC > DESC > DESC (abs) sort modes.
* Grid supports an 'Actions' column for one-click record actions. See cmp/desktop/columns/actionCol.
* A new showHover prop on the desktop Grid component will highlight the hovered row with default
  styling. A new GridModel.rowClassFn callback was added to support per-row custom classes based on
  record data.
* A new ExportFormat.LONG_TEXT format has been added, along with a new Column.exportWidth config.
  This supports exporting columns that contain long text (e.g. notes) as multi-line cells within
  Excel.

#### Other Components

* RadioInput and ButtonGroupInputhave been added to the desktop/cmp/form package.
* DateInput now has support for entering and displaying time values.
* NumberInput displays its unformatted value when focused.
* Focused components are now better highlighted, with additional CSS vars provided to customize as
  needed.

### 🐞 Bug Fixes

* Calls to GridModel.setGroupBy() work properly not only on the first, but also all subsequent calls
  (#644).
* Background / style issues resolved on several input components in dark theme (#657).
* Grid context menus appear properly over other floating components.

### 📚 Libraries

* React `16.5.1 -> 16.5.2`
* router5 `6.4.2 -> 6.5.0`
* CodeMirror, Highcharts, and MobX patch updates

[Commit Log](https://github.com/xh/hoist-react/compare/v13.0.0...v14.0.0)


## v13.0.0

🍀Lucky v13 brings with it a number of enhancements for forms and validation, grouped column
support in the core Grid API, a fully wrapped MultiSelect component, decorator syntax adjustments,
and a number of other fixes and enhancements.

It also includes contributions from new ExHI team members Arjun and Brendan. 🎉

### 💥 Breaking Changes

* The core `@HoistComponent`, `@HoistService`, and `@HoistModel` decorators are **no longer
  parameterized**, meaning that trailing `()` should be removed after each usage. (#586)
* The little-used `hoistComponentFactory()` method was also removed as a further simplification
  (#587).
* The `HoistField` superclass has been renamed to `HoistInput` and the various **desktop form
  control components have been renamed** to match (55afb8f). Apps using these components (which will
  likely be most apps) will need to adapt to the new names.
  * This was done to better distinguish between the input components and the upgraded Field concept
    on model classes (see below).

### 🎁 New Features

⭐️ **Forms and Fields** have been a major focus of attention, with support for structured data
fields added to Models via the `@FieldSupport` and `@field()` decorators.
* Models annotated with `@FieldSupport` can decorate member properties with `@field()`, making those
  properties observable and settable (with a generated `setXXX()` method).
* The `@field()` decorators themselves can be passed an optional display label string as well as
  zero or more *validation rules* to define required constraints on the value of the field.
* A set of predefined constraints is provided within the toolkit within the `/field/` package.
* Models using `FieldSupport` should be sure to call the `initFields()` method installed by the
  decorator within their constructor. This method can be called without arguments to generally
  initialize the field system, or it can be passed an object of field names to initial/default
  values, which will set those values on the model class properties and provide change/dirty
  detection and the ability to "reset" a form.
* A new `FormField` UI component can be used to wrap input components within a form. The `FormField`
  wrapper can accept the source model and field name, and will apply those to its child input. It
  leverages the Field model to automatically display a label, indicate required fields, and print
  validation error messages. This new component should be the building-block for most non-trivial
  forms within an application.

Other enhancements include:
* **Grid columns can be grouped**, with support for grouping added to the grid state management
  system, column chooser, and export manager (#565). To define a column group, nest column
  definitions passed to `GridModel.columns` within a wrapper object of the form `{headerName: 'My
  group', children: [...]}`.

(Note these release notes are incomplete for this version.)

[Commit Log](https://github.com/xh/hoist-react/compare/v12.1.2...v13.0.0)


## v12.1.2

### 🐞 Bug Fixes

* Fix casing on functions generated by `@settable` decorator
  (35c7daa209a4205cb011583ebf8372319716deba).

[Commit Log](https://github.com/xh/hoist-react/compare/v12.1.1...v12.1.2)


## v12.1.1

### 🐞 Bug Fixes

* Avoid passing unknown HoistField component props down to Blueprint select/checkbox controls.

### 📚 Libraries

* Rollback update of `@blueprintjs/select` package `3.1.0 -> 3.0.0` - this included breaking API
  changes and will be revisited in #558.

[Commit Log](https://github.com/xh/hoist-react/compare/v12.1.0...v12.1.1)


## v12.1.0

### 🎁 New Features

* New `@bindable` and `@settable` decorators added for MobX support. Decorating a class member
  property with `@bindable` makes it a MobX `@observable` and auto-generates a setter method on the
  class wrapped in a MobX `@action`.
* A `fontAwesomeIcon` element factory is exported for use with other FA icons not enumerated by the
  `Icon` class.
* CSS variables added to control desktop Blueprint form control margins. These remain defaulted to
  zero, but now within CSS with support for variable overrides. A Blueprint library update also
  brought some changes to certain field-related alignment and style properties. Review any form
  controls within apps to ensure they remain aligned as desired
  (8275719e66b4677ec5c68a56ccc6aa3055283457 and df667b75d41d12dba96cbd206f5736886cb2ac20).

### 🐞 Bug Fixes

* Grid cells are fully refreshed on a data update, ensuring cell renderers that rely on data other
  than their primary display field are updated (#550).
* Grid auto-sizing is run after a data update, ensuring flex columns resize to adjust for possible
  scrollbar visibility changes (#553).
* Dropdown fields can be instantiated with fewer required properties set (#541).

### 📚 Libraries

* Blueprint `3.0.1 -> 3.4.0`
* FontAwesome `5.2.0 -> 5.3.0`
* CodeMirror `5.39.2 -> 5.40.0`
* MobX `5.0.3 -> 5.1.0`
* router5 `6.3.0 -> 6.4.2`
* React `16.4.1 -> 16.4.2`

[Commit Log](https://github.com/xh/hoist-react/compare/v12.0.0...v12.1.0)


## v12.0.0

Hoist React v12 is a relatively large release, with multiple refactorings around grid columns,
`elemFactory` support, classNames, and a re-organization of classes and exports within `utils`.

### 💥 Breaking Changes

#### ⭐️ Grid Columns

**A new `Column` class describes a top-level API for columns and their supported options** and is
intended to be a cross-platform layer on top of ag-Grid and TBD mobile grid implementations.
* The desktop `GridModel` class now accepts a collection of `Column` configuration objects to define
  its available columns.
* Columns may be configured with `flex: true` to cause them to stretch all available horizontal
  space within a grid, sharing it equally with any other flex columns. However note that this should
  be used sparingly, as flex columns have some deliberate limitations to ensure stable and
  consistent behavior. Most noticeably, they cannot be resized directly by users. Often, a best
  practice will be to insert an `emptyFlexCol` configuration as the last column in a grid - this
  will avoid messy-looking gaps in the layout while not requiring a data-driven column be flexed.
* User customizations to column widths are now saved if the GridModel has been configured with a
  `stateModel` key or model instance - see `GridStateModel`.
* Columns accept a `renderer` config to format text or HTML-based output. This is a callback that is
  provided the value, the row-level record, and a metadata object with the column's `colId`. An
  `elementRenderer` config is also available for cells that should render a Component.
* An `agOptions` config key continues to provide a way to pass arbitrary options to the underlying
  ag-Grid instance (for desktop implementations). This is considered an "escape hatch" and should be
  used with care, but can provide a bridge to required ag-Grid features as the Hoist-level API
  continues to develop.
* The "factory pattern" for Column templates / defaults has been removed, replaced by a simpler
  approach that recommends exporting simple configuration partials and spreading them into
  instance-specific column configs.
  [See the Admin app for some examples](https://github.com/xh/hoist-react/blob/a1b14ac6d41aa8f8108a518218ce889fe5596780/admin/tabs/activity/tracking/ActivityGridModel.js#L42)
  of this pattern.
* See 0798f6bb20092c59659cf888aeaf9ecb01db52a6 for primary commit.

#### ⭐️ Element Factory, LayoutSupport, BaseClassName

Hoist provides core support for creating components via a factory pattern, powered by the `elem()`
and `elemFactory()` methods. This approach remains the recommended way to instantiate component
elements, but was **simplified and streamlined**.
* The rarely used `itemSpec` argument was removed (this previously applied defaults to child items).
* Developers can now also use JSX to instantiate all Hoist-provided components while still taking
  advantage of auto-handling for layout-related properties provided by the `LayoutSupport` mixin.
  * HoistComponents should now spread **`...this.getLayoutProps()`** into their outermost rendered
    child to enable promotion of layout properties.
* All HoistComponents can now specify a **baseClassName** on their component class and should pass
  `className: this.getClassName()` down to their outermost rendered child. This allows components to
  cleanly layer on a base CSS class name with any instance-specific classes.
* See 8342d3870102ee9bda4d11774019c4928866f256 for primary commit.

#### ⭐️ Panel resizing / collapsing

**The `Panel` component now takes a `sizingModel` prop to control and encapsulate newly built-in
resizing and collapsing behavior** (#534).
* See the `PanelSizingModel` class for configurable details, including continued support for saving
  sizing / collapsed state as a user preference.
* **The standalone `Resizable` component was removed** in favor of the improved support built into
  Panel directly.

#### Other

* Two promise-related models have been combined into **a new, more powerful `PendingTaskModel`**,
  and the `LoadMask` component has been removed and consolidated into `Mask`
  (d00a5c6e8fc1e0e89c2ce3eef5f3e14cb842f3c8).
  * `Panel` now exposes a single `mask` prop that can take either a configured `mask` element or a
    simple boolean to display/remove a default mask.
* **Classes within the `utils` package have been re-organized** into more standardized and scalable
  namespaces. Imports of these classes will need to be adjusted.

### 🎁 New Features

* **The desktop Grid component now offers a `compact` mode** with configurable styling to display
  significantly more data with reduced padding and font sizes.
* The top-level `AppBar` refresh button now provides a default implementation, calling a new
  abstract `requestRefresh()` method on `HoistApp`.
* The grid column chooser can now be configured to display its column groups as initially collapsed,
  for especially large collections of columns.
* A new `XH.restoreDefaultsAsync()` method provides a centralized way to wipe out user-specific
  preferences or customizations (#508).
* Additional Blueprint `MultiSelect`, `Tag`, and `FormGroup` controls re-exported.

### 🐞 Bug Fixes

* Some components were unintentionally not exporting their Component class directly, blocking JSX
  usage. All components now export their class.
* Multiple fixes to `DayField` (#531).
* JsonField now responds properly when switching from light to dark theme (#507).
* Context menus properly filter out duplicated separators (#518).

[Commit Log](https://github.com/xh/hoist-react/compare/v11.0.0...v12.0.0)


## v11.0.0

### 💥 Breaking Changes

* **Blueprint has been upgraded to the latest 3.x release.** The primary breaking change here is the
  renaming of all `pt-` CSS classes to use a new `bp3-` prefix. Any in-app usages of the BP
  selectors will need to be updated. See the
  [Blueprint "What's New" page](http://blueprintjs.com/docs/#blueprint/whats-new-3.0).
* **FontAwesome has been upgraded to the latest 5.2 release.** Only the icons enumerated in the
  Hoist `Icon` class are now registered via the FA `library.add()` method for inclusion in bundled
  code, resulting in a significant reduction in bundle size. Apps wishing to use other FA icons not
  included by Hoist must import and register them - see the
  [FA React Readme](https://github.com/FortAwesome/react-fontawesome/blob/master/README.md) for
  details.
* **The `mobx-decorators` dependency has been removed** due to lack of official support for the
  latest MobX update, as well as limited usage within the toolkit. This package was primarily
  providing the optional `@setter` decorator, which should now be replaced as needed by dedicated
  `@action` setter methods (19cbf86138499bda959303e602a6d58f6e95cb40).

### 🎁 Enhancements

* `HoistComponent` now provides a `getClassNames()` method that will merge any `baseCls` CSS class
  names specified on the component with any instance-specific classes passed in via props (#252).
  * Components that wish to declare and support a `baseCls` should use this method to generate and
    apply a combined list of classes to their outermost rendered elements (see `Grid`).
  * Base class names have been added for relevant Hoist-provided components - e.g. `.xh-panel` and
    `.xh-grid`. These will be appended to any instance class names specified within applications and
    be available as public CSS selectors.
* Relevant `HoistField` components support inline `leftIcon` and `rightElement` props. `DayField`
  adds support for `minDay / maxDay` props.
* Styling for the built-in ag-Grid loading overlay has been simplified and improved (#401).
* Grid column definitions can now specify an `excludeFromExport` config to drop them from
  server-generated Excel/CSV exports (#485).

### 🐞 Bug Fixes

* Grid data loading and selection reactions have been hardened and better coordinated to prevent
  throwing when attempting to set a selection before data has been loaded (#484).

### 📚 Libraries

* Blueprint `2.x -> 3.x`
* FontAwesome `5.0.x -> 5.2.x`
* CodeMirror `5.37.0 -> 5.39.2`
* router5 `6.2.4 -> 6.3.0`

[Commit Log](https://github.com/xh/hoist-react/compare/v10.0.1...v11.0.0)


## v10.0.1

### 🐞 Bug Fixes

* Grid `export` context menu token now defaults to server-side 'exportExcel' export.
  * Specify the `exportLocal` token to return a menu item for local ag-Grid export.
* Columns with `field === null` skipped for server-side export (considered spacer / structural
  columns).

## v10.0.0

### 💥 Breaking Changes

* **Access to the router API has changed** with the `XH` global now exposing `router` and
  `routerState` properties and a `navigate()` method directly.
* `ToastManager` has been deprecated. Use `XH.toast` instead.
* `Message` is no longer a public class (and its API has changed). Use `XH.message/confirm/alert`
  instead.
*  Export API has changed. The Built-in grid export now uses more powerful server-side support. To
   continue to use local AG based export, call method `GridModel.localExport()`. Built-in export
   needs to be enabled with the new property on `GridModel.enableExport`. See `GridModel` for more
   details.

### 🎁 Enhancements

* New Mobile controls and `AppContainer` provided services (impersonation, about, and version bars).
* Full-featured server-side Excel export for grids.

### 🐞 Bug Fixes

* Prevent automatic zooming upon input focus on mobile devices (#476).
* Clear the selection when showing the context menu for a record which is not already selected
  (#469).
* Fix to make lockout script readable by Compatibility Mode down to IE5.

### 📚 Libraries

* MobX `4.2.x -> 5.0.x`

[Commit Log](https://github.com/xh/hoist-react/compare/v9.0.0...v10.0.0)


## v9.0.0

### 💥 Breaking Changes

* **Hoist-provided mixins (decorators) have been refactored to be more granular and have been broken
  out of `HoistComponent`.**
  * New discrete mixins now exist for `LayoutSupport` and `ContextMenuSupport` - these should be
    added directly to components that require the functionality they add for auto-handling of
    layout-related props and support for showing right-click menus. The corresponding options on
    `HoistComponent` that used to enable them have been removed.
  * For consistency, we have also renamed `EventTarget -> EventSupport` and `Reactive ->
    ReactiveSupport` mixins. These both continue to be auto-applied to HoistModel and HoistService
    classes, and ReactiveSupport enabled by default in HoistComponent.
* **The Context menu API has changed.** The `ContextMenuSupport` mixin now specifies an abstract
  `getContextMenuItems()` method for component implementation (replacing the previous
  `renderContextMenu()` method). See the new [`ContextMenuItem` class for what these items support,
  as well as several static default items that can be used.
  * The top-level `AppContainer` no longer provides a default context menu, instead allowing the
    browser's own context menu to show unless an app / component author has implemented custom
    context-menu handling at any level of their component hierarchy.

### 🐞 Bug Fixes

* TabContainer active tab can become out of sync with the router state (#451)
  * ⚠️ Note this also involved a change to the `TabContainerModel` API - `activateTab()` is now the
    public method to set the active tab and ensure both the tab and the route land in the correct
    state.
* Remove unintended focused cell borders that came back with the prior ag-Grid upgrade.

[Commit Log](https://github.com/xh/hoist-react/compare/v8.0.0...v9.0.0)


## v8.0.0

Hoist React v8 brings a big set of improvements and fixes, some API and package re-organizations,
and ag-Grid upgrade, and more. 🚀

### 💥 Breaking Changes

* **Component package directories have been re-organized** to provide better symmetry between
  pre-existing "desktop" components and a new set of mobile-first component. Current desktop
  applications should replace imports from `@xh/hoist/cmp/xxx` with `@xh/hoist/desktop/cmp/xxx`.
  * Important exceptions include several classes within `@xh/hoist/cmp/layout/`, which remain
    cross-platform.
  * `Panel` and `Resizable` components have moved to their own packages in
    `@xh/hoist/desktop/cmp/panel` and `@xh/hoist/desktop/cmp/resizable`.
* **Multiple changes and improvements made to tab-related APIs and components.**
  * The `TabContainerModel` constructor API has changed, notably `children` -> `tabs`, `useRoutes` ->
    `route` (to specify a starting route as a string) and `switcherPosition` has moved from a model
    config to a prop on the `TabContainer` component.
  * `TabPane` and `TabPaneModel` have been renamed `Tab` and `TabModel`, respectively, with several
    related renames.
* **Application entry-point classes decorated with `@HoistApp` must implement the new getter method
  `containerClass()`** to specify the platform specific component used to wrap the app's
  `componentClass`.
  * This will typically be `@xh/hoist/[desktop|mobile]/AppContainer` depending on platform.

### 🎁 New Features

* **Tab-related APIs re-worked and improved**, including streamlined support for routing, a new
  `tabRenderMode` config on `TabContainerModel`, and better naming throughout.
* **Ag-grid updated to latest v18.x** - now using native flex for overall grid layout and sizing
  controls, along with multiple other vendor improvements.
* Additional `XH` API methods exposed for control of / integration with Router5.
* The core `@HoistComponent` decorated now installs a new `isDisplayed` getter to report on
  component visibility, taking into account the visibility of its ancestors in the component tree.
* Mobile and Desktop app package / component structure made more symmetrical (#444).
* Initial versions of multiple new mobile components added to the toolkit.
* Support added for **`IdleService` - automatic app suspension on inactivity** (#427).
* Hoist wrapper added for the low-level Blueprint **button component** - provides future hooks into
  button customizations and avoids direct BP import (#406).
* Built-in support for collecting user feedback via a dedicated dialog, convenient XH methods and
  default appBar button (#379).
* New `XH.isDevelopmentMode` constant added, true when running in local Webpack dev-server mode.
* CSS variables have been added to customize and standardize the Blueprint "intent" based styling,
  with defaults adjusted to be less distracting (#420).

### 🐞 Bug Fixes

* Preference-related events have been standardized and bugs resolved related to pushAsync() and the
  `prefChange` event (ee93290).
* Admin log viewer auto-refreshes in tail-mode (#330).
* Distracting grid "loading" overlay removed (#401).
* Clipboard button ("click-to-copy" functionality) restored (#442).

[Commit Log](https://github.com/xh/hoist-react/compare/v7.2.0...v8.0.0)

## v7.2.0

### 🎁 New Features

+ Admin console grids now outfitted with column choosers and grid state. #375
+ Additional components for Onsen UI mobile development.

### 🐞 Bug Fixes

+ Multiple improvements to the Admin console config differ. #380 #381 #392

[Commit Log](https://github.com/xh/hoist-react/compare/v7.1.0...v7.2.0)

## v7.1.0

### 🎁 New Features

* Additional kit components added for Onsen UI mobile development.

### 🐞 Bug Fixes

* Dropdown fields no longer default to `commitOnChange: true` - avoiding unexpected commits of
  type-ahead query values for the comboboxes.
* Exceptions thrown from FetchService more accurately report the remote host when unreachable, along
  with some additional enhancements to fetch exception reporting for clarity.

[Commit Log](https://github.com/xh/hoist-react/compare/v7.0.0...v7.1.0)

## v7.0.0

### 💥 Breaking Changes

* **Restructuring of core `App` concept** with change to new `@HoistApp` decorator and conventions
  around defining `App.js` and `AppComponent.js` files as core app entry points. `XH.app` now
  installed to provide access to singleton instance of primary app class. See #387.

### 🎁 New Features

* **Added `AppBar` component** to help further standardize a pattern for top-level application
  headers.
* **Added `SwitchField` and `SliderField`** form field components.
* **Kit package added for Onsen UI** - base component library for mobile development.
* **Preferences get a group field for better organization**, parity with AppConfigs. (Requires
  hoist-core 3.1.x.)

### 🐞 Bug Fixes

* Improvements to `Grid` component's interaction with underlying ag-Grid instance, avoiding extra
  renderings and unwanted loss of state. 03de0ae7

[Commit Log](https://github.com/xh/hoist-react/compare/v6.0.0...v7.0.0)


## v6.0.0

### 💥 Breaking Changes

* API for `MessageModel` has changed as part of the feature addition noted below, with `alert()` and
  `confirm()` replaced by `show()` and new `XH` convenience methods making the need for direct calls
  rare.
* `TabContainerModel` no longer takes an `orientation` prop, replaced by the more flexible
  `switcherPosition` as noted below.

### 🎁 New Features

* **Initial version of grid state** now available, supporting easy persistence of user grid column
  selections and sorting. The `GridModel` constructor now takes a `stateModel` argument, which in
  its simplest form is a string `xhStateId` used to persist grid state to local storage. See the
  [`GridStateModel` class](https://github.com/xh/hoist-react/blob/develop/cmp/grid/GridStateModel.js)
  for implementation details. #331
* The **Message API** has been improved and simplified, with new `XH.confirm()` and `XH.alert()`
  methods providing an easy way to show pop-up alerts without needing to manually construct or
  maintain a `MessageModel`. #349
* **`TabContainer` components can now be controlled with a remote `TabSwitcher`** that does not need
  to be directly docked to the container itself. Specify `switcherPosition:none` on the
  `TabContainerModel` to suppress showing the switching affordance on the tabs themselves and
  instantiate a `TabSwitcher` bound to the same model to control a tabset from elsewhere in the
  component hierarchy. In particular, this enabled top-level application tab navigation to move up
  into the top toolbar, saving vertical space in the layout. #368
* `DataViewModel` supports an `emptyText` config.

### 🐞 Bugfixes

* Dropdown fields no longer fire multiple commit messages, and no longer commit partial entries
  under some circumstances. #353 and #354
* Grids resizing fixed when shrinking the containing component. #357

[Commit Log](https://github.com/xh/hoist-react/compare/v5.0.0...v6.0.0)


## v5.0.0

### 💥 Breaking Changes

* **Multi environment configs have been unwound** See these release notes/instructions for how to
  migrate: https://github.com/xh/hoist-core/releases/tag/release-3.0.0
* **Breaking change to context menus in dataviews and grids not using the default context menu:**
  StoreContextMenu no longer takes an array of items as an argument to its constructor. Instead it
  takes a configuration object with an ‘items’ key that will point to any current implementation’s
  array of items. This object can also contain an optional gridModel argument which is intended to
  support StoreContextMenuItems that may now be specified as known ‘hoist tokens’, currently limited
  to a ‘colChooser’ token.

### 🎁 New Features

* Config differ presents inline view, easier to read diffs now.
* Print Icon added!

### 🐞 Bugfixes

* Update processFailedLoad to loadData into gridModel store, Fixes #337
* Fix regression to ErrorTracking. Make errorTrackingService safer/simpler to call at any point in
  life-cycle.
*  Fix broken LocalStore state.
* Tweak flex prop for charts. Side by side charts in a flexbox now auto-size themselves! Fixes #342
* Provide token parsing for storeContextMenus. Context menus are all grown up! Fixes #300

## v4.0.1

### 🐞 Bugfixes

* DataView now properly re-renders its items when properties on their records change (and the ID
  does not)


## v4.0.0

### 💥 Breaking Changes

* **The `GridModel` selection API has been reworked for clarity.** These models formerly exposed
  their selectionModel as `grid.selection` - now that getter returns the selected records. A new
  `selectedRecord` getter is also available to return a single selection, and new string shortcut
  options are available when configuring GridModel selection behavior.
* **Grid components can now take an `agOptions` prop** to pass directly to the underlying ag-grid
  component, as well as an `onRowDoubleClicked` handler function.
  16be2bfa10e5aab4ce8e7e2e20f8569979dd70d1

### 🎁 New Features

* Additional core components have been updated with built-in `layoutSupport`, allowing developers to
  set width/height/flex and other layout properties directly as top-level props for key comps such
  as Grid, DataView, and Chart. These special props are processed via `elemFactory` into a
  `layoutConfig` prop that is now passed down to the underlying wrapper div for these components.
  081fb1f3a2246a4ff624ab123c6df36c1474ed4b

### 🐞 Bugfixes

* Log viewer tail mode now working properly for long log files - #325


## v3.0.1

### 🐞 Bugfixes

* FetchService throws a dedicated exception when the server is unreachable, fixes a confusing
  failure case detailed in #315


## v3.0.0

### 💥 Breaking Changes

* **An application's `AppModel` class must now implement a new `checkAccess()` method.** This method
  is passed the current user, and the appModel should determine if that user should see the UI and
  return an object with a `hasAccess` boolean and an optional `message` string. For a return with
  `hasAccess: false`, the framework will render a lockout panel instead of the primary UI.
  974c1def99059f11528c476f04e0d8c8a0811804
  * Note that this is only a secondary level of "security" designed to avoid showing an unauthorized
    user a confusing / non-functional UI. The server or any other third-party data sources must
    always be the actual enforcer of access to data or other operations.
* **We updated the APIs for core MobX helper methods added to component/model/service classes.** In
  particular, `addReaction()` was updated to take a more declarative / clear config object.
  8169123a4a8be6940b747e816cba40bd10fa164e
  * See Reactive.js - the mixin that provides this functionality.

### 🎁 New Features

* Built-in client-side lockout support, as per above.

### 🐞 Bugfixes

* None

------------------------------------------

Copyright © 2020 Extremely Heavy Industries Inc. - all rights reserved

------------------------------------------

📫☎️🌎 info@xh.io | https://xh.io/contact<|MERGE_RESOLUTION|>--- conflicted
+++ resolved
@@ -75,17 +75,12 @@
 * A new `Clock` component displays the time, either local to the browser or for a configurable
   timezone.
 * `LeftRightChooser` gets a new `showCounts` option to print the number of items on each side.
-<<<<<<< HEAD
-* New property `enableWindowed` on desktop `Select` component to improve performance
-with large option lists.
-=======
 * `Select` inputs support a new property `enableWindowed` (desktop platform only) to improve
   rendering performance with large lists of options.
 * `Select` inputs support grouped options. To use, add an attribute `options` containing an array of
   sub-options.
 * `FetchService` methods support a new `timeout` option. This config chains `Promise.timeout()` to
   the promises returned by the service.
->>>>>>> 6aa3c5ad
 
 
 ### 💥 Breaking Changes
