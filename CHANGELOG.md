# Changelog

## v20.0.0-SNAPSHOT (unreleased / under development)

### 💥 Breaking Changes

* The `Label` component from `@xh/hoist/desktop/cmp/input` has been removed.  Applications should 
   consider using the basic html `label` element instead.
   
* `TabContainer` and `TabContainerModel` are now cross-platform. Apps should update their code
  to import both from `@xh/hoist/cmp/tab`.
  
* `TabContainer.switcherPosition` has been moved to `TabContainerModel`. Please note that changes
  to `switcherPosition` are not supported on mobile, where the switcher will always appear
  beneath the container.
  
* Mobile `Page` has changed - `Pages` are now wrappers around `Panels` that are designed to be used
  with a `NavigationModel` or `TabContainer`. `Page` accepts the same props as `Panel`, meaning
  uses of `loadModel` should be replaced with `mask`.

* The mobile `AppBar` title is static and defaults to the app name. If you want to display page
  titles, it is recommended to use the `title` prop on the `Page`.

### 🎁 New Features
<<<<<<< HEAD

* Tabs in `TabContainerModel` now support an `icon` property on the desktop.

* Added `Panel` to the mobile toolkit, which offers a header element with standardized styling,
  title, and icon, as well as support for top and bottom toolbars.

* The mobile `AppBar` has been updated to more closely match the desktop `AppBar`, adding `icon`,
  `leftItems`, `hideAppMenuButton` and `appMenuButtonProps` props.
=======
* Tabs in `TabContainerModel` now support an `icon` property on the desktop.
* Added column chooser support to mobile Grids. This allows users to toggle column visibility by
  tapping a list of available columns. Users can also reorder the columns in the list via a drag and
  drop interface. Pair `GridModel.enableColChooser` with a mobile `colChooserButton` to allow use.
* Added `DialogPage` to the mobile toolkit. These floating pages do not participate in navigation
  or routing, and are used for showing fullscreen views outside of the Navigator / TabContainer context.
* Add new method `markManaged` on `ManagedSupport`.

>>>>>>> a17d7ced

## v19.0.1 - 2019-02-12

### 🐞 Bug Fixes
* Additional updates and simplifications to `FormField` sizing of child `HoistInput` elements, for
  more reliable sizing and spacing filling behavior.

## v19.0.0 - 2019-02-08

### 🎁 New Features

* Added a new architecture for signaling the need to load / refresh new data across either the
  entire app or a section of the component hierarchy. This new system relies on React context to
  minimizes the need for explicit application wiring, and improves support for auto-refresh. See
  newly added decorator `@LoadSupport` and classes/components `RefreshContext`,
  `RefreshContextModel`, and `RefreshContextView` for more info.
* `TabContainerModel` and `TabModel` now support `refreshMode` and `renderMode` configs to allow
  better control over how inactive tabs are mounted/unmounted and how tabs handle refresh requests
  when hidden or (re)activated.
* Apps can implement `getAppOptions()` in their `AppModel` class to specify a set of app-wide
  options that should be editable via a new built-in Options dialog. This system includes built-in
  support for reading/writing options to preferences, or getting/setting their values via custom
  handlers. The toolkit handles the rendering of the dialog.
* Standard top-level app buttons - for actions such as launching the new Options dialog, switching
  themes, launching the admin client, and logging out - have been moved into a new menu accessible
  from the top-right corner of the app, leaving more space for app-specific controls in the AppBar.
* `RecordGridModel` now supports an enhanced `editors` configuration that exposes the full set of
  validation and display support from the Forms package.
* `HoistInput` sizing is now consistently implemented using `LayoutSupport`. All sizable
  `HoistInputs` now have default `width` to ensure a standard display out of the box. `JsonInput`
  and `TextArea` also have default `height`. These defaults can be overridden by declaring explicit
  `width` and `height` values, or unset by setting the prop to `null`.
* `HoistInputs` within `FormFields` will be automatically sized to fill the available space in the
  `FormField`. In these cases, it is advised to either give the `FormField` an explicit size or
  render it in a flex layout.

### 💥 Breaking Changes

* ag-Grid has been updated to v20.0.0. Most apps shouldn't require any changes - however, if you are
  using `agOptions` to set sorting, filtering or resizing properties, these may need to change:

  For the `Grid`, `agOptions.enableColResize`, `agOptions.enableSorting` and
  `agOptions.enableFilter` have been removed. You can replicate their effects by using
  `agOptions.defaultColDef`. For `Columns`, `suppressFilter` has been removed, an should be replaced
  with `filter: false`.

* `HoistAppModel.requestRefresh` and `TabContainerModel.requestRefresh` have been removed.
  Applications should use the new Refresh architecture described above instead.

* `tabRefreshMode` on TabContainer has been renamed `renderMode`.

* `TabModel.reloadOnShow` has been removed. Set the `refreshMode` property on TabContainerModel or
  TabModel to `TabRefreshMode.ON_SHOW_ALWAYS` instead.

* The mobile APIs for `TabContainerModel`, `TabModel`, and `RefreshButton` have been rewritten to
  more closely mirror the desktop API.

* The API for `RecordGridModel` editors has changed -- `type` is no longer supported. Use
  `fieldModel` and `formField` intead.

* `LocalStore.loadRawData` requires that all records presented to store have unique IDs specified.
  See `LocalStore.idSpec` for more information.


### 🐞 Bug Fixes

* SwitchInput and RadioInput now properly highlight validation errors in `minimal` mode.

### 📚 Libraries

* @blueprintjs/core `3.12 -> 3.13`
* ag-Grid `~19.1.4 -> ~20.0.0`

## v18.1.2 - 2019-01-30

### 🐞 Bug Fixes

* Grid integrations relying on column visibility (namely export, storeFilterField) now correctly
  consult updated column state from GridModel. #935
* Ensure `FieldModel.initialValue` is observable to ensure that computed dirty state (and any other
  derivations) are updated if it changes. #934
* Fixes to ensure Admin console log viewer more cleanly handles exceptions (e.g. attempting to
  auto-refresh on a log file that has been deleted).

## v18.1.1 - 2019-01-29

* Grid cell padding can be controlled via a new set of CSS vars and is reduced by default for grids
  in compact mode.
* The `addRecordAsync()` and `saveRecordAsync()` methods on `RestStore` return the updated record.

## v18.1.0 - 2019-01-28

### 🎁 New Features

* New `@managed` class field decorator can be used to mark a property as fully created/owned by its
  containing class (provided that class has installed the matching `@ManagedSupport` decorator).
  * The framework will automatically pass any `@managed` class members to `XH.safeDestroy()` on
    destroy/unmount to ensure their own `destroy()` lifecycle methods are called and any related
    resources are disposed of properly, notably MobX observables and reactions.
  * In practice, this should be used to decorate any properties on `HoistModel`, `HoistService`, or
    `HoistComponent` classes that hold a reference to a `HoistModel` created by that class. All of
    those core artifacts support the new decorator, `HoistModel` already provides a built-in
    `destroy()` method, and calling that method when an app is done with a Model is an important
    best practice that can now happen more reliably / easily.
* `FormModel.getData()` accepts a new single parameter `dirtyOnly` - pass true to get back only
  fields which have been modified.
* The mobile `Select` component indicates the current value with a ✅ in the drop-down list.
* Excel exports from tree grids now include the matching expand/collapse tree controls baked into
  generated Excel file.

### 🐞 Bug Fixes

* The `JsonInput` component now properly respects / indicates disabled state.

### 📚 Libraries

* Hoist-dev-utils `3.4.1 -> 3.5.0` - updated webpack and other build tool dependencies, as well as
  an improved eslint configuration.
* @blueprintjs/core `3.10 -> 3.12`
* @blueprintjs/datetime `3.5 -> 3.7`
* fontawesome `5.6 -> 5.7`
* mobx `5.8 -> 5.9`
* react-select `2.2 -> 2.3`
* Other patch updates

## v18.0.0 - 2019-01-15

### 🎁 New Features

* Form support has been substantially enhanced and restructured to provide both a cleaner API and
  new functionality:
  * `FormModel` and `FieldModel` are now concrete classes and provide the main entry point for
    specifying the contents of a form. The `Field` and `FieldSupport` decorators have been removed.
  * Fields and sub-forms may now be dynamically added to FormModel.
  * The validation state of a FormModel is now *immediately* available after construction and
    independent of the GUI. The triggering of the *display* of that state is now a separate process
    triggered by GUI actions such as blur.
  * `FormField` has been substantially reworked to support a read-only display and inherit common
    property settings from its containing `Form`.
  * `HoistInput` has been moved into the `input` package to clarify that these are lower level
    controls and independent of the Forms package.

* `RestGrid` now supports a `mask` prop. RestGrid loading is now masked by default.
* `Chart` component now supports a built-in zoom out gesture: click and drag from right-to-left on
  charts with x-axis zooming.
* `Select` now supports an `enableClear` prop to control the presence of an optional inline clear
  button.
* `Grid` components take `onCellClicked` and `onCellDoubleClicked` event handlers.
* A new desktop `FileChooser` wraps a preconfigured react-dropzone component to allow users to
  easily select files for upload or other client-side processing.

### 💥 Breaking Changes

* Major changes to Form (see above). `HoistInput` imports will also need to be adjusted to move from
  `form` to `input`.
* The name of the HoistInput `field` prop has been changed to `bind`. This change distinguishes the
  lower-level input package more clearly from the higher-level form package which uses it. It also
  more clearly relates the property to the associated `@bindable` annotation for models.
* A `Select` input with `enableMulti = true` will by default no longer show an inline x to clear the
  input value. Use the `enableClear` prop to re-enable.
* Column definitions are exported from the `grid` package. To ensure backwards compatibility,
  replace imports from `@xh/hoist/desktop/columns` with `@xh/hoist/desktop/cmp/grid`.

### 📚 Libraries

* React `~16.6.0 -> ~16.7.0`
* Patch version updates to multiple other dependencies.


## v17.0.0 - 2018-12-21

### 💥 Breaking Changes

* The implementation of the `model` property on `HoistComponent` has been substantially enhanced:
  *  "Local" Models should now be specified on the Component class declaration by simply setting the
     `model` property, rather than the confusing `localModel` property.
  *  HoistComponent now supports a static `modelClass` class property. If set, this property will
     allow a HoistComponent to auto-create a model internally when presented with a plain javascript
     object as its `model` prop. This is especially useful in cases like `Panel` and `TabContainer`,
     where apps often need to specify a model but do not require a reference to the model. Those
     usages can now skip importing and instantiating an instance of the component's model class
     themselves.
  *  Hoist will now throw an Exception if an application attempts to changes the model on an
     existing HoistComponent instance or presents the wrong type of model to a HoistComponent where
     `modelClass` has been specified.

* `PanelSizingModel` has been renamed `PanelModel`. The class now also has the following new
  optional properties, all of which are `true` by default:
  * `showSplitter` - controls visibility of the splitter bar on the outside edge of the component.
  * `showSplitterCollapseButton` - controls visibility of the collapse button on the splitter bar.
  * `showHeaderCollapseButton` - controls visibility of a (new) collapse button in the header.

* The API methods for exporting grid data have changed and gained new features:
  * Grids must opt-in to export with the `GridModel.enableExport` config.
  * Exporting a `GridModel` is handled by the new `GridExportService`, which takes a collection of
    `exportOptions`. See `GridExportService.exportAsync` for available `exportOptions`.
  * All export entry points (`GridModel.exportAsync()`, `ExportButton` and the export context menu
    items) support `exportOptions`. Additionally, `GridModel` can be configured with default
    `exportOptions` in its config.

* The `buttonPosition` prop on `NumberInput` has been removed due to problems with the underlying
  implementation. Support for incrementing buttons on NumberInputs will be re-considered for future
  versions of Hoist.

### 🎁 New Features

* `TextInput` on desktop now supports an `enableClear` property to allow easy addition of a clear
  button at the right edge of the component.
* `TabContainer` enhancements:
  * An `omit` property can now be passed in the tab configs passed to the `TabContainerModel`
    constructor to conditionally exclude a tab from the container
  * Each `TabModel` can now be retrieved by id via the new `getTabById` method on
    `TabContainerModel`.
  * `TabModel.title` can now be changed at runtime.
  * `TabModel` now supports the following properties, which can be changed at runtime or set via the
    config:
    * `disabled` - applies a disabled style in the switcher and blocks navigation to the tab via
      user click, routing, or the API.
    * `excludeFromSwitcher` - removes the tab from the switcher, but the tab can still be navigated
      to programmatically or via routing.
* `MultiFieldRenderer` `multiFieldConfig` now supports a `delimiter` property to separate
  consecutive SubFields.
* `MultiFieldRenderer` SubFields now support a `position` property, to allow rendering in either the
  top or bottom row.
* `StoreCountLabel` now supports a new 'includeChildren' prop to control whether or not children
  records are included in the count. By default this is `false`.
* `Checkbox` now supports a `displayUnsetState` prop which may be used to display a visually
  distinct state for null values.
* `Select` now renders with a checkbox next to the selected item in its drowndown menu, instead of
  relying on highlighting. A new `hideSelectedOptionCheck` prop is available to disable.
* `RestGridModel` supports a `readonly` property.
* `DimensionChooser`, various `HoistInput` components, `Toolbar` and `ToolbarSeparator` have been
  added to the mobile component library.
* Additional environment enums for UAT and BCP, added to Hoist Core 5.4.0, are supported in the
  application footer.

### 🐞 Bug Fixes

* `NumberInput` will no longer immediately convert its shorthand value (e.g. "3m") into numeric form
  while the user remains focused on the input.
* Grid `actionCol` columns no longer render Button components for each action, relying instead on
  plain HTML / CSS markup for a significant performance improvement when there are many rows and/or
  actions per row.
* Grid exports more reliably include the appropriate file extension.
* `Select` will prevent an `<esc>` keypress from bubbling up to parent components only when its menu
  is open. (In that case, the component assumes escape was pressed to close its menu and captures
  the keypress, otherwise it should leave it alone and let it e.g. close a parent popover).

[Commit Log](https://github.com/exhi/hoist-react/compare/v16.0.1...v17.0.0)

## v16.0.1 - 2018-12-12

### 🐞 Bug Fixes

* Fix to FeedbackForm allowing attempted submission with an empty message.

[Commit Log](https://github.com/exhi/hoist-react/compare/v16.0.0...v16.0.1)


## v16.0.0

### 🎁 New Features

* Support for ComboBoxes and Dropdowns have been improved dramatically, via a new `Select` component
  based on react-select.
* The ag-Grid based `Grid` and `GridModel` are now available on both mobile and desktop. We have
  also added new support for multi-row/multi-field columns via the new `multiFieldRenderer` renderer
  function.
* The app initialization lifecycle has been restructured so that no App classes are constructed
  until Hoist is fully initialized.
* `Column` now supports an optional `rowHeight` property.
* `Button` now defaults to 'minimal' mode, providing a much lighter-weight visual look-and-feel to
  HoistApps. `Button` also implements `@LayoutSupport`.
* Grouping state is now saved by the grid state support on `GridModel`.
* The Hoist `DimChooser` component has been ported to hoist-react.
* `fetchService` now supports an `autoAbortKey` in its fetch methods. This can be used to
  automatically cancel obsolete requests that have been superceded by more recent variants.
* Support for new `clickableLabel` property on `FormField`.
* `RestForm` now supports a read-only view.
* Hoist now supports automatic tracking of app/page load times.

### 💥 Breaking Changes

* The new location for the cross-platform grid component is `@xh/hoist/cmp/grid`. The `columns`
  package has also moved under a new sub-package in this location.
* Hoist top-level App Structure has changed in order to improve consistency of the Model-View
  conventions, to improve the accessibility of services, and to support the improvements in app
  initialization mentioned above:
  - `XH.renderApp` now takes a new `AppSpec` configuration.
  - `XH.app` is now `XH.appModel`.
  - All services are installed directly on `XH`.
  - `@HoistApp` is now `@HoistAppModel`
* `RecordAction` has been substantially refactored and improved. These are now typically immutable
  and may be shared.
  - `prepareFn` has been replaced with a `displayFn`.
  - `actionFn` and `displayFn` now take a single object as their parameter.
* The `hide` property on `Column` has been changed to `hidden`.
* The `ColChooserButton` has been moved from the incorrect location `@xh/hoist/cmp/grid` to
  `@xh/hoist/desktop/cmp/button`. This is a desktop-only component. Apps will have to adjust these
  imports.
* `withDefaultTrue` and `withDefaultFalse` in `@xh/hoist/utils/js` have been removed. Use
  `withDefault` instead.
* `CheckBox` has been renamed `Checkbox`


### ⚙️ Technical

* ag-Grid has been upgraded to v19.1
* mobx has been upgraded to v5.6
* React has been upgraded to v16.6
* Allow browsers with proper support for Proxy (e.g Edge) to access Hoist Applications.


### 🐞 Bug Fixes

* Extensive. See full change list below.

[Commit Log](https://github.com/exhi/hoist-react/compare/v15.1.2...v16.0.0)


## v15.1.2

🛠 Hotfix release to MultiSelect to cap the maximum number of options rendered by the drop-down
list. Note, this component is being replaced in Hoist v16 by the react-select library.

[Commit Log](https://github.com/exhi/hoist-react/compare/v15.1.1...v15.1.2)

## v15.1.1

### 🐞 Bug Fixes

* Fix to minimal validation mode for FormField disrupting input focus.
* Fix to JsonInput disrupting input focus.

### ⚙️ Technical

* Support added for TLBR-style notation when specifying margin/padding via layoutSupport - e.g.
  box({margin: '10 20 5 5'}).
* Tweak to lockout panel message when the user has no roles.

[Commit Log](https://github.com/exhi/hoist-react/compare/v15.1.0...v15.1.1)


## v15.1.0

### 🎁 New Features

* The FormField component takes a new minimal prop to display validation errors with a tooltip only
  as opposed to an inline message string. This can be used to help reduce shifting / jumping form
  layouts as required.
* The admin-only user impersonation toolbar will now accept new/unknown users, to support certain
  SSO application implementations that can create users on the fly.

### ⚙️ Technical

* Error reporting to server w/ custom user messages is disabled if the user is not known to the
  client (edge case with errors early in app lifecycle, prior to successful authentication).

[Commit Log](https://github.com/exhi/hoist-react/compare/v15.0.0...v15.1.0)


## v15.0.0

### 💥 Breaking Changes

* This update does not require any application client code changes, but does require updating the
  Hoist Core Grails plugin to >= 5.0. Hoist Core changes to how application roles are loaded and
  users are authenticated required minor changes to how JS clients bootstrap themselves and load
  user data.
* The Hoist Core HoistImplController has also been renamed to XhController, again requiring Hoist
  React adjustments to call the updated /xh/ paths for these (implementation) endpoints. Again, no
  app updates required beyond taking the latest Hoist Core plugin.

[Commit Log](https://github.com/exhi/hoist-react/compare/v14.2.0...v15.0.0)


## v14.2.0

### 🎁 New Features

* Upgraded hoist-dev-utils to 3.0.3. Client builds now use the latest Webpack 4 and Babel 7 for
  noticeably faster builds and recompiles during CI and at development time.
* GridModel now has a top-level agColumnApi property to provide a direct handle on the ag-Grid
  Column API object.

### ⚙️ Technical

* Support for column groups strengthened with the addition of a dedicated ColumnGroup sibling class
  to Column. This includes additional internal refactoring to reduce unnecessary cloning of Column
  configurations and provide a more managed path for Column updates. Public APIs did not change.
  (#694)

### 📚 Libraries

* Blueprint Core `3.6.1 -> 3.7.0`
* Blueprint Datetime `3.2.0 -> 3.3.0`
* Fontawesome `5.3.x -> 5.4.x`
* MobX `5.1.2 -> 5.5.0`
* Router5 `6.5.0 -> 6.6.0`

[Commit Log](https://github.com/exhi/hoist-react/compare/v14.1.3...v14.2.0)


## v14.1.3

### 🐞 Bug Fixes

* Ensure JsonInput reacts properly to value changes.

### ⚙️ Technical

* Block user pinning/unpinning in Grid via drag-and-drop - pending further work via #687.
* Support "now" as special token for dateIs min/max validation rules.
* Tweak grouped grid row background color.

[Commit Log](https://github.com/exhi/hoist-react/compare/v14.1.1...v14.1.3)


## v14.1.1

### 🐞 Bug Fixes

* Fixes GridModel support for row-level grouping at same time as column grouping.

[Commit Log](https://github.com/exhi/hoist-react/compare/v14.1.0...v14.1.1)


## v14.1.0

### 🎁 New Features

* GridModel now supports multiple levels of row grouping. Pass the public setGroupBy() method an
  array of string column IDs, or a falsey value / empty array to ungroup. Note that the public and
  observable groupBy property on GridModel will now always be an array, even if the grid is not
  grouped or has only a single level of grouping.
* GridModel exposes public expandAll() and collapseAll() methods for grouped / tree grids, and
  StoreContextMenu supports a new "expandCollapseAll" string token to insert context menu items.
  These are added to the default menu, but auto-hide when the grid is not in a grouped state.
* The Grid component provides a new onKeyDown prop, which takes a callback and will fire on any
  keypress targeted within the Grid. Note such a handler is not provided directly by ag-Grid.
* The Column class supports pinned as a top-level config. Supports passing true to pin to the left.

### 🐞 Bug Fixes

* Updates to Grid column widths made via ag-Grid's "autosize to fit" API are properly persisted to
  grid state.

[Commit Log](https://github.com/exhi/hoist-react/compare/v14.0.0...v14.1.0)


## v14.0.0

* Along with numerous bug fixes, v14 brings with it a number of important enhancements for grids,
  including support for tree display, 'action' columns, and absolute value sorting. It also includes
  some new controls and improvement to focus display.

### 💥 Breaking Changes

* The signatures of the Column.elementRenderer and Column.renderer have been changed to be
  consistent with each other, and more extensible. Each takes two arguments -- the value to be
  rendered, and a single bundle of metadata.
* StoreContextMenuAction has been renamed to RecordAction. Its action property has been renamed to
  actionFn for consistency and clarity.
* LocalStore : The method LocalStore.processRawData no longer takes an array of all records, but
  instead takes just a single record. Applications that need to operate on all raw records in bulk
  should do so before presenting them to LocalStore. Also, LocalStores template methods for override
  have also changed substantially, and sub-classes that rely on these methods will need to be
  adjusted accordingly.

### 🎁 New Features

#### Grid

* The Store API now supports hierarchical datasets. Applications need to simply provide raw data for
  records with a "children" property containing the raw data for their children.
* Grid supports a 'TreeGrid' mode. To show a tree grid, bind the GridModel to a store containing
  hierarchical data (as above), set treeMode: true on the GridModel, and specify a column to display
  the tree controls (isTreeColumn: true)
* Grid supports absolute sorting for numerical columns. Specify absSort: true on your column config
  to enable. Clicking the grid header will now cycle through ASC > DESC > DESC (abs) sort modes.
* Grid supports an 'Actions' column for one-click record actions. See cmp/desktop/columns/actionCol.
* A new showHover prop on the desktop Grid component will highlight the hovered row with default
  styling. A new GridModel.rowClassFn callback was added to support per-row custom classes based on
  record data.
* A new ExportFormat.LONG_TEXT format has been added, along with a new Column.exportWidth config.
  This supports exporting columns that contain long text (e.g. notes) as multi-line cells within
  Excel.

#### Other Components

* RadioInput and ButtonGroupInputhave been added to the desktop/cmp/form package.
* DateInput now has support for entering and displaying time values.
* NumberInput displays its unformatted value when focused.
* Focused components are now better highlighted, with additional CSS vars provided to customize as
  needed.

### 🐞 Bug Fixes

* Calls to GridModel.setGroupBy() work properly not only on the first, but also all subsequent calls
  (#644).
* Background / style issues resolved on several input components in dark theme (#657).
* Grid context menus appear properly over other floating components.

### 📚 Libraries

* React `16.5.1 -> 16.5.2`
* router5 `6.4.2 -> 6.5.0`
* CodeMirror, Highcharts, and MobX patch updates

[Commit Log](https://github.com/exhi/hoist-react/compare/v13.0.0...v14.0.0)


## v13.0.0

🍀Lucky v13 brings with it a number of enhancements for forms and validation, grouped column
support in the core Grid API, a fully wrapped MultiSelect component, decorator syntax adjustments,
and a number of other fixes and enhancements.

It also includes contributions from new ExHI team members Arjun and Brendan. 🎉

### 💥 Breaking Changes

* The core `@HoistComponent`, `@HoistService`, and `@HoistModel` decorators are **no longer
  parameterized**, meaning that trailing `()` should be removed after each usage. (#586)
* The little-used `hoistComponentFactory()` method was also removed as a further simplification
  (#587).
* The `HoistField` superclass has been renamed to `HoistInput` and the various **desktop form
  control components have been renamed** to match (55afb8f). Apps using these components (which will
  likely be most apps) will need to adapt to the new names.
  * This was done to better distinguish between the input components and the upgraded Field concept
    on model classes (see below).

### 🎁 New Features

⭐️ **Forms and Fields** have been a major focus of attention, with support for structured data
fields added to Models via the `@FieldSupport` and `@field()` decorators.
* Models annotated with `@FieldSupport` can decorate member properties with `@field()`, making those
  properties observable and settable (with a generated `setXXX()` method).
* The `@field()` decorators themselves can be passed an optional display label string as well as
  zero or more *validation rules* to define required constraints on the value of the field.
* A set of predefined constraints is provided within the toolkit within the `/field/` package.
* Models using `FieldSupport` should be sure to call the `initFields()` method installed by the
  decorator within their constructor. This method can be called without arguments to generally
  initialize the field system, or it can be passed an object of field names to initial/default
  values, which will set those values on the model class properties and provide change/dirty
  detection and the ability to "reset" a form.
* A new `FormField` UI component can be used to wrap input components within a form. The `FormField`
  wrapper can accept the source model and field name, and will apply those to its child input. It
  leverages the Field model to automatically display a label, indicate required fields, and print
  validation error messages. This new component should be the building-block for most non-trivial
  forms within an application.

Other enhancements include:
* **Grid columns can be grouped**, with support for grouping added to the grid state management
  system, column chooser, and export manager (#565). To define a column group, nest column
  definitions passed to `GridModel.columns` within a wrapper object of the form `{headerName: 'My
  group', children: [...]}`.

(Note these release notes are incomplete for this version.)

[Commit Log](https://github.com/exhi/hoist-react/compare/v12.1.2...v13.0.0)


## v12.1.2

### 🐞 Bug Fixes

* Fix casing on functions generated by `@settable` decorator
  (35c7daa209a4205cb011583ebf8372319716deba).

[Commit Log](https://github.com/exhi/hoist-react/compare/v12.1.1...v12.1.2)


## v12.1.1

### 🐞 Bug Fixes

* Avoid passing unknown HoistField component props down to Blueprint select/checkbox controls.

### 📚 Libraries

* Rollback update of `@blueprintjs/select` package `3.1.0 -> 3.0.0` - this included breaking API
  changes and will be revisited in #558.

[Commit Log](https://github.com/exhi/hoist-react/compare/v12.1.0...v12.1.1)


## v12.1.0

### 🎁 New Features

* New `@bindable` and `@settable` decorators added for MobX support. Decorating a class member
  property with `@bindable` makes it a MobX `@observable` and auto-generates a setter method on the
  class wrapped in a MobX `@action`.
* A `fontAwesomeIcon` element factory is exported for use with other FA icons not enumerated by the
  `Icon` class.
* CSS variables added to control desktop Blueprint form control margins. These remain defaulted to
  zero, but now within CSS with support for variable overrides. A Blueprint library update also
  brought some changes to certain field-related alignment and style properties. Review any form
  controls within apps to ensure they remain aligned as desired
  (8275719e66b4677ec5c68a56ccc6aa3055283457 and df667b75d41d12dba96cbd206f5736886cb2ac20).

### 🐞 Bug Fixes

* Grid cells are fully refreshed on a data update, ensuring cell renderers that rely on data other
  than their primary display field are updated (#550).
* Grid auto-sizing is run after a data update, ensuring flex columns resize to adjust for possible
  scrollbar visibility changes (#553).
* Dropdown fields can be instantiated with fewer required properties set (#541).

### 📚 Libraries

* Blueprint `3.0.1 -> 3.4.0`
* FontAwesome `5.2.0 -> 5.3.0`
* CodeMirror `5.39.2 -> 5.40.0`
* MobX `5.0.3 -> 5.1.0`
* router5 `6.3.0 -> 6.4.2`
* React `16.4.1 -> 16.4.2`

[Commit Log](https://github.com/exhi/hoist-react/compare/v12.0.0...v12.1.0)


## v12.0.0

Hoist React v12 is a relatively large release, with multiple refactorings around grid columns,
`elemFactory` support, classNames, and a re-organization of classes and exports within `utils`.

### 💥 Breaking Changes

#### ⭐️ Grid Columns

**A new `Column` class describes a top-level API for columns and their supported options** and is
intended to be a cross-platform layer on top of ag-Grid and TBD mobile grid implementations.
* The desktop `GridModel` class now accepts a collection of `Column` configuration objects to define
  its available columns.
* Columns may be configured with `flex: true` to cause them to stretch all available horizontal
  space within a grid, sharing it equally with any other flex columns. However note that this should
  be used sparingly, as flex columns have some deliberate limitations to ensure stable and
  consistent behavior. Most noticeably, they cannot be resized directly by users. Often, a best
  practice will be to insert an `emptyFlexCol` configuration as the last column in a grid - this
  will avoid messy-looking gaps in the layout while not requiring a data-driven column be flexed.
* User customizations to column widths are now saved if the GridModel has been configured with a
  `stateModel` key or model instance - see `GridStateModel`.
* Columns accept a `renderer` config to format text or HTML-based output. This is a callback that is
  provided the value, the row-level record, and a metadata object with the column's `colId`. An
  `elementRenderer` config is also available for cells that should render a Component.
* An `agOptions` config key continues to provide a way to pass arbitrary options to the underlying
  ag-Grid instance (for desktop implementations). This is considered an "escape hatch" and should be
  used with care, but can provide a bridge to required ag-Grid features as the Hoist-level API
  continues to develop.
* The "factory pattern" for Column templates / defaults has been removed, replaced by a simpler
  approach that recommends exporting simple configuration partials and spreading them into
  instance-specific column configs.
  [See the Admin app for some examples](https://github.com/exhi/hoist-react/blob/a1b14ac6d41aa8f8108a518218ce889fe5596780/admin/tabs/activity/tracking/ActivityGridModel.js#L42)
  of this pattern.
* See 0798f6bb20092c59659cf888aeaf9ecb01db52a6 for primary commit.

#### ⭐️ Element Factory, LayoutSupport, BaseClassName

Hoist provides core support for creating components via a factory pattern, powered by the `elem()`
and `elemFactory()` methods. This approach remains the recommended way to instantiate component
elements, but was **simplified and streamlined**.
* The rarely used `itemSpec` argument was removed (this previously applied defaults to child items).
* Developers can now also use JSX to instantiate all Hoist-provided components while still taking
  advantage of auto-handling for layout-related properties provided by the `LayoutSupport` mixin.
  * HoistComponents should now spread **`...this.getLayoutProps()`** into their outermost rendered
    child to enable promotion of layout properties.
* All HoistComponents can now specify a **baseClassName** on their component class and should pass
  `className: this.getClassName()` down to their outermost rendered child. This allows components to
  cleanly layer on a base CSS class name with any instance-specific classes.
* See 8342d3870102ee9bda4d11774019c4928866f256 for primary commit.

#### ⭐️ Panel resizing / collapsing

**The `Panel` component now takes a `sizingModel` prop to control and encapsulate newly built-in
resizing and collapsing behavior** (#534).
* See the `PanelSizingModel` class for configurable details, including continued support for saving
  sizing / collapsed state as a user preference.
* **The standalone `Resizable` component was removed** in favor of the improved support built into
  Panel directly.

#### Other

* Two promise-related models have been combined into **a new, more powerful `PendingTaskModel`**,
  and the `LoadMask` component has been removed and consolidated into `Mask`
  (d00a5c6e8fc1e0e89c2ce3eef5f3e14cb842f3c8).
  * `Panel` now exposes a single `mask` prop that can take either a configured `mask` element or a
    simple boolean to display/remove a default mask.
* **Classes within the `utils` package have been re-organized** into more standardized and scalable
  namespaces. Imports of these classes will need to be adjusted.

### 🎁 New Features

* **The desktop Grid component now offers a `compact` mode** with configurable styling to display
  significantly more data with reduced padding and font sizes.
* The top-level `AppBar` refresh button now provides a default implementation, calling a new
  abstract `requestRefresh()` method on `HoistApp`.
* The grid column chooser can now be configured to display its column groups as initially collapsed,
  for especially large collections of columns.
* A new `XH.restoreDefaultsAsync()` method provides a centralized way to wipe out user-specific
  preferences or customizations (#508).
* Additional Blueprint `MultiSelect`, `Tag`, and `FormGroup` controls re-exported.

### 🐞 Bug Fixes

* Some components were unintentionally not exporting their Component class directly, blocking JSX
  usage. All components now export their class.
* Multiple fixes to `DayField` (#531).
* JsonField now responds properly when switching from light to dark theme (#507).
* Context menus properly filter out duplicated separators (#518).

[Commit Log](https://github.com/exhi/hoist-react/compare/v11.0.0...v12.0.0)


## v11.0.0

### 💥 Breaking Changes

* **Blueprint has been upgraded to the latest 3.x release.** The primary breaking change here is the
  renaming of all `pt-` CSS classes to use a new `bp3-` prefix. Any in-app usages of the BP
  selectors will need to be updated. See the
  [Blueprint "What's New" page](http://blueprintjs.com/docs/#blueprint/whats-new-3.0).
* **FontAwesome has been upgraded to the latest 5.2 release.** Only the icons enumerated in the
  Hoist `Icon` class are now registered via the FA `library.add()` method for inclusion in bundled
  code, resulting in a significant reduction in bundle size. Apps wishing to use other FA icons not
  included by Hoist must import and register them - see the
  [FA React Readme](https://github.com/FortAwesome/react-fontawesome/blob/master/README.md) for
  details.
* **The `mobx-decorators` dependency has been removed** due to lack of official support for the
  latest MobX update, as well as limited usage within the toolkit. This package was primarily
  providing the optional `@setter` decorator, which should now be replaced as needed by dedicated
  `@action` setter methods (19cbf86138499bda959303e602a6d58f6e95cb40).

### 🎁 Enhancements

* `HoistComponent` now provides a `getClassNames()` method that will merge any `baseCls` CSS class
  names specified on the component with any instance-specific classes passed in via props (#252).
  * Components that wish to declare and support a `baseCls` should use this method to generate and
    apply a combined list of classes to their outermost rendered elements (see `Grid`).
  * Base class names have been added for relevant Hoist-provided components - e.g. `.xh-panel` and
    `.xh-grid`. These will be appended to any instance class names specified within applications and
    be available as public CSS selectors.
* Relevant `HoistField` components support inline `leftIcon` and `rightElement` props. `DayField`
  adds support for `minDay / maxDay` props.
* Styling for the built-in ag-Grid loading overlay has been simplified and improved (#401).
* Grid column definitions can now specify an `excludeFromExport` config to drop them from
  server-generated Excel/CSV exports (#485).

### 🐞 Bug Fixes

* Grid data loading and selection reactions have been hardened and better coordinated to prevent
  throwing when attempting to set a selection before data has been loaded (#484).

### 📚 Libraries

* Blueprint `2.x -> 3.x`
* FontAwesome `5.0.x -> 5.2.x`
* CodeMirror `5.37.0 -> 5.39.2`
* router5 `6.2.4 -> 6.3.0`

[Commit Log](https://github.com/exhi/hoist-react/compare/v10.0.1...v11.0.0)


## v10.0.1

### 🐞 Bug Fixes

* Grid `export` context menu token now defaults to server-side 'exportExcel' export.
  * Specify the `exportLocal` token to return a menu item for local ag-Grid export.
* Columns with `field === null` skipped for server-side export (considered spacer / structural
  columns).

## v10.0.0

### 💥 Breaking Changes

* **Access to the router API has changed** with the `XH` global now exposing `router` and
  `routerState` properties and a `navigate()` method directly.
* `ToastManager` has been deprecated. Use `XH.toast` instead.
* `Message` is no longer a public class (and its API has changed). Use `XH.message/confirm/alert`
  instead.
*  Export API has changed. The Built-in grid export now uses more powerful server-side support. To
   continue to use local AG based export, call method `GridModel.localExport()`. Built-in export
   needs to be enabled with the new property on `GridModel.enableExport`. See `GridModel` for more
   details.

### 🎁 Enhancements

* New Mobile controls and `AppContainer` provided services (impersonation, about, and version bars).
* Full-featured server-side Excel export for grids.

### 🐞 Bug Fixes

* Prevent automatic zooming upon input focus on mobile devices (#476).
* Clear the selection when showing the context menu for a record which is not already selected
  (#469).
* Fix to make lockout script readable by Compatibility Mode down to IE5.

### 📚 Libraries

* MobX `4.2.x -> 5.0.x`

[Commit Log](https://github.com/exhi/hoist-react/compare/v9.0.0...v10.0.0)


## v9.0.0

### 💥 Breaking Changes

* **Hoist-provided mixins (decorators) have been refactored to be more granular and have been broken
  out of `HoistComponent`.**
  * New discrete mixins now exist for `LayoutSupport` and `ContextMenuSupport` - these should be
    added directly to components that require the functionality they add for auto-handling of
    layout-related props and support for showing right-click menus. The corresponding options on
    `HoistComponent` that used to enable them have been removed.
  * For consistency, we have also renamed `EventTarget -> EventSupport` and `Reactive ->
    ReactiveSupport` mixins. These both continue to be auto-applied to HoistModel and HoistService
    classes, and ReactiveSupport enabled by default in HoistComponent.
* **The Context menu API has changed.** The
  [`ContextMenuSupport` mixin](https://github.com/exhi/hoist-react/blob/develop/desktop/cmp/contextmenu/ContextMenuSupport.js)
  now specifies an abstract `getContextMenuItems()` method for component implementation (replacing
  the previous `renderContextMenu()` method). See the new
  [`ContextMenuItem` class](https://github.com/exhi/hoist-react/blob/develop/desktop/cmp/contextmenu/ContextMenuItem.js)
  for what these items support, as well as several static default items that can be used.
  * The top-level `AppContainer` no longer provides a default context menu, instead allowing the
    browser's own context menu to show unless an app / component author has implemented custom
    context-menu handling at any level of their component hierarchy.

### 🐞 Bug Fixes

* TabContainer active tab can become out of sync with the router state (#451)
  * ⚠️ Note this also involved a change to the `TabContainerModel` API - `activateTab()` is now the
    public method to set the active tab and ensure both the tab and the route land in the correct
    state.
* Remove unintended focused cell borders that came back with the prior ag-Grid upgrade.

[Commit Log](https://github.com/exhi/hoist-react/compare/v8.0.0...v9.0.0)


## v8.0.0

Hoist React v8 brings a big set of improvements and fixes, some API and package re-organizations,
and ag-Grid upgrade, and more. 🚀

### 💥 Breaking Changes

* **Component package directories have been re-organized** to provide better symmetry between
  pre-existing "desktop" components and a new set of mobile-first component. Current desktop
  applications should replace imports from `@xh/hoist/cmp/xxx` with `@xh/hoist/desktop/cmp/xxx`.
  * Important exceptions include several classes within `@xh/hoist/cmp/layout/`, which remain
    cross-platform.
  * `Panel` and `Resizable` components have moved to their own packages in
    `@xh/hoist/desktop/cmp/panel` and `@xh/hoist/desktop/cmp/resizable`.
* **Multiple changes and improvements made to tab-related APIs and components.**
  * The `TabContainerModel` constructor API has changed, notably `children` -> `tabs`, `useRoutes`
    -> `route` (to specify a starting route as a string) and `switcherPosition` has moved from a
    model config to a prop on the `TabContainer` component.
  * `TabPane` and `TabPaneModel` have been renamed `Tab` and `TabModel`, respectively, with several
    related renames.
* **Application entry-point classes decorated with `@HoistApp` must implement the new getter method
  `containerClass()`** to specify the platform specific component used to wrap the app's
  `componentClass`.
  * This will typically be `@xh/hoist/[desktop|mobile]/AppContainer` depending on platform.

### 🎁 New Features

* **Tab-related APIs re-worked and improved**, including streamlined support for routing, a new
  `tabRenderMode` config on `TabContainerModel`, and better naming throughout.
* **Ag-grid updated to latest v18.x** - now using native flex for overall grid layout and sizing
  controls, along with multiple other vendor improvements.
* Additional `XH` API methods exposed for control of / integration with Router5.
* The core `@HoistComponent` decorated now installs a new `isDisplayed` getter to report on
  component visibility, taking into account the visibility of its ancestors in the component tree.
* Mobile and Desktop app package / component structure made more symmetrical (#444).
* Initial versions of multiple new mobile components added to the toolkit.
* Support added for **`IdleService` - automatic app suspension on inactivity** (#427).
* Hoist wrapper added for the low-level Blueprint **button component** - provides future hooks into
  button customizations and avoids direct BP import (#406).
* Built-in support for collecting user feedback via a dedicated dialog, convenient XH methods and
  default appBar button (#379).
* New `XH.isDevelopmentMode` constant added, true when running in local Webpack dev-server mode.
* CSS variables have been added to customize and standardize the Blueprint "intent" based styling,
  with defaults adjusted to be less distracting (#420).

### 🐞 Bug Fixes

* Preference-related events have been standardized and bugs resolved related to pushAsync() and the
  `prefChange` event (ee93290).
* Admin log viewer auto-refreshes in tail-mode (#330).
* Distracting grid "loading" overlay removed (#401).
* Clipboard button ("click-to-copy" functionality) restored (#442).

[Commit Log](https://github.com/exhi/hoist-react/compare/v7.2.0...v8.0.0)

## v7.2.0

### 🎁 New Features

+ Admin console grids now outfitted with column choosers and grid state. #375
+ Additional components for Onsen UI mobile development.

### 🐞 Bug Fixes

+ Multiple improvements to the Admin console config differ. #380 #381 #392

[Commit Log](https://github.com/exhi/hoist-react/compare/v7.1.0...v7.2.0)

## v7.1.0

### 🎁 New Features

* Additional kit components added for Onsen UI mobile development.

### 🐞 Bug Fixes

* Dropdown fields no longer default to `commitOnChange: true` - avoiding unexpected commits of
  type-ahead query values for the comboboxes.
* Exceptions thrown from FetchService more accurately report the remote host when unreachable, along
  with some additional enhancements to fetch exception reporting for clarity.

[Commit Log](https://github.com/exhi/hoist-react/compare/v7.0.0...v7.1.0)

## v7.0.0

### 💥 Breaking Changes

* **Restructuring of core `App` concept** with change to new `@HoistApp` decorator and conventions
  around defining `App.js` and `AppComponent.js` files as core app entry points. `XH.app` now
  installed to provide access to singleton instance of primary app class. See #387.

### 🎁 New Features

* **Added `AppBar` component** to help further standardize a pattern for top-level application
  headers.
* **Added `SwitchField` and `SliderField`** form field components.
* **Kit package added for Onsen UI** - base component library for mobile development.
* **Preferences get a group field for better organization**, parity with AppConfigs. (Requires
  hoist-core 3.1.x.)

### 🐞 Bug Fixes

* Improvements to `Grid` component's interaction with underlying ag-Grid instance, avoiding extra
  renderings and unwanted loss of state. 03de0ae7

[Commit Log](https://github.com/exhi/hoist-react/compare/v6.0.0...v7.0.0)


## v6.0.0

### 💥 Breaking Changes

* API for `MessageModel` has changed as part of the feature addition noted below, with `alert()` and
  `confirm()` replaced by `show()` and new `XH` convenience methods making the need for direct calls
  rare.
* `TabContainerModel` no longer takes an `orientation` prop, replaced by the more flexible
  `switcherPosition` as noted below.

### 🎁 New Features

* **Initial version of grid state** now available, supporting easy persistence of user grid column
  selections and sorting. The `GridModel` constructor now takes a `stateModel` argument, which in
  its simplest form is a string `xhStateId` used to persist grid state to local storage. See the
  [`GridStateModel` class](https://github.com/exhi/hoist-react/blob/develop/cmp/grid/GridStateModel.js)
  for implementation details. #331
* The **Message API** has been improved and simplified, with new `XH.confirm()` and `XH.alert()`
  methods providing an easy way to show pop-up alerts without needing to manually construct or
  maintain a `MessageModel`. #349
* **`TabContainer` components can now be controlled with a remote `TabSwitcher`** that does not need
  to be directly docked to the container itself. Specify `switcherPosition:none` on the
  `TabContainerModel` to suppress showing the switching affordance on the tabs themselves and
  instantiate a `TabSwitcher` bound to the same model to control a tabset from elsewhere in the
  component hierarchy. In particular, this enabled top-level application tab navigation to move up
  into the top toolbar, saving vertical space in the layout. #368
* `DataViewModel` supports an `emptyText` config.

### 🐞 Bugfixes

* Dropdown fields no longer fire multiple commit messages, and no longer commit partial entries
  under some circumstances. #353 and #354
* Grids resizing fixed when shrinking the containing component. #357

[Commit Log](https://github.com/exhi/hoist-react/compare/v5.0.0...v6.0.0)


## v5.0.0

### 💥 Breaking Changes

* **Multi environment configs have been unwound** See these release notes/instructions for how to
  migrate: https://github.com/exhi/hoist-core/releases/tag/release-3.0.0
* **Breaking change to context menus in dataviews and grids not using the default context menu:**
  StoreContextMenu no longer takes an array of items as an argument to its constructor. Instead it
  takes a configuration object with an ‘items’ key that will point to any current implementation’s
  array of items. This object can also contain an optional gridModel argument which is intended to
  support StoreContextMenuItems that may now be specified as known ‘hoist tokens’, currently limited
  to a ‘colChooser’ token.

### 🎁 New Features

* Config differ presents inline view, easier to read diffs now.
* Print Icon added!

### 🐞 Bugfixes

* Update processFailedLoad to loadData into gridModel store, Fixes #337
* Fix regression to ErrorTracking. Make errorTrackingService safer/simpler to call at any point in
  life-cycle.
*  Fix broken LocalStore state.
* Tweak flex prop for charts. Side by side charts in a flexbox now auto-size themselves! Fixes #342
* Provide token parsing for storeContextMenus. Context menus are all grown up! Fixes #300

## v4.0.1

### 🐞 Bugfixes

* DataView now properly re-renders its items when properties on their records change (and the ID
  does not)


## v4.0.0

### 💥 Breaking Changes

* **The `GridModel` selection API has been reworked for clarity.** These models formerly exposed
  their selectionModel as `grid.selection` - now that getter returns the selected records. A new
  `selectedRecord` getter is also available to return a single selection, and new string shortcut
  options are available when configuring GridModel selection behavior.
* **Grid components can now take an `agOptions` prop** to pass directly to the underlying ag-grid
  component, as well as an `onRowDoubleClicked` handler function.
  16be2bfa10e5aab4ce8e7e2e20f8569979dd70d1

### 🎁 New Features

* Additional core components have been updated with built-in `layoutSupport`, allowing developers to
  set width/height/flex and other layout properties directly as top-level props for key comps such
  as Grid, DataView, and Chart. These special props are processed via `elemFactory` into a
  `layoutConfig` prop that is now passed down to the underlying wrapper div for these components.
  081fb1f3a2246a4ff624ab123c6df36c1474ed4b

### 🐞 Bugfixes

* Log viewer tail mode now working properly for long log files - #325


## v3.0.1

### 🐞 Bugfixes

* FetchService throws a dedicated exception when the server is unreachable, fixes a confusing
  failure case detailed in #315


## v3.0.0

### 💥 Breaking Changes

* **An application's `AppModel` class must now implement a new `checkAccess()` method.** This method
  is passed the current user, and the appModel should determine if that user should see the UI and
  return an object with a `hasAccess` boolean and an optional `message` string. For a return with
  `hasAccess: false`, the framework will render a lockout panel instead of the primary UI.
  974c1def99059f11528c476f04e0d8c8a0811804
  * Note that this is only a secondary level of "security" designed to avoid showing an unauthorized
    user a confusing / non-functional UI. The server or any other third-party data sources must
    always be the actual enforcer of access to data or other operations.
* **We updated the APIs for core MobX helper methods added to component/model/service classes.** In
  particular, `addReaction()` was updated to take a more declarative / clear config object.
  8169123a4a8be6940b747e816cba40bd10fa164e
  * See Reactive.js - the mixin that provides this functionality.

### 🎁 New Features

* Built-in client-side lockout support, as per above.

### 🐞 Bugfixes

* None<|MERGE_RESOLUTION|>--- conflicted
+++ resolved
@@ -22,25 +22,23 @@
   titles, it is recommended to use the `title` prop on the `Page`.
 
 ### 🎁 New Features
-<<<<<<< HEAD
 
 * Tabs in `TabContainerModel` now support an `icon` property on the desktop.
 
-* Added `Panel` to the mobile toolkit, which offers a header element with standardized styling,
-  title, and icon, as well as support for top and bottom toolbars.
-
-* The mobile `AppBar` has been updated to more closely match the desktop `AppBar`, adding `icon`,
-  `leftItems`, `hideAppMenuButton` and `appMenuButtonProps` props.
-=======
-* Tabs in `TabContainerModel` now support an `icon` property on the desktop.
 * Added column chooser support to mobile Grids. This allows users to toggle column visibility by
   tapping a list of available columns. Users can also reorder the columns in the list via a drag and
   drop interface. Pair `GridModel.enableColChooser` with a mobile `colChooserButton` to allow use.
+
 * Added `DialogPage` to the mobile toolkit. These floating pages do not participate in navigation
   or routing, and are used for showing fullscreen views outside of the Navigator / TabContainer context.
+
 * Add new method `markManaged` on `ManagedSupport`.
 
->>>>>>> a17d7ced
+* Added `Panel` to the mobile toolkit, which offers a header element with standardized styling,
+  title, and icon, as well as support for top and bottom toolbars.
+
+* The mobile `AppBar` has been updated to more closely match the desktop `AppBar`, adding `icon`,
+  `leftItems`, `hideAppMenuButton` and `appMenuButtonProps` props.
 
 ## v19.0.1 - 2019-02-12
 
