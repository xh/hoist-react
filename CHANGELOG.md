--- conflicted
+++ resolved
@@ -2,7 +2,6 @@
 
 ## v48.0.0-SNAPSHOT- unreleased
 
-<<<<<<< HEAD
 ### 🎁 New Features
 
 * A new version of `hoist-dev-utils`, which updates `Webpack` to v5 to provide includes faster and
@@ -17,15 +16,11 @@
     * e.g. `webpack --env.prodBuild` > `webpack --env prodBuild`
   * If you have a mobile app, you must provide a wider range of favicons for display on devices.
     See https://github.com/xh/hoist-dev-utils/#favicons for more details.
+* Fix column auto-sizing when `headerName` is/returns an element
 
 ### 📚 Libraries
 
 * @xh/hoist-dev-utils `5.13.0 -> 6.0.0`
-=======
-### 🐞 Bug Fixes
-
-* Fix column auto-sizing when `headerName` is/returns an element
->>>>>>> ce8cddb7
 
 ## v47.0.1 - 2022-03-06
 
