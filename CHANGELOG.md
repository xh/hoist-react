# Changelog

<<<<<<< HEAD

## 64.0.0-SNAPSHOT - unreleased

### 🎁 New Features
* Provides admin support for Cluster-aware version of Hoist.

### 💥 Breaking Changes

* Requires update to `hoist-core >= 20.0.0`.


## 63.0.0 - 2024-04-03
=======
## 64.0.0-SNAPSHOT - unreleased

## 63.0.0 - 2024-04-04
>>>>>>> 8b43e0d0

### 💥 Breaking Changes (upgrade difficulty: 🟠 MEDIUM - for apps with styling overrides or direct use of Blueprint components)

* Requires `hoist-core >= v19.0.0` to support improvements to activity / client error tracking.

#### Blueprint 4 to 5 Migration

This release includes Blueprint 5, a major version update of that library with breaking changes.
While most of these have been addressed by the Hoist integration layer, developers importing
Blueprint components directly should review
the [Blueprint 5 migration guide](https://github.com/palantir/blueprint/wiki/Blueprint-5.0) for
details.

There are some common breaking changes that most/many apps will need to address:

* CSS rules with the `bp4-` prefix should be updated to use the `bp5-` prefix.
* For `popover` and `tooltip` components, replace `target` with `item` if using elementFactory.
  If using JSX, replace `target` prop with a child element. Also applies to the mobile `popover`.
* Popovers no longer have a popover-wrapper element - remove/replace any CSS rules
  targeting `bp4-popover-wrapper`.
* All components which render popovers now depend
  on [`popper.js v2.x`](https://popper.js.org/docs/v2/). Complex customizations to popovers may
  need to be reworked.
* Where applicable, the former `elementRef` prop has been replaced by the simpler, more
  straightforward `ref` prop using `React.forwardRef()` - e.g. Hoist's `button.elementRef` prop
  becomes just `ref`. Review your app for uses of `elementRef`.
* The static `ContextMenu.show()` method has been replaced with `showContextMenu()`, importable
  from `@xh/hoist/kit/blueprint`. The method signature has changed slightly.
* The exported `overlay` component now refers to Blueprint's `overlay2` component.
* The exported `datePicker` now refers to Blueprint's `datePicker3` component, which has been
  upgraded to use `react-day-picker` v8. If you are passing `dayPickerProps` to Hoist's `dateInput`,
  you may need to update your code to use the
  new [v8 `DatePickerProps`](https://react-day-picker.js.org/api/interfaces/DayPickerSingleProps).

### 🎁 New Features

* Upgraded Admin Console Activity and Client Error reporting modules to use server-side filtering
  for better support of large datasets, allowing for longer-range queries on filtered categories,
  messages, or users before bumping into configured row limits.
* Added new `MenuItem.className` prop.

### 🐞 Bug Fixes

* Fixed two `ZoneGrid` issues:
    * Internal column definitions were missing the essential `rendererIsComplex` flag and could fail
      to render in-place updates to existing record data.
    * Omitted columns are now properly filtered out.
* Fixed issue where `SplitTreeMap` would not properly render errors as intended.

### 📚 Libraries

* @blueprintjs/core `4.20 -> 5.10`
* @blueprintjs/datetime `4.4` -> @blueprintjs/datetime2 `2.3`

## 62.0.1 - 2024-03-28

### 🎁 New Features

* New method `clear()` added to `TaskObserver` api.

### 🐞 Bug Fixes

* Ensure application viewport is masked throughout the entire app initialization process.

## 62.0.0 - 2024-03-19

### 💥 Breaking Changes (upgrade difficulty: 🟢 TRIVIAL - dependencies only)

* Requires update to `hoist-dev-utils >= v8.0.0` with updated chunking and code-splitting strategy
  to create shorter bundle names.

### 🎁 New Features

* Added a "Reload App" option to the default mobile app menu.
* Improved perceived responsiveness when constructing a new 'FilterChooserModel' when backing data
  has many records and/or auto-suggest-enabled fields.

### 🐞 Bug Fixes

* Fixed the config differ dialog issue where long field values would cause the toolbar to get hidden
  and/or table columns to be overly wide due to content overflow.

## 61.0.0 - 2024-03-08

### 💥 Breaking Changes (upgrade difficulty: 🟢 TRIVIAL - dependencies only)

* Requires update to `hoist-dev-utils >= v7.2.0` to inject new `xhClientApps` constant.

### 🎁 New Features

* Enhanced Roles Admin UI for more streamlined role editing.
* Supports targeting alert banners to specific client apps.
* Improved logging and error logging of `method` and `headers` in `FetchService`:  Default
  values will now be included.
* Enhanced `XH.reloadApp` with cache-buster.

### 🐞 Bug Fixes

* `FilterChooser` now correctly round-trips `Date` and `LocalDate` values. Previously it emitted
  these as strings, with incorrect results when using the generated filter's test function directly.
* Fixed bug where a discarded browser tab could re-init an app to an obsolete (cached) version.

## 60.2.0 - 2024-02-16

### 🎁 New Features

* The Admin Console now indicates if a Config value is being overridden by an instance config or
  environment variable with a corresponding name.
    * Config overrides now available in `hoist-core >= v18.4`. See the Hoist Core release notes for
      additional details on this new feature. The Hoist Core update is required for this feature,
      but is not a hard requirement for this Hoist React release in general.
* `RestGridEditor` now supports an `omit` flag to hide a field from the editor dialog.
* `FormField.readonlyRenderer` is now passed the backing `FieldModel` as a second argument.

### ⚙️ Typescript API Adjustments

* `FilterChooserModel.value` and related signatures are now typed with a new `FilterChooserFilter`
  type, a union of `CompoundFilter | FieldFilter` - the two concrete filter implementations
  supported by this control.

### 📚 Libraries

* classnames `2.3 → 2.5`

## 60.1.1 - 2024-01-29

### ⚙️ Technical

* Improved unique constraint validation of Roles and Role Members in the Admin Console.

## 60.1.0 - 2024-01-18

### 🐞 Bug Fixes

* Fixed transparent background for popup inline editors.
* Exceptions that occur in custom `Grid` cell tooltips will now be caught and logged to console,
  rather than throwing the render of the entire component.

### ⚙️ Technical

* Improvements to exception handling during app initialization.

## 60.0.1 - 2024-01-16

### 🐞 Bug Fixes

* Fixed regression to `ZoneGrid`.

## 60.0.0 - 2024-01-12

### 💥 Breaking Changes (upgrade difficulty: 🟠 MEDIUM - depends on server-side Roles implementation)

* Requires `hoist-core >= v18`. Even if not using new Hoist provided Role Management, several Admin
  Console features have had deprecation support for older versions of Hoist Core removed.

### 🎁 New Features

* Introduced new Admin Console tools for enhanced Role Management available in `hoist-core >= v18`.
    * Hoist-core now supports an out-of-the-box, database-driven system for maintaining a
      hierarchical set of Roles associating and associating them with individual users.
    * New system supports app and plug-in specific integrations to AD and other enterprise systems.
    * Administration of the new system provided by a new admin UI tab provided here.
    * Consult XH and the
      [Hoist Core CHANGELOG](https://github.com/xh/hoist-core/blob/develop/CHANGELOG.md#1800---2024-01-12)
      for additional details and upgrade instructions.
* Added `labelRenderers` property to `ZoneGridModel`. This allows dynamic "data-specific" labeling
  of fields in `ZoneGrid`.

### ✨ Styles

* Added `xh-bg-intent-xxx` CSS classes, for intent-coloring the `background-color` of elements.

### 🐞 Bug Fixes

* Fixed bug where `ColumnGroup` did not properly support the `omit` flag.

## 59.5.1 - 2024-01-05

### 🐞 Bug Fixes

* Fixed `DateEditor` calendar popover not showing for non-pinned columns.

## 59.5.0 - 2023-12-11

### 🎁 New Features

* Added new `dialogWidth` and `dialogHeight` configs to `DockViewModel`.

### 🐞 Bug Fixes

* Fixed serialization of expand/collapse state within `AgGridModel`, which was badly broken and
  could trigger long browser hangs for grids with > 2 levels of nesting and numeric record IDs.
* Fixed `UniqueAggregator` to properly check equality for `Date` fields.
* Pinned `react-grid-layout@1.4.3` to avoid v1.4.4 bugs affecting `DashCanvas` interactions
  (see https://github.com/react-grid-layout/react-grid-layout/issues/1990).

## 59.4.0 - 2023-11-28

### 💥 Breaking Changes (upgrade difficulty: 🟢 LOW)

* The constructors for `ColumnGroup` no long accept arbitrary rest (e.g `...rest`)
  arguments for applying app-specific data to the object. Instead, use the new `appData` property.

### ⚙️ Technical

* Enhanced `LogUtils` to support logging objects (and any other non-string values). Also
  added new exports for `logWarn()` and `logError()` with the same standardized formatting.
* Added standardized `LogUtils` methods to `HoistBase`, for use within Hoist models and services.

### 🐞 Bug Fixes

* `ZoneGrid` will no longer render labels or delimiters for empty values.

### ⚙️ Typescript API Adjustments

* Updated type for `ReactionSpec.equals` to include already-supported string shorthands.

## 59.3.2 - 2023-11-21

### 🐞 Bug Fixes

* `ZoneGrid` will more gracefully handle state that has become out of sync with its mapper
  requirements.

## 59.3.1 - 2023-11-10

### 🐞 Bug Fixes

* Ensure an unauthorized response from a proxy service endpoint does not prompt the user to refresh
  and log in again on an SSO-enabled application.
* Revert change to `Panel` which affected where `className` was applied with `modalSupport` enabled

## 59.3.0 - 2023-11-09

### 🎁 New Features

* Improved Hoist support for automated testing via Playwright, Cypress, and similar tools:
    * Core Hoist components now accept an optional `testId` prop, to be rendered at an appropriate
      level of the DOM (within a `data-testid` HTML attribute). This can minimize the need to select
      components using criteria such as CSS classes or labels that are more likely to change and
      break tests.
    * When given a `testId`, certain composite components will generate and set "sub-testIds" on
      selected internal components. For example, a `TabContainer` will set a testId on each switcher
      button (derived from its tabId), and a `Form` will set testIds on nested `FormField`
      and `HoistInput` components (derived from their bound field names).
    * This release represents a first step in ongoing work to facilitate automated end-to-end
      testing of Hoist applications. Additional Hoist-specific utilities for writing tests in
      libraries such as Cypress and Playwright are coming soon.
* Added new `ZoneGrid` component, a highly specialized `Grid` that always displays its data with
  multi-line, full-width rows. Each row is broken into four zones (top/bottom and left/right),
  each of which can mapped by the user to render data from one or more fields.
    * Primarily intended for mobile, where horizontal scrolling can present usability issues, but
      also available on desktop, where it can serve as an easily user-configurable `DataView`.
* Added `Column.sortToBottom` to force specified values to sort the bottom, regardless of sort
  direction. Intended primarily to force null values to sort below all others.
* Upgraded the `RelativeTimestamp` component with a new `localDateMode` option to customize how
  near-term date/time differences are rendered with regards to calendar days.

### 🐞 Bug Fixes

* Fixed bug where interacting with a `Select` within a `Popover` can inadvertently cause the
  popover to close. If your app already has special handling in place to prevent this, you should
  be able to unwind it after upgrading.
* Improved the behavior of the clear button in `TextInput`. Clearing a field no longer drops focus,
  allowing the user to immediately begin typing in a new value.
* Fixed arguments passed to `ErrorMessageProps.actionFn` and `ErrorMessageProps.detailsFn`.
* Improved default error text in `ErrorMessage`.

### ⚙️ Technical

* Improved core `HoistComponent` performance by preventing unnecessary re-renderings triggered by
  spurious model lookup changes.
* New flag `GridModel.experimental.enableFullWidthScroll` enables scrollbars to span pinned columns.
    * Early test release behind the flag, expected to made the default behavior in next release.
* Renamed `XH.getActiveModels()` to `XH.getModels()` for clarity / consistency.
    * API change, but not expected to impact applications.
* Added `XH.getModel()` convenience method to return the first matching model.

## 59.2.0 - 2023-10-16

### 🎁 New Features

* New `DockViewConfig.onClose` hook invoked when a user attempts to remove a `DockContainer` view.
* Added `GridModel` APIs to lookup and show / hide entire column groups.
* Left / right borders are now rendered along `Grid` `ColumnGroup` edges by default, controllable
  with new `ColumnGroupSpec.borders` config.
* Enhanced the `CubeQuery` to support per-query post-processing functions
  with `Query.omitFn`, `Query.bucketSpecFn` and `Query.lockFn`. These properties default to their
  respective properties on `Cube`.

### 🐞 Bug Fixes

* `DashContainerModel` fixes:
    * Fix bug where `addView` would throw when adding a view to a row or column
    * Fix bug where `allowRemove` flag was dropped from state for containers
    * Fix bug in `DockContainer` where adding / removing views would cause other views to be
      remounted
* Fixed erroneous `GridModel` warning when using a tree column within a column group
* Fixed regression to alert banners. Resume allowing elements as messages.
* Fix `Grid` cell border styling inconsistencies.

### ⚙️ Typescript API Adjustments

* Added type for `ActionFnData.record`.

## 59.1.0 - 2023-09-20

### 🎁 New Features

* Introduced new `ErrorBoundary` component for finer-grained application handling of React Errors.
    * Hoist now wraps `Tab`, `DashCanvasView`, `DashContainerView`, `DockView`, and `Page` in an
      `ErrorBoundary`. This provides better isolation of application content, minimizing the chance
      that any individual component can crash the entire app.
    * A new `PanelModel.errorBoundary` prop allows developers to opt-in to an `ErrorBoundary`
      wrapper around the contents of any panel.
    * `ErrorMessage` component now provides an ability to show additional exception details.
* Added new `Markdown` component for rendering Markdown formatted strings as markup. This includes
  bundling `react-markdown` in Hoist.
    * If your app already uses `react-markdown` or similar, we recommend updating to use the
      new `Markdown` component exported by Hoist to benefit from future upgrades.
    * Admin-managed alert banners leverage the new markdown component to support bold, italics and
      links within alert messages.
* Improved and fixed up `Panel` headers, including:
    * Added new `Panel.headerClassName` prop for easier CSS manipulation of panel's header.
    * Improved `Panel.collapsedTitle` prop and added `Panel.collapsedIcon` prop. These two props now
      fully govern header display when collapsed.
* Improved styling for disabled `checkbox` inputs.

### ⚙️ Technical

* `XH.showException` has been deprecated. Use similar methods on `XH.exceptionHandler` instead.

### 📚 Libraries

* numbro `2.3 → 2.4`
* react-markdown `added @ 8.0`
* remark-breaks `added @ 3.0`

## 59.0.3 - 2023-08-25

### ⚙️ Technical

* New `XH.flags` property to govern experimental, hotfix, or otherwise provisional features.

* Provide temporary workaround to chromium bug effecting BigNumber. Enabled via flag
  `applyBigNumberWorkaround`. See https://github.com/MikeMcl/bignumber.js/issues/354.

## 59.0.2 - 2023-08-24

### 🐞 Bug Fixes

* Restored support for `Select.selectOnFocus` (had broken with upgrade to `react-select` in v59.0).
* Fixed `DateInput` bug caused by changes in Chrome v116 - clicking on inputs
  with `enableTextInput: false` now open the date picker popup as expected.
* Flex inner title element added to `Panel` headers in v59.0, and set `display:flex` on the new
  element itself. Restores previous flexbox container behavior (when not L/R collapsed) for apps
  that are providing custom components as titles.
* `DashCanvas` now properly updates its layout when shown if the browser window had been resized
  while the component was hidden (e.g. in an inactive tab).
* Reverted upgrade to `react-select` in v59.0.0 due to issues found with `selectEditor` / inline
  grid editing. We will revisit this upgrade in a future release.

### 📚 Libraries

* react-select `5.7 → 4.3`
* react-windowed-select `5.1 → 3.1`

## 59.0.1 - 2023-08-17

### 🎁 New Features

* Added new `Panel.collapsedTitle` prop to make it easier to display a different title when the
  panel is collapsed.

## 59.0.0 - 2023-08-17

### 💥 Breaking Changes (upgrade difficulty: 🟢 LOW)

* Apps must update their `typescript` dependency to v5.1. This should be a drop-in for most
  applications, or require only minor changes. Note that Hoist has not yet adopted the updated
  approach to decorators added in TS v5, maintaining compatibility with the "legacy" syntax.
* Apps that use and provide the `highcharts` library should be sure to update the version to v11.1.
  This should be a drop-in for most applications.
    * Visit https://www.highcharts.com/blog/changelog/ for specific changes.
* Apps must also update their `@xh/hoist-dev-utils` dependency to v7.0.0 or higher.
    * We recommend specifying this as `"@xh/hoist-dev-utils": "7.x"` in your `package.json` to
      automatically pick up future minor releases.
* `DataViewConfig` no longer directly supports `GridConfig` parameters - instead, nest `GridConfig`
  options you wish to set via the new `gridOptions` parameter. Please note that, as before, not
  all `GridConfig` options are supported by (or make sense for) the `DataView` component.

### 🎁 New Features

* New `GridAutosizeOptions.includeHiddenColumns` config controls whether hidden columns should
  also be included during the autosize process. Default of `false`. Useful when applications
  provide quick toggles between different column sets and would prefer to take the up-front cost of
  autosizing rather than doing it after the user loads a column set.
* New `NumberFormatOptions.strictZero` formatter config controls display of values that round to
  zero at the specified precision. Set to `false` to format those values as if they were *exactly*
  zero, triggering display of any `zeroDisplay` value and suppressing sign-based glyphs, '+/-'
  characters, and styling.
* New `DashModel.refreshContextModel` allows apps to programmatically refresh all widgets within
  a `DashCanvas` or `DashContainer`.
* New tab for monitoring JDBC connection pool stats added to the Admin Console. Apps
  with `hoist-core >= v17.2` will collect and display metrics for their primary datasource on a
  configurable frequency.
* `ButtonGroupInput` now allows `null` values for buttons as long as both `enableClear` and
  `enableMulti` are false.

### 🐞 Bug Fixes

* Fixed bug where a titled panel collapsed to either the left or right side of a layout could cause
  severe layout performance degradation (and even browser hangs) when resizing the browser window in
  the latest Chrome v115.
    * Note this required some adjustments to the internal DOM structure of `PanelHeader` - highly
      specific CSS selectors or visual tests may be affected.
* Fixed bug where `manuallySized` was not being set properly on column state.
* Fixed bug where mobile `Dialog` max height was not properly constrained to the viewport.
* Fixed bug where mobile `NumberInput` would clear when trying to enter decimals on certain devices.
* Suppressed extra top border on Grids with `hideHeaders: true`.

### ⚙️ Technical

* Suppressed dev-time console warnings thrown by Blueprint Toaster.

### 📚 Libraries

* mobx `6.8 → 6.9`
* semver `7.3 → 7.5`
* typescript `4.9 → 5.1`
* highcharts `10.3 → 11.1`
* react-select `4.3 → 5.7`
* react-windowed-select `3.1 → 5.1`

## 58.0.1 - 2023-07-13

### 🐞 Bug Fixes

* Fixed bug where `TabContainerModel` with routing enabled would drop route params when navigating
  between tabs.

## 58.0.0 - 2023-07-07

### 💥 Breaking Changes (upgrade difficulty: 🟢 LOW)

* The `Column.getValueFn` and `Column.renderer` functions will no longer be passed the `agParams`
  argument. This argument was not passed consistently by Hoist when calling these functions; and was
  specifically omitted during operations such as column sizing, tooltip generation and Grid content
  searching. We do not expect this argument was being used in practice by applications, but
  applications should ensure this is the case, and adjust these callbacks if necessary.

### 🎁 New Features

* Deprecated `xhAppVersionCheckEnabled` config in favor of object-based `xhAppVersionCheck`. Hoist
  will auto-migrate the existing value to this new config's `mode` flag. While backwards
  compatible with older versions of hoist-core, the new `forceReload` mode
  requires `hoist-core >= v16.4`.
* Enhanced `NumberFormatOptions.colorSpec` to accept CSS properties in addition to class names.
* Enhanced `TabSwitcher` to allow navigation using arrow keys when focused.
* Added new option `TrackOptions.logData` to provide support for logging application data in
  `TrackService.`  Requires `hoist-core >= v16.4`.
* New `XH.pageState` provides observable access to the current lifecycle state of the app, allowing
  apps to react to changes in page visibility and focus, as well as detecting when the browser has
  frozen a tab due to inactivity or navigation.

## 57.0.0 - 2023-06-20

### 💥 Breaking Changes (upgrade difficulty: 🟢 LOW)

* The deprecated `@settable` decorator has now been removed. Use `@bindable` instead.
* The deprecated class `@xh/hoist/admin/App` has been removed. Use `@xh/hoist/admin/AppComponent`
  instead.

### 🎁 New Features

* Enhanced Admin alert banners with the ability to save messages as presets. Useful for
  standardizing alert or downtime banners, where pre-approved language can be saved as a preset for
  later loaded into a banner by members of an application support team (
  requires `hoist-core >= v16.3.0`).
* Added bindable `readonly` property to `LeftRightChooserModel`.

### ⚙️ Technical

* Support the `HOIST_IMPERSONATOR` role introduced in hoist-core `v16.3.0`
* Hoist now supports and requires ag-Grid v30 or higher. This version includes critical
  performance improvements to scrolling without the problematic 'ResizeObserver' issues discussed
  below.

### 🐞 Bug Fixes

* Fixed a bug where Onsen components wrappers could not forward refs.
* Improved the exceptions thrown by fetchService when errors occur parsing response JSON.

## 56.6.0 - 2023-06-01

### 🎁 New Features

* New global property `AgGrid.DEFAULT_PROPS` to provide application wide defaults for any instances
  of `AgGrid` and `Grid` components.

### ⚙️ Technical

* The workaround of defaulting the AG Grid prop `suppressBrowserResizeObserver: true`, added in
  v56.3.0, has been removed. This workaround can cause sizing issues with flex columns and should
  not be needed once [the underlying issue](https://github.com/ag-grid/ag-grid/issues/6562) is fixed
  in an upcoming AG Grid release.
    * As of this release date, we recommend apps stay at AG Grid 29.2. This does not include the
      latest AG performance improvements, but avoids the sizing issues present in 29.3.5.
    * If you want to take the latest AG Grid 29.3.5, please re-enable
      the `suppressBrowserResizeObserver` flag with the new `DEFAULT_PROPS` static described
      above. Scan your app carefully for column sizing issues.

### 🐞 Bug Fixes

* Fixed broken change handler for mobile inputs that wrap around Onsen UI inputs, including
  `NumberInput`, `SearchInput`, and `TextInput`.

### 📚 Libraries

* @blueprintjs/core `^4.14 → ^4.20` (apps might have already updated to a newer minor version)

## 56.5.0 - 2023-05-26

### 🎁 New Features

* Added `regexOption` and `caseSensitive` props to the `LogDisplayModel`. (Case-sensitive search
  requires `hoist-core >= v16.2.0`).
* Added new `GroupingChooserModel.commitOnChange` config - enable to update the observable grouping
  value as the user adjusts their choices within the control. Default behavior is unchanged,
  requiring user to dismiss the popover to commit the new value.
* Added new `Select.enableTooltips` prop - enable for select inputs where the text of a
  selected value might be elided due to space constraints. The tooltip will display the full text.
* Enabled user-driven sorting for the list of available values within Grid column filters.
* Updated `CodeInput.showCopyButton` (copy-to-clipboard feature) default to true (enabled).

### ⚙️ Technical

* `DataView` now supports an `agOptions` prop to allow passing arbitrary AG Grid props to the
  underlying grid instance. (Always supported by `Grid`, now also supported by `DataView`.)

### 🐞 Bug Fixes

* Fixed layout bug where popovers triggered from a parent `Panel` with `modalSupport` active could
  render beneath that parent's own modal dialog.
* Fixed broken `CodeInput` copy-to-clipboard feature.

## v56.4.0 - 2023-05-10

### 🎁 New Features

* Ensure that non-committed values are also checked when filtering a store with a FieldFilter.
  This will maximize chances that records under edit will not disappear from user view due to
  active filters.

### 🐞 Bug Fixes

* Fix bug where Grid ColumnHeaders could throw when `groupDisplayType` was set to `singleColumn`.

### ⚙️ Technical

* Adjustment to core model lookup in Hoist components to better support automated testing.
  Components no longer strictly require rendering within an `AppContainer`.

### ⚙️ Typescript API Adjustments

* Improved return types for `FetchService` methods and corrected `FetchOptions` interface.

## v56.3.0 - 2023-05-08

### 🎁 New Features

* Added support for new `sortOrder` argument to `XH.showBanner()`. A default sort order is applied
  if unspecified, ensuring banners do not unexpectedly change order when refreshed.

### ⚙️ Typescript API Adjustments

* Improved the recommendation for the app `declare` statement within
  our [TypeScript migration docs](https://github.com/xh/hoist-react/blob/develop/docs/upgrade-to-typescript.md#bootstrapts--service-declarations).
    * See this [Toolbox commit](https://github.com/xh/toolbox/commit/8df642cf) for a small,
      recommended app-level change to improve autocompletion and usage checks within IntelliJ.
* Added generic support to `XH.message()` and `XH.prompt()` signatures with return type
  of `Promise<T | boolean>`.
* Moved declaration of optional `children` prop to base `HoistProps` interface - required for TSX
  support.

### ✨ Styles

* Removed `--xh-banner-height` CSS var.
    * Desktop banners are implemented via `Toolbar`, which correctly sets a min height.
    * Mobile banners now specify `min-height: 40px` via the `.xh-banner` class.
    * This change allows banners containing custom components to grow to fit their contents without
      requiring app-level CSS overrides.
* Added new `--xh-grid-filter-popover-[height|width]-px` CSS variables to support easier custom
  sizing for grid column header filter popovers.

### ⚙️ Technical

* Updated internal config defaults to support latest AG Grid v29.3.4+ with use of
  AG `suppressBrowserResizeObserver` config. Applications are encouraged to update to the latest AG
  Grid dependencies to take advantage of ongoing performance updates.

## v56.2.0 - 2023-04-28

### 🎁 New Features

* Added `DashContainerModel.margin` config to customize the width of the resize splitters
  between widgets.

### ⚙️ Technical

* Improve scrolling performance for `Grid` and `DataView` via internal configuration updates.

## v56.1.0 - 2023-04-14

### 🎁 New Features

* Display improved memory management diagnostics within Admin console Memory Monitor.
    * New metrics require optional-but-recommended update to `hoist-core >= v16.1.0`.

### 🐞 Bug Fixes

* Fixes bug with display/reporting of exceptions during app initialization sequence.

## v56.0.0 - 2023-03-29

### 💥 Breaking Changes (upgrade difficulty: 🟠 MEDIUM)

* Requires `hoist-core => v16`.
* Requires AG Grid v29.0.0 or higher - update your AG Grid dependency in your app's `package.json`
  file. See the [AG Grid Changelog](https://www.ag-grid.com/changelog) for details.
    * Add a dependency on `@ag-grid-community/styles` to import new dedicated styles package.
    * Imports of AG Grid CSS files within your app's `Bootstrap.ts` file will also need to be
      updated to import styles from their new location. The recommended imports are now:

```typescript
import '@ag-grid-community/styles/ag-grid.css';
import '@ag-grid-community/styles/ag-theme-balham.css';
```

* New `xhActivityTrackingConfig` soft-configuration entry places new limits on the size of
  any `data` objects passed to `XH.track()` calls.
    * Any track requests with data objects exceeding this length will be persisted, but without the
      requested data.
    * Activity tracking can also be disabled (completely) via this same config.
* "Local" preferences are no longer supported. Application should use `LocalStorageService` instead.
  With v56, the `local` flag on any preferences will be ignored, and all preferences will be saved
  on the server instead.
    * Note that Hoist will execute a one-time migration of any existing local preference values
      from the user's browser to the server on app load.
* Removed `Column.tooltipElement`. Use `tooltip` instead.
* Removed `fill` prop on `TextArea` and `NumberInput` component. Use `flex` instead.
* Removed previously deprecated `Button.modifier.outline` and `Button.modifier.quiet` (mobile only).
* Removed previously deprecated `AppMenuButton.extraItems.onClick`. Use `actionFn` instead.

### 🎁 New Features

* `PanelModel` now supports a `defaultSize` property specified in percentage as well as pixels
  (e.g. `defaultSize: '20%'` as well as `defaultSize: 200`).
* `DashCanvas` views can now be programmatically added with specified width and height dimensions.
* New `FetchService.abort()` API allows manually aborting a pending fetch request.
* Hoist exceptions have been enhanced and standardized, including new TypeScript types. The
  `Error.cause` property is now populated for wrapping exceptions.
* New `GridModel.headerMenuDisplay` config for limiting column header menu visibility to on hover.

### ⚙️ Typescript API Adjustments

* New Typescript types for all Hoist exceptions.
* Integration of AG Grid community types.

### ⚙️ Technical

* Hoist source code has been reformatted with Prettier.
* Admin Console modules that have been disabled via config are no longer hidden completely, but
  instead will render a placeholder pointing to the relevant config name.

### 📚 Libraries

* mobx `6.7 → 6.8`
* dompurify `2.4 → 3.0`

## v55.4.0 - 2023-03-23

### 💥 Breaking Changes

* Requires AG Grid v29.0.0 or higher - see release notes for v56.0.0 above.

### 🐞 Bug Fixes

* Addresses `AgGrid` v28 regression whereby changing column visibility via state breaks grid
  rendering when column groups are set via the `groupId` property.

## v55.3.2 - 2023-03-22

### 🐞 Bug Fixes

* Fixed issue where a filter on a `LocalDate` field created via `FilterChooser` would cause a
  grid column filter on the same field to fail to properly render when shown.

## v55.3.1 - 2023-03-14

### 🐞 Bug Fixes

* Revert native `structuredClone` to lodash `deepClone` throughout toolkit.

## v55.3.0 - 2023-03-03

### 🐞 Bug Fixes

* Grid column filters scroll their internal grid horizontally to avoid clipping longer values.
* Minor improvements to the same grid filter dialog's alignment and labelling.

### ⚙️ Technical

* Use native `structuredClone` instead of lodash `deepClone` throughout toolkit.

## v55.2.1 - 2023-02-24

### 🐞 Bug Fixes

* Fixed issue where a resizable `Panel` splitter could be rendered incorrectly while dragging.

## v55.2.0 - 2023-02-10

### 🎁 New Features

* `DashCanvas` enhancements:
    * Views now support minimum and maximum dimensions.
    * Views now expose an `allowDuplicate` flag for controlling the `Duplicate` menu item
      visibility.

### 🐞 Bug Fixes

* Fixed a bug with Cube views having dimensions containing non-string or `null` values. Rows grouped
  by these dimensions would report values for the dimension which were incorrectly stringified (e.g.
  `'null'` vs. `null` or `'5'` vs. `5`). This has been fixed. Note that the stringified value is
  still reported for the rows' `cubeLabel` value, and will be used for the purposes of grouping.

### ⚙️ Typescript API Adjustments

* Improved signatures of `RestStore` APIs.

## v55.1.0 - 2023-02-09

Version 55 is the first major update of the toolkit after our transition to Typescript. In addition
to a host of runtime fixes and features, it also contains a good number of important Typescript
typing adjustments, which are listed below. It also includes a helpful
[Typescript upgrade guide](https://github.com/xh/hoist-react/blob/develop/docs/upgrade-to-typescript.md).

### 🎁 New Features

* Grid exports can now be tracked in the admin activity tab by setting `exportOptions.track` to
  true (defaults to false).
* Miscellaneous performance improvements to the cube package.
* The implementation of the `Cube.omitFn` feature has been enhanced. This function will now be
  called on *all* non-leaf nodes, not just single child nodes. This allows for more flexible
  editing of the shape of the resulting hierarchical data emitted by cube views.

### 🐞 Bug Fixes

* Fixed: grid cell editors would drop a single character edit.
* Fixed: grid date input editor's popup did not position correctly in a grid with pinned columns.
* Fixed issue with `DashContainer` flashing its "empty" text briefly before loading.
* Several Hoist TypeScript types, interfaces, and signatures have been improved or corrected (typing
  changes only).
* Fix bug where a `className` provided to a `Panel` with `modalSupport` would be dropped when in a
  modal state. Note this necessitated an additional layer in the `Panel` DOM hierarchy. Highly
  specific CSS selectors may be affected.
* Fix bug where `TileFrame` would not pass through the keys of its children.

### 💥 Breaking Changes

* The semantics of `Cube.omitFn` have changed such that it will now be called on all aggregate
  nodes, not just nodes with a single child. Applications may need to adjust any implementation of
  this function accordingly.
* `hoistCmp.containerFactory` and `hoistCmp.withContainerFactory` are removed in favor of
  the basic `hoistCmp.factory` and `hoistCmp.withFactory` respectively. See typescript
  API adjustments below.

### ⚙️ Typescript API Adjustments

The following Typescript API were adjusted in v55.

* Removed the distinction between `StandardElementFactory` and `ContainerElementFactory`. This
  distinction was deemed to be unnecessary, and overcomplicated the understanding of Hoist.
  Applications should simply continue to use `ElementFactory` instead. `hoistCmp.containerFactory`
  and `hoistCmp.withContainerFactory` are also removed in favor of the basic `hoistCmp.factory` and
  `hoistCmp.withFactory` respectively.
* `HoistProps.modelConfig` now references the type declaration of `HoistModel.config`. See
  `PanelModel` and `TabContainerModel` for examples.
* The new `SelectOption` type has been made multi-platform and moved to `@xh/hoist/core`.

**Note** that we do not intend to make such extensive Typescript changes going forward post-v55.0.
These changes were deemed critical and worth adjusting in our first typescript update, and before
typescript has been widely adopted in production Hoist apps.

### ⚙️ Technical

* Hoist's `Icon` enumeration has been re-organized slightly to better separate icons that describe
  "what they look like" - e.g. `Icon.magnifyingGlass()` - from an expanded set of aliases that
  describe "how they are used" - e.g. `Icon.search()`.
    * This allows apps to override icon choices made within Hoist components in a more targeted way,
      e.g. by setting `Icon.columnMenu = Icon.ellipsisVertical`.
* All Hoist configurations that support `omit: boolean` now additionally support a "thunkable"
  callback of type `() => boolean`.
* `Grid` will only persist minimal user column state for hidden columns, to reduce user pref sizes.

### 📚 Libraries

* @blueprintjs/core `^4.12 → ^4.14`
* corejs `^3.26 → ^3.27`
* mobx `6.6 → 6.7`
* onsenui `2.11 → 2.12` (*see testing note below)
* react-onsenui `1.11 > 1.13`

### ✅ Testing Scope

* *Full regression testing recommended for _mobile_ apps.* While the upgrade from 2.11 to 2.12
  appears as a minor release, it was in fact a major update to the library.
  See [the Onsen release notes](https://github.com/OnsenUI/OnsenUI/releases/tag/2.12.0) for
  additional details. Note that Hoist has handled all changes required to its Onsen API calls,
  and there are no breaking changes to the Hoist mobile component APIs. As a result, mobile apps
  _might_ not need to change anything, but extra care in testing is still recommended.

## v54.0.0 - 2022-12-31

We are pleased to announce that Hoist React has been fully rewritten in TypeScript! ✨🚀

All core Hoist Components, Models, and other utilities now have TypeScript interfaces for their
public APIs, improving the developer ergonomics of the toolkit with much more accurate dev-time type
checking and intellisense. Developers now also have the option (but are not required) to write
application code using TypeScript.

Runtime support for TypeScript is provided by `@xh/hoist-dev-utils v6.1+`, which recognizes and
transpiles TypeScript files (`.ts|.tsx`) via the `@babel/plugin-transform-typescript` plugin.
Development-time support can be provided by the user's IDE (e.g. IntelliJ or VSCode, which both
provide strong TypeScript-based error checking and auto-completion).

The goal of this release is to be backward compatible with v53 to the greatest degree possible, and
most applications will run with minimal or no changes. However, some breaking changes were required
and can require application adjustments, as detailed below.

As always, please review our [Toolbox project](https://github.com/xh/toolbox/), which we've updated
to use TypeScript for its own app-level code.

### 🎁 New Features

* New TypeScript interface `HoistProps` and per-component extensions to specify props for all
  components. This replaces the use of the `PropTypes` library, which is no longer included.
* ~~Enhanced TypeScript-aware implementations of `ElementFactory`, including separate factories for
  standard components (`elementFactory`) and components that often take children only
  (`containerElementFactory`).~~
* The `@bindable` annotation has been enhanced to produce a native javascript setter for its
  property as well as the `setXXX()` method it currently produces. This provides a more typescript
  friendly way to set properties in a mobx action, and should be the favored method going forward.
  The use of the `setXXX()` method will continue to be supported for backward compatibility.
* References to singleton instances of services and the app model can now also be gained via the
  static `instance` property on the class name of the singleton - e.g. `MyAppModel.instance`.
  Referencing app-level services and the AppModel via `XH` is still fully supported and recommended.
* New utility function `waitFor` returns a promise that will resolve after a specified condition
  has been met, polling at a specified interval.
* Hoist Components will now automatically remount if the model passed to them (via context or props)
  is changed during the lifetime of the component. This allows applications to swap out models
  without needing to manually force the remounting of related components with an explicit
  `key` setting, i.e.  `key: model.xhId`.
* `fmtQuantity` function now takes two new flags `useMillions` and `useBillions`.

### 💥 Breaking Changes

* The constructors for `GridModel` and `Column` no long accept arbitrary rest (e.g `...rest`)
  arguments for applying app-specific data to the object. Instead, use the new `appData` property
  on these objects.
* ~~The `elemFactory` function has been removed. Applications calling this function should specify
  `elementFactory` (typically) or `containerElementFactory` instead.~~
    * ~~Most application components are defined using helper aliases `hoistCmp.factory`
      and `hoistCmp.withFactory` - these calls do _not_ need to change, unless your component
      needs to take a list of children directly (i.e. `someComponent(child1, child2)`).~~
    * ~~Update the definition of any such components to use `hoistCmp.containerFactory` instead.~~
    * ~~Where possible, favor the simpler, default factory for more streamlined type suggestions /
      error messages regarding your component's valid props.~~
* The use of the `model` prop to provide a config object for a model to be created on-the-fly
  is deprecated.
    * Use the new `modelConfig` prop when passing a *plain object config* -
      e.g. `someComp({modelConfig: {modelOpt: true}})`
    * Continue to use the `model` prop when passing an existing model *instance* -
      e.g. `someComp({model: someCompModel})`.
* PropTypes support has been removed in favor of the type script interfaces discussed above. Apps
  importing Hoist Proptypes instances should simply remove these compile-time references.

### 🐞 Bug Fixes

* Fix bug where dragging on any panel header which is a descendant of a `DashCanvasView` would move
  the `DashCanvasView`.
* Fix bug where `GridModel.ensureRecordsVisibleAsync` could fail to make collapsed nodes visible.
* Fix bug where `GridPersistenceModel` would not clean outdated column state.
* Fix animation bug when popping pages in the mobile navigator.

### ⚙️ Technical

* Update `preflight.js` to catch errors that occur on startup, before our in-app exception handling
  is initialized.

### 📚 Libraries

* @blueprintjs/core `4.11 → 4.12`
* @xh/hoist-dev-utils `6.0 → 6.1`
* typescript `added @ 4.9`
* highcharts `9.3 → 10.3`

### ✅ Testing Scope

* *Full regression testing recommended* - this is a major Hoist release and involved a significant
  amount of refactoring to the toolkit code. As such, we recommend a thorough regression test of any
  applications updating to this release from prior versions.

## v53.2.0 - 2022-11-15

### 🎁 New Features

* New methods `Store.errors`, `Store.errorCount`, and `StoreRecord.allErrors` provide convenient
  access to validation errors in the data package.
* New flag `Store.validationIsComplex` indicates whether *all* uncommitted records in a store should
  be revalidated when *any* record in the store is changed.
    * Defaults to `false`, which should be adequate for most use cases and can provide a significant
      performance boost in apps that bulk-insert 100s or 1000s of rows into editable grids.
    * Set to `true` for stores with validations that depend on other editable record values in the
      store (e.g. unique constraints), where a change to record X should cause another record Y to
      change its own validation status.

## v53.1.0 - 2022-11-03

### 🎁 New Features

* `PanelModel` now supports `modalSupport.defaultModal` option to allow rendering a Panel in an
  initially modal state.

### 🐞 Bug Fixes

* Fixed layout issues caused by top-level DOM elements created by `ModalSupport`
  and `ColumnWidthCalculator` (grid auto-sizing). Resolved occasional gaps between select inputs and
  their drop-down menus.
* Fix desktop styling bug where buttons inside a `Toast` could be rendered with a different color
  than the rest of the toast contents.
* Fix `GridModel` bug where `Store` would fail to recognize dot-separated field names as paths
  when provided as part of a field spec in object form.

### ⚙️ Technical

* Snap info (if available) from the `navigator.connection` global within the built-in call to track
  each application load.

## v53.0.0 - 2022-10-19

### 🎁 New Features

* The Hoist Admin Console is now accessible in a read-only capacity to users assigned the
  new `HOIST_ADMIN_READER` role.
* The pre-existing `HOIST_ADMIN` role inherits this new role, and is still required to take any
  actions that modify data.

### 💥 Breaking Changes

* Requires `hoist-core >= 14.4` to support the new `HOIST_ADMIN_READER` role described above. (Core
  upgrade _not_ required otherwise.)

## v52.0.2 - 2022-10-13

### 🐞 Bug Fixes

* Form field dirty checking now uses lodash `isEqual` to compare initial and current values,
  avoiding false positives with Array values.

## v52.0.1 - 2022-10-10

### 🎁 New Features

* New "Hoist Inspector" tool supports displaying and querying all of the Models, Services, and
  Stores within a running application.
    * Admin/dev-focused UI is built into all Desktop apps, activated via discrete new toggle in the
      bottom version bar (look for the 🔍 icon), or by running `XH.inspectorService.activate()`.
    * Selecting a model/service/store instance provides a quick view of its properties, including
      reactively updated observables. Useful for realtime troubleshooting of application state.
    * Includes auto-updated stats on total application model count and memory usage. Can aid in
      detecting and debugging memory leaks due to missing `@managed` annotations and other issues.
* New `DashCanvasViewModel.autoHeight` option fits the view's height to its rendered contents.
* New `DashCanvasAddViewButton` component supports adding views to `DashCanvas`.
* New `TabContainerModel.refreshContextModel` allows apps to programmatically load a `TabContainer`.
* `FilterChooserModel` now accepts shorthand inputs for numeric fields (e.g. "2m").
* Admin Console Config/Pref/Blob differ now displays the last updated time and user for each value.
* New observable `XH.environmentService.serverVersion` property, updated in the background via
  pre-existing `xhAppVersionCheckSecs` config. Note this does not replace or change the built-in
  upgrade prompt banner, but allows apps to take their own actions (e.g. reload immediately) when
  they detect an update on the server.

### 💥 Breaking Changes

* This release moves Hoist to **React v18**. Update your app's `package.json` to require the latest
  18.x versions of `react` and `react-dom`. Unless your app uses certain react-dom APIs directly, no
  other changes should be required.
* Removed deprecated method `XH.setDarkTheme()`. Use `XH.setTheme()` instead to select from our
  wide range of (two) theme options.

### 🐞 Bug Fixes

* `CompoundTaskObserver` improved to prioritize using specific messages from subtasks over the
  overall task message.
* Grid's built in context-menu option for filtering no longer shows `[object Object]` for columns
  that render React elements.
* `Store.updateData()` properly handles data in the `{rawData, parentId}` format, as documented.
* Disabled tabs now render with a muted text color on both light and dark themes, with
  new `--tab-disabled-text-color` CSS var added to customize.

### ⚙️ Technical

* `HoistComponents` no longer mutate the props object passed to them in React production mode. This
  was not causing noticeable application issues, but could result in a component's base CSS class
  being applied multiple times to its DOM element.
* `ModelSelector` used for model lookup and matching will now accept the class name of the model to
  match. Previously only a class reference could be provided.
* New check within service initialization to ensure that app service classes extend `HoistService`
  as required. (Has always been the expectation, but was not previously enforced.)
* `GridModel` will once again immediately sync data with its underlying AG Grid component. This
  reverses a v50.0.0 change that introduced a minimal debounce in order to work around an AG Grid
  rendering bug. The AG Grid bug has been resolved, and this workaround is no longer needed.
* `GridExportService` has improved support for columns of `FieldType.AUTO` and for columns with
  multiple data types and custom export functions. (`hoist-core >= 14.3` required for these
  particular improvements, but not for this Hoist React version in general.)
* The `trimToDepth` has been improved to return a depth-limited clone of its input that better
  handles nested arrays and passes through primitive inputs unchanged.

### 📚 Libraries

* @blueprintjs/core `4.6 → 4.11`
* @blueprintjs/datetime `4.3 → 4.4`
* @fortawesome `6.1 → 6.2`
* dompurify `2.3 → 2.4`
* react `17.0.1 → 18.2.0`
* react-dom `17.0.1 → 18.2.0`

## v51.0.0 - 2022-08-29

### 🎁 New Features

* `ButtonGroupInput` supports new `enableMulti` prop.
* `AboutDialog` can now display more dynamic custom properties.
* New option added to the Admin Activity Tracking chart to toggle on/off weekends when viewing a
  time series.
* The `filterText` field in `ColumnHeaderFilter` now gets autoFocused.

### 💥 Breaking Changes

* `CodeInput` is now rendered within an additional `div` element. Unlikely to cause issues, unless
  using targeted styling of this component.
* `xhAboutMenuConfigs` soft-config is no longer supported. To customize the `AboutDialog`, see
  `HoistAppModel.getAboutDialogItems()`

### 🐞 Bug Fixes

* Fixed issue where `ModalSupport` would trigger `MobX` memo warning in console.
* Fixed issues with `ModalSupport` implementation in `CodeInput`.
* Fixed `Grid` rendering glitches when used inside `Panel` with `ModalSupport`.
* Fixed incorrect text color on desktop toasts with a warning intent.
* Fixed potential for duplication of default Component `className` within list of CSS classes
  rendered into the DOM.
* Added missing `@computed` annotations to several `Store` getters that relay properties from
  its internal recordsets, including `maxDepth` and getters returning counts and empty status.
    * Avoids unnecessary internal render cycles within `Grid` when in tree mode.
    * Could require adjustments for apps that unintentionally relied on these observable getters
      triggering re-renders when records have changed in any way (but their output values have not).
* Hoist-supported menus will no longer filter out a `MenuDivider` if it has a `title`.
* The default `FormField` read-only renderer now supports line breaks.

### ⚙️ Technical

* The `addReaction()` and `addAutorun()` methods on `HoistBase` (i.e. models and services) now
  support passing multiple reactions in a single call and will ignore nullish inputs.

## v50.1.1 - 2022-07-29

### 🐞 Bug Fixes

* Fixed bug where components utilizing `ModalSupport` could render incorrectly when switching
  between inline and modal views.
* Improved behavior of `GridModel.whenReadyAsync()` to allow Grid more time to finish loading data.
  This improves the behavior of related methods `preSelectFirstAsync`, `selectFirstAsync`, and
  `ensureVisibleAsync`.
* `Grid` context menus are now disabled when a user is inline editing.
* An empty `DashCanvas` / `DashContainer` 'Add View' button now only displays a menu of available
  views, without unnecessarily nesting them inside an 'Add' submenu.
* Update `AppMenuButton` and `ContextMenu` to support Blueprint4 `menuItem`.

## v50.1.0 - 2022-07-21

### 🎁 New Features

* New `GridModel` method `ensureRecordsVisibleAsync` accepts one or more store records or IDs and
  scrolls to make them visible in the grid.

### 📚 Libraries

* @blueprintjs/core `4.5 → 4.6`
* qs `6.10 → 6.11`
* react-popper `2.2 → 2.3`

## v50.0.0 - 2022-07-12

### 🎁 New Features

* New `PanelModel.modalSupport` option allows the user to expand a panel into a configurable modal
  dialog - without developers needing to write custom dialog implementations and without triggering
  a remount/rerender of the panel's contents.
* FilterChooser field suggestions now search within multi-word field names.
* Autosize performance has been improved for very large grids.
* New `@abstract` decorator now available for enforcing abstract methods / getters.
* `MessageModel` now receives `dismissable` and `cancelOnDismiss` flags to control the behavior of a
  popup message when clicking the background or hitting the escape key.

### 💥 Breaking Changes

* Hoist now requires AG Grid v28.0.0 or higher - update your AG Grid dependency in your app's
  `package.json` file. See the [AG Grid Changelog](https://www.ag-grid.com/changelog) for details.
* The data reactions between `GridModel` and the underlying Ag-Grid is now minimally debounced. This
  avoids multiple data updates during a single event loop tick, which can corrupt Ag-Grid's
  underlying state in the latest versions of that library.
    * This change should not affect most apps, but code that queries grid state immediately after
      loading or filtering a grid (e.g. selection, row visibility, or expansion state) should be
      tested carefully and may require a call to `await whenReadyAsync()`.
    * Note that this method is already incorporated in to several public methods on `GridModel`,
      including `selectFirstAsync()` and `ensureSelectionVisibleAsync()`.
    * ⚠ NOTE - this change has been reverted as of v52 (see above).
* Blueprint has updated all of its CSS class names to use the `bp4-` prefix instead of the `bp3-`
  prefix. Any apps styling these classes directly may need to be adjusted. See
  https://github.com/palantir/blueprint/wiki/Blueprint-4.0 for more info.
* Both `Panel.title` and `Panel.icon` props must be null or undefined to avoid rendering
  a `PanelHeader`. Previously specifying any 'falsey' value for both (e.g. an empty string
  title) would omit the header.
* `XHClass` (top-level Singleton model for Hoist) no longer extends `HoistBase`
* `DockView` component has been moved into the desktop-specific package `@xh/hoist/desktop/cmp`.
  Users of this component will need to adjust their imports accordingly.
* Requires `hoist-core >= 14.0`. Excel file exporting defaults to using column FieldType.

### 🐞 Bug Fixes

* Fixed several issues introduced with Ag-Grid v27 where rows gaps and similar rendering issues
  could appear after operating on it programmatically (see breaking changes above).
* `ColumnHeaders` now properly respond to mouse events on tablets (e.g. when using a Bluetooth
  trackpad on an iPad).
* Fixed bug where `DashCanvasModel.removeView()` was not properly disposing of removed views
* Fixed exception dialog getting overwhelmed by large messages.
* Fixed exporting to Excel file erroneously coercing certain strings (like "1e10") into numbers.

### ⚙️ Technical

* Hoist will now throw if you import a desktop specific class to a mobile app or vice-versa.

### 📚 Libraries

* @blueprintjs `3.54 → 4.5`

[Commit Log](https://github.com/xh/hoist-react/compare/v49.2.0...v50.0.0)

## v49.2.0 - 2022-06-14

### 🎁 New Features

* New `@enumerable` decorator for making class members `enumerable`
* New `GridAutosizeOption` `renderedRowsOnly` supports more limited autosizing
  for very large grids.

### 🐞 Bug Fixes

* Fix `FilterChooser` looping between old values if updated too rapidly.
* Allow user to clear an unsupported `FilterChooser` value.
* Fix bug where `Panel` would throw when `headerItems = null`
* Fix column values filtering on `tags` fields if another filter is already present.
* Fix bug where `SwitchInput` `labelSide` would render inappropriately if within `compact` `toolbar`
* Fix bug where `SplitTreeMapModel.showSplitter` property wasn't being set in constructor

### 📚 Libraries

* mobx `6.5 → 6.6`

[Commit Log](https://github.com/xh/hoist-react/compare/v49.1.0...v49.2.0)

## v49.1.0 - 2022-06-03

### 🎁 New Features

* A `DashCanvasViewModel` now supports `headerItems` and `extraMenuItems`
* `Store` now supports a `tags` field type
* `FieldFilter` supports `includes` and `excludes` operators for `tags` fields

### 🐞 Bug Fixes

* Fix regression with `begins`, `ends`, and `not like` filters.
* Fix `DashCanvas` styling so drag-handles no longer cause horizontal scroll bar to appear
* Fix bug where `DashCanvas` would not resize appropriately on scrollbar visibility change

[Commit Log](https://github.com/xh/hoist-react/compare/v49.0.0...v49.1.0)

## v49.0.0 - 2022-05-24

### 🎁 New Features

* Improved desktop `NumberInput`:
    * Re-implemented `min` and `max` props to properly constrain the value entered and fix several
      bugs with the underlying Blueprint control.
    * Fixed the `precision` prop to be fully respected - values emitted by the input are now
      truncated to the specified precision, if set.
    * Added additional debouncing to keep the value more stable while a user is typing.
* Added new `getAppMenuButtonExtraItems()` extension point on `@xh/hoist/admin/AppModel` to allow
  customization of the Admin Console's app menu.
* Devs can now hide the Admin > General > Users tab by setting `hideUsersTab: true` within a new,
  optional `xhAdminAppConfig` soft-config.
* Added new `SplitTreeMapModel.showSplitter` config to insert a four pixel buffer between the
  component's nested maps. Useful for visualizations with both positive and negative heat values on
  each side, to keep the two sides clearly distinguished from each other.
* New `xhChangelogConfig.limitToRoles` soft-config allows the in-app changelog (aka release notes)
  to be gated to a subset of users based on their role.
* Add support for `Map` and `WeakMap` collections in `LangUtils.getOrCreate()`.
* Mobile `textInput` now accepts an `enableClear` property with a default value of false.

### 💥 Breaking Changes

* `GridModel.groupRowElementRenderer` and `DataViewModel.groupRowElementRenderer` have been removed,
  please use `groupRowRenderer` instead. It must now return a React Element rather than an HTML
  string (plain strings are also OK, but any formatting must be done via React).
* Model classes passed to `HoistComponents` or configured in their factory must now
  extend `HoistModel`. This has long been a core assumption, but was not previously enforced.
* Nested model instances stored at properties with a `_` prefix are now considered private and will
  not be auto-wired or returned by model lookups. This should not affect most apps, but will require
  minor changes for apps that were binding components to non-standard or "private" models.
* Hoist will now throw if `Store.summaryRecord` does not have a unique ID.

### 🐞 Bug Fixes

* Fixed a bug with Panel drag-to-resize within iframes on Windows.
* Worked around an Ag-Grid bug where the grid would render incorrectly on certain sorting changes,
  specifically for abs sort columns, leaving mis-aligned rows and gaps in the grid body layout.
* Fixed a bug in `SelectEditor` that would cause the grid to lose keyboard focus during editing.

### ⚙️ Technical

* Hoist now protects against custom Grid renderers that may throw by catching the error and printing
  an "#ERROR" placeholder token in the affected cell.
* `TreeMapModel.valueRenderer` and `heatRenderer` callbacks are now passed the `StoreRecord` as a
  second argument.
* Includes a new, additional `index-manifest.html` static file required for compatibility with the
  upcoming `hoist-dev-utils v6.0` release (but remains compatible with current/older dev-utils).

### 📚 Libraries

* mobx-react-lite `3.3 → 3.4`

[Commit Log](https://github.com/xh/hoist-react/compare/v48.0.1...v49.0.0)

## v48.0.1 - 2022-04-22

### 🐞 Bug Fixes

* Improve default rendering to call `toString()` on non-react elements returned by renderers.
* Fixed issue with `model` property missing from `Model.componentProps` under certain conditions.

[Commit Log](https://github.com/xh/hoist-react/compare/v48.0.0...v48.0.1)

## v48.0.0 - 2022-04-21

### 🎁 New Features

* A new `DashCanvas` layout component for creating scrollable dashboards that allow users to
  manually place and size their widgets using a grid-based layout. Note that this component is in
  beta and its API is subject to change.
* FontAwesome upgraded to v6. This includes redesigns of the majority of bundled icons - please
  check your app's icon usages carefully.
* Enhancements to admin log viewer. Log file metadata (size & last modified) available with
  optional upgrade to `hoist-core >= 13.2`.
* Mobile `Dialog` will scroll internally if taller than the screen.
* Configs passed to `XH.message()` and its variants now take an optional `className` to apply to the
  message dialog.
* `fmtQuantity` now displays values greater than one billion with `b` unit, similar to current
  handling of millions with `m`.

### 💥 Breaking Changes

* Hoist now requires AG Grid v27.2.0 or higher - update your AG Grid dependency in your app's
  `package.json` file. See the [AG Grid Changelog](https://www.ag-grid.com/changelog) for details.
  NOTE that AG Grid 27 includes a big breaking change to render cell contents via native React
  elements rather than HTML, along with other major API changes. To accommodate these changes, the
  following changes are required in Hoist apps:
    * `Column.renderer` must now return a React Element rather than an HTML string (plain strings
      are also OK, but any formatting must be done via React). Please review your app grids and
      update any custom renderers accordingly. `Column.elementRenderer` has been removed.
    * `DataViewModel.elementRenderer` has been renamed `DataViewModel.renderer`.
    * Formatter methods and renderers (e.g. `fmtNumber`, `numberRenderer`, etc.) now return React
      Elements by default. The `asElement` option to these functions has been removed. Use the
      new `asHtml` option to return an HTML string where required.
    * The `isPopup` argument to `useInlineEditorModel()` has been removed. If you want to display
      your inline editor in a popup, you must set the new flag `Column.editorIsPopup` to `true`.
* Deprecated message configs `confirmText`, `confirmIntent`, `cancelText`, `cancelIntent` have been
  removed.

### 🐞 Bug Fixes

* Set AG Grid's `suppressLastEmptyLineOnPaste` to true to work around a bug with Excel (Windows)
  that adds an empty line beneath the range pasted from the clipboard in editable grids.
* Fixes an issue where `NumberInput` would initially render blank values if `max` or `min` were
  set.
* Fixes an issue where tree maps would always show green for a `heatValue` of zero.

### 📚 Libraries

* @fortawesome/fontawesome-pro `5.14 → 6.1`
* mobx `6.3 → 6.5`
* mobx-react-lite `3.2 → 3.3`

[Commit Log](https://github.com/xh/hoist-react/compare/v47.1.2...v48.0.0)

## v47.1.2 - 2022-04-01

### 🐞 Bug Fixes

* `FieldFilter`'s check of `committedData` is now null safe. A record with no `committedData` will
  not be filtered out.

[Commit Log](https://github.com/xh/hoist-react/compare/v47.1.1...v47.1.2)

## v47.1.1 - 2022-03-26

### 🎁 New Features

* New "sync with system" theme option - sets the Hoist theme to light/dark based on the user's OS.
* Added `cancelAlign` config to `XH.message()` and variants. Customize to "left" to render
  Cancel and Confirm actions separated by a filler.
* Added `GridModel.restoreDefaultsFn`, an optional function called after `restoreDefaultsAsync`.
  Allows apps to run additional, app-specific logic after a grid has been reset (e.g. resetting
  other, related preferences or state not managed by `GridModel` directly).
* Added `AppSpec.lockoutPanel`, allowing apps to specify a custom component.

### 🐞 Bug Fixes

* Fixed column auto-sizing when `headerName` is/returns an element.
* Fixed bug where subforms were not properly registering as dirty.
* Fixed an issue where `Select` inputs would commit `null` whilst clearing the text input.
* Fixed `Clock` component bug introduced in v47 (configured timezone was not respected).

### 📚 Libraries

* @blueprintjs/core `3.53 → 3.54`
* @blueprintjs/datetime `3.23 → 3.24`

[Commit Log](https://github.com/xh/hoist-react/compare/v47.0.1...v47.1.1)

## v47.0.1 - 2022-03-06

### 🐞 Bug Fixes

* Fix to mobile `ColChooser` error re. internal model handling.

[Commit Log](https://github.com/xh/hoist-react/compare/v47.0.0...v47.0.1)

## v47.0.0 - 2022-03-04

### 🎁 New Features

* Version 47 provides new features to simplify the wiring of models to each other and the components
  they render. In particular, it formalizes the existing concept of "linked" HoistModels - models
  created by Hoist via the `creates` directive or the `useLocalModel` hook - and provides them with
  the following new features:
    - an observable `componentProps` property with access to the props of their rendered component.
    - a `lookupModel()` method and a `@lookup` decorator that can be used to acquire references to
      other HoistModels that are ancestors of the model in the component hierarchy.
    - new `onLinked()` and `afterLinked()` lifecycle methods, called when the model's associated
      component is first rendered.
* As before, linked models are auto-loaded and registered for refreshes within the `RefreshContext`
  they reside in, as well as destroyed when their linked component is unmounted. Also note that the
  new features described above are all "opt-in" and should be fully backward compatible with
  existing application code.
* Hoist will now more clearly alert if a model specified via the `uses()` directive cannot be
  resolved. A new `optional` config (default false) supports components with optional models.
* New support in Cube views for aggregators that depend on rows in the data set other than their
  direct children. See new property `Aggregator.dependOnChildrenOnly` and new `AggregationContext`
  argument passed to `Aggregator.aggregate()` and `Aggregator.replace()`
* Clarified internal CSS classes and styling for `FormField`.
    * ⚠️ Note that as part of this change, the `xh-form-field-fill` class name is no longer in use.
      Apps should check for any styles for that class and replace with `.xh-form-field-inner--flex`.

### 🐞 Bug Fixes

* Fixed an issue where the menu would flash open and closed when clicking on the `FilterChooser`
  favorites button.

### 💥 Breaking Changes

* Dashboard widgets no longer receive the `viewModel` prop. Access to the `DashViewModel` within a
  widget should be obtained using either the lookup decorator (i.e. `@lookup(DashViewModel)`)
  or the `lookupModel()` method.

### 📚 Libraries

* @blueprintjs/core `3.52 → 3.53`

[Commit Log](https://github.com/xh/hoist-react/compare/v46.1.2...v47.0.0)

## v46.1.2 - 2022-02-18

### 🐞 Bug Fixes

* Fixed an issue where column autosize can reset column order under certain circumstances.

[Commit Log](https://github.com/xh/hoist-react/compare/v46.1.1...v46.1.2)

## v46.1.1 - 2022-02-15

### 🐞 Bug Fixes

* Prevent `onClick` for disabled mobile `Buttons`.

[Commit Log](https://github.com/xh/hoist-react/compare/v46.1.0...v46.1.1)

## v46.1.0 - 2022-02-07

### Technical

* This release modifies our workaround to handle the AG Grid v26 changes to cast all of their node
  ids to strings. The initial approach in v46.0.0 - matching the AG Grid behavior by casting all
  `StoreRecord` ids to strings - was deemed too problematic for applications and has been reverted.
  Numerical ids in Store are once again fully supported.
* To accommodate the AG Grid changes, applications that are using AG Grid APIs (e.g.
  `agApi.getNode()`) should be sure to use the new property `StoreRecord.agId` to locate and compare
  records. We expect such usages to be rare in application code.

### 🎁 New Features

* `XH.showFeedbackDialog()` now takes an optional message to pre-populate within the dialog.
* Admins can now force suspension of individual client apps from the Server > WebSockets tab.
  Intended to e.g. force an app to stop refreshing an expensive query or polling an endpoint removed
  in a new release. Requires websockets to be enabled on both server and client.
* `FormField`s no longer need to specify a child input, and will simply render their readonly
  version if no child is specified. This simplifies the common use-case of fields/forms that are
  always readonly.

### 🐞 Bug Fixes

* `FormField` no longer throw if given a child that did not have `propTypes`.

[Commit Log](https://github.com/xh/hoist-react/compare/v46.0.0...v46.1.0)

## v46.0.0 - 2022-01-25

### 🎁 New Features

* `ExceptionHandler` provides a collection of overridable static properties, allowing you to set
  app-wide default behaviour for exception handling.
* `XH.handleException()` takes new `alertType` option to render error alerts via the familiar
  `dialog` or new `toast` UI.
* `XH.toast()` takes new `actionButtonProps` option to render an action button within a toast.
* New `GridModel.highlightRowOnClick` config adds a temporary highlight class to grid rows on user
  click/tap. Intended to improve UI feedback - especially on mobile, where it's enabled by default.
* New `GridModel.isInEditingMode` observable tracks inline editing start/stop with a built-in
  debounce, avoiding rapid cycling when e.g. tabbing between cells.
* `NumberInput` now supports a new `scaleFactor` prop which will be applied when converting between
  the internal and external values.
* `FilterChooser` now displays more minimal field name suggestions when first focused, as well as a
  new, configurable usage hint (`FilterChooserModel.introHelpText`) above those suggestions.

### 💥 Breaking Changes

* Hoist now requires AG Grid v26.2.0 or higher - update your AG Grid dependency in your app's
  `package.json` file. See the [AG Grid Changelog](https://www.ag-grid.com/changelog) for details.
* ~~`StoreRecord.id` must now be a String. Integers IDs were previously supported, but will be cast
  Strings during record creation.~~
    * ~~Apps using numeric record IDs for internal or server-side APIs will need to be reviewed and
      updated to handle/convert string values.~~
    * ~~This change was necessitated by a change to Ag-Grid, which now also requires String IDs for
      its row node APIs.~~
    * NOTE - the change above to require string IDs was unwound in v46.1.
* `LocalDate` methods `toString()`, `toJSON()`, `valueOf()`, and `isoString()` now all return the
  standard ISO format `YYYY-MM-DD`, consistent with built-in `Date.toISOString()`. Prior versions
  returned`YYYYMMDD`.
* The `stringifyErrorSafely` function has been moved from the `@xh/hoist/exception` package to a
  public method on `XH.exceptionHandler`. (No/little impact expected on app code.)

### 🐞 Bug Fixes

* Fix to incorrect viewport orientation reporting due to laggy mobile resize events and DOM APIs.

[Commit Log](https://github.com/xh/hoist-react/compare/v45.0.2...v46.0.0)

## v45.0.2 - 2022-01-13

### 🎁 New Features

* `FilterChooser` has new `menuWidth` prop, allowing you to specify as width for the dropdown menu
  that is different from the control.

### 🐞 Bug Fixes

* Fixed cache clearing method on Admin Console's Server > Services tab.
* Several fixes to behavior of `GridAutosizeMode.MANAGED`

[Commit Log](https://github.com/xh/hoist-react/compare/v45.0.1...v45.0.2)

## v45.0.1 - 2022-01-07

### 🐞 Bug Fixes

* Fixed a minor bug preventing Hoist apps from running on mobile Blackberry Access (Android)
  browsers

### ⚙️ Technical

* New flag `Store.experimental.castIdToString`

[Commit Log](https://github.com/xh/hoist-react/compare/v45.0.0...v45.0.1)

## v45.0.0 - 2022-01-05

### 🎁 New Features

* Grid filters configured with `GridFilterFieldSpec.enableValues` offer autocomplete suggestions
  for 'Equals' and 'Not Equals' filters.
* `GridFilterFieldSpec` has new `values` and `forceSelection` configs.
* `FilterChooser` displays a list of fields configured for filtering to improve the usability /
  discoverability of the control. Enabled by default, but can be disabled via
  new `suggestFieldsWhenEmpty` model config.
* `TreeMap` uses lightest shading for zero heat, reserving grey for nil.
* New property `Store.reuseRecords` controls if records should be reused across loads based on
  sharing identical (by reference) raw data. NOTE - this behavior was previously always enabled, but
  can be problematic under certain conditions and is not necessary for most applications. Apps with
  large datasets that want to continue to use this caching should set this flag explicitly.
* Grid column filters tweaked with several improvements to usability and styling.
* `LocalDate.get()` now supports both 'YYYY-MM-DD' and 'YYYYMMDD' inputs.
* Mobile `Button` has new `intent`, `minimal` and `outlined` props.

### 💥 Breaking Changes

* `FilterChooserFieldSpec.suggestValues` has been renamed `enableValues`, and now only accepts a
  boolean.
* `Column.exportFormat`, `Column.exportWidth` and the `ExportFormat` enum have been renamed
  `Column.excelFormat`, `Column.excelWidth` and `ExcelFormat` respectively.
* `Store.reuseRecords` must now be explicitly set on Stores with large datasets that wish to cache
  records by raw data identity (see above).
* `Record` class renamed to `StoreRecord` in anticipation of upcoming changes to JavaScript standard
  and to improve compatibility with TypeScript.
    * Not expected to have much or any impact on application code, except potentially JSDoc typings.
* Mobile `Button` no longer supports `modifier` prop. Use `minimal` and `outlined` instead.
* The following deprecated APIs were removed:
    * GridModel.selection
    * GridModel.selectedRecordId
    * StoreSelectionModel.records
    * StoreSelectionModel.ids
    * StoreSelectionModel.singleRecord
    * StoreSelectionModel.selectedRecordId
    * DataViewModel.selection
    * DataViewModel.selectedRecordId
    * RestGridModel.selection
    * LogUtils.withShortDebug
    * Promise.start

### 🐞 Bug Fixes

* `DashContainer` overflow menu still displays when the optional menu button is enabled.
* Charts in fullscreen mode now exit fullscreen mode gracefully before re-rendering.

### 📚 Libraries

* @popperjs/core `2.10 → 2.11`
* codemirror `5.63 → 6.65`
* http-status-codes `2.1 → 2.2`
* prop-types `15.7 → 15.8`
* store2 `2.12 → 2.13`
* ua-parser-js `0.7 → 1.0.2` (re-enables auto-patch updates)

[Commit Log](https://github.com/xh/hoist-react/compare/v44.3.0...v45.0.0)

## v44.3.0 - 2021-12-15

### 🐞 Bug Fixes

* Fixes issue with columns failing to resize on first try.
* Fixes issue preventing use of context menus on iPad.

### 📚 Libraries

* @blueprintjs/core `3.51 → 3.52`

* [Commit Log](https://github.com/xh/hoist-react/compare/v44.2.0...v44.3.0)

## v44.2.0 - 2021-12-07

### 🎁 New Features

* Desktop inline grid editor `Select` now commits the value immediately on selection.
* `DashContainerModel` now supports an observable `showMenuButton` config which will display a
  button in the stack header for showing the context menu
* Added `GridAutosizeMode.MANAGED` to autosize Grid columns on data or `sizingMode` changes, unless
  the user has manually modified their column widths.
* Copying from Grids to the clipboard will now use the value provided by the `exportValue`
  property on the column.
* Refresh application hotkey is now built into hoist's global hotkeys (shift + r).
* Non-SSO applications will now automatically reload when a request fails due to session timeout.
* New utility methods `withInfo` and `logInfo` provide variants of the existing `withDebug` and
  `logDebug` methods, but log at the more verbose `console.log` level.

### 🐞 Bug Fixes

* Desktop panel splitter can now be dragged over an `iframe` and reliably resize the panel.
* Ensure scrollbar does not appear on multi-select in toolbar when not needed.
* `XH.isPortrait` property fixed so that it no longer changes due to the appearance of the mobile
  keyboard.

[Commit Log](https://github.com/xh/hoist-react/compare/v44.1.0...v44.2.0)

## v44.1.0 - 2021-11-08

### 🎁 New Features

* Changes to App Options are now tracked in the admin activity tab.
* New Server > Environment tab added to Admin Console to display UI server environment variables and
  JVM system properties. (Requires `hoist-core >= 10.1` to enable this optional feature.)
* Provided observable getters `XH.viewportSize`, `XH.isPortrait` and `XH.isLandscape` to allow apps
  to react to changes in viewport size and orientation.

### 🐞 Bug Fixes

* Desktop inline grid editor `DateInput` now reliably shows its date picker pop-up aligned with the
  grid cell under edit.
* Desktop `Select.hideDropdownIndicator` now defaults to `true` on tablet devices due to UX bugs
  with the select library component and touch devices.
* Ensure `Column.autosizeBufferPx` is respected if provided.

### ✨ Styles

* New `--xh-menu-item` CSS vars added, with tweaks to default desktop menu styling.
* Highlight background color added to mobile menu items while pressed.

[Commit Log](https://github.com/xh/hoist-react/compare/v44.0.0...v44.1.0)

## v44.0.0 - 2021-10-26

⚠ NOTE - apps must update to `hoist-core >= 10.0.0` when taking this hoist-react update.

### 🎁 New Features

* TileFrame now supports new `onLayoutChange` callback prop.

### 🐞 Bug Fixes

* Field Filters in data package now act only on the `committed` value of the record. This stabilizes
  filtering behavior in editable grids.
* `JsonBlobService.updateAsync()` now supports data modifications with `null` values.
* Fixes an issue with Alert Banner not broadcasting to all users.
* Selected option in `Select` now scrolls into view on menu open.

### 💥 Breaking Changes

* Update required to `hoist-core >= 10.0.0` due to changes in `JsonBlobService` APIs and the
  addition of new, dedicated endpoints for Alert Banner management.

[Commit Log](https://github.com/xh/hoist-react/compare/v43.2.0...v44.0.0)

## v43.2.0 - 2021-10-14

### 🎁 New Features

* Admins can now configure an app-wide alert banner via a new tab in the Hoist Admin console.
  Intended to alert users about planned maintenance / downtime, known problems with data or upstream
  systems, and other similar use cases.
* Minor re-org of the Hoist Admin console tabs. Panels relating primarily to server-side features
  (including logging) are now grouped under a top-level "Server" tab. Configs have moved under
  "General" with the new Alert Banner feature.

### 🐞 Bug Fixes

* Always enforce a minimal `wait()` within `GridModel.autosizeAsync()` to ensure that the Grid has
  reacted to any data changes and AG Grid accurately reports on expanded rows to measure.

[Commit Log](https://github.com/xh/hoist-react/compare/v43.1.0...v43.2.0)

## v43.1.0 - 2021-10-04

### 🎁 New Features

* The Admin Console log viewer now supports downloading log files.
    * Note apps must update to `hoist-core >= v10.0` to enable this feature.
    * Core upgrade is _not_ a general requirement of this Hoist React release.
* The `field` key in the constructor for `Column` will now accept an Object with field defaults, as
  an alternative to the field name. This form allows the auto-construction of fully-defined `Field`
  objects from the column specification.

### 🐞 Bug Fixes

* `GridModel` no longer mutates any `selModel` or `colChooser` config objects provided to its
  constructor, resolving an edge-case bug where re-using the same object for either of these configs
  across multiple GridModel instances (e.g. as a shared set of defaults) would break.
* Grid autosizing tweaked to improve size estimation for indented tree rows and on mobile.

### 📚 Libraries

* @blueprintjs/core `3.50 → 3.51`

[Commit Log](https://github.com/xh/hoist-react/compare/v43.0.2...v43.1.0)

## v43.0.2 - 2021-10-04

### 🐞 Bug Fixes

* Fix (important) to ensure static preload spinner loaded from the intended path.
    * Please also update to latest `hoist-dev-utils >= 5.11.1` if possible.
    * Avoids issue where loading an app on a nested route could trigger double-loading of app
      assets.

[Commit Log](https://github.com/xh/hoist-react/compare/v43.0.1...v43.0.2)

## v43.0.1 - 2021-10-04

### 🎁 New Features

* New `GridFindField` component that enables users to search through a Grid and select rows that
  match the entered search term, _without_ applying any filtering. Especially useful for grids with
  aggregations or other logic that preclude client-side filtering of the data.
* Tree grid rows can be expanded / collapsed by clicking anywhere on the row. The new
  `GridModel.clicksToExpand` config can be used to control how many clicks will toggle the row.
  Defaults to double-click for desktop, and single tap for mobile - set to 0 to disable entirely.
* Added `GridModel.onCellContextMenu` handler. Note that for mobile (phone) apps, this handler fires
  on the "long press" (aka "tap and hold") gesture. This means it can be used as an alternate event
  for actions like drilling into a record detail, especially for parent rows on tree grids, where
  single tap will by default expand/collapse the node.
* In the `@xh/hoist/desktop/grid` package, `CheckboxEditor` has been renamed `BooleanEditor`. This
  new component supports a `quickToggle` prop which allows for more streamlined inline editing of
  boolean values.
* `LoadSpec` now supports a new `meta` property. Use this property to pass app-specific metadata
  through the `LoadSupport` loading and refresh lifecycle.
* A spinner is now shown while the app downloads and parses its javascript - most noticeable when
  loading a new (uncached) version, especially on a slower mobile connection. (Requires
  `@xh/hoist-dev-utils` v5.11 or greater to enable.)
* Log Levels now include information on when the custom config was last updated and by whom.
    * Note apps must update their server-side to `hoist-core v10.0` or greater to persist the date
      and username associated with the config (although this is _not_ a general or hard requirement
      for taking this version of hoist-react).

### ⚙️ Technical

* Removed `DEFAULT_SORTING_ORDER` static from `Column` class in favor of three new preset constants:
  `ASC_FIRST`, `DESC_FIRST`, and `ABS_DESC_FIRST`. Hoist will now default sorting order on columns
  based on field type. Sorting order can still be manually set via `Column.sortingOrder`.

### 🐞 Bug Fixes

* The ag-grid grid property `stopEditingWhenCellsLoseFocus` is now enabled by default to ensure
  values are committed to the Store if the user clicks somewhere outside the grid while editing a
  cell.
* Triggering inline editing of text or select editor cells by typing characters will no longer lose
  the first character pressed.

### ✨ Styles

* New `TreeStyle.COLORS` and `TreeStyle.COLORS_AND_BORDERS` tree grid styles have been added. Use
  the `--xh-grid-tree-group-color-level-*` CSS vars to customize colors as needed.
* `TreeStyle.HIGHLIGHTS` and `TreeStyle.HIGHLIGHTS_AND_BORDERS` now highlight row nodes on a
  gradient according to their depth.
* Default colors for masks and dialog backdrops have been adjusted, with less obtrusive colors used
  for masks via `--xh-mask-bg` and a darker `--xh-backdrop-bg` var now used behind dialogs.
* Mobile-specific styles and CSS vars for panel and dialog title background have been tweaked to use
  desktop defaults, and mobile dialogs now respect `--xh-popup-*` vars as expected.

### 💥 Breaking Changes

* In the `@xh/hoist/desktop/grid` package, `CheckboxEditor` has been renamed `BooleanEditor`.

### ⚙️ Technical

* The `xhLastReadChangelog` preference will not save SNAPSHOT versions to ensure the user continues
  to see the 'What's New?' notification for non-SNAPSHOT releases.

### 📚 Libraries

* @blueprintjs/core `3.49 → 3.50`
* codemirror `5.62 → 5.63`

[Commit Log](https://github.com/xh/hoist-react/compare/v42.6.0...v43.0.1)

## v42.6.0 - 2021-09-17

### 🎁 New Features

* New `Column.autosizeBufferPx` config applies column-specific autosize buffer and overrides
  `GridAutosizeOptions.bufferPx`.
* `Select` input now supports new `maxMenuHeight` prop.

### 🐞 Bug Fixes

* Fixes issue with incorrect Grid auto-sizing for Grids with certain row and cell styles.
* Grid sizing mode styles no longer conflict with custom use of `groupUseEntireRow: false` within
  `agOptions`.
* Fixes an issue on iOS where `NumberInput` would incorrectly bring up a text keyboard.

### ✨ Styles

* Reduced default Grid header and group row heights to minimize their use of vertical space,
  especially at larger sizing modes. As before, apps can override via the `AgGrid.HEADER_HEIGHTS`
  and `AgGrid.GROUP_ROW_HEIGHTS` static properties. The reduction in height does not apply to group
  rows that do not use the entire width of the row.
* Restyled Grid header rows with `--xh-grid-bg` and `--xh-text-color-muted` for a more minimal look
  overall. As before, use the `--xh-grid-header-*` CSS vars to customize if needed.

[Commit Log](https://github.com/xh/hoist-react/compare/v42.5.0...v42.6.0)

## v42.5.0 - 2021-09-10

### 🎁 New Features

* Provide applications with the ability to override default logic for "restore defaults". This
  allows complex and device-specific sub-apps to perform more targeted and complete clearing of user
  state. See new overridable method `HoistAppModel.restoreDefaultsAsync` for more information.

### 🐞 Bug Fixes

* Improved coverage of Fetch `abort` errors.
* The in-app changelog will no longer prompt the user with the "What's New" button if category-based
  filtering results in a version without any release notes.

### ✨ Styles

* New CSS vars added to support easier customization of desktop Tab font/size/color. Tabs now
  respect standard `--xh-font-size` by default.

### 📚 Libraries

* @blueprintjs/core `3.48 → 3.49`
* @popperjs/core `2.9 → 2.10`

[Commit Log](https://github.com/xh/hoist-react/compare/v42.4.0...v42.5.0)

## v42.4.0 - 2021-09-03

### 🎁 New Features

* New `GridFilterModel.commitOnChange` config (default `true`) applies updated filters as soon as
  they are changed within the pop-up menu. Set to `false` for large datasets or whenever filtering
  is a more intensive operation.
* Mobile `Select` input now supports async `queryFn` prop for parity with desktop.
* `TreeMapModel` now supports new `maxLabels` config for improved performance.

### ✨ Styles

* Hoist's default font is now [Inter](https://rsms.me/inter/), shipped and bundled via the
  `inter-ui` npm package. Inter is a modern, open-source font that leverages optical sizing to
  ensure maximum readability, even at very small sizes (e.g. `sizingMode: 'tiny'`). It's also a
  "variable" font, meaning it supports any weights from 1-1000 with a single font file download.
* Default Grid header heights have been reduced for a more compact display and greater
  differentiation between header and data rows. As before, apps can customize the pixel heights used
  by overwriting the `AgGrid.HEADER_HEIGHTS` static, typically within `Bootstrap.js`.

### ⚙️ Technical

* Mobile pull-to-refresh/swipe-to-go-back gestures now disabled over charts to avoid disrupting
  their own swipe-based zooming and panning features.

[Commit Log](https://github.com/xh/hoist-react/compare/v42.2.0...v42.4.0)

## v42.2.0 - 2021-08-27

### 🎁 New Features

* Charts now hide scrollbar, rangeSelector, navigator, and export buttons and show axis labels when
  printing or exporting images.

[Commit Log](https://github.com/xh/hoist-react/compare/v42.1.1...v42.2.0)

## v42.1.1 - 2021-08-20

* Update new `XH.sizingMode` support to store distinct values for the selected sizing mode on
  desktop, tablet, and mobile (phone) platforms.
* Additional configuration supported for newly-introduced `AppOption` preset components.

### 📚 Libraries

* @blueprintjs/core `3.47 → 3.48`

[Commit Log](https://github.com/xh/hoist-react/compare/v42.1.0...v42.1.1)

## v42.1.0 - 2021-08-19

### 🎁 New Features

* Added observable `XH.sizingMode` to govern app-wide `sizingMode`. `GridModel`s will bind to this
  `sizingMode` by default. Apps that have already implemented custom solutions around a centralized
  `sizingMode` should endeavor to unwind in favor of this.
    * ⚠ NOTE - this change requires a new application preference be defined - `xhSizingMode`. This
      should be a JSON pref, with a suggested default value of `{}`.
* Added `GridAutosizeMode.ON_SIZING_MODE_CHANGE` to autosize Grid columns whenever
  `GridModel.sizingMode` changes - it is now the default `GridAutosizeOptions.mode`.
* Added a library of reusable `AppOption` preset components, including `ThemeAppOption`,
  `SizingModeAppOption` and `AutoRefreshAppOptions`. Apps that have implemented custom `AppOption`
  controls to manage these Hoist-provided options should consider migrating to these defaults.
* `Icon` factories now support `intent`.
* `TreeMapModel` and `SplitTreeMapModel` now supports a `theme` config, accepting the strings
  'light' or 'dark'. Leave it undefined to use the global theme.
* Various usability improvements and simplifications to `GroupingChooser`.

### 🐞 Bug Fixes

* Fixed an issue preventing `FormField` labels from rendering if `fieldDefaults` was undefined.

### ✨ Styles

* New `Badge.compact` prop sets size to half that of parent element when true (default false). The
  `position` prop has been removed in favor of customizing placement of the component.

[Commit Log](https://github.com/xh/hoist-react/compare/v42.0.0...v42.1.0)

## v42.0.0 - 2021-08-13

### 🎁 New Features

* Column-level filtering is now officially supported for desktop grids!
    * New `GridModel.filterModel` config accepts a config object to customize filtering options, or
      `true` to enable grid-based filtering with defaults.
    * New `Column.filterable` config enables a customized header menu with filtering options. The
      new control offers two tabs - a "Values" tab for an enumerated "set-type" filter and a "
      Custom" tab to support more complex queries with multiple clauses.
* New `TaskObserver` replaces existing `PendingTaskModel`, providing improved support for joining
  and masking multiple asynchronous tasks.
* Mobile `NavigatorModel` provides a new 'pull down' gesture to trigger an app-wide data refresh.
  This gesture is enabled by default, but can be disabled via the `pullDownToRefresh` flag.
* `RecordAction` now supports a `className` config.
* `Chart` provides a default context menu with its standard menu button actions, including a new
  'Copy to Clipboard' action.

### 💥 Breaking Changes

* `FilterChooserModel.sourceStore` and `FilterChooserModel.targetStore` have been renamed
  `FilterChooserModel.valueSource` and `FilterChooserModel.bind` respectively. Furthermore, both
  configs now support either a `Store` or a cube `View`. This is to provide a common API with the
  new `GridFilterModel` filtering described above.
* `GridModel.setFilter()` and `DataViewModel.setFilter()` have been removed. Either configure your
  grid with a `GridFilterModel`, or set the filter on the underlying `Store` instead.
* `FunctionFilter` now requires a `key` property.
* `PendingTaskModel` has been replaced by the new `TaskObserver` in `@xh/hoist/core`.
    * ⚠ NOTE - `TaskObserver` instances should be created via the provided static factory methods
      and
      _not_ directly via the `new` keyword. `TaskObserver.trackLast()` can be used as a drop-in
      replacement for `new PendingTaskModel()`.
* The `model` prop on `LoadingIndicator` and `Mask` has been replaced with `bind`. Provide one or
  more `TaskObserver`s to this prop.

### ⚙️ Technical

* `GridModel` has a new `selectedIds` getter to get the IDs of currently selected records. To
  provide consistency across models, the following getters have been deprecated and renamed:
    + `selectedRecordId` has been renamed `selectedId` in `GridModel`, `StoreSelectionModel`, and
      `DataViewModel`
    + `selection` has been renamed `selectedRecords` in `GridModel`, `DataViewModel`, and
      `RestGridModel`
    + `singleRecord`, `records`, and `ids` have been renamed `selectedRecord`, `selectedRecords`,
      and
      `selectedIds`, respectively, in `StoreSelectionModel`

### ✨ Styles

* Higher contrast on grid context menus for improved legibility.

[Commit Log](https://github.com/xh/hoist-react/compare/v41.3.0...v42.0.0)

## v41.3.0 - 2021-08-09

### 🎁 New Features

* New `Cube` aggregators `ChildCountAggregator` and `LeafCountAggregator`.
* Mobile `NavigatorModel` provides a new "swipe" gesture to go back in the page stack. This is
  enabled by default, but may be turned off via the new `swipeToGoBack` prop.
* Client error reports now include the full URL for additional troubleshooting context.
    * Note apps must update their server-side to `hoist-core v9.3` or greater to persist URLs with
      error reports (although this is _not_ a general or hard requirement for taking this version of
      hoist-react).

[Commit Log](https://github.com/xh/hoist-react/compare/v41.2.0...v41.3.0)

## v41.2.0 - 2021-07-30

### 🎁 New Features

* New `GridModel.rowClassRules` and `Column.cellClassRules` configs added. Previously apps needed to
  use `agOptions` to dynamically apply and remove CSS classes using either of these options - now
  they are fully supported by Hoist.
    * ⚠ Note that, to avoid conflicts with internal usages of these configs, Hoist will check and
      throw if either is passed via `agOptions`. Apps only need to move their configs to the new
      location - the shape of the rules object does *not* need to change.
* New `GridAutosizeOptions.includeCollapsedChildren` config controls whether values from collapsed
  (i.e. hidden) child records should be measured when computing column sizes. Default of `false`
  improves autosize performance for large tree grids and should generally match user expectations
  around WYSIWYG autosizing.
* New `GridModel.beginEditAsync()` and `endEditAsync()` APIs added to start/stop inline editing.
    * ⚠ Note that - in a minor breaking change - the function form of the `Column.editable` config
      is no longer passed an `agParams` argument, as editing might now begin and need to be
      evaluated outside the context of an AG-Grid event.
* New `GridModel.clicksToEdit` config controls the number of clicks required to trigger
  inline-editing of a grid cell. Default remains 2 (double click ).
* Timeouts are now configurable on grid exports via a new `exportOptions.timeout` config.
* Toasts may now be dismissed programmatically - use the new `ToastModel` returned by the
  `XH.toast()` API and its variants.
* `Form` supports setting readonlyRenderer in `fieldDefaults` prop.
* New utility hook `useCached` provides a more flexible variant of `React.useCallback`.

### 🐞 Bug Fixes

* Inline grid editing supports passing of JSX editor components.
* `GridExportService` catches any exceptions thrown during export preparation and warns the user
  that something went wrong.
* GridModel with 'disabled' selection no longer shows "ghost" selection when using keyboard.
* Tree grids now style "parent" rows consistently with highlights/borders if requested, even for
  mixed-depth trees where some rows have children at a given level and others do not.

### ⚙️ Technical

* `FetchService` will now actively `abort()` fetch requests that it is abandoning due to its own
  `timeout` option. This allows the browser to release the associated resources associated with
  these requests.
* The `start()` function in `@xh/hoist/promise` has been deprecated. Use `wait()` instead, which can
  now be called without any args to establish a Promise chain and/or introduce a minimal amount of
  asynchronousity.
* ⚠ Note that the raw `AgGrid` component no longer enhances the native keyboard handling provided by
  AG Grid. All Hoist key handling customizations are now limited to `Grid`. If you wish to provide
  custom handling in a raw `AgGrid` component, see the example here:
  https://www.ag-grid.com/javascript-grid/row-selection/#example-selection-with-keyboard-arrow-keys

### ✨ Styles

* The red and green color values applied in dark mode have been lightened for improved legibility.
* The default `colorSpec` config for number formatters has changed to use new dedicated CSS classes
  and variables.
* New/renamed CSS vars `--xh-grid-selected-row-bg` and `--xh-grid-selected-row-text-color` now used
  to style selected grid rows.
    * ⚠ Note the `--xh-grid-bg-highlight` CSS var has been removed.
* New `.xh-cell--editable` CSS class applied to cells with inline editing enabled.
    * ⚠ Grid CSS class `.xh-invalid-cell` has been renamed to `.xh-cell--invalid` for consistency -
      any app style overrides should update to this new classname.

### 📚 Libraries

* core-js `3.15 → 3.16`

[Commit Log](https://github.com/xh/hoist-react/compare/v41.1.0...v41.2.0)

## v41.1.0 - 2021-07-23

### 🎁 New Features

* Button to expand / collapse all rows within a tree grid now added by default to the primary tree
  column header. (New `Column.headerHasExpandCollapse` property provided to disable.)
* New `@logWithDebug` annotation provides easy timed logging of method execution (via `withDebug`).
* New `AppSpec.disableXssProtection` config allows default disabling of Field-level XSS protection
  across the app. Intended for secure, internal apps with tight performance tolerances.
* `Constraint` callbacks are now provided with a `record` property when validating Store data and a
  `fieldModel` property when validating Form data.
* New `Badge` component allows a styled badge to be placed inline with text/title, e.g. to show a
  counter or status indicator within a tab title or menu item.
* Updated `TreeMap` color scheme, with a dedicated set of colors for dark mode.
* New XH convenience methods `successToast()`, `warningToast()`, and `dangerToast()` show toast
  alerts with matching intents and appropriate icons.
    * ⚠ Note that the default `XH.toast()` call now shows a toast with the primary (blue) intent and
      no icon. Previously toasts displayed by default with a success (green) intent and checkmark.
* GridModel provides a public API method `setColumnState` for taking a previously saved copy of
  gridModel.columnState and applying it back to a GridModel in one call.

### 🐞 Bug Fixes

* Fixed an issue preventing export of very large (>100k rows) grids.
* Fixed an issue where updating summary data in a Store without also updating other data would not
  update the bound grid.
* Intent styles now properly applied to minimal buttons within `Panel.headerItems`.
* Improved `GridModel` async selection methods to ensure they do not wait forever if grid does not
  mount.
* Fixed an issue preventing dragging the chart navigator range in a dialog.

### ⚙️ Technical

* New `Exception.timeout()` util to throw exceptions explicitly marked as timeouts, used by
  `Promise.timeout` extension.
* `withShortDebug` has been deprecated. Use `withDebug` instead, which has the identical behavior.
  This API simplification mirrors a recent change to `hoist-core`.

### ✨ Styles

* If the first child of a `Placeholder` component is a Hoist icon, it will not automatically be
  styled to 4x size with reduced opacity. (See new Toolbox example under the "Other" tab.)

### 📚 Libraries

* @blueprintjs/core `3.46 → 3.47`
* dompurify `2.2 → 2.3`

[Commit Log](https://github.com/xh/hoist-react/compare/v41.0.0...v41.1.0)

## v41.0.0 - 2021-07-01

### 🎁 New Features

* Inline editing of Grid/Record data is now officially supported:
    + New `Column.editor` config accepts an editor component to enable managed editing of the cells
      in that column. New `CheckboxEditor`, `DateEditor`, `NumberEditor`, `SelectEditor`
      , `TextAreaEditor`
      and `TextEditor` components wrap their corresponding HoistInputs with the required hook-based
      API and can be passed to this new config directly.
    + `Store` now contains built-in support for validation of its uncommitted records. To enable,
      specify the new `rules` property on the `Field`s in your `Store`. Note that these rules and
      constraints use the same API as the forms package, and rules and constraints may be shared
      between the `data` and `form` packages freely.
    + `GridModel` will automatically display editors and record validation messages as the user
      moves between cells and records. The new `GridModel.fullRowEditing` config controls whether
      editors are displayed for the focused cell only or for the entire row.
* All Hoist Components now support a `modelRef` prop. Supply a ref to this prop in order to gain a
  pointer to a Component's backing `HoistModel`.
* `DateInput` has been improved to allow more flexible parsing of user input with multiple formats.
  See the new prop `DateInput.parseStrings`.
* New `Column.sortValue` config takes an alternate field name (as a string) to sort the column by
  that field's value, or a function to produce a custom cell-level value for comparison. The values
  produced by this property will be also passed to any custom comparator, if one is defined.
* New `GridModel.hideEmptyTextBeforeLoad` config prevents showing the `emptyText` until the store
  has been loaded at least once. Apps that depend on showing `emptyText` before first load should
  set this property to `false`.
* `ExpandCollapseButton` now works for grouped grids in addition to tree grids.
* `FieldModel.initialValue` config now accepts functions, allowing for just-in-time initialization
  of Form data (e.g. to pre-populate a Date field with the current time).
* `TreeMapModel` and `SplitTreeMapModel` now support a `maxHeat` config, which can be used to
  provide a stable absolute maximum brightness (positive or negative) within the entire TreeMap.
* `ErrorMessage` will now automatically look for an `error` property on its primary context model.
* `fmtNumber()` supports new flags `withCommas` and `omitFourDigitComma` to customize the treatment
  of commas in number displays.
* `isValidJson` function added to form validation constraints.
* New `Select.enableFullscreen` prop added to the mobile component. Set to true (default on phones)
  to render the input in a full-screen modal when focused, ensuring there is enough room for the
  on-screen keyboard.

### 💥 Breaking Changes

* Removed support for class-based Hoist Components via the `@HoistComponent` decorator (deprecated
  in v38). Use functional components created via the `hoistCmp()` factory instead.
* Removed `DimensionChooser` (deprecated in v37). Use `GroupingChooser` instead.
* Changed the behavior of `FormModel.init()` to always re-initialize *all* fields. (Previously, it
  would only initialize fields explicitly passed via its single argument). We believe that this is
  more in line with developer expectations and will allow the removal of app workarounds to force a
  reset of all values. Most apps using FormModel should not need to change, but please review and
  test any usages of this particular method.
* Replaced the `Grid`, `DataView`, and `RestGrid` props below with new configurable fields on
  `GridModel`, `DataViewModel`, and `RestGridModel`, respectively. This further consolidates grid
  options into the model layer, allowing for more consistent application code and developer
  discovery.
    + `onKeyDown`
    + `onRowClicked`
    + `onRowDoubleClicked`
    + `onCellClicked`
    + `onCellDoubleClicked`
* Renamed the confusing and ambiguous property name `labelAlign` in several components:
    + `FormField`: `labelAlign` has been renamed to `labelTextAlign`
    + `SwitchInput`, `RadioInput`, and `Checkbox`: `labelAlign` has been renamed `labelSide`.
* Renamed all CSS variables beginning with `--navbar` to start with `--appbar`, matching the Hoist
  component name.
* Removed `TreeMapModel.colorMode` value 'balanced'. Use the new `maxHeat` config to prevent outlier
  values from dominating the color range of the TreeMap.
* The classes `Rule` and `ValidationState` and all constraint functions (e.g. `required`,
  `validEmail`, `numberIs`, etc.) have been moved from the `cmp\form` package to the `data` package.
* Hoist grids now require AG Grid v25.3.0 or higher - update your AG Grid dependency in your app's
  `package.json` file. See the [AG Grid Changelog](https://www.ag-grid.com/ag-grid-changelog/) for
  details.
* Hoist charts now require Highcharts v9.1.0 or higher - update your Highcharts dependency in your
  app's `package.json` file. See the
  [Highcharts Changelog](https://www.highcharts.com/changelog/#highcharts-stock) for details.

### 🐞 Bug Fixes

* Fixed disable behavior for Hoist-provided button components using popover.
* Fixed default disabling of autocomplete within `TextInput`.
* Squelched console warning re. precision/stepSize emitted by Blueprint-based `numberInput`.

### ⚙️ Technical

* Improved exception serialization to better handle `LocalDate` and similar custom JS classes.
* Re-exported Blueprint `EditableText` component (w/elemFactory wrapper) from `kit/blueprint`.

### 📚 Libraries

* @blueprintjs/core `3.44 → 3.46`
* codemirror `5.60 → 5.62`
* core-js `3.10 → 3.15`
* filesize `6.2 → 6.4`
* mobx `6.1 → 6.3`
* react-windowed-select `3.0 → 3.1`

[Commit Log](https://github.com/xh/hoist-react/compare/v40.0.0...v41.0.0)

## v40.0.0 - 2021-04-22

⚠ Please ensure your `@xh/hoist-dev-utils` dependency is >= v5.7.0. This is required to support the
new changelog feature described below. Even if you are not yet using the feature, you must update
your dev-utils dependency for your project to build.

### 🎁 New Features

* Added support for displaying an in-app changelog (release notes) to the user. See the new
  `ChangelogService` for details and instructions on how to enable.
* Added `XH.showBanner()` to display a configurable banner across the top of viewport, as another
  non-modal alternative for attention-getting application alerts.
* New method `XH.showException()` uses Hoist's built-in exception display to show exceptions that
  have already been handled directly by application code. Use as an alternative to
  `XH.handleException()`.
* `XH.track()` supports a new `oncePerSession` option. This flag can be set by applications to avoid
  duplicate tracking messages for certain types of activity.
* Mobile `NavigatorModel` now supports a `track` flag to automatically track user page views,
  equivalent to the existing `track` flag on `TabContainerModel`. Both implementations now use the
  new `oncePerSession` flag to avoid duplicate messages as a user browses within a session.
* New `Spinner` component returns a simple img-based spinner as an animated PNG, available in two
  sizes. Used for the platform-specific `Mask` and `LoadingIndicator` components. Replaces previous
  SVG-based implementations to mitigate rendering performance issues over remote connections.

### 💥 Breaking Changes

* `Store` now creates a shared object to hold the default values for every `Field` and uses this
  object as the prototype for the `data` property of every `Record` instance.
    * Only non-default values are explicitly written to `Record.data`, making for a more efficient
      representation of default values and improving the performance of `Record` change detection.
    * Note this means that `Record.data` *no longer* contains keys for *all* fields as
      `own-enumerable` properties.
    * Applications requiring a full enumeration of all values should call the
      new `Record.getValues()`
      method, which returns a new and fully populated object suitable for spreading or cloning.
    * This behavior was previously available via `Store.experimental.shareDefaults` but is now
      always enabled.
* For API consistency with the new `showBanner()` util, the `actionFn` prop for the recently-added
  `ErrorMessage` component has been deprecated. Specify as an `onClick` handler within the
  component's `actionButtonProps` prop instead.
* The `GridModel.experimental.externalSort` flag has been promoted from an experiment to a
  fully-supported config. Default remains `false`, but apps that were using this flag must now pass
  it directly: `new GridModel({externalSort: true, ...})`.
* Hoist re-exports and wrappers for the Blueprint `Spinner` and Onsen `ProgressCircular` components
  have been removed, in favor of the new Hoist `Spinner` component mentioned above.
* Min version for `@xh/hoist-dev-utils` is now v5.7.0, as per above.

### 🐞 Bug Fixes

* Formatters in the `@xh/hoist/format` package no longer modify their options argument.
* `TileFrame` edge-case bug fixed where the appearance of an internal scrollbar could thrash layout
  calculations.
* XSS protection (dompurify processing) disabled on selected REST editor grids within the Hoist
  Admin console. Avoids content within configs and JSON blobs being unintentionally mangled.

### ⚙️ Technical

* Improvements to exception serialization, especially for any raw javascript `Error` thrown by
  client-side code.

### ✨ Styles

* Buttons nested inline within desktop input components (e.g. clear buttons) tweaked to avoid
  odd-looking background highlight on hover.
* Background highlight color of minimal/outlined buttons tweaked for dark theme.
* `CodeInput` respects standard XH theme vars for its background-color and (monospace) font family.
  Its built-in toolbar has also been made compact and slightly re-organized.

### 📚 Libraries

* @blueprintjs/core `3.41 → 3.44`
* @blueprintjs/datetime `3.21 → 3.23`
* classnames `2.2 → 2.3`
* codemirror `5.59 → 5.60`
* core-js `3.9 → 3.10`
* filesize `6.1 → 6.2`
* qs `6.9 → 6.10`
* react-beautiful-dnd `13.0 → 13.1`
* react-select `4.2 → 4.3`

[Commit Log](https://github.com/xh/hoist-react/compare/v39.0.1...v40.0.0)

## v39.0.1 - 2021-03-24

### 🐞 Bug Fixes

* Fixes regression preventing the loading of the Activity Tab in the Hoist Admin console.
* Fixes icon alignment in `DateInput`.

[Commit Log](https://github.com/xh/hoist-react/compare/v39.0.0...v39.0.1)

## v39.0.0 - 2021-03-23

### 🎁 New Features

#### Components + Props

* New `TileFrame` layout component renders a collection of child items using a layout that balances
  filling the available space against maintaining tile width / height ratio.
* Desktop `Toolbar` accepts new `compact` prop. Set to `true` to render the toolbar with reduced
  height and font-size.
* New `StoreFilterField` prop `autoApply` allows developers to more easily use `StoreFilterField` in
  conjunction with other filters or custom logic. Set to `false` and specify an `onFilterChange`
  callback to take full control of filter application.
* New `RestGrid` prop `formClassName` allows custom CSS class to be applied to its managed
  `RestForm` dialog.

#### Models + Configs

* New property `selectedRecordId` on `StoreSelectionModel`, `GridModel`, and `DataViewModel`.
  Observe this instead of `selectedRecord` when you wish to track only the `id` of the selected
  record and not changes to its data.
* `TreeMapModel.colorMode` config supports new value `wash`, which retains the positive and negative
  color while ignoring the intensity of the heat value.
* New method `ChartModel.updateHighchartsConfig()` provides a more convenient API for changing a
  chart's configuration post-construction.
* New `Column.omit` config supports conditionally excluding a column from its `GridModel`.

#### Services + Utils

* New method `FetchService.setDefaultTimeout()`.
* New convenience getter `LocalDate.isToday`.
* `HoistBase.addReaction()` now accepts convenient string values for its `equals` flag.

### 💥 Breaking Changes

* The method `HoistAppModel.preAuthInitAsync()` has been renamed to `preAuthAsync()` and should now
  be defined as `static` within apps that implement it to run custom pre-authentication routines.
    * This change allows Hoist to defer construction of the `AppModel` until Hoist itself has been
      initialized, and also better reflects the special status of this function and when it is
      called in the Hoist lifecycle.
* Hoist grids now require AG Grid v25.1.0 or higher - update your AG Grid dependency in your app's
  `package.json` file. See the [AG Grid Changelog](https://www.ag-grid.com/ag-grid-changelog/) for
  details.

### ⚙️ Technical

* Improvements to behavior/performance of apps in hidden/inactive browser tabs. See the
  [page visibility API reference](https://developer.mozilla.org/en-US/docs/Web/API/Page_Visibility_API)
  for details. Now, when the browser tab is hidden:
    * Auto-refresh is suspended.
    * The `forEachAsync()` and `whileAsync()` utils run synchronously, without inserting waits that
      would be overly throttled by the browser.
* Updates to support compatibility with agGrid 25.1.0.
* Improved serialization of `LoadSpec` instances within error report stacktraces.

### 📚 Libraries

* @blueprintjs/core `3.39 → 3.41`
* @blueprintjs/datetime `3.20 → 3.21`
* @popperjs/core `2.8 → 2.9`
* core-js `3.8 → 3.9`
* react-select `4.1 → 4.2`

[Commit Log](https://github.com/xh/hoist-react/compare/v38.3.0...v39.0.0)

## v38.3.0 - 2021-03-03

### 🎁 New Features

* New `Store.freezeData` and `Store.idEncodesTreePath` configs added as performance optimizations
  when loading very large data sets (50k+ rows).
* New `ColChooserModel.autosizeOnCommit` config triggers an autosize run whenever the chooser is
  closed. (Defaulted to true on mobile.)

[Commit Log](https://github.com/xh/hoist-react/compare/v38.2.0...v38.3.0)

## v38.2.0 - 2021-03-01

### 🐞 Bug Fixes

* Fix to edge-case where `Grid` would lose its selection if set on the model prior to the component
  mounting and AG Grid full rendering.
* Fix to prevent unintended triggering of app auto-refresh immediately after init.

### ⚙️ Technical

* New config `Cube.fieldDefaults` - matches same config added to `Store` in prior release.
* App auto-refresh interval keys off of last *completed* refresh cycle if there is one. Avoids
  over-eager refresh when cycle is fast relative to the time it takes to do the refresh.
* New experimental property `Store.experimental.shareDefaults`. If true, `Record.data` will be
  created with default values for all fields stored on a prototype, with only non-default values
  stored on `data` directly. This can yield major performance improvements for stores with sparsely
  populated records (i.e. many records with default values). Note that when set, the `data` property
  on `Record` will no longer contain keys for *all* fields as `own-enumerable` properties. This may
  be a breaking change for some applications.

[Commit Log](https://github.com/xh/hoist-react/compare/v38.1.1...v38.2.0)

## v38.1.1 - 2021-02-26

### ⚙️ Technical

* New config `Store.fieldDefaults` supports defaulting config options for all `Field` instances
  created by a `Store`.

[Commit Log](https://github.com/xh/hoist-react/compare/v38.1.0...v38.1.1)

## v38.1.0 - 2021-02-24

⚠ Please ensure your `@xh/hoist-dev-utils` dependency is >= v5.6.0. This is required to successfully
resolve and bundle transitive dependencies of the upgraded `react-select` library.

### 🐞 Bug Fixes

* A collapsible `Panel` will now restore its user specified-size when re-opened. Previously the
  panel would be reset to the default size.
* `Store.lastLoaded` property now initialized to `null`. Previously this property had been set to
  the construction time of the Store.
* Tweak to `Grid` style rules to ensure sufficient specificity of rules related to indenting child
  rows within tree grids.
* Improvements to parsing of `Field`s of type 'int': we now correctly parse values presented in
  exponential notation and coerce `NaN` values to `null`.

### 🎁 New Features

* `GridModel` has new async variants of existing methods: `selectFirstAsync`, `selectAsync`, and
  `ensureSelectionVisibleAsync`. These methods build-in the necessary waiting for the underlying
  grid implementation to be ready and fully rendered to ensure reliable selection. In addition, the
  first two methods will internally call the third. The existing non-async counterparts for these
  methods have been deprecated.
* GridModel has a new convenience method `preSelectFirstAsync` for initializing the selection in
  grids, without disturbing any existing selection.
* Added new `Store.loadTreeData` config (default `true`) to enable or disable building of nested
  Records when the raw data elements being loaded have a `children` property.
* Cube `View` now detects and properly handles streaming updates to source data that include changes
  to row dimensions as well as measures.*
* `DataViewModel.itemHeight` can now be a function that returns a pixel height.
* The `LoadSpec` object passed to `doLoadAsync()` is now a defined class with additional properties
  `isStale`, `isObsolete` and `loadNumber`. Use these properties to abandon out-of-order
  asynchronous returns from the server.
    * 💥 NOTE that calls to `loadAsync()` no longer accept a plain object for their `loadSpec`
      parameter. Application code such as `fooModel.loadAsync({isRefresh: true})` should be updated
      to use the wrapper APIs provided by `LoadSupport` - e.g. `fooModel.refreshAsync()`. (This was
      already the best practice, but is now enforced.)
* New `autoHeight` property on grid `Column`. When set the grid will increase the row height
  dynamically to accommodate cell content in this column.

### 📚 Libraries

* @blueprintjs/core `3.38 → 3.39`
* react-select `3.1 → 4.1`
* react-windowed-select `2.0 → 3.0`

[Commit Log](https://github.com/xh/hoist-react/compare/v38.0.0...v38.1.0)

## v38.0.0 - 2021-02-04

Hoist v38 includes major refactoring to streamline core classes, bring the toolkit into closer
alignment with the latest developments in Javascript, React, and MobX, and allow us to more easily
provide documentation and additional features. Most notably, we have removed the use of class based
decorators, in favor of a simpler inheritance-based approach to defining models and services.

* We are introducing a new root superclass `HoistBase` which provides many of the syntax
  enhancements and conventions used throughout Hoist for persistence, resource management, and
  reactivity.
* New base classes of `HoistModel` and `HoistService` replace the existing class decorators
  `@HoistModel` and `@HoistService`. Application models and services should now `extend` these base
  classes instead of applying the (now removed) decorators. For your application's `AppModel`,
  extend the new `HoistAppModel` superclass.
* We have also removed the need for the explicit `@LoadSupport` annotation on these classes. The
  presence of a defined `doLoadAsync()` method is now sufficient to allow classes extending
  `HoistModel` and `HoistService` to participate in the loading and refreshing lifecycle as before.
* We have deprecated support for class-based Components via the `@HoistComponent` class decorator.
  To continue to use this decorator, please import it from the `@xh\hoist\deprecated` package.
  Please note that we plan to remove `@HoistComponent` in a future version.
* Due to changes in MobX v6.0.1, all classes that host observable fields and actions will now also
  need to provide a constructor containing a call to `makeObservable(this)`. This change will
  require updates to most `HoistModel` and `HoistService` classes. See
  [this article from MobX](https://michel.codes/blogs/mobx6) for more on this change and the
  motivation behind it.

### 🎁 New Features

* New utility method `getOrCreate` for easy caching of properties on objects.
* The `Menu` system on mobile has been reworked to be more consistent with desktop. A new
  `MenuButton` component has been added to the mobile framework, which renders a `Menu` of
  `MenuItems` next to the `MenuButton`. This change also includes the removal of `AppMenuModel` (see
  Breaking Changes).
* Added `ExpandCollapseButton` to the mobile toolkit, to expand / collapse all rows in a tree grid.
* Added `Popover` to the mobile toolkit, a component to display floating content next to a target
  element. Its API is based on the Blueprint `Popover` component used on desktop.
* `StoreFilterField` now matches the rendered string values for `date` and `localDate` fields when
  linked to a properly configured `GridModel`.
* `GroupingChooser` gets several minor usability improvements + clearer support for an empty /
  ungrouped state, when so enabled.

### 💥 Breaking Changes

* All `HoistModel` and `HoistService` classes must be adjusted as described above.
* `@HoistComponent` has been deprecated and moved to `@xh\hoist\deprecated`
* Hoist grids now require AG Grid v25.0.1 or higher - if your app uses AG Grid, update your AG Grid
  dependency in your app's `package.json` file.
* The `uses()` function (called within `hoistComponent()` factory configs for model context lookups)
  and the `useContextModel()` function no longer accept class names as strings. Pass the class
  itself (or superclass) of the model you wish to select for your component. `Uses` will throw if
  given any string other than "*", making the need for any updates clear in that case.
* The `Ref` class, deprecated in v26, has now been removed. Use `createObservableRef` instead.
* `AppMenuModel` has been removed. The `AppMenuButton` is now configured via
  `AppBar.appMenuButtonProps`. As with desktop, menu items can be added with
  `AppBar.appMenuButtonProps.extraItems[]`

### ⚙️ Technical

* We have removed the experimental flags `useTransactions`, and `deltaSort` from `GridModel`. The
  former has been the default behavior for Hoist for several releases, and the latter is obsolete.

### 📚 Libraries

* @blueprintjs/core `3.36 → 3.38`
* codemirror `5.58 → 5.59`
* mobx `5.15 → 6.1`
* mobx-react `6.3 → 7.1`

[Commit Log](https://github.com/xh/hoist-react/compare/v37.2.0...v38.0.0)

## v37.2.0 - 2021-01-22

### 🎁 New Features

* New `ErrorMessage` component for standard "inline" rendering of Errors and Exceptions, with retry
  support.
* `Cube` now supports an `omitFn` to allow apps to remove unwanted, single-node children.

[Commit Log](https://github.com/xh/hoist-react/compare/v37.1.0...v37.2.0)

## v37.1.0 - 2021-01-20

### 🎁 New Features

* Columns in `ColChooser` can now be filtered by their `chooserGroup`.
* `Cube` now supports a `bucketSpecFn` config which allows dynamic bucketing and aggregation of
  rows.

### 🐞 Bug Fixes

* Fix issue where a `View` would create a root row even if there were no leaf rows.
* Fixed regression in `LeftRightChooser` not displaying description callout.

[Commit Log](https://github.com/xh/hoist-react/compare/v37.0.0...v37.1.0)

## v37.0.0 - 2020-12-15

### 🎁 New Features

* New `GroupingChooser` component provides a new interface for selecting a list of fields
  (dimensions) for grouping APIs, offering drag-and-drop reordering and persisted favorites.
    * This is intended as a complete replacement for the existing `DimensionChooser`. That component
      should be considered deprecated and will be removed in future releases.
* New props added to `TabSwitcher`:
    * `enableOverflow` shows tabs that would normally overflow their container in a drop down menu.
    * `tabWidth`, `tabMinWidth` & `tabMaxWidth` allow flexible configuration of tab sizes within the
      switcher.
* `TabModel` now supports a bindable `tooltip`, which can be used to render strings or elements
  while hovering over tabs.
* New `Placeholder` component provides a thin wrapper around `Box` with standardized, muted styling.
* New `StoreFilterField.matchMode` prop allows customizing match to `start`, `startWord`, or `any`.
* `Select` now implements enhanced typeahead filtering of options. The default filtering is now
  based on a case-insensitive match of word starts in the label. (Previously it was based on a match
  _anywhere_ in the label _or_ value.) To customize this behavior, applications should use the new
  `filterFn` prop.
* New Admin Console Monitor > Memory tab added to view snapshots of JVM memory usage. (Requires
  Hoist Core v8.7 or greater.)
* `FormModel` and `FieldModel` gain support for Focus Management.
* New `boundInput` getter on `FieldModel` to facilitate imperative access to controls, when needed.
  This getter will return the new `HoistInputModel` interface, which support basic DOM access as
  well as standard methods for `focus()`, `blur()`, and `select()`.
* New `GridModel` config `lockColumnGroups` to allow controlling whether child columns can be moved
  outside their parent group. Defaults to `true` to maintain existing behavior.

### 💥 Breaking Changes

* New `TabContainerModel` config `switcher` replaces `switcherPosition` to allow for more flexible
  configuration of the default `TabSwitcher`.
    * Use `switcher: true` to retain default behavior.
    * Use `switcher: false` to not include a TabSwitcher. (previously `switcherPosition: 'none'`)
    * Use `switcher: {...}` to provide customisation props for the `TabSwitcher`. See `TabSwitcher`
      documentation for more information.
* The `HoistInput` base class has been removed. This change marks the completion of our efforts to
  remove all internal uses of React class-based Components in Hoist. The following adjustments are
  required:
    * Application components extending `HoistInput` should use the `useHoistInputModel` hook
      instead.
    * Applications getting refs to `HoistInputs` should be aware that these refs now return a ref to
      a
      `HoistInputModel`. In order to get the DOM element associated with the component use the new
      `domEl` property of that model rather than the`HoistComponent.getDOMNode()` method.
* Hoist grids now require AG Grid v24.1.0 or higher - update your AG Grid dependency in your app's
  `package.json` file. AG Grid v24.1.0
  [lists 5 breaking changes](https://www.ag-grid.com/ag-grid-changelog/), including the two called
  out below. *Note that these cautions apply only to direct use of the AG Grid APIs* - if your app
  is using the Hoist `Grid` and `GridModel` exclusively, there should be no need to adjust code
  around columns or grid state, as the related Hoist classes have been updated to handle these
  changes.
    * AG-4291 - Reactive Columns - the state pattern for ag-grid wrapper has changed as a result of
      this change. If your app made heavy use of saving/loading grid state, please test carefully
      after upgrade.
    * AG-1959 - Aggregation - Add additional parameters to the Custom Aggregation methods. If your
      app implements custom aggregations, they might need to be updated.

### 🔒 Security

* The data package `Field` class now sanitizes all String values during parsing, using the DOMPurify
  library to defend against XSS attacks and other issues with malformed HTML or scripting content
  loaded into `Record`s and rendered by `Grid` or other data-driven components. Please contact XH if
  you find any reason to disable this protection, or observe any unintended side effects of this
  additional processing.

### 🐞 Bug Fixes

* Fix issue where grid row striping inadvertently disabled by default for non-tree grids.
* Fix issue where grid empty text cleared on autosize.

### ✨ Styles

* Default `Chart` themes reworked in both light and dark modes to better match overall Hoist theme.

### ⚙️ Technical

* Note that the included Onsen fork has been replaced with the latest Onsen release. Apps should not
  need to make any changes.
* `Cube.info` is now directly observable.
* `@managed` and `markManaged` have been enhanced to allow for the cleanup of arrays of objects as
  well as objects. This matches the existing array support in `XH.safeDestroy()`.

### 📚 Libraries

* @xh/onsenui `~0.1.2` → onsenui `~2.11.1`
* @xh/react-onsenui `~0.1.2` → react-onsenui `~1.11.3`
* @blueprintjs/core `3.35 → 3.36`
* @blueprintjs/datetime `3.19 → 3.20`
* clipboard-copy `3.1 → 4.0`
* core-js `3.6 → 3.8`
* dompurify `added @ 2.2`
* react `16.13 → 17.0`
* semver `added @ 7.3`

[Commit Log](https://github.com/xh/hoist-react/compare/v36.6.1...v37.0.0)

## v36.6.1 - 2020-11-06

### 🐞 Bug Fixes

* Fix issue where grid row striping would be turned off by default for non-tree grids

[Commit Log](https://github.com/xh/hoist-react/compare/v36.6.0...v36.6.1)

## v36.6.0 - 2020-10-28

### 🎁 New Features

* New `GridModel.treeStyle` config enables more distinctive styling of tree grids, with optional
  background highlighting and ledger-line style borders on group rows.
    * ⚠ By default, tree grids will now have highlighted group rows (but no group borders). Set
      `treeStyle: 'none'` on any `GridModel` instances where you do _not_ want the new default
      style.
* New `DashContainerModel.extraMenuItems` config supports custom app menu items in Dashboards
* An "About" item has been added to the default app menu.
* The default `TabSwitcher` now supports scrolling, and will show overflowing tabs in a drop down
  menu.

### 🐞 Bug Fixes

* Ensure that `Button`s with `active: true` set directly (outside of a `ButtonGroupInput`) get the
  correct active/pressed styling.
* Fixed regression in `Column.tooltip` function displaying escaped HTML characters.
* Fixed issue where the utility method `calcActionColWidth` was not correctly incorporating the
  padding in the returned value.

### ⚙️ Technical

* Includes technical updates to `JsonBlob` archiving. This change requires an update to `hoist-core`
  `v8.6.1` or later, and modifications to the `xh_json_blob` table. See the
  [hoist-core changelog](https://github.com/xh/hoist-core/blob/develop/CHANGELOG.md) for further
  details.

### 📚 Libraries

* @blueprintjs/core `3.33 → 3.35`

[Commit Log](https://github.com/xh/hoist-react/compare/v36.5.0...v36.6.0)

## v36.5.0 - 2020-10-16

### 🐞 Bug Fixes

* Fix text and hover+active background colors for header tool buttons in light theme.

### ⚙️ Technical

* Install a default simple string renderer on all columns. This provides consistency in column
  rendering, and fixes some additional issues with alignment and rendering of Grid columns
  introduced by the change to flexbox-based styling in grid cells.
* Support (optional) logout action in SSO applications.

### 📚 Libraries

* @blueprintjs/core `3.31 → 3.33`
* @blueprintjs/datetime `3.18 → 3.19`
* @fortawesome/fontawesome-pro `5.14 → 5.15`
* moment `2.24 → 2.29`
* numbro `2.2 → 2.3`

[Commit Log](https://github.com/xh/hoist-react/compare/v36.4.0...v36.5.0)

## v36.4.0 - 2020-10-09

### 🎁 New Features

* `TabContainerModel` supports dynamically adding and removing tabs via new public methods.
* `Select` supports a new `menuWidth` prop to control the width of the dropdown.

### 🐞 Bug Fixes

* Fixed v36.3.0 regression re. horizontal alignment of Grid columns.

[Commit Log](https://github.com/xh/hoist-react/compare/v36.3.0...v36.4.0)

## v36.3.0 - 2020-10-07

### 💥 Breaking Changes

* The following CSS variables are no longer in use:
    + `--xh-grid-line-height`
    + `--xh-grid-line-height-px`
    + `--xh-grid-large-line-height`
    + `--xh-grid-large-line-height-px`
    + `--xh-grid-compact-line-height`
    + `--xh-grid-compact-line-height-px`
    + `--xh-grid-tiny-line-height`
    + `--xh-grid-tiny-line-height-px`

### ⚙️ Technical

* We have improved and simplified the vertical centering of content within Grid cells using
  flexbox-based styling, rather than the CSS variables above.

### 🎁 New Features

* `Select` now supports `hideSelectedOptions` and `closeMenuOnSelect` props.
* `XH.message()` and its variants (`XH.prompt(), XH.confirm(), XH.alert()`) all support an optional
  new config `messageKey`. This key can be used by applications to prevent popping up the same
  dialog repeatedly. Hoist will only show the last message posted for any given key.
* Misc. Improvements to organization of admin client tabs.

### 🐞 Bug Fixes

* Fixed issue with sporadic failures reading grid state using `legacyStateKey`.
* Fixed regression to the display of `autoFocus` buttons; focus rectangle restored.

[Commit Log](https://github.com/xh/hoist-react/compare/v36.2.1...v36.3.0)

## v36.2.1 - 2020-10-01

### 🐞 Bug Fixes

* Fixed issue in `LocalDate.previousWeekday()` which did not correctly handle Sunday dates.
* Fixed regression in `Grid` column header rendering for non-string headerNames.

[Commit Log](https://github.com/xh/hoist-react/compare/v36.2.0...v36.2.1)

## v36.2.0 - 2020-09-25

### 💥 Breaking Changes

* New `GridModel` config `colChooserModel` replaces `enableColChooser` to allow for more flexible
  configuration of the grid `colChooser`
    * Use `colChooserModel: true` to retain default behavior.
    * See documentation on `GridModel.ColChooserModelConfig` for more information.
* The `Grid` `hideHeaders` prop has been converted to a field on `AgGridModel` and `GridModel`. All
  grid options of this type are now on the model hierarchy, allowing consistent application code and
  developer discovery.

### 🎁 New Features

* Provides new `CustomProvider` for applications that want to use the Persistence API, but need to
  provide their own storage implementation.
* Added `restoreDefaults` action to default context menu for `GridModel`.
* Added `restoreDefaultsWarning` config to `GridModel`.
* `FormModel` has a new convenience method `setValues` for putting data into one or more fields in
  the form.
* Admin Preference and Config panels now support bulk regrouping actions.

### 🐞 Bug Fixes

* Fixed an error in implementation of `@managed` preventing proper cleanup of resources.
* Fixed a regression introduced in v36.1.0 in `FilterChooser`: Restore support for `disabled` prop.

[Commit Log](https://github.com/xh/hoist-react/compare/v36.1.0...v36.2.0)

## v36.1.0 - 2020-09-22

⚠ NOTE - apps should update to `hoist-core >= 8.3.0` when taking this hoist-react update. This is
required to support both the new `JsonBlobService` and updates to the Admin Activity and Client
Error tracking tabs described below.

### 🎁 New Features

* Added new `JsonBlobService` for saving and updating named chunks of arbitrary JSON data.
* `GridModelPersistOptions` now supports a `legacyStateKey` property. This key will identify the
  pre-v35 location for grid state, and can be used by applications to provide a more flexible
  migration of user grid state after an upgrade to Hoist v35.0.0 or greater. The value of this
  property will continue to default to 'key', preserving the existing upgrade behavior of the
  initial v35 release.
* The Admin Config and Pref diff tools now support pasting in a config for comparison instead of
  loading one from a remote server (useful for deployments where the remote config cannot be
  accessed via an XHR call).
* The `ClipboardButton.getCopyText` prop now supports async functions.
* The `Select` input supports a new `leftIcon` prop.
* `RestGrid` now supports bulk delete when multiple rows are selected.
* `RestGrid`'s `actionWarning` messages may now be specified as functions.

### 🐞 Bug Fixes

* Fixed several cases where `selectOnFocus` prop on `Select` was not working.
* `FilterChooser` auto-suggest values sourced from the *unfiltered* records on `sourceStore`.
* `RestForm` editors will now source their default label from the corresponding `Field.displayName`
  property. Previously an undocumented `label` config could be provided with each editor object -
  this has been removed.
* Improved time zone handling in the Admin Console "Activity Tracking" and "Client Errors" tabs.
    * Users will now see consistent bucketing of activity into an "App Day" that corresponds to the
      LocalDate when the event occurred in the application's timezone.
    * This day will be reported consistently regardless of the time zones of the local browser or
      deployment server.
* Resetting Grid columns to their default state (e.g. via the Column Chooser) retains enhancements
  applied from matching Store fields.
* Desktop `DateInput` now handles out-of-bounds dates without throwing exception during rendering.
* Dragging a grid column with an element-based header no longer displays `[object Object]` in the
  draggable placeholder.

### 📚 Libraries

* codemirror `5.57 → 5.58`

[Commit Log](https://github.com/xh/hoist-react/compare/v36.0.0...v36.1.0)

## v36.0.0 - 2020-09-04

### 🎁 New Features

#### Data Filtering

We have enhanced support for filtering data in Hoist Grids, Stores, and Cubes with an upgraded
`Filter` API and a new `FilterChooser` component. This bundle of enhancements includes:

* A new `@xh/hoist/data/filter` package to support the creation of composable filters, including the
  following new classes:
    * `FieldFilter` - filters by comparing the value of a given field to one or more given candidate
      values using one of several supported operators.
    * `FunctionFilter` - filters via a custom function specified by the developer.
    * `CompoundFilter` - combines multiple filters (including other nested CompoundFilters) via an
      AND or OR operator.
* A new `FilterChooser` UI component that integrates tightly with these data package classes to
  provide a user and developer friendly autocomplete-enabled UI for filtering data based on
  dimensions (e.g. trader = jdoe, assetClass != Equities), metrics (e.g. P&L > 1m), or any
  combination thereof.
* Updates to `Store`, `StoreFilterField`, and `cube/Query` to use the new Filter API.
* A new `setFilter()` convenience method to `Grid` and `DataView`.

To get the most out of the new Filtering capabilities, developers are encouraged to add or expand
the configs for any relevant `Store.fields` to include both their `type` and a `displayName`. Many
applications might not have Field configs specified at all for their Stores, instead relying on
Store's ability to infer its Fields from Grid Column definitions.

We are looking to gradually invert this relationship, so that core information about an app's
business objects and their properties is configured once at the `data/Field` level and then made
available to related APIs and components such as grids, filters, and forms. See note in New Features
below regarding related updates to `GridModel.columns` config processing.

#### Grid

* Added new `GridModel.setColumnVisible()` method, along with `showColumn()` and `hideColumn()`
  convenience methods. Can replace calls to `applyColumnStateChanges()` when all you need to do is
  show or hide a single column.
* Elided Grid column headers now show the full `headerName` value in a tooltip.
* Grid column definitions now accept a new `displayName` config as the recommended entry point for
  defining a friendly user-facing label for a Column.
    * If the GridModel's Store has configured a `displayName` for the linked data field, the column
      will default to use that (if not otherwise specified).
    * If specified or sourced from a Field, `displayName` will be used as the default value for the
      pre-existing `headerName` and `chooserName` configs.
* Grid columns backed by a Store Field of type `number` or `int` will be right-aligned by default.
* Added new `GridModel.showGroupRowCounts` config to allow easy hiding of group row member counts
  within each full-width group row. Default is `true`, maintaining current behavior of showing the
  counts for each group.

#### Other

* Added new `AppSpec.showBrowserContextMenu` config to control whether the browser's default context
  menu will be shown if no app-specific context menu (e.g. from a grid) would be triggered.
    * ⚠ Note this new config defaults to `false`, meaning the browser context menu will *not* be
      available. Developers should set to true for apps that expect/depend on the built-in menu.
* `LocalDate` has gained several new static factories: `tomorrow()`, `yesterday()`,
  `[start/end]OfMonth()`, and `[start/end]OfYear()`.
* A new `@computeOnce` decorator allows for lazy computation and caching of the results of decorated
  class methods or getters. Used in `LocalDate` and intended for similar immutable, long-lived
  objects that can benefit from such caching.
* `CodeInput` and `JsonInput` get new `enableSearch` and `showToolbar` props. Enabling search
  provides an simple inline find feature for searching the input's contents.
* The Admin console's Monitor Status tab displays more clearly when there are no active monitors.

### 💥 Breaking Changes

* Renamed the `data/Field.label` property to `displayName`.
* Changed the `DimensionChooserModel.dimensions` config to require objects of the
  form `{name, displayName, isLeafDimension}` when provided as an `Object[]`.
    * Previously these objects were expected to be of the form `{value, label, isLeaf}`.
    * Note however that this same config can now be passed the `dimensions` directly from a
      configured
      `Cube` instead, which is the recommended approach and should DRY up dimension definitions for
      typical use cases.
* Changes required due to the new filter API:
    * The classes `StoreFilter` and `ValueFilter` have been removed and replaced by `FunctionFilter`
      and `FieldFilter`, respectively. In most cases apps will need to make minimal or no changes.
    * The `filters/setFilters` property on `Query` has been changed to `filter/setFilter`. In most
      case apps should not need to change anything other than the name of this property - the new
      property will continue to support array representations of multiple filters.
    * `Store` has gained a new property `filterIncludesChildren` to replace the functionality
      previously provided by `StoreFilter.includesChildren`.
    * `StoreFilterField.filterOptions` has been removed. Set `filterIncludesChildren` directly on
      the store instead.

### ✨ Styles

* CSS variables for "intents" - most commonly used on buttons - have been reworked to use HSL color
  values and support several standard variations of lightness and transparency.
    * Developers are encouraged to customize intents by setting the individual HSL vars provided for
      each intent (e.g. `--intent-primary-h` to adjust the primary hue) and/or the different levels
      of lightness (e.g. `--intent-primary-l3` to adjust the default lightness).
    * ⚠ Uses of the prior intent var overrides such as `--intent-primary` will no longer work. It is
      possible to set directly via `--xh-intent-primary`, but components such as buttons will still
      use the default intent shades for variations such as hover and pressed states. Again, review
      and customize the HSL vars if required.
* Desktop `Button` styles and classes have been rationalized and reworked to allow for more
  consistent and direct styling of buttons in all their many permutations (standard/minimal/outlined
  styles * default/hovered/pressed/disabled states * light/dark themes).
    * Customized intent colors will now also be applied to outlined and minimal buttons.
    * Dedicated classes are now applied to desktop buttons based on their style and state.
      Developers can key off of these classes directly if required.

### 🐞 Bug Fixes

* Fixed `Column.tooltipElement` so that it can work if a `headerTooltip` is also specified on the
  same column.
* Fixed issue where certain values (e.g. `%`) would break in `Column.tooltipElement`.
* Fixed issue where newly loaded records in `Store` were not being frozen as promised by the API.

### 📚 Libraries

* @blueprintjs/core `3.30 → 3.31`
* codemirror `5.56 → 5.57`
* http-status-codes `1.4 → 2.1`
* mobx-react `6.2 → 6.3`
* store2 `2.11 → 2.12`

[Commit Log](https://github.com/xh/hoist-react/compare/v35.2.1...v36.0.0)

## v35.2.1 - 2020-07-31

### 🐞 Bug Fixes

* A Grid's docked summary row is now properly cleared when its bound Store is cleared.
* Additional SVG paths added to `requiredBlueprintIcons.js` to bring back calendar scroll icons on
  the DatePicker component.
* Colors specified via the `--xh-intent-` CSS vars have been removed from minimal / outlined desktop
  `Button` components because of incompatibility with `ButtonGroupInput` component. Fix to address
  issue forthcoming. (This reverts the change made in 35.2.0 below.)

[Commit Log](https://github.com/xh/hoist-react/compare/v35.2.0...v35.2.1)

## v35.2.0 - 2020-07-21

### 🎁 New Features

* `TabContainerModel` now supports a `persistWith` config to persist the active tab.
* `TabContainerModel` now supports a `emptyText` config to display when TabContainer gets rendered
  with no children.

### ⚙️ Technical

* Supports smaller bundle sizes via a greatly reduced set of BlueprintJS icons. (Requires apps to be
  built with `@xh/hoist-dev-utils` v5.2 or greater to take advantage of this optimization.)

### 🐞 Bug Fixes

* Colors specified via the `--xh-intent-` CSS vars are now applied to minimal / outlined desktop
  `Button` components. Previously they fell through to use default Blueprint colors in these modes.
* Code input correctly handles dynamically toggling readonly/disabled state.

### 📚 Libraries

* @fortawesome/fontawesome-pro `5.13 → 5.14`
* codemirror `5.55 → 5.56`

[Commit Log](https://github.com/xh/hoist-react/compare/v35.1.1...v35.2.0)

## v35.1.1 - 2020-07-17

### 📚 Libraries

* @blueprintjs/core `3.29 → 3.30`

[Commit Log](https://github.com/xh/hoist-react/compare/v35.1.0...v35.1.1)

## v35.1.0 - 2020-07-16

### 🎁 New Features

* Extend existing environment diff tool to preferences. Now, both configs and preferences may be
  diffed across servers. This feature will require an update of hoist-core to a version 8.1.0 or
  greater.
* `ExportOptions.columns` provided to `GridModel` can now be specified as a function, allowing for
  full control of columns to export, including their sort order.

### 🐞 Bug Fixes

* `GridModel`s export feature was previously excluding summary rows. These are now included.
* Fixed problems with coloring and shading algorithm in `TreeMap`.
* Fixed problems with sort order of exports in `GridModel`.
* Ensure that preferences are written to server, even if set right before navigating away from page.
* Prevent situation where a spurious exception can be sent to server when application is unloaded
  while waiting on a fetch request.

[Commit Log](https://github.com/xh/hoist-react/compare/v35.0.1...v35.1.0)

## v35.0.1 - 2020-07-02

### 🐞 Bug Fixes

* Column headers no longer allocate space for a sort arrow icon when the column has an active
  `GridSorter` in the special state of `sort: null`.
* Grid auto-sizing better accounts for margins on sort arrow icons.

[Commit Log](https://github.com/xh/hoist-react/compare/v35.0.0...v35.0.1)

## v35.0.0 - 2020-06-29

### ⚖️ Licensing Change

As of this release, Hoist is [now licensed](LICENSE.md) under the popular and permissive
[Apache 2.0 open source license](https://www.apache.org/licenses/LICENSE-2.0). Previously, Hoist was
"source available" via our public GitHub repository but still covered by a proprietary license.

We are making this change to align Hoist's licensing with our ongoing commitment to openness,
transparency and ease-of-use, and to clarify and emphasize the suitability of Hoist for use within a
wide variety of enterprise software projects. For any questions regarding this change, please
[contact us](https://xh.io/contact/).

### 🎁 New Features

* Added a new Persistence API to provide a more flexible yet consistent approach to saving state for
  Components, Models, and Services to different persistent locations such as Hoist Preferences,
  browser local storage, and Hoist Dashboard views.
    * The primary entry points for this API are the new `@PersistSupport` and `@persist`
      annotations.
      `@persist` can be added to any observable property on a `@PersistSupport` to make it
      automatically synchronize with a `PersistenceProvider`. Both `HoistModel` and `HoistService`
      are decorated with `@PersistSupport`.
    * This is designed to replace any app-specific code previously added to synchronize fields and
      their values to Preferences via ad-hoc initializers and reactions.
    * This same API is now used to handle state persistence for `GridStateModel`, `PanelModel`,
      `DimensionChooserModel`, and `DashContainerModel` - configurable via the new `persistWith`
      option on those classes.
* `FetchService` now installs a default timeout of 30 seconds for all requests. This can be disabled
  by setting timeout to `null`. Fetch Timeout Exceptions have also been improved to include the same
  information as other standard exceptions thrown by this service.
    * 💥 Apps that were relying on the lack of a built-in timeout for long-running requests should
      ensure they configure such calls with a longer or null timeout.
* `Store` gets new `clearFilter()` and `recordIsFiltered()` helper functions.
* The Admin console's Activity Tracking tab has been significantly upgraded to allow admins to
  better analyze both built-in and custom tracking data generated by their application. Its sibling
  Client Errors tab has also been updated with a docked detail panel.
* `CodeInput` gets new `showCopyButton` prop - set to true to provide an inline action button to
  copy the editor contents to the clipboard.
* Hoist config `xhEnableMonitoring` can be used to enable/disable the Admin monitor tab and its
  associated server-side jobs

### 💥 Breaking Changes

* Applications should update to `hoist-core` v8.0.1 or above, required to support the upgraded Admin
  Activity Tracking tab. Contact XH for assistance with this update.
* The option `PanelModel.prefName` has been removed in favor of `persistWith`. Existing user state
  will be transferred to the new format, assuming a `PersistenceProvider` of type 'pref' referring
  to the same preference is used (e.g. `persistWith: {prefKey: 'my-panel-model-prefName'}`.
* The option `GridModel.stateModel` has been removed in favor of `persistWith`. Existing user state
  will be transferred to the new format, assuming a `PersistenceProvider` of type 'localStorage'
  referring to the same key is used (e.g. `persistWith: {localStorageKey: 'my-grid-state-id'}`.
    * Use the new `GridModel.persistOptions` config for finer control over what grid state is
      persisted (replacement for stateModel configs to disable persistence of column
      state/sorting/grouping).
* The options `DimensionChooserModel.preference` and `DimensionChooserModel.historyPreference` have
  been removed in favor of `persistWith`.
* `AppSpec.idleDetectionEnabled` has been removed. App-specific Idle detection is now enabled via
  the new `xhIdleConfig` config. The old `xhIdleTimeoutMins` has also been deprecated.
* `AppSpec.idleDialogClass` has been renamed `AppSpec.idlePanel`. If specified, it should be a
  full-screen component.
* `PinPad` and `PinPadModel` have been moved to `@xh/hoist/cmp/pinpad`, and is now available for use
  with both standard and mobile toolkits.
* Third-party dependencies updated to properly reflect application-level licensing requirements.
  Applications must now import and provide their licensed version of AG Grid, and Highcharts to
  Hoist. See file `Bootstrap.js` in Toolbox for an example.

### 🐞 Bug Fixes

* Sorting special columns generated by custom AG Grid configurations (e.g. auto-group columns) no
  longer throws with an error.
* The `deepFreeze()` util - used to freeze data in `Record` instances - now only attempts to freeze
  a whitelist of object types that are known to be safely freezable. Custom application classes and
  other potentially-problematic objects (such as `moment` instances) are no longer frozen when
  loaded into `Record` fields.

### 📚 Libraries

Note that certain licensed third-party dependencies have been removed as direct dependencies of this
project, as per note in Breaking Changes above.

* @xh/hoist-dev-utils `4.x → 5.x` - apps should also update to the latest 5.x release of dev-utils.
  Although license and dependency changes triggered a new major version of this dev dependency, no
  application-level changes should be required.
* @blueprintjs/core `3.28 → 3.29`
* codemirror `5.54 → 5.55`
* react-select `3.0 → 3.1`

### 📚 Optional Libraries

* AG Grid `23.0.2` > `23.2.0` (See Toolbox app for example on this upgrade)
* Highcharts `8.0.4 → 8.1.1`

[Commit Log](https://github.com/xh/hoist-react/compare/v34.0.0...v35.0.0)

## v34.0.0 - 2020-05-26

### 🎁 New Features

* Hoist's enhanced autosizing is now enabled on all grids by default. See `GridModel` and
  `GridAutosizeService` for more details.
* New flags `XH.isPhone`, `XH.isTablet`, and `XH.isDesktop` available for device-specific switching.
  Corresponding `.xh-phone`, `.xh-tablet`, and `.xh-desktop` CSS classes are added to the document
  `body`. These flags and classes are set based on the detected device, as per its user-agent.
    * One of the two higher-level CSS classes `.xh-standard` or `.xh-mobile` will also be applied
      based on an app's use of the primary (desktop-centric) components vs mobile components - as
      declared by its `AppSpec.isMobileApp` - regardless of the detected device.
    * These changes provide more natural support for use cases such as apps that are built with
      standard components yet target/support tablet users.
* New method `Record.get()` provides an alternative API for checked data access.
* The mobile `Select` component supports the `enableFilter` and `enableCreate` props.
* `DashContainerModel` supports new `layoutLocked`, `contentLocked` and `renameLocked` modes.
* `DimensionChooser` now has the ability to persist its value and history separately.
* Enhance Hoist Admin's Activity Tracking tab.
* Enhance Hoist Admin's Client Error tab.

### 💥 Breaking Changes

* `emptyFlexCol` has been removed from the Hoist API and should simply be removed from all client
  applications. Improvements to agGrid's default rendering of empty space have made it obsolete.
* `isMobile` property on `XH` and `AppSpec` has been renamed to `isMobileApp`. All apps will need to
  update their (required) use of this flag in the app specifications within their
  `/client-app/src/apps` directory.
* The `xh-desktop` class should no longer be used to indicate a non-mobile toolkit based app. For
  this purpose, use `xh-standard` instead.

### 🐞 Bug Fixes

* Fix to Average Aggregators when used with hierarchical data.
* Fixes to Context Menu handling on `Panel` to allow better handling of `[]` and `null`.

### 📚 Libraries

* @blueprintjs/core `3.26 → 3.28`
* @blueprintjs/datetime `3.16 → 3.18`
* codemirror `5.53 → 5.54`
* react-transition-group `4.3 → 4.4`

[Commit Log](https://github.com/xh/hoist-react/compare/v33.3.0...v34.0.0)

## v33.3.0 - 2020-05-08

### ⚙️ Technical

* Additional updates to experimental autosize feature: standardization of naming, better masking
  control, and API fixes. Added new property `autosizeOptions` on `GridModel` and main entry point
  is now named `GridModel.autosizeAsync()`.

### 🐞 Bug Fixes

* `Column.hideable` will now be respected by ag-grid column drag and drop
  [#1900](https://github.com/xh/hoist-react/issues/1900)
* Fixed an issue where dragging a column would cause it to be sorted unintentionally.

[Commit Log](https://github.com/xh/hoist-react/compare/v33.2.0...v33.3.0)

## v33.2.0 - 2020-05-07

### 🎁 New Features

* Virtual column rendering has been disabled by default, as it offered a minimal performance benefit
  for most grids while compromising autosizing. See new `GridModel.useVirtualColumns` config, which
  can be set to `true` to re-enable this behavior if required.
* Any `GridModel` can now be reset to its code-prescribed defaults via the column chooser reset
  button. Previously, resetting to defaults was only possible for grids that persisted their state
  with a `GridModel.stateModel` config.

### 🐞 Bug Fixes

* Fixed several issues with new grid auto-sizing feature.
* Fixed issues with and generally improved expand/collapse column alignment in tree grids.
    * 💥 Note that this improvement introduced a minor breaking change for apps that have customized
      tree indentation via the removed `--grid-tree-indent-px` CSS var. Use `--grid-tree-indent`
      instead. Note the new var is specified in em units to scale well across grid sizing modes.

### ⚙️ Technical

* Note that the included version of Onsen has been replaced with a fork that includes updates for
  react 16.13. Apps should not need to make any changes.

### 📚 Libraries

* react `~16.8 → ~16.13`
* onsenui `~16.8` → @xh/onsenui `~16.13`
* react-onsenui `~16.8` → @xh/react-onsenui `~16.13`

[Commit Log](https://github.com/xh/hoist-react/compare/v33.1.0...33.2.0)

## v33.1.0 - 2020-05-05

### 🎁 New Features

* Added smart auto-resizing of columns in `GridModel` Unlike AG Grid's native auto-resizing support,
  Hoist's auto-resizing will also take into account collapsed rows, off-screen cells that are not
  currently rendered in the DOM, and summary rows. See the new `GridAutosizeService` for details.
    * This feature is currently marked as 'experimental' and must be enabled by passing a special
      config to the `GridModel` constructor of the form `experimental: {useHoistAutosize: true}`. In
      future versions of Hoist, we expect to make it the default behavior.
* `GridModel.autoSizeColumns()` has been renamed `GridModel.autosizeColumns()`, with lowercase 's'.
  Similarly, the `autoSizeColumns` context menu token has been renamed `autosizeColumns`.

### 🐞 Bug Fixes

* Fixed a regression with `StoreFilterField` introduced in v33.0.1.

[Commit Log](https://github.com/xh/hoist-react/compare/v33.0.2...33.1.0)

## v33.0.2 - 2020-05-01

### 🎁 New Features

* Add Hoist Cube Aggregators: `AverageAggregator` and `AverageStrictAggregator`
* `ColAutosizeButton` has been added to desktop and mobile

### 🐞 Bug Fixes

* Fixed mobile menus to constrain to the bottom of the viewport, scrolling if necessary.
  [#1862](https://github.com/xh/hoist-react/issues/1862)
* Tightened up mobile tree grid, fixed issues in mobile column chooser.
* Fixed a bug with reloading hierarchical data in `Store`.
  [#1871](https://github.com/xh/hoist-react/issues/1871)

[Commit Log](https://github.com/xh/hoist-react/compare/v33.0.1...33.0.2)

## v33.0.1 - 2020-04-29

### 🎁 New Features

* `StoreFieldField` supports dot-separated field names in a bound `GridModel`, meaning it will now
  match on columns with fields such as `address.city`.

* `Toolbar.enableOverflowMenu` now defaults to `false`. This was determined safer and more
  appropriate due to issues with the underlying Blueprint implementation, and the need to configure
  it carefully.

### 🐞 Bug Fixes

* Fixed an important bug with state management in `StoreFilterField`. See
  https://github.com/xh/hoist-react/issues/1854

* Fixed the default sort order for grids. ABS DESC should be first when present.

### 📚 Libraries

* @blueprintjs/core `3.25 → 3.26`
* codemirror `5.52 → 5.53`

[Commit Log](https://github.com/xh/hoist-react/compare/v33.0.0...v33.0.1)

## v33.0.0 - 2020-04-22

### 🎁 New Features

* The object returned by the `data` property on `Record` now includes the record `id`. This will
  allow for convenient access of the id with the other field values on the record.
* The `Timer` class has been enhanced and further standardized with its Hoist Core counterpart:
    * Both the `interval` and `timeout` arguments may be specified as functions, or config keys
      allowing for dynamic lookup and reconfiguration.
    * Added `intervalUnits` and `timeoutUnits` arguments.
    * `delay` can now be specified as a boolean for greater convenience.

### 💥 Breaking Changes

* We have consolidated the import location for several packages, removing unintended nested index
  files and 'sub-packages'. In particular, the following locations now provide a single index file
  for import for all of their public contents: `@xh/hoist/core`, `@xh/hoist/data`,
  `@xh/hoist/cmp/grid`, and `@xh/hoist/desktop/cmp/grid`. Applications may need to update import
  statements that referred to index files nested within these directories.
* Removed the unnecessary and confusing `values` getter on `BaseFieldModel`. This getter was not
  intended for public use and was intended for the framework's internal implementation only.
* `ColumnGroup.align` has been renamed to `ColumnGroup.headerAlign`. This avoids confusion with the
  `Column` API, where `align` refers to the alignment of cell contents within the column.

### 🐞 Bug Fixes

* Exceptions will no longer overwrite the currently shown exception in the exception dialog if the
  currently shown exception requires reloading the application.
  [#1834](https://github.com/xh/hoist-react/issues/1834)

### ⚙️ Technical

* Note that the Mobx React bindings have been updated to 6.2, and we have enabled the recommended
  "observer batching" feature as per
  [the mobx-react docs](https://github.com/mobxjs/mobx-react-lite/#observer-batching).

### 📚 Libraries

* @blueprintjs/core `3.24 → 3.25`
* @blueprintjs/datetime `3.15 → 3.16`
* mobx-react `6.1 → 6.2`

[Commit Log](https://github.com/xh/hoist-react/compare/v32.0.4...v33.0.0)

## v32.0.5 - 2020-07-14

### 🐞 Bug Fixes

* Fixes a regression in which grid exports were no longer sorting rows properly.

[Commit Log](https://github.com/xh/hoist-react/compare/v32.0.4...v32.0.5)

## v32.0.4 - 2020-04-09

### 🐞 Bug Fixes

* Fixes a regression with the alignment of `ColumnGroup` headers.
* Fixes a bug with 'Copy Cell' context menu item for certain columns displaying the Record ID.
* Quiets console logging of 'routine' exceptions to 'debug' instead of 'log'.

[Commit Log](https://github.com/xh/hoist-react/compare/v32.0.3...v32.0.4)

## v32.0.3 - 2020-04-06

### 🐞 Bug Fixes

* Suppresses a console warning from AG Grid for `GridModel`s that do not specify an `emptyText`.

[Commit Log](https://github.com/xh/hoist-react/compare/v32.0.2...v32.0.3)

## v32.0.2 - 2020-04-03

⚠ Note that this release includes a *new major version of AG Grid*. Please consult the
[AG Grid Changelog](https://www.ag-grid.com/ag-grid-changelog/) for versions 22-23 to review
possible breaking changes to any direct/custom use of AG Grid APIs and props within applications.

### 🎁 New Features

* GridModel `groupSortFn` now accepts `null` to turn off sorting of group rows.
* `DockViewModel` now supports optional `width`, `height` and `collapsedWidth` configs.
* The `appMenuButton.extraItems` prop now accepts `MenuItem` configs (as before) but also React
  elements and the special string token '-' (shortcut to render a `MenuDivider`).
* Grid column `flex` param will now accept numbers, with available space divided between flex
  columns in proportion to their `flex` value.
* `Column` now supports a `sortingOrder` config to allow control of the sorting options that will be
  cycled through when the user clicks on the header.
* `PanelModel` now supports setting a `refreshMode` to control how collapsed panels respond to
  refresh requests.

### 💥 Breaking Changes

* The internal DOM structure of desktop `Panel` has changed to always include an inner frame with
  class `.xh-panel__content`. You may need to update styling that targets the inner structure of
  `Panel` via `.xh-panel`.
* The hooks `useOnResize()` and `useOnVisibleChange()` no longer take a `ref` argument. Use
  `composeRefs` to combine the ref that they return with any ref you wish to compose them with.
* The callback for `useOnResize()` will now receive an object representing the locations and
  dimensions of the element's content box. (Previously it incorrectly received an array of
  `ResizeObserver` entries that had to be de-referenced)
* `PanelModel.collapsedRenderMode` has been renamed to `PanelModel.renderMode`, to be more
  consistent with other Hoist APIs such as `TabContainer`, `DashContainer`, and `DockContainer`.

### 🐞 Bug Fixes

* Checkboxes in grid rows in Tiny sizing mode have been styled to fit correctly within the row.
* `GridStateModel` no longer saves/restores the width of non-resizable columns.
  [#1718](https://github.com/xh/hoist-react/issues/1718)
* Fixed an issue with the hooks useOnResize and useOnVisibleChange. In certain conditions these
  hooks would not be called. [#1808](https://github.com/xh/hoist-react/issues/1808)
* Inputs that accept a rightElement prop will now properly display an Icon passed as that element.
  [#1803](https://github.com/xh/hoist-react/issues/1803)

### ⚙️ Technical

* Flex columns now use the built-in AG Grid flex functionality.

### 📚 Libraries

* ag-grid-community `removed @ 21.2`
* ag-grid-enterprise `21.2` replaced with @ag-grid-enterprise/all-modules `23.0`
* ag-grid-react `21.2` replaced with @ag-grid-community/react `23.0`
* @fortawesome/* `5.12 → 5.13`
* codemirror `5.51 → 5.52`
* filesize `6.0 → 6.1`
* numbro `2.1 → 2.2`
* react-beautiful-dnd `12.0 → 13.0`
* store2 `2.10 → 2.11`
* compose-react-refs `NEW 1.0.4`

[Commit Log](https://github.com/xh/hoist-react/compare/v31.0.0...v32.0.2)

## v31.0.0 - 2020-03-16

### 🎁 New Features

* The mobile `Navigator` / `NavigatorModel` API has been improved and made consistent with other
  Hoist content container APIs such as `TabContainer`, `DashContainer`, and `DockContainer`.
    * `NavigatorModel` and `PageModel` now support setting a `RenderMode` and `RefreshMode` to
      control how inactive pages are mounted/unmounted and how they respond to refresh requests.
    * `Navigator` pages are no longer required to to return `Page` components - they can now return
      any suitable component.
* `DockContainerModel` and `DockViewModel` also now support `refreshMode` and `renderMode` configs.
* `Column` now auto-sizes when double-clicking / double-tapping its header.
* `Toolbar` will now collapse overflowing items into a drop down menu. (Supported for horizontal
  toolbars only at this time.)
* Added new `xhEnableLogViewer` config (default `true`) to enable or disable the Admin Log Viewer.

#### 🎨 Icons

* Added `Icon.icon()` factory method as a new common entry point for creating new FontAwesome based
  icons in Hoist. It should typically be used instead of using the `FontAwesomeIcon` component
  directly.
* Also added a new `Icon.fileIcon()` factory. This method take a filename and returns an appropriate
  icon based on its extension.
* All Icon factories can now accept an `asHtml` parameter, as an alternative to calling the helper
  function `convertIconToSVG()` on the element. Use this to render icons as raw html where needed
  (e.g. grid renderers).
* Icons rendered as html will now preserve their styling, tooltips, and size.

### 💥 Breaking Changes

* The application's primary `HoistApplicationModel` is now instantiated and installed as
  `XH.appModel` earlier within the application initialization sequence, with construction happening
  prior to the init of the XH identity, config, and preference services.
    * This allows for a new `preAuthInitAsync()` lifecycle method to be called on the model before
      auth has completed, but could be a breaking change for appModel code that relied on these
      services for field initialization or in its constructor.
    * Such code should be moved to the core `initAsync()` method instead, which continues to be
      called after all XH-level services are initialized and ready.
* Mobile apps may need to adjust to the following updates to `NavigatorModel` and related APIs:
    * `NavigatorModel`'s `routes` constructor parameter has been renamed `pages`.
    * `NavigatorModel`'s observable `pages[]` has been renamed `stack[]`.
    * `NavigatorPageModel` has been renamed `PageModel`. Apps do not usually create `PageModels`
      directly, so this change is unlikely to require code updates.
    * `Page` has been removed from the mobile toolkit. Components that previously returned a `Page`
      for inclusion in a `Navigator` or `TabContainer` can now return any component. It is
      recommended you replace `Page` with `Panel` where appropriate.
* Icon enhancements described above removed the following public methods:
    * The `fontAwesomeIcon()` factory function (used to render icons not already enumerated by
      Hoist)
      has been replaced by the improved `Icon.icon()` factory - e.g. `fontAwesomeIcon({icon: ['far',
      'alicorn']}) → Icon.icon({iconName: 'alicorn'})`.
    * The `convertIconToSvg()` utility method has been replaced by the new `asHtml` parameter on
      icon factory functions. If you need to convert an existing icon element,
      use `convertIconToHtml()`.
* `Toolbar` items should be provided as direct children. Wrapping Toolbar items in container
  components can result in unexpected item overflow.

### 🐞 Bug Fixes

* The `fmtDate()` utility now properly accepts, parses, and formats a string value input as
  documented.
* Mobile `PinPad` input responsiveness improved on certain browsers to avoid lag.

### ⚙️ Technical

* New lifecycle methods `preAuthInitAsync()` and `logoutAsync()` added to the `HoistAppModel`
  decorator (aka the primary `XH.appModel`).

[Commit Log](https://github.com/xh/hoist-react/compare/v30.1.0...v31.0.0)

## v30.1.0 - 2020-03-04

### 🐞 Bug Fixes

* Ensure `WebSocketService.connected` remains false until `channelKey` assigned and received from
  server.
* When empty, `DashContainer` now displays a user-friendly prompt to add an initial view.

### ⚙️ Technical

* Form validation enhanced to improve handling of asynchronous validation. Individual rules and
  constraints are now re-evaluated in parallel, allowing for improved asynchronous validation.
* `Select` will now default to selecting contents on focus if in filter or creatable mode.

[Commit Log](https://github.com/xh/hoist-react/compare/v30.0.0...30.1.0)

## v30.0.0 - 2020-02-29

### 🎁 New Features

* `GridModel` and `DataViewModel` now support `groupRowHeight`, `groupRowRenderer` and
  `groupRowElementRenderer` configs. Grouping is new in general to `DataViewModel`, which now takes
  a `groupBy` config.
    * `DataViewModel` allows for settable and multiple groupings and sorters.
    * `DataViewModel` also now supports additional configs from the underlying `GridModel` that make
      sense in a `DataView` context, such as `showHover` and `rowBorders`.
* `TabContainerModel` now accepts a `track` property (default false) for easily tracking tab views
  via Hoist's built-in activity tracking.
* The browser document title is now set to match `AppSpec.clientAppName` - helpful for projects with
  multiple javascript client apps.
* `StoreFilterField` accepts all other config options from `TextInput` (e.g. `disabled`).
* Clicking on a summary row in `Grid` now clears its record selection.
* The `@LoadSupport` decorator now provides an additional observable property `lastException`. The
  decorator also now logs load execution times and failures to `console.debug` automatically.
* Support for mobile `Panel.scrollable` prop made more robust with re-implementation of inner
  content element. Note this change included a tweak to some CSS class names for mobile `Panel`
  internals that could require adjustments if directly targeted by app stylesheets.
* Added new `useOnVisibleChange` hook.
* Columns now support a `headerAlign` config to allow headers to be aligned differently from column
  contents.

### 💥 Breaking Changes

* `Toolbar` items must be provided as direct children. Wrapping Toolbar items in container
  components can result in unexpected item overflow.
* `DataView.rowCls` prop removed, replaced by new `DataViewModel.rowClassFn` config for more
  flexibility and better symmetry with `GridModel`.
* `DataViewModel.itemRenderer` renamed to `DataViewModel.elementRenderer`
* `DataView` styling has been updated to avoid applying several unwanted styles from `Grid`. Note
  that apps might rely on these styles (intentionally or not) for their `itemRenderer` components
  and appearance and will need to adjust.
* Several CSS variables related to buttons have been renamed for consistency, and button style rules
  have been adjusted to ensure they take effect reliably across desktop and mobile buttons
  ([#1568](https://github.com/xh/hoist-react/pull/1568)).
* The optional `TreeMapModel.highchartsConfig` object will now be recursively merged with the
  top-level config generated by the Hoist model and component, where previously it was spread onto
  the generated config. This could cause a change in behavior for apps using this config to
  customize map instances, but provides more flexibility for e.g. customizing the `series`.
* The signature of `useOnResize` hook has been modified slightly for API consistency and clarity.
  Options are now passed in a configuration object.

### 🐞 Bug Fixes

* Fixed an issue where charts that are rendered while invisible would have the incorrect size.
  [#1703](https://github.com/xh/hoist-react/issues/1703)
* Fixed an issue where zeroes entered by the user in `PinPad` would be displayed as blanks.
* Fixed `fontAwesomeIcon` elem factory component to always include the default 'fa-fw' className.
  Previously, it was overridden if a `className` prop was provided.
* Fixed an issue where ConfigDiffer would always warn about deletions, even when there weren't any.
  [#1652](https://github.com/xh/hoist-react/issues/1652)
* `TextInput` will now set its value to `null` when all text is deleted and the clear icon will
  automatically hide.
* Fixed an issue where multiple buttons in a `ButtonGroupInput` could be shown as active
  simultaneously. [#1592](https://github.com/xh/hoist-react/issues/1592)
* `StoreFilterField` will again match on `Record.id` if bound to a Store or a GridModel with the
  `id` column visible. [#1697](https://github.com/xh/hoist-react/issues/1697)
* A number of fixes have been applied to `RelativeTimeStamp` and `getRelativeTimestamp`, especially
  around its handling of 'equal' or 'epsilon equal' times. Remove unintended leading whitespace from
  `getRelativeTimestamp`.

### ⚙️ Technical

* The `addReaction` and `addAutorun` methods (added to Hoist models, components, and services by the
  `ReactiveSupport` mixin) now support a configurable `debounce` argument. In many cases, this is
  preferable to the built-in MobX `delay` argument, which only provides throttling and not true
  debouncing.
* New `ChartModel.highchart` property provides a reference to the underlying HighChart component.

### 📚 Libraries

* @blueprintjs/core `3.23 → 3.24`
* react-dates `21.7 → 21.8`
* react-beautiful-dnd `11.0 → 12.2`

[Commit Log](https://github.com/xh/hoist-react/compare/v29.1.0...v30.0.0)

## v29.1.0 - 2020-02-07

### 🎁 New Features

#### Grid

* The `compact` config on `GridModel` has been deprecated in favor of the more powerful `sizingMode`
  which supports the values 'large', 'standard', 'compact', or 'tiny'.
    * Each new mode has its own set of CSS variables for applications to override as needed.
    * Header and row heights are configurable for each via the `HEADER_HEIGHTS` and `ROW_HEIGHTS`
      static properties of the `AgGrid` component. These objects can be modified on init by
      applications that wish to customize the default row heights globally.
    * 💥 Note that these height config objects were previously exported as constants from AgGrid.js.
      This would be a breaking change for any apps that imported the old objects directly (
      considered unlikely).
* `GridModel` now exposes an `autoSizeColumns` method, and the Grid context menu now contains an
  `Autosize Columns` option by default.
* `Column` and `ColumnGroup` now support React elements for `headerName`.

#### Data

* The `Store` constructor now accepts a `data` argument to load data at initialization.
* The `xh/hoist/data/cube` package has been modified substantially to better integrate with the core
  data package and support observable "Views". See documentation on `Cube` for more information.

#### Other

* Added a `PinPad` component for streamlined handling of PIN entry on mobile devices.
* `FormField` now takes `tooltipPosition` and `tooltipBoundary` props for customizing minimal
  validation tooltip.
* `RecordAction.actionFn` parameters now include a `buttonEl` property containing the button element
  when used in an action column.
* Mobile Navigator component now takes an `animation` prop which can be set to 'slide' (default),
  'lift', 'fade', or 'none'. These values are passed to the underlying onsenNavigator component.
  ([#1641](https://github.com/xh/hoist-react/pull/1641))
* `AppOption` configs now accept an `omit` property for conditionally excluding options.

### 🐞 Bug Fixes

* Unselectable grid rows are now skipped during up/down keyboard navigation.
* Fix local quick filtering in `LeftRightChooser` (v29 regression).
* Fix `SplitTreeMap` - the default filtering once again splits the map across positive and negative
  values as intended (v29 regression).

### ⚙️ Technical

* `FormFields` now check that they are contained in a Hoist `Form`.

### 📚 Libraries

* @blueprintjs/core `3.22 → 3.23`
* codemirror `5.50 → 5.51`
* react-dates `21.5 → 21.7`

[Commit Log](https://github.com/xh/hoist-react/compare/v29.0.0...v29.1.0)

## v29.0.0 - 2020-01-24

### 🗄️ Data Package Changes

Several changes have been made to data package (`Store` and `Record`) APIs for loading, updating,
and modifying data. They include some breaking changes, but pave the way for upcoming enhancements
to fully support inline grid editing and other new features.

Store now tracks the "committed" state of its records, which represents the data as it was loaded
(typically from the server) via `loadData()` or `updateData()`. Records are now immutable and
frozen, so they cannot be changed directly, but Store offers a new `modifyRecords()` API to apply
local modifications to data in a tracked and managed way. (Store creates new records internally to
hold both this modified data and the original, "committed" data.) This additional state tracking
allows developers to query Stores for modified or added records (e.g. to flush back to the server
and persist) as well as call new methods to revert changes (e.g. to undo a block of changes that the
user wishes to discard).

Note the following more specific changes to these related classes:

#### Record

* 💥 Record data properties are now nested within a `data` object on Record instances and are no
  longer available as top-level properties on the Record itself.
    * Calls to access data such as `rec.quantity` must be modified to `rec.data.quantity`.
    * When accessing multiple properties, destructuring provides an efficient syntax -
      e.g. `const {quantity, price} = rec.data;`.
* 💥 Records are now immutable and cannot be modified by applications directly.
    * This is a breaking change, but should only affect apps with custom inline grid editing
      implementations or similar code that modifies individual record values.
    * Calls to change data such as `rec.quantity = 100` must now be made through the Record's Store,
      e.g. `store.modifyData({id: 41, quantity: 100})`
* Record gains new getters for inspecting its state, including: `isAdd`, `isModified`, and
  `isCommitted`.

#### Store

* 💥 `noteDataUpdated()` has been removed, as out-of-band modifications to Store Records are no
  longer possible.
* 💥 Store's `idSpec` function is now called with the raw record data - previously it was passed
  source data after it had been run through the store's optional `processRawData` function. (This is
  unlikely to have a practical impact on most apps, but is included here for completeness.)
* `Store.updateData()` now accepts a flat list of raw data to process into Record additions and
  updates. Previously developers needed to call this method with an object containing add, update,
  and/or remove keys mapped to arrays. Now Store will produce an object of this shape automatically.
* `Store.refreshFilter()` method has been added to allow applications to rebuild the filtered data
  set if some application state has changed (apart from the store's data itself) which would affect
  the store filter.
* Store gains new methods for manipulating its Records and data, including `addRecords()`,
  `removeRecords()`, `modifyRecords()`, `revertRecords()`, and `revert()`. New getters have been
  added for `addedRecords`, `removedRecords`, `modifiedRecords`, and `isModified`.

#### Column

* Columns have been enhanced for provide basic support for inline-editing of record data. Further
  inline editing support enhancements are planned for upcoming Hoist releases.
* `Column.getValueFn` config added to retrieve the cell value for a Record field. The default
  implementation pulls the value from the Record's new `data` property (see above). Apps that
  specify custom `valueGetter` callbacks via `Column.agOptions` should now implement their custom
  logic in this new config.
* `Column.setValueFn` config added to support modifying the Column field's value on the underlying
  Record. The default implementation calls the new `Store.modifyRecords()` API and should be
  sufficient for the majority of cases.
* `Column.editable` config added to indicate if a column/cell should be inline-editable.

### 🎁 New Features

* Added keyboard support to AG Grid context menus.
* Added `GridModel.setEmptyText()` to allow updates to placeholder text after initial construction.
* Added `GridModel.ensureSelectionVisible()` to scroll the currently selected row into view.
* When a `TreeMap` is bound to a `GridModel`, the grid will now respond to map selection changes by
  scrolling to ensure the selected grid row is visible.
* Added a `Column.tooltipElement` config to support fully customizable tooltip components.
* Added a `useOnResize` hook, which runs a function when a component is resized.
* Exposed an `inputRef` prop on numberInput, textArea, and textInput
* `PanelModel` now accepts a `maxSize` config.
* `RelativeTimeStamp` now support a `relativeTo` option, allowing it to display the difference
  between a timestamp and another reference time other than now. Both the component and the
  `getRelativeTimestamp()` helper function now leverage moment.js for their underlying
  implementation.
* A new `Clock` component displays the time, either local to the browser or for a configurable
  timezone.
* `LeftRightChooser` gets a new `showCounts` option to print the number of items on each side.
* `Select` inputs support a new property `enableWindowed` (desktop platform only) to improve
  rendering performance with large lists of options.
* `Select` inputs support grouped options. To use, add an attribute `options` containing an array of
  sub-options.
* `FetchService` methods support a new `timeout` option. This config chains `Promise.timeout()` to
  the promises returned by the service.
* Added alpha version of `DashContainer` for building dynamic, draggable dashboard-style layouts.
  Please note: the API for this component is subject to change - use at your own risk!
* `Select` now allows the use of objects as values.
* Added a new `xhEnableImpersonation` config to enable or disable the ability of Hoist Admins to
  impersonate other users. Note that this defaults to `false`. Apps will need to set this config to
  continue using impersonation. (Note that an update to hoist-core 6.4+ is required for this config
  to be enforced on the server.)
* `FormField` now supports a `requiredIndicator` to customize how required fields are displayed.
* Application build tags are now included in version update checks, primarily to prompt dev/QA users
  to refresh when running SNAPSHOT versions. (Note that an update to hoist-core 6.4+ is required for
  the server to emit build tag for comparison.)
* `CodeInput` component added to provide general `HoistInput` support around the CodeMirror code
  editor. The pre-existing `JsonInput` has been converted to a wrapper around this class.
* `JsonInput` now supports an `autoFocus` prop.
* `Select` now supports a `hideDropdownIndicator` prop.
* `useOnResize` hook will now ignore visibility changes, i.e. a component resizing to a size of 0.
* `DimensionChooser` now supports a `popoverPosition` prop.
* `AppBar.appMenuButtonPosition` prop added to configure the App Menu on the left or the right, and
  `AppMenuButton` now accepts and applies any `Button` props to customize.
* New `--xh-grid-tree-indent-px` CSS variable added to allow control over the amount of indentation
  applied to tree grid child nodes.

### 💥 Breaking Changes

* `GridModel.contextMenuFn` config replaced with a `contextMenu` parameter. The new parameter will
  allow context menus to be specified with a simple array in addition to the function specification
  currently supported.
* `GridModel.defaultContextMenuTokens` config renamed to `defaultContextMenu`.
* `Chart` and `ChartModel` have been moved from `desktop/cmp/charts` to `cmp/charts`.
* `StoreFilterField` has been moved from `desktop/cmp/store` to `cmp/store`.
* The options `nowEpsilon` and `nowString` on `RelativeTimestamp` have been renamed to `epsilon` and
  `equalString`, respectively.
* `TabRenderMode` and `TabRefreshMode` have been renamed to `RenderMode` and `RefreshMode` and moved
  to the `core` package. These enumerations are now used in the APIs for `Panel`, `TabContainer`,
  and `DashContainer`.
* `DockViewModel` now requires a function, or a HoistComponent as its `content` param. It has always
  been documented this way, but a bug in the original implementation had it accepting an actual
  element rather than a function. As now implemented, the form of the `content` param is consistent
  across `TabModel`, `DockViewModel`, and `DashViewSpec`.
* `JsonInput.showActionButtons` prop replaced with more specific `showFormatButton` and
  `showFullscreenButton` props.
* The `DataView.itemHeight` prop has been moved to `DataViewModel` where it can now be changed
  dynamically by applications.
* Desktop `AppBar.appMenuButtonOptions` prop renamed to `appMenuButtonProps` for consistency.

### 🐞 Bug Fixes

* Fixed issue where JsonInput was not receiving its `model` from context
  ([#1456](https://github.com/xh/hoist-react/issues/1456))
* Fixed issue where TreeMap would not be initialized if the TreeMapModel was created after the
  GridModel data was loaded ([#1471](https://github.com/xh/hoist-react/issues/1471))
* Fixed issue where export would create malformed file with dynamic header names
* Fixed issue where exported tree grids would have incorrect aggregate data
  ([#1447](https://github.com/xh/hoist-react/issues/1447))
* Fixed issue where resizable Panels could grow larger than desired
  ([#1498](https://github.com/xh/hoist-react/issues/1498))
* Changed RestGrid to only display export button if export is enabled
  ([#1490](https://github.com/xh/hoist-react/issues/1490))
* Fixed errors when grouping rows in Grids with `groupUseEntireRow` turned off
  ([#1520](https://github.com/xh/hoist-react/issues/1520))
* Fixed problem where charts were resized when being hidden
  ([#1528](https://github.com/xh/hoist-react/issues/1528))
* Fixed problem where charts were needlessly re-rendered, hurting performance and losing some state
  ([#1505](https://github.com/xh/hoist-react/issues/1505))
* Removed padding from Select option wrapper elements which was making it difficult for custom
  option renderers to control the padding ([1571](https://github.com/xh/hoist-react/issues/1571))
* Fixed issues with inconsistent indentation for tree grid nodes under certain conditions
  ([#1546](https://github.com/xh/hoist-react/issues/1546))
* Fixed autoFocus on NumberInput.

### 📚 Libraries

* @blueprintjs/core `3.19 → 3.22`
* @blueprintjs/datetime `3.14 → 3.15`
* @fortawesome/fontawesome-pro `5.11 → 5.12`
* codemirror `5.49 → 5.50`
* core-js `3.3 → 3.6`
* fast-deep-equal `2.0 → 3.1`
* filesize `5.0 → 6.0`
* highcharts 7.2 → 8.0`
* mobx `5.14 → 5.15`
* react-dates `21.3 → 21.5`
* react-dropzone `10.1 → 10.2`
* react-windowed-select `added @ 2.0.1`

[Commit Log](https://github.com/xh/hoist-react/compare/v28.2.0...v29.0.0)

## v28.2.0 - 2019-11-08

### 🎁 New Features

* Added a `DateInput` component to the mobile toolkit. Its API supports many of the same options as
  its desktop analog with the exception of `timePrecision`, which is not yet supported.
* Added `minSize` to panelModel. A resizable panel can now be prevented from resizing to a size
  smaller than minSize. ([#1431](https://github.com/xh/hoist-react/issues/1431))

### 🐞 Bug Fixes

* Made `itemHeight` a required prop for `DataView`. This avoids an issue where agGrid went into an
  infinite loop if this value was not set.
* Fixed a problem with `RestStore` behavior when `dataRoot` changed from its default value.

[Commit Log](https://github.com/xh/hoist-react/compare/v28.1.1...v28.2.0)

## v28.1.1 - 2019-10-23

### 🐞 Bug Fixes

* Fixes a bug with default model context being set incorrectly within context inside of `Panel`.

[Commit Log](https://github.com/xh/hoist-react/compare/v28.1.0...v28.1.1)

## v28.1.0 - 2019-10-18

### 🎁 New Features

* `DateInput` supports a new `strictInputParsing` prop to enforce strict parsing of keyed-in entries
  by the underlying moment library. The default value is false, maintained the existing behavior
  where [moment will do its best](https://momentjs.com/guides/#/parsing/) to parse an entered date
  string that doesn't exactly match the specified format
* Any `DateInput` values entered that exceed any specified max/minDate will now be reset to null,
  instead of being set to the boundary date (which was surprising and potentially much less obvious
  to a user that their input had been adjusted automatically).
* `Column` and `ColumnGroup` now accept a function for `headerName`. The header will be
  automatically re-rendered when any observable properties referenced by the `headerName` function
  are modified.
* `ColumnGroup` now accepts an `align` config for setting the header text alignment
* The flag `toContext` for `uses` and `creates` has been replaced with a new flag `publishMode` that
  provides more granular control over how models are published and looked up via context. Components
  can specify `ModelPublishMode.LIMITED` to make their model available for contained components
  without it becoming the default model or exposing its sub-models.

### 🐞 Bug Fixes

* Tree columns can now specify `renderer` or `elementRenderer` configs without breaking the standard
  AG Grid group cell renderer auto-applied to tree columns (#1397).
* Use of a custom `Column.comparator` function will no longer break agGrid-provided column header
  filter menus (#1400).
* The MS Edge browser does not return a standard Promise from `async` functions, so the the return
  of those functions did not previously have the required Hoist extensions installed on its
  prototype. Edge "native" Promises are now also polyfilled / extended as required. (#1411).
* Async `Select` combobox queries are now properly debounced as per the `queryBuffer` prop (#1416).

### ⚙️ Technical

* Grid column group headers now use a custom React component instead of the default AG Grid column
  header, resulting in a different DOM structure and CSS classes. Existing CSS overrides of the
  AG Grid column group headers may need to be updated to work with the new structure/classes.
* We have configured `stylelint` to enforce greater consistency in our stylesheets within this
  project. The initial linting run resulted in a large number of updates to our SASS files, almost
  exclusively whitespace changes. No functional changes are intended/expected. We have also enabled
  hooks to run both JS and style linting on pre-commit. Neither of these updates directly affects
  applications, but the same tools could be configured for apps if desired.

### 📚 Libraries

* core-js `3.2 → 3.3`
* filesize `4.2 → 5.0`
* http-status-codes `added @ 1.3`

[Commit Log](https://github.com/xh/hoist-react/compare/v28.0.0...v28.1.0)

## v28.0.0 - 2019-10-07

_"The one with the hooks."_

**Hoist now fully supports React functional components and hooks.** The new `hoistComponent`
function is now the recommended method for defining new components and their corresponding element
factories. See that (within HoistComponentFunctional.js) and the new `useLocalModel()` and
`useContextModel()` hooks (within [core/model](core/model)) for more information.

Along with the performance benefits and the ability to use React hooks, Hoist functional components
are designed to read and write their models via context. This allows a much less verbose
specification of component element trees.

Note that **Class-based Components remain fully supported** (by both Hoist and React) using the
familiar `@HoistComponent` decorator, but transitioning to functional components within Hoist apps
is now strongly encouraged. In particular note that Class-based Components will *not* be able to
leverage the context for model support discussed above.

### 🎁 New Features

* Resizable panels now default to not redrawing their content when resized until the resize bar is
  dropped. This offers an improved user experience for most situations, especially when layouts are
  complex. To re-enable the previous dynamic behavior, set `PanelModel.resizeWhileDragging: true`.
* The default text input shown by `XH.prompt()` now has `selectOnFocus: true` and will confirm the
  user's entry on an `<enter>` keypress (same as clicking 'OK').
* `stringExcludes` function added to form validation constraints. This allows an input value to
  block specific characters or strings, e.g. no slash "/" in a textInput for a filename.
* `constrainAll` function added to form validation constraints. This takes another constraint as its
  only argument, and applies that constraint to an array of values, rather than just to one value.
  This is useful for applying a constraint to inputs that produce arrays, such as tag pickers.
* `DateInput` now accepts LocalDates as `value`, `minDate` and `maxDate` props.
* `RelativeTimestamp` now accepts a `bind` prop to specify a model field name from which it can pull
  its timestamp. The model itself can either be passed as a prop or (better) sourced automatically
  from the parent context. Developers are encouraged to take this change to minimize re-renders of
  parent components (which often contain grids and other intensive layouts).
* `Record` now has properties and methods for accessing and iterating over children, descendants,
  and ancestors
* `Store` now has methods for retrieving the descendants and ancestors of a given Record

### 💥 Breaking Changes

* **Apps must update their dev dependencies** to the latest `@xh/hoist-dev-utils` package: v4.0+.
  This updates the versions of Babel / Webpack used in builds to their latest / current versions and
  swaps to the updated Babel recommendation of `core-js` for polyfills.
* The `allSettled` function in `@xh/promise` has been removed. Applications using this method should
  use the ECMA standard (stage-2) `Promise.allSettled` instead. This method is now fully available
  in Hoist via bundled polyfills. Note that the standard method returns an array of objects of the
  form `{status: [rejected|fulfilled], ...}`, rather than `{state: [rejected|fulfilled], ...}`.
* The `containerRef` argument for `XH.toast()` should now be a DOM element. Component instances are
  no longer supported types for this value. This is required to support functional Components
  throughout the toolkit.
* Apps that need to prevent a `StoreFilterField` from binding to a `GridModel` in context, need to
  set the `store` or `gridModel` property explicitly to null.
* The Blueprint non-standard decorators `ContextMenuTarget` and `HotkeysTarget` are no longer
  supported. Use the new hooks `useContextMenu()` and `useHotkeys()` instead. For convenience, this
  functionality has also been made available directly on `Panel` via the `contextMenu` and `hotkeys`
  props.
* `DataView` and `DataViewModel` have been moved from `/desktop/cmp/dataview` to the cross-platform
  package `/cmp/dataview`.
* `isReactElement` has been removed. Applications should use the native React API method
  `React.isValidElement` instead.

### ⚙️ Technical

* `createObservableRef()` is now available in `@xh/hoist/utils/react` package. Use this function for
  creating refs that are functionally equivalent to refs created with `React.createRef()`, yet fully
  observable. With this change the `Ref` class in the same package is now obsolete.
* Hoist now establishes a proper react "error boundary" around all application code. This means that
  errors throw when rendering will be caught and displayed in the standard Hoist exception dialog,
  and stack traces for rendering errors should be significantly less verbose.
* Not a Hoist feature, exactly, but the latest version of `@xh/hoist-dev-utils` (see below) enables
  support for the `optional chaining` (aka null safe) and `nullish coalescing` operators via their
  Babel proposal plugins. Developers are encouraged to make good use of the new syntax below:
    * conditional-chaining: `let foo = bar?.baz?.qux;`
    * nullish coalescing: `let foo = bar ?? 'someDefaultValue';`

### 🐞 Bug Fixes

* Date picker month and year controls will now work properly in `localDate` mode. (Previously would
  reset to underlying value.)
* Individual `Buttons` within a `ButtonGroupInput` will accept a disabled prop while continuing to
  respect the overall `ButtonGroupInput`'s disabled prop.
* Raised z-index level of AG-Grid tooltip to ensure tooltips for AG-Grid context menu items appear
  above the context menu.

### 📚 Libraries

* @blueprintjs/core `3.18 → 3.19`
* @blueprintjs/datetime `3.12 → 3.14`
* @fortawesome/fontawesome-pro `5.10 → 5.11`
* @xh/hoist-dev-utils `3.8 → 4.3` (multiple transitive updates to build tooling)
* ag-grid `21.1 → 21.2`
* highcharts `7.1 → 7.2`
* mobx `5.13 → 5.14`
* react-transition-group `4.2 → 4.3`
* rsvp (removed)
* store2 `2.9 → 2.10`

[Commit Log](https://github.com/xh/hoist-react/compare/v27.1.0...v28.0.0)

## v27.1.0 - 2019-09-05

### 🎁 New Features

* `Column.exportFormat` can now be a function, which supports setting Excel formats on a per-cell
  (vs. entire column) basis by returning a conditional `exportFormat` based upon the value and / or
  record.
    * ⚠️ Note that per-cell formatting _requires_ that apps update their server to use hoist-core
      v6.3.0+ to work, although earlier versions of hoist-core _are_ backwards compatible with the
      pre-existing, column-level export formatting.
* `DataViewModel` now supports a `sortBy` config. Accepts the same inputs as `GridModel.sortBy`,
  with the caveat that only a single-level sort is supported at this time.

[Commit Log](https://github.com/xh/hoist-react/compare/v27.0.1...v27.1.0)

## v27.0.1 - 2019-08-26

### 🐞 Bug Fixes

* Fix to `Store.clear()` and `GridModel.clear()`, which delegates to the same (#1324).

[Commit Log](https://github.com/xh/hoist-react/compare/v27.0.0...v27.0.1)

## v27.0.0 - 2019-08-23

### 🎁 New Features

* A new `LocalDate` class has been added to the toolkit. This class provides client-side support for
  "business" or "calendar" days that do not have a time component. It is an immutable class that
  supports '==', '<' and '>', as well as a number of convenient manipulation functions. Support for
  the `LocalDate` class has also been added throughout the toolkit, including:
    * `Field.type` now supports an additional `localDate` option for automatic conversion of server
      data to this type when loading into a `Store`.
    * `fetchService` is aware of this class and will automatically serialize all instances of it for
      posting to the server. ⚠ NOTE that along with this change, `fetchService` and its methods such
      as `XH.fetchJson()` will now serialize regular JS Date objects as ms timestamps when provided
      in params. Previously Dates were serialized in their default `toString()` format. This would
      be a breaking change for an app that relied on that default Date serialization, but it was
      made for increased symmetry with how Hoist JSON-serializes Dates and LocalDates on the
      server-side.
    * `DateInput` can now be used to seamlessly bind to a `LocalDate` as well as a `Date`. See its
      new prop of `valueType` which can be set to `localDate` or `date` (default).
    * A new `localDateCol` config has been added to the `@xh/hoist/grid/columns` package with
      standardized rendering and formatting.
* New `TreeMap` and `SplitTreeMap` components added, to render hierarchical data in a configurable
  TreeMap visualization based on the Highcharts library. Supports optional binding to a GridModel,
  which syncs selection and expand / collapse state.
* `Column` gets a new `highlightOnChange` config. If true, the grid will highlight the cell on each
  change by flashing its background. (Currently this is a simple on/off config - future iterations
  could support a function variant or other options to customize the flash effect based on the
  old/new values.) A new CSS var `--xh-grid-cell-change-bg-highlight` can be used to customize the
  color used, app-wide or scoped to a particular grid selector. Note that columns must *not* specify
  `rendererIsComplex` (see below) if they wish to enable the new highlight flag.

### 💥 Breaking Changes

* The updating of `Store` data has been reworked to provide a simpler and more powerful API that
  allows for the applications of additions, deletions, and updates in a single transaction:
    * The signature of `Store.updateData()` has been substantially changed, and is now the main
      entry point for all updates.
    * `Store.removeRecords()` has been removed. Use `Store.updateData()` instead.
    * `Store.addData()` has been removed. Use `Store.updateData()` instead.
* `Column` takes an additional property `rendererIsComplex`. Application must set this flag to
  `true` to indicate if a column renderer uses values other than its own bound field. This change
  provides an efficiency boost by allowing AG Grid to use its default change detection instead of
  forcing a cell refresh on any change.

### ⚙️ Technical

* `Grid` will now update the underlying AG Grid using AG Grid transactions rather than relying on
  agGrid `deltaRowMode`. This is intended to provide the best possible grid performance and
  generally streamline the use of the AG Grid Api.

### 🐞 Bug Fixes

* Panel resize events are now properly throttled, avoiding extreme lagginess when resizing panels
  that contain complex components such as big grids.
* Workaround for issues with the mobile Onsen toolkit throwing errors while resetting page stack.
* Dialogs call `doCancel()` handler if cancelled via `<esc>` keypress.

### 📚 Libraries

* @xh/hoist-dev-utils `3.7 → 3.8`
* qs `6.7 → 6.8`
* store2 `2.8 → 2.9`

[Commit Log](https://github.com/xh/hoist-react/compare/v26.0.1...v27.0.0)

## v26.0.1 - 2019-08-07

### 🎁 New Features

* **WebSocket support** has been added in the form of `XH.webSocketService` to establish and
  maintain a managed websocket connection with the Hoist UI server. This is implemented on the
  client via the native `WebSocket` object supported by modern browsers and relies on the
  corresponding service and management endpoints added to Hoist Core v6.1.
    * Apps must declare `webSocketsEnabled: true` in their `AppSpec` configuration to enable this
      overall functionality on the client.
    * Apps can then subscribe via the new service to updates on a requested topic and will receive
      any inbound messages for that topic via a callback.
    * The service will monitor the socket connection with a regular heartbeat and attempt to
      re-establish if dropped.
    * A new admin console snap-in provides an overview of connected websocket clients.
* The `XH.message()` and related methods such as `XH.alert()` now support more flexible
  `confirmProps` and `cancelProps` configs, each of which will be passed to their respective button
  and merged with suitable defaults. Allows use of the new `autoFocus` prop with these preconfigured
  dialogs.
    * By default, `XH.alert()` and `XH.confirm()` will auto focus the confirm button for user
      convenience.
    * The previous text/intent configs have been deprecated and the message methods will log a
      console warning if they are used (although it will continue to respect them to aid
      transitioning to the new configs).
* `GridModel` now supports a `copyCell` context menu action. See `StoreContextMenu` for more
  details.
* New `GridCountLabel` component provides an alternative to existing `StoreCountLabel`, outputting
  both overall record count and current selection count in a configurable way.
* The `Button` component accepts an `autoFocus` prop to attempt to focus on render.
* The `Checkbox` component accepts an `autoFocus` prop to attempt to focus on render.

### 💥 Breaking Changes

* `StoreCountLabel` has been moved from `/desktop/cmp/store` to the cross-platform package
  `/cmp/store`. Its `gridModel` prop has also been removed - usages with grids should likely switch
  to the new `GridCountLabel` component, noted above and imported from `/cmp/grid`.
* The API for `ClipboardButton` and `ClipboardMenuItem` has been simplified, and made implementation
  independent. Specify a single `getCopyText` function rather than the `clipboardSpec`.
  (`clipboardSpec` is an artifact from the removed `clipboard` library).
* The `XH.prompt()` and `XH.message()` input config has been updated to work as documented, with any
  initial/default value for the input sourced from `input.initialValue`. Was previously sourced from
  `input.value` (#1298).
* ChartModel `config` has been deprecated. Please use `highchartsConfig` instead.

### 🐞 Bug Fixes

* The `Select.selectOnFocus` prop is now respected when used in tandem with `enableCreate` and/or
  `queryFn` props.
* `DateInput` popup _will_ now close when input is blurred but will _not_ immediately close when
  `enableTextInput` is `false` and a month or year is clicked (#1293).
* Buttons within a grid `actionCol` now render properly in compact mode, without clipping/overflow.

### ⚙️ Technical

* `AgGridModel` will now throw an exception if any of its methods which depend on AG Grid state are
  called before the grid has been fully initialized (AG Grid onGridReady event has fired).
  Applications can check the new `isReady` property on `AgGridModel` before calling such methods
  to️️ verify the grid is fully initialized.

### 📚 Libraries

* @blueprintjs/core `3.17 → 3.18`
* @blueprintjs/datetime `3.11 → 3.12`
* @fortawesome/fontawesome `5.9 → 5.10`
* ag-grid `21.0.1 → 21.1.1`
* store2 `2.7 → 2.8`
* The `clipboard` library has been replaced with the simpler `clipboard-copy` library.

[Commit Log](https://github.com/xh/hoist-react/compare/v25.2.0...v26.0.1)

## v25.2.0 - 2019-07-25

### 🎁 New Features

* `RecordAction` supports a new `secondaryText` property. When used for a Grid context menu item,
  this text appears on the right side of the menu item, usually used for displaying the shortcut key
  associated with an action.

### 🐞 Bug Fixes

* Fixed issue with loopy behavior when using `Select.selectOnFocus` and changing focus
  simultaneously with keyboard and mouse.

[Commit Log](https://github.com/xh/hoist-react/compare/v25.1.0...v25.2.0)

## v25.1.0 - 2019-07-23

### 🎁 New Features

* `JsonInput` includes buttons for toggling showing in a full-screen dialog window. Also added a
  convenience button to auto-format `JsonInput's` content.
* `DateInput` supports a new `enableTextInput` prop. When this property is set to false, `DateInput`
  will be entirely driven by the provided date picker. Additionally, `DateInput` styles have been
  improved for its various modes to more clearly convey its functionality.
* `ExportButton` will auto-disable itself if bound to an empty `GridModel`. This helper button will
  now also throw a console warning (to alert the developer) if `gridModel.enableExport != true`.

### ⚙️ Technical

* Classes decorated with `@LoadSupport` will now throw an exception out of their provided
  `loadAsync()` method if called with a parameter that's not a plain object (i.e. param is clearly
  not a `LoadSpec`). Note this might be a breaking change, in so far as it introduces additional
  validation around this pre-existing API requirement.
* Requirements for the `colorSpec` option passed to Hoist number formatters have been relaxed to
  allow partial definitions such that, for example, only negative values may receive the CSS class
  specified, without having to account for positive value styling.

### 🐞 Bug Fixes

* `RestFormModel` now submits dirty fields only when editing a record, as intended (#1245).
* `FormField` will no longer override the disabled prop of its child input if true (#1262).

### 📚 Libraries

* mobx `5.11 → 5.13`
* Misc. patch-level updates

[Commit Log](https://github.com/xh/hoist-react/compare/v25.0.0...v25.1.0)

## v25.0.0 - 2019-07-16

### 🎁 New Features

* `Column` accepts a new `comparator` callback to customize how column cell values are sorted by the
  grid.
* Added `XH.prompt()` to show a simple message popup with a built-in, configurable HoistInput. When
  submitted by the user, its callback or resolved promise will include the input's value.
* `Select` accepts a new `selectOnFocus` prop. The behaviour is analogous to the `selectOnFocus`
  prop already in `TextInput`, `TextArea` and `NumberInput`.

### 💥 Breaking Changes

* The `fmtPercent` and `percentRenderer` methods will now multiply provided value by 100. This is
  consistent with the behavior of Excel's percentage formatting and matches the expectations of
  `ExportFormat.PCT`. Columns that were previously using `exportValue: v => v/100` as a workaround
  to the previous renderer behavior should remove this line of code.
* `DimensionChooserModel`'s `historyPreference` config has been renamed `preference`. It now
  supports saving both value and history to the same preference (existing history preferences will
  be handled).

[Commit Log](https://github.com/xh/hoist-react/compare/v24.2.0...v25.0.0)

## v24.2.0 - 2019-07-08

### 🎁 New Features

* `GridModel` accepts a new `colDefaults` configuration. Defaults provided via this object will be
  merged (deeply) into all column configs as they are instantiated.
* New `Panel.compactHeader` and `DockContainer.compactHeaders` props added to enable more compact
  and space efficient styling for headers in these components.
    * ⚠️ Note that as part of this change, internal panel header CSS class names changed slightly -
      apps that were targeting these internal selectors would need to adjust. See
      desktop/cmp/panel/impl/PanelHeader.scss for the relevant updates.
* A new `exportOptions.columns` option on `GridModel` replaces `exportOptions.includeHiddenCols`.
  The updated and more flexible config supports special strings 'VISIBLE' (default), 'ALL', and/or a
  list of specific colIds to include in an export.
    * To avoid immediate breaking changes, GridModel will log a warning on any remaining usages of
      `includeHiddenCols` but auto-set to `columns: 'ALL'` to maintain the same behavior.
* Added new preference `xhShowVersionBar` to allow more fine-grained control of when the Hoist
  version bar is showing. It defaults to `auto`, preserving the current behavior of always showing
  the footer to Hoist Admins while including it for non-admins *only* in non-production
  environments. The pref can alternatively be set to 'always' or 'never' on a per-user basis.

### 📚 Libraries

* @blueprintjs/core `3.16 → 3.17`
* @blueprintjs/datetime `3.10 → 3.11`
* mobx `5.10 → 5.11`
* react-transition-group `2.8 → 4.2`

[Commit Log](https://github.com/xh/hoist-react/compare/v24.1.1...v24.2.0)

## v24.1.1 - 2019-07-01

### 🐞 Bug Fixes

* Mobile column chooser internal layout/sizing fixed when used in certain secure mobile browsers.

[Commit Log](https://github.com/xh/hoist-react/compare/v24.1.0...v24.1.1)

## v24.1.0 - 2019-07-01

### 🎁 New Features

* `DateInput.enableClear` prop added to support built-in button to null-out a date input's value.

### 🐞 Bug Fixes

* The `Select` component now properly shows all options when the pick-list is re-shown after a
  change without first blurring the control. (Previously this interaction edge case would only show
  the option matching the current input value.) #1198
* Mobile mask component `onClick` callback prop restored - required to dismiss mobile menus when not
  tapping a menu option.
* When checking for a possible expired session within `XH.handleException()`, prompt for app login
  only for Ajax requests made to relative URLs (not e.g. remote APIs accessed via CORS). #1189

### ✨ Styles

* Panel splitter collapse button more visible in dark theme. CSS vars to customize further fixed.
* The mobile app menu button has been moved to the right side of the top appBar, consistent with its
  placement in desktop apps.

### 📚 Libraries

* @blueprintjs/core `3.15 → 3.16`
* @blueprintjs/datetime `3.9 → 3.10`
* codemirror `5.47 → 5.48`
* mobx `6.0 → 6.1`

[Commit Log](https://github.com/xh/hoist-react/compare/v24.0.0...v24.1.0)

## v24.0.0 - 2019-06-24

### 🎁 New Features

#### Data

* A `StoreFilter` object has been introduced to the data API. This allows `Store` and
  `StoreFilterField` to support the ability to conditionally include all children when filtering
  hierarchical data stores, and could support additional filtering customizations in the future.
* `Store` now provides a `summaryRecord` property which can be used to expose aggregated data for
  the data it contains. The raw data for this record can be provided to `loadData()` and
  `updateData()` either via an explicit argument to these methods, or as the root node of the raw
  data provided (see `Store.loadRootAsSummary`).
* The `StoreFilterField` component accepts new optional `model` and `bind` props to allow control of
  its text value from an external model's observable.
* `pwd` is now a new supported type of `Field` in the `@xh/hoist/core/data` package.

#### Grid

* `GridModel` now supports a `showSummary` config which can be used to display its store's
  summaryRecord (see above) as either a pinned top or bottom row.
* `GridModel` also adds a `enableColumnPinning` config to enable/disable user-driven pinning. On
  desktop, if enabled, users can pin columns by dragging them to the left or right edges of the grid
  (the default AG Grid gesture). Column pinned state is now also captured and maintained by the
  overall grid state system.
* The desktop column chooser now options in a non-modal popover when triggered from the standard
  `ColChooserButton` component. This offers a quicker and less disruptive alternative to the modal
  dialog (which is still used when launched from the grid context menu). In this popover mode,
  updates to columns are immediately reflected in the underlying grid.
* The mobile `ColChooser` has been improved significantly. It now renders displayed and available
  columns as two lists, allowing drag and drop between to update the visibility and ordering. It
  also provides an easy option to toggle pinning the first column.
* `DimensionChooser` now supports an optional empty / ungrouped configuration with a value of `[]`.
  See `DimensionChooserModel.enableClear` and `DimensionChooser.emptyText`.

#### Other Features

* Core `AutoRefreshService` added to trigger an app-wide data refresh on a configurable interval, if
  so enabled via a combination of soft-config and user preference. Auto-refresh relies on the use of
  the root `RefreshContextModel` and model-level `LoadSupport`.
* A new `LoadingIndicator` component is available as a more minimal / unobtrusive alternative to a
  modal mask. Typically configured via a new `Panel.loadingIndicator` prop, the indicator can be
  bound to a `PendingTaskModel` and will automatically show/hide a spinner and/or custom message in
  an overlay docked to the corner of the parent Panel.
* `DateInput` adds support for new `enablePicker` and `showPickerOnFocus` props, offering greater
  control over when the calendar picker is shown. The new default behaviour is to not show the
  picker on focus, instead showing it via a built-in button.
* Transitions have been disabled by default on desktop Dialog and Popover components (both are from
  the Blueprint library) and on the Hoist Mask component. This should result in a snappier user
  experience, especially when working on remote / virtual workstations. Any in-app customizations to
  disable or remove transitions can now be removed in favor of this toolkit-wide change.
* Added new `@bindable.ref` variant of the `@bindable` decorator.

### 💥 Breaking Changes

* Apps that defined and initialized their own `AutoRefreshService` service or functionality should
  leverage the new Hoist service if possible. Apps with a pre-existing custom service of the same
  name must either remove in favor of the new service or - if they have special requirements not
  covered by the Hoist implementation - rename their own service to avoid a naming conflict.
* The `StoreFilterField.onFilterChange` callback will now be passed a `StoreFilter`, rather than a
  function.
* `DateInput` now has a calendar button on the right side of the input which is 22 pixels square.
  Applications explicitly setting width or height on this component should ensure that they are
  providing enough space for it to display its contents without clipping.

### 🐞 Bug Fixes

* Performance for bulk grid selections has been greatly improved (#1157)
* Toolbars now specify a minimum height (or width when vertical) to avoid shrinking unexpectedly
  when they contain only labels or are entirely empty (but still desired to e.g. align UIs across
  multiple panels). Customize if needed via the new `--xh-tbar-min-size` CSS var.
* All Hoist Components that accept a `model` prop now have that properly documented in their
  prop-types.
* Admin Log Viewer no longer reverses its lines when not in tail mode.

### ⚙️ Technical

* The `AppSpec` config passed to `XH.renderApp()` now supports a `clientAppCode` value to compliment
  the existing `clientAppName`. Both values are now optional and defaulted from the project-wide
  `appCode` and `appName` values set via the project's Webpack config. (Note that `clientAppCode` is
  referenced by the new `AutoRefreshService` to support configurable auto-refresh intervals on a
  per-app basis.)

### 📚 Libraries

* ag-grid `20.0 → 21.0`
* react-select `2.4 → 3.0`
* mobx-react `5.4 → 6.0.3`
* font-awesome `5.8 → 5.9`
* react-beautiful-dnd `10.1.1 → 11.0.4`

[Commit Log](https://github.com/xh/hoist-react/compare/v23.0.0...v24.0.0)

## v23.0.0 - 2019-05-30

### 🎁 New Features

* `GridModel` now accepts a config of `cellBorders`, similar to `rowBorders`
* `Panel.tbar` and `Panel.bbar` props now accept an array of Elements and will auto-generate a
  `Toolbar` to contain them, avoiding the need for the extra import of `toolbar()`.
* New functions `withDebug` and `withShortDebug` have been added to provide a terse syntax for
  adding debug messages that track the execution of specific blocks of code.
* `XH.toast()` now supports an optional `containerRef` argument that can be used for anchoring a
  toast within another component (desktop only). Can be used to display more targeted toasts within
  the relevant section of an application UI, as opposed to the edge of the screen.
* `ButtonGroupInput` accepts a new `enableClear` prop that allows the active / depressed button to
  be unselected by pressing it again - this sets the value of the input as a whole to `null`.
* Hoist Admins now always see the VersionBar in the footer.
* `Promise.track` now accepts an optional `omit` config that indicates when no tracking will be
  performed.
* `fmtNumber` now accepts an optional `prefix` config that prepends immediately before the number,
  but after the sign (`+`, `-`).
* New utility methods `forEachAsync()` and `whileAsync()` have been added to allow non-blocking
  execution of time-consuming loops.

### 💥 Breaking Changes

* The `AppOption.refreshRequired` config has been renamed to `reloadRequired` to better match the
  `XH.reloadApp()` method called to reload the entire app in the browser. Any options defined by an
  app that require it to be fully reloaded should have this renamed config set to `true`.
* The options dialog will now automatically trigger an app-wide data _refresh_ via
  `XH.refreshAppAsync()` if options have changed that don't require a _reload_.
* The `EventSupport` mixin has been removed. There are no known uses of it and it is in conflict
  with the overall reactive structure of the hoist-react API. If your app listens to the
  `appStateChanged`, `prefChange` or `prefsPushed` events you will need to adjust accordingly.

### 🐞 Bug Fixes

* `Select` will now let the user edit existing text in conditions where it is expected to be
  editable. #880
* The Admin "Config Differ" tool has been updated to reflect changes to `Record` made in v22. It is
  once again able to apply remote config values.
* A `Panel` with configs `resizable: true, collapsible: false` now renders with a splitter.
* A `Panel` with no `icon`, `title`, or `headerItems` will not render a blank header.
* `FileChooser.enableMulti` now behaves as one might expect -- true to allow multiple files in a
  single upload. Previous behavior (the ability to add multiple files to dropzone) is now controlled
  by `enableAddMulti`.

[Commit Log](https://github.com/xh/hoist-react/compare/v22.0.0...v23.0.0)

## v22.0.0 - 2019-04-29

### 🎁 New Features

* A new `DockContainer` component provides a user-friendly way to render multiple child components
  "docked" to its bottom edge. Each child view is rendered with a configurable header and controls
  to allow the user to expand it, collapse it, or optionally "pop it out" into a modal dialog.
* A new `AgGrid` component provides a much lighter Hoist wrapper around AG Grid while maintaining
  consistent styling and layout support. This allows apps to use any features supported by AG Grid
  without conflicting with functionality added by the core Hoist `Grid`.
    * Note that this lighter wrapper lacks a number of core Hoist features and integrations,
      including store support, grid state, enhanced column and renderer APIs, absolute value
      sorting, and more.
    * An associated `AgGridModel` provides access to to the AG Grid APIs, minimal styling configs,
      and several utility methods for managing Grid state.
* Added `GridModel.groupSortFn` config to support custom group sorting (replaces any use of
  `agOptions.defaultGroupSortComparator`).
* The `Column.cellClass` and `Column.headerClass` configs now accept functions to dynamically
  generate custom classes based on the Record and/or Column being rendered.
* The `Record` object now provides an additional getter `Record.allChildren` to return all children
  of the record, irrespective of the current filter in place on the record's store. This supplements
  the existing `Record.children` getter, which returns only the children meeting the filter.

### 💥 Breaking Changes

* The class `LocalStore` has been renamed `Store`, and is now the main implementation and base class
  for Store Data. The extraneous abstract superclass `BaseStore` has been removed.
* `Store.dataLastUpdated` had been renamed `Store.lastUpdated` on the new class and is now a simple
  timestamp (ms) rather than a Javascript Date object.
* The constructor argument `Store.processRawData` now expects a function that *returns* a modified
  object with the necessary edits. This allows implementations to safely *clone* the raw data rather
  than mutating it.
* The method `Store.removeRecord` has been replaced with the method `Store.removeRecords`. This will
  facilitate efficient bulk deletes.

### ⚙️ Technical

* `Grid` now performs an important performance workaround when loading a new dataset that would
  result in the removal of a significant amount of existing records/rows. The underlying AG Grid
  component has a serious bottleneck here (acknowledged as AG-2879 in their bug tracker). The Hoist
  grid wrapper will now detect when this is likely and proactively clear all data using a different
  API call before loading the new dataset.
* The implementations `Store`, `RecordSet`, and `Record` have been updated to more efficiently
  re-use existing record references when loading, updating, or filtering data in a store. This keeps
  the Record objects within a store as stable as possible, and allows additional optimizations by
  AG Grid and its `deltaRowDataMode`.
* When loading raw data into store `Record`s, Hoist will now perform additional conversions based on
  the declared `Field.type`. The unused `Field.nullable` has been removed.
* `LocalStorageService` now uses both the `appCode` and current username for its namespace key,
  ensuring that e.g. local prefs/grid state are not overwritten across multiple app users on one OS
  profile, or when admin impersonation is active. The service will automatically perform a one-time
  migration of existing local state from the old namespace to the new. #674
* `elem` no longer skips `null` children in its calls to `React.createElement()`. These children may
  play the role of placeholders when using conditional rendering, and skipping them was causing
  React to trigger extra re-renders. This change further simplifies Hoist's element factory and
  removes an unnecessary divergence with the behavior of JSX.

### 🐞 Bug Fixes

* `Grid` exports retain sorting, including support for absolute value sorting. #1068
* Ensure `FormField`s are keyed with their model ID, so that React can properly account for dynamic
  changes to fields within a form. #1031
* Prompt for app refresh in (rare) case of mismatch between client and server-side session user.
  (This can happen during impersonation and is defended against in server-side code.) #675

[Commit Log](https://github.com/xh/hoist-react/compare/v21.0.2...v22.0.0)

## v21.0.2 - 2019-04-05

### 📚 Libraries

* Rollback AG Grid to v20.0.0 after running into new performance issues with large datasets and
  `deltaRowDataMode`. Updates to tree filtering logic, also related to grid performance issues with
  filtered tree results returning much larger record counts.

## v21.0.0 - 2019-04-04

### 🎁 New Features

* `FetchService` fetch methods now accept a plain object as the `headers` argument. These headers
  will be merged with the default headers provided by FetchService.
* An app can also now specify default headers to be sent with every fetch request via
  `XH.fetchService.setDefaultHeaders()`. You can pass either a plain object, or a closure which
  returns one.
* `Grid` supports a new `onGridReady` prop, allowing apps to hook into the AG Grid event callback
  without inadvertently short-circuiting the Grid's own internal handler.

### 💥 Breaking Changes

* The shortcut getter `FormModel.isNotValid` was deemed confusing and has been removed from the API.
  In most cases applications should use `!FormModel.isValid` instead; this expression will return
  `false` for the `Unknown` as well as the `NotValid` state. Applications that wish to explicitly
  test for the `NotValid` state should use the `validationState` getter.
* Multiple HoistInputs have changed their `onKeyPress` props to `onKeyDown`, including TextInput,
  NumberInput, TextArea & SearchInput. The `onKeyPress` event has been deprecated in general and has
  limitations on which keys will trigger the event to fire (i.e. it would not fire on an arrow
  keypress).
* FetchService's fetch methods no longer support `contentType` parameter. Instead, specify a custom
  content-type by setting a 'Content-Type' header using the `headers` parameter.
* FetchService's fetch methods no longer support `acceptJson` parameter. Instead, pass an {"Accept":
  "application/json"} header using the `headers` parameter.

### ✨ Styles

* Black point + grid colors adjusted in dark theme to better blend with overall blue-gray tint.
* Mobile styles have been adjusted to increase the default font size and grid row height, in
  addition to a number of other smaller visual adjustments.

### 🐞 Bug Fixes

* Avoid throwing React error due to tab / routing interactions. Tab / routing / state support
  generally improved. (#1052)
* `GridModel.selectFirst()` improved to reliably select first visible record even when one or more
  groupBy levels active. (#1058)

### 📚 Libraries

* AG Grid `~20.1 → ~20.2` (fixes ag-grid sorting bug with treeMode)
* @blueprint/core `3.14 → 3.15`
* @blueprint/datetime `3.7 → 3.8`
* react-dropzone `10.0 → 10.1`
* react-transition-group `2.6 → 2.8`

[Commit Log](https://github.com/xh/hoist-react/compare/v20.2.1...v21.0.0)

## v20.2.1 - 2019-03-28

* Minor tweaks to grid styles - CSS var for pinned column borders, drop left/right padding on
  center-aligned grid cells.

[Commit Log](https://github.com/xh/hoist-react/compare/v20.2.0...v20.2.1)

## v20.2.0 - 2019-03-27

### 🎁 New Features

* `GridModel` exposes three new configs - `rowBorders`, `stripeRows`, and `showCellFocus` - to
  provide additional control over grid styling. The former `Grid` prop `showHover` has been
  converted to a `GridModel` config for symmetry with these other flags and more efficient
  re-rendering. Note that some grid-related CSS classes have also been modified to better conform to
  the BEM approach used elsewhere - this could be a breaking change for apps that keyed off of
  certain Hoist grid styles (not expected to be a common case).
* `Select` adds a `queryBuffer` prop to avoid over-eager calls to an async `queryFn`. This buffer is
  defaulted to 300ms to provide some out-of-the-box debouncing of keyboard input when an async query
  is provided. A longer value might be appropriate for slow / intensive queries to a remote API.

### 🐞 Bug Fixes

* A small `FormField.labelWidth` config value will now be respected, even if it is less than the
  default minWidth of 80px.
* Unnecessary re-renders of inactive tab panels now avoided.
* `Grid`'s filter will now be consistently applied to all tree grid records. Previously, the filter
  skipped deeply nested records under specific conditions.
* `Timer` no longer requires its `runFn` to be a promise, as it briefly (and unintentionally) did.
* Suppressed default browser resize handles on `textarea`.

[Commit Log](https://github.com/xh/hoist-react/compare/v20.1.1...v20.2.0)

## v20.1.1 - 2019-03-27

### 🐞 Bug Fixes

* Fix form field reset so that it will call computeValidationAsync even if revalidation is not
  triggered because the field's value did not change when reset.

[Commit Log](https://github.com/xh/hoist-react/compare/v20.1.0...v20.1.1)

## v20.1.0 - 2019-03-14

### 🎁 New Features

* Standard app options panel now includes a "Restore Defaults" button to clear all user preferences
  as well as any custom grid state, resetting the app to its default state for that user.

### 🐞 Bug Fixes

* Removed a delay from `HoistInput` blur handling, ensuring `noteBlurred()` is called as soon as the
  element loses focus. This should remove a class of bugs related to input values not flushing into
  their models quickly enough when `commitOnChange: false` and the user moves directly from an input
  to e.g. clicking a submit button. #1023
* Fix to Admin ConfigDiffer tool (missing decorator).

### ⚙️ Technical

* The `GridModel.store` config now accepts a plain object and will internally create a `LocalStore`.
  This store config can also be partially specified or even omitted entirely. GridModel will ensure
  that the store is auto-configured with all fields in configured grid columns, reducing the need
  for app code boilerplate (re)enumerating field names.
* `Timer` class reworked to allow its interval to be adjusted dynamically via `setInterval()`,
  without requiring the Timer to be re-created.

[Commit Log](https://github.com/xh/hoist-react/compare/v20.0.1...v20.1.0)

## v20.0.1 - 2019-03-08

### 🐞 Bug Fixes

* Ensure `RestStore` processes records in a standard way following a save/add operation (#1010).

[Commit Log](https://github.com/xh/hoist-react/compare/v20.0.0...v20.0.1)

## v20.0.0 - 2019-03-06

### 💥 Breaking Changes

* The `@LoadSupport` decorator has been substantially reworked and enhanced from its initial release
  in v19. It is no longer needed on the HoistComponent, but rather should be put directly on the
  owned HoistModel implementing the loading. IMPORTANT NOTE: all models should implement
  `doLoadAsync` rather than `loadAsync`. Please see `LoadSupport` for more information on this
  important change.
* `TabContainer` and `TabContainerModel` are now cross-platform. Apps should update their code to
  import both from `@xh/hoist/cmp/tab`.
* `TabContainer.switcherPosition` has been moved to `TabContainerModel`. Please note that changes to
  `switcherPosition` are not supported on mobile, where the switcher will always appear beneath the
  container.
* The `Label` component from `@xh/hoist/desktop/cmp/input` has been removed. Applications should
  consider using the basic html `label` element instead (or a `FormField` if applicable).
* The `LeftRightChooserModel` constructor no longer accepts a `leftSortBy` and `rightSortBy`
  property. The implementation of these properties was generally broken. Use `leftSorted` and
  `rightSorted` instead.

#### Mobile

* Mobile `Page` has changed - `Pages` are now wrappers around `Panels` that are designed to be used
  with a `NavigationModel` or `TabContainer`. `Page` accepts the same props as `Panel`, meaning uses
  of `loadModel` should be replaced with `mask`.
* The mobile `AppBar` title is static and defaults to the app name. If you want to display page
  titles, it is recommended to use the `title` prop on the `Page`.

### 🎁 New Features

* Enhancements to Model and Component data loading via `@LoadSupport` provides a stronger set of
  conventions and better support for distinguishing between initial loads / auto/background
  refreshes / user- driven refreshes. It also provides new patterns for ensuring application
  Services are refreshed as part of a reworked global refresh cycle.
* RestGridModel supports a new `cloneAction` to take an existing record and open the editor form in
  "add mode" with all editable fields pre-populated from the source record. The action calls
  `prepareCloneFn`, if defined on the RestGridModel, to perform any transform operations before
  rendering the form.
* Tabs in `TabContainerModel` now support an `icon` property on the desktop.
* Charts take a new optional `aspectRatio` prop.
* Added new `Column.headerTooltip` config.
* Added new method `markManaged` on `ManagedSupport`.
* Added new function decorator `debounced`.
* Added new function `applyMixin` providing support for structured creation of class decorators
  (mixins).

#### Mobile

* Column chooser support available for mobile Grids. Users can check/uncheck columns to add/remove
  them from a configurable grid and reorder the columns in the list via drag and drop. Pair
  `GridModel.enableColChooser` with a mobile `colChooserButton` to allow use.
* Added `DialogPage` to the mobile toolkit. These floating pages do not participate in navigation or
  routing, and are used for showing fullscreen views outside of the Navigator / TabContainer
  context.
* Added `Panel` to the mobile toolkit, which offers a header element with standardized styling,
  title, and icon, as well as support for top and bottom toolbars.
* The mobile `AppBar` has been updated to more closely match the desktop `AppBar`, adding `icon`,
  `leftItems`, `hideAppMenuButton` and `appMenuButtonProps` props.
* Added routing support to mobile.

### 🐞 Bug Fixes

* The HighCharts wrapper component properly resizes its chart.
* Mobile dimension chooser button properly handles overflow for longer labels.
* Sizing fixes for multi-line inputs such as textArea and jsonInput.
* NumberInput calls a `onKeyPress` prop if given.
* Layout fixes on several admin panels and detail popups.

### 📚 Libraries

* @blueprintjs/core `3.13 → 3.14`
* @xh/hoist-dev-utils `3.5 → 3.6`
* ag-grid `~20.0 → ~20.1`
* react-dropzone `~8.0 → ~9.0`
* react-select `~2.3 → ~2.4`
* router5 `~6.6 → ~7.0`
* react `~16.7 → ~16.8`

[Commit Log](https://github.com/xh/hoist-react/compare/v19.0.1...v20.0.0)

## v19.0.1 - 2019-02-12

### 🐞 Bug Fixes

* Additional updates and simplifications to `FormField` sizing of child `HoistInput` elements, for
  more reliable sizing and spacing filling behavior.

[Commit Log](https://github.com/xh/hoist-react/compare/v19.0.0...v19.0.1)

## v19.0.0 - 2019-02-08

### 🎁 New Features

* Added a new architecture for signaling the need to load / refresh new data across either the
  entire app or a section of the component hierarchy. This new system relies on React context to
  minimizes the need for explicit application wiring, and improves support for auto-refresh. See
  newly added decorator `@LoadSupport` and classes/components `RefreshContext`,
  `RefreshContextModel`, and `RefreshContextView` for more info.
* `TabContainerModel` and `TabModel` now support `refreshMode` and `renderMode` configs to allow
  better control over how inactive tabs are mounted/unmounted and how tabs handle refresh requests
  when hidden or (re)activated.
* Apps can implement `getAppOptions()` in their `AppModel` class to specify a set of app-wide
  options that should be editable via a new built-in Options dialog. This system includes built-in
  support for reading/writing options to preferences, or getting/setting their values via custom
  handlers. The toolkit handles the rendering of the dialog.
* Standard top-level app buttons - for actions such as launching the new Options dialog, switching
  themes, launching the admin client, and logging out - have been moved into a new menu accessible
  from the top-right corner of the app, leaving more space for app-specific controls in the AppBar.
* `RecordGridModel` now supports an enhanced `editors` configuration that exposes the full set of
  validation and display support from the Forms package.
* `HoistInput` sizing is now consistently implemented using `LayoutSupport`. All sizable
  `HoistInputs` now have default `width` to ensure a standard display out of the box. `JsonInput`
  and `TextArea` also have default `height`. These defaults can be overridden by declaring explicit
  `width` and `height` values, or unset by setting the prop to `null`.
* `HoistInputs` within `FormFields` will be automatically sized to fill the available space in the
  `FormField`. In these cases, it is advised to either give the `FormField` an explicit size or
  render it in a flex layout.

### 💥 Breaking Changes

* AG Grid has been updated to v20.0.0. Most apps shouldn't require any changes - however, if you are
  using `agOptions` to set sorting, filtering or resizing properties, these may need to change:

  For the `Grid`, `agOptions.enableColResize`, `agOptions.enableSorting`
  and `agOptions.enableFilter`
  have been removed. You can replicate their effects by using `agOptions.defaultColDef`. For
  `Columns`, `suppressFilter` has been removed, an should be replaced with `filter: false`.

* `HoistAppModel.requestRefresh` and `TabContainerModel.requestRefresh` have been removed.
  Applications should use the new Refresh architecture described above instead.
* `tabRefreshMode` on TabContainer has been renamed `renderMode`.
* `TabModel.reloadOnShow` has been removed. Set the `refreshMode` property on TabContainerModel or
  TabModel to `TabRefreshMode.ON_SHOW_ALWAYS` instead.
* The mobile APIs for `TabContainerModel`, `TabModel`, and `RefreshButton` have been rewritten to
  more closely mirror the desktop API.
* The API for `RecordGridModel` editors has changed -- `type` is no longer supported. Use
  `fieldModel` and `formField` instead.
* `LocalStore.loadRawData` requires that all records presented to store have unique IDs specified.
  See `LocalStore.idSpec` for more information.

### 🐞 Bug Fixes

* SwitchInput and RadioInput now properly highlight validation errors in `minimal` mode.

### 📚 Libraries

* @blueprintjs/core `3.12 → 3.13`
* ag-grid `~19.1.4 → ~20.0.0`

[Commit Log](https://github.com/xh/hoist-react/compare/v18.1.2...v19.0.0)

## v18.1.2 - 2019-01-30

### 🐞 Bug Fixes

* Grid integrations relying on column visibility (namely export, storeFilterField) now correctly
  consult updated column state from GridModel. #935
* Ensure `FieldModel.initialValue` is observable to ensure that computed dirty state (and any other
  derivations) are updated if it changes. #934
* Fixes to ensure Admin console log viewer more cleanly handles exceptions (e.g. attempting to
  auto-refresh on a log file that has been deleted).

[Commit Log](https://github.com/xh/hoist-react/compare/v18.1.1...v18.1.2)

## v18.1.1 - 2019-01-29

* Grid cell padding can be controlled via a new set of CSS vars and is reduced by default for grids
  in compact mode.
* The `addRecordAsync()` and `saveRecordAsync()` methods on `RestStore` return the updated record.

[Commit Log](https://github.com/xh/hoist-react/compare/v18.1.0...v18.1.1)

## v18.1.0 - 2019-01-28

### 🎁 New Features

* New `@managed` class field decorator can be used to mark a property as fully created/owned by its
  containing class (provided that class has installed the matching `@ManagedSupport` decorator).
    * The framework will automatically pass any `@managed` class members to `XH.safeDestroy()` on
      destroy/unmount to ensure their own `destroy()` lifecycle methods are called and any related
      resources are disposed of properly, notably MobX observables and reactions.
    * In practice, this should be used to decorate any properties on `HoistModel`, `HoistService`,
      or
      `HoistComponent` classes that hold a reference to a `HoistModel` created by that class. All of
      those core artifacts support the new decorator, `HoistModel` already provides a built-in
      `destroy()` method, and calling that method when an app is done with a Model is an important
      best practice that can now happen more reliably / easily.
* `FormModel.getData()` accepts a new single parameter `dirtyOnly` - pass true to get back only
  fields which have been modified.
* The mobile `Select` component indicates the current value with a ✅ in the drop-down list.
* Excel exports from tree grids now include the matching expand/collapse tree controls baked into
  generated Excel file.

### 🐞 Bug Fixes

* The `JsonInput` component now properly respects / indicates disabled state.

### 📚 Libraries

* Hoist-dev-utils `3.4.1 → 3.5.0` - updated webpack and other build tool dependencies, as well as
  an improved eslint configuration.
* @blueprintjs/core `3.10 → 3.12`
* @blueprintjs/datetime `3.5 → 3.7`
* fontawesome `5.6 → 5.7`
* mobx `5.8 → 5.9`
* react-select `2.2 → 2.3`
* Other patch updates

[Commit Log](https://github.com/xh/hoist-react/compare/v18.0.0...v18.1.0)

## v18.0.0 - 2019-01-15

### 🎁 New Features

* Form support has been substantially enhanced and restructured to provide both a cleaner API and
  new functionality:
    * `FormModel` and `FieldModel` are now concrete classes and provide the main entry point for
      specifying the contents of a form. The `Field` and `FieldSupport` decorators have been
      removed.
    * Fields and sub-forms may now be dynamically added to FormModel.
    * The validation state of a FormModel is now *immediately* available after construction and
      independent of the GUI. The triggering of the *display* of that state is now a separate
      process triggered by GUI actions such as blur.
    * `FormField` has been substantially reworked to support a read-only display and inherit common
      property settings from its containing `Form`.
    * `HoistInput` has been moved into the `input` package to clarify that these are lower level
      controls and independent of the Forms package.

* `RestGrid` now supports a `mask` prop. RestGrid loading is now masked by default.
* `Chart` component now supports a built-in zoom out gesture: click and drag from right-to-left on
  charts with x-axis zooming.
* `Select` now supports an `enableClear` prop to control the presence of an optional inline clear
  button.
* `Grid` components take `onCellClicked` and `onCellDoubleClicked` event handlers.
* A new desktop `FileChooser` wraps a preconfigured react-dropzone component to allow users to
  easily select files for upload or other client-side processing.

### 💥 Breaking Changes

* Major changes to Form (see above). `HoistInput` imports will also need to be adjusted to move from
  `form` to `input`.
* The name of the HoistInput `field` prop has been changed to `bind`. This change distinguishes the
  lower-level input package more clearly from the higher-level form package which uses it. It also
  more clearly relates the property to the associated `@bindable` annotation for models.
* A `Select` input with `enableMulti = true` will by default no longer show an inline x to clear the
  input value. Use the `enableClear` prop to re-enable.
* Column definitions are exported from the `grid` package. To ensure backwards compatibility,
  replace imports from `@xh/hoist/desktop/columns` with `@xh/hoist/desktop/cmp/grid`.

### 📚 Libraries

* React `~16.6.0 → ~16.7.0`
* Patch version updates to multiple other dependencies.

[Commit Log](https://github.com/xh/hoist-react/compare/v17.0.0...v18.0.0)

## v17.0.0 - 2018-12-21

### 💥 Breaking Changes

* The implementation of the `model` property on `HoistComponent` has been substantially enhanced:
    * "Local" Models should now be specified on the Component class declaration by simply setting
      the
      `model` property, rather than the confusing `localModel` property.
    * HoistComponent now supports a static `modelClass` class property. If set, this property will
      allow a HoistComponent to auto-create a model internally when presented with a plain
      javascript object as its `model` prop. This is especially useful in cases like `Panel`
      and `TabContainer`, where apps often need to specify a model but do not require a reference to
      the model. Those usages can now skip importing and instantiating an instance of the
      component's model class themselves.
    * Hoist will now throw an Exception if an application attempts to changes the model on an
      existing HoistComponent instance or presents the wrong type of model to a HoistComponent where
      `modelClass` has been specified.

* `PanelSizingModel` has been renamed `PanelModel`. The class now also has the following new
  optional properties, all of which are `true` by default:
    * `showSplitter` - controls visibility of the splitter bar on the outside edge of the component.
    * `showSplitterCollapseButton` - controls visibility of the collapse button on the splitter bar.
    * `showHeaderCollapseButton` - controls visibility of a (new) collapse button in the header.

* The API methods for exporting grid data have changed and gained new features:
    * Grids must opt-in to export with the `GridModel.enableExport` config.
    * Exporting a `GridModel` is handled by the new `GridExportService`, which takes a collection of
      `exportOptions`. See `GridExportService.exportAsync` for available `exportOptions`.
    * All export entry points (`GridModel.exportAsync()`, `ExportButton` and the export context menu
      items) support `exportOptions`. Additionally, `GridModel` can be configured with default
      `exportOptions` in its config.

* The `buttonPosition` prop on `NumberInput` has been removed due to problems with the underlying
  implementation. Support for incrementing buttons on NumberInputs will be re-considered for future
  versions of Hoist.

### 🎁 New Features

* `TextInput` on desktop now supports an `enableClear` property to allow easy addition of a clear
  button at the right edge of the component.
* `TabContainer` enhancements:
    * An `omit` property can now be passed in the tab configs passed to the `TabContainerModel`
      constructor to conditionally exclude a tab from the container
    * Each `TabModel` can now be retrieved by id via the new `getTabById` method on
      `TabContainerModel`.
    * `TabModel.title` can now be changed at runtime.
    * `TabModel` now supports the following properties, which can be changed at runtime or set via
      the config:
        * `disabled` - applies a disabled style in the switcher and blocks navigation to the tab via
          user click, routing, or the API.
        * `excludeFromSwitcher` - removes the tab from the switcher, but the tab can still be
          navigated to programmatically or via routing.
* `MultiFieldRenderer` `multiFieldConfig` now supports a `delimiter` property to separate
  consecutive SubFields.
* `MultiFieldRenderer` SubFields now support a `position` property, to allow rendering in either the
  top or bottom row.
* `StoreCountLabel` now supports a new 'includeChildren' prop to control whether or not children
  records are included in the count. By default this is `false`.
* `Checkbox` now supports a `displayUnsetState` prop which may be used to display a visually
  distinct state for null values.
* `Select` now renders with a checkbox next to the selected item in its dropdown menu, instead of
  relying on highlighting. A new `hideSelectedOptionCheck` prop is available to disable.
* `RestGridModel` supports a `readonly` property.
* `DimensionChooser`, various `HoistInput` components, `Toolbar` and `ToolbarSeparator` have been
  added to the mobile component library.
* Additional environment enums for UAT and BCP, added to Hoist Core 5.4.0, are supported in the
  application footer.

### 🐞 Bug Fixes

* `NumberInput` will no longer immediately convert its shorthand value (e.g. "3m") into numeric form
  while the user remains focused on the input.
* Grid `actionCol` columns no longer render Button components for each action, relying instead on
  plain HTML / CSS markup for a significant performance improvement when there are many rows and/or
  actions per row.
* Grid exports more reliably include the appropriate file extension.
* `Select` will prevent an `<esc>` keypress from bubbling up to parent components only when its menu
  is open. (In that case, the component assumes escape was pressed to close its menu and captures
  the keypress, otherwise it should leave it alone and let it e.g. close a parent popover).

[Commit Log](https://github.com/xh/hoist-react/compare/v16.0.1...v17.0.0)

## v16.0.1 - 2018-12-12

### 🐞 Bug Fixes

* Fix to FeedbackForm allowing attempted submission with an empty message.

[Commit Log](https://github.com/xh/hoist-react/compare/v16.0.0...v16.0.1)

## v16.0.0

### 🎁 New Features

* Support for ComboBoxes and Dropdowns have been improved dramatically, via a new `Select` component
  based on react-select.
* The AG Grid based `Grid` and `GridModel` are now available on both mobile and desktop. We have
  also added new support for multi-row/multi-field columns via the new `multiFieldRenderer` renderer
  function.
* The app initialization lifecycle has been restructured so that no App classes are constructed
  until Hoist is fully initialized.
* `Column` now supports an optional `rowHeight` property.
* `Button` now defaults to 'minimal' mode, providing a much lighter-weight visual look-and-feel to
  HoistApps. `Button` also implements `@LayoutSupport`.
* Grouping state is now saved by the grid state support on `GridModel`.
* The Hoist `DimChooser` component has been ported to hoist-react.
* `fetchService` now supports an `autoAbortKey` in its fetch methods. This can be used to
  automatically cancel obsolete requests that have been superseded by more recent variants.
* Support for new `clickableLabel` property on `FormField`.
* `RestForm` now supports a read-only view.
* Hoist now supports automatic tracking of app/page load times.

### 💥 Breaking Changes

* The new location for the cross-platform grid component is `@xh/hoist/cmp/grid`. The `columns`
  package has also moved under a new sub-package in this location.
* Hoist top-level App Structure has changed in order to improve consistency of the Model-View
  conventions, to improve the accessibility of services, and to support the improvements in app
  initialization mentioned above:
    - `XH.renderApp` now takes a new `AppSpec` configuration.
    - `XH.app` is now `XH.appModel`.
    - All services are installed directly on `XH`.
    - `@HoistApp` is now `@HoistAppModel`
* `RecordAction` has been substantially refactored and improved. These are now typically immutable
  and may be shared.
    - `prepareFn` has been replaced with a `displayFn`.
    - `actionFn` and `displayFn` now take a single object as their parameter.
* The `hide` property on `Column` has been changed to `hidden`.
* The `ColChooserButton` has been moved from the incorrect location `@xh/hoist/cmp/grid` to
  `@xh/hoist/desktop/cmp/button`. This is a desktop-only component. Apps will have to adjust these
  imports.
* `withDefaultTrue` and `withDefaultFalse` in `@xh/hoist/utils/js` have been removed. Use
  `withDefault` instead.
* `CheckBox` has been renamed `Checkbox`

### ⚙️ Technical

* AG Grid has been upgraded to v19.1
* mobx has been upgraded to v5.6
* React has been upgraded to v16.6
* Allow browsers with proper support for Proxy (e.g Edge) to access Hoist Applications.

### 🐞 Bug Fixes

* Extensive. See full change list below.

[Commit Log](https://github.com/xh/hoist-react/compare/v15.1.2...v16.0.0)

## v15.1.2

🛠 Hotfix release to MultiSelect to cap the maximum number of options rendered by the drop-down
list. Note, this component is being replaced in Hoist v16 by the react-select library.

[Commit Log](https://github.com/xh/hoist-react/compare/v15.1.1...v15.1.2)

## v15.1.1

### 🐞 Bug Fixes

* Fix to minimal validation mode for FormField disrupting input focus.
* Fix to JsonInput disrupting input focus.

### ⚙️ Technical

* Support added for TLBR-style notation when specifying margin/padding via layoutSupport - e.g. box(
  {margin: '10 20 5 5'}).
* Tweak to lockout panel message when the user has no roles.

[Commit Log](https://github.com/xh/hoist-react/compare/v15.1.0...v15.1.1)

## v15.1.0

### 🎁 New Features

* The FormField component takes a new minimal prop to display validation errors with a tooltip only
  as opposed to an inline message string. This can be used to help reduce shifting / jumping form
  layouts as required.
* The admin-only user impersonation toolbar will now accept new/unknown users, to support certain
  SSO application implementations that can create users on the fly.

### ⚙️ Technical

* Error reporting to server w/ custom user messages is disabled if the user is not known to the
  client (edge case with errors early in app lifecycle, prior to successful authentication).

[Commit Log](https://github.com/xh/hoist-react/compare/v15.0.0...v15.1.0)

## v15.0.0

### 💥 Breaking Changes

* This update does not require any application client code changes, but does require updating the
  Hoist Core Grails plugin to >= 5.0. Hoist Core changes to how application roles are loaded and
  users are authenticated required minor changes to how JS clients bootstrap themselves and load
  user data.
* The Hoist Core HoistImplController has also been renamed to XhController, again requiring Hoist
  React adjustments to call the updated /xh/ paths for these (implementation) endpoints. Again, no
  app updates required beyond taking the latest Hoist Core plugin.

[Commit Log](https://github.com/xh/hoist-react/compare/v14.2.0...v15.0.0)

## v14.2.0

### 🎁 New Features

* Upgraded hoist-dev-utils to 3.0.3. Client builds now use the latest Webpack 4 and Babel 7 for
  noticeably faster builds and recompiles during CI and at development time.
* GridModel now has a top-level agColumnApi property to provide a direct handle on the AG Grid
  Column API object.

### ⚙️ Technical

* Support for column groups strengthened with the addition of a dedicated ColumnGroup sibling class
  to Column. This includes additional internal refactoring to reduce unnecessary cloning of Column
  configurations and provide a more managed path for Column updates. Public APIs did not change.
  (#694)

### 📚 Libraries

* Blueprint Core `3.6.1 → 3.7.0`
* Blueprint Datetime `3.2.0 → 3.3.0`
* Fontawesome `5.3.x → 5.4.x`
* MobX `5.1.2 → 5.5.0`
* Router5 `6.5.0 → 6.6.0`

[Commit Log](https://github.com/xh/hoist-react/compare/v14.1.3...v14.2.0)

## v14.1.3

### 🐞 Bug Fixes

* Ensure JsonInput reacts properly to value changes.

### ⚙️ Technical

* Block user pinning/unpinning in Grid via drag-and-drop - pending further work via #687.
* Support "now" as special token for dateIs min/max validation rules.
* Tweak grouped grid row background color.

[Commit Log](https://github.com/xh/hoist-react/compare/v14.1.1...v14.1.3)

## v14.1.1

### 🐞 Bug Fixes

* Fixes GridModel support for row-level grouping at same time as column grouping.

[Commit Log](https://github.com/xh/hoist-react/compare/v14.1.0...v14.1.1)

## v14.1.0

### 🎁 New Features

* GridModel now supports multiple levels of row grouping. Pass the public setGroupBy() method an
  array of string column IDs, or a falsey value / empty array to ungroup. Note that the public and
  observable groupBy property on GridModel will now always be an array, even if the grid is not
  grouped or has only a single level of grouping.
* GridModel exposes public expandAll() and collapseAll() methods for grouped / tree grids, and
  StoreContextMenu supports a new "expandCollapseAll" string token to insert context menu items.
  These are added to the default menu, but auto-hide when the grid is not in a grouped state.
* The Grid component provides a new onKeyDown prop, which takes a callback and will fire on any
  keypress targeted within the Grid. Note such a handler is not provided directly by AG Grid.
* The Column class supports pinned as a top-level config. Supports passing true to pin to the left.

### 🐞 Bug Fixes

* Updates to Grid column widths made via AG Grid's "autosize to fit" API are properly persisted to
  grid state.

[Commit Log](https://github.com/xh/hoist-react/compare/v14.0.0...v14.1.0)

## v14.0.0

* Along with numerous bug fixes, v14 brings with it a number of important enhancements for grids,
  including support for tree display, 'action' columns, and absolute value sorting. It also includes
  some new controls and improvement to focus display.

### 💥 Breaking Changes

* The signatures of the Column.elementRenderer and Column.renderer have been changed to be
  consistent with each other, and more extensible. Each takes two arguments -- the value to be
  rendered, and a single bundle of metadata.
* StoreContextMenuAction has been renamed to RecordAction. Its action property has been renamed to
  actionFn for consistency and clarity.
* LocalStore : The method LocalStore.processRawData no longer takes an array of all records, but
  instead takes just a single record. Applications that need to operate on all raw records in bulk
  should do so before presenting them to LocalStore. Also, LocalStores template methods for override
  have also changed substantially, and sub-classes that rely on these methods will need to be
  adjusted accordingly.

### 🎁 New Features

#### Grid

* The Store API now supports hierarchical datasets. Applications need to simply provide raw data for
  records with a "children" property containing the raw data for their children.
* Grid supports a 'TreeGrid' mode. To show a tree grid, bind the GridModel to a store containing
  hierarchical data (as above), set treeMode: true on the GridModel, and specify a column to display
  the tree controls (isTreeColumn: true)
* Grid supports absolute sorting for numerical columns. Specify absSort: true on your column config
  to enable. Clicking the grid header will now cycle through ASC > DESC > DESC (abs) sort modes.
* Grid supports an 'Actions' column for one-click record actions. See cmp/desktop/columns/actionCol.
* A new showHover prop on the desktop Grid component will highlight the hovered row with default
  styling. A new GridModel.rowClassFn callback was added to support per-row custom classes based on
  record data.
* A new ExportFormat.LONG_TEXT format has been added, along with a new Column.exportWidth config.
  This supports exporting columns that contain long text (e.g. notes) as multi-line cells within
  Excel.

#### Other Components

* RadioInput and ButtonGroupInput have been added to the desktop/cmp/form package.
* DateInput now has support for entering and displaying time values.
* NumberInput displays its unformatted value when focused.
* Focused components are now better highlighted, with additional CSS vars provided to customize as
  needed.

### 🐞 Bug Fixes

* Calls to GridModel.setGroupBy() work properly not only on the first, but also all subsequent calls
  (#644).
* Background / style issues resolved on several input components in dark theme (#657).
* Grid context menus appear properly over other floating components.

### 📚 Libraries

* React `16.5.1 → 16.5.2`
* router5 `6.4.2 → 6.5.0`
* CodeMirror, Highcharts, and MobX patch updates

[Commit Log](https://github.com/xh/hoist-react/compare/v13.0.0...v14.0.0)

## v13.0.0

🍀Lucky v13 brings with it a number of enhancements for forms and validation, grouped column support
in the core Grid API, a fully wrapped MultiSelect component, decorator syntax adjustments, and a
number of other fixes and enhancements.

It also includes contributions from new ExHI team members Arjun and Brendan. 🎉

### 💥 Breaking Changes

* The core `@HoistComponent`, `@HoistService`, and `@HoistModel` decorators are **no longer
  parameterized**, meaning that trailing `()` should be removed after each usage. (#586)
* The little-used `hoistComponentFactory()` method was also removed as a further simplification
  (#587).
* The `HoistField` superclass has been renamed to `HoistInput` and the various **desktop form
  control components have been renamed** to match (55afb8f). Apps using these components (which will
  likely be most apps) will need to adapt to the new names.
    * This was done to better distinguish between the input components and the upgraded Field
      concept on model classes (see below).

### 🎁 New Features

⭐️ **Forms and Fields** have been a major focus of attention, with support for structured data
fields added to Models via the `@FieldSupport` and `@field()` decorators.

* Models annotated with `@FieldSupport` can decorate member properties with `@field()`, making those
  properties observable and settable (with a generated `setXXX()` method).
* The `@field()` decorators themselves can be passed an optional display label string as well as
  zero or more *validation rules* to define required constraints on the value of the field.
* A set of predefined constraints is provided within the toolkit within the `/field/` package.
* Models using `FieldSupport` should be sure to call the `initFields()` method installed by the
  decorator within their constructor. This method can be called without arguments to generally
  initialize the field system, or it can be passed an object of field names to initial/default
  values, which will set those values on the model class properties and provide change/dirty
  detection and the ability to "reset" a form.
* A new `FormField` UI component can be used to wrap input components within a form. The `FormField`
  wrapper can accept the source model and field name, and will apply those to its child input. It
  leverages the Field model to automatically display a label, indicate required fields, and print
  validation error messages. This new component should be the building-block for most non-trivial
  forms within an application.

Other enhancements include:

* **Grid columns can be grouped**, with support for grouping added to the grid state management
  system, column chooser, and export manager (#565). To define a column group, nest column
  definitions passed to `GridModel.columns` within a wrapper object of the
  form `{headerName: 'My group', children: [...]}`.

(Note these release notes are incomplete for this version.)

[Commit Log](https://github.com/xh/hoist-react/compare/v12.1.2...v13.0.0)

## v12.1.2

### 🐞 Bug Fixes

* Fix casing on functions generated by `@settable` decorator
  (35c7daa209a4205cb011583ebf8372319716deba).

[Commit Log](https://github.com/xh/hoist-react/compare/v12.1.1...v12.1.2)

## v12.1.1

### 🐞 Bug Fixes

* Avoid passing unknown HoistField component props down to Blueprint select/checkbox controls.

### 📚 Libraries

* Rollback update of `@blueprintjs/select` package `3.1.0 → 3.0.0` - this included breaking API
  changes and will be revisited in #558.

[Commit Log](https://github.com/xh/hoist-react/compare/v12.1.0...v12.1.1)

## v12.1.0

### 🎁 New Features

* New `@bindable` and `@settable` decorators added for MobX support. Decorating a class member
  property with `@bindable` makes it a MobX `@observable` and auto-generates a setter method on the
  class wrapped in a MobX `@action`.
* A `fontAwesomeIcon` element factory is exported for use with other FA icons not enumerated by the
  `Icon` class.
* CSS variables added to control desktop Blueprint form control margins. These remain defaulted to
  zero, but now within CSS with support for variable overrides. A Blueprint library update also
  brought some changes to certain field-related alignment and style properties. Review any form
  controls within apps to ensure they remain aligned as desired
  (8275719e66b4677ec5c68a56ccc6aa3055283457 and df667b75d41d12dba96cbd206f5736886cb2ac20).

### 🐞 Bug Fixes

* Grid cells are fully refreshed on a data update, ensuring cell renderers that rely on data other
  than their primary display field are updated (#550).
* Grid auto-sizing is run after a data update, ensuring flex columns resize to adjust for possible
  scrollbar visibility changes (#553).
* Dropdown fields can be instantiated with fewer required properties set (#541).

### 📚 Libraries

* Blueprint `3.0.1 → 3.4.0`
* FontAwesome `5.2.0 → 5.3.0`
* CodeMirror `5.39.2 → 5.40.0`
* MobX `5.0.3 → 5.1.0`
* router5 `6.3.0 → 6.4.2`
* React `16.4.1 → 16.4.2`

[Commit Log](https://github.com/xh/hoist-react/compare/v12.0.0...v12.1.0)

## v12.0.0

Hoist React v12 is a relatively large release, with multiple refactorings around grid columns,
`elemFactory` support, classNames, and a re-organization of classes and exports within `utils`.

### 💥 Breaking Changes

#### ⭐️ Grid Columns

**A new `Column` class describes a top-level API for columns and their supported options** and is
intended to be a cross-platform layer on top of AG Grid and TBD mobile grid implementations.

* The desktop `GridModel` class now accepts a collection of `Column` configuration objects to define
  its available columns.
* Columns may be configured with `flex: true` to cause them to stretch all available horizontal
  space within a grid, sharing it equally with any other flex columns. However note that this should
  be used sparingly, as flex columns have some deliberate limitations to ensure stable and
  consistent behavior. Most noticeably, they cannot be resized directly by users. Often, a best
  practice will be to insert an `emptyFlexCol` configuration as the last column in a grid - this
  will avoid messy-looking gaps in the layout while not requiring a data-driven column be flexed.
* User customizations to column widths are now saved if the GridModel has been configured with a
  `stateModel` key or model instance - see `GridStateModel`.
* Columns accept a `renderer` config to format text or HTML-based output. This is a callback that is
  provided the value, the row-level record, and a metadata object with the column's `colId`. An
  `elementRenderer` config is also available for cells that should render a Component.
* An `agOptions` config key continues to provide a way to pass arbitrary options to the underlying
  AG Grid instance (for desktop implementations). This is considered an "escape hatch" and should be
  used with care, but can provide a bridge to required AG Grid features as the Hoist-level API
  continues to develop.
* The "factory pattern" for Column templates / defaults has been removed, replaced by a simpler
  approach that recommends exporting simple configuration partials and spreading them into
  instance-specific column configs.
* See 0798f6bb20092c59659cf888aeaf9ecb01db52a6 for primary commit.

#### ⭐️ Element Factory, LayoutSupport, BaseClassName

Hoist provides core support for creating components via a factory pattern, powered by the `elem()`
and `elemFactory()` methods. This approach remains the recommended way to instantiate component
elements, but was **simplified and streamlined**.

* The rarely used `itemSpec` argument was removed (this previously applied defaults to child items).
* Developers can now also use JSX to instantiate all Hoist-provided components while still taking
  advantage of auto-handling for layout-related properties provided by the `LayoutSupport` mixin.
    * HoistComponents should now spread **`...this.getLayoutProps()`** into their outermost rendered
      child to enable promotion of layout properties.
* All HoistComponents can now specify a **baseClassName** on their component class and should pass
  `className: this.getClassName()` down to their outermost rendered child. This allows components to
  cleanly layer on a base CSS class name with any instance-specific classes.
* See 8342d3870102ee9bda4d11774019c4928866f256 for primary commit.

#### ⭐️ Panel resizing / collapsing

**The `Panel` component now takes a `sizingModel` prop to control and encapsulate newly built-in
resizing and collapsing behavior** (#534).

* See the `PanelSizingModel` class for configurable details, including continued support for saving
  sizing / collapsed state as a user preference.
* **The standalone `Resizable` component was removed** in favor of the improved support built into
  Panel directly.

#### Other

* Two promise-related models have been combined into **a new, more powerful `PendingTaskModel`**,
  and the `LoadMask` component has been removed and consolidated into `Mask`
  (d00a5c6e8fc1e0e89c2ce3eef5f3e14cb842f3c8).
    * `Panel` now exposes a single `mask` prop that can take either a configured `mask` element or a
      simple boolean to display/remove a default mask.
* **Classes within the `utils` package have been re-organized** into more standardized and scalable
  namespaces. Imports of these classes will need to be adjusted.

### 🎁 New Features

* **The desktop Grid component now offers a `compact` mode** with configurable styling to display
  significantly more data with reduced padding and font sizes.
* The top-level `AppBar` refresh button now provides a default implementation, calling a new
  abstract `requestRefresh()` method on `HoistApp`.
* The grid column chooser can now be configured to display its column groups as initially collapsed,
  for especially large collections of columns.
* A new `XH.restoreDefaultsAsync()` method provides a centralized way to wipe out user-specific
  preferences or customizations (#508).
* Additional Blueprint `MultiSelect`, `Tag`, and `FormGroup` controls re-exported.

### 🐞 Bug Fixes

* Some components were unintentionally not exporting their Component class directly, blocking JSX
  usage. All components now export their class.
* Multiple fixes to `DayField` (#531).
* JsonField now responds properly when switching from light to dark theme (#507).
* Context menus properly filter out duplicated separators (#518).

[Commit Log](https://github.com/xh/hoist-react/compare/v11.0.0...v12.0.0)

## v11.0.0

### 💥 Breaking Changes

* **Blueprint has been upgraded to the latest 3.x release.** The primary breaking change here is the
  renaming of all `pt-` CSS classes to use a new `bp3-` prefix. Any in-app usages of the BP
  selectors will need to be updated. See the
  [Blueprint "What's New" page](http://blueprintjs.com/docs/#blueprint/whats-new-3.0).
* **FontAwesome has been upgraded to the latest 5.2 release.** Only the icons enumerated in the
  Hoist `Icon` class are now registered via the FA `library.add()` method for inclusion in bundled
  code, resulting in a significant reduction in bundle size. Apps wishing to use other FA icons not
  included by Hoist must import and register them - see the
  [FA React Readme](https://github.com/FortAwesome/react-fontawesome/blob/master/README.md) for
  details.
* **The `mobx-decorators` dependency has been removed** due to lack of official support for the
  latest MobX update, as well as limited usage within the toolkit. This package was primarily
  providing the optional `@setter` decorator, which should now be replaced as needed by dedicated
  `@action` setter methods (19cbf86138499bda959303e602a6d58f6e95cb40).

### 🎁 Enhancements

* `HoistComponent` now provides a `getClassNames()` method that will merge any `baseCls` CSS class
  names specified on the component with any instance-specific classes passed in via props (#252).
    * Components that wish to declare and support a `baseCls` should use this method to generate and
      apply a combined list of classes to their outermost rendered elements (see `Grid`).
    * Base class names have been added for relevant Hoist-provided components - e.g. `.xh-panel` and
      `.xh-grid`. These will be appended to any instance class names specified within applications
      and be available as public CSS selectors.
* Relevant `HoistField` components support inline `leftIcon` and `rightElement` props. `DayField`
  adds support for `minDay / maxDay` props.
* Styling for the built-in AG Grid loading overlay has been simplified and improved (#401).
* Grid column definitions can now specify an `excludeFromExport` config to drop them from
  server-generated Excel/CSV exports (#485).

### 🐞 Bug Fixes

* Grid data loading and selection reactions have been hardened and better coordinated to prevent
  throwing when attempting to set a selection before data has been loaded (#484).

### 📚 Libraries

* Blueprint `2.x → 3.x`
* FontAwesome `5.0.x → 5.2.x`
* CodeMirror `5.37.0 → 5.39.2`
* router5 `6.2.4 → 6.3.0`

[Commit Log](https://github.com/xh/hoist-react/compare/v10.0.1...v11.0.0)

## v10.0.1

### 🐞 Bug Fixes

* Grid `export` context menu token now defaults to server-side 'exportExcel' export.
    * Specify the `exportLocal` token to return a menu item for local AG Grid export.
* Columns with `field === null` skipped for server-side export (considered spacer / structural
  columns).

## v10.0.0

### 💥 Breaking Changes

* **Access to the router API has changed** with the `XH` global now exposing `router` and
  `routerState` properties and a `navigate()` method directly.
* `ToastManager` has been deprecated. Use `XH.toast` instead.
* `Message` is no longer a public class (and its API has changed). Use `XH.message/confirm/alert`
  instead.
* Export API has changed. The Built-in grid export now uses more powerful server-side support. To
  continue to use local AG based export, call method `GridModel.localExport()`. Built-in export
  needs to be enabled with the new property on `GridModel.enableExport`. See `GridModel` for more
  details.

### 🎁 Enhancements

* New Mobile controls and `AppContainer` provided services (impersonation, about, and version bars).
* Full-featured server-side Excel export for grids.

### 🐞 Bug Fixes

* Prevent automatic zooming upon input focus on mobile devices (#476).
* Clear the selection when showing the context menu for a record which is not already selected
  (#469).
* Fix to make lockout script readable by Compatibility Mode down to IE5.

### 📚 Libraries

* MobX `4.2.x → 5.0.x`

[Commit Log](https://github.com/xh/hoist-react/compare/v9.0.0...v10.0.0)

## v9.0.0

### 💥 Breaking Changes

* **Hoist-provided mixins (decorators) have been refactored to be more granular and have been broken
  out of `HoistComponent`.**
    * New discrete mixins now exist for `LayoutSupport` and `ContextMenuSupport` - these should be
      added directly to components that require the functionality they add for auto-handling of
      layout-related props and support for showing right-click menus. The corresponding options on
      `HoistComponent` that used to enable them have been removed.
    * For consistency, we have also renamed `EventTarget → EventSupport` and `Reactive →
      ReactiveSupport` mixins. These both continue to be auto-applied to HoistModel and HoistService
      classes, and ReactiveSupport enabled by default in HoistComponent.
* **The Context menu API has changed.** The `ContextMenuSupport` mixin now specifies an abstract
  `getContextMenuItems()` method for component implementation (replacing the previous
  `renderContextMenu()` method). See the new [`ContextMenuItem` class for what these items support,
  as well as several static default items that can be used.
    * The top-level `AppContainer` no longer provides a default context menu, instead allowing the
      browser's own context menu to show unless an app / component author has implemented custom
      context-menu handling at any level of their component hierarchy.

### 🐞 Bug Fixes

* TabContainer active tab can become out of sync with the router state (#451)
    * ⚠️ Note this also involved a change to the `TabContainerModel` API - `activateTab()` is now
      the public method to set the active tab and ensure both the tab and the route land in the
      correct state.
* Remove unintended focused cell borders that came back with the prior AG Grid upgrade.

[Commit Log](https://github.com/xh/hoist-react/compare/v8.0.0...v9.0.0)

## v8.0.0

Hoist React v8 brings a big set of improvements and fixes, some API and package re-organizations,
and AG Grid upgrade, and more. 🚀

### 💥 Breaking Changes

* **Component package directories have been re-organized** to provide better symmetry between
  pre-existing "desktop" components and a new set of mobile-first component. Current desktop
  applications should replace imports from `@xh/hoist/cmp/xxx` with `@xh/hoist/desktop/cmp/xxx`.
    * Important exceptions include several classes within `@xh/hoist/cmp/layout/`, which remain
      cross-platform.
    * `Panel` and `Resizable` components have moved to their own packages in
      `@xh/hoist/desktop/cmp/panel` and `@xh/hoist/desktop/cmp/resizable`.
* **Multiple changes and improvements made to tab-related APIs and components.**
    * The `TabContainerModel` constructor API has changed, notably `children` → `tabs`, `useRoutes`
      →
      `route` (to specify a starting route as a string) and `switcherPosition` has moved from a
      model config to a prop on the `TabContainer` component.
    * `TabPane` and `TabPaneModel` have been renamed `Tab` and `TabModel`, respectively, with
      several related renames.
* **Application entry-point classes decorated with `@HoistApp` must implement the new getter method
  `containerClass()`** to specify the platform specific component used to wrap the app's
  `componentClass`.
    * This will typically be `@xh/hoist/[desktop|mobile]/AppContainer` depending on platform.

### 🎁 New Features

* **Tab-related APIs re-worked and improved**, including streamlined support for routing, a new
  `tabRenderMode` config on `TabContainerModel`, and better naming throughout.
* **Ag-grid updated to latest v18.x** - now using native flex for overall grid layout and sizing
  controls, along with multiple other vendor improvements.
* Additional `XH` API methods exposed for control of / integration with Router5.
* The core `@HoistComponent` decorated now installs a new `isDisplayed` getter to report on
  component visibility, taking into account the visibility of its ancestors in the component tree.
* Mobile and Desktop app package / component structure made more symmetrical (#444).
* Initial versions of multiple new mobile components added to the toolkit.
* Support added for **`IdleService` - automatic app suspension on inactivity** (#427).
* Hoist wrapper added for the low-level Blueprint **button component** - provides future hooks into
  button customizations and avoids direct BP import (#406).
* Built-in support for collecting user feedback via a dedicated dialog, convenient XH methods and
  default appBar button (#379).
* New `XH.isDevelopmentMode` constant added, true when running in local Webpack dev-server mode.
* CSS variables have been added to customize and standardize the Blueprint "intent" based styling,
  with defaults adjusted to be less distracting (#420).

### 🐞 Bug Fixes

* Preference-related events have been standardized and bugs resolved related to pushAsync() and the
  `prefChange` event (ee93290).
* Admin log viewer auto-refreshes in tail-mode (#330).
* Distracting grid "loading" overlay removed (#401).
* Clipboard button ("click-to-copy" functionality) restored (#442).

[Commit Log](https://github.com/xh/hoist-react/compare/v7.2.0...v8.0.0)

## v7.2.0

### 🎁 New Features

+ Admin console grids now outfitted with column choosers and grid state. #375
+ Additional components for Onsen UI mobile development.

### 🐞 Bug Fixes

+ Multiple improvements to the Admin console config differ. #380 #381 #392

[Commit Log](https://github.com/xh/hoist-react/compare/v7.1.0...v7.2.0)

## v7.1.0

### 🎁 New Features

* Additional kit components added for Onsen UI mobile development.

### 🐞 Bug Fixes

* Dropdown fields no longer default to `commitOnChange: true` - avoiding unexpected commits of
  type-ahead query values for the comboboxes.
* Exceptions thrown from FetchService more accurately report the remote host when unreachable, along
  with some additional enhancements to fetch exception reporting for clarity.

[Commit Log](https://github.com/xh/hoist-react/compare/v7.0.0...v7.1.0)

## v7.0.0

### 💥 Breaking Changes

* **Restructuring of core `App` concept** with change to new `@HoistApp` decorator and conventions
  around defining `App.js` and `AppComponent.js` files as core app entry points. `XH.app` now
  installed to provide access to singleton instance of primary app class. See #387.

### 🎁 New Features

* **Added `AppBar` component** to help further standardize a pattern for top-level application
  headers.
* **Added `SwitchField` and `SliderField`** form field components.
* **Kit package added for Onsen UI** - base component library for mobile development.
* **Preferences get a group field for better organization**, parity with AppConfigs. (Requires
  hoist-core 3.1.x.)

### 🐞 Bug Fixes

* Improvements to `Grid` component's interaction with underlying AG Grid instance, avoiding extra
  renderings and unwanted loss of state. 03de0ae7

[Commit Log](https://github.com/xh/hoist-react/compare/v6.0.0...v7.0.0)

## v6.0.0

### 💥 Breaking Changes

* API for `MessageModel` has changed as part of the feature addition noted below, with `alert()` and
  `confirm()` replaced by `show()` and new `XH` convenience methods making the need for direct calls
  rare.
* `TabContainerModel` no longer takes an `orientation` prop, replaced by the more flexible
  `switcherPosition` as noted below.

### 🎁 New Features

* **Initial version of grid state** now available, supporting easy persistence of user grid column
  selections and sorting. The `GridModel` constructor now takes a `stateModel` argument, which in
  its simplest form is a string `xhStateId` used to persist grid state to local storage. See the
  `GridStateModel` class for implementation details. #331
* The **Message API** has been improved and simplified, with new `XH.confirm()` and `XH.alert()`
  methods providing an easy way to show pop-up alerts without needing to manually construct or
  maintain a `MessageModel`. #349
* **`TabContainer` components can now be controlled with a remote `TabSwitcher`** that does not need
  to be directly docked to the container itself. Specify `switcherPosition:none` on the
  `TabContainerModel` to suppress showing the switching affordance on the tabs themselves and
  instantiate a `TabSwitcher` bound to the same model to control a tabset from elsewhere in the
  component hierarchy. In particular, this enabled top-level application tab navigation to move up
  into the top toolbar, saving vertical space in the layout. #368
* `DataViewModel` supports an `emptyText` config.

### 🐞 Bugfixes

* Dropdown fields no longer fire multiple commit messages, and no longer commit partial entries
  under some circumstances. #353 and #354
* Grids resizing fixed when shrinking the containing component. #357

[Commit Log](https://github.com/xh/hoist-react/compare/v5.0.0...v6.0.0)

## v5.0.0

### 💥 Breaking Changes

* **Multi environment configs have been unwound** See these release notes/instructions for how to
  migrate: https://github.com/xh/hoist-core/releases/tag/release-3.0.0
* **Breaking change to context menus in dataviews and grids not using the default context menu:**
  StoreContextMenu no longer takes an array of items as an argument to its constructor. Instead it
  takes a configuration object with an ‘items’ key that will point to any current implementation’s
  array of items. This object can also contain an optional gridModel argument which is intended to
  support StoreContextMenuItems that may now be specified as known ‘hoist tokens’, currently limited
  to a ‘colChooser’ token.

### 🎁 New Features

* Config differ presents inline view, easier to read diffs now.
* Print Icon added!

### 🐞 Bugfixes

* Update processFailedLoad to loadData into gridModel store, Fixes #337
* Fix regression to ErrorTracking. Make errorTrackingService safer/simpler to call at any point in
  life-cycle.
* Fix broken LocalStore state.
* Tweak flex prop for charts. Side by side charts in a flexbox now auto-size themselves! Fixes #342
* Provide token parsing for storeContextMenus. Context menus are all grown up! Fixes #300

## v4.0.1

### 🐞 Bugfixes

* DataView now properly re-renders its items when properties on their records change (and the ID
  does not)

## v4.0.0

### 💥 Breaking Changes

* **The `GridModel` selection API has been reworked for clarity.** These models formerly exposed
  their selectionModel as `grid.selection` - now that getter returns the selected records. A new
  `selectedRecord` getter is also available to return a single selection, and new string shortcut
  options are available when configuring GridModel selection behavior.
* **Grid components can now take an `agOptions` prop** to pass directly to the underlying ag-grid
  component, as well as an `onRowDoubleClicked` handler function.
  16be2bfa10e5aab4ce8e7e2e20f8569979dd70d1

### 🎁 New Features

* Additional core components have been updated with built-in `layoutSupport`, allowing developers to
  set width/height/flex and other layout properties directly as top-level props for key comps such
  as Grid, DataView, and Chart. These special props are processed via `elemFactory` into a
  `layoutConfig` prop that is now passed down to the underlying wrapper div for these components.
  081fb1f3a2246a4ff624ab123c6df36c1474ed4b

### 🐞 Bugfixes

* Log viewer tail mode now working properly for long log files - #325

## v3.0.1

### 🐞 Bugfixes

* FetchService throws a dedicated exception when the server is unreachable, fixes a confusing
  failure case detailed in #315

## v3.0.0

### 💥 Breaking Changes

* **An application's `AppModel` class must now implement a new `checkAccess()` method.** This method
  is passed the current user, and the appModel should determine if that user should see the UI and
  return an object with a `hasAccess` boolean and an optional `message` string. For a return with
  `hasAccess: false`, the framework will render a lockout panel instead of the primary UI.
  974c1def99059f11528c476f04e0d8c8a0811804
    * Note that this is only a secondary level of "security" designed to avoid showing an
      unauthorized user a confusing / non-functional UI. The server or any other third-party data
      sources must always be the actual enforcer of access to data or other operations.
* **We updated the APIs for core MobX helper methods added to component/model/service classes.** In
  particular, `addReaction()` was updated to take a more declarative / clear config object.
  8169123a4a8be6940b747e816cba40bd10fa164e
    * See Reactive.js - the mixin that provides this functionality.

### 🎁 New Features

* Built-in client-side lockout support, as per above.

### 🐞 Bugfixes

* None

------------------------------------------

Copyright © 2024 Extremely Heavy Industries Inc. - all rights reserved

------------------------------------------

📫☎️🌎 info@xh.io | https://xh.io/contact<|MERGE_RESOLUTION|>--- conflicted
+++ resolved
@@ -1,7 +1,5 @@
 # Changelog
 
-<<<<<<< HEAD
-
 ## 64.0.0-SNAPSHOT - unreleased
 
 ### 🎁 New Features
@@ -11,13 +9,7 @@
 
 * Requires update to `hoist-core >= 20.0.0`.
 
-
-## 63.0.0 - 2024-04-03
-=======
-## 64.0.0-SNAPSHOT - unreleased
-
 ## 63.0.0 - 2024-04-04
->>>>>>> 8b43e0d0
 
 ### 💥 Breaking Changes (upgrade difficulty: 🟠 MEDIUM - for apps with styling overrides or direct use of Blueprint components)
 
