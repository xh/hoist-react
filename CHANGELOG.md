--- conflicted
+++ resolved
@@ -1,6 +1,12 @@
 # Changelog
 
 ## SNAPSHOT - unreleased
+
+### 🎁 New Features
+
+* `DashCanvas.extraMenuItems` and `DashContainer.extraMenuItems` are now observable properties
+* `ContextMenuItem` and `MenuItem` now accept a `displayFn` callback for dynamic overriding
+  of an individual item's display configs upon render
 
 ### 🐞 Bug Fixes
 
@@ -35,21 +41,9 @@
   a remount/rerender of the panel's contents.
 * FilterChooser field suggestions now search within multi-word field names.
 * Autosize performance has been improved for very large grids.
-<<<<<<< HEAD
-* `DashCanvas.extraMenuItems` and `DashContainer.extraMenuItems` are now observable properties
-* `ContextMenuItem` and `MenuItem` now accept a `displayFn` callback for dynamic overriding
-  of an individual item's display configs upon render
-
-### 🐞 Bug Fixes
-
-* Fixes several issues where Grid would display rows gaps after operating on it programmatically,
-  This problem was introduced in ag-Grid v27.
-* Fix bug where ColumnHeaders would not respond to mouse events on tablets
-=======
 * New `@abstract` decorator now available for enforcing abstract methods / getters.
 * `MessageModel` now receives `dismissable` and `cancelOnDismiss` flags to control the behavior of a
   popup message when clicking the background or hitting the escape key.
->>>>>>> 1d10438a
 
 ### 💥 Breaking Changes
 * Hoist now requires ag-Grid v28.0.0 or higher - update your ag-Grid dependency in your app's
