# Changelog

## v42.0.0-SNAPSHOT - unreleased

### 🎁 New Features
<<<<<<< HEAD

* Column-level filtering is now officially supported for desktop grids!
    * New `GridModel.filterModel` config accepts a config object to customize filtering options, or
      `true` to enable grid-based filtering with defaults.
    * New `Column.filterable` config enables a customized header menu with filtering options. The new
      control offers two tabs - a "Values" tab for an enumerated "set-type" filter and a "Custom" tab
      to support more complex queries with multiple clauses.
* New `TaskObserver` replaces existing `PendingTaskModel`, providing improved support for joining
  and masking multiple asynchronous tasks.
* New `Cube` aggregators `ChildCountAggregator` and `LeafCountAggregator`.
* Mobile `NavigatorModel` provides a new "swipe" gesture to go back in the page stack.
  This is enabled by default, but may be turned off via the new `swipeToGoBack` prop.

### 💥 Breaking Changes

* `FilterChooserModel.sourceStore` and `FilterChooserModel.targetStore` have been renamed
  `FilterChooserModel.valueSource` and `FilterChooserModel.bind` respectively. Furthermore, both
  configs now support either a `Store` or a cube `View`. This is to provide a common API with the
  new `GridFilterModel` filtering described above.
* `GridModel.setFilter()` and `DataViewModel.setFilter()` have been removed. Either configure your
  grid with a `GridFilterModel`, or set the filter on the underlying `Store` instead.
* `FunctionFilter` now requires a `key` property.
* `PendingTaskModel` has been replaced by the new `TaskObserver` in `@xh/hoist/core`.
* The `model` prop on `LoadingIndicator` and `Mask` has been replaced with `bind`.  Provide one or
  more `TaskObserver`s to this prop.


=======
* Mobile `NavigatorModel` provides a new 'pull down' gesture to refresh the app.
  This gesture is enabled by default, but can be disabled via the
  `pullDownToRefresh` flag.
>>>>>>> 42b7b966
[Commit Log](https://github.com/xh/hoist-react/compare/v41.3.0...develop)

## v41.3.0 - 2021-08-09

### 🎁 New Features

* New `Cube` aggregators `ChildCountAggregator` and `LeafCountAggregator`.
* Mobile `NavigatorModel` provides a new "swipe" gesture to go back in the page stack. This is
  enabled by default, but may be turned off via the new `swipeToGoBack` prop.
* Client error reports now include the full URL for additional troubleshooting context.
  * Note apps must update their server-side to `hoist-core v9.3` or greater to persist URLs with
    error reports (although this is _not_ a general or hard requirement for taking this version of
    hoist-react).

[Commit Log](https://github.com/xh/hoist-react/compare/v41.2.0...v41.3.0)

## v41.2.0 - 2021-07-30

### 🎁 New Features

* New `GridModel.rowClassRules` and `Column.cellClassRules` configs added. Previously apps needed to
  use `agOptions` to dynamically apply and remove CSS classes using either of these options - now
  they are fully supported by Hoist.
  * ⚠ Note that, to avoid conflicts with internal usages of these configs, Hoist will check and
    throw if either is passed via `agOptions`. Apps only need to move their configs to the new
    location - the shape of the rules object does *not* need to change.
* New `GridAutosizeOptions.includeCollapsedChildren` config controls whether values from collapsed
  (i.e. hidden) child records should be measured when computing column sizes. Default of `false`
  improves autosize performance for large tree grids and should generally match user expectations
  around WYSIWYG autosizing.
* New `GridModel.beginEditAsync()` and `endEditAsync()` APIs added to start/stop inline editing.
  * ⚠ Note that - in a minor breaking change - the function form of the `Column.editable` config is
    no longer passed an `agParams` argument, as editing might now begin and need to be evaluated
    outside the context of an AG-Grid event.
* New `GridModel.clicksToEdit` config controls the number of clicks required to trigger
  inline-editing of a grid cell. Default remains 2 (double click ).
* Timeouts are now configurable on grid exports via a new `exportOptions.timeout` config.
* Toasts may now be dismissed programmatically - use the new `ToastModel` returned by the
  `XH.toast()` API and its variants.
* `Form` supports setting readonlyRenderer in `fieldDefaults` prop.
* New utility hook `useCached` provides a more flexible variant of `React.useCallback`.

### 🐞 Bug Fixes

* Inline grid editing supports passing of JSX editor components.
* `GridExportService` catches any exceptions thrown during export preparation and warns the user
  that something went wrong.
* GridModel with 'disabled' selection no longer shows "ghost" selection when using keyboard.
* Tree grids now style "parent" rows consistently with highlights/borders if requested, even for
  mixed-depth trees where some rows have children at a given level and others do not.

### ⚙️ Technical

* `FetchService` will now actively `abort()` fetch requests that it is abandoning due to its own
  `timeout` option. This allows the browser to release the associated resources associated with
  these requests.
* The `start()` function in `@xh/hoist/promise` has been deprecated. Use `wait()` instead, which can
  now be called without any args to establish a Promise chain and/or introduce a minimal amount of
  asynchronousity.
* ⚠ Note that the raw `AgGrid` component no longer enhances the native keyboard handling provided by
  ag-Grid. All Hoist key handling customizations are now limited to `Grid`. If you wish to provide
  custom handling in a raw `AgGrid` component, see the example here:
  https://www.ag-grid.com/javascript-grid/row-selection/#example-selection-with-keyboard-arrow-keys


### ✨ Style

* The red and green color values applied in dark mode have been lightened for improved legibility.
* The default `colorSpec` config for number formatters has changed to use new dedicated CSS classes
  and variables.
* New/renamed CSS vars `--xh-grid-selected-row-bg` and `--xh-grid-selected-row-text-color` now used
  to style selected grid rows.
  * ⚠ Note the `--xh-grid-bg-highlight` CSS var has been removed.
* New `.xh-cell--editable` CSS class applied to cells with inline editing enabled.
  * ⚠ Grid CSS class `.xh-invalid-cell` has been renamed to `.xh-cell--invalid` for consistency -
    any app style overrides should update to this new classname.

### 📚 Libraries

* core-js `3.15 -> 3.16`

[Commit Log](https://github.com/xh/hoist-react/compare/v41.1.0...v41.2.0)

## v41.1.0 - 2021-07-23

### 🎁 New Features

* Button to expand / collapse all rows within a tree grid now added by default to the primary tree
  column header. (New `Column.headerHasExpandCollapse` property provided to disable.)
* New `@logWithDebug` annotation provides easy timed logging of method execution (via `withDebug`).
* New `AppSpec.disableXssProtection` config allows default disabling of Field-level XSS protection
  across the app. Intended for secure, internal apps with tight performance tolerances.
* `Constraint` callbacks are now provided with a `record` property when validating Store data and a
  `fieldModel` property when validating Form data.
* New `Badge` component allows a styled badge to be placed inline with text/title, e.g. to show a
  counter or status indicator within a tab title or menu item.
* Updated `TreeMap` color scheme, with a dedicated set of colors for dark mode.
* New XH convenience methods `successToast()`, `warningToast()`, and `dangerToast()` show toast
  alerts with matching intents and appropriate icons.
  * ⚠ Note that the default `XH.toast()` call now shows a toast with the primary (blue) intent and
    no icon. Previously toasts displayed by default with a success (green) intent and checkmark.
* GridModel provides a public API method `setColumnState` for taking a previously saved copy of
  gridModel.columnState and applying it back to a GridModel in one call.

### 🐞 Bug Fixes

* Fixed an issue preventing export of very large (>100k rows) grids.
* Fixed an issue where updating summary data in a Store without also updating other data would not
  update the bound grid.
* Intent styles now properly applied to minimal buttons within `Panel.headerItems`.
* Improved `GridModel` async selection methods to ensure they do not wait forever if grid does not
  mount.
* Fixed an issue preventing dragging the chart navigator range in a dialog.

### ⚙️ Technical

* New `Exception.timeout()` util to throw exceptions explicitly marked as timeouts, used by
  `Promise.timeout` extension.
* `withShortDebug` has been deprecated. Use `withDebug` instead, which has the identical behavior.
  This API simplification mirrors a recent change to `hoist-core`.

### ✨ Style

* If the first child of a `Placeholder` component is a Hoist icon, it will not automatically be
  styled to 4x size with reduced opacity. (See new Toolbox example under the "Other" tab.)

### 📚 Libraries

* @blueprintjs/core `3.46 -> 3.47`
* dompurify `2.2 -> 2.3`

[Commit Log](https://github.com/xh/hoist-react/compare/v41.0.0...v41.1.0)

## v41.0.0 - 2021-07-01

### 🎁 New Features

* Inline editing of Grid/Record data is now officially supported:
  + New `Column.editor` config accepts an editor component to enable managed editing of the cells in
    that column. New `CheckboxEditor`, `DateEditor`, `NumberEditor`, `SelectEditor`,
    `TextAreaEditor` and `TextEditor` components wrap their corresponding HoistInputs with the
    required hook-based API and can be passed to this new config directly.
  + `Store` now contains built-in support for validation of its uncommitted records. To enable,
    specify the new `rules` property on the `Field`s in your `Store`. Note that these rules and
    constraints use the same API as the forms package, and rules and constraints may be shared
    between the `data` and `form` packages freely.
  + `GridModel` will automatically display editors and record validation messages as the user moves
    between cells and records. The new `GridModel.fullRowEditing` config controls whether editors
    are displayed for the focused cell only or for the entire row.
* All Hoist Components now support a `modelRef` prop. Supply a ref to this prop in order to gain a
  pointer to a Component's backing `HoistModel`.
* `DateInput` has been improved to allow more flexible parsing of user input with multiple formats.
  See the new prop `DateInput.parseStrings`.
* New `Column.sortValue` config takes an alternate field name (as a string) to sort the column by
  that field's value, or a function to produce a custom cell-level value for comparison. The values
  produced by this property will be also passed to any custom comparator, if one is defined.
* New `GridModel.hideEmptyTextBeforeLoad` config prevents showing the `emptyText` until the store
  has been loaded at least once. Apps that depend on showing `emptyText` before first load should
  set this property to `false`.
* `ExpandCollapseButton` now works for grouped grids in addition to tree grids.
* `FieldModel.initialValue` config now accepts functions, allowing for just-in-time initialization
  of Form data (e.g. to pre-populate a Date field with the current time).
* `TreeMapModel` and `SplitTreeMapModel` now support a `maxHeat` config, which can be used to
  provide a stable absolute maximum brightness (positive or negative) within the entire TreeMap.
* `ErrorMessage` will now automatically look for an `error` property on its primary context model.
* `fmtNumber()` supports new flags `withCommas` and `omitFourDigitComma` to customize the treatment
  of commas in number displays.
* `isValidJson` function added to form validation constraints.
* New `Select.enableFullscreen` prop added to the mobile component. Set to true (default on phones)
  to render the input in a full-screen modal when focused, ensuring there is enough room for the
  on-screen keyboard.

### 💥 Breaking Changes

* Removed support for class-based Hoist Components via the `@HoistComponent` decorator (deprecated
  in v38). Use functional components created via the `hoistCmp()` factory instead.
* Removed `DimensionChooser` (deprecated in v37). Use `GroupingChooser` instead.
* Changed the behavior of `FormModel.init()` to always re-initialize *all* fields. (Previously, it
  would only initialize fields explicitly passed via its single argument). We believe that this is
  more in line with developer expectations and will allow the removal of app workarounds to force a
  reset of all values. Most apps using FormModel should not need to change, but please review and
  test any usages of this particular method.
* Replaced the `Grid`, `DataView`, and `RestGrid` props below with new configurable fields on
  `GridModel`, `DataViewModel`, and `RestGridModel`, respectively. This further consolidates grid
  options into the model layer, allowing for more consistent application code and developer
  discovery.
  + `onKeyDown`
  + `onRowClicked`
  + `onRowDoubleClicked`
  + `onCellClicked`
  + `onCellDoubleClicked`
* Renamed the confusing and ambiguous property name `labelAlign` in several components:
  + `FormField`: `labelAlign` has been renamed to `labelTextAlign`
  + `SwitchInput`, `RadioInput`, and `Checkbox`: `labelAlign` has been renamed `labelSide`.
* Renamed all CSS variables beginning with `--navbar` to start with `--appbar`, matching the Hoist
  component name.
* Removed `TreeMapModel.colorMode` value 'balanced'. Use the new `maxHeat` config to prevent outlier
  values from dominating the color range of the TreeMap.
* The classes `Rule` and `ValidationState` and all constraint functions (e.g. `required`,
  `validEmail`, `numberIs`, etc.) have been moved from the `cmp\form` package to the `data` package.
* Hoist grids now require ag-Grid v25.3.0 or higher - update your ag-Grid dependency in your app's
  `package.json` file. See the [ag-Grid Changelog](https://www.ag-grid.com/ag-grid-changelog/) for
  details.
* Hoist charts now require Highcharts v9.1.0 or higher - update your Highcharts dependency in your
  app's `package.json` file. See the
  [Highcharts Changelog](https://www.highcharts.com/changelog/#highcharts-stock) for details.

### 🐞 Bug Fixes

* Fixed disable behavior for Hoist-provided button components using popover.
* Fixed default disabling of autocomplete within `TextInput`.
* Squelched console warning re. precision/stepSize emitted by Blueprint-based `numberInput`.

### ⚙️ Technical

* Improved exception serialization to better handle `LocalDate` and similar custom JS classes.
* Re-exported Blueprint `EditableText` component (w/elemFactory wrapper) from `kit/blueprint`.

### 📚 Libraries

* @blueprintjs/core `3.44 -> 3.46`
* codemirror `5.60 -> 5.62`
* core-js `3.10 -> 3.15`
* filesize `6.2 -> 6.4`
* mobx `6.1 -> 6.3`
* react-windowed-select `3.0 -> 3.1`

[Commit Log](https://github.com/xh/hoist-react/compare/v40.0.0...v41.0.0)

## v40.0.0 - 2021-04-22

⚠ Please ensure your `@xh/hoist-dev-utils` dependency is >= v5.7.0. This is required to support the
new changelog feature described below. Even if you are not yet using the feature, you must update
your dev-utils dependency for your project to build.

### 🎁 New Features

* Added support for displaying an in-app changelog (release notes) to the user. See the new
  `ChangelogService` for details and instructions on how to enable.
* Added `XH.showBanner()` to display a configurable banner across the top of viewport, as another
  non-modal alternative for attention-getting application alerts.
* New method `XH.showException()` uses Hoist's built-in exception display to show exceptions that
  have already been handled directly by application code. Use as an alternative to
  `XH.handleException()`.
* `XH.track()` supports a new `oncePerSession` option. This flag can be set by applications to avoid
  duplicate tracking messages for certain types of activity.
* Mobile `NavigatorModel` now supports a `track` flag to automatically track user page views,
  equivalent to the existing `track` flag on `TabContainerModel`. Both implementations now use the
  new `oncePerSession` flag to avoid duplicate messages as a user browses within a session.
* New `Spinner` component returns a simple img-based spinner as an animated PNG, available in two
  sizes. Used for the platform-specific `Mask` and `LoadingIndicator` components. Replaces previous
  SVG-based implementations to mitigate rendering performance issues over remote connections.

### 💥 Breaking Changes

* `Store` now creates a shared object to hold the default values for every `Field` and uses this
  object as the prototype for the `data` property of every `Record` instance.
  * Only non-default values are explicitly written to `Record.data`, making for a more efficient
    representation of default values and improving the performance of `Record` change detection.
  * Note this means that `Record.data` *no longer* contains keys for *all* fields as
    `own-enumerable` properties.
  * Applications requiring a full enumeration of all values should call the new `Record.getValues()`
    method, which returns a new and fully populated object suitable for spreading or cloning.
  * This behavior was previously available via `Store.experimental.shareDefaults` but is now always
    enabled.
* For API consistency with the new `showBanner()` util, the `actionFn` prop for the recently-added
  `ErrorMessage` component has been deprecated. Specify as an `onClick` handler within the
  component's `actionButtonProps` prop instead.
* The `GridModel.experimental.externalSort` flag has been promoted from an experiment to a
  fully-supported config. Default remains `false`, but apps that were using this flag must now pass
  it directly: `new GridModel({externalSort: true, ...})`.
* Hoist re-exports and wrappers for the Blueprint `Spinner` and Onsen `ProgressCircular` components
  have been removed, in favor of the new Hoist `Spinner` component mentioned above.
* Min version for `@xh/hoist-dev-utils` is now v5.7.0, as per above.

### 🐞 Bug Fixes

* Formatters in the `@xh/hoist/format` package no longer modify their options argument.
* `TileFrame` edge-case bug fixed where the appearance of an internal scrollbar could thrash layout
  calculations.
* XSS protection (dompurify processing) disabled on selected REST editor grids within the Hoist
  Admin console. Avoids content within configs and JSON blobs being unintentionally mangled.

### ⚙️ Technical

* Improvements to exception serialization, especially for any raw javascript `Error` thrown by
  client-side code.

### ✨ Style

* Buttons nested inline within desktop input components (e.g. clear buttons) tweaked to avoid
  odd-looking background highlight on hover.
* Background highlight color of minimal/outlined buttons tweaked for dark theme.
* `CodeInput` respects standard XH theme vars for its background-color and (monospace) font family.
  Its built-in toolbar has also been made compact and slightly re-organized.

### 📚 Libraries

* @blueprintjs/core `3.41 -> 3.44`
* @blueprintjs/datetime `3.21 -> 3.23`
* classnames `2.2 -> 2.3`
* codemirror `5.59 -> 5.60`
* core-js `3.9 -> 3.10`
* filesize `6.1 -> 6.2`
* qs `6.9 -> 6.10`
* react-beautiful-dnd `13.0 -> 13.1`
* react-select `4.2 -> 4.3`

[Commit Log](https://github.com/xh/hoist-react/compare/v39.0.1...v40.0.0)

## v39.0.1 - 2021-03-24

### 🐞 Bug Fixes

* Fixes regression preventing the loading of the Activity Tab in the Hoist Admin console.
* Fixes icon alignment in `DateInput`.

[Commit Log](https://github.com/xh/hoist-react/compare/v39.0.0...v39.0.1)


## v39.0.0 - 2021-03-23

### 🎁 New Features

#### Components + Props

* New `TileFrame` layout component renders a collection of child items using a layout that balances
  filling the available space against maintaining tile width / height ratio.
* Desktop `Toolbar` accepts new `compact` prop. Set to `true` to render the toolbar with reduced
  height and font-size.
* New `StoreFilterField` prop `autoApply` allows developers to more easily use `StoreFilterField` in
  conjunction with other filters or custom logic. Set to `false` and specify an `onFilterChange`
  callback to take full control of filter application.
* New `RestGrid` prop `formClassName` allows custom CSS class to be applied to its managed
  `RestForm` dialog.

#### Models + Configs

* New property `selectedRecordId` on `StoreSelectionModel`, `GridModel`, and `DataViewModel`.
  Observe this instead of `selectedRecord` when you wish to track only the `id` of the selected
  record and not changes to its data.
* `TreeMapModel.colorMode` config supports new value `wash`, which retains the positive and negative
  color while ignoring the intensity of the heat value.
* New method `ChartModel.updateHighchartsConfig()` provides a more convenient API for changing a
  chart's configuration post-construction.
* New `Column.omit` config supports conditionally excluding a column from its `GridModel`.

#### Services + Utils

* New method `FetchService.setDefaultTimeout()`.
* New convenience getter `LocalDate.isToday`.
* `HoistBase.addReaction()` now accepts convenient string values for its `equals` flag.


### 💥 Breaking Changes

* The method `HoistAppModel.preAuthInitAsync()` has been renamed to `preAuthAsync()` and should now
  be defined as `static` within apps that implement it to run custom pre-authentication routines.
  * This change allows Hoist to defer construction of the `AppModel` until Hoist itself has been
    initialized, and also better reflects the special status of this function and when it is called
    in the Hoist lifecycle.
* Hoist grids now require ag-Grid v25.1.0 or higher - update your ag-Grid dependency in your app's
  `package.json` file. See the [ag-Grid Changelog](https://www.ag-grid.com/ag-grid-changelog/) for
  details.

### ⚙️ Technical

* Improvements to behavior/performance of apps in hidden/inactive browser tabs. See the
  [page visibility API reference](https://developer.mozilla.org/en-US/docs/Web/API/Page_Visibility_API)
  for details. Now, when the browser tab is hidden:
  * Auto-refresh is suspended.
  * The `forEachAsync()` and `whileAsync()` utils run synchronously, without inserting waits that
    would be overly throttled by the browser.
* Updates to support compatibility with agGrid 25.1.0.
* Improved serialization of `LoadSpec` instances within error report stacktraces.

### 📚 Libraries

* @blueprintjs/core `3.39 -> 3.41`
* @blueprintjs/datetime `3.20 -> 3.21`
* @popperjs/core `2.8 -> 2.9`
* core-js `3.8 -> 3.9`
* react-select `4.1 -> 4.2`

[Commit Log](https://github.com/xh/hoist-react/compare/v38.3.0...v39.0.0)

## v38.3.0 - 2021-03-03

### 🎁 New Features

* New `Store.freezeData` and `Store.idEncodesTreePath` configs added as performance optimizations
  when loading very large data sets (50k+ rows).
* New `ColChooserModel.autosizeOnCommit` config triggers an autosize run whenever the chooser is
  closed. (Defaulted to true on mobile.)

[Commit Log](https://github.com/xh/hoist-react/compare/v38.2.0...v38.3.0)

## v38.2.0 - 2021-03-01

### 🐞 Bug Fixes

* Fix to edge-case where `Grid` would lose its selection if set on the model prior to the component
  mounting and ag-Grid full rendering.
* Fix to prevent unintended triggering of app auto-refresh immediately after init.

### ⚙️ Technical

* New config `Cube.fieldDefaults` - matches same config added to `Store` in prior release.
* App auto-refresh interval keys off of last *completed* refresh cycle if there is one. Avoids
  over-eager refresh when cycle is fast relative to the time it takes to do the refresh.
* New experimental property `Store.experimental.shareDefaults`. If true, `Record.data` will be
  created with default values for all fields stored on a prototype, with only non-default values
  stored on `data` directly. This can yield major performance improvements for stores with sparsely
  populated records (i.e. many records with default values). Note that when set, the `data` property
  on `Record` will no longer contain keys for *all* fields as `own-enumerable` properties. This may
  be a breaking change for some applications.

[Commit Log](https://github.com/xh/hoist-react/compare/v38.1.1...v38.2.0)

## v38.1.1 - 2021-02-26

### ⚙️ Technical

* New config `Store.fieldDefaults` supports defaulting config options for all `Field` instances
  created by a `Store`.

[Commit Log](https://github.com/xh/hoist-react/compare/v38.1.0...v38.1.1)

## v38.1.0 - 2021-02-24

⚠ Please ensure your `@xh/hoist-dev-utils` dependency is >= v5.6.0. This is required to successfully
resolve and bundle transitive dependencies of the upgraded `react-select` library.

### 🐞 Bug Fixes

* A collapsible `Panel` will now restore its user specified-size when re-opened. Previously the
  panel would be reset to the default size.
* `Store.lastLoaded` property now initialized to `null`. Previously this property had been set to
  the construction time of the Store.
* Tweak to `Grid` style rules to ensure sufficient specificity of rules related to indenting child
  rows within tree grids.
* Improvements to parsing of `Field`s of type 'int': we now correctly parse values presented in
  exponential notation and coerce `NaN` values to `null`.

### 🎁 New Features

* `GridModel` has new async variants of existing methods: `selectFirstAsync`, `selectAsync`, and
  `ensureSelectionVisibleAsync`. These methods build-in the necessary waiting for the underlying
  grid implementation to be ready and fully rendered to ensure reliable selection. In addition, the
  first two methods will internally call the third. The existing non-async counterparts for these
  methods have been deprecated.
* GridModel has a new convenience method `preSelectFirstAsync` for initializing the selection in
  grids, without disturbing any existing selection.
* Added new `Store.loadTreeData` config (default `true`) to enable or disable building of nested
  Records when the raw data elements being loaded have a `children` property.
* Cube `View` now detects and properly handles streaming updates to source data that include changes
  to row dimensions as well as measures.*
* `DataViewModel.itemHeight` can now be a function that returns a pixel height.
* The `LoadSpec` object passed to `doLoadAsync()` is now a defined class with additional properties
  `isStale`, `isObsolete` and `loadNumber`. Use these properties to abandon out-of-order
  asynchronous returns from the server.
  * 💥 NOTE that calls to `loadAsync()` no longer accept a plain object for their `loadSpec`
    parameter. Application code such as `fooModel.loadAsync({isRefresh: true})` should be updated to
    use the wrapper APIs provided by `LoadSupport` - e.g. `fooModel.refreshAsync()`. (This was
    already the best practice, but is now enforced.)
* New `autoHeight` property on grid `Column`. When set the grid will increase the row height
  dynamically to accommodate cell content in this column.

### 📚 Libraries

* @blueprintjs/core `3.38 -> 3.39`
* react-select `3.1 -> 4.1`
* react-windowed-select `2.0 -> 3.0`

[Commit Log](https://github.com/xh/hoist-react/compare/v38.0.0...v38.1.0)


## v38.0.0 - 2021-02-04

Hoist v38 includes major refactoring to streamline core classes, bring the toolkit into closer
alignment with the latest developments in Javascript, React, and MobX, and allow us to more easily
provide documentation and additional features. Most notably, we have removed the use of class based
decorators, in favor of a simpler inheritance-based approach to defining models and services.

* We are introducing a new root superclass `HoistBase` which provides many of the syntax
  enhancements and conventions used throughout Hoist for persistence, resource management, and
  reactivity.
* New base classes of `HoistModel` and `HoistService` replace the existing class decorators
  `@HoistModel` and `@HoistService`. Application models and services should now `extend` these base
  classes instead of applying the (now removed) decorators. For your application's `AppModel`,
  extend the new `HoistAppModel` superclass.
* We have also removed the need for the explicit `@LoadSupport` annotation on these classes. The
  presence of a defined `doLoadAsync()` method is now sufficient to allow classes extending
  `HoistModel` and `HoistService` to participate in the loading and refreshing lifecycle as before.
* We have deprecated support for class-based Components via the `@HoistComponent` class decorator.
  To continue to use this decorator, please import it from the `@xh\hoist\deprecated` package.
  Please note that we plan to remove `@HoistComponent` in a future version.
* Due to changes in MobX v6.0.1, all classes that host observable fields and actions will now also
  need to provide a constructor containing a call to `makeObservable(this)`. This change will
  require updates to most `HoistModel` and `HoistService` classes. See
  [this article from MobX](https://michel.codes/blogs/mobx6) for more on this change and the
  motivation behind it.

### 🎁 New Features

* New utility method `getOrCreate` for easy caching of properties on objects.
* The `Menu` system on mobile has been reworked to be more consistent with desktop. A new
  `MenuButton` component has been added to the mobile framework, which renders a `Menu` of
  `MenuItems` next to the `MenuButton`. This change also includes the removal of `AppMenuModel` (see
  Breaking Changes).
* Added `ExpandCollapseButton` to the mobile toolkit, to expand / collapse all rows in a tree grid.
* Added `Popover` to the mobile toolkit, a component to display floating content next to a target
  element. Its API is based on the Blueprint `Popover` component used on desktop.
* `StoreFilterField` now matches the rendered string values for `date` and `localDate` fields when
  linked to a properly configured `GridModel`.
* `GroupingChooser` gets several minor usability improvements + clearer support for an empty /
  ungrouped state, when so enabled.

### 💥 Breaking Changes

* All `HoistModel` and `HoistService` classes must be adjusted as described above.
* `@HoistComponent` has been deprecated and moved to `@xh\hoist\deprecated`
* Hoist grids now require ag-Grid v25.0.1 or higher - if your app uses ag-Grid, update your ag-Grid
  dependency in your app's `package.json` file.
* The `uses()` function (called within `hoistComponent()` factory configs for model context lookups)
  and the `useContextModel()` function no longer accept class names as strings. Pass the class
  itself (or superclass) of the model you wish to select for your component. `Uses` will throw if
  given any string other than "*", making the need for any updates clear in that case.
* The `Ref` class, deprecated in v26, has now been removed. Use `createObservableRef` instead.
* `AppMenuModel` has been removed. The `AppMenuButton` is now configured via
  `AppBar.appMenuButtonProps`. As with desktop, menu items can be added with
  `AppBar.appMenuButtonProps.extraItems[]`

### ⚙️ Technical

* We have removed the experimental flags `useTransactions`, and `deltaSort` from `GridModel`. The
  former has been the default behavior for Hoist for several releases, and the latter is obsolete.

### 📚 Libraries

* @blueprintjs/core `3.36 -> 3.38`
* codemirror `5.58 -> 5.59`
* mobx `5.15 -> 6.1`
* mobx-react `6.3 -> 7.1`

[Commit Log](https://github.com/xh/hoist-react/compare/v37.2.0...v38.0.0)


## v37.2.0 - 2021-01-22

### 🎁 New Features

* New `ErrorMessage` component for standard "inline" rendering of Errors and Exceptions, with retry
  support.
* `Cube` now supports an `omitFn` to allow apps to remove unwanted, single-node children.

[Commit Log](https://github.com/xh/hoist-react/compare/v37.1.0...v37.2.0)

## v37.1.0 - 2021-01-20

### 🎁 New Features

* Columns in `ColChooser` can now be filtered by their `chooserGroup`.
* `Cube` now supports a `bucketSpecFn` config which allows dynamic bucketing and aggregation of
  rows.

### 🐞 Bug Fixes

* Fix issue where a `View` would create a root row even if there were no leaf rows.
* Fixed regression in `LeftRightChooser` not displaying description callout.

[Commit Log](https://github.com/xh/hoist-react/compare/v37.0.0...v37.1.0)

## v37.0.0 - 2020-12-15

### 🎁 New Features

* New `GroupingChooser` component provides a new interface for selecting a list of fields
  (dimensions) for grouping APIs, offering drag-and-drop reordering and persisted favorites.
  * This is intended as a complete replacement for the existing `DimensionChooser`. That component
    should be considered deprecated and will be removed in future releases.
* New props added to `TabSwitcher`:
  * `enableOverflow` shows tabs that would normally overflow their container in a drop down menu.
  * `tabWidth`, `tabMinWidth` & `tabMaxWidth` allow flexible configuration of tab sizes within the
    switcher.
* `TabModel` now supports a bindable `tooltip`, which can be used to render strings or elements
  while hovering over tabs.
* New `Placeholder` component provides a thin wrapper around `Box` with standardized, muted styling.
* New `StoreFilterField.matchMode` prop allows customizing match to `start`, `startWord`, or `any`.
* `Select` now implements enhanced typeahead filtering of options. The default filtering is now
  based on a case-insensitive match of word starts in the label. (Previously it was based on a match
  _anywhere_ in the label _or_ value.) To customize this behavior, applications should use the new
  `filterFn` prop.
* New Admin Console Monitor > Memory tab added to view snapshots of JVM memory usage. (Requires
  Hoist Core v8.7 or greater.)
* `FormModel` and `FieldModel` gain support for Focus Management.
* New `boundInput` getter on `FieldModel` to facilitate imperative access to controls, when needed.
  This getter will return the new `HoistInputModel` interface, which support basic DOM access as
  well as standard methods for `focus()`, `blur()`, and `select()`.
* New `GridModel` config `lockColumnGroups` to allow controlling whether child columns can be moved
  outside their parent group. Defaults to `true` to maintain existing behavior.

### 💥 Breaking Changes

* New `TabContainerModel` config `switcher` replaces `switcherPosition` to allow for more flexible
  configuration of the default `TabSwitcher`.
  * Use `switcher: true` to retain default behavior.
  * Use `switcher: false` to not include a TabSwitcher. (previously `switcherPosition: 'none'`)
  * Use `switcher: {...}` to provide customisation props for the `TabSwitcher`. See `TabSwitcher`
    documentation for more information.
* The `HoistInput` base class has been removed. This change marks the completion of our efforts to
  remove all internal uses of React class-based Components in Hoist. The following adjustments are
  required:
  * Application components extending `HoistInput` should use the `useHoistInputModel` hook instead.
  * Applications getting refs to `HoistInputs` should be aware that these refs now return a ref to a
    `HoistInputModel`. In order to get the DOM element associated with the component use the new
    `domEl` property of that model rather than the`HoistComponent.getDOMNode()` method.
* Hoist grids now require ag-Grid v24.1.0 or higher - update your ag-Grid dependency in your app's
  `package.json` file. ag-Grid v24.1.0
  [lists 5 breaking changes](https://www.ag-grid.com/ag-grid-changelog/), including the two called
  out below. *Note that these cautions apply only to direct use of the ag-Grid APIs* - if your app
  is using the Hoist `Grid` and `GridModel` exclusively, there should be no need to adjust code
  around columns or grid state, as the related Hoist classes have been updated to handle these
  changes.
  * AG-4291 - Reactive Columns - the state pattern for ag-grid wrapper has changed as a result of
    this change. If your app made heavy use of saving/loading grid state, please test carefully
    after upgrade.
  * AG-1959 - Aggregation - Add additional parameters to the Custom Aggregation methods. If your app
    implements custom aggregations, they might need to be updated.

### 🔒 Security

* The data package `Field` class now sanitizes all String values during parsing, using the DOMPurify
  library to defend against XSS attacks and other issues with malformed HTML or scripting content
  loaded into `Record`s and rendered by `Grid` or other data-driven components. Please contact XH if
  you find any reason to disable this protection, or observe any unintended side effects of this
  additional processing.

### 🐞 Bug Fixes

* Fix issue where grid row striping inadvertently disabled by default for non-tree grids.
* Fix issue where grid empty text cleared on autosize.

### ✨ Style

* Default `Chart` themes reworked in both light and dark modes to better match overall Hoist theme.

### ⚙️ Technical

* Note that the included Onsen fork has been replaced with the latest Onsen release. Apps should not
  need to make any changes.
* `Cube.info` is now directly observable.
* `@managed` and `markManaged` have been enhanced to allow for the cleanup of arrays of objects as
  well as objects. This matches the existing array support in `XH.safeDestroy()`.

### 📚 Libraries

* @xh/onsenui `~0.1.2` -> onsenui `~2.11.1`
* @xh/react-onsenui `~0.1.2` -> react-onsenui `~1.11.3`
* @blueprintjs/core `3.35 -> 3.36`
* @blueprintjs/datetime `3.19 -> 3.20`
* clipboard-copy `3.1 -> 4.0`
* core-js `3.6 -> 3.8`
* dompurify `added @ 2.2`
* react `16.13 -> 17.0`
* semver `added @ 7.3`

[Commit Log](https://github.com/xh/hoist-react/compare/v36.6.1...v37.0.0)

## v36.6.1 - 2020-11-06

### 🐞 Bug Fixes

* Fix issue where grid row striping would be turned off by default for non-tree grids

[Commit Log](https://github.com/xh/hoist-react/compare/v36.6.0...v36.6.1)

## v36.6.0 - 2020-10-28

### 🎁 New Features

* New `GridModel.treeStyle` config enables more distinctive styling of tree grids, with optional
  background highlighting and ledger-line style borders on group rows.
  * ⚠ By default, tree grids will now have highlighted group rows (but no group borders). Set
    `treeStyle: 'none'` on any `GridModel` instances where you do _not_ want the new default style.
* New `DashContainerModel.extraMenuItems` config supports custom app menu items in Dashboards
* An "About" item has been added to the default app menu.
* The default `TabSwitcher` now supports scrolling, and will show overflowing tabs in a drop down
  menu.

### 🐞 Bug Fixes

* Ensure that `Button`s with `active: true` set directly (outside of a `ButtonGroupInput`) get the
  correct active/pressed styling.
* Fixed regression in `Column.tooltip` function displaying escaped HTML characters.
* Fixed issue where the utility method `calcActionColWidth` was not correctly incorporating the
  padding in the returned value.

### ⚙️ Technical

* Includes technical updates to `JsonBlob` archiving. This change requires an update to `hoist-core`
  `v8.6.1` or later, and modifications to the `xh_json_blob` table. See the
  [hoist-core changelog](https://github.com/xh/hoist-core/blob/develop/CHANGELOG.md) for further
  details.

### 📚 Libraries

* @blueprintjs/core `3.33 -> 3.35`

[Commit Log](https://github.com/xh/hoist-react/compare/v36.5.0...v36.6.0)

## v36.5.0 - 2020-10-16

### 🐞 Bug Fixes

* Fix text and hover+active background colors for header tool buttons in light theme.

### ⚙️ Technical

* Install a default simple string renderer on all columns. This provides consistency in column
  rendering, and fixes some additional issues with alignment and rendering of Grid columns
  introduced by the change to flexbox-based styling in grid cells.
* Support (optional) logout action in SSO applications.

### 📚 Libraries

* @blueprintjs/core `3.31 -> 3.33`
* @blueprintjs/datetime `3.18 -> 3.19`
* @fortawesome/fontawesome-pro `5.14 -> 5.15`
* moment `2.24 -> 2.29`
* numbro `2.2 -> 2.3`

[Commit Log](https://github.com/xh/hoist-react/compare/v36.4.0...v36.5.0)

## v36.4.0 - 2020-10-09

### 🎁 New Features

* `TabContainerModel` supports dynamically adding and removing tabs via new public methods.
* `Select` supports a new `menuWidth` prop to control the width of the dropdown.

### 🐞 Bug Fixes

* Fixed v36.3.0 regression re. horizontal alignment of Grid columns.

[Commit Log](https://github.com/xh/hoist-react/compare/v36.3.0...v36.4.0)

## v36.3.0 - 2020-10-07

### 💥 Breaking Changes

* The following CSS variables are no longer in use:
  + `--xh-grid-line-height`
  + `--xh-grid-line-height-px`
  + `--xh-grid-large-line-height`
  + `--xh-grid-large-line-height-px`
  + `--xh-grid-compact-line-height`
  + `--xh-grid-compact-line-height-px`
  + `--xh-grid-tiny-line-height`
  + `--xh-grid-tiny-line-height-px`

### ⚙️ Technical

* We have improved and simplified the vertical centering of content within Grid cells using
  flexbox-based styling, rather than the CSS variables above.

### 🎁 New Features

* `Select` now supports `hideSelectedOptions` and `closeMenuOnSelect` props.
* `XH.message()` and its variants (`XH.prompt(), XH.confirm(), XH.alert()`) all support an optional
  new config `messageKey`. This key can be used by applications to prevent popping up the same
  dialog repeatedly. Hoist will only show the last message posted for any given key.
* Misc. Improvements to organization of admin client tabs.

### 🐞 Bug Fixes

* Fixed issue with sporadic failures reading grid state using `legacyStateKey`.
* Fixed regression to the display of `autoFocus` buttons; focus rectangle restored.

[Commit Log](https://github.com/xh/hoist-react/compare/v36.2.1...v36.3.0)

## v36.2.1 - 2020-10-01

### 🐞 Bug Fixes

* Fixed issue in `LocalDate.previousWeekday()` which did not correctly handle Sunday dates.
* Fixed regression in `Grid` column header rendering for non-string headerNames.

[Commit Log](https://github.com/xh/hoist-react/compare/v36.2.0...v36.2.1)

## v36.2.0 - 2020-09-25

### 💥 Breaking Changes

* New `GridModel` config `colChooserModel` replaces `enableColChooser` to allow for more flexible
  configuration of the grid `colChooser`
  * Use `colChooserModel: true` to retain default behavior.
  * See documentation on `GridModel.ColChooserModelConfig` for more information.
* The `Grid` `hideHeaders` prop has been converted to a field on `AgGridModel` and `GridModel`. All
  grid options of this type are now on the model hierarchy, allowing consistent application code and
  developer discovery.

### 🎁 New Features

* Provides new `CustomProvider` for applications that want to use the Persistence API, but need to
  provide their own storage implementation.
* Added `restoreDefaults` action to default context menu for `GridModel`.
* Added `restoreDefaultsWarning` config to `GridModel`.
* `FormModel` has a new convenience method `setValues` for putting data into one or more fields in
  the form.
* Admin Preference and Config panels now support bulk regrouping actions.

### 🐞 Bug Fixes

* Fixed an error in implementation of `@managed` preventing proper cleanup of resources.
* Fixed a regression introduced in v36.1.0 in `FilterChooser`: Restore support for `disabled` prop.

[Commit Log](https://github.com/xh/hoist-react/compare/v36.1.0...v36.2.0)

## v36.1.0 - 2020-09-22

⚠ NOTE - apps should update to `hoist-core >= 8.3.0` when taking this hoist-react update. This is
required to support both the new `JsonBlobService` and updates to the Admin Activity and Client
Error tracking tabs described below.

### 🎁 New Features

* Added new `JsonBlobService` for saving and updating named chunks of arbitrary JSON data.
* `GridModelPersistOptions` now supports a `legacyStateKey` property. This key will identify the
  pre-v35 location for grid state, and can be used by applications to provide a more flexible
  migration of user grid state after an upgrade to Hoist v35.0.0 or greater. The value of this
  property will continue to default to 'key', preserving the existing upgrade behavior of the
  initial v35 release.
* The Admin Config and Pref diff tools now support pasting in a config for comparison instead of
  loading one from a remote server (useful for deployments where the remote config cannot be
  accessed via an XHR call).
* The `ClipboardButton.getCopyText` prop now supports async functions.
* The `Select` input supports a new `leftIcon` prop.
* `RestGrid` now supports bulk delete when multiple rows are selected.
* `RestGrid`'s `actionWarning` messages may now be specified as functions.

### 🐞 Bug Fixes

* Fixed several cases where `selectOnFocus` prop on `Select` was not working.
* `FilterChooser` auto-suggest values sourced from the *unfiltered* records on `sourceStore`.
* `RestForm` editors will now source their default label from the corresponding `Field.displayName`
  property. Previously an undocumented `label` config could be provided with each editor object -
  this has been removed.
* Improved time zone handling in the Admin Console "Activity Tracking" and "Client Errors" tabs.
  * Users will now see consistent bucketing of activity into an "App Day" that corresponds to the
    LocalDate when the event occurred in the application's timezone.
  * This day will be reported consistently regardless of the time zones of the local browser or
    deployment server.
* Resetting Grid columns to their default state (e.g. via the Column Chooser) retains enhancements
  applied from matching Store fields.
* Desktop `DateInput` now handles out-of-bounds dates without throwing exception during rendering.
* Dragging a grid column with an element-based header no longer displays `[object Object]` in the
  draggable placeholder.

### 📚 Libraries

* codemirror `5.57 -> 5.58`

[Commit Log](https://github.com/xh/hoist-react/compare/v36.0.0...v36.1.0)

## v36.0.0 - 2020-09-04

### 🎁 New Features

#### Data Filtering

We have enhanced support for filtering data in Hoist Grids, Stores, and Cubes with an upgraded
`Filter` API and a new `FilterChooser` component. This bundle of enhancements includes:

* A new `@xh/hoist/data/filter` package to support the creation of composable filters, including the
  following new classes:
  * `FieldFilter` - filters by comparing the value of a given field to one or more given candidate
    values using one of several supported operators.
  * `FunctionFilter` - filters via a custom function specified by the developer.
  * `CompoundFilter` - combines multiple filters (including other nested CompoundFilters) via an AND
    or OR operator.
* A new `FilterChooser` UI component that integrates tightly with these data package classes to
  provide a user and developer friendly autocomplete-enabled UI for filtering data based on
  dimensions (e.g. trader = jdoe, assetClass != Equities), metrics (e.g. P&L > 1m), or any
  combination thereof.
* Updates to `Store`, `StoreFilterField`, and `cube/Query` to use the new Filter API.
* A new `setFilter()` convenience method to `Grid` and `DataView`.

To get the most out of the new Filtering capabilities, developers are encouraged to add or expand
the configs for any relevant `Store.fields` to include both their `type` and a `displayName`. Many
applications might not have Field configs specified at all for their Stores, instead relying on
Store's ability to infer its Fields from Grid Column definitions.

We are looking to gradually invert this relationship, so that core information about an app's
business objects and their properties is configured once at the `data/Field` level and then made
available to related APIs and components such as grids, filters, and forms. See note in New Features
below regarding related updates to `GridModel.columns` config processing.

#### Grid

* Added new `GridModel.setColumnVisible()` method, along with `showColumn()` and `hideColumn()`
  convenience methods. Can replace calls to `applyColumnStateChanges()` when all you need to do is
  show or hide a single column.
* Elided Grid column headers now show the full `headerName` value in a tooltip.
* Grid column definitions now accept a new `displayName` config as the recommended entry point for
  defining a friendly user-facing label for a Column.
  * If the GridModel's Store has configured a `displayName` for the linked data field, the column
    will default to use that (if not otherwise specified).
  * If specified or sourced from a Field, `displayName` will be used as the default value for the
    pre-existing `headerName` and `chooserName` configs.
* Grid columns backed by a Store Field of type `number` or `int` will be right-aligned by default.
* Added new `GridModel.showGroupRowCounts` config to allow easy hiding of group row member counts
  within each full-width group row. Default is `true`, maintaining current behavior of showing the
  counts for each group.

#### Other

* Added new `AppSpec.showBrowserContextMenu` config to control whether the browser's default context
  menu will be shown if no app-specific context menu (e.g. from a grid) would be triggered.
  * ⚠ Note this new config defaults to `false`, meaning the browser context menu will *not* be
    available. Developers should set to true for apps that expect/depend on the built-in menu.
* `LocalDate` has gained several new static factories: `tomorrow()`, `yesterday()`,
  `[start/end]OfMonth()`, and `[start/end]OfYear()`.
* A new `@computeOnce` decorator allows for lazy computation and caching of the results of decorated
  class methods or getters. Used in `LocalDate` and intended for similar immutable, long-lived
  objects that can benefit from such caching.
* `CodeInput` and `JsonInput` get new `enableSearch` and `showToolbar` props. Enabling search
  provides an simple inline find feature for searching the input's contents.
* The Admin console's Monitor Status tab displays more clearly when there are no active monitors.


### 💥 Breaking Changes

* Renamed the `data/Field.label` property to `displayName`.
* Changed the `DimensionChooserModel.dimensions` config to require objects of the form `{name,
  displayName, isLeafDimension}` when provided as an `Object[]`.
  * Previously these objects were expected to be of the form `{value, label, isLeaf}`.
  * Note however that this same config can now be passed the `dimensions` directly from a configured
    `Cube` instead, which is the recommended approach and should DRY up dimension definitions for
    typical use cases.
* Changes required due to the new filter API:
  * The classes `StoreFilter` and `ValueFilter` have been removed and replaced by `FunctionFilter`
    and `FieldFilter`, respectively. In most cases apps will need to make minimal or no changes.
  * The `filters/setFilters` property on `Query` has been changed to `filter/setFilter`. In most
    case apps should not need to change anything other than the name of this property - the new
    property will continue to support array representations of multiple filters.
  * `Store` has gained a new property `filterIncludesChildren` to replace the functionality
    previously provided by `StoreFilter.includesChildren`.
  * `StoreFilterField.filterOptions` has been removed. Set `filterIncludesChildren` directly on the
    store instead.

### ✨ Style

* CSS variables for "intents" - most commonly used on buttons - have been reworked to use HSL color
  values and support several standard variations of lightness and transparency.
  * Developers are encouraged to customize intents by setting the individual HSL vars provided for
    each intent (e.g. `--intent-primary-h` to adjust the primary hue) and/or the different levels of
    lightness (e.g. `--intent-primary-l3` to adjust the default lightness).
  * ⚠ Uses of the prior intent var overrides such as `--intent-primary` will no longer work. It is
    possible to set directly via `--xh-intent-primary`, but components such as buttons will still
    use the default intent shades for variations such as hover and pressed states. Again, review and
    customize the HSL vars if required.
* Desktop `Button` styles and classes have been rationalized and reworked to allow for more
  consistent and direct styling of buttons in all their many permutations (standard/minimal/outlined
  styles * default/hovered/pressed/disabled states * light/dark themes).
  * Customized intent colors will now also be applied to outlined and minimal buttons.
  * Dedicated classes are now applied to desktop buttons based on their style and state. Developers
    can key off of these classes directly if required.

### 🐞 Bug Fixes

* Fixed `Column.tooltipElement` so that it can work if a `headerTooltip` is also specified on the
  same column.
* Fixed issue where certain values (e.g. `%`) would break in `Column.tooltipElement`.
* Fixed issue where newly loaded records in `Store` were not being frozen as promised by the API.

### 📚 Libraries

* @blueprintjs/core `3.30 -> 3.31`
* codemirror `5.56 -> 5.57`
* http-status-codes `1.4 -> 2.1`
* mobx-react `6.2 -> 6.3`
* store2 `2.11 -> 2.12`

[Commit Log](https://github.com/xh/hoist-react/compare/v35.2.1...v36.0.0)


## v35.2.1 - 2020-07-31

### 🐞 Bug Fixes

* A Grid's docked summary row is now properly cleared when its bound Store is cleared.
* Additional SVG paths added to `requiredBlueprintIcons.js` to bring back calendar scroll icons on
  the DatePicker component.
* Colors specified via the `--xh-intent-` CSS vars have been removed from minimal / outlined desktop
  `Button` components because of incompatibility with `ButtonGroupInput` component. Fix to address
  issue forthcoming. (This reverts the change made in 35.2.0 below.)

[Commit Log](https://github.com/xh/hoist-react/compare/v35.2.0...v35.2.1)


## v35.2.0 - 2020-07-21

### 🎁 New Features

* `TabContainerModel` now supports a `persistWith` config to persist the active tab.
* `TabContainerModel` now supports a `emptyText` config to display when TabContainer gets rendered
  with no children.

### ⚙️ Technical

* Supports smaller bundle sizes via a greatly reduced set of BlueprintJS icons. (Requires apps to be
  built with `@xh/hoist-dev-utils` v5.2 or greater to take advantage of this optimization.)

### 🐞 Bug Fixes

* Colors specified via the `--xh-intent-` CSS vars are now applied to minimal / outlined desktop
  `Button` components. Previously they fell through to use default Blueprint colors in these modes.
* Code input correctly handles dynamically toggling readonly/disabled state.

### 📚 Libraries

* @fortawesome/fontawesome-pro `5.13 -> 5.14`
* codemirror `5.55 -> 5.56`

[Commit Log](https://github.com/xh/hoist-react/compare/v35.1.1...v35.2.0)


## v35.1.1 - 2020-07-17

### 📚 Libraries

* @blueprintjs/core `3.29 -> 3.30`

[Commit Log](https://github.com/xh/hoist-react/compare/v35.1.0...v35.1.1)


## v35.1.0 - 2020-07-16

### 🎁 New Features

* Extend existing environment diff tool to preferences. Now, both configs and preferences may be
  diffed across servers. This feature will require an update of hoist-core to a version 8.1.0 or
  greater.
* `ExportOptions.columns` provided to `GridModel` can now be specified as a function, allowing for
  full control of columns to export, including their sort order.

### 🐞 Bug Fixes

* `GridModel`s export feature was previously excluding summary rows. These are now included.
* Fixed problems with coloring and shading algorithm in `TreeMap`.
* Fixed problems with sort order of exports in `GridModel`.
* Ensure that preferences are written to server, even if set right before navigating away from page.
* Prevent situation where a spurious exception can be sent to server when application is unloaded
  while waiting on a fetch request.

[Commit Log](https://github.com/xh/hoist-react/compare/v35.0.1...v35.1.0)


## v35.0.1 - 2020-07-02

### 🐞 Bug Fixes

* Column headers no longer allocate space for a sort arrow icon when the column has an active
  `GridSorter` in the special state of `sort: null`.
* Grid auto-sizing better accounts for margins on sort arrow icons.

[Commit Log](https://github.com/xh/hoist-react/compare/v35.0.0...v35.0.1)


## v35.0.0 - 2020-06-29

### ⚖️ Licensing Change

As of this release, Hoist is [now licensed](LICENSE.md) under the popular and permissive
[Apache 2.0 open source license](https://www.apache.org/licenses/LICENSE-2.0). Previously, Hoist was
"source available" via our public GitHub repository but still covered by a proprietary license.

We are making this change to align Hoist's licensing with our ongoing commitment to openness,
transparency and ease-of-use, and to clarify and emphasize the suitability of Hoist for use within a
wide variety of enterprise software projects. For any questions regarding this change, please
[contact us](https://xh.io/contact/).

### 🎁 New Features

* Added a new Persistence API to provide a more flexible yet consistent approach to saving state for
  Components, Models, and Services to different persistent locations such as Hoist Preferences,
  browser local storage, and Hoist Dashboard views.
  * The primary entry points for this API are the new `@PersistSupport` and `@persist` annotations.
    `@persist` can be added to any observable property on a `@PersistSupport` to make it
    automatically synchronize with a `PersistenceProvider`. Both `HoistModel` and `HoistService` are
    decorated with `@PersistSupport`.
  * This is designed to replace any app-specific code previously added to synchronize fields and
    their values to Preferences via ad-hoc initializers and reactions.
  * This same API is now used to handle state persistence for `GridStateModel`, `PanelModel`,
    `DimensionChooserModel`, and `DashContainerModel` - configurable via the new `persistWith`
    option on those classes.
* `FetchService` now installs a default timeout of 30 seconds for all requests. This can be disabled
  by setting timeout to `null`. Fetch Timeout Exceptions have also been improved to include the same
  information as other standard exceptions thrown by this service.
  * 💥 Apps that were relying on the lack of a built-in timeout for long-running requests should
    ensure they configure such calls with a longer or null timeout.
* `Store` gets new `clearFilter()` and `recordIsFiltered()` helper functions.
* The Admin console's Activity Tracking tab has been significantly upgraded to allow admins to
  better analyze both built-in and custom tracking data generated by their application. Its sibling
  Client Errors tab has also been updated with a docked detail panel.
* `CodeInput` gets new `showCopyButton` prop - set to true to provide an inline action button to
  copy the editor contents to the clipboard.
* Hoist config `xhEnableMonitoring` can be used to enable/disable the Admin monitor tab and its
  associated server-side jobs

### 💥 Breaking Changes

* Applications should update to `hoist-core` v8.0.1 or above, required to support the upgraded Admin
  Activity Tracking tab. Contact XH for assistance with this update.
* The option `PanelModel.prefName` has been removed in favor of `persistWith`. Existing user state
  will be transferred to the new format, assuming a `PersistenceProvider` of type 'pref' referring
  to the same preference is used (e.g. `persistWith: {prefKey: 'my-panel-model-prefName'}`.
* The option `GridModel.stateModel` has been removed in favor of `persistWith`. Existing user state
  will be transferred to the new format, assuming a `PersistenceProvider` of type 'localStorage'
  referring to the same key is used (e.g. `persistWith: {localStorageKey: 'my-grid-state-id'}`.
  * Use the new `GridModel.persistOptions` config for finer control over what grid state is
    persisted (replacement for stateModel configs to disable persistence of column
    state/sorting/grouping).
* The options `DimensionChooserModel.preference` and `DimensionChooserModel.historyPreference` have
  been removed in favor of `persistWith`.
* `AppSpec.idleDetectionEnabled` has been removed. App-specific Idle detection is now enabled via
  the new `xhIdleConfig` config. The old `xhIdleTimeoutMins` has also been deprecated.
* `AppSpec.idleDialogClass` has been renamed `AppSpec.idlePanel`. If specified, it should be a
  full-screen component.
* `PinPad` and `PinPadModel` have been moved to `@xh/hoist/cmp/pinpad`, and is now available for use
  with both standard and mobile toolkits.
* Third-party dependencies updated to properly reflect application-level licensing requirements.
  Applications must now import and provide their licensed version of ag-Grid, and Highcharts to
  Hoist. See file `Bootstrap.js` in Toolbox for an example.

### 🐞 Bug Fixes

* Sorting special columns generated by custom ag-Grid configurations (e.g. auto-group columns) no
  longer throws with an error.
* The `deepFreeze()` util - used to freeze data in `Record` instances - now only attempts to freeze
  a whitelist of object types that are known to be safely freezable. Custom application classes and
  other potentially-problematic objects (such as `moment` instances) are no longer frozen when
  loaded into `Record` fields.

### 📚 Libraries

Note that certain licensed third-party dependencies have been removed as direct dependencies of this
project, as per note in Breaking Changes above.

* @xh/hoist-dev-utils `4.x -> 5.x` - apps should also update to the latest 5.x release of dev-utils.
  Although license and dependency changes triggered a new major version of this dev dependency, no
  application-level changes should be required.
* @blueprintjs/core `3.28 -> 3.29`
* codemirror `5.54 -> 5.55`
* react-select `3.0 -> 3.1`

### 📚 Optional Libraries

* ag-Grid `23.0.2` > `23.2.0` (See Toolbox app for example on this upgrade)
* Highcharts `8.0.4 -> 8.1.1`

[Commit Log](https://github.com/xh/hoist-react/compare/v34.0.0...v35.0.0)


## v34.0.0 - 2020-05-26

### 🎁 New Features

* Hoist's enhanced autosizing is now enabled on all grids by default. See `GridModel` and
  `GridAutosizeService` for more details.
* New flags `XH.isPhone`, `XH.isTablet`, and `XH.isDesktop` available for device-specific switching.
  Corresponding `.xh-phone`, `.xh-tablet`, and `.xh-desktop` CSS classes are added to the document
  `body`. These flags and classes are set based on the detected device, as per its user-agent.
  * One of the two higher-level CSS classes `.xh-standard` or `.xh-mobile` will also be applied
    based on an app's use of the primary (desktop-centric) components vs mobile components - as
    declared by its `AppSpec.isMobileApp` - regardless of the detected device.
  * These changes provide more natural support for use cases such as apps that are built with
    standard components yet target/support tablet users.
* New method `Record.get()` provides an alternative API for checked data access.
* The mobile `Select` component supports the `enableFilter` and `enableCreate` props.
* `DashContainerModel` supports new `layoutLocked`, `contentLocked` and `renameLocked` modes.
* `DimensionChooser` now has the ability to persist its value and history separately.
* Enhance Hoist Admin's Activity Tracking tab.
* Enhance Hoist Admin's Client Error tab.

### 💥 Breaking Changes

* `emptyFlexCol` has been removed from the Hoist API and should simply be removed from all client
  applications. Improvements to agGrid's default rendering of empty space have made it obsolete.
* `isMobile` property on `XH` and `AppSpec` has been renamed to `isMobileApp`. All apps will need to
  update their (required) use of this flag in the app specifications within their
  `/client-app/src/apps` directory.
* The `xh-desktop` class should no longer be used to indicate a non-mobile toolkit based app. For
  this purpose, use `xh-standard` instead.

### 🐞 Bug Fixes

* Fix to Average Aggregators when used with hierarchical data.
* Fixes to Context Menu handling on `Panel` to allow better handling of `[]` and `null`.

### 📚 Libraries

* @blueprintjs/core `3.26 -> 3.28`
* @blueprintjs/datetime `3.16 -> 3.18`
* codemirror `5.53 -> 5.54`
* react-transition-group `4.3 -> 4.4`

[Commit Log](https://github.com/xh/hoist-react/compare/v33.3.0...v34.0.0)


## v33.3.0 - 2020-05-08

### ⚙️ Technical

* Additional updates to experimental autosize feature: standardization of naming, better masking
  control, and API fixes. Added new property `autosizeOptions` on `GridModel` and main entry point
  is now named `GridModel.autosizeAsync()`.

### 🐞 Bug Fixes

* `Column.hideable` will now be respected by ag-grid column drag and drop
  [#1900](https://github.com/xh/hoist-react/issues/1900)
* Fixed an issue where dragging a column would cause it to be sorted unintentionally.

[Commit Log](https://github.com/xh/hoist-react/compare/v33.2.0...v33.3.0)


## v33.2.0 - 2020-05-07

### 🎁 New Features

* Virtual column rendering has been disabled by default, as it offered a minimal performance benefit
  for most grids while compromising autosizing. See new `GridModel.useVirtualColumns` config, which
  can be set to `true` to re-enable this behavior if required.
* Any `GridModel` can now be reset to its code-prescribed defaults via the column chooser reset
  button. Previously, resetting to defaults was only possible for grids that persisted their state
  with a `GridModel.stateModel` config.

### 🐞 Bug Fixes

* Fixed several issues with new grid auto-sizing feature.
* Fixed issues with and generally improved expand/collapse column alignment in tree grids.
  * 💥 Note that this improvement introduced a minor breaking change for apps that have customized
    tree indentation via the removed `--grid-tree-indent-px` CSS var. Use `--grid-tree-indent`
    instead. Note the new var is specified in em units to scale well across grid sizing modes.

### ⚙️ Technical

* Note that the included version of Onsen has been replaced with a fork that includes updates for
  react 16.13. Apps should not need to make any changes.

### 📚 Libraries

* react `~16.8 -> ~16.13`
* onsenui `~16.8` -> @xh/onsenui `~16.13`
* react-onsenui `~16.8` -> @xh/react-onsenui `~16.13`

[Commit Log](https://github.com/xh/hoist-react/compare/v33.1.0...33.2.0)


## v33.1.0 - 2020-05-05

### 🎁 New Features

* Added smart auto-resizing of columns in `GridModel` Unlike ag-Grid's native auto-resizing support,
  Hoist's auto-resizing will also take into account collapsed rows, off-screen cells that are not
  currently rendered in the DOM, and summary rows. See the new `GridAutosizeService` for details.
  * This feature is currently marked as 'experimental' and must be enabled by passing a special
    config to the `GridModel` constructor of the form `experimental: {useHoistAutosize: true}`. In
    future versions of Hoist, we expect to make it the default behavior.
* `GridModel.autoSizeColumns()` has been renamed `GridModel.autosizeColumns()`, with lowercase 's'.
  Similarly, the `autoSizeColumns` context menu token has been renamed `autosizeColumns`.

### 🐞 Bug Fixes

* Fixed a regression with `StoreFilterField` introduced in v33.0.1.

[Commit Log](https://github.com/xh/hoist-react/compare/v33.0.2...33.1.0)


## v33.0.2 - 2020-05-01

### 🎁 New Features

* Add Hoist Cube Aggregators: `AverageAggregator` and `AverageStrictAggregator`
* `ColAutosizeButton` has been added to desktop and mobile

### 🐞 Bug Fixes

* Fixed mobile menus to constrain to the bottom of the viewport, scrolling if necessary.
  [#1862](https://github.com/xh/hoist-react/issues/1862)
* Tightened up mobile tree grid, fixed issues in mobile column chooser.
* Fixed a bug with reloading hierarchical data in `Store`.
  [#1871](https://github.com/xh/hoist-react/issues/1871)

[Commit Log](https://github.com/xh/hoist-react/compare/v33.0.1...33.0.2)


## v33.0.1 - 2020-04-29

### 🎁 New Features

* `StoreFieldField` supports dot-separated field names in a bound `GridModel`, meaning it will now
  match on columns with fields such as `address.city`.

* `Toolbar.enableOverflowMenu` now defaults to `false`. This was determined safer and more
  appropriate due to issues with the underlying Blueprint implementation, and the need to configure
  it carefully.

### 🐞 Bug Fixes

* Fixed an important bug with state management in `StoreFilterField`. See
  https://github.com/xh/hoist-react/issues/1854

* Fixed the default sort order for grids. ABS DESC should be first when present.

### 📚 Libraries

* @blueprintjs/core `3.25 -> 3.26`
* codemirror `5.52 -> 5.53`

[Commit Log](https://github.com/xh/hoist-react/compare/v33.0.0...v33.0.1)

## v33.0.0 - 2020-04-22

### 🎁 New Features

* The object returned by the `data` property on `Record` now includes the record `id`. This will
  allow for convenient access of the id with the other field values on the record.
* The `Timer` class has been enhanced and further standardized with its Hoist Core counterpart:
  * Both the `interval` and `timeout` arguments may be specified as functions, or config keys
    allowing for dynamic lookup and reconfiguration.
  * Added `intervalUnits` and `timeoutUnits` arguments.
  * `delay` can now be specified as a boolean for greater convenience.

### 💥 Breaking Changes

* We have consolidated the import location for several packages, removing unintended nested index
  files and 'sub-packages'. In particular, the following locations now provide a single index file
  for import for all of their public contents: `@xh/hoist/core`, `@xh/hoist/data`,
  `@xh/hoist/cmp/grid`, and `@xh/hoist/desktop/cmp/grid`. Applications may need to update import
  statements that referred to index files nested within these directories.
* Removed the unnecessary and confusing `values` getter on `BaseFieldModel`. This getter was not
  intended for public use and was intended for the framework's internal implementation only.
* `ColumnGroup.align` has been renamed to `ColumnGroup.headerAlign`. This avoids confusion with the
  `Column` API, where `align` refers to the alignment of cell contents within the column.

### 🐞 Bug Fixes

* Exceptions will no longer overwrite the currently shown exception in the exception dialog if the
  currently shown exception requires reloading the application.
  [#1834](https://github.com/xh/hoist-react/issues/1834)

### ⚙️ Technical

* Note that the Mobx React bindings have been updated to 6.2, and we have enabled the recommended
  "observer batching" feature as per
  [the mobx-react docs](https://github.com/mobxjs/mobx-react-lite/#observer-batching).

### 📚 Libraries

* @blueprintjs/core `3.24 -> 3.25`
* @blueprintjs/datetime `3.15 -> 3.16`
* mobx-react `6.1 -> 6.2`

[Commit Log](https://github.com/xh/hoist-react/compare/v32.0.4...v33.0.0)

## v32.0.5 - 2020-07-14

### 🐞 Bug Fixes

* Fixes a regression in which grid exports were no longer sorting rows properly.

[Commit Log](https://github.com/xh/hoist-react/compare/v32.0.4...v32.0.5)

## v32.0.4 - 2020-04-09

### 🐞 Bug Fixes

* Fixes a regression with the alignment of `ColumnGroup` headers.
* Fixes a bug with 'Copy Cell' context menu item for certain columns displaying the Record ID.
* Quiets console logging of 'routine' exceptions to 'debug' instead of 'log'.

[Commit Log](https://github.com/xh/hoist-react/compare/v32.0.3...v32.0.4)

## v32.0.3 - 2020-04-06

### 🐞 Bug Fixes

* Suppresses a console warning from ag-Grid for `GridModel`s that do not specify an `emptyText`.

[Commit Log](https://github.com/xh/hoist-react/compare/v32.0.2...v32.0.3)

## v32.0.2 - 2020-04-03

⚠ Note that this release includes a *new major version of ag-Grid*. Please consult the
[ag-Grid Changelog](https://www.ag-grid.com/ag-grid-changelog/) for versions 22-23 to review
possible breaking changes to any direct/custom use of ag-Grid APIs and props within applications.

### 🎁 New Features

* GridModel `groupSortFn` now accepts `null` to turn off sorting of group rows.
* `DockViewModel` now supports optional `width`, `height` and `collapsedWidth` configs.
* The `appMenuButton.extraItems` prop now accepts `MenuItem` configs (as before) but also React
  elements and the special string token '-' (shortcut to render a `MenuDivider`).
* Grid column `flex` param will now accept numbers, with available space divided between flex
  columns in proportion to their `flex` value.
* `Column` now supports a `sortingOrder` config to allow control of the sorting options that will be
  cycled through when the user clicks on the header.
* `PanelModel` now supports setting a `refreshMode` to control how collapsed panels respond to
  refresh requests.

### 💥 Breaking Changes

* The internal DOM structure of desktop `Panel` has changed to always include an inner frame with
  class `.xh-panel__content`. You may need to update styling that targets the inner structure of
  `Panel` via `.xh-panel`.
* The hooks `useOnResize()` and `useOnVisibleChange()` no longer take a `ref` argument. Use
  `composeRefs` to combine the ref that they return with any ref you wish to compose them with.
* The callback for `useOnResize()` will now receive an object representing the locations and
  dimensions of the element's content box. (Previously it incorrectly received an array of
  `ResizeObserver` entries that had to be de-referenced)
* `PanelModel.collapsedRenderMode` has been renamed to `PanelModel.renderMode`, to be more
  consistent with other Hoist APIs such as `TabContainer`, `DashContainer`, and `DockContainer`.


### 🐞 Bug Fixes

* Checkboxes in grid rows in Tiny sizing mode have been styled to fit correctly within the row.
* `GridStateModel` no longer saves/restores the width of non-resizable columns.
  [#1718](https://github.com/xh/hoist-react/issues/1718)
* Fixed an issue with the hooks useOnResize and useOnVisibleChange. In certain conditions these
  hooks would not be called. [#1808](https://github.com/xh/hoist-react/issues/1808)
* Inputs that accept a rightElement prop will now properly display an Icon passed as that element.
  [#1803](https://github.com/xh/hoist-react/issues/1803)

### ⚙️ Technical

* Flex columns now use the built-in ag-Grid flex functionality.

### 📚 Libraries

* ag-grid-community `removed @ 21.2`
* ag-grid-enterprise `21.2` replaced with @ag-grid-enterprise/all-modules `23.0`
* ag-grid-react `21.2` replaced with @ag-grid-community/react `23.0`
* @fortawesome/* `5.12 -> 5.13`
* codemirror `5.51 -> 5.52`
* filesize `6.0 -> 6.1`
* numbro `2.1 -> 2.2`
* react-beautiful-dnd `12.0 -> 13.0`
* store2 `2.10 -> 2.11`
* compose-react-refs `NEW 1.0.4`

[Commit Log](https://github.com/xh/hoist-react/compare/v31.0.0...v32.0.2)

## v31.0.0 - 2020-03-16

### 🎁 New Features

* The mobile `Navigator` / `NavigatorModel` API has been improved and made consistent with other
  Hoist content container APIs such as `TabContainer`, `DashContainer`, and `DockContainer`.
  * `NavigatorModel` and `PageModel` now support setting a `RenderMode` and `RefreshMode` to control
    how inactive pages are mounted/unmounted and how they respond to refresh requests.
  * `Navigator` pages are no longer required to to return `Page` components - they can now return
    any suitable component.
* `DockContainerModel` and `DockViewModel` also now support `refreshMode` and `renderMode` configs.
* `Column` now auto-sizes when double-clicking / double-tapping its header.
* `Toolbar` will now collapse overflowing items into a drop down menu. (Supported for horizontal
  toolbars only at this time.)
* Added new `xhEnableLogViewer` config (default `true`) to enable or disable the Admin Log Viewer.

#### 🎨 Icons

* Added `Icon.icon()` factory method as a new common entry point for creating new FontAwesome based
  icons in Hoist. It should typically be used instead of using the `FontAwesomeIcon` component
  directly.
* Also added a new `Icon.fileIcon()` factory. This method take a filename and returns an appropriate
  icon based on its extension.
* All Icon factories can now accept an `asHtml` parameter, as an alternative to calling the helper
  function `convertIconToSVG()` on the element. Use this to render icons as raw html where needed
  (e.g. grid renderers).
* Icons rendered as html will now preserve their styling, tooltips, and size.

### 💥 Breaking Changes

* The application's primary `HoistApplicationModel` is now instantiated and installed as
  `XH.appModel` earlier within the application initialization sequence, with construction happening
  prior to the init of the XH identity, config, and preference services.
  * This allows for a new `preAuthInitAsync()` lifecycle method to be called on the model before
    auth has completed, but could be a breaking change for appModel code that relied on these
    services for field initialization or in its constructor.
  * Such code should be moved to the core `initAsync()` method instead, which continues to be called
    after all XH-level services are initialized and ready.
* Mobile apps may need to adjust to the following updates to `NavigatorModel` and related APIs:
  * `NavigatorModel`'s `routes` constructor parameter has been renamed `pages`.
  * `NavigatorModel`'s observable `pages[]` has been renamed `stack[]`.
  * `NavigatorPageModel` has been renamed `PageModel`. Apps do not usually create `PageModels`
    directly, so this change is unlikely to require code updates.
  * `Page` has been removed from the mobile toolkit. Components that previously returned a `Page`
    for inclusion in a `Navigator` or `TabContainer` can now return any component. It is recommended
    you replace `Page` with `Panel` where appropriate.
* Icon enhancements described above removed the following public methods:
  * The `fontAwesomeIcon()` factory function (used to render icons not already enumerated by Hoist)
    has been replaced by the improved `Icon.icon()` factory - e.g. `fontAwesomeIcon({icon: ['far',
    'alicorn']}) -> Icon.icon({iconName: 'alicorn'})`.
  * The `convertIconToSvg()` utility method has been replaced by the new `asHtml` parameter on icon
    factory functions. If you need to convert an existing icon element, use `convertIconToHtml()`.
* `Toolbar` items should be provided as direct children. Wrapping Toolbar items in container
  components can result in unexpected item overflow.

### 🐞 Bug Fixes

* The `fmtDate()` utility now properly accepts, parses, and formats a string value input as
  documented.
* Mobile `PinPad` input responsiveness improved on certain browsers to avoid lag.

### ⚙️ Technical

* New lifecycle methods `preAuthInitAsync()` and `logoutAsync()` added to the `HoistAppModel`
  decorator (aka the primary `XH.appModel`).

[Commit Log](https://github.com/xh/hoist-react/compare/v30.1.0...v31.0.0)

## v30.1.0 - 2020-03-04

### 🐞 Bug Fixes

* Ensure `WebSocketService.connected` remains false until `channelKey` assigned and received from
  server.
* When empty, `DashContainer` now displays a user-friendly prompt to add an initial view.

### ⚙️ Technical

* Form validation enhanced to improve handling of asynchronous validation. Individual rules and
  constraints are now re-evaluated in parallel, allowing for improved asynchronous validation.
* `Select` will now default to selecting contents on focus if in filter or creatable mode.

[Commit Log](https://github.com/xh/hoist-react/compare/v30.0.0...30.1.0)

## v30.0.0 - 2020-02-29

### 🎁 New Features

* `GridModel` and `DataViewModel` now support `groupRowHeight`, `groupRowRenderer` and
  `groupRowElementRenderer` configs. Grouping is new in general to `DataViewModel`, which now takes
  a `groupBy` config.
  * `DataViewModel` allows for settable and multiple groupings and sorters.
  * `DataViewModel` also now supports additional configs from the underlying `GridModel` that make
    sense in a `DataView` context, such as `showHover` and `rowBorders`.
* `TabContainerModel` now accepts a `track` property (default false) for easily tracking tab views
  via Hoist's built-in activity tracking.
* The browser document title is now set to match `AppSpec.clientAppName` - helpful for projects with
  multiple javascript client apps.
* `StoreFilterField` accepts all other config options from `TextInput` (e.g. `disabled`).
* Clicking on a summary row in `Grid` now clears its record selection.
* The `@LoadSupport` decorator now provides an additional observable property `lastException`. The
  decorator also now logs load execution times and failures to `console.debug` automatically.
* Support for mobile `Panel.scrollable` prop made more robust with re-implementation of inner
  content element. Note this change included a tweak to some CSS class names for mobile `Panel`
  internals that could require adjustments if directly targeted by app stylesheets.
* Added new `useOnVisibleChange` hook.
* Columns now support a `headerAlign` config to allow headers to be aligned differently from column
  contents.

### 💥 Breaking Changes

* `Toolbar` items must be provided as direct children. Wrapping Toolbar items in container
  components can result in unexpected item overflow.
* `DataView.rowCls` prop removed, replaced by new `DataViewModel.rowClassFn` config for more
  flexibility and better symmetry with `GridModel`.
* `DataViewModel.itemRenderer` renamed to `DataViewModel.elementRenderer`
* `DataView` styling has been updated to avoid applying several unwanted styles from `Grid`. Note
  that apps might rely on these styles (intentionally or not) for their `itemRenderer` components
  and appearance and will need to adjust.
* Several CSS variables related to buttons have been renamed for consistency, and button style rules
  have been adjusted to ensure they take effect reliably across desktop and mobile buttons
  ([#1568](https://github.com/xh/hoist-react/pull/1568)).
* The optional `TreeMapModel.highchartsConfig` object will now be recursively merged with the
  top-level config generated by the Hoist model and component, where previously it was spread onto
  the generated config. This could cause a change in behavior for apps using this config to
  customize map instances, but provides more flexibility for e.g. customizing the `series`.
* The signature of `useOnResize` hook has been modified slightly for API consistency and clarity.
  Options are now passed in a configuration object.

### 🐞 Bug Fixes

* Fixed an issue where charts that are rendered while invisible would have the incorrect size.
  [#1703](https://github.com/xh/hoist-react/issues/1703)
* Fixed an issue where zeroes entered by the user in `PinPad` would be displayed as blanks.
* Fixed `fontAwesomeIcon` elem factory component to always include the default 'fa-fw' className.
  Previously, it was overridden if a `className` prop was provided.
* Fixed an issue where ConfigDiffer would always warn about deletions, even when there weren't any.
  [#1652](https://github.com/xh/hoist-react/issues/1652)
* `TextInput` will now set its value to `null` when all text is deleted and the clear icon will
  automatically hide.
* Fixed an issue where multiple buttons in a `ButtonGroupInput` could be shown as active
  simultaneously. [#1592](https://github.com/xh/hoist-react/issues/1592)
* `StoreFilterField` will again match on `Record.id` if bound to a Store or a GridModel with the
  `id` column visible. [#1697](https://github.com/xh/hoist-react/issues/1697)
* A number of fixes have been applied to `RelativeTimeStamp` and `getRelativeTimestamp`, especially
  around its handling of 'equal' or 'epsilon equal' times. Remove unintended leading whitespace from
  `getRelativeTimestamp`.

### ⚙️ Technical

* The `addReaction` and `addAutorun` methods (added to Hoist models, components, and services by the
  `ReactiveSupport` mixin) now support a configurable `debounce` argument. In many cases, this is
  preferable to the built-in MobX `delay` argument, which only provides throttling and not true
  debouncing.
* New `ChartModel.highchart` property provides a reference to the underlying HighChart component.

### 📚 Libraries

* @blueprintjs/core `3.23 -> 3.24`
* react-dates `21.7 -> 21.8`
* react-beautiful-dnd `11.0 -> 12.2`

[Commit Log](https://github.com/xh/hoist-react/compare/v29.1.0...v30.0.0)

## v29.1.0 - 2020-02-07

### 🎁 New Features

#### Grid

* The `compact` config on `GridModel` has been deprecated in favor of the more powerful `sizingMode`
  which supports the values 'large', 'standard', 'compact', or 'tiny'.
  * Each new mode has its own set of CSS variables for applications to override as needed.
  * Header and row heights are configurable for each via the `HEADER_HEIGHTS` and `ROW_HEIGHTS`
    static properties of the `AgGrid` component. These objects can be modified on init by
    applications that wish to customize the default row heights globally.
  * 💥 Note that these height config objects were previously exported as constants from AgGrid.js.
    This would be a breaking change for any apps that imported the old objects directly (considered
    unlikely).
* `GridModel` now exposes an `autoSizeColumns` method, and the Grid context menu now contains an
  `Autosize Columns` option by default.
* `Column` and `ColumnGroup` now support React elements for `headerName`.

#### Data

* The `Store` constructor now accepts a `data` argument to load data at initialization.
* The `xh/hoist/data/cube` package has been modified substantially to better integrate with the core
  data package and support observable "Views". See documentation on `Cube` for more information.

#### Other

* Added a `PinPad` component for streamlined handling of PIN entry on mobile devices.
* `FormField` now takes `tooltipPosition` and `tooltipBoundary` props for customizing minimal
  validation tooltip.
* `RecordAction.actionFn` parameters now include a `buttonEl` property containing the button element
  when used in an action column.
* Mobile Navigator component now takes an `animation` prop which can be set to 'slide' (default),
  'lift', 'fade', or 'none'. These values are passed to the underlying onsenNavigator component.
  ([#1641](https://github.com/xh/hoist-react/pull/1641))
* `AppOption` configs now accept an `omit` property for conditionally excluding options.

### 🐞 Bug Fixes

* Unselectable grid rows are now skipped during up/down keyboard navigation.
* Fix local quick filtering in `LeftRightChooser` (v29 regression).
* Fix `SplitTreeMap` - the default filtering once again splits the map across positive and negative
  values as intended (v29 regression).

### ⚙️ Technical

* `FormFields` now check that they are contained in a Hoist `Form`.

### 📚 Libraries

* @blueprintjs/core `3.22 -> 3.23`
* codemirror `5.50 -> 5.51`
* react-dates `21.5 -> 21.7`

[Commit Log](https://github.com/xh/hoist-react/compare/v29.0.0...v29.1.0)

## v29.0.0 - 2020-01-24

### 🗄️ Data Package Changes

Several changes have been made to data package (`Store` and `Record`) APIs for loading, updating,
and modifying data. They include some breaking changes, but pave the way for upcoming enhancements
to fully support inline grid editing and other new features.

Store now tracks the "committed" state of its records, which represents the data as it was loaded
(typically from the server) via `loadData()` or `updateData()`. Records are now immutable and
frozen, so they cannot be changed directly, but Store offers a new `modifyRecords()` API to apply
local modifications to data in a tracked and managed way. (Store creates new records internally to
hold both this modified data and the original, "committed" data.) This additional state tracking
allows developers to query Stores for modified or added records (e.g. to flush back to the server
and persist) as well as call new methods to revert changes (e.g. to undo a block of changes that the
user wishes to discard).

Note the following more specific changes to these related classes:

#### Record

* 💥 Record data properties are now nested within a `data` object on Record instances and are no
  longer available as top-level properties on the Record itself.
  * Calls to access data such as `rec.quantity` must be modified to `rec.data.quantity`.
  * When accessing multiple properties, destructuring provides an efficient syntax - e.g. `const
    {quantity, price} = rec.data;`.
* 💥 Records are now immutable and cannot be modified by applications directly.
  * This is a breaking change, but should only affect apps with custom inline grid editing
    implementations or similar code that modifies individual record values.
  * Calls to change data such as `rec.quantity = 100` must now be made through the Record's Store,
    e.g. `store.modifyData({id: 41, quantity: 100})`
* Record gains new getters for inspecting its state, including: `isAdd`, `isModified`, and
  `isCommitted`.

#### Store

* 💥 `noteDataUpdated()` has been removed, as out-of-band modifications to Store Records are no
  longer possible.
* 💥 Store's `idSpec` function is now called with the raw record data - previously it was passed
  source data after it had been run through the store's optional `processRawData` function. (This is
  unlikely to have a practical impact on most apps, but is included here for completeness.)
* `Store.updateData()` now accepts a flat list of raw data to process into Record additions and
  updates. Previously developers needed to call this method with an object containing add, update,
  and/or remove keys mapped to arrays. Now Store will produce an object of this shape automatically.
* `Store.refreshFilter()` method has been added to allow applications to rebuild the filtered data
  set if some application state has changed (apart from the store's data itself) which would affect
  the store filter.
* Store gains new methods for manipulating its Records and data, including `addRecords()`,
  `removeRecords()`, `modifyRecords()`, `revertRecords()`, and `revert()`. New getters have been
  added for `addedRecords`, `removedRecords`, `modifiedRecords`, and `isModified`.

#### Column

* Columns have been enhanced for provide basic support for inline-editing of record data. Further
  inline editing support enhancements are planned for upcoming Hoist releases.
* `Column.getValueFn` config added to retrieve the cell value for a Record field. The default
  implementation pulls the value from the Record's new `data` property (see above). Apps that
  specify custom `valueGetter` callbacks via `Column.agOptions` should now implement their custom
  logic in this new config.
* `Column.setValueFn` config added to support modifying the Column field's value on the underlying
  Record. The default implementation calls the new `Store.modifyRecords()` API and should be
  sufficient for the majority of cases.
* `Column.editable` config added to indicate if a column/cell should be inline-editable.

### 🎁 New Features

* Added keyboard support to ag-Grid context menus.
* Added `GridModel.setEmptyText()` to allow updates to placeholder text after initial construction.
* Added `GridModel.ensureSelectionVisible()` to scroll the currently selected row into view.
* When a `TreeMap` is bound to a `GridModel`, the grid will now respond to map selection changes by
  scrolling to ensure the selected grid row is visible.
* Added a `Column.tooltipElement` config to support fully customizable tooltip components.
* Added a `useOnResize` hook, which runs a function when a component is resized.
* Exposed an `inputRef` prop on numberInput, textArea, and textInput
* `PanelModel` now accepts a `maxSize` config.
* `RelativeTimeStamp` now support a `relativeTo` option, allowing it to display the difference
  between a timestamp and another reference time other than now. Both the component and the
  `getRelativeTimestamp()` helper function now leverage moment.js for their underlying
  implementation.
* A new `Clock` component displays the time, either local to the browser or for a configurable
  timezone.
* `LeftRightChooser` gets a new `showCounts` option to print the number of items on each side.
* `Select` inputs support a new property `enableWindowed` (desktop platform only) to improve
  rendering performance with large lists of options.
* `Select` inputs support grouped options. To use, add an attribute `options` containing an array of
  sub-options.
* `FetchService` methods support a new `timeout` option. This config chains `Promise.timeout()` to
  the promises returned by the service.
* Added alpha version of `DashContainer` for building dynamic, draggable dashboard-style layouts.
  Please note: the API for this component is subject to change - use at your own risk!
* `Select` now allows the use of objects as values.
* Added a new `xhEnableImpersonation` config to enable or disable the ability of Hoist Admins to
  impersonate other users. Note that this defaults to `false`. Apps will need to set this config to
  continue using impersonation. (Note that an update to hoist-core 6.4+ is required for this config
  to be enforced on the server.)
* `FormField` now supports a `requiredIndicator` to customize how required fields are displayed.
* Application build tags are now included in version update checks, primarily to prompt dev/QA users
  to refresh when running SNAPSHOT versions. (Note that an update to hoist-core 6.4+ is required for
  the server to emit build tag for comparison.)
* `CodeInput` component added to provide general `HoistInput` support around the CodeMirror code
  editor. The pre-existing `JsonInput` has been converted to a wrapper around this class.
* `JsonInput` now supports an `autoFocus` prop.
* `Select` now supports a `hideDropdownIndicator` prop.
* `useOnResize` hook will now ignore visibility changes, i.e. a component resizing to a size of 0.
* `DimensionChooser` now supports a `popoverPosition` prop.
* `AppBar.appMenuButtonPosition` prop added to configure the App Menu on the left or the right, and
  `AppMenuButton` now accepts and applies any `Button` props to customize.
* New `--xh-grid-tree-indent-px` CSS variable added to allow control over the amount of indentation
  applied to tree grid child nodes.

### 💥 Breaking Changes

* `GridModel.contextMenuFn` config replaced with a `contextMenu` parameter. The new parameter will
  allow context menus to be specified with a simple array in addition to the function specification
  currently supported.
* `GridModel.defaultContextMenuTokens` config renamed to `defaultContextMenu`.
* `Chart` and `ChartModel` have been moved from `desktop/cmp/charts` to `cmp/charts`.
* `StoreFilterField` has been moved from `desktop/cmp/store` to `cmp/store`.
* The options `nowEpsilon` and `nowString` on `RelativeTimestamp` have been renamed to `epsilon` and
  `equalString`, respectively.
* `TabRenderMode` and `TabRefreshMode` have been renamed to `RenderMode` and `RefreshMode` and moved
  to the `core` package. These enumerations are now used in the APIs for `Panel`, `TabContainer`,
  and `DashContainer`.
* `DockViewModel` now requires a function, or a HoistComponent as its `content` param. It has always
  been documented this way, but a bug in the original implementation had it accepting an actual
  element rather than a function. As now implemented, the form of the `content` param is consistent
  across `TabModel`, `DockViewModel`, and `DashViewSpec`.
* `JsonInput.showActionButtons` prop replaced with more specific `showFormatButton` and
  `showFullscreenButton` props.
* The `DataView.itemHeight` prop has been moved to `DataViewModel` where it can now be changed
  dynamically by applications.
* Desktop `AppBar.appMenuButtonOptions` prop renamed to `appMenuButtonProps` for consistency.

### 🐞 Bug Fixes

* Fixed issue where JsonInput was not receiving its `model` from context
  ([#1456](https://github.com/xh/hoist-react/issues/1456))
* Fixed issue where TreeMap would not be initialized if the TreeMapModel was created after the
  GridModel data was loaded ([#1471](https://github.com/xh/hoist-react/issues/1471))
* Fixed issue where export would create malformed file with dynamic header names
* Fixed issue where exported tree grids would have incorrect aggregate data
  ([#1447](https://github.com/xh/hoist-react/issues/1447))
* Fixed issue where resizable Panels could grow larger than desired
  ([#1498](https://github.com/xh/hoist-react/issues/1498))
* Changed RestGrid to only display export button if export is enabled
  ([#1490](https://github.com/xh/hoist-react/issues/1490))
* Fixed errors when grouping rows in Grids with `groupUseEntireRow` turned off
  ([#1520](https://github.com/xh/hoist-react/issues/1520))
* Fixed problem where charts were resized when being hidden
  ([#1528](https://github.com/xh/hoist-react/issues/1528))
* Fixed problem where charts were needlessly re-rendered, hurting performance and losing some state
  ([#1505](https://github.com/xh/hoist-react/issues/1505))
* Removed padding from Select option wrapper elements which was making it difficult for custom
  option renderers to control the padding ([1571](https://github.com/xh/hoist-react/issues/1571))
* Fixed issues with inconsistent indentation for tree grid nodes under certain conditions
  ([#1546](https://github.com/xh/hoist-react/issues/1546))
* Fixed autoFocus on NumberInput.

### 📚 Libraries

* @blueprintjs/core `3.19 -> 3.22`
* @blueprintjs/datetime `3.14 -> 3.15`
* @fortawesome/fontawesome-pro `5.11 -> 5.12`
* codemirror `5.49 -> 5.50`
* core-js `3.3 -> 3.6`
* fast-deep-equal `2.0 -> 3.1`
* filesize `5.0 -> 6.0`
* highcharts 7.2 -> 8.0`
* mobx `5.14 -> 5.15`
* react-dates `21.3 -> 21.5`
* react-dropzone `10.1 -> 10.2`
* react-windowed-select `added @ 2.0.1`

[Commit Log](https://github.com/xh/hoist-react/compare/v28.2.0...v29.0.0)

## v28.2.0 - 2019-11-08

### 🎁 New Features

* Added a `DateInput` component to the mobile toolkit. Its API supports many of the same options as
  its desktop analog with the exception of `timePrecision`, which is not yet supported.
* Added `minSize` to panelModel. A resizable panel can now be prevented from resizing to a size
  smaller than minSize. ([#1431](https://github.com/xh/hoist-react/issues/1431))

### 🐞 Bug Fixes

* Made `itemHeight` a required prop for `DataView`. This avoids an issue where agGrid went into an
  infinite loop if this value was not set.
* Fixed a problem with `RestStore` behavior when `dataRoot` changed from its default value.

[Commit Log](https://github.com/xh/hoist-react/compare/v28.1.1...v28.2.0)

## v28.1.1 - 2019-10-23

### 🐞 Bug Fixes

* Fixes a bug with default model context being set incorrectly within context inside of `Panel`.

[Commit Log](https://github.com/xh/hoist-react/compare/v28.1.0...v28.1.1)

## v28.1.0 - 2019-10-18

### 🎁 New Features

* `DateInput` supports a new `strictInputParsing` prop to enforce strict parsing of keyed-in entries
  by the underlying moment library. The default value is false, maintained the existing behavior
  where [moment will do its best](https://momentjs.com/guides/#/parsing/) to parse an entered date
  string that doesn't exactly match the specified format
* Any `DateInput` values entered that exceed any specified max/minDate will now be reset to null,
  instead of being set to the boundary date (which was surprising and potentially much less obvious
  to a user that their input had been adjusted automatically).
* `Column` and `ColumnGroup` now accept a function for `headerName`. The header will be
  automatically re-rendered when any observable properties referenced by the `headerName` function
  are modified.
* `ColumnGroup` now accepts an `align` config for setting the header text alignment
* The flag `toContext` for `uses` and `creates` has been replaced with a new flag `publishMode` that
  provides more granular control over how models are published and looked up via context. Components
  can specify `ModelPublishMode.LIMITED` to make their model available for contained components
  without it becoming the default model or exposing its sub-models.

### 🐞 Bug Fixes

* Tree columns can now specify `renderer` or `elementRenderer` configs without breaking the standard
  ag-Grid group cell renderer auto-applied to tree columns (#1397).
* Use of a custom `Column.comparator` function will no longer break agGrid-provided column header
  filter menus (#1400).
* The MS Edge browser does not return a standard Promise from `async` functions, so the the return
  of those functions did not previously have the required Hoist extensions installed on its
  prototype. Edge "native" Promises are now also polyfilled / extended as required. (#1411).
* Async `Select` combobox queries are now properly debounced as per the `queryBuffer` prop (#1416).

### ⚙️ Technical

* Grid column group headers now use a custom React component instead of the default ag-Grid column
  header, resulting in a different DOM structure and CSS classes. Existing CSS overrides of the
  ag-Grid column group headers may need to be updated to work with the new structure/classes.
* We have configured `stylelint` to enforce greater consistency in our stylesheets within this
  project. The initial linting run resulted in a large number of updates to our SASS files, almost
  exclusively whitespace changes. No functional changes are intended/expected. We have also enabled
  hooks to run both JS and style linting on pre-commit. Neither of these updates directly affects
  applications, but the same tools could be configured for apps if desired.

### 📚 Libraries

* core-js `3.2 -> 3.3`
* filesize `4.2 -> 5.0`
* http-status-codes `added @ 1.3`

[Commit Log](https://github.com/xh/hoist-react/compare/v28.0.0...v28.1.0)

## v28.0.0 - 2019-10-07

_"The one with the hooks."_

**Hoist now fully supports React functional components and hooks.** The new `hoistComponent`
function is now the recommended method for defining new components and their corresponding element
factories. See that (within HoistComponentFunctional.js) and the new `useLocalModel()` and
`useContextModel()` hooks (within [core/hooks](core/hooks)) for more information.

Along with the performance benefits and the ability to use React hooks, Hoist functional components
are designed to read and write their models via context. This allows a much less verbose
specification of component element trees.

Note that **Class-based Components remain fully supported** (by both Hoist and React) using the
familiar `@HoistComponent` decorator, but transitioning to functional components within Hoist apps
is now strongly encouraged. In particular note that Class-based Components will *not* be able to
leverage the context for model support discussed above.

### 🎁 New Features

* Resizable panels now default to not redrawing their content when resized until the resize bar is
  dropped. This offers an improved user experience for most situations, especially when layouts are
  complex. To re-enable the previous dynamic behavior, set `PanelModel.resizeWhileDragging: true`.
* The default text input shown by `XH.prompt()` now has `selectOnFocus: true` and will confirm the
  user's entry on an `<enter>` keypress (same as clicking 'OK').
* `stringExcludes` function added to form validation constraints. This allows an input value to
  block specific characters or strings, e.g. no slash "/" in a textInput for a filename.
* `constrainAll` function added to form validation constraints. This takes another constraint as its
  only argument, and applies that constraint to an array of values, rather than just to one value.
  This is useful for applying a constraint to inputs that produce arrays, such as tag pickers.
* `DateInput` now accepts LocalDates as `value`, `minDate` and `maxDate` props.
* `RelativeTimestamp` now accepts a `bind` prop to specify a model field name from which it can pull
  its timestamp. The model itself can either be passed as a prop or (better) sourced automatically
  from the parent context. Developers are encouraged to take this change to minimize re-renders of
  parent components (which often contain grids and other intensive layouts).
* `Record` now has properties and methods for accessing and iterating over children, descendants,
  and ancestors
* `Store` now has methods for retrieving the descendants and ancestors of a given Record

### 💥 Breaking Changes

* **Apps must update their dev dependencies** to the latest `@xh/hoist-dev-utils` package: v4.0+.
  This updates the versions of Babel / Webpack used in builds to their latest / current versions and
  swaps to the updated Babel recommendation of `core-js` for polyfills.
* The `allSettled` function in `@xh/promise` has been removed. Applications using this method should
  use the ECMA standard (stage-2) `Promise.allSettled` instead. This method is now fully available
  in Hoist via bundled polyfills. Note that the standard method returns an array of objects of the
  form `{status: [rejected|fulfilled], ...}`, rather than `{state: [rejected|fulfilled], ...}`.
* The `containerRef` argument for `XH.toast()` should now be a DOM element. Component instances are
  no longer supported types for this value. This is required to support functional Components
  throughout the toolkit.
* Apps that need to prevent a `StoreFilterField` from binding to a `GridModel` in context, need to
  set the `store` or `gridModel` property explicitly to null.
* The Blueprint non-standard decorators `ContextMenuTarget` and `HotkeysTarget` are no longer
  supported. Use the new hooks `useContextMenu()` and `useHotkeys()` instead. For convenience, this
  functionality has also been made available directly on `Panel` via the `contextMenu` and `hotkeys`
  props.
* `DataView` and `DataViewModel` have been moved from `/desktop/cmp/dataview` to the cross-platform
  package `/cmp/dataview`.
* `isReactElement` has been removed. Applications should use the native React API method
  `React.isValidElement` instead.

### ⚙️ Technical

* `createObservableRef()` is now available in `@xh/hoist/utils/react` package. Use this function for
  creating refs that are functionally equivalent to refs created with `React.createRef()`, yet fully
  observable. With this change the `Ref` class in the same package is now obsolete.
* Hoist now establishes a proper react "error boundary" around all application code. This means that
  errors throw when rendering will be caught and displayed in the standard Hoist exception dialog,
  and stack traces for rendering errors should be significantly less verbose.
* Not a Hoist feature, exactly, but the latest version of `@xh/hoist-dev-utils` (see below) enables
  support for the `optional chaining` (aka null safe) and `nullish coalescing` operators via their
  Babel proposal plugins. Developers are encouraged to make good use of the new syntax below:
  * conditional-chaining: `let foo = bar?.baz?.qux;`
  * nullish coalescing: `let foo = bar ?? 'someDefaultValue';`

### 🐞 Bug Fixes

* Date picker month and year controls will now work properly in `localDate` mode. (Previously would
  reset to underlying value.)
* Individual `Buttons` within a `ButtonGroupInput` will accept a disabled prop while continuing to
  respect the overall `ButtonGroupInput`'s disabled prop.
* Raised z-index level of AG-Grid tooltip to ensure tooltips for AG-Grid context menu items appear
  above the context menu.

### 📚 Libraries

* @blueprintjs/core `3.18 -> 3.19`
* @blueprintjs/datetime `3.12 -> 3.14`
* @fortawesome/fontawesome-pro `5.10 -> 5.11`
* @xh/hoist-dev-utils `3.8 -> 4.3` (multiple transitive updates to build tooling)
* ag-grid `21.1 -> 21.2`
* highcharts `7.1 -> 7.2`
* mobx `5.13 -> 5.14`
* react-transition-group `4.2 -> 4.3`
* rsvp (removed)
* store2 `2.9 -> 2.10`

[Commit Log](https://github.com/xh/hoist-react/compare/v27.1.0...v28.0.0)

## v27.1.0 - 2019-09-05

### 🎁 New Features

* `Column.exportFormat` can now be a function, which supports setting Excel formats on a per-cell
  (vs. entire column) basis by returning a conditional `exportFormat` based upon the value and / or
  record.
  * ⚠️ Note that per-cell formatting _requires_ that apps update their server to use hoist-core
    v6.3.0+ to work, although earlier versions of hoist-core _are_ backwards compatible with the
    pre-existing, column-level export formatting.
* `DataViewModel` now supports a `sortBy` config. Accepts the same inputs as `GridModel.sortBy`,
  with the caveat that only a single-level sort is supported at this time.

[Commit Log](https://github.com/xh/hoist-react/compare/v27.0.1...v27.1.0)

## v27.0.1 - 2019-08-26

### 🐞 Bug Fixes

* Fix to `Store.clear()` and `GridModel.clear()`, which delegates to the same (#1324).

[Commit Log](https://github.com/xh/hoist-react/compare/v27.0.0...v27.0.1)

## v27.0.0 - 2019-08-23

### 🎁 New Features

* A new `LocalDate` class has been added to the toolkit. This class provides client-side support for
  "business" or "calendar" days that do not have a time component. It is an immutable class that
  supports '==', '<' and '>', as well as a number of convenient manipulation functions. Support for
  the `LocalDate` class has also been added throughout the toolkit, including:
  * `Field.type` now supports an additional `localDate` option for automatic conversion of server
    data to this type when loading into a `Store`.
  * `fetchService` is aware of this class and will automatically serialize all instances of it for
    posting to the server. ⚠ NOTE that along with this change, `fetchService` and its methods such
    as `XH.fetchJson()` will now serialize regular JS Date objects as ms timestamps when provided in
    params. Previously Dates were serialized in their default `toString()` format. This would be a
    breaking change for an app that relied on that default Date serialization, but it was made for
    increased symmetry with how Hoist JSON-serializes Dates and LocalDates on the server-side.
  * `DateInput` can now be used to seamlessly bind to a `LocalDate` as well as a `Date`. See its new
    prop of `valueType` which can be set to `localDate` or `date` (default).
  * A new `localDateCol` config has been added to the `@xh/hoist/grid/columns` package with
    standardized rendering and formatting.
* New `TreeMap` and `SplitTreeMap` components added, to render hierarchical data in a configurable
  TreeMap visualization based on the Highcharts library. Supports optional binding to a GridModel,
  which syncs selection and expand / collapse state.
* `Column` gets a new `highlightOnChange` config. If true, the grid will highlight the cell on each
  change by flashing its background. (Currently this is a simple on/off config - future iterations
  could support a function variant or other options to customize the flash effect based on the
  old/new values.) A new CSS var `--xh-grid-cell-change-bg-highlight` can be used to customize the
  color used, app-wide or scoped to a particular grid selector. Note that columns must *not* specify
  `rendererIsComplex` (see below) if they wish to enable the new highlight flag.

### 💥 Breaking Changes

* The updating of `Store` data has been reworked to provide a simpler and more powerful API that
  allows for the applications of additions, deletions, and updates in a single transaction:
  * The signature of `Store.updateData()` has been substantially changed, and is now the main entry
    point for all updates.
  * `Store.removeRecords()` has been removed. Use `Store.updateData()` instead.
  * `Store.addData()` has been removed. Use `Store.updateData()` instead.
* `Column` takes an additional property `rendererIsComplex`. Application must set this flag to
  `true` to indicate if a column renderer uses values other than its own bound field. This change
  provides an efficiency boost by allowing ag-Grid to use its default change detection instead of
  forcing a cell refresh on any change.

### ⚙️ Technical

* `Grid` will now update the underlying ag-Grid using ag-Grid transactions rather than relying on
  agGrid `deltaRowMode`. This is intended to provide the best possible grid performance and
  generally streamline the use of the ag-Grid Api.

### 🐞 Bug Fixes

* Panel resize events are now properly throttled, avoiding extreme lagginess when resizing panels
  that contain complex components such as big grids.
* Workaround for issues with the mobile Onsen toolkit throwing errors while resetting page stack.
* Dialogs call `doCancel()` handler if cancelled via `<esc>` keypress.

### 📚 Libraries

* @xh/hoist-dev-utils `3.7 -> 3.8`
* qs `6.7 -> 6.8`
* store2 `2.8 -> 2.9`

[Commit Log](https://github.com/xh/hoist-react/compare/v26.0.1...v27.0.0)

## v26.0.1 - 2019-08-07

### 🎁 New Features

* **WebSocket support** has been added in the form of `XH.webSocketService` to establish and
  maintain a managed websocket connection with the Hoist UI server. This is implemented on the
  client via the native `WebSocket` object supported by modern browsers and relies on the
  corresponding service and management endpoints added to Hoist Core v6.1.
  * Apps must declare `webSocketsEnabled: true` in their `AppSpec` configuration to enable this
    overall functionality on the client.
  * Apps can then subscribe via the new service to updates on a requested topic and will receive any
    inbound messages for that topic via a callback.
  * The service will monitor the socket connection with a regular heartbeat and attempt to
    re-establish if dropped.
  * A new admin console snap-in provides an overview of connected websocket clients.
* The `XH.message()` and related methods such as `XH.alert()` now support more flexible
  `confirmProps` and `cancelProps` configs, each of which will be passed to their respective button
  and merged with suitable defaults. Allows use of the new `autoFocus` prop with these preconfigured
  dialogs.
  * By default, `XH.alert()` and `XH.confirm()` will auto focus the confirm button for user
    convenience.
  * The previous text/intent configs have been deprecated and the message methods will log a console
    warning if they are used (although it will continue to respect them to aid transitioning to the
    new configs).
* `GridModel` now supports a `copyCell` context menu action. See `StoreContextMenu` for more
  details.
* New `GridCountLabel` component provides an alternative to existing `StoreCountLabel`, outputting
  both overall record count and current selection count in a configurable way.
* The `Button` component accepts an `autoFocus` prop to attempt to focus on render.
* The `Checkbox` component accepts an `autoFocus` prop to attempt to focus on render.

### 💥 Breaking Changes

* `StoreCountLabel` has been moved from `/desktop/cmp/store` to the cross-platform package
  `/cmp/store`. Its `gridModel` prop has also been removed - usages with grids should likely switch
  to the new `GridCountLabel` component, noted above and imported from `/cmp/grid`.
* The API for `ClipboardButton` and `ClipboardMenuItem` has been simplified, and made implementation
  independent. Specify a single `getCopyText` function rather than the `clipboardSpec`.
  (`clipboardSpec` is an artifact from the removed `clipboard` library).
* The `XH.prompt()` and `XH.message()` input config has been updated to work as documented, with any
  initial/default value for the input sourced from `input.initialValue`. Was previously sourced from
  `input.value` (#1298).
* ChartModel `config` has been deprecated. Please use `highchartsConfig` instead.

### 🐞 Bug Fixes

* The `Select.selectOnFocus` prop is now respected when used in tandem with `enableCreate` and/or
  `queryFn` props.
* `DateInput` popup _will_ now close when input is blurred but will _not_ immediately close when
  `enableTextInput` is `false` and a month or year is clicked (#1293).
* Buttons within a grid `actionCol` now render properly in compact mode, without clipping/overflow.

### ⚙️ Technical

* `AgGridModel` will now throw an exception if any of its methods which depend on ag-Grid state are
  called before the grid has been fully initialized (ag-Grid onGridReady event has fired).
  Applications can check the new `isReady` property on `AgGridModel` before calling such methods to️️
  verify the grid is fully initialized.

### 📚 Libraries

* @blueprintjs/core `3.17 -> 3.18`
* @blueprintjs/datetime `3.11 -> 3.12`
* @fortawesome/fontawesome `5.9 -> 5.10`
* ag-grid `21.0.1 -> 21.1.1`
* store2 `2.7 -> 2.8`
* The `clipboard` library has been replaced with the simpler `clipboard-copy` library.

[Commit Log](https://github.com/xh/hoist-react/compare/v25.2.0...v26.0.1)

## v25.2.0 - 2019-07-25

### 🎁 New Features

* `RecordAction` supports a new `secondaryText` property. When used for a Grid context menu item,
  this text appears on the right side of the menu item, usually used for displaying the shortcut key
  associated with an action.

### 🐞 Bug Fixes

* Fixed issue with loopy behavior when using `Select.selectOnFocus` and changing focus
  simultaneously with keyboard and mouse.

[Commit Log](https://github.com/xh/hoist-react/compare/v25.1.0...v25.2.0)

## v25.1.0 - 2019-07-23

### 🎁 New Features

* `JsonInput` includes buttons for toggling showing in a full-screen dialog window. Also added a
  convenience button to auto-format `JsonInput's` content.
* `DateInput` supports a new `enableTextInput` prop. When this property is set to false, `DateInput`
  will be entirely driven by the provided date picker. Additionally, `DateInput` styles have been
  improved for its various modes to more clearly convey its functionality.
* `ExportButton` will auto-disable itself if bound to an empty `GridModel`. This helper button will
  now also throw a console warning (to alert the developer) if `gridModel.enableExport != true`.

### ⚙️ Technical

* Classes decorated with `@LoadSupport` will now throw an exception out of their provided
  `loadAsync()` method if called with a parameter that's not a plain object (i.e. param is clearly
  not a `LoadSpec`). Note this might be a breaking change, in so far as it introduces additional
  validation around this pre-existing API requirement.
* Requirements for the `colorSpec` option passed to Hoist number formatters have been relaxed to
  allow partial definitions such that, for example, only negative values may receive the CSS class
  specified, without having to account for positive value styling.

### 🐞 Bug Fixes

* `RestFormModel` now submits dirty fields only when editing a record, as intended (#1245).
* `FormField` will no longer override the disabled prop of its child input if true (#1262).

### 📚 Libraries

* mobx `5.11 -> 5.13`
* Misc. patch-level updates

[Commit Log](https://github.com/xh/hoist-react/compare/v25.0.0...v25.1.0)

## v25.0.0 - 2019-07-16

### 🎁 New Features

* `Column` accepts a new `comparator` callback to customize how column cell values are sorted by the
  grid.
* Added `XH.prompt()` to show a simple message popup with a built-in, configurable HoistInput. When
  submitted by the user, its callback or resolved promise will include the input's value.
* `Select` accepts a new `selectOnFocus` prop. The behaviour is analogous to the `selectOnFocus`
  prop already in `TextInput`, `TextArea` and `NumberInput`.

### 💥 Breaking Changes

* The `fmtPercent` and `percentRenderer` methods will now multiply provided value by 100. This is
  consistent with the behavior of Excel's percentage formatting and matches the expectations of
  `ExportFormat.PCT`. Columns that were previously using `exportValue: v => v/100` as a workaround
  to the previous renderer behavior should remove this line of code.
* `DimensionChooserModel`'s `historyPreference` config has been renamed `preference`. It now
  supports saving both value and history to the same preference (existing history preferences will
  be handled).

[Commit Log](https://github.com/xh/hoist-react/compare/v24.2.0...v25.0.0)

## v24.2.0 - 2019-07-08

### 🎁 New Features

* `GridModel` accepts a new `colDefaults` configuration. Defaults provided via this object will be
  merged (deeply) into all column configs as they are instantiated.
* New `Panel.compactHeader` and `DockContainer.compactHeaders` props added to enable more compact
  and space efficient styling for headers in these components.
  * ⚠️ Note that as part of this change, internal panel header CSS class names changed slightly -
    apps that were targeting these internal selectors would need to adjust. See
    desktop/cmp/panel/impl/PanelHeader.scss for the relevant updates.
* A new `exportOptions.columns` option on `GridModel` replaces `exportOptions.includeHiddenCols`.
  The updated and more flexible config supports special strings 'VISIBLE' (default), 'ALL', and/or a
  list of specific colIds to include in an export.
  * To avoid immediate breaking changes, GridModel will log a warning on any remaining usages of
    `includeHiddenCols` but auto-set to `columns: 'ALL'` to maintain the same behavior.
* Added new preference `xhShowVersionBar` to allow more fine-grained control of when the Hoist
  version bar is showing. It defaults to `auto`, preserving the current behavior of always showing
  the footer to Hoist Admins while including it for non-admins *only* in non-production
  environments. The pref can alternatively be set to 'always' or 'never' on a per-user basis.

### 📚 Libraries

* @blueprintjs/core `3.16 -> 3.17`
* @blueprintjs/datetime `3.10 -> 3.11`
* mobx `5.10 -> 5.11`
* react-transition-group `2.8 -> 4.2`

[Commit Log](https://github.com/xh/hoist-react/compare/v24.1.1...v24.2.0)

## v24.1.1 - 2019-07-01

### 🐞 Bug Fixes

* Mobile column chooser internal layout/sizing fixed when used in certain secure mobile browsers.

[Commit Log](https://github.com/xh/hoist-react/compare/v24.1.0...v24.1.1)

## v24.1.0 - 2019-07-01

### 🎁 New Features

* `DateInput.enableClear` prop added to support built-in button to null-out a date input's value.

### 🐞 Bug Fixes

* The `Select` component now properly shows all options when the pick-list is re-shown after a
  change without first blurring the control. (Previously this interaction edge case would only show
  the option matching the current input value.) #1198
* Mobile mask component `onClick` callback prop restored - required to dismiss mobile menus when not
  tapping a menu option.
* When checking for a possible expired session within `XH.handleException()`, prompt for app login
  only for Ajax requests made to relative URLs (not e.g. remote APIs accessed via CORS). #1189

### ✨ Style

* Panel splitter collapse button more visible in dark theme. CSS vars to customize further fixed.
* The mobile app menu button has been moved to the right side of the top appBar, consistent with its
  placement in desktop apps.

### 📚 Libraries

* @blueprintjs/core `3.15 -> 3.16`
* @blueprintjs/datetime `3.9 -> 3.10`
* codemirror `5.47 -> 5.48`
* mobx `6.0 -> 6.1`

[Commit Log](https://github.com/xh/hoist-react/compare/v24.0.0...v24.1.0)

## v24.0.0 - 2019-06-24

### 🎁 New Features

#### Data

* A `StoreFilter` object has been introduced to the data API. This allows `Store` and
  `StoreFilterField` to support the ability to conditionally include all children when filtering
  hierarchical data stores, and could support additional filtering customizations in the future.
* `Store` now provides a `summaryRecord` property which can be used to expose aggregated data for
  the data it contains. The raw data for this record can be provided to `loadData()` and
  `updateData()` either via an explicit argument to these methods, or as the root node of the raw
  data provided (see `Store.loadRootAsSummary`).
* The `StoreFilterField` component accepts new optional `model` and `bind` props to allow control of
  its text value from an external model's observable.
* `pwd` is now a new supported type of `Field` in the `@xh/hoist/core/data` package.

#### Grid

* `GridModel` now supports a `showSummary` config which can be used to display its store's
  summaryRecord (see above) as either a pinned top or bottom row.
* `GridModel` also adds a `enableColumnPinning` config to enable/disable user-driven pinning. On
  desktop, if enabled, users can pin columns by dragging them to the left or right edges of the grid
  (the default ag-Grid gesture). Column pinned state is now also captured and maintained by the
  overall grid state system.
* The desktop column chooser now options in a non-modal popover when triggered from the standard
  `ColChooserButton` component. This offers a quicker and less disruptive alternative to the modal
  dialog (which is still used when launched from the grid context menu). In this popover mode,
  updates to columns are immediately reflected in the underlying grid.
* The mobile `ColChooser` has been improved significantly. It now renders displayed and available
  columns as two lists, allowing drag and drop between to update the visibility and ordering. It
  also provides an easy option to toggle pinning the first column.
* `DimensionChooser` now supports an optional empty / ungrouped configuration with a value of `[]`.
  See `DimensionChooserModel.enableClear` and `DimensionChooser.emptyText`.

#### Other Features

* Core `AutoRefreshService` added to trigger an app-wide data refresh on a configurable interval, if
  so enabled via a combination of soft-config and user preference. Auto-refresh relies on the use of
  the root `RefreshContextModel` and model-level `LoadSupport`.
* A new `LoadingIndicator` component is available as a more minimal / unobtrusive alternative to a
  modal mask. Typically configured via a new `Panel.loadingIndicator` prop, the indicator can be
  bound to a `PendingTaskModel` and will automatically show/hide a spinner and/or custom message in
  an overlay docked to the corner of the parent Panel.
* `DateInput` adds support for new `enablePicker` and `showPickerOnFocus` props, offering greater
  control over when the calendar picker is shown. The new default behaviour is to not show the
  picker on focus, instead showing it via a built-in button.
* Transitions have been disabled by default on desktop Dialog and Popover components (both are from
  the Blueprint library) and on the Hoist Mask component. This should result in a snappier user
  experience, especially when working on remote / virtual workstations. Any in-app customizations to
  disable or remove transitions can now be removed in favor of this toolkit-wide change.
* Added new `@bindable.ref` variant of the `@bindable` decorator.

### 💥 Breaking Changes

* Apps that defined and initialized their own `AutoRefreshService` service or functionality should
  leverage the new Hoist service if possible. Apps with a pre-existing custom service of the same
  name must either remove in favor of the new service or - if they have special requirements not
  covered by the Hoist implementation - rename their own service to avoid a naming conflict.
* The `StoreFilterField.onFilterChange` callback will now be passed a `StoreFilter`, rather than a
  function.
* `DateInput` now has a calendar button on the right side of the input which is 22 pixels square.
  Applications explicitly setting width or height on this component should ensure that they are
  providing enough space for it to display its contents without clipping.

### 🐞 Bug Fixes

* Performance for bulk grid selections has been greatly improved (#1157)
* Toolbars now specify a minimum height (or width when vertical) to avoid shrinking unexpectedly
  when they contain only labels or are entirely empty (but still desired to e.g. align UIs across
  multiple panels). Customize if needed via the new `--xh-tbar-min-size` CSS var.
* All Hoist Components that accept a `model` prop now have that properly documented in their
  prop-types.
* Admin Log Viewer no longer reverses its lines when not in tail mode.

### ⚙️ Technical

* The `AppSpec` config passed to `XH.renderApp()` now supports a `clientAppCode` value to compliment
  the existing `clientAppName`. Both values are now optional and defaulted from the project-wide
  `appCode` and `appName` values set via the project's Webpack config. (Note that `clientAppCode` is
  referenced by the new `AutoRefreshService` to support configurable auto-refresh intervals on a
  per-app basis.)

### 📚 Libraries

* ag-grid `20.0 -> 21.0`
* react-select `2.4 -> 3.0`
* mobx-react `5.4 -> 6.0.3`
* font-awesome `5.8 -> 5.9`
* react-beautiful-dnd `10.1.1 -> 11.0.4`

[Commit Log](https://github.com/xh/hoist-react/compare/v23.0.0...v24.0.0)

## v23.0.0 - 2019-05-30

### 🎁 New Features

* `GridModel` now accepts a config of `cellBorders`, similar to `rowBorders`
* `Panel.tbar` and `Panel.bbar` props now accept an array of Elements and will auto-generate a
  `Toolbar` to contain them, avoiding the need for the extra import of `toolbar()`.
* New functions `withDebug` and `withShortDebug` have been added to provide a terse syntax for
  adding debug messages that track the execution of specific blocks of code.
* `XH.toast()` now supports an optional `containerRef` argument that can be used for anchoring a
  toast within another component (desktop only). Can be used to display more targeted toasts within
  the relevant section of an application UI, as opposed to the edge of the screen.
* `ButtonGroupInput` accepts a new `enableClear` prop that allows the active / depressed button to
  be unselected by pressing it again - this sets the value of the input as a whole to `null`.
* Hoist Admins now always see the VersionBar in the footer.
* `Promise.track` now accepts an optional `omit` config that indicates when no tracking will be
  performed.
* `fmtNumber` now accepts an optional `prefix` config that prepends immediately before the number,
  but after the sign (`+`, `-`).
* New utility methods `forEachAsync()` and `whileAsync()` have been added to allow non-blocking
  execution of time-consuming loops.

### 💥 Breaking Changes

* The `AppOption.refreshRequired` config has been renamed to `reloadRequired` to better match the
  `XH.reloadApp()` method called to reload the entire app in the browser. Any options defined by an
  app that require it to be fully reloaded should have this renamed config set to `true`.
* The options dialog will now automatically trigger an app-wide data _refresh_ via
  `XH.refreshAppAsync()` if options have changed that don't require a _reload_.
* The `EventSupport` mixin has been removed. There are no known uses of it and it is in conflict
  with the overall reactive structure of the hoist-react API. If your app listens to the
  `appStateChanged`, `prefChange` or `prefsPushed` events you will need to adjust accordingly.

### 🐞 Bug Fixes

* `Select` will now let the user edit existing text in conditions where it is expected to be
  editable. #880
* The Admin "Config Differ" tool has been updated to reflect changes to `Record` made in v22. It is
  once again able to apply remote config values.
* A `Panel` with configs `resizable: true, collapsible: false` now renders with a splitter.
* A `Panel` with no `icon`, `title`, or `headerItems` will not render a blank header.
* `FileChooser.enableMulti` now behaves as one might expect -- true to allow multiple files in a
  single upload. Previous behavior (the ability to add multiple files to dropzone) is now controlled
  by `enableAddMulti`.

[Commit Log](https://github.com/xh/hoist-react/compare/v22.0.0...v23.0.0)


## v22.0.0 - 2019-04-29

### 🎁 New Features

* A new `DockContainer` component provides a user-friendly way to render multiple child components
  "docked" to its bottom edge. Each child view is rendered with a configurable header and controls
  to allow the user to expand it, collapse it, or optionally "pop it out" into a modal dialog.
* A new `AgGrid` component provides a much lighter Hoist wrapper around ag-Grid while maintaining
  consistent styling and layout support. This allows apps to use any features supported by ag-Grid
  without conflicting with functionality added by the core Hoist `Grid`.
  * Note that this lighter wrapper lacks a number of core Hoist features and integrations, including
    store support, grid state, enhanced column and renderer APIs, absolute value sorting, and more.
  * An associated `AgGridModel` provides access to to the ag-Grid APIs, minimal styling configs, and
    several utility methods for managing Grid state.
* Added `GridModel.groupSortFn` config to support custom group sorting (replaces any use of
  `agOptions.defaultGroupSortComparator`).
* The `Column.cellClass` and `Column.headerClass` configs now accept functions to dynamically
  generate custom classes based on the Record and/or Column being rendered.
* The `Record` object now provides an additional getter `Record.allChildren` to return all children
  of the record, irrespective of the current filter in place on the record's store. This supplements
  the existing `Record.children` getter, which returns only the children meeting the filter.

### 💥 Breaking Changes

* The class `LocalStore` has been renamed `Store`, and is now the main implementation and base class
  for Store Data. The extraneous abstract superclass `BaseStore` has been removed.
* `Store.dataLastUpdated` had been renamed `Store.lastUpdated` on the new class and is now a simple
  timestamp (ms) rather than a Javascript Date object.
* The constructor argument `Store.processRawData` now expects a function that *returns* a modified
  object with the necessary edits. This allows implementations to safely *clone* the raw data rather
  than mutating it.
* The method `Store.removeRecord` has been replaced with the method `Store.removeRecords`. This will
  facilitate efficient bulk deletes.

### ⚙️ Technical

* `Grid` now performs an important performance workaround when loading a new dataset that would
  result in the removal of a significant amount of existing records/rows. The underlying ag-Grid
  component has a serious bottleneck here (acknowledged as AG-2879 in their bug tracker). The Hoist
  grid wrapper will now detect when this is likely and proactively clear all data using a different
  API call before loading the new dataset.
* The implementations `Store`, `RecordSet`, and `Record` have been updated to more efficiently
  re-use existing record references when loading, updating, or filtering data in a store. This keeps
  the Record objects within a store as stable as possible, and allows additional optimizations by
  ag-Grid and its `deltaRowDataMode`.
* When loading raw data into store `Record`s, Hoist will now perform additional conversions based on
  the declared `Field.type`. The unused `Field.nullable` has been removed.
* `LocalStorageService` now uses both the `appCode` and current username for its namespace key,
  ensuring that e.g. local prefs/grid state are not overwritten across multiple app users on one OS
  profile, or when admin impersonation is active. The service will automatically perform a one-time
  migration of existing local state from the old namespace to the new. #674
* `elem` no longer skips `null` children in its calls to `React.createElement()`. These children may
  play the role of placeholders when using conditional rendering, and skipping them was causing
  React to trigger extra re-renders. This change further simplifies Hoist's element factory and
  removes an unnecessary divergence with the behavior of JSX.


### 🐞 Bug Fixes

* `Grid` exports retain sorting, including support for absolute value sorting. #1068
* Ensure `FormField`s are keyed with their model ID, so that React can properly account for dynamic
  changes to fields within a form. #1031
* Prompt for app refresh in (rare) case of mismatch between client and server-side session user.
  (This can happen during impersonation and is defended against in server-side code.) #675

[Commit Log](https://github.com/xh/hoist-react/compare/v21.0.2...v22.0.0)

## v21.0.2 - 2019-04-05

### 📚 Libraries

* Rollback ag-Grid to v20.0.0 after running into new performance issues with large datasets and
  `deltaRowDataMode`. Updates to tree filtering logic, also related to grid performance issues with
  filtered tree results returning much larger record counts.

## v21.0.0 - 2019-04-04

### 🎁 New Features

* `FetchService` fetch methods now accept a plain object as the `headers` argument. These headers
  will be merged with the default headers provided by FetchService.
* An app can also now specify default headers to be sent with every fetch request via
  `XH.fetchService.setDefaultHeaders()`. You can pass either a plain object, or a closure which
  returns one.
* `Grid` supports a new `onGridReady` prop, allowing apps to hook into the ag-Grid event callback
  without inadvertently short-circuiting the Grid's own internal handler.

### 💥 Breaking Changes

* The shortcut getter `FormModel.isNotValid` was deemed confusing and has been removed from the API.
  In most cases applications should use `!FormModel.isValid` instead; this expression will return
  `false` for the `Unknown` as well as the `NotValid` state. Applications that wish to explicitly
  test for the `NotValid` state should use the `validationState` getter.
* Multiple HoistInputs have changed their `onKeyPress` props to `onKeyDown`, including TextInput,
  NumberInput, TextArea & SearchInput. The `onKeyPress` event has been deprecated in general and has
  limitations on which keys will trigger the event to fire (i.e. it would not fire on an arrow
  keypress).
* FetchService's fetch methods no longer support `contentType` parameter. Instead, specify a custom
  content-type by setting a 'Content-Type' header using the `headers` parameter.
* FetchService's fetch methods no longer support `acceptJson` parameter. Instead, pass an {"Accept":
  "application/json"} header using the `headers` parameter.

### ✨ Style

* Black point + grid colors adjusted in dark theme to better blend with overall blue-gray tint.
* Mobile styles have been adjusted to increase the default font size and grid row height, in
  addition to a number of other smaller visual adjustments.

### 🐞 Bug Fixes

* Avoid throwing React error due to tab / routing interactions. Tab / routing / state support
  generally improved. (#1052)
* `GridModel.selectFirst()` improved to reliably select first visible record even when one or more
  groupBy levels active. (#1058)

### 📚 Libraries

* ag-Grid `~20.1 -> ~20.2` (fixes ag-grid sorting bug with treeMode)
* @blueprint/core `3.14 -> 3.15`
* @blueprint/datetime `3.7 -> 3.8`
* react-dropzone `10.0 -> 10.1`
* react-transition-group `2.6 -> 2.8`

[Commit Log](https://github.com/xh/hoist-react/compare/v20.2.1...v21.0.0)

## v20.2.1 - 2019-03-28

* Minor tweaks to grid styles - CSS var for pinned column borders, drop left/right padding on
  center-aligned grid cells.

[Commit Log](https://github.com/xh/hoist-react/compare/v20.2.0...v20.2.1)

## v20.2.0 - 2019-03-27

### 🎁 New Features

* `GridModel` exposes three new configs - `rowBorders`, `stripeRows`, and `showCellFocus` - to
  provide additional control over grid styling. The former `Grid` prop `showHover` has been
  converted to a `GridModel` config for symmetry with these other flags and more efficient
  re-rendering. Note that some grid-related CSS classes have also been modified to better conform to
  the BEM approach used elsewhere - this could be a breaking change for apps that keyed off of
  certain Hoist grid styles (not expected to be a common case).
* `Select` adds a `queryBuffer` prop to avoid over-eager calls to an async `queryFn`. This buffer is
  defaulted to 300ms to provide some out-of-the-box debouncing of keyboard input when an async query
  is provided. A longer value might be appropriate for slow / intensive queries to a remote API.

### 🐞 Bug Fixes

* A small `FormField.labelWidth` config value will now be respected, even if it is less than the
  default minWidth of 80px.
* Unnecessary re-renders of inactive tab panels now avoided.
* `Grid`'s filter will now be consistently applied to all tree grid records. Previously, the filter
  skipped deeply nested records under specific conditions.
* `Timer` no longer requires its `runFn` to be a promise, as it briefly (and unintentionally) did.
* Suppressed default browser resize handles on `textarea`.

[Commit Log](https://github.com/xh/hoist-react/compare/v20.1.1...v20.2.0)

## v20.1.1 - 2019-03-27

### 🐞 Bug Fixes

* Fix form field reset so that it will call computeValidationAsync even if revalidation is not
  triggered because the field's value did not change when reset.

[Commit Log](https://github.com/xh/hoist-react/compare/v20.1.0...v20.1.1)


## v20.1.0 - 2019-03-14

### 🎁 New Features

* Standard app options panel now includes a "Restore Defaults" button to clear all user preferences
  as well as any custom grid state, resetting the app to its default state for that user.

### 🐞 Bug Fixes

* Removed a delay from `HoistInput` blur handling, ensuring `noteBlurred()` is called as soon as the
  element loses focus. This should remove a class of bugs related to input values not flushing into
  their models quickly enough when `commitOnChange: false` and the user moves directly from an input
  to e.g. clicking a submit button. #1023
* Fix to Admin ConfigDiffer tool (missing decorator).

### ⚙️ Technical

* The `GridModel.store` config now accepts a plain object and will internally create a `LocalStore`.
  This store config can also be partially specified or even omitted entirely. GridModel will ensure
  that the store is auto-configured with all fields in configured grid columns, reducing the need
  for app code boilerplate (re)enumerating field names.
* `Timer` class reworked to allow its interval to be adjusted dynamically via `setInterval()`,
  without requiring the Timer to be re-created.

[Commit Log](https://github.com/xh/hoist-react/compare/v20.0.1...v20.1.0)


## v20.0.1 - 2019-03-08

### 🐞 Bug Fixes

* Ensure `RestStore` processes records in a standard way following a save/add operation (#1010).

[Commit Log](https://github.com/xh/hoist-react/compare/v20.0.0...v20.0.1)


## v20.0.0 - 2019-03-06

### 💥 Breaking Changes

* The `@LoadSupport` decorator has been substantially reworked and enhanced from its initial release
  in v19. It is no longer needed on the HoistComponent, but rather should be put directly on the
  owned HoistModel implementing the loading. IMPORTANT NOTE: all models should implement
  `doLoadAsync` rather than `loadAsync`. Please see `LoadSupport` for more information on this
  important change.
* `TabContainer` and `TabContainerModel` are now cross-platform. Apps should update their code to
  import both from `@xh/hoist/cmp/tab`.
* `TabContainer.switcherPosition` has been moved to `TabContainerModel`. Please note that changes to
  `switcherPosition` are not supported on mobile, where the switcher will always appear beneath the
  container.
* The `Label` component from `@xh/hoist/desktop/cmp/input` has been removed. Applications should
  consider using the basic html `label` element instead (or a `FormField` if applicable).
* The `LeftRightChooserModel` constructor no longer accepts a `leftSortBy` and `rightSortBy`
  property. The implementation of these properties was generally broken. Use `leftSorted` and
  `rightSorted` instead.

#### Mobile

* Mobile `Page` has changed - `Pages` are now wrappers around `Panels` that are designed to be used
  with a `NavigationModel` or `TabContainer`. `Page` accepts the same props as `Panel`, meaning uses
  of `loadModel` should be replaced with `mask`.
* The mobile `AppBar` title is static and defaults to the app name. If you want to display page
  titles, it is recommended to use the `title` prop on the `Page`.

### 🎁 New Features

* Enhancements to Model and Component data loading via `@LoadSupport` provides a stronger set of
  conventions and better support for distinguishing between initial loads / auto/background
  refreshes / user- driven refreshes. It also provides new patterns for ensuring application
  Services are refreshed as part of a reworked global refresh cycle.
* RestGridModel supports a new `cloneAction` to take an existing record and open the editor form in
  "add mode" with all editable fields pre-populated from the source record. The action calls
  `prepareCloneFn`, if defined on the RestGridModel, to perform any transform operations before
  rendering the form.
* Tabs in `TabContainerModel` now support an `icon` property on the desktop.
* Charts take a new optional `aspectRatio` prop.
* Added new `Column.headerTooltip` config.
* Added new method `markManaged` on `ManagedSupport`.
* Added new function decorator `debounced`.
* Added new function `applyMixin` providing support for structured creation of class decorators
  (mixins).

#### Mobile

* Column chooser support available for mobile Grids. Users can check/uncheck columns to add/remove
  them from a configurable grid and reorder the columns in the list via drag and drop. Pair
  `GridModel.enableColChooser` with a mobile `colChooserButton` to allow use.
* Added `DialogPage` to the mobile toolkit. These floating pages do not participate in navigation or
  routing, and are used for showing fullscreen views outside of the Navigator / TabContainer
  context.
* Added `Panel` to the mobile toolkit, which offers a header element with standardized styling,
  title, and icon, as well as support for top and bottom toolbars.
* The mobile `AppBar` has been updated to more closely match the desktop `AppBar`, adding `icon`,
  `leftItems`, `hideAppMenuButton` and `appMenuButtonProps` props.
* Added routing support to mobile.

### 🐞 Bug Fixes

* The HighCharts wrapper component properly resizes its chart.
* Mobile dimension chooser button properly handles overflow for longer labels.
* Sizing fixes for multi-line inputs such as textArea and jsonInput.
* NumberInput calls a `onKeyPress` prop if given.
* Layout fixes on several admin panels and detail popups.

### 📚 Libraries

* @blueprintjs/core `3.13 -> 3.14`
* @xh/hoist-dev-utils `3.5 -> 3.6`
* ag-Grid `~20.0 -> ~20.1`
* react-dropzone `~8.0 -> ~9.0`
* react-select `~2.3 -> ~2.4`
* router5 `~6.6 -> ~7.0`
* react `~16.7 -> ~16.8`

[Commit Log](https://github.com/xh/hoist-react/compare/v19.0.1...v20.0.0)

## v19.0.1 - 2019-02-12

### 🐞 Bug Fixes

* Additional updates and simplifications to `FormField` sizing of child `HoistInput` elements, for
  more reliable sizing and spacing filling behavior.

[Commit Log](https://github.com/xh/hoist-react/compare/v19.0.0...v19.0.1)


## v19.0.0 - 2019-02-08

### 🎁 New Features

* Added a new architecture for signaling the need to load / refresh new data across either the
  entire app or a section of the component hierarchy. This new system relies on React context to
  minimizes the need for explicit application wiring, and improves support for auto-refresh. See
  newly added decorator `@LoadSupport` and classes/components `RefreshContext`,
  `RefreshContextModel`, and `RefreshContextView` for more info.
* `TabContainerModel` and `TabModel` now support `refreshMode` and `renderMode` configs to allow
  better control over how inactive tabs are mounted/unmounted and how tabs handle refresh requests
  when hidden or (re)activated.
* Apps can implement `getAppOptions()` in their `AppModel` class to specify a set of app-wide
  options that should be editable via a new built-in Options dialog. This system includes built-in
  support for reading/writing options to preferences, or getting/setting their values via custom
  handlers. The toolkit handles the rendering of the dialog.
* Standard top-level app buttons - for actions such as launching the new Options dialog, switching
  themes, launching the admin client, and logging out - have been moved into a new menu accessible
  from the top-right corner of the app, leaving more space for app-specific controls in the AppBar.
* `RecordGridModel` now supports an enhanced `editors` configuration that exposes the full set of
  validation and display support from the Forms package.
* `HoistInput` sizing is now consistently implemented using `LayoutSupport`. All sizable
  `HoistInputs` now have default `width` to ensure a standard display out of the box. `JsonInput`
  and `TextArea` also have default `height`. These defaults can be overridden by declaring explicit
  `width` and `height` values, or unset by setting the prop to `null`.
* `HoistInputs` within `FormFields` will be automatically sized to fill the available space in the
  `FormField`. In these cases, it is advised to either give the `FormField` an explicit size or
  render it in a flex layout.

### 💥 Breaking Changes

* ag-Grid has been updated to v20.0.0. Most apps shouldn't require any changes - however, if you are
  using `agOptions` to set sorting, filtering or resizing properties, these may need to change:

  For the `Grid`, `agOptions.enableColResize`, `agOptions.enableSorting` and
  `agOptions.enableFilter` have been removed. You can replicate their effects by using
  `agOptions.defaultColDef`. For `Columns`, `suppressFilter` has been removed, an should be replaced
  with `filter: false`.

* `HoistAppModel.requestRefresh` and `TabContainerModel.requestRefresh` have been removed.
  Applications should use the new Refresh architecture described above instead.
* `tabRefreshMode` on TabContainer has been renamed `renderMode`.
* `TabModel.reloadOnShow` has been removed. Set the `refreshMode` property on TabContainerModel or
  TabModel to `TabRefreshMode.ON_SHOW_ALWAYS` instead.
* The mobile APIs for `TabContainerModel`, `TabModel`, and `RefreshButton` have been rewritten to
  more closely mirror the desktop API.
* The API for `RecordGridModel` editors has changed -- `type` is no longer supported. Use
  `fieldModel` and `formField` instead.
* `LocalStore.loadRawData` requires that all records presented to store have unique IDs specified.
  See `LocalStore.idSpec` for more information.

### 🐞 Bug Fixes

* SwitchInput and RadioInput now properly highlight validation errors in `minimal` mode.

### 📚 Libraries

* @blueprintjs/core `3.12 -> 3.13`
* ag-Grid `~19.1.4 -> ~20.0.0`

[Commit Log](https://github.com/xh/hoist-react/compare/v18.1.2...v19.0.0)


## v18.1.2 - 2019-01-30

### 🐞 Bug Fixes

* Grid integrations relying on column visibility (namely export, storeFilterField) now correctly
  consult updated column state from GridModel. #935
* Ensure `FieldModel.initialValue` is observable to ensure that computed dirty state (and any other
  derivations) are updated if it changes. #934
* Fixes to ensure Admin console log viewer more cleanly handles exceptions (e.g. attempting to
  auto-refresh on a log file that has been deleted).

[Commit Log](https://github.com/xh/hoist-react/compare/v18.1.1...v18.1.2)

## v18.1.1 - 2019-01-29

* Grid cell padding can be controlled via a new set of CSS vars and is reduced by default for grids
  in compact mode.
* The `addRecordAsync()` and `saveRecordAsync()` methods on `RestStore` return the updated record.

[Commit Log](https://github.com/xh/hoist-react/compare/v18.1.0...v18.1.1)


## v18.1.0 - 2019-01-28

### 🎁 New Features

* New `@managed` class field decorator can be used to mark a property as fully created/owned by its
  containing class (provided that class has installed the matching `@ManagedSupport` decorator).
  * The framework will automatically pass any `@managed` class members to `XH.safeDestroy()` on
    destroy/unmount to ensure their own `destroy()` lifecycle methods are called and any related
    resources are disposed of properly, notably MobX observables and reactions.
  * In practice, this should be used to decorate any properties on `HoistModel`, `HoistService`, or
    `HoistComponent` classes that hold a reference to a `HoistModel` created by that class. All of
    those core artifacts support the new decorator, `HoistModel` already provides a built-in
    `destroy()` method, and calling that method when an app is done with a Model is an important
    best practice that can now happen more reliably / easily.
* `FormModel.getData()` accepts a new single parameter `dirtyOnly` - pass true to get back only
  fields which have been modified.
* The mobile `Select` component indicates the current value with a ✅ in the drop-down list.
* Excel exports from tree grids now include the matching expand/collapse tree controls baked into
  generated Excel file.

### 🐞 Bug Fixes

* The `JsonInput` component now properly respects / indicates disabled state.

### 📚 Libraries

* Hoist-dev-utils `3.4.1 -> 3.5.0` - updated webpack and other build tool dependencies, as well as
  an improved eslint configuration.
* @blueprintjs/core `3.10 -> 3.12`
* @blueprintjs/datetime `3.5 -> 3.7`
* fontawesome `5.6 -> 5.7`
* mobx `5.8 -> 5.9`
* react-select `2.2 -> 2.3`
* Other patch updates

[Commit Log](https://github.com/xh/hoist-react/compare/v18.0.0...v18.1.0)

## v18.0.0 - 2019-01-15

### 🎁 New Features

* Form support has been substantially enhanced and restructured to provide both a cleaner API and
  new functionality:
  * `FormModel` and `FieldModel` are now concrete classes and provide the main entry point for
    specifying the contents of a form. The `Field` and `FieldSupport` decorators have been removed.
  * Fields and sub-forms may now be dynamically added to FormModel.
  * The validation state of a FormModel is now *immediately* available after construction and
    independent of the GUI. The triggering of the *display* of that state is now a separate process
    triggered by GUI actions such as blur.
  * `FormField` has been substantially reworked to support a read-only display and inherit common
    property settings from its containing `Form`.
  * `HoistInput` has been moved into the `input` package to clarify that these are lower level
    controls and independent of the Forms package.

* `RestGrid` now supports a `mask` prop. RestGrid loading is now masked by default.
* `Chart` component now supports a built-in zoom out gesture: click and drag from right-to-left on
  charts with x-axis zooming.
* `Select` now supports an `enableClear` prop to control the presence of an optional inline clear
  button.
* `Grid` components take `onCellClicked` and `onCellDoubleClicked` event handlers.
* A new desktop `FileChooser` wraps a preconfigured react-dropzone component to allow users to
  easily select files for upload or other client-side processing.

### 💥 Breaking Changes

* Major changes to Form (see above). `HoistInput` imports will also need to be adjusted to move from
  `form` to `input`.
* The name of the HoistInput `field` prop has been changed to `bind`. This change distinguishes the
  lower-level input package more clearly from the higher-level form package which uses it. It also
  more clearly relates the property to the associated `@bindable` annotation for models.
* A `Select` input with `enableMulti = true` will by default no longer show an inline x to clear the
  input value. Use the `enableClear` prop to re-enable.
* Column definitions are exported from the `grid` package. To ensure backwards compatibility,
  replace imports from `@xh/hoist/desktop/columns` with `@xh/hoist/desktop/cmp/grid`.

### 📚 Libraries

* React `~16.6.0 -> ~16.7.0`
* Patch version updates to multiple other dependencies.

[Commit Log](https://github.com/xh/hoist-react/compare/v17.0.0...v18.0.0)

## v17.0.0 - 2018-12-21

### 💥 Breaking Changes

* The implementation of the `model` property on `HoistComponent` has been substantially enhanced:
  * "Local" Models should now be specified on the Component class declaration by simply setting the
    `model` property, rather than the confusing `localModel` property.
  * HoistComponent now supports a static `modelClass` class property. If set, this property will
    allow a HoistComponent to auto-create a model internally when presented with a plain javascript
    object as its `model` prop. This is especially useful in cases like `Panel` and `TabContainer`,
    where apps often need to specify a model but do not require a reference to the model. Those
    usages can now skip importing and instantiating an instance of the component's model class
    themselves.
  * Hoist will now throw an Exception if an application attempts to changes the model on an existing
    HoistComponent instance or presents the wrong type of model to a HoistComponent where
    `modelClass` has been specified.

* `PanelSizingModel` has been renamed `PanelModel`. The class now also has the following new
  optional properties, all of which are `true` by default:
  * `showSplitter` - controls visibility of the splitter bar on the outside edge of the component.
  * `showSplitterCollapseButton` - controls visibility of the collapse button on the splitter bar.
  * `showHeaderCollapseButton` - controls visibility of a (new) collapse button in the header.

* The API methods for exporting grid data have changed and gained new features:
  * Grids must opt-in to export with the `GridModel.enableExport` config.
  * Exporting a `GridModel` is handled by the new `GridExportService`, which takes a collection of
    `exportOptions`. See `GridExportService.exportAsync` for available `exportOptions`.
  * All export entry points (`GridModel.exportAsync()`, `ExportButton` and the export context menu
    items) support `exportOptions`. Additionally, `GridModel` can be configured with default
    `exportOptions` in its config.

* The `buttonPosition` prop on `NumberInput` has been removed due to problems with the underlying
  implementation. Support for incrementing buttons on NumberInputs will be re-considered for future
  versions of Hoist.

### 🎁 New Features

* `TextInput` on desktop now supports an `enableClear` property to allow easy addition of a clear
  button at the right edge of the component.
* `TabContainer` enhancements:
  * An `omit` property can now be passed in the tab configs passed to the `TabContainerModel`
    constructor to conditionally exclude a tab from the container
  * Each `TabModel` can now be retrieved by id via the new `getTabById` method on
    `TabContainerModel`.
  * `TabModel.title` can now be changed at runtime.
  * `TabModel` now supports the following properties, which can be changed at runtime or set via the
    config:
    * `disabled` - applies a disabled style in the switcher and blocks navigation to the tab via
      user click, routing, or the API.
    * `excludeFromSwitcher` - removes the tab from the switcher, but the tab can still be navigated
      to programmatically or via routing.
* `MultiFieldRenderer` `multiFieldConfig` now supports a `delimiter` property to separate
  consecutive SubFields.
* `MultiFieldRenderer` SubFields now support a `position` property, to allow rendering in either the
  top or bottom row.
* `StoreCountLabel` now supports a new 'includeChildren' prop to control whether or not children
  records are included in the count. By default this is `false`.
* `Checkbox` now supports a `displayUnsetState` prop which may be used to display a visually
  distinct state for null values.
* `Select` now renders with a checkbox next to the selected item in its dropdown menu, instead of
  relying on highlighting. A new `hideSelectedOptionCheck` prop is available to disable.
* `RestGridModel` supports a `readonly` property.
* `DimensionChooser`, various `HoistInput` components, `Toolbar` and `ToolbarSeparator` have been
  added to the mobile component library.
* Additional environment enums for UAT and BCP, added to Hoist Core 5.4.0, are supported in the
  application footer.

### 🐞 Bug Fixes

* `NumberInput` will no longer immediately convert its shorthand value (e.g. "3m") into numeric form
  while the user remains focused on the input.
* Grid `actionCol` columns no longer render Button components for each action, relying instead on
  plain HTML / CSS markup for a significant performance improvement when there are many rows and/or
  actions per row.
* Grid exports more reliably include the appropriate file extension.
* `Select` will prevent an `<esc>` keypress from bubbling up to parent components only when its menu
  is open. (In that case, the component assumes escape was pressed to close its menu and captures
  the keypress, otherwise it should leave it alone and let it e.g. close a parent popover).

[Commit Log](https://github.com/xh/hoist-react/compare/v16.0.1...v17.0.0)

## v16.0.1 - 2018-12-12

### 🐞 Bug Fixes

* Fix to FeedbackForm allowing attempted submission with an empty message.

[Commit Log](https://github.com/xh/hoist-react/compare/v16.0.0...v16.0.1)


## v16.0.0

### 🎁 New Features

* Support for ComboBoxes and Dropdowns have been improved dramatically, via a new `Select` component
  based on react-select.
* The ag-Grid based `Grid` and `GridModel` are now available on both mobile and desktop. We have
  also added new support for multi-row/multi-field columns via the new `multiFieldRenderer` renderer
  function.
* The app initialization lifecycle has been restructured so that no App classes are constructed
  until Hoist is fully initialized.
* `Column` now supports an optional `rowHeight` property.
* `Button` now defaults to 'minimal' mode, providing a much lighter-weight visual look-and-feel to
  HoistApps. `Button` also implements `@LayoutSupport`.
* Grouping state is now saved by the grid state support on `GridModel`.
* The Hoist `DimChooser` component has been ported to hoist-react.
* `fetchService` now supports an `autoAbortKey` in its fetch methods. This can be used to
  automatically cancel obsolete requests that have been superseded by more recent variants.
* Support for new `clickableLabel` property on `FormField`.
* `RestForm` now supports a read-only view.
* Hoist now supports automatic tracking of app/page load times.

### 💥 Breaking Changes

* The new location for the cross-platform grid component is `@xh/hoist/cmp/grid`. The `columns`
  package has also moved under a new sub-package in this location.
* Hoist top-level App Structure has changed in order to improve consistency of the Model-View
  conventions, to improve the accessibility of services, and to support the improvements in app
  initialization mentioned above:
  - `XH.renderApp` now takes a new `AppSpec` configuration.
  - `XH.app` is now `XH.appModel`.
  - All services are installed directly on `XH`.
  - `@HoistApp` is now `@HoistAppModel`
* `RecordAction` has been substantially refactored and improved. These are now typically immutable
  and may be shared.
  - `prepareFn` has been replaced with a `displayFn`.
  - `actionFn` and `displayFn` now take a single object as their parameter.
* The `hide` property on `Column` has been changed to `hidden`.
* The `ColChooserButton` has been moved from the incorrect location `@xh/hoist/cmp/grid` to
  `@xh/hoist/desktop/cmp/button`. This is a desktop-only component. Apps will have to adjust these
  imports.
* `withDefaultTrue` and `withDefaultFalse` in `@xh/hoist/utils/js` have been removed. Use
  `withDefault` instead.
* `CheckBox` has been renamed `Checkbox`


### ⚙️ Technical

* ag-Grid has been upgraded to v19.1
* mobx has been upgraded to v5.6
* React has been upgraded to v16.6
* Allow browsers with proper support for Proxy (e.g Edge) to access Hoist Applications.


### 🐞 Bug Fixes

* Extensive. See full change list below.

[Commit Log](https://github.com/xh/hoist-react/compare/v15.1.2...v16.0.0)


## v15.1.2

🛠 Hotfix release to MultiSelect to cap the maximum number of options rendered by the drop-down
list. Note, this component is being replaced in Hoist v16 by the react-select library.

[Commit Log](https://github.com/xh/hoist-react/compare/v15.1.1...v15.1.2)

## v15.1.1

### 🐞 Bug Fixes

* Fix to minimal validation mode for FormField disrupting input focus.
* Fix to JsonInput disrupting input focus.

### ⚙️ Technical

* Support added for TLBR-style notation when specifying margin/padding via layoutSupport - e.g.
  box({margin: '10 20 5 5'}).
* Tweak to lockout panel message when the user has no roles.

[Commit Log](https://github.com/xh/hoist-react/compare/v15.1.0...v15.1.1)


## v15.1.0

### 🎁 New Features

* The FormField component takes a new minimal prop to display validation errors with a tooltip only
  as opposed to an inline message string. This can be used to help reduce shifting / jumping form
  layouts as required.
* The admin-only user impersonation toolbar will now accept new/unknown users, to support certain
  SSO application implementations that can create users on the fly.

### ⚙️ Technical

* Error reporting to server w/ custom user messages is disabled if the user is not known to the
  client (edge case with errors early in app lifecycle, prior to successful authentication).

[Commit Log](https://github.com/xh/hoist-react/compare/v15.0.0...v15.1.0)


## v15.0.0

### 💥 Breaking Changes

* This update does not require any application client code changes, but does require updating the
  Hoist Core Grails plugin to >= 5.0. Hoist Core changes to how application roles are loaded and
  users are authenticated required minor changes to how JS clients bootstrap themselves and load
  user data.
* The Hoist Core HoistImplController has also been renamed to XhController, again requiring Hoist
  React adjustments to call the updated /xh/ paths for these (implementation) endpoints. Again, no
  app updates required beyond taking the latest Hoist Core plugin.

[Commit Log](https://github.com/xh/hoist-react/compare/v14.2.0...v15.0.0)


## v14.2.0

### 🎁 New Features

* Upgraded hoist-dev-utils to 3.0.3. Client builds now use the latest Webpack 4 and Babel 7 for
  noticeably faster builds and recompiles during CI and at development time.
* GridModel now has a top-level agColumnApi property to provide a direct handle on the ag-Grid
  Column API object.

### ⚙️ Technical

* Support for column groups strengthened with the addition of a dedicated ColumnGroup sibling class
  to Column. This includes additional internal refactoring to reduce unnecessary cloning of Column
  configurations and provide a more managed path for Column updates. Public APIs did not change.
  (#694)

### 📚 Libraries

* Blueprint Core `3.6.1 -> 3.7.0`
* Blueprint Datetime `3.2.0 -> 3.3.0`
* Fontawesome `5.3.x -> 5.4.x`
* MobX `5.1.2 -> 5.5.0`
* Router5 `6.5.0 -> 6.6.0`

[Commit Log](https://github.com/xh/hoist-react/compare/v14.1.3...v14.2.0)


## v14.1.3

### 🐞 Bug Fixes

* Ensure JsonInput reacts properly to value changes.

### ⚙️ Technical

* Block user pinning/unpinning in Grid via drag-and-drop - pending further work via #687.
* Support "now" as special token for dateIs min/max validation rules.
* Tweak grouped grid row background color.

[Commit Log](https://github.com/xh/hoist-react/compare/v14.1.1...v14.1.3)


## v14.1.1

### 🐞 Bug Fixes

* Fixes GridModel support for row-level grouping at same time as column grouping.

[Commit Log](https://github.com/xh/hoist-react/compare/v14.1.0...v14.1.1)


## v14.1.0

### 🎁 New Features

* GridModel now supports multiple levels of row grouping. Pass the public setGroupBy() method an
  array of string column IDs, or a falsey value / empty array to ungroup. Note that the public and
  observable groupBy property on GridModel will now always be an array, even if the grid is not
  grouped or has only a single level of grouping.
* GridModel exposes public expandAll() and collapseAll() methods for grouped / tree grids, and
  StoreContextMenu supports a new "expandCollapseAll" string token to insert context menu items.
  These are added to the default menu, but auto-hide when the grid is not in a grouped state.
* The Grid component provides a new onKeyDown prop, which takes a callback and will fire on any
  keypress targeted within the Grid. Note such a handler is not provided directly by ag-Grid.
* The Column class supports pinned as a top-level config. Supports passing true to pin to the left.

### 🐞 Bug Fixes

* Updates to Grid column widths made via ag-Grid's "autosize to fit" API are properly persisted to
  grid state.

[Commit Log](https://github.com/xh/hoist-react/compare/v14.0.0...v14.1.0)


## v14.0.0

* Along with numerous bug fixes, v14 brings with it a number of important enhancements for grids,
  including support for tree display, 'action' columns, and absolute value sorting. It also includes
  some new controls and improvement to focus display.

### 💥 Breaking Changes

* The signatures of the Column.elementRenderer and Column.renderer have been changed to be
  consistent with each other, and more extensible. Each takes two arguments -- the value to be
  rendered, and a single bundle of metadata.
* StoreContextMenuAction has been renamed to RecordAction. Its action property has been renamed to
  actionFn for consistency and clarity.
* LocalStore : The method LocalStore.processRawData no longer takes an array of all records, but
  instead takes just a single record. Applications that need to operate on all raw records in bulk
  should do so before presenting them to LocalStore. Also, LocalStores template methods for override
  have also changed substantially, and sub-classes that rely on these methods will need to be
  adjusted accordingly.

### 🎁 New Features

#### Grid

* The Store API now supports hierarchical datasets. Applications need to simply provide raw data for
  records with a "children" property containing the raw data for their children.
* Grid supports a 'TreeGrid' mode. To show a tree grid, bind the GridModel to a store containing
  hierarchical data (as above), set treeMode: true on the GridModel, and specify a column to display
  the tree controls (isTreeColumn: true)
* Grid supports absolute sorting for numerical columns. Specify absSort: true on your column config
  to enable. Clicking the grid header will now cycle through ASC > DESC > DESC (abs) sort modes.
* Grid supports an 'Actions' column for one-click record actions. See cmp/desktop/columns/actionCol.
* A new showHover prop on the desktop Grid component will highlight the hovered row with default
  styling. A new GridModel.rowClassFn callback was added to support per-row custom classes based on
  record data.
* A new ExportFormat.LONG_TEXT format has been added, along with a new Column.exportWidth config.
  This supports exporting columns that contain long text (e.g. notes) as multi-line cells within
  Excel.

#### Other Components

* RadioInput and ButtonGroupInput have been added to the desktop/cmp/form package.
* DateInput now has support for entering and displaying time values.
* NumberInput displays its unformatted value when focused.
* Focused components are now better highlighted, with additional CSS vars provided to customize as
  needed.

### 🐞 Bug Fixes

* Calls to GridModel.setGroupBy() work properly not only on the first, but also all subsequent calls
  (#644).
* Background / style issues resolved on several input components in dark theme (#657).
* Grid context menus appear properly over other floating components.

### 📚 Libraries

* React `16.5.1 -> 16.5.2`
* router5 `6.4.2 -> 6.5.0`
* CodeMirror, Highcharts, and MobX patch updates

[Commit Log](https://github.com/xh/hoist-react/compare/v13.0.0...v14.0.0)


## v13.0.0

🍀Lucky v13 brings with it a number of enhancements for forms and validation, grouped column support
in the core Grid API, a fully wrapped MultiSelect component, decorator syntax adjustments, and a
number of other fixes and enhancements.

It also includes contributions from new ExHI team members Arjun and Brendan. 🎉

### 💥 Breaking Changes

* The core `@HoistComponent`, `@HoistService`, and `@HoistModel` decorators are **no longer
  parameterized**, meaning that trailing `()` should be removed after each usage. (#586)
* The little-used `hoistComponentFactory()` method was also removed as a further simplification
  (#587).
* The `HoistField` superclass has been renamed to `HoistInput` and the various **desktop form
  control components have been renamed** to match (55afb8f). Apps using these components (which will
  likely be most apps) will need to adapt to the new names.
  * This was done to better distinguish between the input components and the upgraded Field concept
    on model classes (see below).

### 🎁 New Features

⭐️ **Forms and Fields** have been a major focus of attention, with support for structured data
fields added to Models via the `@FieldSupport` and `@field()` decorators.
* Models annotated with `@FieldSupport` can decorate member properties with `@field()`, making those
  properties observable and settable (with a generated `setXXX()` method).
* The `@field()` decorators themselves can be passed an optional display label string as well as
  zero or more *validation rules* to define required constraints on the value of the field.
* A set of predefined constraints is provided within the toolkit within the `/field/` package.
* Models using `FieldSupport` should be sure to call the `initFields()` method installed by the
  decorator within their constructor. This method can be called without arguments to generally
  initialize the field system, or it can be passed an object of field names to initial/default
  values, which will set those values on the model class properties and provide change/dirty
  detection and the ability to "reset" a form.
* A new `FormField` UI component can be used to wrap input components within a form. The `FormField`
  wrapper can accept the source model and field name, and will apply those to its child input. It
  leverages the Field model to automatically display a label, indicate required fields, and print
  validation error messages. This new component should be the building-block for most non-trivial
  forms within an application.

Other enhancements include:
* **Grid columns can be grouped**, with support for grouping added to the grid state management
  system, column chooser, and export manager (#565). To define a column group, nest column
  definitions passed to `GridModel.columns` within a wrapper object of the form `{headerName: 'My
  group', children: [...]}`.

(Note these release notes are incomplete for this version.)

[Commit Log](https://github.com/xh/hoist-react/compare/v12.1.2...v13.0.0)


## v12.1.2

### 🐞 Bug Fixes

* Fix casing on functions generated by `@settable` decorator
  (35c7daa209a4205cb011583ebf8372319716deba).

[Commit Log](https://github.com/xh/hoist-react/compare/v12.1.1...v12.1.2)


## v12.1.1

### 🐞 Bug Fixes

* Avoid passing unknown HoistField component props down to Blueprint select/checkbox controls.

### 📚 Libraries

* Rollback update of `@blueprintjs/select` package `3.1.0 -> 3.0.0` - this included breaking API
  changes and will be revisited in #558.

[Commit Log](https://github.com/xh/hoist-react/compare/v12.1.0...v12.1.1)


## v12.1.0

### 🎁 New Features

* New `@bindable` and `@settable` decorators added for MobX support. Decorating a class member
  property with `@bindable` makes it a MobX `@observable` and auto-generates a setter method on the
  class wrapped in a MobX `@action`.
* A `fontAwesomeIcon` element factory is exported for use with other FA icons not enumerated by the
  `Icon` class.
* CSS variables added to control desktop Blueprint form control margins. These remain defaulted to
  zero, but now within CSS with support for variable overrides. A Blueprint library update also
  brought some changes to certain field-related alignment and style properties. Review any form
  controls within apps to ensure they remain aligned as desired
  (8275719e66b4677ec5c68a56ccc6aa3055283457 and df667b75d41d12dba96cbd206f5736886cb2ac20).

### 🐞 Bug Fixes

* Grid cells are fully refreshed on a data update, ensuring cell renderers that rely on data other
  than their primary display field are updated (#550).
* Grid auto-sizing is run after a data update, ensuring flex columns resize to adjust for possible
  scrollbar visibility changes (#553).
* Dropdown fields can be instantiated with fewer required properties set (#541).

### 📚 Libraries

* Blueprint `3.0.1 -> 3.4.0`
* FontAwesome `5.2.0 -> 5.3.0`
* CodeMirror `5.39.2 -> 5.40.0`
* MobX `5.0.3 -> 5.1.0`
* router5 `6.3.0 -> 6.4.2`
* React `16.4.1 -> 16.4.2`

[Commit Log](https://github.com/xh/hoist-react/compare/v12.0.0...v12.1.0)


## v12.0.0

Hoist React v12 is a relatively large release, with multiple refactorings around grid columns,
`elemFactory` support, classNames, and a re-organization of classes and exports within `utils`.

### 💥 Breaking Changes

#### ⭐️ Grid Columns

**A new `Column` class describes a top-level API for columns and their supported options** and is
intended to be a cross-platform layer on top of ag-Grid and TBD mobile grid implementations.
* The desktop `GridModel` class now accepts a collection of `Column` configuration objects to define
  its available columns.
* Columns may be configured with `flex: true` to cause them to stretch all available horizontal
  space within a grid, sharing it equally with any other flex columns. However note that this should
  be used sparingly, as flex columns have some deliberate limitations to ensure stable and
  consistent behavior. Most noticeably, they cannot be resized directly by users. Often, a best
  practice will be to insert an `emptyFlexCol` configuration as the last column in a grid - this
  will avoid messy-looking gaps in the layout while not requiring a data-driven column be flexed.
* User customizations to column widths are now saved if the GridModel has been configured with a
  `stateModel` key or model instance - see `GridStateModel`.
* Columns accept a `renderer` config to format text or HTML-based output. This is a callback that is
  provided the value, the row-level record, and a metadata object with the column's `colId`. An
  `elementRenderer` config is also available for cells that should render a Component.
* An `agOptions` config key continues to provide a way to pass arbitrary options to the underlying
  ag-Grid instance (for desktop implementations). This is considered an "escape hatch" and should be
  used with care, but can provide a bridge to required ag-Grid features as the Hoist-level API
  continues to develop.
* The "factory pattern" for Column templates / defaults has been removed, replaced by a simpler
  approach that recommends exporting simple configuration partials and spreading them into
  instance-specific column configs.
* See 0798f6bb20092c59659cf888aeaf9ecb01db52a6 for primary commit.

#### ⭐️ Element Factory, LayoutSupport, BaseClassName

Hoist provides core support for creating components via a factory pattern, powered by the `elem()`
and `elemFactory()` methods. This approach remains the recommended way to instantiate component
elements, but was **simplified and streamlined**.
* The rarely used `itemSpec` argument was removed (this previously applied defaults to child items).
* Developers can now also use JSX to instantiate all Hoist-provided components while still taking
  advantage of auto-handling for layout-related properties provided by the `LayoutSupport` mixin.
  * HoistComponents should now spread **`...this.getLayoutProps()`** into their outermost rendered
    child to enable promotion of layout properties.
* All HoistComponents can now specify a **baseClassName** on their component class and should pass
  `className: this.getClassName()` down to their outermost rendered child. This allows components to
  cleanly layer on a base CSS class name with any instance-specific classes.
* See 8342d3870102ee9bda4d11774019c4928866f256 for primary commit.

#### ⭐️ Panel resizing / collapsing

**The `Panel` component now takes a `sizingModel` prop to control and encapsulate newly built-in
resizing and collapsing behavior** (#534).
* See the `PanelSizingModel` class for configurable details, including continued support for saving
  sizing / collapsed state as a user preference.
* **The standalone `Resizable` component was removed** in favor of the improved support built into
  Panel directly.

#### Other

* Two promise-related models have been combined into **a new, more powerful `PendingTaskModel`**,
  and the `LoadMask` component has been removed and consolidated into `Mask`
  (d00a5c6e8fc1e0e89c2ce3eef5f3e14cb842f3c8).
  * `Panel` now exposes a single `mask` prop that can take either a configured `mask` element or a
    simple boolean to display/remove a default mask.
* **Classes within the `utils` package have been re-organized** into more standardized and scalable
  namespaces. Imports of these classes will need to be adjusted.

### 🎁 New Features

* **The desktop Grid component now offers a `compact` mode** with configurable styling to display
  significantly more data with reduced padding and font sizes.
* The top-level `AppBar` refresh button now provides a default implementation, calling a new
  abstract `requestRefresh()` method on `HoistApp`.
* The grid column chooser can now be configured to display its column groups as initially collapsed,
  for especially large collections of columns.
* A new `XH.restoreDefaultsAsync()` method provides a centralized way to wipe out user-specific
  preferences or customizations (#508).
* Additional Blueprint `MultiSelect`, `Tag`, and `FormGroup` controls re-exported.

### 🐞 Bug Fixes

* Some components were unintentionally not exporting their Component class directly, blocking JSX
  usage. All components now export their class.
* Multiple fixes to `DayField` (#531).
* JsonField now responds properly when switching from light to dark theme (#507).
* Context menus properly filter out duplicated separators (#518).

[Commit Log](https://github.com/xh/hoist-react/compare/v11.0.0...v12.0.0)


## v11.0.0

### 💥 Breaking Changes

* **Blueprint has been upgraded to the latest 3.x release.** The primary breaking change here is the
  renaming of all `pt-` CSS classes to use a new `bp3-` prefix. Any in-app usages of the BP
  selectors will need to be updated. See the
  [Blueprint "What's New" page](http://blueprintjs.com/docs/#blueprint/whats-new-3.0).
* **FontAwesome has been upgraded to the latest 5.2 release.** Only the icons enumerated in the
  Hoist `Icon` class are now registered via the FA `library.add()` method for inclusion in bundled
  code, resulting in a significant reduction in bundle size. Apps wishing to use other FA icons not
  included by Hoist must import and register them - see the
  [FA React Readme](https://github.com/FortAwesome/react-fontawesome/blob/master/README.md) for
  details.
* **The `mobx-decorators` dependency has been removed** due to lack of official support for the
  latest MobX update, as well as limited usage within the toolkit. This package was primarily
  providing the optional `@setter` decorator, which should now be replaced as needed by dedicated
  `@action` setter methods (19cbf86138499bda959303e602a6d58f6e95cb40).

### 🎁 Enhancements

* `HoistComponent` now provides a `getClassNames()` method that will merge any `baseCls` CSS class
  names specified on the component with any instance-specific classes passed in via props (#252).
  * Components that wish to declare and support a `baseCls` should use this method to generate and
    apply a combined list of classes to their outermost rendered elements (see `Grid`).
  * Base class names have been added for relevant Hoist-provided components - e.g. `.xh-panel` and
    `.xh-grid`. These will be appended to any instance class names specified within applications and
    be available as public CSS selectors.
* Relevant `HoistField` components support inline `leftIcon` and `rightElement` props. `DayField`
  adds support for `minDay / maxDay` props.
* Styling for the built-in ag-Grid loading overlay has been simplified and improved (#401).
* Grid column definitions can now specify an `excludeFromExport` config to drop them from
  server-generated Excel/CSV exports (#485).

### 🐞 Bug Fixes

* Grid data loading and selection reactions have been hardened and better coordinated to prevent
  throwing when attempting to set a selection before data has been loaded (#484).

### 📚 Libraries

* Blueprint `2.x -> 3.x`
* FontAwesome `5.0.x -> 5.2.x`
* CodeMirror `5.37.0 -> 5.39.2`
* router5 `6.2.4 -> 6.3.0`

[Commit Log](https://github.com/xh/hoist-react/compare/v10.0.1...v11.0.0)


## v10.0.1

### 🐞 Bug Fixes

* Grid `export` context menu token now defaults to server-side 'exportExcel' export.
  * Specify the `exportLocal` token to return a menu item for local ag-Grid export.
* Columns with `field === null` skipped for server-side export (considered spacer / structural
  columns).

## v10.0.0

### 💥 Breaking Changes

* **Access to the router API has changed** with the `XH` global now exposing `router` and
  `routerState` properties and a `navigate()` method directly.
* `ToastManager` has been deprecated. Use `XH.toast` instead.
* `Message` is no longer a public class (and its API has changed). Use `XH.message/confirm/alert`
  instead.
* Export API has changed. The Built-in grid export now uses more powerful server-side support. To
  continue to use local AG based export, call method `GridModel.localExport()`. Built-in export
  needs to be enabled with the new property on `GridModel.enableExport`. See `GridModel` for more
  details.

### 🎁 Enhancements

* New Mobile controls and `AppContainer` provided services (impersonation, about, and version bars).
* Full-featured server-side Excel export for grids.

### 🐞 Bug Fixes

* Prevent automatic zooming upon input focus on mobile devices (#476).
* Clear the selection when showing the context menu for a record which is not already selected
  (#469).
* Fix to make lockout script readable by Compatibility Mode down to IE5.

### 📚 Libraries

* MobX `4.2.x -> 5.0.x`

[Commit Log](https://github.com/xh/hoist-react/compare/v9.0.0...v10.0.0)


## v9.0.0

### 💥 Breaking Changes

* **Hoist-provided mixins (decorators) have been refactored to be more granular and have been broken
  out of `HoistComponent`.**
  * New discrete mixins now exist for `LayoutSupport` and `ContextMenuSupport` - these should be
    added directly to components that require the functionality they add for auto-handling of
    layout-related props and support for showing right-click menus. The corresponding options on
    `HoistComponent` that used to enable them have been removed.
  * For consistency, we have also renamed `EventTarget -> EventSupport` and `Reactive ->
    ReactiveSupport` mixins. These both continue to be auto-applied to HoistModel and HoistService
    classes, and ReactiveSupport enabled by default in HoistComponent.
* **The Context menu API has changed.** The `ContextMenuSupport` mixin now specifies an abstract
  `getContextMenuItems()` method for component implementation (replacing the previous
  `renderContextMenu()` method). See the new [`ContextMenuItem` class for what these items support,
  as well as several static default items that can be used.
  * The top-level `AppContainer` no longer provides a default context menu, instead allowing the
    browser's own context menu to show unless an app / component author has implemented custom
    context-menu handling at any level of their component hierarchy.

### 🐞 Bug Fixes

* TabContainer active tab can become out of sync with the router state (#451)
  * ⚠️ Note this also involved a change to the `TabContainerModel` API - `activateTab()` is now the
    public method to set the active tab and ensure both the tab and the route land in the correct
    state.
* Remove unintended focused cell borders that came back with the prior ag-Grid upgrade.

[Commit Log](https://github.com/xh/hoist-react/compare/v8.0.0...v9.0.0)


## v8.0.0

Hoist React v8 brings a big set of improvements and fixes, some API and package re-organizations,
and ag-Grid upgrade, and more. 🚀

### 💥 Breaking Changes

* **Component package directories have been re-organized** to provide better symmetry between
  pre-existing "desktop" components and a new set of mobile-first component. Current desktop
  applications should replace imports from `@xh/hoist/cmp/xxx` with `@xh/hoist/desktop/cmp/xxx`.
  * Important exceptions include several classes within `@xh/hoist/cmp/layout/`, which remain
    cross-platform.
  * `Panel` and `Resizable` components have moved to their own packages in
    `@xh/hoist/desktop/cmp/panel` and `@xh/hoist/desktop/cmp/resizable`.
* **Multiple changes and improvements made to tab-related APIs and components.**
  * The `TabContainerModel` constructor API has changed, notably `children` -> `tabs`, `useRoutes`
    -> `route` (to specify a starting route as a string) and `switcherPosition` has moved from a
    model config to a prop on the `TabContainer` component.
  * `TabPane` and `TabPaneModel` have been renamed `Tab` and `TabModel`, respectively, with several
    related renames.
* **Application entry-point classes decorated with `@HoistApp` must implement the new getter method
  `containerClass()`** to specify the platform specific component used to wrap the app's
  `componentClass`.
  * This will typically be `@xh/hoist/[desktop|mobile]/AppContainer` depending on platform.

### 🎁 New Features

* **Tab-related APIs re-worked and improved**, including streamlined support for routing, a new
  `tabRenderMode` config on `TabContainerModel`, and better naming throughout.
* **Ag-grid updated to latest v18.x** - now using native flex for overall grid layout and sizing
  controls, along with multiple other vendor improvements.
* Additional `XH` API methods exposed for control of / integration with Router5.
* The core `@HoistComponent` decorated now installs a new `isDisplayed` getter to report on
  component visibility, taking into account the visibility of its ancestors in the component tree.
* Mobile and Desktop app package / component structure made more symmetrical (#444).
* Initial versions of multiple new mobile components added to the toolkit.
* Support added for **`IdleService` - automatic app suspension on inactivity** (#427).
* Hoist wrapper added for the low-level Blueprint **button component** - provides future hooks into
  button customizations and avoids direct BP import (#406).
* Built-in support for collecting user feedback via a dedicated dialog, convenient XH methods and
  default appBar button (#379).
* New `XH.isDevelopmentMode` constant added, true when running in local Webpack dev-server mode.
* CSS variables have been added to customize and standardize the Blueprint "intent" based styling,
  with defaults adjusted to be less distracting (#420).

### 🐞 Bug Fixes

* Preference-related events have been standardized and bugs resolved related to pushAsync() and the
  `prefChange` event (ee93290).
* Admin log viewer auto-refreshes in tail-mode (#330).
* Distracting grid "loading" overlay removed (#401).
* Clipboard button ("click-to-copy" functionality) restored (#442).

[Commit Log](https://github.com/xh/hoist-react/compare/v7.2.0...v8.0.0)

## v7.2.0

### 🎁 New Features

+ Admin console grids now outfitted with column choosers and grid state. #375
+ Additional components for Onsen UI mobile development.

### 🐞 Bug Fixes

+ Multiple improvements to the Admin console config differ. #380 #381 #392

[Commit Log](https://github.com/xh/hoist-react/compare/v7.1.0...v7.2.0)

## v7.1.0

### 🎁 New Features

* Additional kit components added for Onsen UI mobile development.

### 🐞 Bug Fixes

* Dropdown fields no longer default to `commitOnChange: true` - avoiding unexpected commits of
  type-ahead query values for the comboboxes.
* Exceptions thrown from FetchService more accurately report the remote host when unreachable, along
  with some additional enhancements to fetch exception reporting for clarity.

[Commit Log](https://github.com/xh/hoist-react/compare/v7.0.0...v7.1.0)

## v7.0.0

### 💥 Breaking Changes

* **Restructuring of core `App` concept** with change to new `@HoistApp` decorator and conventions
  around defining `App.js` and `AppComponent.js` files as core app entry points. `XH.app` now
  installed to provide access to singleton instance of primary app class. See #387.

### 🎁 New Features

* **Added `AppBar` component** to help further standardize a pattern for top-level application
  headers.
* **Added `SwitchField` and `SliderField`** form field components.
* **Kit package added for Onsen UI** - base component library for mobile development.
* **Preferences get a group field for better organization**, parity with AppConfigs. (Requires
  hoist-core 3.1.x.)

### 🐞 Bug Fixes

* Improvements to `Grid` component's interaction with underlying ag-Grid instance, avoiding extra
  renderings and unwanted loss of state. 03de0ae7

[Commit Log](https://github.com/xh/hoist-react/compare/v6.0.0...v7.0.0)


## v6.0.0

### 💥 Breaking Changes

* API for `MessageModel` has changed as part of the feature addition noted below, with `alert()` and
  `confirm()` replaced by `show()` and new `XH` convenience methods making the need for direct calls
  rare.
* `TabContainerModel` no longer takes an `orientation` prop, replaced by the more flexible
  `switcherPosition` as noted below.

### 🎁 New Features

* **Initial version of grid state** now available, supporting easy persistence of user grid column
  selections and sorting. The `GridModel` constructor now takes a `stateModel` argument, which in
  its simplest form is a string `xhStateId` used to persist grid state to local storage. See the
  `GridStateModel` class for implementation details. #331
* The **Message API** has been improved and simplified, with new `XH.confirm()` and `XH.alert()`
  methods providing an easy way to show pop-up alerts without needing to manually construct or
  maintain a `MessageModel`. #349
* **`TabContainer` components can now be controlled with a remote `TabSwitcher`** that does not need
  to be directly docked to the container itself. Specify `switcherPosition:none` on the
  `TabContainerModel` to suppress showing the switching affordance on the tabs themselves and
  instantiate a `TabSwitcher` bound to the same model to control a tabset from elsewhere in the
  component hierarchy. In particular, this enabled top-level application tab navigation to move up
  into the top toolbar, saving vertical space in the layout. #368
* `DataViewModel` supports an `emptyText` config.

### 🐞 Bugfixes

* Dropdown fields no longer fire multiple commit messages, and no longer commit partial entries
  under some circumstances. #353 and #354
* Grids resizing fixed when shrinking the containing component. #357

[Commit Log](https://github.com/xh/hoist-react/compare/v5.0.0...v6.0.0)


## v5.0.0

### 💥 Breaking Changes

* **Multi environment configs have been unwound** See these release notes/instructions for how to
  migrate: https://github.com/xh/hoist-core/releases/tag/release-3.0.0
* **Breaking change to context menus in dataviews and grids not using the default context menu:**
  StoreContextMenu no longer takes an array of items as an argument to its constructor. Instead it
  takes a configuration object with an ‘items’ key that will point to any current implementation’s
  array of items. This object can also contain an optional gridModel argument which is intended to
  support StoreContextMenuItems that may now be specified as known ‘hoist tokens’, currently limited
  to a ‘colChooser’ token.

### 🎁 New Features

* Config differ presents inline view, easier to read diffs now.
* Print Icon added!

### 🐞 Bugfixes

* Update processFailedLoad to loadData into gridModel store, Fixes #337
* Fix regression to ErrorTracking. Make errorTrackingService safer/simpler to call at any point in
  life-cycle.
* Fix broken LocalStore state.
* Tweak flex prop for charts. Side by side charts in a flexbox now auto-size themselves! Fixes #342
* Provide token parsing for storeContextMenus. Context menus are all grown up! Fixes #300

## v4.0.1

### 🐞 Bugfixes

* DataView now properly re-renders its items when properties on their records change (and the ID
  does not)


## v4.0.0

### 💥 Breaking Changes

* **The `GridModel` selection API has been reworked for clarity.** These models formerly exposed
  their selectionModel as `grid.selection` - now that getter returns the selected records. A new
  `selectedRecord` getter is also available to return a single selection, and new string shortcut
  options are available when configuring GridModel selection behavior.
* **Grid components can now take an `agOptions` prop** to pass directly to the underlying ag-grid
  component, as well as an `onRowDoubleClicked` handler function.
  16be2bfa10e5aab4ce8e7e2e20f8569979dd70d1

### 🎁 New Features

* Additional core components have been updated with built-in `layoutSupport`, allowing developers to
  set width/height/flex and other layout properties directly as top-level props for key comps such
  as Grid, DataView, and Chart. These special props are processed via `elemFactory` into a
  `layoutConfig` prop that is now passed down to the underlying wrapper div for these components.
  081fb1f3a2246a4ff624ab123c6df36c1474ed4b

### 🐞 Bugfixes

* Log viewer tail mode now working properly for long log files - #325


## v3.0.1

### 🐞 Bugfixes

* FetchService throws a dedicated exception when the server is unreachable, fixes a confusing
  failure case detailed in #315


## v3.0.0

### 💥 Breaking Changes

* **An application's `AppModel` class must now implement a new `checkAccess()` method.** This method
  is passed the current user, and the appModel should determine if that user should see the UI and
  return an object with a `hasAccess` boolean and an optional `message` string. For a return with
  `hasAccess: false`, the framework will render a lockout panel instead of the primary UI.
  974c1def99059f11528c476f04e0d8c8a0811804
  * Note that this is only a secondary level of "security" designed to avoid showing an unauthorized
    user a confusing / non-functional UI. The server or any other third-party data sources must
    always be the actual enforcer of access to data or other operations.
* **We updated the APIs for core MobX helper methods added to component/model/service classes.** In
  particular, `addReaction()` was updated to take a more declarative / clear config object.
  8169123a4a8be6940b747e816cba40bd10fa164e
  * See Reactive.js - the mixin that provides this functionality.

### 🎁 New Features

* Built-in client-side lockout support, as per above.

### 🐞 Bugfixes

* None

------------------------------------------

Copyright © 2021 Extremely Heavy Industries Inc. - all rights reserved

------------------------------------------

📫☎️🌎 info@xh.io | https://xh.io/contact<|MERGE_RESOLUTION|>--- conflicted
+++ resolved
@@ -3,7 +3,6 @@
 ## v42.0.0-SNAPSHOT - unreleased
 
 ### 🎁 New Features
-<<<<<<< HEAD
 
 * Column-level filtering is now officially supported for desktop grids!
     * New `GridModel.filterModel` config accepts a config object to customize filtering options, or
@@ -13,9 +12,8 @@
       to support more complex queries with multiple clauses.
 * New `TaskObserver` replaces existing `PendingTaskModel`, providing improved support for joining
   and masking multiple asynchronous tasks.
-* New `Cube` aggregators `ChildCountAggregator` and `LeafCountAggregator`.
-* Mobile `NavigatorModel` provides a new "swipe" gesture to go back in the page stack.
-  This is enabled by default, but may be turned off via the new `swipeToGoBack` prop.
+* Mobile `NavigatorModel` provides a new 'pull down' gesture to refresh the app.
+  This gesture is enabled by default, but can be disabled via the `pullDownToRefresh` flag.
 
 ### 💥 Breaking Changes
 
@@ -31,11 +29,6 @@
   more `TaskObserver`s to this prop.
 
 
-=======
-* Mobile `NavigatorModel` provides a new 'pull down' gesture to refresh the app.
-  This gesture is enabled by default, but can be disabled via the
-  `pullDownToRefresh` flag.
->>>>>>> 42b7b966
 [Commit Log](https://github.com/xh/hoist-react/compare/v41.3.0...develop)
 
 ## v41.3.0 - 2021-08-09
