--- conflicted
+++ resolved
@@ -6,24 +6,20 @@
 
 ### 🎁 New Features
 
-<<<<<<< HEAD
-* Added new `extraConfirmText`, `extraConfirmLabel` properties to `MessageOptions`.  Use this option
-  to require the specified text to be re-typed by a user when confirming a potentially destructive or disruptive action.
-* `GridCountLabel` supports a new `excludeParents` property to exclude parent records from the
-  count. This is useful for tree grids, where the parent record count is not always relevant.
-=======
 * Added new `extraConfirmText`, `extraConfirmLabel` properties to `MessageOptions`. Use this option
   to require the specified text to be re-typed by a user when confirming a potentially destructive
   or disruptive action.
 * Updated grid column filters to apply on `Enter` / dismiss on `Esc` and tweaked the filter popup
   toolbar for clarity.
+* `GridCountLabel` supports a new `excludeParents` property to exclude parent records from the
+  count. This is useful for tree grids, where the parent record count is not always relevant.
 
 ### 🐞 Bug Fixes
 
 * Handled an edge-case `ViewManager` bug where `enableDefault` changed to `false` after some user
   state had already been persisted w/users pointed at in-code default view. The manager now calls
   its configured `initialViewSpec` function as expected in this case.
-  
+
 * `XH.restoreDefaultsAsync` will now clear basic view state.  Views themselves will be preserved.
   Requires hoist-core v31.2
 
@@ -31,7 +27,6 @@
 
 * Added control to trigger browser GC from app footer. Useful for troubleshooting memory issues.
   Requires running chromium-based browser via e.g. `start chrome --js-flags="--expose-gc`.
->>>>>>> 575fd99b
 
 ## 75.0.1 - 2025-08-11
 
