# Changelog

## 67.0.0-SNAPSHOT - unreleased

### 🎁 New Features

* Enhanced `markdown` component to support the underlying `components` prop from
  `react-markdown`. Use this prop to customize markdown rendering.

<<<<<<< HEAD
### 💥 Breaking Changes (upgrade difficulty: 🟠 MEDIUM)
* New `HoistAuthModel` consolidates and exposes the client-side authentication lifecycle in a single
overridable API. This new API provides more easy customization of auth across all client-side
apps by being easily overrideable and installed on the AppSpec.  In most cases, upgrade should be a
simple matter of moving code from `HoistAppModel.preInitAsync()` and `HoistAppModel.logoutAsync()`
(now removed) to new overrides of `HoistAuthModel.completeAuthAsync()` and `HoistAuthModel.logoutAsync()`.
See `HoistAuthModel` for more info.
* Added support for Correlation ID's across fetch requests and error / activity tracking:
    * Requires `hoist-core >= v21.0.0`.
    * Correlation ID's are exposed in `Admin` > `Activity` > `Tracking` and `Client Errors` tabs.
    * `FetchService` now has `setCorrelationIdHeaderKey` and `enableCorrelationIds` methods for
      specifying a Correlation ID header key and globally enabling Correlation ID generation
      unless explicitly overridden via the following configs:
    * `TrackOptions.correlationId` - specify a Correlation ID for a tracked activity
    * `LoadSpec.correlationId` - specify a Correlation ID or set to `true` to auto-generate
    * `FetchOptions.correlationId` - specify a Correlation ID. Set to `true` to source from
      provided `LoadSpec` or auto-generate. Set to `false` to explicitly omit.
    * New `FetchService.generateCorrelationId` method for manual Correlation ID generation.
=======
## 66.0.2 - 2024-07-17

### 🐞 Bug Fixes

* Improved redirect handling within beta `MsalClient` to use Hoist-provided blank URL (an empty,
  static page) for all iFrame-based "silent" token requests, as per MS recommendations. Intended to
  avoid potential race conditions triggered by redirecting to the base app URL in these cases.
* Fixed bug where `ContextMenu` items could be improperly positioned.
    * ⚠️Note that `MenuItems` inside a desktop `ContextMenu` are now rendered in a portal, outside
      the normal component hierarchy, to ensures that menu items are positioned properly relative to
      their parent. It should not affect most apps, but could impact menu style customizations that
      rely on specific CSS selectors targeting the previous DOM structure.

## 66.0.1 - 2024-07-10

### 🐞 Bug Fixes

* Fixed bug where inline grid edit of `NumberInput` was lost after quick navigation.

## 66.0.0 - 2024-07-09

### 💥 Breaking Changes (upgrade difficulty: 🟢 LOW - minor adjustments to client-side auth)

* New `HoistAuthModel` exposes the client-side authentication lifecycle via a newly consolidated,
  overridable API. This new API provides more easy customization of auth across all client-side
  apps by being easily overrideable and specified via the `AppSpec` passed to `XH.renderApp()`.
    * In most cases, upgrading should be a simple matter of moving code from `HoistAppModel` methods
      `preAuthInitAsync()` and `logoutAsync()` (removed by this change) to new `HoistAuthModel`
      methods `completeAuthAsync()` and `logoutAsync()`.

### 🎁 New Features
>>>>>>> 066dc52c

* Added option to `XH.reloadApp()` to reload specific app path.
* Added `headerTooltip` prop to `ColumnGroup`.

### 🐞 Bug Fixes

* Updated `.xh-viewport` sizing styles and mobile `dialog` sizing to use `dvw/dvh` instead of prior
  `svw/svh` - resolves edge case mobile issue where redirects back from an OAuth flow could leave
  an unexpected gap across the bottom of the screen. Includes fallback for secure client browsers
  that don't support dynamic viewport units.
* Updated mobile `TabContainer` to flex properly within flexbox containers.
* Fixed timing issue with missing validation for records added immediately to a new `Store`.
* Fixed CSS bug in which date picker dates wrapped when `dateEditor` used in a grid in a dialog.

### 📚 Libraries

* uuid `^9.0.1`

## 65.0.0 - 2024-06-26

### 💥 Breaking Changes (upgrade difficulty: 🟢 TRIVIAL - dependencies only)

* Requires update to `hoist-dev-utils >= v9.0.0` with updated handling of static/public assets.
  This should be a drop-in change for applications.

### 🎁 New Features

* Enhanced `markdown` component to support GitHub Flavored Markdown (GFM) syntax.

### ✨ Styles

* Refactored CSS classnames applied to the primary application (☰) menu on desktop and mobile.
  On both platforms the button itself now has an `xh-app-menu-button` class, the popover has
  `xh-app-menu-popover`, and the menu itself has `xh-app-menu`.

### ⚙️ Technical

* Improved popup behavior of (beta) `MsalClient` - uses recommended `blank.html`.
* Added new convenience method `XH.renderAdminApp()` - consider replacing the call within your
  project's `src/apps/admin.ts` file with this new method and removing any duplicate config values
  if the defaults introduced here are suitable for your application's Hoist Admin console.
* Prop types for components passed to `elementFactory` and `createElement` are now inferred from the
  component itself where possible.

### 📚 Libraries

* @xh/hoist-dev-utils `8.x → 9.x`
* react-markdown `8.0 → 9.0`
* remark-breaks `3.0 → 4.0`
* remark-gfm `4.0`

## 64.0.5 - 2024-06-14

### 🐞 Bug Fixes

* Added a workaround for a mobile-only bug where Safari auto-zooms on orientation change if the user
  had previously zoomed the page themselves.

### ⚙️ Technical

* Improved logout behavior of (beta) `MsalClient`.

### 📚 Libraries

* @azure/msal-browser `3.14 → 3.17`

## 64.0.4 - 2024-06-05

### ⚙️ Typescript API Adjustments

* Improved `ref` typing in JSX.

## 64.0.3 - 2024-05-31

### 🐞 Bug Fixes

* Restored previous suppression of Blueprint animations on popovers and tooltips. These had been
  unintentionally (re)enabled in v63 and are now turned off again.

### ⚙️ Technical

* Adjusted (beta) APIs of OAuth-related `BaseOAuthClient`, `MsalClient`, and `AuthZeroClient`.

## 64.0.2 - 2024-05-23

### ⚙️ Technical

* Adjusted (beta) API of `BaseOAuthClient`.
* Improved `FetchService.addDefaultHeaders()` to support async functions.

## 64.0.1 - 2024-05-19

### ⚙️ Technical

* Adjusted (beta) API of `BaseOAuthClient` and its approach to loading ID tokens.

## 64.0.0 - 2024-05-17

### 💥 Breaking Changes (upgrade difficulty: 🟠 MEDIUM - major Hoist Core = AG Grid updates)

#### Hoist Core v20 with Multi-Instance Support

Requires update to `hoist-core >= 20.0.0` with multi-instance support.

* See the Hoist Core changelog for details on this major upgrade to Hoist's back-end capabilities.
* Client-side application changes should be minimal or non-existent, but the Hoist Admin Console has
  been updated extensively to support management of multiple instances within a cluster.

#### AG Grid v31

Requires update to `@ag-grid >= 31.x`, a new major AG Grid release with its own breaking changes.
See AG's [What's New](https://blog.ag-grid.com/whats-new-in-ag-grid-31/)
and [Upgrade Guide](https://www.ag-grid.com/javascript-data-grid/upgrading-to-ag-grid-31/?ref=blog.ag-grid.com)
for more details.

* AG Grid removed `ColumnApi`, consolidating most of its methods to `GridApi`. Corresponding Hoist
  update removes `GridModel.agColumnApi` - review and migrate usages to `GridModel.agApi` as
  appropriate.
* Many methods on `agApi` are replaced with `agApi.updateGridOptions({property: value})`. Review
  your app for any direct usages of the underlying AG API that might need to change.
* All apps will need to update their `@ag-grid` dependencies within `package.json` and make a minor
  update to their `Bootstrap` registration as per
  this [Toolbox example](https://github.com/xh/toolbox/pull/709/files/5626e21d778e1fc72f9735d2d8f011513e1ac9c6#diff-304055320a29f66ea1255446ba8f13e0f3f1b13643bcea0c0466aa60e9288a8f).
    * `Grid` and `AgGrid` components default to `reactiveCustomComponents: true`. If your app has
      custom tooltips or editors, you should confirm that they still work with this setting. (It
      will be the default in agGrid v32.)
    * For custom editors, you will have to convert them from "imperative" to "reactive". If this is
      not possible, you can set `reactiveCustomComponents: false` in your `GridModel` to continue
      using the old "imperative" mode, but note that this will preclude the use of upgraded Hoist
      editors in that same grid instance. (See the links below for AG docs on this change.)
    * For custom tooltips, note AG-Grid's deprecation of `getReactContainerClasses`.
    * Consult the AG Grid docs for more information:
        * [Updated docs on Custom Components](https://ag-grid.com/react-data-grid/cell-editors/#custom-components)
        * [Migrating from Imperative to Reactive components](https://ag-grid.com/react-data-grid/upgrading-to-ag-grid-31-1/#migrating-custom-components-to-use-reactivecustomcomponents-option)
        * [React-related deprecations](https://ag-grid.com/react-data-grid/upgrading-to-ag-grid-31-1/#react)

#### Other Breaking Changes

* Removed support for passing a plain object to the `model` prop of Hoist Components (previously
  deprecated back in v58). Use the `modelConfig` prop instead.
* Removed the `multiFieldRenderer` utility function. This has been made internal and renamed
  to `zoneGridRenderer` for exclusive use by the `ZoneGrid` component.
* Updated CSS variables related to the `ZoneGrid` component - vars formerly prefixed
  by `--xh-grid-multifield` are now prefixed by `--xh-zone-grid`, several vars have been added, and
  some defaults have changed.
* Removed obsolete `AppSpec.isSSO` property in favor of two new properties `AppSpec.enableLogout`
  and `AppSpec.enableLoginForm`. This should have no effect on the vast majority of apps which had
  `isSSO` set to `true`. For apps where `isSSO` was set to `false`, the new flags should be
  used to more clearly indicate the desired auth behavior.

### 🎁 New Features

* Improved mobile viewport handling to ensure that both standard pages and full screen dialogs
  respect "safe area" boundaries, avoiding overlap with system UI elements such as the iOS task
  switcher at the bottom of the screen. Also set background letterboxing color (to black) when
  in landscape mode for a more resolved-looking layout.
* Improved the inline grid `selectEditor` to commit its value to the backing record as soon as an
  option is selected, rather than waiting for the user to click away from the cell.
* Improved the display of Role details in the Admin Console. The detail panel for the selected role
  now includes a sub-tab listing all other roles inherited by the selected role, something that
  was previously accessible only via the linked graph visualization.
* Added new `checkboxRenderer` for rendering booleans with a checkbox input look and feel.
* Added new mobile `checkboxButton`, an alternate input component for toggling boolean values.
* Added beta version of a new Hoist `security` package, providing built-in support for OAuth flows.
  See `BaseOAuthClient`, `MsalClient`, and `AuthZeroClient` for more information. Please note that
  package is being released as a *beta* and is subject to change before final release.

### ✨ Styles

* Default mobile font size has been increased to 16px, both for better overall legibility and also
  specifically for input elements to avoid triggering Safari's auto-zoom behavior on focus.
    * Added new mobile-only CSS vars to allow for more granular control over font sizes:
        * `--xh-mobile-input-font-size`
        * `--xh-mobile-input-label-font-size`
        * `--xh-mobile-input-height-px`
    * Increased height of mobile toolbars to better accommodate larger nested inputs.
    * Grid font sizes have not changed, but other application layouts might need to be adjusted to
      ensure labels and other text elements fit as intended.
* Mobile App Options dialog has been updated to use a full-screen `DialogPanel` to provide a more
  native feel and better accommodate longer lists of app options.

### 🐞 Bug Fixes

* Fixed poor truncation / clipping behavior of the primary (right-side) metric in `ZoneGrid`. Values
  that do not fit within the available width of the cell will now truncate their right edge and
  display an ellipsis to indicate they have been clipped.
* Improved `RestGridModel.actionWarning` behavior to suppress any warning when the provided function
  returns a falsy value.
* Fixed mobile `Toast` intent styling.

### ⚙️ Technical

* NumberEditor no longer activates on keypress of letter characters.
* Removed initial `ping` call `FetchService` init.
* Deprecated `FetchService.setDefaultHeaders` and replaced with new `addDefaultHeaders` method to
  support independent additions of default headers from multiple sources in an application.

### 📚 Libraries

* @ag-grid `30.x → 31.x`
* @auth0/auth0-spa-js `added @ 2.1`
* @azure/msal-browser `added @ 3.14`
* dompurify `3.0 → 3.1`
* jwt-decode `added @ 4.0`
* moment `2.29 → 2.30`
* numbro `2.4 → 2.5`
* qs `6.11 → 6.12`
* semver `7.5 → 7.6`

## 63.1.1 - 2024-04-26

### 🐞 Bug Fixes

* Fixed over-eager error handler installed on window during preflight app initialization. This can
  catch errors thrown by browser extensions unrelated to the app itself, which should not block
  startup. Make opt-in via special query param `catchPreflightError=true`.

## 63.1.0 - 2024-04-23

### 🎁 New Features

* `Store` now supports multiple `summaryRecords`, displayed if so configured as multiple pinned
  rows within a bound grid.

## 63.0.3 - 2024-04-16

### 🐞 Bug Fixes

* Ensure all required styles imported for Blueprint datetime components.

## 63.0.2 - 2024-04-16

### 🐞 Bug Fixes

* Fixed `GroupingChooser` items appearing in incorrect location while dragging to re-order.
* Removed extraneous internal padding override to Blueprint menu styles. Fixes overhang of menu
  divider borders and avoids possible triggering of horizontal scrollbars.

## 63.0.1 - 2024-04-05

### 🐞 Bug Fixes

* Recently added fields now fully available in Admin Console Activity Tracking + Client Errors.

## 63.0.0 - 2024-04-04

### 💥 Breaking Changes (upgrade difficulty: 🟠 MEDIUM - for apps with styling overrides or direct use of Blueprint components)

* Requires `hoist-core >= v19.0.0` to support improvements to activity / client error tracking.

#### Blueprint 4 to 5 Migration

This release includes Blueprint 5, a major version update of that library with breaking changes.
While most of these have been addressed by the Hoist integration layer, developers importing
Blueprint components directly should review
the [Blueprint 5 migration guide](https://github.com/palantir/blueprint/wiki/Blueprint-5.0) for
details.

There are some common breaking changes that most/many apps will need to address:

* CSS rules with the `bp4-` prefix should be updated to use the `bp5-` prefix.
* Popovers
    * For `popover` and `tooltip` components, replace `target` with `item` if using elementFactory.
      If using JSX, replace `target` prop with a child element. Also applies to the
      mobile `popover`.
    * Popovers no longer have a popover-wrapper element - remove/replace any CSS rules
      targeting `bp4-popover-wrapper`.
    * All components which render popovers now depend
      on [`popper.js v2.x`](https://popper.js.org/docs/v2/). Complex customizations to popovers may
      need to be reworked.
    * A breaking change to `Popover` in BP5 was splitting the `boundary` prop into `rootBoundary`
      and `boundary`:
      Popovers were frequently set up with `boundary: 'viewport'`, which is no longer valid since
      "viewport" can be assigned to the `rootBoundary` but not to the `boundary`.
      However, viewport is the DEFAULT value for `rootBoundary`
      per [popper.js docs](https://popper.js.org/docs/v2/utils/detect-overflow/#boundary),
      so `boundary: 'viewport'` should be safe to remove entirely.
        * [see Blueprint's Popover2 migration guide](https://github.com/palantir/blueprint/wiki/Popover2-migration)
        * [see Popover2's `boundary` & `rootBoundary` docs](https://popper.js.org/docs/v2/utils/detect-overflow/#boundary)
* Where applicable, the former `elementRef` prop has been replaced by the simpler, more
  straightforward `ref` prop using `React.forwardRef()` - e.g. Hoist's `button.elementRef` prop
  becomes just `ref`. Review your app for uses of `elementRef`.
* The static `ContextMenu.show()` method has been replaced with `showContextMenu()`, importable
  from `@xh/hoist/kit/blueprint`. The method signature has changed slightly.
* The exported `overlay` component now refers to Blueprint's `overlay2` component.
* The exported `datePicker` now refers to Blueprint's `datePicker3` component, which has been
  upgraded to use `react-day-picker` v8. If you are passing `dayPickerProps` to Hoist's `dateInput`,
  you may need to update your code to use the
  new [v8 `DatePickerProps`](https://react-day-picker.js.org/api/interfaces/DayPickerSingleProps).

### 🎁 New Features

* Upgraded Admin Console Activity and Client Error reporting modules to use server-side filtering
  for better support of large datasets, allowing for longer-range queries on filtered categories,
  messages, or users before bumping into configured row limits.
* Added new `MenuItem.className` prop.

### 🐞 Bug Fixes

* Fixed two `ZoneGrid` issues:
    * Internal column definitions were missing the essential `rendererIsComplex` flag and could fail
      to render in-place updates to existing record data.
    * Omitted columns are now properly filtered out.
* Fixed issue where `SplitTreeMap` would not properly render errors as intended.

### 📚 Libraries

* @blueprintjs/core `4.20 → 5.10`
* @blueprintjs/datetime `4.4` → @blueprintjs/datetime2 `2.3`

## 62.0.1 - 2024-03-28

### 🎁 New Features

* New method `clear()` added to `TaskObserver` api.

### 🐞 Bug Fixes

* Ensure application viewport is masked throughout the entire app initialization process.

## 62.0.0 - 2024-03-19

### 💥 Breaking Changes (upgrade difficulty: 🟢 TRIVIAL - dependencies only)

* Requires update to `hoist-dev-utils >= v8.0.0` with updated chunking and code-splitting strategy
  to create shorter bundle names.

### 🎁 New Features

* Added a "Reload App" option to the default mobile app menu.
* Improved perceived responsiveness when constructing a new 'FilterChooserModel' when backing data
  has many records and/or auto-suggest-enabled fields.

### 🐞 Bug Fixes

* Fixed the config differ dialog issue where long field values would cause the toolbar to get hidden
  and/or table columns to be overly wide due to content overflow.

## 61.0.0 - 2024-03-08

### 💥 Breaking Changes (upgrade difficulty: 🟢 TRIVIAL - dependencies only)

* Requires update to `hoist-dev-utils >= v7.2.0` to inject new `xhClientApps` constant.

### 🎁 New Features

* Enhanced Roles Admin UI for more streamlined role editing.
* Supports targeting alert banners to specific client apps.
* Improved logging and error logging of `method` and `headers` in `FetchService`:  Default
  values will now be included.
* Enhanced `XH.reloadApp` with cache-buster.

### 🐞 Bug Fixes

* `FilterChooser` now correctly round-trips `Date` and `LocalDate` values. Previously it emitted
  these as strings, with incorrect results when using the generated filter's test function directly.
* Fixed bug where a discarded browser tab could re-init an app to an obsolete (cached) version.

## 60.2.0 - 2024-02-16

### 🎁 New Features

* The Admin Console now indicates if a Config value is being overridden by an instance config or
  environment variable with a corresponding name.
    * Config overrides now available in `hoist-core >= v18.4`. See the Hoist Core release notes for
      additional details on this new feature. The Hoist Core update is required for this feature,
      but is not a hard requirement for this Hoist React release in general.
* `RestGridEditor` now supports an `omit` flag to hide a field from the editor dialog.
* `FormField.readonlyRenderer` is now passed the backing `FieldModel` as a second argument.

### ⚙️ Typescript API Adjustments

* `FilterChooserModel.value` and related signatures are now typed with a new `FilterChooserFilter`
  type, a union of `CompoundFilter | FieldFilter` - the two concrete filter implementations
  supported by this control.

### 📚 Libraries

* classnames `2.3 → 2.5`

## 60.1.1 - 2024-01-29

### ⚙️ Technical

* Improved unique constraint validation of Roles and Role Members in the Admin Console.

## 60.1.0 - 2024-01-18

### 🐞 Bug Fixes

* Fixed transparent background for popup inline editors.
* Exceptions that occur in custom `Grid` cell tooltips will now be caught and logged to console,
  rather than throwing the render of the entire component.

### ⚙️ Technical

* Improvements to exception handling during app initialization.

## 60.0.1 - 2024-01-16

### 🐞 Bug Fixes

* Fixed regression to `ZoneGrid`.

## 60.0.0 - 2024-01-12

### 💥 Breaking Changes (upgrade difficulty: 🟠 MEDIUM - depends on server-side Roles implementation)

* Requires `hoist-core >= v18`. Even if not using new Hoist provided Role Management, several Admin
  Console features have had deprecation support for older versions of Hoist Core removed.

### 🎁 New Features

* Introduced new Admin Console tools for enhanced Role Management available in `hoist-core >= v18`.
    * Hoist-core now supports an out-of-the-box, database-driven system for maintaining a
      hierarchical set of Roles associating and associating them with individual users.
    * New system supports app and plug-in specific integrations to AD and other enterprise systems.
    * Administration of the new system provided by a new admin UI tab provided here.
    * Consult XH and the
      [Hoist Core CHANGELOG](https://github.com/xh/hoist-core/blob/develop/CHANGELOG.md#1800---2024-01-12)
      for additional details and upgrade instructions.
* Added `labelRenderers` property to `ZoneGridModel`. This allows dynamic "data-specific" labeling
  of fields in `ZoneGrid`.

### ✨ Styles

* Added `xh-bg-intent-xxx` CSS classes, for intent-coloring the `background-color` of elements.

### 🐞 Bug Fixes

* Fixed bug where `ColumnGroup` did not properly support the `omit` flag.

## 59.5.1 - 2024-01-05

### 🐞 Bug Fixes

* Fixed `DateEditor` calendar popover not showing for non-pinned columns.

## 59.5.0 - 2023-12-11

### 🎁 New Features

* Added new `dialogWidth` and `dialogHeight` configs to `DockViewModel`.

### 🐞 Bug Fixes

* Fixed serialization of expand/collapse state within `AgGridModel`, which was badly broken and
  could trigger long browser hangs for grids with > 2 levels of nesting and numeric record IDs.
* Fixed `UniqueAggregator` to properly check equality for `Date` fields.
* Pinned `react-grid-layout@1.4.3` to avoid v1.4.4 bugs affecting `DashCanvas` interactions
  (see https://github.com/react-grid-layout/react-grid-layout/issues/1990).

## 59.4.0 - 2023-11-28

### 💥 Breaking Changes (upgrade difficulty: 🟢 LOW)

* The constructors for `ColumnGroup` no long accept arbitrary rest (e.g `...rest`)
  arguments for applying app-specific data to the object. Instead, use the new `appData` property.

### ⚙️ Technical

* Enhanced `LogUtils` to support logging objects (and any other non-string values). Also
  added new exports for `logWarn()` and `logError()` with the same standardized formatting.
* Added standardized `LogUtils` methods to `HoistBase`, for use within Hoist models and services.

### 🐞 Bug Fixes

* `ZoneGrid` will no longer render labels or delimiters for empty values.

### ⚙️ Typescript API Adjustments

* Updated type for `ReactionSpec.equals` to include already-supported string shorthands.

## 59.3.2 - 2023-11-21

### 🐞 Bug Fixes

* `ZoneGrid` will more gracefully handle state that has become out of sync with its mapper
  requirements.

## 59.3.1 - 2023-11-10

### 🐞 Bug Fixes

* Ensure an unauthorized response from a proxy service endpoint does not prompt the user to refresh
  and log in again on an SSO-enabled application.
* Revert change to `Panel` which affected where `className` was applied with `modalSupport` enabled

## 59.3.0 - 2023-11-09

### 🎁 New Features

* Improved Hoist support for automated testing via Playwright, Cypress, and similar tools:
    * Core Hoist components now accept an optional `testId` prop, to be rendered at an appropriate
      level of the DOM (within a `data-testid` HTML attribute). This can minimize the need to select
      components using criteria such as CSS classes or labels that are more likely to change and
      break tests.
    * When given a `testId`, certain composite components will generate and set "sub-testIds" on
      selected internal components. For example, a `TabContainer` will set a testId on each switcher
      button (derived from its tabId), and a `Form` will set testIds on nested `FormField`
      and `HoistInput` components (derived from their bound field names).
    * This release represents a first step in ongoing work to facilitate automated end-to-end
      testing of Hoist applications. Additional Hoist-specific utilities for writing tests in
      libraries such as Cypress and Playwright are coming soon.
* Added new `ZoneGrid` component, a highly specialized `Grid` that always displays its data with
  multi-line, full-width rows. Each row is broken into four zones (top/bottom and left/right),
  each of which can mapped by the user to render data from one or more fields.
    * Primarily intended for mobile, where horizontal scrolling can present usability issues, but
      also available on desktop, where it can serve as an easily user-configurable `DataView`.
* Added `Column.sortToBottom` to force specified values to sort the bottom, regardless of sort
  direction. Intended primarily to force null values to sort below all others.
* Upgraded the `RelativeTimestamp` component with a new `localDateMode` option to customize how
  near-term date/time differences are rendered with regards to calendar days.

### 🐞 Bug Fixes

* Fixed bug where interacting with a `Select` within a `Popover` can inadvertently cause the
  popover to close. If your app already has special handling in place to prevent this, you should
  be able to unwind it after upgrading.
* Improved the behavior of the clear button in `TextInput`. Clearing a field no longer drops focus,
  allowing the user to immediately begin typing in a new value.
* Fixed arguments passed to `ErrorMessageProps.actionFn` and `ErrorMessageProps.detailsFn`.
* Improved default error text in `ErrorMessage`.

### ⚙️ Technical

* Improved core `HoistComponent` performance by preventing unnecessary re-renderings triggered by
  spurious model lookup changes.
* New flag `GridModel.experimental.enableFullWidthScroll` enables scrollbars to span pinned columns.
    * Early test release behind the flag, expected to made the default behavior in next release.
* Renamed `XH.getActiveModels()` to `XH.getModels()` for clarity / consistency.
    * API change, but not expected to impact applications.
* Added `XH.getModel()` convenience method to return the first matching model.

## 59.2.0 - 2023-10-16

### 🎁 New Features

* New `DockViewConfig.onClose` hook invoked when a user attempts to remove a `DockContainer` view.
* Added `GridModel` APIs to lookup and show / hide entire column groups.
* Left / right borders are now rendered along `Grid` `ColumnGroup` edges by default, controllable
  with new `ColumnGroupSpec.borders` config.
* Enhanced the `CubeQuery` to support per-query post-processing functions
  with `Query.omitFn`, `Query.bucketSpecFn` and `Query.lockFn`. These properties default to their
  respective properties on `Cube`.

### 🐞 Bug Fixes

* `DashContainerModel` fixes:
    * Fix bug where `addView` would throw when adding a view to a row or column
    * Fix bug where `allowRemove` flag was dropped from state for containers
    * Fix bug in `DockContainer` where adding / removing views would cause other views to be
      remounted
* Fixed erroneous `GridModel` warning when using a tree column within a column group
* Fixed regression to alert banners. Resume allowing elements as messages.
* Fix `Grid` cell border styling inconsistencies.

### ⚙️ Typescript API Adjustments

* Added type for `ActionFnData.record`.

## 59.1.0 - 2023-09-20

### 🎁 New Features

* Introduced new `ErrorBoundary` component for finer-grained application handling of React Errors.
    * Hoist now wraps `Tab`, `DashCanvasView`, `DashContainerView`, `DockView`, and `Page` in an
      `ErrorBoundary`. This provides better isolation of application content, minimizing the chance
      that any individual component can crash the entire app.
    * A new `PanelModel.errorBoundary` prop allows developers to opt-in to an `ErrorBoundary`
      wrapper around the contents of any panel.
    * `ErrorMessage` component now provides an ability to show additional exception details.
* Added new `Markdown` component for rendering Markdown formatted strings as markup. This includes
  bundling `react-markdown` in Hoist.
    * If your app already uses `react-markdown` or similar, we recommend updating to use the
      new `Markdown` component exported by Hoist to benefit from future upgrades.
    * Admin-managed alert banners leverage the new markdown component to support bold, italics and
      links within alert messages.
* Improved and fixed up `Panel` headers, including:
    * Added new `Panel.headerClassName` prop for easier CSS manipulation of panel's header.
    * Improved `Panel.collapsedTitle` prop and added `Panel.collapsedIcon` prop. These two props now
      fully govern header display when collapsed.
* Improved styling for disabled `checkbox` inputs.

### ⚙️ Technical

* `XH.showException` has been deprecated. Use similar methods on `XH.exceptionHandler` instead.

### 📚 Libraries

* numbro `2.3 → 2.4`
* react-markdown `added @ 8.0`
* remark-breaks `added @ 3.0`

## 59.0.3 - 2023-08-25

### ⚙️ Technical

* New `XH.flags` property to govern experimental, hotfix, or otherwise provisional features.

* Provide temporary workaround to chromium bug effecting BigNumber. Enabled via flag
  `applyBigNumberWorkaround`. See https://github.com/MikeMcl/bignumber.js/issues/354.

## 59.0.2 - 2023-08-24

### 🐞 Bug Fixes

* Restored support for `Select.selectOnFocus` (had broken with upgrade to `react-select` in v59.0).
* Fixed `DateInput` bug caused by changes in Chrome v116 - clicking on inputs
  with `enableTextInput: false` now open the date picker popup as expected.
* Flex inner title element added to `Panel` headers in v59.0, and set `display:flex` on the new
  element itself. Restores previous flexbox container behavior (when not L/R collapsed) for apps
  that are providing custom components as titles.
* `DashCanvas` now properly updates its layout when shown if the browser window had been resized
  while the component was hidden (e.g. in an inactive tab).
* Reverted upgrade to `react-select` in v59.0.0 due to issues found with `selectEditor` / inline
  grid editing. We will revisit this upgrade in a future release.

### 📚 Libraries

* react-select `5.7 → 4.3`
* react-windowed-select `5.1 → 3.1`

## 59.0.1 - 2023-08-17

### 🎁 New Features

* Added new `Panel.collapsedTitle` prop to make it easier to display a different title when the
  panel is collapsed.

## 59.0.0 - 2023-08-17

### 💥 Breaking Changes (upgrade difficulty: 🟢 LOW)

* Apps must update their `typescript` dependency to v5.1. This should be a drop-in for most
  applications, or require only minor changes. Note that Hoist has not yet adopted the updated
  approach to decorators added in TS v5, maintaining compatibility with the "legacy" syntax.
* Apps that use and provide the `highcharts` library should be sure to update the version to v11.1.
  This should be a drop-in for most applications.
    * Visit https://www.highcharts.com/blog/changelog/ for specific changes.
* Apps must also update their `@xh/hoist-dev-utils` dependency to v7.0.0 or higher.
    * We recommend specifying this as `"@xh/hoist-dev-utils": "7.x"` in your `package.json` to
      automatically pick up future minor releases.
* `DataViewConfig` no longer directly supports `GridConfig` parameters - instead, nest `GridConfig`
  options you wish to set via the new `gridOptions` parameter. Please note that, as before, not
  all `GridConfig` options are supported by (or make sense for) the `DataView` component.

### 🎁 New Features

* New `GridAutosizeOptions.includeHiddenColumns` config controls whether hidden columns should
  also be included during the autosize process. Default of `false`. Useful when applications
  provide quick toggles between different column sets and would prefer to take the up-front cost of
  autosizing rather than doing it after the user loads a column set.
* New `NumberFormatOptions.strictZero` formatter config controls display of values that round to
  zero at the specified precision. Set to `false` to format those values as if they were *exactly*
  zero, triggering display of any `zeroDisplay` value and suppressing sign-based glyphs, '+/-'
  characters, and styling.
* New `DashModel.refreshContextModel` allows apps to programmatically refresh all widgets within
  a `DashCanvas` or `DashContainer`.
* New tab for monitoring JDBC connection pool stats added to the Admin Console. Apps
  with `hoist-core >= v17.2` will collect and display metrics for their primary datasource on a
  configurable frequency.
* `ButtonGroupInput` now allows `null` values for buttons as long as both `enableClear` and
  `enableMulti` are false.

### 🐞 Bug Fixes

* Fixed bug where a titled panel collapsed to either the left or right side of a layout could cause
  severe layout performance degradation (and even browser hangs) when resizing the browser window in
  the latest Chrome v115.
    * Note this required some adjustments to the internal DOM structure of `PanelHeader` - highly
      specific CSS selectors or visual tests may be affected.
* Fixed bug where `manuallySized` was not being set properly on column state.
* Fixed bug where mobile `Dialog` max height was not properly constrained to the viewport.
* Fixed bug where mobile `NumberInput` would clear when trying to enter decimals on certain devices.
* Suppressed extra top border on Grids with `hideHeaders: true`.

### ⚙️ Technical

* Suppressed dev-time console warnings thrown by Blueprint Toaster.

### 📚 Libraries

* mobx `6.8 → 6.9`
* semver `7.3 → 7.5`
* typescript `4.9 → 5.1`
* highcharts `10.3 → 11.1`
* react-select `4.3 → 5.7`
* react-windowed-select `3.1 → 5.1`

## 58.0.1 - 2023-07-13

### 🐞 Bug Fixes

* Fixed bug where `TabContainerModel` with routing enabled would drop route params when navigating
  between tabs.

## 58.0.0 - 2023-07-07

### 💥 Breaking Changes (upgrade difficulty: 🟢 LOW)

* The `Column.getValueFn` and `Column.renderer` functions will no longer be passed the `agParams`
  argument. This argument was not passed consistently by Hoist when calling these functions; and was
  specifically omitted during operations such as column sizing, tooltip generation and Grid content
  searching. We do not expect this argument was being used in practice by applications, but
  applications should ensure this is the case, and adjust these callbacks if necessary.

### 🎁 New Features

* Deprecated `xhAppVersionCheckEnabled` config in favor of object-based `xhAppVersionCheck`. Hoist
  will auto-migrate the existing value to this new config's `mode` flag. While backwards
  compatible with older versions of hoist-core, the new `forceReload` mode
  requires `hoist-core >= v16.4`.
* Enhanced `NumberFormatOptions.colorSpec` to accept CSS properties in addition to class names.
* Enhanced `TabSwitcher` to allow navigation using arrow keys when focused.
* Added new option `TrackOptions.logData` to provide support for logging application data in
  `TrackService.`  Requires `hoist-core >= v16.4`.
* New `XH.pageState` provides observable access to the current lifecycle state of the app, allowing
  apps to react to changes in page visibility and focus, as well as detecting when the browser has
  frozen a tab due to inactivity or navigation.

## 57.0.0 - 2023-06-20

### 💥 Breaking Changes (upgrade difficulty: 🟢 LOW)

* The deprecated `@settable` decorator has now been removed. Use `@bindable` instead.
* The deprecated class `@xh/hoist/admin/App` has been removed. Use `@xh/hoist/admin/AppComponent`
  instead.

### 🎁 New Features

* Enhanced Admin alert banners with the ability to save messages as presets. Useful for
  standardizing alert or downtime banners, where pre-approved language can be saved as a preset for
  later loaded into a banner by members of an application support team (
  requires `hoist-core >= v16.3.0`).
* Added bindable `readonly` property to `LeftRightChooserModel`.

### ⚙️ Technical

* Support the `HOIST_IMPERSONATOR` role introduced in hoist-core `v16.3.0`
* Hoist now supports and requires ag-Grid v30 or higher. This version includes critical
  performance improvements to scrolling without the problematic 'ResizeObserver' issues discussed
  below.

### 🐞 Bug Fixes

* Fixed a bug where Onsen components wrappers could not forward refs.
* Improved the exceptions thrown by fetchService when errors occur parsing response JSON.

## 56.6.0 - 2023-06-01

### 🎁 New Features

* New global property `AgGrid.DEFAULT_PROPS` to provide application wide defaults for any instances
  of `AgGrid` and `Grid` components.

### ⚙️ Technical

* The workaround of defaulting the AG Grid prop `suppressBrowserResizeObserver: true`, added in
  v56.3.0, has been removed. This workaround can cause sizing issues with flex columns and should
  not be needed once [the underlying issue](https://github.com/ag-grid/ag-grid/issues/6562) is fixed
  in an upcoming AG Grid release.
    * As of this release date, we recommend apps stay at AG Grid 29.2. This does not include the
      latest AG performance improvements, but avoids the sizing issues present in 29.3.5.
    * If you want to take the latest AG Grid 29.3.5, please re-enable
      the `suppressBrowserResizeObserver` flag with the new `DEFAULT_PROPS` static described
      above. Scan your app carefully for column sizing issues.

### 🐞 Bug Fixes

* Fixed broken change handler for mobile inputs that wrap around Onsen UI inputs, including
  `NumberInput`, `SearchInput`, and `TextInput`.

### 📚 Libraries

* @blueprintjs/core `^4.14 → ^4.20` (apps might have already updated to a newer minor version)

## 56.5.0 - 2023-05-26

### 🎁 New Features

* Added `regexOption` and `caseSensitive` props to the `LogDisplayModel`. (Case-sensitive search
  requires `hoist-core >= v16.2.0`).
* Added new `GroupingChooserModel.commitOnChange` config - enable to update the observable grouping
  value as the user adjusts their choices within the control. Default behavior is unchanged,
  requiring user to dismiss the popover to commit the new value.
* Added new `Select.enableTooltips` prop - enable for select inputs where the text of a
  selected value might be elided due to space constraints. The tooltip will display the full text.
* Enabled user-driven sorting for the list of available values within Grid column filters.
* Updated `CodeInput.showCopyButton` (copy-to-clipboard feature) default to true (enabled).

### ⚙️ Technical

* `DataView` now supports an `agOptions` prop to allow passing arbitrary AG Grid props to the
  underlying grid instance. (Always supported by `Grid`, now also supported by `DataView`.)

### 🐞 Bug Fixes

* Fixed layout bug where popovers triggered from a parent `Panel` with `modalSupport` active could
  render beneath that parent's own modal dialog.
* Fixed broken `CodeInput` copy-to-clipboard feature.

## v56.4.0 - 2023-05-10

### 🎁 New Features

* Ensure that non-committed values are also checked when filtering a store with a FieldFilter.
  This will maximize chances that records under edit will not disappear from user view due to
  active filters.

### 🐞 Bug Fixes

* Fix bug where Grid ColumnHeaders could throw when `groupDisplayType` was set to `singleColumn`.

### ⚙️ Technical

* Adjustment to core model lookup in Hoist components to better support automated testing.
  Components no longer strictly require rendering within an `AppContainer`.

### ⚙️ Typescript API Adjustments

* Improved return types for `FetchService` methods and corrected `FetchOptions` interface.

## v56.3.0 - 2023-05-08

### 🎁 New Features

* Added support for new `sortOrder` argument to `XH.showBanner()`. A default sort order is applied
  if unspecified, ensuring banners do not unexpectedly change order when refreshed.

### ⚙️ Typescript API Adjustments

* Improved the recommendation for the app `declare` statement within
  our [TypeScript migration docs](https://github.com/xh/hoist-react/blob/develop/docs/upgrade-to-typescript.md#bootstrapts--service-declarations).
    * See this [Toolbox commit](https://github.com/xh/toolbox/commit/8df642cf) for a small,
      recommended app-level change to improve autocompletion and usage checks within IntelliJ.
* Added generic support to `XH.message()` and `XH.prompt()` signatures with return type
  of `Promise<T | boolean>`.
* Moved declaration of optional `children` prop to base `HoistProps` interface - required for TSX
  support.

### ✨ Styles

* Removed `--xh-banner-height` CSS var.
    * Desktop banners are implemented via `Toolbar`, which correctly sets a min height.
    * Mobile banners now specify `min-height: 40px` via the `.xh-banner` class.
    * This change allows banners containing custom components to grow to fit their contents without
      requiring app-level CSS overrides.
* Added new `--xh-grid-filter-popover-[height|width]-px` CSS variables to support easier custom
  sizing for grid column header filter popovers.

### ⚙️ Technical

* Updated internal config defaults to support latest AG Grid v29.3.4+ with use of
  AG `suppressBrowserResizeObserver` config. Applications are encouraged to update to the latest AG
  Grid dependencies to take advantage of ongoing performance updates.

## v56.2.0 - 2023-04-28

### 🎁 New Features

* Added `DashContainerModel.margin` config to customize the width of the resize splitters
  between widgets.

### ⚙️ Technical

* Improve scrolling performance for `Grid` and `DataView` via internal configuration updates.

## v56.1.0 - 2023-04-14

### 🎁 New Features

* Display improved memory management diagnostics within Admin console Memory Monitor.
    * New metrics require optional-but-recommended update to `hoist-core >= v16.1.0`.

### 🐞 Bug Fixes

* Fixes bug with display/reporting of exceptions during app initialization sequence.

## v56.0.0 - 2023-03-29

### 💥 Breaking Changes (upgrade difficulty: 🟠 MEDIUM)

* Requires `hoist-core => v16`.
* Requires AG Grid v29.0.0 or higher - update your AG Grid dependency in your app's `package.json`
  file. See the [AG Grid Changelog](https://www.ag-grid.com/changelog) for details.
    * Add a dependency on `@ag-grid-community/styles` to import new dedicated styles package.
    * Imports of AG Grid CSS files within your app's `Bootstrap.ts` file will also need to be
      updated to import styles from their new location. The recommended imports are now:

```typescript
import '@ag-grid-community/styles/ag-grid.css';
import '@ag-grid-community/styles/ag-theme-balham.css';
```

* New `xhActivityTrackingConfig` soft-configuration entry places new limits on the size of
  any `data` objects passed to `XH.track()` calls.
    * Any track requests with data objects exceeding this length will be persisted, but without the
      requested data.
    * Activity tracking can also be disabled (completely) via this same config.
* "Local" preferences are no longer supported. Application should use `LocalStorageService` instead.
  With v56, the `local` flag on any preferences will be ignored, and all preferences will be saved
  on the server instead.
    * Note that Hoist will execute a one-time migration of any existing local preference values
      from the user's browser to the server on app load.
* Removed `Column.tooltipElement`. Use `tooltip` instead.
* Removed `fill` prop on `TextArea` and `NumberInput` component. Use `flex` instead.
* Removed previously deprecated `Button.modifier.outline` and `Button.modifier.quiet` (mobile only).
* Removed previously deprecated `AppMenuButton.extraItems.onClick`. Use `actionFn` instead.

### 🎁 New Features

* `PanelModel` now supports a `defaultSize` property specified in percentage as well as pixels
  (e.g. `defaultSize: '20%'` as well as `defaultSize: 200`).
* `DashCanvas` views can now be programmatically added with specified width and height dimensions.
* New `FetchService.abort()` API allows manually aborting a pending fetch request.
* Hoist exceptions have been enhanced and standardized, including new TypeScript types. The
  `Error.cause` property is now populated for wrapping exceptions.
* New `GridModel.headerMenuDisplay` config for limiting column header menu visibility to on hover.

### ⚙️ Typescript API Adjustments

* New Typescript types for all Hoist exceptions.
* Integration of AG Grid community types.

### ⚙️ Technical

* Hoist source code has been reformatted with Prettier.
* Admin Console modules that have been disabled via config are no longer hidden completely, but
  instead will render a placeholder pointing to the relevant config name.

### 📚 Libraries

* mobx `6.7 → 6.8`
* dompurify `2.4 → 3.0`

## v55.4.0 - 2023-03-23

### 💥 Breaking Changes

* Requires AG Grid v29.0.0 or higher - see release notes for v56.0.0 above.

### 🐞 Bug Fixes

* Addresses `AgGrid` v28 regression whereby changing column visibility via state breaks grid
  rendering when column groups are set via the `groupId` property.

## v55.3.2 - 2023-03-22

### 🐞 Bug Fixes

* Fixed issue where a filter on a `LocalDate` field created via `FilterChooser` would cause a
  grid column filter on the same field to fail to properly render when shown.

## v55.3.1 - 2023-03-14

### 🐞 Bug Fixes

* Revert native `structuredClone` to lodash `deepClone` throughout toolkit.

## v55.3.0 - 2023-03-03

### 🐞 Bug Fixes

* Grid column filters scroll their internal grid horizontally to avoid clipping longer values.
* Minor improvements to the same grid filter dialog's alignment and labelling.

### ⚙️ Technical

* Use native `structuredClone` instead of lodash `deepClone` throughout toolkit.

## v55.2.1 - 2023-02-24

### 🐞 Bug Fixes

* Fixed issue where a resizable `Panel` splitter could be rendered incorrectly while dragging.

## v55.2.0 - 2023-02-10

### 🎁 New Features

* `DashCanvas` enhancements:
    * Views now support minimum and maximum dimensions.
    * Views now expose an `allowDuplicate` flag for controlling the `Duplicate` menu item
      visibility.

### 🐞 Bug Fixes

* Fixed a bug with Cube views having dimensions containing non-string or `null` values. Rows grouped
  by these dimensions would report values for the dimension which were incorrectly stringified (e.g.
  `'null'` vs. `null` or `'5'` vs. `5`). This has been fixed. Note that the stringified value is
  still reported for the rows' `cubeLabel` value, and will be used for the purposes of grouping.

### ⚙️ Typescript API Adjustments

* Improved signatures of `RestStore` APIs.

## v55.1.0 - 2023-02-09

Version 55 is the first major update of the toolkit after our transition to Typescript. In addition
to a host of runtime fixes and features, it also contains a good number of important Typescript
typing adjustments, which are listed below. It also includes a helpful
[Typescript upgrade guide](https://github.com/xh/hoist-react/blob/develop/docs/upgrade-to-typescript.md).

### 🎁 New Features

* Grid exports can now be tracked in the admin activity tab by setting `exportOptions.track` to
  true (defaults to false).
* Miscellaneous performance improvements to the cube package.
* The implementation of the `Cube.omitFn` feature has been enhanced. This function will now be
  called on *all* non-leaf nodes, not just single child nodes. This allows for more flexible
  editing of the shape of the resulting hierarchical data emitted by cube views.

### 🐞 Bug Fixes

* Fixed: grid cell editors would drop a single character edit.
* Fixed: grid date input editor's popup did not position correctly in a grid with pinned columns.
* Fixed issue with `DashContainer` flashing its "empty" text briefly before loading.
* Several Hoist TypeScript types, interfaces, and signatures have been improved or corrected (typing
  changes only).
* Fix bug where a `className` provided to a `Panel` with `modalSupport` would be dropped when in a
  modal state. Note this necessitated an additional layer in the `Panel` DOM hierarchy. Highly
  specific CSS selectors may be affected.
* Fix bug where `TileFrame` would not pass through the keys of its children.

### 💥 Breaking Changes

* The semantics of `Cube.omitFn` have changed such that it will now be called on all aggregate
  nodes, not just nodes with a single child. Applications may need to adjust any implementation of
  this function accordingly.
* `hoistCmp.containerFactory` and `hoistCmp.withContainerFactory` are removed in favor of
  the basic `hoistCmp.factory` and `hoistCmp.withFactory` respectively. See typescript
  API adjustments below.

### ⚙️ Typescript API Adjustments

The following Typescript API were adjusted in v55.

* Removed the distinction between `StandardElementFactory` and `ContainerElementFactory`. This
  distinction was deemed to be unnecessary, and overcomplicated the understanding of Hoist.
  Applications should simply continue to use `ElementFactory` instead. `hoistCmp.containerFactory`
  and `hoistCmp.withContainerFactory` are also removed in favor of the basic `hoistCmp.factory` and
  `hoistCmp.withFactory` respectively.
* `HoistProps.modelConfig` now references the type declaration of `HoistModel.config`. See
  `PanelModel` and `TabContainerModel` for examples.
* The new `SelectOption` type has been made multi-platform and moved to `@xh/hoist/core`.

**Note** that we do not intend to make such extensive Typescript changes going forward post-v55.0.
These changes were deemed critical and worth adjusting in our first typescript update, and before
typescript has been widely adopted in production Hoist apps.

### ⚙️ Technical

* Hoist's `Icon` enumeration has been re-organized slightly to better separate icons that describe
  "what they look like" - e.g. `Icon.magnifyingGlass()` - from an expanded set of aliases that
  describe "how they are used" - e.g. `Icon.search()`.
    * This allows apps to override icon choices made within Hoist components in a more targeted way,
      e.g. by setting `Icon.columnMenu = Icon.ellipsisVertical`.
* All Hoist configurations that support `omit: boolean` now additionally support a "thunkable"
  callback of type `() => boolean`.
* `Grid` will only persist minimal user column state for hidden columns, to reduce user pref sizes.

### 📚 Libraries

* @blueprintjs/core `^4.12 → ^4.14`
* corejs `^3.26 → ^3.27`
* mobx `6.6 → 6.7`
* onsenui `2.11 → 2.12` (*see testing note below)
* react-onsenui `1.11 > 1.13`

### ✅ Testing Scope

* *Full regression testing recommended for _mobile_ apps.* While the upgrade from 2.11 to 2.12
  appears as a minor release, it was in fact a major update to the library.
  See [the Onsen release notes](https://github.com/OnsenUI/OnsenUI/releases/tag/2.12.0) for
  additional details. Note that Hoist has handled all changes required to its Onsen API calls,
  and there are no breaking changes to the Hoist mobile component APIs. As a result, mobile apps
  _might_ not need to change anything, but extra care in testing is still recommended.

## v54.0.0 - 2022-12-31

We are pleased to announce that Hoist React has been fully rewritten in TypeScript! ✨🚀

All core Hoist Components, Models, and other utilities now have TypeScript interfaces for their
public APIs, improving the developer ergonomics of the toolkit with much more accurate dev-time type
checking and intellisense. Developers now also have the option (but are not required) to write
application code using TypeScript.

Runtime support for TypeScript is provided by `@xh/hoist-dev-utils v6.1+`, which recognizes and
transpiles TypeScript files (`.ts|.tsx`) via the `@babel/plugin-transform-typescript` plugin.
Development-time support can be provided by the user's IDE (e.g. IntelliJ or VSCode, which both
provide strong TypeScript-based error checking and auto-completion).

The goal of this release is to be backward compatible with v53 to the greatest degree possible, and
most applications will run with minimal or no changes. However, some breaking changes were required
and can require application adjustments, as detailed below.

As always, please review our [Toolbox project](https://github.com/xh/toolbox/), which we've updated
to use TypeScript for its own app-level code.

### 🎁 New Features

* New TypeScript interface `HoistProps` and per-component extensions to specify props for all
  components. This replaces the use of the `PropTypes` library, which is no longer included.
* ~~Enhanced TypeScript-aware implementations of `ElementFactory`, including separate factories for
  standard components (`elementFactory`) and components that often take children only
  (`containerElementFactory`).~~
* The `@bindable` annotation has been enhanced to produce a native javascript setter for its
  property as well as the `setXXX()` method it currently produces. This provides a more typescript
  friendly way to set properties in a mobx action, and should be the favored method going forward.
  The use of the `setXXX()` method will continue to be supported for backward compatibility.
* References to singleton instances of services and the app model can now also be gained via the
  static `instance` property on the class name of the singleton - e.g. `MyAppModel.instance`.
  Referencing app-level services and the AppModel via `XH` is still fully supported and recommended.
* New utility function `waitFor` returns a promise that will resolve after a specified condition
  has been met, polling at a specified interval.
* Hoist Components will now automatically remount if the model passed to them (via context or props)
  is changed during the lifetime of the component. This allows applications to swap out models
  without needing to manually force the remounting of related components with an explicit
  `key` setting, i.e.  `key: model.xhId`.
* `fmtQuantity` function now takes two new flags `useMillions` and `useBillions`.

### 💥 Breaking Changes

* The constructors for `GridModel` and `Column` no long accept arbitrary rest (e.g `...rest`)
  arguments for applying app-specific data to the object. Instead, use the new `appData` property
  on these objects.
* ~~The `elemFactory` function has been removed. Applications calling this function should specify
  `elementFactory` (typically) or `containerElementFactory` instead.~~
    * ~~Most application components are defined using helper aliases `hoistCmp.factory`
      and `hoistCmp.withFactory` - these calls do _not_ need to change, unless your component
      needs to take a list of children directly (i.e. `someComponent(child1, child2)`).~~
    * ~~Update the definition of any such components to use `hoistCmp.containerFactory` instead.~~
    * ~~Where possible, favor the simpler, default factory for more streamlined type suggestions /
      error messages regarding your component's valid props.~~
* The use of the `model` prop to provide a config object for a model to be created on-the-fly
  is deprecated.
    * Use the new `modelConfig` prop when passing a *plain object config* -
      e.g. `someComp({modelConfig: {modelOpt: true}})`
    * Continue to use the `model` prop when passing an existing model *instance* -
      e.g. `someComp({model: someCompModel})`.
* PropTypes support has been removed in favor of the type script interfaces discussed above. Apps
  importing Hoist Proptypes instances should simply remove these compile-time references.

### 🐞 Bug Fixes

* Fix bug where dragging on any panel header which is a descendant of a `DashCanvasView` would move
  the `DashCanvasView`.
* Fix bug where `GridModel.ensureRecordsVisibleAsync` could fail to make collapsed nodes visible.
* Fix bug where `GridPersistenceModel` would not clean outdated column state.
* Fix animation bug when popping pages in the mobile navigator.

### ⚙️ Technical

* Update `preflight.js` to catch errors that occur on startup, before our in-app exception handling
  is initialized.

### 📚 Libraries

* @blueprintjs/core `4.11 → 4.12`
* @xh/hoist-dev-utils `6.0 → 6.1`
* typescript `added @ 4.9`
* highcharts `9.3 → 10.3`

### ✅ Testing Scope

* *Full regression testing recommended* - this is a major Hoist release and involved a significant
  amount of refactoring to the toolkit code. As such, we recommend a thorough regression test of any
  applications updating to this release from prior versions.

## v53.2.0 - 2022-11-15

### 🎁 New Features

* New methods `Store.errors`, `Store.errorCount`, and `StoreRecord.allErrors` provide convenient
  access to validation errors in the data package.
* New flag `Store.validationIsComplex` indicates whether *all* uncommitted records in a store should
  be revalidated when *any* record in the store is changed.
    * Defaults to `false`, which should be adequate for most use cases and can provide a significant
      performance boost in apps that bulk-insert 100s or 1000s of rows into editable grids.
    * Set to `true` for stores with validations that depend on other editable record values in the
      store (e.g. unique constraints), where a change to record X should cause another record Y to
      change its own validation status.

## v53.1.0 - 2022-11-03

### 🎁 New Features

* `PanelModel` now supports `modalSupport.defaultModal` option to allow rendering a Panel in an
  initially modal state.

### 🐞 Bug Fixes

* Fixed layout issues caused by top-level DOM elements created by `ModalSupport`
  and `ColumnWidthCalculator` (grid auto-sizing). Resolved occasional gaps between select inputs and
  their drop-down menus.
* Fix desktop styling bug where buttons inside a `Toast` could be rendered with a different color
  than the rest of the toast contents.
* Fix `GridModel` bug where `Store` would fail to recognize dot-separated field names as paths
  when provided as part of a field spec in object form.

### ⚙️ Technical

* Snap info (if available) from the `navigator.connection` global within the built-in call to track
  each application load.

## v53.0.0 - 2022-10-19

### 🎁 New Features

* The Hoist Admin Console is now accessible in a read-only capacity to users assigned the
  new `HOIST_ADMIN_READER` role.
* The pre-existing `HOIST_ADMIN` role inherits this new role, and is still required to take any
  actions that modify data.

### 💥 Breaking Changes

* Requires `hoist-core >= 14.4` to support the new `HOIST_ADMIN_READER` role described above. (Core
  upgrade _not_ required otherwise.)

## v52.0.2 - 2022-10-13

### 🐞 Bug Fixes

* Form field dirty checking now uses lodash `isEqual` to compare initial and current values,
  avoiding false positives with Array values.

## v52.0.1 - 2022-10-10

### 🎁 New Features

* New "Hoist Inspector" tool supports displaying and querying all of the Models, Services, and
  Stores within a running application.
    * Admin/dev-focused UI is built into all Desktop apps, activated via discrete new toggle in the
      bottom version bar (look for the 🔍 icon), or by running `XH.inspectorService.activate()`.
    * Selecting a model/service/store instance provides a quick view of its properties, including
      reactively updated observables. Useful for realtime troubleshooting of application state.
    * Includes auto-updated stats on total application model count and memory usage. Can aid in
      detecting and debugging memory leaks due to missing `@managed` annotations and other issues.
* New `DashCanvasViewModel.autoHeight` option fits the view's height to its rendered contents.
* New `DashCanvasAddViewButton` component supports adding views to `DashCanvas`.
* New `TabContainerModel.refreshContextModel` allows apps to programmatically load a `TabContainer`.
* `FilterChooserModel` now accepts shorthand inputs for numeric fields (e.g. "2m").
* Admin Console Config/Pref/Blob differ now displays the last updated time and user for each value.
* New observable `XH.environmentService.serverVersion` property, updated in the background via
  pre-existing `xhAppVersionCheckSecs` config. Note this does not replace or change the built-in
  upgrade prompt banner, but allows apps to take their own actions (e.g. reload immediately) when
  they detect an update on the server.

### 💥 Breaking Changes

* This release moves Hoist to **React v18**. Update your app's `package.json` to require the latest
  18.x versions of `react` and `react-dom`. Unless your app uses certain react-dom APIs directly, no
  other changes should be required.
* Removed deprecated method `XH.setDarkTheme()`. Use `XH.setTheme()` instead to select from our
  wide range of (two) theme options.

### 🐞 Bug Fixes

* `CompoundTaskObserver` improved to prioritize using specific messages from subtasks over the
  overall task message.
* Grid's built in context-menu option for filtering no longer shows `[object Object]` for columns
  that render React elements.
* `Store.updateData()` properly handles data in the `{rawData, parentId}` format, as documented.
* Disabled tabs now render with a muted text color on both light and dark themes, with
  new `--tab-disabled-text-color` CSS var added to customize.

### ⚙️ Technical

* `HoistComponents` no longer mutate the props object passed to them in React production mode. This
  was not causing noticeable application issues, but could result in a component's base CSS class
  being applied multiple times to its DOM element.
* `ModelSelector` used for model lookup and matching will now accept the class name of the model to
  match. Previously only a class reference could be provided.
* New check within service initialization to ensure that app service classes extend `HoistService`
  as required. (Has always been the expectation, but was not previously enforced.)
* `GridModel` will once again immediately sync data with its underlying AG Grid component. This
  reverses a v50.0.0 change that introduced a minimal debounce in order to work around an AG Grid
  rendering bug. The AG Grid bug has been resolved, and this workaround is no longer needed.
* `GridExportService` has improved support for columns of `FieldType.AUTO` and for columns with
  multiple data types and custom export functions. (`hoist-core >= 14.3` required for these
  particular improvements, but not for this Hoist React version in general.)
* The `trimToDepth` has been improved to return a depth-limited clone of its input that better
  handles nested arrays and passes through primitive inputs unchanged.

### 📚 Libraries

* @blueprintjs/core `4.6 → 4.11`
* @blueprintjs/datetime `4.3 → 4.4`
* @fortawesome `6.1 → 6.2`
* dompurify `2.3 → 2.4`
* react `17.0.1 → 18.2.0`
* react-dom `17.0.1 → 18.2.0`

## v51.0.0 - 2022-08-29

### 🎁 New Features

* `ButtonGroupInput` supports new `enableMulti` prop.
* `AboutDialog` can now display more dynamic custom properties.
* New option added to the Admin Activity Tracking chart to toggle on/off weekends when viewing a
  time series.
* The `filterText` field in `ColumnHeaderFilter` now gets autoFocused.

### 💥 Breaking Changes

* `CodeInput` is now rendered within an additional `div` element. Unlikely to cause issues, unless
  using targeted styling of this component.
* `xhAboutMenuConfigs` soft-config is no longer supported. To customize the `AboutDialog`, see
  `HoistAppModel.getAboutDialogItems()`

### 🐞 Bug Fixes

* Fixed issue where `ModalSupport` would trigger `MobX` memo warning in console.
* Fixed issues with `ModalSupport` implementation in `CodeInput`.
* Fixed `Grid` rendering glitches when used inside `Panel` with `ModalSupport`.
* Fixed incorrect text color on desktop toasts with a warning intent.
* Fixed potential for duplication of default Component `className` within list of CSS classes
  rendered into the DOM.
* Added missing `@computed` annotations to several `Store` getters that relay properties from
  its internal recordsets, including `maxDepth` and getters returning counts and empty status.
    * Avoids unnecessary internal render cycles within `Grid` when in tree mode.
    * Could require adjustments for apps that unintentionally relied on these observable getters
      triggering re-renders when records have changed in any way (but their output values have not).
* Hoist-supported menus will no longer filter out a `MenuDivider` if it has a `title`.
* The default `FormField` read-only renderer now supports line breaks.

### ⚙️ Technical

* The `addReaction()` and `addAutorun()` methods on `HoistBase` (i.e. models and services) now
  support passing multiple reactions in a single call and will ignore nullish inputs.

## v50.1.1 - 2022-07-29

### 🐞 Bug Fixes

* Fixed bug where components utilizing `ModalSupport` could render incorrectly when switching
  between inline and modal views.
* Improved behavior of `GridModel.whenReadyAsync()` to allow Grid more time to finish loading data.
  This improves the behavior of related methods `preSelectFirstAsync`, `selectFirstAsync`, and
  `ensureVisibleAsync`.
* `Grid` context menus are now disabled when a user is inline editing.
* An empty `DashCanvas` / `DashContainer` 'Add View' button now only displays a menu of available
  views, without unnecessarily nesting them inside an 'Add' submenu.
* Update `AppMenuButton` and `ContextMenu` to support Blueprint4 `menuItem`.

## v50.1.0 - 2022-07-21

### 🎁 New Features

* New `GridModel` method `ensureRecordsVisibleAsync` accepts one or more store records or IDs and
  scrolls to make them visible in the grid.

### 📚 Libraries

* @blueprintjs/core `4.5 → 4.6`
* qs `6.10 → 6.11`
* react-popper `2.2 → 2.3`

## v50.0.0 - 2022-07-12

### 🎁 New Features

* New `PanelModel.modalSupport` option allows the user to expand a panel into a configurable modal
  dialog - without developers needing to write custom dialog implementations and without triggering
  a remount/rerender of the panel's contents.
* FilterChooser field suggestions now search within multi-word field names.
* Autosize performance has been improved for very large grids.
* New `@abstract` decorator now available for enforcing abstract methods / getters.
* `MessageModel` now receives `dismissable` and `cancelOnDismiss` flags to control the behavior of a
  popup message when clicking the background or hitting the escape key.

### 💥 Breaking Changes

* Hoist now requires AG Grid v28.0.0 or higher - update your AG Grid dependency in your app's
  `package.json` file. See the [AG Grid Changelog](https://www.ag-grid.com/changelog) for details.
* The data reactions between `GridModel` and the underlying Ag-Grid is now minimally debounced. This
  avoids multiple data updates during a single event loop tick, which can corrupt Ag-Grid's
  underlying state in the latest versions of that library.
    * This change should not affect most apps, but code that queries grid state immediately after
      loading or filtering a grid (e.g. selection, row visibility, or expansion state) should be
      tested carefully and may require a call to `await whenReadyAsync()`.
    * Note that this method is already incorporated in to several public methods on `GridModel`,
      including `selectFirstAsync()` and `ensureSelectionVisibleAsync()`.
    * ⚠ NOTE - this change has been reverted as of v52 (see above).
* Blueprint has updated all of its CSS class names to use the `bp4-` prefix instead of the `bp3-`
  prefix. Any apps styling these classes directly may need to be adjusted. See
  https://github.com/palantir/blueprint/wiki/Blueprint-4.0 for more info.
* Both `Panel.title` and `Panel.icon` props must be null or undefined to avoid rendering
  a `PanelHeader`. Previously specifying any 'falsey' value for both (e.g. an empty string
  title) would omit the header.
* `XHClass` (top-level Singleton model for Hoist) no longer extends `HoistBase`
* `DockView` component has been moved into the desktop-specific package `@xh/hoist/desktop/cmp`.
  Users of this component will need to adjust their imports accordingly.
* Requires `hoist-core >= 14.0`. Excel file exporting defaults to using column FieldType.

### 🐞 Bug Fixes

* Fixed several issues introduced with Ag-Grid v27 where rows gaps and similar rendering issues
  could appear after operating on it programmatically (see breaking changes above).
* `ColumnHeaders` now properly respond to mouse events on tablets (e.g. when using a Bluetooth
  trackpad on an iPad).
* Fixed bug where `DashCanvasModel.removeView()` was not properly disposing of removed views
* Fixed exception dialog getting overwhelmed by large messages.
* Fixed exporting to Excel file erroneously coercing certain strings (like "1e10") into numbers.

### ⚙️ Technical

* Hoist will now throw if you import a desktop specific class to a mobile app or vice-versa.

### 📚 Libraries

* @blueprintjs `3.54 → 4.5`

[Commit Log](https://github.com/xh/hoist-react/compare/v49.2.0...v50.0.0)

## v49.2.0 - 2022-06-14

### 🎁 New Features

* New `@enumerable` decorator for making class members `enumerable`
* New `GridAutosizeOption` `renderedRowsOnly` supports more limited autosizing
  for very large grids.

### 🐞 Bug Fixes

* Fix `FilterChooser` looping between old values if updated too rapidly.
* Allow user to clear an unsupported `FilterChooser` value.
* Fix bug where `Panel` would throw when `headerItems = null`
* Fix column values filtering on `tags` fields if another filter is already present.
* Fix bug where `SwitchInput` `labelSide` would render inappropriately if within `compact` `toolbar`
* Fix bug where `SplitTreeMapModel.showSplitter` property wasn't being set in constructor

### 📚 Libraries

* mobx `6.5 → 6.6`

[Commit Log](https://github.com/xh/hoist-react/compare/v49.1.0...v49.2.0)

## v49.1.0 - 2022-06-03

### 🎁 New Features

* A `DashCanvasViewModel` now supports `headerItems` and `extraMenuItems`
* `Store` now supports a `tags` field type
* `FieldFilter` supports `includes` and `excludes` operators for `tags` fields

### 🐞 Bug Fixes

* Fix regression with `begins`, `ends`, and `not like` filters.
* Fix `DashCanvas` styling so drag-handles no longer cause horizontal scroll bar to appear
* Fix bug where `DashCanvas` would not resize appropriately on scrollbar visibility change

[Commit Log](https://github.com/xh/hoist-react/compare/v49.0.0...v49.1.0)

## v49.0.0 - 2022-05-24

### 🎁 New Features

* Improved desktop `NumberInput`:
    * Re-implemented `min` and `max` props to properly constrain the value entered and fix several
      bugs with the underlying Blueprint control.
    * Fixed the `precision` prop to be fully respected - values emitted by the input are now
      truncated to the specified precision, if set.
    * Added additional debouncing to keep the value more stable while a user is typing.
* Added new `getAppMenuButtonExtraItems()` extension point on `@xh/hoist/admin/AppModel` to allow
  customization of the Admin Console's app menu.
* Devs can now hide the Admin > General > Users tab by setting `hideUsersTab: true` within a new,
  optional `xhAdminAppConfig` soft-config.
* Added new `SplitTreeMapModel.showSplitter` config to insert a four pixel buffer between the
  component's nested maps. Useful for visualizations with both positive and negative heat values on
  each side, to keep the two sides clearly distinguished from each other.
* New `xhChangelogConfig.limitToRoles` soft-config allows the in-app changelog (aka release notes)
  to be gated to a subset of users based on their role.
* Add support for `Map` and `WeakMap` collections in `LangUtils.getOrCreate()`.
* Mobile `textInput` now accepts an `enableClear` property with a default value of false.

### 💥 Breaking Changes

* `GridModel.groupRowElementRenderer` and `DataViewModel.groupRowElementRenderer` have been removed,
  please use `groupRowRenderer` instead. It must now return a React Element rather than an HTML
  string (plain strings are also OK, but any formatting must be done via React).
* Model classes passed to `HoistComponents` or configured in their factory must now
  extend `HoistModel`. This has long been a core assumption, but was not previously enforced.
* Nested model instances stored at properties with a `_` prefix are now considered private and will
  not be auto-wired or returned by model lookups. This should not affect most apps, but will require
  minor changes for apps that were binding components to non-standard or "private" models.
* Hoist will now throw if `Store.summaryRecord` does not have a unique ID.

### 🐞 Bug Fixes

* Fixed a bug with Panel drag-to-resize within iframes on Windows.
* Worked around an Ag-Grid bug where the grid would render incorrectly on certain sorting changes,
  specifically for abs sort columns, leaving mis-aligned rows and gaps in the grid body layout.
* Fixed a bug in `SelectEditor` that would cause the grid to lose keyboard focus during editing.

### ⚙️ Technical

* Hoist now protects against custom Grid renderers that may throw by catching the error and printing
  an "#ERROR" placeholder token in the affected cell.
* `TreeMapModel.valueRenderer` and `heatRenderer` callbacks are now passed the `StoreRecord` as a
  second argument.
* Includes a new, additional `index-manifest.html` static file required for compatibility with the
  upcoming `hoist-dev-utils v6.0` release (but remains compatible with current/older dev-utils).

### 📚 Libraries

* mobx-react-lite `3.3 → 3.4`

[Commit Log](https://github.com/xh/hoist-react/compare/v48.0.1...v49.0.0)

## v48.0.1 - 2022-04-22

### 🐞 Bug Fixes

* Improve default rendering to call `toString()` on non-react elements returned by renderers.
* Fixed issue with `model` property missing from `Model.componentProps` under certain conditions.

[Commit Log](https://github.com/xh/hoist-react/compare/v48.0.0...v48.0.1)

## v48.0.0 - 2022-04-21

### 🎁 New Features

* A new `DashCanvas` layout component for creating scrollable dashboards that allow users to
  manually place and size their widgets using a grid-based layout. Note that this component is in
  beta and its API is subject to change.
* FontAwesome upgraded to v6. This includes redesigns of the majority of bundled icons - please
  check your app's icon usages carefully.
* Enhancements to admin log viewer. Log file metadata (size & last modified) available with
  optional upgrade to `hoist-core >= 13.2`.
* Mobile `Dialog` will scroll internally if taller than the screen.
* Configs passed to `XH.message()` and its variants now take an optional `className` to apply to the
  message dialog.
* `fmtQuantity` now displays values greater than one billion with `b` unit, similar to current
  handling of millions with `m`.

### 💥 Breaking Changes

* Hoist now requires AG Grid v27.2.0 or higher - update your AG Grid dependency in your app's
  `package.json` file. See the [AG Grid Changelog](https://www.ag-grid.com/changelog) for details.
  NOTE that AG Grid 27 includes a big breaking change to render cell contents via native React
  elements rather than HTML, along with other major API changes. To accommodate these changes, the
  following changes are required in Hoist apps:
    * `Column.renderer` must now return a React Element rather than an HTML string (plain strings
      are also OK, but any formatting must be done via React). Please review your app grids and
      update any custom renderers accordingly. `Column.elementRenderer` has been removed.
    * `DataViewModel.elementRenderer` has been renamed `DataViewModel.renderer`.
    * Formatter methods and renderers (e.g. `fmtNumber`, `numberRenderer`, etc.) now return React
      Elements by default. The `asElement` option to these functions has been removed. Use the
      new `asHtml` option to return an HTML string where required.
    * The `isPopup` argument to `useInlineEditorModel()` has been removed. If you want to display
      your inline editor in a popup, you must set the new flag `Column.editorIsPopup` to `true`.
* Deprecated message configs `confirmText`, `confirmIntent`, `cancelText`, `cancelIntent` have been
  removed.

### 🐞 Bug Fixes

* Set AG Grid's `suppressLastEmptyLineOnPaste` to true to work around a bug with Excel (Windows)
  that adds an empty line beneath the range pasted from the clipboard in editable grids.
* Fixes an issue where `NumberInput` would initially render blank values if `max` or `min` were
  set.
* Fixes an issue where tree maps would always show green for a `heatValue` of zero.

### 📚 Libraries

* @fortawesome/fontawesome-pro `5.14 → 6.1`
* mobx `6.3 → 6.5`
* mobx-react-lite `3.2 → 3.3`

[Commit Log](https://github.com/xh/hoist-react/compare/v47.1.2...v48.0.0)

## v47.1.2 - 2022-04-01

### 🐞 Bug Fixes

* `FieldFilter`'s check of `committedData` is now null safe. A record with no `committedData` will
  not be filtered out.

[Commit Log](https://github.com/xh/hoist-react/compare/v47.1.1...v47.1.2)

## v47.1.1 - 2022-03-26

### 🎁 New Features

* New "sync with system" theme option - sets the Hoist theme to light/dark based on the user's OS.
* Added `cancelAlign` config to `XH.message()` and variants. Customize to "left" to render
  Cancel and Confirm actions separated by a filler.
* Added `GridModel.restoreDefaultsFn`, an optional function called after `restoreDefaultsAsync`.
  Allows apps to run additional, app-specific logic after a grid has been reset (e.g. resetting
  other, related preferences or state not managed by `GridModel` directly).
* Added `AppSpec.lockoutPanel`, allowing apps to specify a custom component.

### 🐞 Bug Fixes

* Fixed column auto-sizing when `headerName` is/returns an element.
* Fixed bug where subforms were not properly registering as dirty.
* Fixed an issue where `Select` inputs would commit `null` whilst clearing the text input.
* Fixed `Clock` component bug introduced in v47 (configured timezone was not respected).

### 📚 Libraries

* @blueprintjs/core `3.53 → 3.54`
* @blueprintjs/datetime `3.23 → 3.24`

[Commit Log](https://github.com/xh/hoist-react/compare/v47.0.1...v47.1.1)

## v47.0.1 - 2022-03-06

### 🐞 Bug Fixes

* Fix to mobile `ColChooser` error re. internal model handling.

[Commit Log](https://github.com/xh/hoist-react/compare/v47.0.0...v47.0.1)

## v47.0.0 - 2022-03-04

### 🎁 New Features

* Version 47 provides new features to simplify the wiring of models to each other and the components
  they render. In particular, it formalizes the existing concept of "linked" HoistModels - models
  created by Hoist via the `creates` directive or the `useLocalModel` hook - and provides them with
  the following new features:
    - an observable `componentProps` property with access to the props of their rendered component.
    - a `lookupModel()` method and a `@lookup` decorator that can be used to acquire references to
      other HoistModels that are ancestors of the model in the component hierarchy.
    - new `onLinked()` and `afterLinked()` lifecycle methods, called when the model's associated
      component is first rendered.
* As before, linked models are auto-loaded and registered for refreshes within the `RefreshContext`
  they reside in, as well as destroyed when their linked component is unmounted. Also note that the
  new features described above are all "opt-in" and should be fully backward compatible with
  existing application code.
* Hoist will now more clearly alert if a model specified via the `uses()` directive cannot be
  resolved. A new `optional` config (default false) supports components with optional models.
* New support in Cube views for aggregators that depend on rows in the data set other than their
  direct children. See new property `Aggregator.dependOnChildrenOnly` and new `AggregationContext`
  argument passed to `Aggregator.aggregate()` and `Aggregator.replace()`
* Clarified internal CSS classes and styling for `FormField`.
    * ⚠️ Note that as part of this change, the `xh-form-field-fill` class name is no longer in use.
      Apps should check for any styles for that class and replace with `.xh-form-field-inner--flex`.

### 🐞 Bug Fixes

* Fixed an issue where the menu would flash open and closed when clicking on the `FilterChooser`
  favorites button.

### 💥 Breaking Changes

* Dashboard widgets no longer receive the `viewModel` prop. Access to the `DashViewModel` within a
  widget should be obtained using either the lookup decorator (i.e. `@lookup(DashViewModel)`)
  or the `lookupModel()` method.

### 📚 Libraries

* @blueprintjs/core `3.52 → 3.53`

[Commit Log](https://github.com/xh/hoist-react/compare/v46.1.2...v47.0.0)

## v46.1.2 - 2022-02-18

### 🐞 Bug Fixes

* Fixed an issue where column autosize can reset column order under certain circumstances.

[Commit Log](https://github.com/xh/hoist-react/compare/v46.1.1...v46.1.2)

## v46.1.1 - 2022-02-15

### 🐞 Bug Fixes

* Prevent `onClick` for disabled mobile `Buttons`.

[Commit Log](https://github.com/xh/hoist-react/compare/v46.1.0...v46.1.1)

## v46.1.0 - 2022-02-07

### Technical

* This release modifies our workaround to handle the AG Grid v26 changes to cast all of their node
  ids to strings. The initial approach in v46.0.0 - matching the AG Grid behavior by casting all
  `StoreRecord` ids to strings - was deemed too problematic for applications and has been reverted.
  Numerical ids in Store are once again fully supported.
* To accommodate the AG Grid changes, applications that are using AG Grid APIs (e.g.
  `agApi.getNode()`) should be sure to use the new property `StoreRecord.agId` to locate and compare
  records. We expect such usages to be rare in application code.

### 🎁 New Features

* `XH.showFeedbackDialog()` now takes an optional message to pre-populate within the dialog.
* Admins can now force suspension of individual client apps from the Server > WebSockets tab.
  Intended to e.g. force an app to stop refreshing an expensive query or polling an endpoint removed
  in a new release. Requires websockets to be enabled on both server and client.
* `FormField`s no longer need to specify a child input, and will simply render their readonly
  version if no child is specified. This simplifies the common use-case of fields/forms that are
  always readonly.

### 🐞 Bug Fixes

* `FormField` no longer throw if given a child that did not have `propTypes`.

[Commit Log](https://github.com/xh/hoist-react/compare/v46.0.0...v46.1.0)

## v46.0.0 - 2022-01-25

### 🎁 New Features

* `ExceptionHandler` provides a collection of overridable static properties, allowing you to set
  app-wide default behaviour for exception handling.
* `XH.handleException()` takes new `alertType` option to render error alerts via the familiar
  `dialog` or new `toast` UI.
* `XH.toast()` takes new `actionButtonProps` option to render an action button within a toast.
* New `GridModel.highlightRowOnClick` config adds a temporary highlight class to grid rows on user
  click/tap. Intended to improve UI feedback - especially on mobile, where it's enabled by default.
* New `GridModel.isInEditingMode` observable tracks inline editing start/stop with a built-in
  debounce, avoiding rapid cycling when e.g. tabbing between cells.
* `NumberInput` now supports a new `scaleFactor` prop which will be applied when converting between
  the internal and external values.
* `FilterChooser` now displays more minimal field name suggestions when first focused, as well as a
  new, configurable usage hint (`FilterChooserModel.introHelpText`) above those suggestions.

### 💥 Breaking Changes

* Hoist now requires AG Grid v26.2.0 or higher - update your AG Grid dependency in your app's
  `package.json` file. See the [AG Grid Changelog](https://www.ag-grid.com/changelog) for details.
* ~~`StoreRecord.id` must now be a String. Integers IDs were previously supported, but will be cast
  Strings during record creation.~~
    * ~~Apps using numeric record IDs for internal or server-side APIs will need to be reviewed and
      updated to handle/convert string values.~~
    * ~~This change was necessitated by a change to Ag-Grid, which now also requires String IDs for
      its row node APIs.~~
    * NOTE - the change above to require string IDs was unwound in v46.1.
* `LocalDate` methods `toString()`, `toJSON()`, `valueOf()`, and `isoString()` now all return the
  standard ISO format `YYYY-MM-DD`, consistent with built-in `Date.toISOString()`. Prior versions
  returned`YYYYMMDD`.
* The `stringifyErrorSafely` function has been moved from the `@xh/hoist/exception` package to a
  public method on `XH.exceptionHandler`. (No/little impact expected on app code.)

### 🐞 Bug Fixes

* Fix to incorrect viewport orientation reporting due to laggy mobile resize events and DOM APIs.

[Commit Log](https://github.com/xh/hoist-react/compare/v45.0.2...v46.0.0)

## v45.0.2 - 2022-01-13

### 🎁 New Features

* `FilterChooser` has new `menuWidth` prop, allowing you to specify as width for the dropdown menu
  that is different from the control.

### 🐞 Bug Fixes

* Fixed cache clearing method on Admin Console's Server > Services tab.
* Several fixes to behavior of `GridAutosizeMode.MANAGED`

[Commit Log](https://github.com/xh/hoist-react/compare/v45.0.1...v45.0.2)

## v45.0.1 - 2022-01-07

### 🐞 Bug Fixes

* Fixed a minor bug preventing Hoist apps from running on mobile Blackberry Access (Android)
  browsers

### ⚙️ Technical

* New flag `Store.experimental.castIdToString`

[Commit Log](https://github.com/xh/hoist-react/compare/v45.0.0...v45.0.1)

## v45.0.0 - 2022-01-05

### 🎁 New Features

* Grid filters configured with `GridFilterFieldSpec.enableValues` offer autocomplete suggestions
  for 'Equals' and 'Not Equals' filters.
* `GridFilterFieldSpec` has new `values` and `forceSelection` configs.
* `FilterChooser` displays a list of fields configured for filtering to improve the usability /
  discoverability of the control. Enabled by default, but can be disabled via
  new `suggestFieldsWhenEmpty` model config.
* `TreeMap` uses lightest shading for zero heat, reserving grey for nil.
* New property `Store.reuseRecords` controls if records should be reused across loads based on
  sharing identical (by reference) raw data. NOTE - this behavior was previously always enabled, but
  can be problematic under certain conditions and is not necessary for most applications. Apps with
  large datasets that want to continue to use this caching should set this flag explicitly.
* Grid column filters tweaked with several improvements to usability and styling.
* `LocalDate.get()` now supports both 'YYYY-MM-DD' and 'YYYYMMDD' inputs.
* Mobile `Button` has new `intent`, `minimal` and `outlined` props.

### 💥 Breaking Changes

* `FilterChooserFieldSpec.suggestValues` has been renamed `enableValues`, and now only accepts a
  boolean.
* `Column.exportFormat`, `Column.exportWidth` and the `ExportFormat` enum have been renamed
  `Column.excelFormat`, `Column.excelWidth` and `ExcelFormat` respectively.
* `Store.reuseRecords` must now be explicitly set on Stores with large datasets that wish to cache
  records by raw data identity (see above).
* `Record` class renamed to `StoreRecord` in anticipation of upcoming changes to JavaScript standard
  and to improve compatibility with TypeScript.
    * Not expected to have much or any impact on application code, except potentially JSDoc typings.
* Mobile `Button` no longer supports `modifier` prop. Use `minimal` and `outlined` instead.
* The following deprecated APIs were removed:
    * GridModel.selection
    * GridModel.selectedRecordId
    * StoreSelectionModel.records
    * StoreSelectionModel.ids
    * StoreSelectionModel.singleRecord
    * StoreSelectionModel.selectedRecordId
    * DataViewModel.selection
    * DataViewModel.selectedRecordId
    * RestGridModel.selection
    * LogUtils.withShortDebug
    * Promise.start

### 🐞 Bug Fixes

* `DashContainer` overflow menu still displays when the optional menu button is enabled.
* Charts in fullscreen mode now exit fullscreen mode gracefully before re-rendering.

### 📚 Libraries

* @popperjs/core `2.10 → 2.11`
* codemirror `5.63 → 6.65`
* http-status-codes `2.1 → 2.2`
* prop-types `15.7 → 15.8`
* store2 `2.12 → 2.13`
* ua-parser-js `0.7 → 1.0.2` (re-enables auto-patch updates)

[Commit Log](https://github.com/xh/hoist-react/compare/v44.3.0...v45.0.0)

## v44.3.0 - 2021-12-15

### 🐞 Bug Fixes

* Fixes issue with columns failing to resize on first try.
* Fixes issue preventing use of context menus on iPad.

### 📚 Libraries

* @blueprintjs/core `3.51 → 3.52`

* [Commit Log](https://github.com/xh/hoist-react/compare/v44.2.0...v44.3.0)

## v44.2.0 - 2021-12-07

### 🎁 New Features

* Desktop inline grid editor `Select` now commits the value immediately on selection.
* `DashContainerModel` now supports an observable `showMenuButton` config which will display a
  button in the stack header for showing the context menu
* Added `GridAutosizeMode.MANAGED` to autosize Grid columns on data or `sizingMode` changes, unless
  the user has manually modified their column widths.
* Copying from Grids to the clipboard will now use the value provided by the `exportValue`
  property on the column.
* Refresh application hotkey is now built into hoist's global hotkeys (shift + r).
* Non-SSO applications will now automatically reload when a request fails due to session timeout.
* New utility methods `withInfo` and `logInfo` provide variants of the existing `withDebug` and
  `logDebug` methods, but log at the more verbose `console.log` level.

### 🐞 Bug Fixes

* Desktop panel splitter can now be dragged over an `iframe` and reliably resize the panel.
* Ensure scrollbar does not appear on multi-select in toolbar when not needed.
* `XH.isPortrait` property fixed so that it no longer changes due to the appearance of the mobile
  keyboard.

[Commit Log](https://github.com/xh/hoist-react/compare/v44.1.0...v44.2.0)

## v44.1.0 - 2021-11-08

### 🎁 New Features

* Changes to App Options are now tracked in the admin activity tab.
* New Server > Environment tab added to Admin Console to display UI server environment variables and
  JVM system properties. (Requires `hoist-core >= 10.1` to enable this optional feature.)
* Provided observable getters `XH.viewportSize`, `XH.isPortrait` and `XH.isLandscape` to allow apps
  to react to changes in viewport size and orientation.

### 🐞 Bug Fixes

* Desktop inline grid editor `DateInput` now reliably shows its date picker pop-up aligned with the
  grid cell under edit.
* Desktop `Select.hideDropdownIndicator` now defaults to `true` on tablet devices due to UX bugs
  with the select library component and touch devices.
* Ensure `Column.autosizeBufferPx` is respected if provided.

### ✨ Styles

* New `--xh-menu-item` CSS vars added, with tweaks to default desktop menu styling.
* Highlight background color added to mobile menu items while pressed.

[Commit Log](https://github.com/xh/hoist-react/compare/v44.0.0...v44.1.0)

## v44.0.0 - 2021-10-26

⚠ NOTE - apps must update to `hoist-core >= 10.0.0` when taking this hoist-react update.

### 🎁 New Features

* TileFrame now supports new `onLayoutChange` callback prop.

### 🐞 Bug Fixes

* Field Filters in data package now act only on the `committed` value of the record. This stabilizes
  filtering behavior in editable grids.
* `JsonBlobService.updateAsync()` now supports data modifications with `null` values.
* Fixes an issue with Alert Banner not broadcasting to all users.
* Selected option in `Select` now scrolls into view on menu open.

### 💥 Breaking Changes

* Update required to `hoist-core >= 10.0.0` due to changes in `JsonBlobService` APIs and the
  addition of new, dedicated endpoints for Alert Banner management.

[Commit Log](https://github.com/xh/hoist-react/compare/v43.2.0...v44.0.0)

## v43.2.0 - 2021-10-14

### 🎁 New Features

* Admins can now configure an app-wide alert banner via a new tab in the Hoist Admin console.
  Intended to alert users about planned maintenance / downtime, known problems with data or upstream
  systems, and other similar use cases.
* Minor re-org of the Hoist Admin console tabs. Panels relating primarily to server-side features
  (including logging) are now grouped under a top-level "Server" tab. Configs have moved under
  "General" with the new Alert Banner feature.

### 🐞 Bug Fixes

* Always enforce a minimal `wait()` within `GridModel.autosizeAsync()` to ensure that the Grid has
  reacted to any data changes and AG Grid accurately reports on expanded rows to measure.

[Commit Log](https://github.com/xh/hoist-react/compare/v43.1.0...v43.2.0)

## v43.1.0 - 2021-10-04

### 🎁 New Features

* The Admin Console log viewer now supports downloading log files.
    * Note apps must update to `hoist-core >= v10.0` to enable this feature.
    * Core upgrade is _not_ a general requirement of this Hoist React release.
* The `field` key in the constructor for `Column` will now accept an Object with field defaults, as
  an alternative to the field name. This form allows the auto-construction of fully-defined `Field`
  objects from the column specification.

### 🐞 Bug Fixes

* `GridModel` no longer mutates any `selModel` or `colChooser` config objects provided to its
  constructor, resolving an edge-case bug where re-using the same object for either of these configs
  across multiple GridModel instances (e.g. as a shared set of defaults) would break.
* Grid autosizing tweaked to improve size estimation for indented tree rows and on mobile.

### 📚 Libraries

* @blueprintjs/core `3.50 → 3.51`

[Commit Log](https://github.com/xh/hoist-react/compare/v43.0.2...v43.1.0)

## v43.0.2 - 2021-10-04

### 🐞 Bug Fixes

* Fix (important) to ensure static preload spinner loaded from the intended path.
    * Please also update to latest `hoist-dev-utils >= 5.11.1` if possible.
    * Avoids issue where loading an app on a nested route could trigger double-loading of app
      assets.

[Commit Log](https://github.com/xh/hoist-react/compare/v43.0.1...v43.0.2)

## v43.0.1 - 2021-10-04

### 🎁 New Features

* New `GridFindField` component that enables users to search through a Grid and select rows that
  match the entered search term, _without_ applying any filtering. Especially useful for grids with
  aggregations or other logic that preclude client-side filtering of the data.
* Tree grid rows can be expanded / collapsed by clicking anywhere on the row. The new
  `GridModel.clicksToExpand` config can be used to control how many clicks will toggle the row.
  Defaults to double-click for desktop, and single tap for mobile - set to 0 to disable entirely.
* Added `GridModel.onCellContextMenu` handler. Note that for mobile (phone) apps, this handler fires
  on the "long press" (aka "tap and hold") gesture. This means it can be used as an alternate event
  for actions like drilling into a record detail, especially for parent rows on tree grids, where
  single tap will by default expand/collapse the node.
* In the `@xh/hoist/desktop/grid` package, `CheckboxEditor` has been renamed `BooleanEditor`. This
  new component supports a `quickToggle` prop which allows for more streamlined inline editing of
  boolean values.
* `LoadSpec` now supports a new `meta` property. Use this property to pass app-specific metadata
  through the `LoadSupport` loading and refresh lifecycle.
* A spinner is now shown while the app downloads and parses its javascript - most noticeable when
  loading a new (uncached) version, especially on a slower mobile connection. (Requires
  `@xh/hoist-dev-utils` v5.11 or greater to enable.)
* Log Levels now include information on when the custom config was last updated and by whom.
    * Note apps must update their server-side to `hoist-core v10.0` or greater to persist the date
      and username associated with the config (although this is _not_ a general or hard requirement
      for taking this version of hoist-react).

### ⚙️ Technical

* Removed `DEFAULT_SORTING_ORDER` static from `Column` class in favor of three new preset constants:
  `ASC_FIRST`, `DESC_FIRST`, and `ABS_DESC_FIRST`. Hoist will now default sorting order on columns
  based on field type. Sorting order can still be manually set via `Column.sortingOrder`.

### 🐞 Bug Fixes

* The ag-grid grid property `stopEditingWhenCellsLoseFocus` is now enabled by default to ensure
  values are committed to the Store if the user clicks somewhere outside the grid while editing a
  cell.
* Triggering inline editing of text or select editor cells by typing characters will no longer lose
  the first character pressed.

### ✨ Styles

* New `TreeStyle.COLORS` and `TreeStyle.COLORS_AND_BORDERS` tree grid styles have been added. Use
  the `--xh-grid-tree-group-color-level-*` CSS vars to customize colors as needed.
* `TreeStyle.HIGHLIGHTS` and `TreeStyle.HIGHLIGHTS_AND_BORDERS` now highlight row nodes on a
  gradient according to their depth.
* Default colors for masks and dialog backdrops have been adjusted, with less obtrusive colors used
  for masks via `--xh-mask-bg` and a darker `--xh-backdrop-bg` var now used behind dialogs.
* Mobile-specific styles and CSS vars for panel and dialog title background have been tweaked to use
  desktop defaults, and mobile dialogs now respect `--xh-popup-*` vars as expected.

### 💥 Breaking Changes

* In the `@xh/hoist/desktop/grid` package, `CheckboxEditor` has been renamed `BooleanEditor`.

### ⚙️ Technical

* The `xhLastReadChangelog` preference will not save SNAPSHOT versions to ensure the user continues
  to see the 'What's New?' notification for non-SNAPSHOT releases.

### 📚 Libraries

* @blueprintjs/core `3.49 → 3.50`
* codemirror `5.62 → 5.63`

[Commit Log](https://github.com/xh/hoist-react/compare/v42.6.0...v43.0.1)

## v42.6.0 - 2021-09-17

### 🎁 New Features

* New `Column.autosizeBufferPx` config applies column-specific autosize buffer and overrides
  `GridAutosizeOptions.bufferPx`.
* `Select` input now supports new `maxMenuHeight` prop.

### 🐞 Bug Fixes

* Fixes issue with incorrect Grid auto-sizing for Grids with certain row and cell styles.
* Grid sizing mode styles no longer conflict with custom use of `groupUseEntireRow: false` within
  `agOptions`.
* Fixes an issue on iOS where `NumberInput` would incorrectly bring up a text keyboard.

### ✨ Styles

* Reduced default Grid header and group row heights to minimize their use of vertical space,
  especially at larger sizing modes. As before, apps can override via the `AgGrid.HEADER_HEIGHTS`
  and `AgGrid.GROUP_ROW_HEIGHTS` static properties. The reduction in height does not apply to group
  rows that do not use the entire width of the row.
* Restyled Grid header rows with `--xh-grid-bg` and `--xh-text-color-muted` for a more minimal look
  overall. As before, use the `--xh-grid-header-*` CSS vars to customize if needed.

[Commit Log](https://github.com/xh/hoist-react/compare/v42.5.0...v42.6.0)

## v42.5.0 - 2021-09-10

### 🎁 New Features

* Provide applications with the ability to override default logic for "restore defaults". This
  allows complex and device-specific sub-apps to perform more targeted and complete clearing of user
  state. See new overridable method `HoistAppModel.restoreDefaultsAsync` for more information.

### 🐞 Bug Fixes

* Improved coverage of Fetch `abort` errors.
* The in-app changelog will no longer prompt the user with the "What's New" button if category-based
  filtering results in a version without any release notes.

### ✨ Styles

* New CSS vars added to support easier customization of desktop Tab font/size/color. Tabs now
  respect standard `--xh-font-size` by default.

### 📚 Libraries

* @blueprintjs/core `3.48 → 3.49`
* @popperjs/core `2.9 → 2.10`

[Commit Log](https://github.com/xh/hoist-react/compare/v42.4.0...v42.5.0)

## v42.4.0 - 2021-09-03

### 🎁 New Features

* New `GridFilterModel.commitOnChange` config (default `true`) applies updated filters as soon as
  they are changed within the pop-up menu. Set to `false` for large datasets or whenever filtering
  is a more intensive operation.
* Mobile `Select` input now supports async `queryFn` prop for parity with desktop.
* `TreeMapModel` now supports new `maxLabels` config for improved performance.

### ✨ Styles

* Hoist's default font is now [Inter](https://rsms.me/inter/), shipped and bundled via the
  `inter-ui` npm package. Inter is a modern, open-source font that leverages optical sizing to
  ensure maximum readability, even at very small sizes (e.g. `sizingMode: 'tiny'`). It's also a
  "variable" font, meaning it supports any weights from 1-1000 with a single font file download.
* Default Grid header heights have been reduced for a more compact display and greater
  differentiation between header and data rows. As before, apps can customize the pixel heights used
  by overwriting the `AgGrid.HEADER_HEIGHTS` static, typically within `Bootstrap.js`.

### ⚙️ Technical

* Mobile pull-to-refresh/swipe-to-go-back gestures now disabled over charts to avoid disrupting
  their own swipe-based zooming and panning features.

[Commit Log](https://github.com/xh/hoist-react/compare/v42.2.0...v42.4.0)

## v42.2.0 - 2021-08-27

### 🎁 New Features

* Charts now hide scrollbar, rangeSelector, navigator, and export buttons and show axis labels when
  printing or exporting images.

[Commit Log](https://github.com/xh/hoist-react/compare/v42.1.1...v42.2.0)

## v42.1.1 - 2021-08-20

* Update new `XH.sizingMode` support to store distinct values for the selected sizing mode on
  desktop, tablet, and mobile (phone) platforms.
* Additional configuration supported for newly-introduced `AppOption` preset components.

### 📚 Libraries

* @blueprintjs/core `3.47 → 3.48`

[Commit Log](https://github.com/xh/hoist-react/compare/v42.1.0...v42.1.1)

## v42.1.0 - 2021-08-19

### 🎁 New Features

* Added observable `XH.sizingMode` to govern app-wide `sizingMode`. `GridModel`s will bind to this
  `sizingMode` by default. Apps that have already implemented custom solutions around a centralized
  `sizingMode` should endeavor to unwind in favor of this.
    * ⚠ NOTE - this change requires a new application preference be defined - `xhSizingMode`. This
      should be a JSON pref, with a suggested default value of `{}`.
* Added `GridAutosizeMode.ON_SIZING_MODE_CHANGE` to autosize Grid columns whenever
  `GridModel.sizingMode` changes - it is now the default `GridAutosizeOptions.mode`.
* Added a library of reusable `AppOption` preset components, including `ThemeAppOption`,
  `SizingModeAppOption` and `AutoRefreshAppOptions`. Apps that have implemented custom `AppOption`
  controls to manage these Hoist-provided options should consider migrating to these defaults.
* `Icon` factories now support `intent`.
* `TreeMapModel` and `SplitTreeMapModel` now supports a `theme` config, accepting the strings
  'light' or 'dark'. Leave it undefined to use the global theme.
* Various usability improvements and simplifications to `GroupingChooser`.

### 🐞 Bug Fixes

* Fixed an issue preventing `FormField` labels from rendering if `fieldDefaults` was undefined.

### ✨ Styles

* New `Badge.compact` prop sets size to half that of parent element when true (default false). The
  `position` prop has been removed in favor of customizing placement of the component.

[Commit Log](https://github.com/xh/hoist-react/compare/v42.0.0...v42.1.0)

## v42.0.0 - 2021-08-13

### 🎁 New Features

* Column-level filtering is now officially supported for desktop grids!
    * New `GridModel.filterModel` config accepts a config object to customize filtering options, or
      `true` to enable grid-based filtering with defaults.
    * New `Column.filterable` config enables a customized header menu with filtering options. The
      new control offers two tabs - a "Values" tab for an enumerated "set-type" filter and a "
      Custom" tab to support more complex queries with multiple clauses.
* New `TaskObserver` replaces existing `PendingTaskModel`, providing improved support for joining
  and masking multiple asynchronous tasks.
* Mobile `NavigatorModel` provides a new 'pull down' gesture to trigger an app-wide data refresh.
  This gesture is enabled by default, but can be disabled via the `pullDownToRefresh` flag.
* `RecordAction` now supports a `className` config.
* `Chart` provides a default context menu with its standard menu button actions, including a new
  'Copy to Clipboard' action.

### 💥 Breaking Changes

* `FilterChooserModel.sourceStore` and `FilterChooserModel.targetStore` have been renamed
  `FilterChooserModel.valueSource` and `FilterChooserModel.bind` respectively. Furthermore, both
  configs now support either a `Store` or a cube `View`. This is to provide a common API with the
  new `GridFilterModel` filtering described above.
* `GridModel.setFilter()` and `DataViewModel.setFilter()` have been removed. Either configure your
  grid with a `GridFilterModel`, or set the filter on the underlying `Store` instead.
* `FunctionFilter` now requires a `key` property.
* `PendingTaskModel` has been replaced by the new `TaskObserver` in `@xh/hoist/core`.
    * ⚠ NOTE - `TaskObserver` instances should be created via the provided static factory methods
      and
      _not_ directly via the `new` keyword. `TaskObserver.trackLast()` can be used as a drop-in
      replacement for `new PendingTaskModel()`.
* The `model` prop on `LoadingIndicator` and `Mask` has been replaced with `bind`. Provide one or
  more `TaskObserver`s to this prop.

### ⚙️ Technical

* `GridModel` has a new `selectedIds` getter to get the IDs of currently selected records. To
  provide consistency across models, the following getters have been deprecated and renamed:
    + `selectedRecordId` has been renamed `selectedId` in `GridModel`, `StoreSelectionModel`, and
      `DataViewModel`
    + `selection` has been renamed `selectedRecords` in `GridModel`, `DataViewModel`, and
      `RestGridModel`
    + `singleRecord`, `records`, and `ids` have been renamed `selectedRecord`, `selectedRecords`,
      and
      `selectedIds`, respectively, in `StoreSelectionModel`

### ✨ Styles

* Higher contrast on grid context menus for improved legibility.

[Commit Log](https://github.com/xh/hoist-react/compare/v41.3.0...v42.0.0)

## v41.3.0 - 2021-08-09

### 🎁 New Features

* New `Cube` aggregators `ChildCountAggregator` and `LeafCountAggregator`.
* Mobile `NavigatorModel` provides a new "swipe" gesture to go back in the page stack. This is
  enabled by default, but may be turned off via the new `swipeToGoBack` prop.
* Client error reports now include the full URL for additional troubleshooting context.
    * Note apps must update their server-side to `hoist-core v9.3` or greater to persist URLs with
      error reports (although this is _not_ a general or hard requirement for taking this version of
      hoist-react).

[Commit Log](https://github.com/xh/hoist-react/compare/v41.2.0...v41.3.0)

## v41.2.0 - 2021-07-30

### 🎁 New Features

* New `GridModel.rowClassRules` and `Column.cellClassRules` configs added. Previously apps needed to
  use `agOptions` to dynamically apply and remove CSS classes using either of these options - now
  they are fully supported by Hoist.
    * ⚠ Note that, to avoid conflicts with internal usages of these configs, Hoist will check and
      throw if either is passed via `agOptions`. Apps only need to move their configs to the new
      location - the shape of the rules object does *not* need to change.
* New `GridAutosizeOptions.includeCollapsedChildren` config controls whether values from collapsed
  (i.e. hidden) child records should be measured when computing column sizes. Default of `false`
  improves autosize performance for large tree grids and should generally match user expectations
  around WYSIWYG autosizing.
* New `GridModel.beginEditAsync()` and `endEditAsync()` APIs added to start/stop inline editing.
    * ⚠ Note that - in a minor breaking change - the function form of the `Column.editable` config
      is no longer passed an `agParams` argument, as editing might now begin and need to be
      evaluated outside the context of an AG-Grid event.
* New `GridModel.clicksToEdit` config controls the number of clicks required to trigger
  inline-editing of a grid cell. Default remains 2 (double click ).
* Timeouts are now configurable on grid exports via a new `exportOptions.timeout` config.
* Toasts may now be dismissed programmatically - use the new `ToastModel` returned by the
  `XH.toast()` API and its variants.
* `Form` supports setting readonlyRenderer in `fieldDefaults` prop.
* New utility hook `useCached` provides a more flexible variant of `React.useCallback`.

### 🐞 Bug Fixes

* Inline grid editing supports passing of JSX editor components.
* `GridExportService` catches any exceptions thrown during export preparation and warns the user
  that something went wrong.
* GridModel with 'disabled' selection no longer shows "ghost" selection when using keyboard.
* Tree grids now style "parent" rows consistently with highlights/borders if requested, even for
  mixed-depth trees where some rows have children at a given level and others do not.

### ⚙️ Technical

* `FetchService` will now actively `abort()` fetch requests that it is abandoning due to its own
  `timeout` option. This allows the browser to release the associated resources associated with
  these requests.
* The `start()` function in `@xh/hoist/promise` has been deprecated. Use `wait()` instead, which can
  now be called without any args to establish a Promise chain and/or introduce a minimal amount of
  asynchronousity.
* ⚠ Note that the raw `AgGrid` component no longer enhances the native keyboard handling provided by
  AG Grid. All Hoist key handling customizations are now limited to `Grid`. If you wish to provide
  custom handling in a raw `AgGrid` component, see the example here:
  https://www.ag-grid.com/javascript-grid/row-selection/#example-selection-with-keyboard-arrow-keys

### ✨ Styles

* The red and green color values applied in dark mode have been lightened for improved legibility.
* The default `colorSpec` config for number formatters has changed to use new dedicated CSS classes
  and variables.
* New/renamed CSS vars `--xh-grid-selected-row-bg` and `--xh-grid-selected-row-text-color` now used
  to style selected grid rows.
    * ⚠ Note the `--xh-grid-bg-highlight` CSS var has been removed.
* New `.xh-cell--editable` CSS class applied to cells with inline editing enabled.
    * ⚠ Grid CSS class `.xh-invalid-cell` has been renamed to `.xh-cell--invalid` for consistency -
      any app style overrides should update to this new classname.

### 📚 Libraries

* core-js `3.15 → 3.16`

[Commit Log](https://github.com/xh/hoist-react/compare/v41.1.0...v41.2.0)

## v41.1.0 - 2021-07-23

### 🎁 New Features

* Button to expand / collapse all rows within a tree grid now added by default to the primary tree
  column header. (New `Column.headerHasExpandCollapse` property provided to disable.)
* New `@logWithDebug` annotation provides easy timed logging of method execution (via `withDebug`).
* New `AppSpec.disableXssProtection` config allows default disabling of Field-level XSS protection
  across the app. Intended for secure, internal apps with tight performance tolerances.
* `Constraint` callbacks are now provided with a `record` property when validating Store data and a
  `fieldModel` property when validating Form data.
* New `Badge` component allows a styled badge to be placed inline with text/title, e.g. to show a
  counter or status indicator within a tab title or menu item.
* Updated `TreeMap` color scheme, with a dedicated set of colors for dark mode.
* New XH convenience methods `successToast()`, `warningToast()`, and `dangerToast()` show toast
  alerts with matching intents and appropriate icons.
    * ⚠ Note that the default `XH.toast()` call now shows a toast with the primary (blue) intent and
      no icon. Previously toasts displayed by default with a success (green) intent and checkmark.
* GridModel provides a public API method `setColumnState` for taking a previously saved copy of
  gridModel.columnState and applying it back to a GridModel in one call.

### 🐞 Bug Fixes

* Fixed an issue preventing export of very large (>100k rows) grids.
* Fixed an issue where updating summary data in a Store without also updating other data would not
  update the bound grid.
* Intent styles now properly applied to minimal buttons within `Panel.headerItems`.
* Improved `GridModel` async selection methods to ensure they do not wait forever if grid does not
  mount.
* Fixed an issue preventing dragging the chart navigator range in a dialog.

### ⚙️ Technical

* New `Exception.timeout()` util to throw exceptions explicitly marked as timeouts, used by
  `Promise.timeout` extension.
* `withShortDebug` has been deprecated. Use `withDebug` instead, which has the identical behavior.
  This API simplification mirrors a recent change to `hoist-core`.

### ✨ Styles

* If the first child of a `Placeholder` component is a Hoist icon, it will not automatically be
  styled to 4x size with reduced opacity. (See new Toolbox example under the "Other" tab.)

### 📚 Libraries

* @blueprintjs/core `3.46 → 3.47`
* dompurify `2.2 → 2.3`

[Commit Log](https://github.com/xh/hoist-react/compare/v41.0.0...v41.1.0)

## v41.0.0 - 2021-07-01

### 🎁 New Features

* Inline editing of Grid/Record data is now officially supported:
    + New `Column.editor` config accepts an editor component to enable managed editing of the cells
      in that column. New `CheckboxEditor`, `DateEditor`, `NumberEditor`, `SelectEditor`
      , `TextAreaEditor`
      and `TextEditor` components wrap their corresponding HoistInputs with the required hook-based
      API and can be passed to this new config directly.
    + `Store` now contains built-in support for validation of its uncommitted records. To enable,
      specify the new `rules` property on the `Field`s in your `Store`. Note that these rules and
      constraints use the same API as the forms package, and rules and constraints may be shared
      between the `data` and `form` packages freely.
    + `GridModel` will automatically display editors and record validation messages as the user
      moves between cells and records. The new `GridModel.fullRowEditing` config controls whether
      editors are displayed for the focused cell only or for the entire row.
* All Hoist Components now support a `modelRef` prop. Supply a ref to this prop in order to gain a
  pointer to a Component's backing `HoistModel`.
* `DateInput` has been improved to allow more flexible parsing of user input with multiple formats.
  See the new prop `DateInput.parseStrings`.
* New `Column.sortValue` config takes an alternate field name (as a string) to sort the column by
  that field's value, or a function to produce a custom cell-level value for comparison. The values
  produced by this property will be also passed to any custom comparator, if one is defined.
* New `GridModel.hideEmptyTextBeforeLoad` config prevents showing the `emptyText` until the store
  has been loaded at least once. Apps that depend on showing `emptyText` before first load should
  set this property to `false`.
* `ExpandCollapseButton` now works for grouped grids in addition to tree grids.
* `FieldModel.initialValue` config now accepts functions, allowing for just-in-time initialization
  of Form data (e.g. to pre-populate a Date field with the current time).
* `TreeMapModel` and `SplitTreeMapModel` now support a `maxHeat` config, which can be used to
  provide a stable absolute maximum brightness (positive or negative) within the entire TreeMap.
* `ErrorMessage` will now automatically look for an `error` property on its primary context model.
* `fmtNumber()` supports new flags `withCommas` and `omitFourDigitComma` to customize the treatment
  of commas in number displays.
* `isValidJson` function added to form validation constraints.
* New `Select.enableFullscreen` prop added to the mobile component. Set to true (default on phones)
  to render the input in a full-screen modal when focused, ensuring there is enough room for the
  on-screen keyboard.

### 💥 Breaking Changes

* Removed support for class-based Hoist Components via the `@HoistComponent` decorator (deprecated
  in v38). Use functional components created via the `hoistCmp()` factory instead.
* Removed `DimensionChooser` (deprecated in v37). Use `GroupingChooser` instead.
* Changed the behavior of `FormModel.init()` to always re-initialize *all* fields. (Previously, it
  would only initialize fields explicitly passed via its single argument). We believe that this is
  more in line with developer expectations and will allow the removal of app workarounds to force a
  reset of all values. Most apps using FormModel should not need to change, but please review and
  test any usages of this particular method.
* Replaced the `Grid`, `DataView`, and `RestGrid` props below with new configurable fields on
  `GridModel`, `DataViewModel`, and `RestGridModel`, respectively. This further consolidates grid
  options into the model layer, allowing for more consistent application code and developer
  discovery.
    + `onKeyDown`
    + `onRowClicked`
    + `onRowDoubleClicked`
    + `onCellClicked`
    + `onCellDoubleClicked`
* Renamed the confusing and ambiguous property name `labelAlign` in several components:
    + `FormField`: `labelAlign` has been renamed to `labelTextAlign`
    + `SwitchInput`, `RadioInput`, and `Checkbox`: `labelAlign` has been renamed `labelSide`.
* Renamed all CSS variables beginning with `--navbar` to start with `--appbar`, matching the Hoist
  component name.
* Removed `TreeMapModel.colorMode` value 'balanced'. Use the new `maxHeat` config to prevent outlier
  values from dominating the color range of the TreeMap.
* The classes `Rule` and `ValidationState` and all constraint functions (e.g. `required`,
  `validEmail`, `numberIs`, etc.) have been moved from the `cmp\form` package to the `data` package.
* Hoist grids now require AG Grid v25.3.0 or higher - update your AG Grid dependency in your app's
  `package.json` file. See the [AG Grid Changelog](https://www.ag-grid.com/ag-grid-changelog/) for
  details.
* Hoist charts now require Highcharts v9.1.0 or higher - update your Highcharts dependency in your
  app's `package.json` file. See the
  [Highcharts Changelog](https://www.highcharts.com/changelog/#highcharts-stock) for details.

### 🐞 Bug Fixes

* Fixed disable behavior for Hoist-provided button components using popover.
* Fixed default disabling of autocomplete within `TextInput`.
* Squelched console warning re. precision/stepSize emitted by Blueprint-based `numberInput`.

### ⚙️ Technical

* Improved exception serialization to better handle `LocalDate` and similar custom JS classes.
* Re-exported Blueprint `EditableText` component (w/elemFactory wrapper) from `kit/blueprint`.

### 📚 Libraries

* @blueprintjs/core `3.44 → 3.46`
* codemirror `5.60 → 5.62`
* core-js `3.10 → 3.15`
* filesize `6.2 → 6.4`
* mobx `6.1 → 6.3`
* react-windowed-select `3.0 → 3.1`

[Commit Log](https://github.com/xh/hoist-react/compare/v40.0.0...v41.0.0)

## v40.0.0 - 2021-04-22

⚠ Please ensure your `@xh/hoist-dev-utils` dependency is >= v5.7.0. This is required to support the
new changelog feature described below. Even if you are not yet using the feature, you must update
your dev-utils dependency for your project to build.

### 🎁 New Features

* Added support for displaying an in-app changelog (release notes) to the user. See the new
  `ChangelogService` for details and instructions on how to enable.
* Added `XH.showBanner()` to display a configurable banner across the top of viewport, as another
  non-modal alternative for attention-getting application alerts.
* New method `XH.showException()` uses Hoist's built-in exception display to show exceptions that
  have already been handled directly by application code. Use as an alternative to
  `XH.handleException()`.
* `XH.track()` supports a new `oncePerSession` option. This flag can be set by applications to avoid
  duplicate tracking messages for certain types of activity.
* Mobile `NavigatorModel` now supports a `track` flag to automatically track user page views,
  equivalent to the existing `track` flag on `TabContainerModel`. Both implementations now use the
  new `oncePerSession` flag to avoid duplicate messages as a user browses within a session.
* New `Spinner` component returns a simple img-based spinner as an animated PNG, available in two
  sizes. Used for the platform-specific `Mask` and `LoadingIndicator` components. Replaces previous
  SVG-based implementations to mitigate rendering performance issues over remote connections.

### 💥 Breaking Changes

* `Store` now creates a shared object to hold the default values for every `Field` and uses this
  object as the prototype for the `data` property of every `Record` instance.
    * Only non-default values are explicitly written to `Record.data`, making for a more efficient
      representation of default values and improving the performance of `Record` change detection.
    * Note this means that `Record.data` *no longer* contains keys for *all* fields as
      `own-enumerable` properties.
    * Applications requiring a full enumeration of all values should call the
      new `Record.getValues()`
      method, which returns a new and fully populated object suitable for spreading or cloning.
    * This behavior was previously available via `Store.experimental.shareDefaults` but is now
      always enabled.
* For API consistency with the new `showBanner()` util, the `actionFn` prop for the recently-added
  `ErrorMessage` component has been deprecated. Specify as an `onClick` handler within the
  component's `actionButtonProps` prop instead.
* The `GridModel.experimental.externalSort` flag has been promoted from an experiment to a
  fully-supported config. Default remains `false`, but apps that were using this flag must now pass
  it directly: `new GridModel({externalSort: true, ...})`.
* Hoist re-exports and wrappers for the Blueprint `Spinner` and Onsen `ProgressCircular` components
  have been removed, in favor of the new Hoist `Spinner` component mentioned above.
* Min version for `@xh/hoist-dev-utils` is now v5.7.0, as per above.

### 🐞 Bug Fixes

* Formatters in the `@xh/hoist/format` package no longer modify their options argument.
* `TileFrame` edge-case bug fixed where the appearance of an internal scrollbar could thrash layout
  calculations.
* XSS protection (dompurify processing) disabled on selected REST editor grids within the Hoist
  Admin console. Avoids content within configs and JSON blobs being unintentionally mangled.

### ⚙️ Technical

* Improvements to exception serialization, especially for any raw javascript `Error` thrown by
  client-side code.

### ✨ Styles

* Buttons nested inline within desktop input components (e.g. clear buttons) tweaked to avoid
  odd-looking background highlight on hover.
* Background highlight color of minimal/outlined buttons tweaked for dark theme.
* `CodeInput` respects standard XH theme vars for its background-color and (monospace) font family.
  Its built-in toolbar has also been made compact and slightly re-organized.

### 📚 Libraries

* @blueprintjs/core `3.41 → 3.44`
* @blueprintjs/datetime `3.21 → 3.23`
* classnames `2.2 → 2.3`
* codemirror `5.59 → 5.60`
* core-js `3.9 → 3.10`
* filesize `6.1 → 6.2`
* qs `6.9 → 6.10`
* react-beautiful-dnd `13.0 → 13.1`
* react-select `4.2 → 4.3`

[Commit Log](https://github.com/xh/hoist-react/compare/v39.0.1...v40.0.0)

## v39.0.1 - 2021-03-24

### 🐞 Bug Fixes

* Fixes regression preventing the loading of the Activity Tab in the Hoist Admin console.
* Fixes icon alignment in `DateInput`.

[Commit Log](https://github.com/xh/hoist-react/compare/v39.0.0...v39.0.1)

## v39.0.0 - 2021-03-23

### 🎁 New Features

#### Components + Props

* New `TileFrame` layout component renders a collection of child items using a layout that balances
  filling the available space against maintaining tile width / height ratio.
* Desktop `Toolbar` accepts new `compact` prop. Set to `true` to render the toolbar with reduced
  height and font-size.
* New `StoreFilterField` prop `autoApply` allows developers to more easily use `StoreFilterField` in
  conjunction with other filters or custom logic. Set to `false` and specify an `onFilterChange`
  callback to take full control of filter application.
* New `RestGrid` prop `formClassName` allows custom CSS class to be applied to its managed
  `RestForm` dialog.

#### Models + Configs

* New property `selectedRecordId` on `StoreSelectionModel`, `GridModel`, and `DataViewModel`.
  Observe this instead of `selectedRecord` when you wish to track only the `id` of the selected
  record and not changes to its data.
* `TreeMapModel.colorMode` config supports new value `wash`, which retains the positive and negative
  color while ignoring the intensity of the heat value.
* New method `ChartModel.updateHighchartsConfig()` provides a more convenient API for changing a
  chart's configuration post-construction.
* New `Column.omit` config supports conditionally excluding a column from its `GridModel`.

#### Services + Utils

* New method `FetchService.setDefaultTimeout()`.
* New convenience getter `LocalDate.isToday`.
* `HoistBase.addReaction()` now accepts convenient string values for its `equals` flag.

### 💥 Breaking Changes

* The method `HoistAppModel.preAuthInitAsync()` has been renamed to `preAuthAsync()` and should now
  be defined as `static` within apps that implement it to run custom pre-authentication routines.
    * This change allows Hoist to defer construction of the `AppModel` until Hoist itself has been
      initialized, and also better reflects the special status of this function and when it is
      called in the Hoist lifecycle.
* Hoist grids now require AG Grid v25.1.0 or higher - update your AG Grid dependency in your app's
  `package.json` file. See the [AG Grid Changelog](https://www.ag-grid.com/ag-grid-changelog/) for
  details.

### ⚙️ Technical

* Improvements to behavior/performance of apps in hidden/inactive browser tabs. See the
  [page visibility API reference](https://developer.mozilla.org/en-US/docs/Web/API/Page_Visibility_API)
  for details. Now, when the browser tab is hidden:
    * Auto-refresh is suspended.
    * The `forEachAsync()` and `whileAsync()` utils run synchronously, without inserting waits that
      would be overly throttled by the browser.
* Updates to support compatibility with agGrid 25.1.0.
* Improved serialization of `LoadSpec` instances within error report stacktraces.

### 📚 Libraries

* @blueprintjs/core `3.39 → 3.41`
* @blueprintjs/datetime `3.20 → 3.21`
* @popperjs/core `2.8 → 2.9`
* core-js `3.8 → 3.9`
* react-select `4.1 → 4.2`

[Commit Log](https://github.com/xh/hoist-react/compare/v38.3.0...v39.0.0)

## v38.3.0 - 2021-03-03

### 🎁 New Features

* New `Store.freezeData` and `Store.idEncodesTreePath` configs added as performance optimizations
  when loading very large data sets (50k+ rows).
* New `ColChooserModel.autosizeOnCommit` config triggers an autosize run whenever the chooser is
  closed. (Defaulted to true on mobile.)

[Commit Log](https://github.com/xh/hoist-react/compare/v38.2.0...v38.3.0)

## v38.2.0 - 2021-03-01

### 🐞 Bug Fixes

* Fix to edge-case where `Grid` would lose its selection if set on the model prior to the component
  mounting and AG Grid full rendering.
* Fix to prevent unintended triggering of app auto-refresh immediately after init.

### ⚙️ Technical

* New config `Cube.fieldDefaults` - matches same config added to `Store` in prior release.
* App auto-refresh interval keys off of last *completed* refresh cycle if there is one. Avoids
  over-eager refresh when cycle is fast relative to the time it takes to do the refresh.
* New experimental property `Store.experimental.shareDefaults`. If true, `Record.data` will be
  created with default values for all fields stored on a prototype, with only non-default values
  stored on `data` directly. This can yield major performance improvements for stores with sparsely
  populated records (i.e. many records with default values). Note that when set, the `data` property
  on `Record` will no longer contain keys for *all* fields as `own-enumerable` properties. This may
  be a breaking change for some applications.

[Commit Log](https://github.com/xh/hoist-react/compare/v38.1.1...v38.2.0)

## v38.1.1 - 2021-02-26

### ⚙️ Technical

* New config `Store.fieldDefaults` supports defaulting config options for all `Field` instances
  created by a `Store`.

[Commit Log](https://github.com/xh/hoist-react/compare/v38.1.0...v38.1.1)

## v38.1.0 - 2021-02-24

⚠ Please ensure your `@xh/hoist-dev-utils` dependency is >= v5.6.0. This is required to successfully
resolve and bundle transitive dependencies of the upgraded `react-select` library.

### 🐞 Bug Fixes

* A collapsible `Panel` will now restore its user specified-size when re-opened. Previously the
  panel would be reset to the default size.
* `Store.lastLoaded` property now initialized to `null`. Previously this property had been set to
  the construction time of the Store.
* Tweak to `Grid` style rules to ensure sufficient specificity of rules related to indenting child
  rows within tree grids.
* Improvements to parsing of `Field`s of type 'int': we now correctly parse values presented in
  exponential notation and coerce `NaN` values to `null`.

### 🎁 New Features

* `GridModel` has new async variants of existing methods: `selectFirstAsync`, `selectAsync`, and
  `ensureSelectionVisibleAsync`. These methods build-in the necessary waiting for the underlying
  grid implementation to be ready and fully rendered to ensure reliable selection. In addition, the
  first two methods will internally call the third. The existing non-async counterparts for these
  methods have been deprecated.
* GridModel has a new convenience method `preSelectFirstAsync` for initializing the selection in
  grids, without disturbing any existing selection.
* Added new `Store.loadTreeData` config (default `true`) to enable or disable building of nested
  Records when the raw data elements being loaded have a `children` property.
* Cube `View` now detects and properly handles streaming updates to source data that include changes
  to row dimensions as well as measures.*
* `DataViewModel.itemHeight` can now be a function that returns a pixel height.
* The `LoadSpec` object passed to `doLoadAsync()` is now a defined class with additional properties
  `isStale`, `isObsolete` and `loadNumber`. Use these properties to abandon out-of-order
  asynchronous returns from the server.
    * 💥 NOTE that calls to `loadAsync()` no longer accept a plain object for their `loadSpec`
      parameter. Application code such as `fooModel.loadAsync({isRefresh: true})` should be updated
      to use the wrapper APIs provided by `LoadSupport` - e.g. `fooModel.refreshAsync()`. (This was
      already the best practice, but is now enforced.)
* New `autoHeight` property on grid `Column`. When set the grid will increase the row height
  dynamically to accommodate cell content in this column.

### 📚 Libraries

* @blueprintjs/core `3.38 → 3.39`
* react-select `3.1 → 4.1`
* react-windowed-select `2.0 → 3.0`

[Commit Log](https://github.com/xh/hoist-react/compare/v38.0.0...v38.1.0)

## v38.0.0 - 2021-02-04

Hoist v38 includes major refactoring to streamline core classes, bring the toolkit into closer
alignment with the latest developments in Javascript, React, and MobX, and allow us to more easily
provide documentation and additional features. Most notably, we have removed the use of class based
decorators, in favor of a simpler inheritance-based approach to defining models and services.

* We are introducing a new root superclass `HoistBase` which provides many of the syntax
  enhancements and conventions used throughout Hoist for persistence, resource management, and
  reactivity.
* New base classes of `HoistModel` and `HoistService` replace the existing class decorators
  `@HoistModel` and `@HoistService`. Application models and services should now `extend` these base
  classes instead of applying the (now removed) decorators. For your application's `AppModel`,
  extend the new `HoistAppModel` superclass.
* We have also removed the need for the explicit `@LoadSupport` annotation on these classes. The
  presence of a defined `doLoadAsync()` method is now sufficient to allow classes extending
  `HoistModel` and `HoistService` to participate in the loading and refreshing lifecycle as before.
* We have deprecated support for class-based Components via the `@HoistComponent` class decorator.
  To continue to use this decorator, please import it from the `@xh\hoist\deprecated` package.
  Please note that we plan to remove `@HoistComponent` in a future version.
* Due to changes in MobX v6.0.1, all classes that host observable fields and actions will now also
  need to provide a constructor containing a call to `makeObservable(this)`. This change will
  require updates to most `HoistModel` and `HoistService` classes. See
  [this article from MobX](https://michel.codes/blogs/mobx6) for more on this change and the
  motivation behind it.

### 🎁 New Features

* New utility method `getOrCreate` for easy caching of properties on objects.
* The `Menu` system on mobile has been reworked to be more consistent with desktop. A new
  `MenuButton` component has been added to the mobile framework, which renders a `Menu` of
  `MenuItems` next to the `MenuButton`. This change also includes the removal of `AppMenuModel` (see
  Breaking Changes).
* Added `ExpandCollapseButton` to the mobile toolkit, to expand / collapse all rows in a tree grid.
* Added `Popover` to the mobile toolkit, a component to display floating content next to a target
  element. Its API is based on the Blueprint `Popover` component used on desktop.
* `StoreFilterField` now matches the rendered string values for `date` and `localDate` fields when
  linked to a properly configured `GridModel`.
* `GroupingChooser` gets several minor usability improvements + clearer support for an empty /
  ungrouped state, when so enabled.

### 💥 Breaking Changes

* All `HoistModel` and `HoistService` classes must be adjusted as described above.
* `@HoistComponent` has been deprecated and moved to `@xh\hoist\deprecated`
* Hoist grids now require AG Grid v25.0.1 or higher - if your app uses AG Grid, update your AG Grid
  dependency in your app's `package.json` file.
* The `uses()` function (called within `hoistComponent()` factory configs for model context lookups)
  and the `useContextModel()` function no longer accept class names as strings. Pass the class
  itself (or superclass) of the model you wish to select for your component. `Uses` will throw if
  given any string other than "*", making the need for any updates clear in that case.
* The `Ref` class, deprecated in v26, has now been removed. Use `createObservableRef` instead.
* `AppMenuModel` has been removed. The `AppMenuButton` is now configured via
  `AppBar.appMenuButtonProps`. As with desktop, menu items can be added with
  `AppBar.appMenuButtonProps.extraItems[]`

### ⚙️ Technical

* We have removed the experimental flags `useTransactions`, and `deltaSort` from `GridModel`. The
  former has been the default behavior for Hoist for several releases, and the latter is obsolete.

### 📚 Libraries

* @blueprintjs/core `3.36 → 3.38`
* codemirror `5.58 → 5.59`
* mobx `5.15 → 6.1`
* mobx-react `6.3 → 7.1`

[Commit Log](https://github.com/xh/hoist-react/compare/v37.2.0...v38.0.0)

## v37.2.0 - 2021-01-22

### 🎁 New Features

* New `ErrorMessage` component for standard "inline" rendering of Errors and Exceptions, with retry
  support.
* `Cube` now supports an `omitFn` to allow apps to remove unwanted, single-node children.

[Commit Log](https://github.com/xh/hoist-react/compare/v37.1.0...v37.2.0)

## v37.1.0 - 2021-01-20

### 🎁 New Features

* Columns in `ColChooser` can now be filtered by their `chooserGroup`.
* `Cube` now supports a `bucketSpecFn` config which allows dynamic bucketing and aggregation of
  rows.

### 🐞 Bug Fixes

* Fix issue where a `View` would create a root row even if there were no leaf rows.
* Fixed regression in `LeftRightChooser` not displaying description callout.

[Commit Log](https://github.com/xh/hoist-react/compare/v37.0.0...v37.1.0)

## v37.0.0 - 2020-12-15

### 🎁 New Features

* New `GroupingChooser` component provides a new interface for selecting a list of fields
  (dimensions) for grouping APIs, offering drag-and-drop reordering and persisted favorites.
    * This is intended as a complete replacement for the existing `DimensionChooser`. That component
      should be considered deprecated and will be removed in future releases.
* New props added to `TabSwitcher`:
    * `enableOverflow` shows tabs that would normally overflow their container in a drop down menu.
    * `tabWidth`, `tabMinWidth` & `tabMaxWidth` allow flexible configuration of tab sizes within the
      switcher.
* `TabModel` now supports a bindable `tooltip`, which can be used to render strings or elements
  while hovering over tabs.
* New `Placeholder` component provides a thin wrapper around `Box` with standardized, muted styling.
* New `StoreFilterField.matchMode` prop allows customizing match to `start`, `startWord`, or `any`.
* `Select` now implements enhanced typeahead filtering of options. The default filtering is now
  based on a case-insensitive match of word starts in the label. (Previously it was based on a match
  _anywhere_ in the label _or_ value.) To customize this behavior, applications should use the new
  `filterFn` prop.
* New Admin Console Monitor > Memory tab added to view snapshots of JVM memory usage. (Requires
  Hoist Core v8.7 or greater.)
* `FormModel` and `FieldModel` gain support for Focus Management.
* New `boundInput` getter on `FieldModel` to facilitate imperative access to controls, when needed.
  This getter will return the new `HoistInputModel` interface, which support basic DOM access as
  well as standard methods for `focus()`, `blur()`, and `select()`.
* New `GridModel` config `lockColumnGroups` to allow controlling whether child columns can be moved
  outside their parent group. Defaults to `true` to maintain existing behavior.

### 💥 Breaking Changes

* New `TabContainerModel` config `switcher` replaces `switcherPosition` to allow for more flexible
  configuration of the default `TabSwitcher`.
    * Use `switcher: true` to retain default behavior.
    * Use `switcher: false` to not include a TabSwitcher. (previously `switcherPosition: 'none'`)
    * Use `switcher: {...}` to provide customisation props for the `TabSwitcher`. See `TabSwitcher`
      documentation for more information.
* The `HoistInput` base class has been removed. This change marks the completion of our efforts to
  remove all internal uses of React class-based Components in Hoist. The following adjustments are
  required:
    * Application components extending `HoistInput` should use the `useHoistInputModel` hook
      instead.
    * Applications getting refs to `HoistInputs` should be aware that these refs now return a ref to
      a
      `HoistInputModel`. In order to get the DOM element associated with the component use the new
      `domEl` property of that model rather than the`HoistComponent.getDOMNode()` method.
* Hoist grids now require AG Grid v24.1.0 or higher - update your AG Grid dependency in your app's
  `package.json` file. AG Grid v24.1.0
  [lists 5 breaking changes](https://www.ag-grid.com/ag-grid-changelog/), including the two called
  out below. *Note that these cautions apply only to direct use of the AG Grid APIs* - if your app
  is using the Hoist `Grid` and `GridModel` exclusively, there should be no need to adjust code
  around columns or grid state, as the related Hoist classes have been updated to handle these
  changes.
    * AG-4291 - Reactive Columns - the state pattern for ag-grid wrapper has changed as a result of
      this change. If your app made heavy use of saving/loading grid state, please test carefully
      after upgrade.
    * AG-1959 - Aggregation - Add additional parameters to the Custom Aggregation methods. If your
      app implements custom aggregations, they might need to be updated.

### 🔒 Security

* The data package `Field` class now sanitizes all String values during parsing, using the DOMPurify
  library to defend against XSS attacks and other issues with malformed HTML or scripting content
  loaded into `Record`s and rendered by `Grid` or other data-driven components. Please contact XH if
  you find any reason to disable this protection, or observe any unintended side effects of this
  additional processing.

### 🐞 Bug Fixes

* Fix issue where grid row striping inadvertently disabled by default for non-tree grids.
* Fix issue where grid empty text cleared on autosize.

### ✨ Styles

* Default `Chart` themes reworked in both light and dark modes to better match overall Hoist theme.

### ⚙️ Technical

* Note that the included Onsen fork has been replaced with the latest Onsen release. Apps should not
  need to make any changes.
* `Cube.info` is now directly observable.
* `@managed` and `markManaged` have been enhanced to allow for the cleanup of arrays of objects as
  well as objects. This matches the existing array support in `XH.safeDestroy()`.

### 📚 Libraries

* @xh/onsenui `~0.1.2` → onsenui `~2.11.1`
* @xh/react-onsenui `~0.1.2` → react-onsenui `~1.11.3`
* @blueprintjs/core `3.35 → 3.36`
* @blueprintjs/datetime `3.19 → 3.20`
* clipboard-copy `3.1 → 4.0`
* core-js `3.6 → 3.8`
* dompurify `added @ 2.2`
* react `16.13 → 17.0`
* semver `added @ 7.3`

[Commit Log](https://github.com/xh/hoist-react/compare/v36.6.1...v37.0.0)

## v36.6.1 - 2020-11-06

### 🐞 Bug Fixes

* Fix issue where grid row striping would be turned off by default for non-tree grids

[Commit Log](https://github.com/xh/hoist-react/compare/v36.6.0...v36.6.1)

## v36.6.0 - 2020-10-28

### 🎁 New Features

* New `GridModel.treeStyle` config enables more distinctive styling of tree grids, with optional
  background highlighting and ledger-line style borders on group rows.
    * ⚠ By default, tree grids will now have highlighted group rows (but no group borders). Set
      `treeStyle: 'none'` on any `GridModel` instances where you do _not_ want the new default
      style.
* New `DashContainerModel.extraMenuItems` config supports custom app menu items in Dashboards
* An "About" item has been added to the default app menu.
* The default `TabSwitcher` now supports scrolling, and will show overflowing tabs in a drop down
  menu.

### 🐞 Bug Fixes

* Ensure that `Button`s with `active: true` set directly (outside of a `ButtonGroupInput`) get the
  correct active/pressed styling.
* Fixed regression in `Column.tooltip` function displaying escaped HTML characters.
* Fixed issue where the utility method `calcActionColWidth` was not correctly incorporating the
  padding in the returned value.

### ⚙️ Technical

* Includes technical updates to `JsonBlob` archiving. This change requires an update to `hoist-core`
  `v8.6.1` or later, and modifications to the `xh_json_blob` table. See the
  [hoist-core changelog](https://github.com/xh/hoist-core/blob/develop/CHANGELOG.md) for further
  details.

### 📚 Libraries

* @blueprintjs/core `3.33 → 3.35`

[Commit Log](https://github.com/xh/hoist-react/compare/v36.5.0...v36.6.0)

## v36.5.0 - 2020-10-16

### 🐞 Bug Fixes

* Fix text and hover+active background colors for header tool buttons in light theme.

### ⚙️ Technical

* Install a default simple string renderer on all columns. This provides consistency in column
  rendering, and fixes some additional issues with alignment and rendering of Grid columns
  introduced by the change to flexbox-based styling in grid cells.
* Support (optional) logout action in SSO applications.

### 📚 Libraries

* @blueprintjs/core `3.31 → 3.33`
* @blueprintjs/datetime `3.18 → 3.19`
* @fortawesome/fontawesome-pro `5.14 → 5.15`
* moment `2.24 → 2.29`
* numbro `2.2 → 2.3`

[Commit Log](https://github.com/xh/hoist-react/compare/v36.4.0...v36.5.0)

## v36.4.0 - 2020-10-09

### 🎁 New Features

* `TabContainerModel` supports dynamically adding and removing tabs via new public methods.
* `Select` supports a new `menuWidth` prop to control the width of the dropdown.

### 🐞 Bug Fixes

* Fixed v36.3.0 regression re. horizontal alignment of Grid columns.

[Commit Log](https://github.com/xh/hoist-react/compare/v36.3.0...v36.4.0)

## v36.3.0 - 2020-10-07

### 💥 Breaking Changes

* The following CSS variables are no longer in use:
    + `--xh-grid-line-height`
    + `--xh-grid-line-height-px`
    + `--xh-grid-large-line-height`
    + `--xh-grid-large-line-height-px`
    + `--xh-grid-compact-line-height`
    + `--xh-grid-compact-line-height-px`
    + `--xh-grid-tiny-line-height`
    + `--xh-grid-tiny-line-height-px`

### ⚙️ Technical

* We have improved and simplified the vertical centering of content within Grid cells using
  flexbox-based styling, rather than the CSS variables above.

### 🎁 New Features

* `Select` now supports `hideSelectedOptions` and `closeMenuOnSelect` props.
* `XH.message()` and its variants (`XH.prompt(), XH.confirm(), XH.alert()`) all support an optional
  new config `messageKey`. This key can be used by applications to prevent popping up the same
  dialog repeatedly. Hoist will only show the last message posted for any given key.
* Misc. Improvements to organization of admin client tabs.

### 🐞 Bug Fixes

* Fixed issue with sporadic failures reading grid state using `legacyStateKey`.
* Fixed regression to the display of `autoFocus` buttons; focus rectangle restored.

[Commit Log](https://github.com/xh/hoist-react/compare/v36.2.1...v36.3.0)

## v36.2.1 - 2020-10-01

### 🐞 Bug Fixes

* Fixed issue in `LocalDate.previousWeekday()` which did not correctly handle Sunday dates.
* Fixed regression in `Grid` column header rendering for non-string headerNames.

[Commit Log](https://github.com/xh/hoist-react/compare/v36.2.0...v36.2.1)

## v36.2.0 - 2020-09-25

### 💥 Breaking Changes

* New `GridModel` config `colChooserModel` replaces `enableColChooser` to allow for more flexible
  configuration of the grid `colChooser`
    * Use `colChooserModel: true` to retain default behavior.
    * See documentation on `GridModel.ColChooserModelConfig` for more information.
* The `Grid` `hideHeaders` prop has been converted to a field on `AgGridModel` and `GridModel`. All
  grid options of this type are now on the model hierarchy, allowing consistent application code and
  developer discovery.

### 🎁 New Features

* Provides new `CustomProvider` for applications that want to use the Persistence API, but need to
  provide their own storage implementation.
* Added `restoreDefaults` action to default context menu for `GridModel`.
* Added `restoreDefaultsWarning` config to `GridModel`.
* `FormModel` has a new convenience method `setValues` for putting data into one or more fields in
  the form.
* Admin Preference and Config panels now support bulk regrouping actions.

### 🐞 Bug Fixes

* Fixed an error in implementation of `@managed` preventing proper cleanup of resources.
* Fixed a regression introduced in v36.1.0 in `FilterChooser`: Restore support for `disabled` prop.

[Commit Log](https://github.com/xh/hoist-react/compare/v36.1.0...v36.2.0)

## v36.1.0 - 2020-09-22

⚠ NOTE - apps should update to `hoist-core >= 8.3.0` when taking this hoist-react update. This is
required to support both the new `JsonBlobService` and updates to the Admin Activity and Client
Error tracking tabs described below.

### 🎁 New Features

* Added new `JsonBlobService` for saving and updating named chunks of arbitrary JSON data.
* `GridModelPersistOptions` now supports a `legacyStateKey` property. This key will identify the
  pre-v35 location for grid state, and can be used by applications to provide a more flexible
  migration of user grid state after an upgrade to Hoist v35.0.0 or greater. The value of this
  property will continue to default to 'key', preserving the existing upgrade behavior of the
  initial v35 release.
* The Admin Config and Pref diff tools now support pasting in a config for comparison instead of
  loading one from a remote server (useful for deployments where the remote config cannot be
  accessed via an XHR call).
* The `ClipboardButton.getCopyText` prop now supports async functions.
* The `Select` input supports a new `leftIcon` prop.
* `RestGrid` now supports bulk delete when multiple rows are selected.
* `RestGrid`'s `actionWarning` messages may now be specified as functions.

### 🐞 Bug Fixes

* Fixed several cases where `selectOnFocus` prop on `Select` was not working.
* `FilterChooser` auto-suggest values sourced from the *unfiltered* records on `sourceStore`.
* `RestForm` editors will now source their default label from the corresponding `Field.displayName`
  property. Previously an undocumented `label` config could be provided with each editor object -
  this has been removed.
* Improved time zone handling in the Admin Console "Activity Tracking" and "Client Errors" tabs.
    * Users will now see consistent bucketing of activity into an "App Day" that corresponds to the
      LocalDate when the event occurred in the application's timezone.
    * This day will be reported consistently regardless of the time zones of the local browser or
      deployment server.
* Resetting Grid columns to their default state (e.g. via the Column Chooser) retains enhancements
  applied from matching Store fields.
* Desktop `DateInput` now handles out-of-bounds dates without throwing exception during rendering.
* Dragging a grid column with an element-based header no longer displays `[object Object]` in the
  draggable placeholder.

### 📚 Libraries

* codemirror `5.57 → 5.58`

[Commit Log](https://github.com/xh/hoist-react/compare/v36.0.0...v36.1.0)

## v36.0.0 - 2020-09-04

### 🎁 New Features

#### Data Filtering

We have enhanced support for filtering data in Hoist Grids, Stores, and Cubes with an upgraded
`Filter` API and a new `FilterChooser` component. This bundle of enhancements includes:

* A new `@xh/hoist/data/filter` package to support the creation of composable filters, including the
  following new classes:
    * `FieldFilter` - filters by comparing the value of a given field to one or more given candidate
      values using one of several supported operators.
    * `FunctionFilter` - filters via a custom function specified by the developer.
    * `CompoundFilter` - combines multiple filters (including other nested CompoundFilters) via an
      AND or OR operator.
* A new `FilterChooser` UI component that integrates tightly with these data package classes to
  provide a user and developer friendly autocomplete-enabled UI for filtering data based on
  dimensions (e.g. trader = jdoe, assetClass != Equities), metrics (e.g. P&L > 1m), or any
  combination thereof.
* Updates to `Store`, `StoreFilterField`, and `cube/Query` to use the new Filter API.
* A new `setFilter()` convenience method to `Grid` and `DataView`.

To get the most out of the new Filtering capabilities, developers are encouraged to add or expand
the configs for any relevant `Store.fields` to include both their `type` and a `displayName`. Many
applications might not have Field configs specified at all for their Stores, instead relying on
Store's ability to infer its Fields from Grid Column definitions.

We are looking to gradually invert this relationship, so that core information about an app's
business objects and their properties is configured once at the `data/Field` level and then made
available to related APIs and components such as grids, filters, and forms. See note in New Features
below regarding related updates to `GridModel.columns` config processing.

#### Grid

* Added new `GridModel.setColumnVisible()` method, along with `showColumn()` and `hideColumn()`
  convenience methods. Can replace calls to `applyColumnStateChanges()` when all you need to do is
  show or hide a single column.
* Elided Grid column headers now show the full `headerName` value in a tooltip.
* Grid column definitions now accept a new `displayName` config as the recommended entry point for
  defining a friendly user-facing label for a Column.
    * If the GridModel's Store has configured a `displayName` for the linked data field, the column
      will default to use that (if not otherwise specified).
    * If specified or sourced from a Field, `displayName` will be used as the default value for the
      pre-existing `headerName` and `chooserName` configs.
* Grid columns backed by a Store Field of type `number` or `int` will be right-aligned by default.
* Added new `GridModel.showGroupRowCounts` config to allow easy hiding of group row member counts
  within each full-width group row. Default is `true`, maintaining current behavior of showing the
  counts for each group.

#### Other

* Added new `AppSpec.showBrowserContextMenu` config to control whether the browser's default context
  menu will be shown if no app-specific context menu (e.g. from a grid) would be triggered.
    * ⚠ Note this new config defaults to `false`, meaning the browser context menu will *not* be
      available. Developers should set to true for apps that expect/depend on the built-in menu.
* `LocalDate` has gained several new static factories: `tomorrow()`, `yesterday()`,
  `[start/end]OfMonth()`, and `[start/end]OfYear()`.
* A new `@computeOnce` decorator allows for lazy computation and caching of the results of decorated
  class methods or getters. Used in `LocalDate` and intended for similar immutable, long-lived
  objects that can benefit from such caching.
* `CodeInput` and `JsonInput` get new `enableSearch` and `showToolbar` props. Enabling search
  provides an simple inline find feature for searching the input's contents.
* The Admin console's Monitor Status tab displays more clearly when there are no active monitors.

### 💥 Breaking Changes

* Renamed the `data/Field.label` property to `displayName`.
* Changed the `DimensionChooserModel.dimensions` config to require objects of the
  form `{name, displayName, isLeafDimension}` when provided as an `Object[]`.
    * Previously these objects were expected to be of the form `{value, label, isLeaf}`.
    * Note however that this same config can now be passed the `dimensions` directly from a
      configured
      `Cube` instead, which is the recommended approach and should DRY up dimension definitions for
      typical use cases.
* Changes required due to the new filter API:
    * The classes `StoreFilter` and `ValueFilter` have been removed and replaced by `FunctionFilter`
      and `FieldFilter`, respectively. In most cases apps will need to make minimal or no changes.
    * The `filters/setFilters` property on `Query` has been changed to `filter/setFilter`. In most
      case apps should not need to change anything other than the name of this property - the new
      property will continue to support array representations of multiple filters.
    * `Store` has gained a new property `filterIncludesChildren` to replace the functionality
      previously provided by `StoreFilter.includesChildren`.
    * `StoreFilterField.filterOptions` has been removed. Set `filterIncludesChildren` directly on
      the store instead.

### ✨ Styles

* CSS variables for "intents" - most commonly used on buttons - have been reworked to use HSL color
  values and support several standard variations of lightness and transparency.
    * Developers are encouraged to customize intents by setting the individual HSL vars provided for
      each intent (e.g. `--intent-primary-h` to adjust the primary hue) and/or the different levels
      of lightness (e.g. `--intent-primary-l3` to adjust the default lightness).
    * ⚠ Uses of the prior intent var overrides such as `--intent-primary` will no longer work. It is
      possible to set directly via `--xh-intent-primary`, but components such as buttons will still
      use the default intent shades for variations such as hover and pressed states. Again, review
      and customize the HSL vars if required.
* Desktop `Button` styles and classes have been rationalized and reworked to allow for more
  consistent and direct styling of buttons in all their many permutations (standard/minimal/outlined
  styles * default/hovered/pressed/disabled states * light/dark themes).
    * Customized intent colors will now also be applied to outlined and minimal buttons.
    * Dedicated classes are now applied to desktop buttons based on their style and state.
      Developers can key off of these classes directly if required.

### 🐞 Bug Fixes

* Fixed `Column.tooltipElement` so that it can work if a `headerTooltip` is also specified on the
  same column.
* Fixed issue where certain values (e.g. `%`) would break in `Column.tooltipElement`.
* Fixed issue where newly loaded records in `Store` were not being frozen as promised by the API.

### 📚 Libraries

* @blueprintjs/core `3.30 → 3.31`
* codemirror `5.56 → 5.57`
* http-status-codes `1.4 → 2.1`
* mobx-react `6.2 → 6.3`
* store2 `2.11 → 2.12`

[Commit Log](https://github.com/xh/hoist-react/compare/v35.2.1...v36.0.0)

## v35.2.1 - 2020-07-31

### 🐞 Bug Fixes

* A Grid's docked summary row is now properly cleared when its bound Store is cleared.
* Additional SVG paths added to `requiredBlueprintIcons.js` to bring back calendar scroll icons on
  the DatePicker component.
* Colors specified via the `--xh-intent-` CSS vars have been removed from minimal / outlined desktop
  `Button` components because of incompatibility with `ButtonGroupInput` component. Fix to address
  issue forthcoming. (This reverts the change made in 35.2.0 below.)

[Commit Log](https://github.com/xh/hoist-react/compare/v35.2.0...v35.2.1)

## v35.2.0 - 2020-07-21

### 🎁 New Features

* `TabContainerModel` now supports a `persistWith` config to persist the active tab.
* `TabContainerModel` now supports a `emptyText` config to display when TabContainer gets rendered
  with no children.

### ⚙️ Technical

* Supports smaller bundle sizes via a greatly reduced set of BlueprintJS icons. (Requires apps to be
  built with `@xh/hoist-dev-utils` v5.2 or greater to take advantage of this optimization.)

### 🐞 Bug Fixes

* Colors specified via the `--xh-intent-` CSS vars are now applied to minimal / outlined desktop
  `Button` components. Previously they fell through to use default Blueprint colors in these modes.
* Code input correctly handles dynamically toggling readonly/disabled state.

### 📚 Libraries

* @fortawesome/fontawesome-pro `5.13 → 5.14`
* codemirror `5.55 → 5.56`

[Commit Log](https://github.com/xh/hoist-react/compare/v35.1.1...v35.2.0)

## v35.1.1 - 2020-07-17

### 📚 Libraries

* @blueprintjs/core `3.29 → 3.30`

[Commit Log](https://github.com/xh/hoist-react/compare/v35.1.0...v35.1.1)

## v35.1.0 - 2020-07-16

### 🎁 New Features

* Extend existing environment diff tool to preferences. Now, both configs and preferences may be
  diffed across servers. This feature will require an update of hoist-core to a version 8.1.0 or
  greater.
* `ExportOptions.columns` provided to `GridModel` can now be specified as a function, allowing for
  full control of columns to export, including their sort order.

### 🐞 Bug Fixes

* `GridModel`s export feature was previously excluding summary rows. These are now included.
* Fixed problems with coloring and shading algorithm in `TreeMap`.
* Fixed problems with sort order of exports in `GridModel`.
* Ensure that preferences are written to server, even if set right before navigating away from page.
* Prevent situation where a spurious exception can be sent to server when application is unloaded
  while waiting on a fetch request.

[Commit Log](https://github.com/xh/hoist-react/compare/v35.0.1...v35.1.0)

## v35.0.1 - 2020-07-02

### 🐞 Bug Fixes

* Column headers no longer allocate space for a sort arrow icon when the column has an active
  `GridSorter` in the special state of `sort: null`.
* Grid auto-sizing better accounts for margins on sort arrow icons.

[Commit Log](https://github.com/xh/hoist-react/compare/v35.0.0...v35.0.1)

## v35.0.0 - 2020-06-29

### ⚖️ Licensing Change

As of this release, Hoist is [now licensed](LICENSE.md) under the popular and permissive
[Apache 2.0 open source license](https://www.apache.org/licenses/LICENSE-2.0). Previously, Hoist was
"source available" via our public GitHub repository but still covered by a proprietary license.

We are making this change to align Hoist's licensing with our ongoing commitment to openness,
transparency and ease-of-use, and to clarify and emphasize the suitability of Hoist for use within a
wide variety of enterprise software projects. For any questions regarding this change, please
[contact us](https://xh.io/contact/).

### 🎁 New Features

* Added a new Persistence API to provide a more flexible yet consistent approach to saving state for
  Components, Models, and Services to different persistent locations such as Hoist Preferences,
  browser local storage, and Hoist Dashboard views.
    * The primary entry points for this API are the new `@PersistSupport` and `@persist`
      annotations.
      `@persist` can be added to any observable property on a `@PersistSupport` to make it
      automatically synchronize with a `PersistenceProvider`. Both `HoistModel` and `HoistService`
      are decorated with `@PersistSupport`.
    * This is designed to replace any app-specific code previously added to synchronize fields and
      their values to Preferences via ad-hoc initializers and reactions.
    * This same API is now used to handle state persistence for `GridStateModel`, `PanelModel`,
      `DimensionChooserModel`, and `DashContainerModel` - configurable via the new `persistWith`
      option on those classes.
* `FetchService` now installs a default timeout of 30 seconds for all requests. This can be disabled
  by setting timeout to `null`. Fetch Timeout Exceptions have also been improved to include the same
  information as other standard exceptions thrown by this service.
    * 💥 Apps that were relying on the lack of a built-in timeout for long-running requests should
      ensure they configure such calls with a longer or null timeout.
* `Store` gets new `clearFilter()` and `recordIsFiltered()` helper functions.
* The Admin console's Activity Tracking tab has been significantly upgraded to allow admins to
  better analyze both built-in and custom tracking data generated by their application. Its sibling
  Client Errors tab has also been updated with a docked detail panel.
* `CodeInput` gets new `showCopyButton` prop - set to true to provide an inline action button to
  copy the editor contents to the clipboard.
* Hoist config `xhEnableMonitoring` can be used to enable/disable the Admin monitor tab and its
  associated server-side jobs

### 💥 Breaking Changes

* Applications should update to `hoist-core` v8.0.1 or above, required to support the upgraded Admin
  Activity Tracking tab. Contact XH for assistance with this update.
* The option `PanelModel.prefName` has been removed in favor of `persistWith`. Existing user state
  will be transferred to the new format, assuming a `PersistenceProvider` of type 'pref' referring
  to the same preference is used (e.g. `persistWith: {prefKey: 'my-panel-model-prefName'}`.
* The option `GridModel.stateModel` has been removed in favor of `persistWith`. Existing user state
  will be transferred to the new format, assuming a `PersistenceProvider` of type 'localStorage'
  referring to the same key is used (e.g. `persistWith: {localStorageKey: 'my-grid-state-id'}`.
    * Use the new `GridModel.persistOptions` config for finer control over what grid state is
      persisted (replacement for stateModel configs to disable persistence of column
      state/sorting/grouping).
* The options `DimensionChooserModel.preference` and `DimensionChooserModel.historyPreference` have
  been removed in favor of `persistWith`.
* `AppSpec.idleDetectionEnabled` has been removed. App-specific Idle detection is now enabled via
  the new `xhIdleConfig` config. The old `xhIdleTimeoutMins` has also been deprecated.
* `AppSpec.idleDialogClass` has been renamed `AppSpec.idlePanel`. If specified, it should be a
  full-screen component.
* `PinPad` and `PinPadModel` have been moved to `@xh/hoist/cmp/pinpad`, and is now available for use
  with both standard and mobile toolkits.
* Third-party dependencies updated to properly reflect application-level licensing requirements.
  Applications must now import and provide their licensed version of AG Grid, and Highcharts to
  Hoist. See file `Bootstrap.js` in Toolbox for an example.

### 🐞 Bug Fixes

* Sorting special columns generated by custom AG Grid configurations (e.g. auto-group columns) no
  longer throws with an error.
* The `deepFreeze()` util - used to freeze data in `Record` instances - now only attempts to freeze
  a whitelist of object types that are known to be safely freezable. Custom application classes and
  other potentially-problematic objects (such as `moment` instances) are no longer frozen when
  loaded into `Record` fields.

### 📚 Libraries

Note that certain licensed third-party dependencies have been removed as direct dependencies of this
project, as per note in Breaking Changes above.

* @xh/hoist-dev-utils `4.x → 5.x` - apps should also update to the latest 5.x release of dev-utils.
  Although license and dependency changes triggered a new major version of this dev dependency, no
  application-level changes should be required.
* @blueprintjs/core `3.28 → 3.29`
* codemirror `5.54 → 5.55`
* react-select `3.0 → 3.1`

### 📚 Optional Libraries

* AG Grid `23.0.2` > `23.2.0` (See Toolbox app for example on this upgrade)
* Highcharts `8.0.4 → 8.1.1`

[Commit Log](https://github.com/xh/hoist-react/compare/v34.0.0...v35.0.0)

## v34.0.0 - 2020-05-26

### 🎁 New Features

* Hoist's enhanced autosizing is now enabled on all grids by default. See `GridModel` and
  `GridAutosizeService` for more details.
* New flags `XH.isPhone`, `XH.isTablet`, and `XH.isDesktop` available for device-specific switching.
  Corresponding `.xh-phone`, `.xh-tablet`, and `.xh-desktop` CSS classes are added to the document
  `body`. These flags and classes are set based on the detected device, as per its user-agent.
    * One of the two higher-level CSS classes `.xh-standard` or `.xh-mobile` will also be applied
      based on an app's use of the primary (desktop-centric) components vs mobile components - as
      declared by its `AppSpec.isMobileApp` - regardless of the detected device.
    * These changes provide more natural support for use cases such as apps that are built with
      standard components yet target/support tablet users.
* New method `Record.get()` provides an alternative API for checked data access.
* The mobile `Select` component supports the `enableFilter` and `enableCreate` props.
* `DashContainerModel` supports new `layoutLocked`, `contentLocked` and `renameLocked` modes.
* `DimensionChooser` now has the ability to persist its value and history separately.
* Enhance Hoist Admin's Activity Tracking tab.
* Enhance Hoist Admin's Client Error tab.

### 💥 Breaking Changes

* `emptyFlexCol` has been removed from the Hoist API and should simply be removed from all client
  applications. Improvements to agGrid's default rendering of empty space have made it obsolete.
* `isMobile` property on `XH` and `AppSpec` has been renamed to `isMobileApp`. All apps will need to
  update their (required) use of this flag in the app specifications within their
  `/client-app/src/apps` directory.
* The `xh-desktop` class should no longer be used to indicate a non-mobile toolkit based app. For
  this purpose, use `xh-standard` instead.

### 🐞 Bug Fixes

* Fix to Average Aggregators when used with hierarchical data.
* Fixes to Context Menu handling on `Panel` to allow better handling of `[]` and `null`.

### 📚 Libraries

* @blueprintjs/core `3.26 → 3.28`
* @blueprintjs/datetime `3.16 → 3.18`
* codemirror `5.53 → 5.54`
* react-transition-group `4.3 → 4.4`

[Commit Log](https://github.com/xh/hoist-react/compare/v33.3.0...v34.0.0)

## v33.3.0 - 2020-05-08

### ⚙️ Technical

* Additional updates to experimental autosize feature: standardization of naming, better masking
  control, and API fixes. Added new property `autosizeOptions` on `GridModel` and main entry point
  is now named `GridModel.autosizeAsync()`.

### 🐞 Bug Fixes

* `Column.hideable` will now be respected by ag-grid column drag and drop
  [#1900](https://github.com/xh/hoist-react/issues/1900)
* Fixed an issue where dragging a column would cause it to be sorted unintentionally.

[Commit Log](https://github.com/xh/hoist-react/compare/v33.2.0...v33.3.0)

## v33.2.0 - 2020-05-07

### 🎁 New Features

* Virtual column rendering has been disabled by default, as it offered a minimal performance benefit
  for most grids while compromising autosizing. See new `GridModel.useVirtualColumns` config, which
  can be set to `true` to re-enable this behavior if required.
* Any `GridModel` can now be reset to its code-prescribed defaults via the column chooser reset
  button. Previously, resetting to defaults was only possible for grids that persisted their state
  with a `GridModel.stateModel` config.

### 🐞 Bug Fixes

* Fixed several issues with new grid auto-sizing feature.
* Fixed issues with and generally improved expand/collapse column alignment in tree grids.
    * 💥 Note that this improvement introduced a minor breaking change for apps that have customized
      tree indentation via the removed `--grid-tree-indent-px` CSS var. Use `--grid-tree-indent`
      instead. Note the new var is specified in em units to scale well across grid sizing modes.

### ⚙️ Technical

* Note that the included version of Onsen has been replaced with a fork that includes updates for
  react 16.13. Apps should not need to make any changes.

### 📚 Libraries

* react `~16.8 → ~16.13`
* onsenui `~16.8` → @xh/onsenui `~16.13`
* react-onsenui `~16.8` → @xh/react-onsenui `~16.13`

[Commit Log](https://github.com/xh/hoist-react/compare/v33.1.0...33.2.0)

## v33.1.0 - 2020-05-05

### 🎁 New Features

* Added smart auto-resizing of columns in `GridModel` Unlike AG Grid's native auto-resizing support,
  Hoist's auto-resizing will also take into account collapsed rows, off-screen cells that are not
  currently rendered in the DOM, and summary rows. See the new `GridAutosizeService` for details.
    * This feature is currently marked as 'experimental' and must be enabled by passing a special
      config to the `GridModel` constructor of the form `experimental: {useHoistAutosize: true}`. In
      future versions of Hoist, we expect to make it the default behavior.
* `GridModel.autoSizeColumns()` has been renamed `GridModel.autosizeColumns()`, with lowercase 's'.
  Similarly, the `autoSizeColumns` context menu token has been renamed `autosizeColumns`.

### 🐞 Bug Fixes

* Fixed a regression with `StoreFilterField` introduced in v33.0.1.

[Commit Log](https://github.com/xh/hoist-react/compare/v33.0.2...33.1.0)

## v33.0.2 - 2020-05-01

### 🎁 New Features

* Add Hoist Cube Aggregators: `AverageAggregator` and `AverageStrictAggregator`
* `ColAutosizeButton` has been added to desktop and mobile

### 🐞 Bug Fixes

* Fixed mobile menus to constrain to the bottom of the viewport, scrolling if necessary.
  [#1862](https://github.com/xh/hoist-react/issues/1862)
* Tightened up mobile tree grid, fixed issues in mobile column chooser.
* Fixed a bug with reloading hierarchical data in `Store`.
  [#1871](https://github.com/xh/hoist-react/issues/1871)

[Commit Log](https://github.com/xh/hoist-react/compare/v33.0.1...33.0.2)

## v33.0.1 - 2020-04-29

### 🎁 New Features

* `StoreFieldField` supports dot-separated field names in a bound `GridModel`, meaning it will now
  match on columns with fields such as `address.city`.

* `Toolbar.enableOverflowMenu` now defaults to `false`. This was determined safer and more
  appropriate due to issues with the underlying Blueprint implementation, and the need to configure
  it carefully.

### 🐞 Bug Fixes

* Fixed an important bug with state management in `StoreFilterField`. See
  https://github.com/xh/hoist-react/issues/1854

* Fixed the default sort order for grids. ABS DESC should be first when present.

### 📚 Libraries

* @blueprintjs/core `3.25 → 3.26`
* codemirror `5.52 → 5.53`

[Commit Log](https://github.com/xh/hoist-react/compare/v33.0.0...v33.0.1)

## v33.0.0 - 2020-04-22

### 🎁 New Features

* The object returned by the `data` property on `Record` now includes the record `id`. This will
  allow for convenient access of the id with the other field values on the record.
* The `Timer` class has been enhanced and further standardized with its Hoist Core counterpart:
    * Both the `interval` and `timeout` arguments may be specified as functions, or config keys
      allowing for dynamic lookup and reconfiguration.
    * Added `intervalUnits` and `timeoutUnits` arguments.
    * `delay` can now be specified as a boolean for greater convenience.

### 💥 Breaking Changes

* We have consolidated the import location for several packages, removing unintended nested index
  files and 'sub-packages'. In particular, the following locations now provide a single index file
  for import for all of their public contents: `@xh/hoist/core`, `@xh/hoist/data`,
  `@xh/hoist/cmp/grid`, and `@xh/hoist/desktop/cmp/grid`. Applications may need to update import
  statements that referred to index files nested within these directories.
* Removed the unnecessary and confusing `values` getter on `BaseFieldModel`. This getter was not
  intended for public use and was intended for the framework's internal implementation only.
* `ColumnGroup.align` has been renamed to `ColumnGroup.headerAlign`. This avoids confusion with the
  `Column` API, where `align` refers to the alignment of cell contents within the column.

### 🐞 Bug Fixes

* Exceptions will no longer overwrite the currently shown exception in the exception dialog if the
  currently shown exception requires reloading the application.
  [#1834](https://github.com/xh/hoist-react/issues/1834)

### ⚙️ Technical

* Note that the Mobx React bindings have been updated to 6.2, and we have enabled the recommended
  "observer batching" feature as per
  [the mobx-react docs](https://github.com/mobxjs/mobx-react-lite/#observer-batching).

### 📚 Libraries

* @blueprintjs/core `3.24 → 3.25`
* @blueprintjs/datetime `3.15 → 3.16`
* mobx-react `6.1 → 6.2`

[Commit Log](https://github.com/xh/hoist-react/compare/v32.0.4...v33.0.0)

## v32.0.5 - 2020-07-14

### 🐞 Bug Fixes

* Fixes a regression in which grid exports were no longer sorting rows properly.

[Commit Log](https://github.com/xh/hoist-react/compare/v32.0.4...v32.0.5)

## v32.0.4 - 2020-04-09

### 🐞 Bug Fixes

* Fixes a regression with the alignment of `ColumnGroup` headers.
* Fixes a bug with 'Copy Cell' context menu item for certain columns displaying the Record ID.
* Quiets console logging of 'routine' exceptions to 'debug' instead of 'log'.

[Commit Log](https://github.com/xh/hoist-react/compare/v32.0.3...v32.0.4)

## v32.0.3 - 2020-04-06

### 🐞 Bug Fixes

* Suppresses a console warning from AG Grid for `GridModel`s that do not specify an `emptyText`.

[Commit Log](https://github.com/xh/hoist-react/compare/v32.0.2...v32.0.3)

## v32.0.2 - 2020-04-03

⚠ Note that this release includes a *new major version of AG Grid*. Please consult the
[AG Grid Changelog](https://www.ag-grid.com/ag-grid-changelog/) for versions 22-23 to review
possible breaking changes to any direct/custom use of AG Grid APIs and props within applications.

### 🎁 New Features

* GridModel `groupSortFn` now accepts `null` to turn off sorting of group rows.
* `DockViewModel` now supports optional `width`, `height` and `collapsedWidth` configs.
* The `appMenuButton.extraItems` prop now accepts `MenuItem` configs (as before) but also React
  elements and the special string token '-' (shortcut to render a `MenuDivider`).
* Grid column `flex` param will now accept numbers, with available space divided between flex
  columns in proportion to their `flex` value.
* `Column` now supports a `sortingOrder` config to allow control of the sorting options that will be
  cycled through when the user clicks on the header.
* `PanelModel` now supports setting a `refreshMode` to control how collapsed panels respond to
  refresh requests.

### 💥 Breaking Changes

* The internal DOM structure of desktop `Panel` has changed to always include an inner frame with
  class `.xh-panel__content`. You may need to update styling that targets the inner structure of
  `Panel` via `.xh-panel`.
* The hooks `useOnResize()` and `useOnVisibleChange()` no longer take a `ref` argument. Use
  `composeRefs` to combine the ref that they return with any ref you wish to compose them with.
* The callback for `useOnResize()` will now receive an object representing the locations and
  dimensions of the element's content box. (Previously it incorrectly received an array of
  `ResizeObserver` entries that had to be de-referenced)
* `PanelModel.collapsedRenderMode` has been renamed to `PanelModel.renderMode`, to be more
  consistent with other Hoist APIs such as `TabContainer`, `DashContainer`, and `DockContainer`.

### 🐞 Bug Fixes

* Checkboxes in grid rows in Tiny sizing mode have been styled to fit correctly within the row.
* `GridStateModel` no longer saves/restores the width of non-resizable columns.
  [#1718](https://github.com/xh/hoist-react/issues/1718)
* Fixed an issue with the hooks useOnResize and useOnVisibleChange. In certain conditions these
  hooks would not be called. [#1808](https://github.com/xh/hoist-react/issues/1808)
* Inputs that accept a rightElement prop will now properly display an Icon passed as that element.
  [#1803](https://github.com/xh/hoist-react/issues/1803)

### ⚙️ Technical

* Flex columns now use the built-in AG Grid flex functionality.

### 📚 Libraries

* ag-grid-community `removed @ 21.2`
* ag-grid-enterprise `21.2` replaced with @ag-grid-enterprise/all-modules `23.0`
* ag-grid-react `21.2` replaced with @ag-grid-community/react `23.0`
* @fortawesome/* `5.12 → 5.13`
* codemirror `5.51 → 5.52`
* filesize `6.0 → 6.1`
* numbro `2.1 → 2.2`
* react-beautiful-dnd `12.0 → 13.0`
* store2 `2.10 → 2.11`
* compose-react-refs `NEW 1.0.4`

[Commit Log](https://github.com/xh/hoist-react/compare/v31.0.0...v32.0.2)

## v31.0.0 - 2020-03-16

### 🎁 New Features

* The mobile `Navigator` / `NavigatorModel` API has been improved and made consistent with other
  Hoist content container APIs such as `TabContainer`, `DashContainer`, and `DockContainer`.
    * `NavigatorModel` and `PageModel` now support setting a `RenderMode` and `RefreshMode` to
      control how inactive pages are mounted/unmounted and how they respond to refresh requests.
    * `Navigator` pages are no longer required to to return `Page` components - they can now return
      any suitable component.
* `DockContainerModel` and `DockViewModel` also now support `refreshMode` and `renderMode` configs.
* `Column` now auto-sizes when double-clicking / double-tapping its header.
* `Toolbar` will now collapse overflowing items into a drop down menu. (Supported for horizontal
  toolbars only at this time.)
* Added new `xhEnableLogViewer` config (default `true`) to enable or disable the Admin Log Viewer.

#### 🎨 Icons

* Added `Icon.icon()` factory method as a new common entry point for creating new FontAwesome based
  icons in Hoist. It should typically be used instead of using the `FontAwesomeIcon` component
  directly.
* Also added a new `Icon.fileIcon()` factory. This method take a filename and returns an appropriate
  icon based on its extension.
* All Icon factories can now accept an `asHtml` parameter, as an alternative to calling the helper
  function `convertIconToSVG()` on the element. Use this to render icons as raw html where needed
  (e.g. grid renderers).
* Icons rendered as html will now preserve their styling, tooltips, and size.

### 💥 Breaking Changes

* The application's primary `HoistApplicationModel` is now instantiated and installed as
  `XH.appModel` earlier within the application initialization sequence, with construction happening
  prior to the init of the XH identity, config, and preference services.
    * This allows for a new `preAuthInitAsync()` lifecycle method to be called on the model before
      auth has completed, but could be a breaking change for appModel code that relied on these
      services for field initialization or in its constructor.
    * Such code should be moved to the core `initAsync()` method instead, which continues to be
      called after all XH-level services are initialized and ready.
* Mobile apps may need to adjust to the following updates to `NavigatorModel` and related APIs:
    * `NavigatorModel`'s `routes` constructor parameter has been renamed `pages`.
    * `NavigatorModel`'s observable `pages[]` has been renamed `stack[]`.
    * `NavigatorPageModel` has been renamed `PageModel`. Apps do not usually create `PageModels`
      directly, so this change is unlikely to require code updates.
    * `Page` has been removed from the mobile toolkit. Components that previously returned a `Page`
      for inclusion in a `Navigator` or `TabContainer` can now return any component. It is
      recommended you replace `Page` with `Panel` where appropriate.
* Icon enhancements described above removed the following public methods:
    * The `fontAwesomeIcon()` factory function (used to render icons not already enumerated by
      Hoist)
      has been replaced by the improved `Icon.icon()` factory - e.g. `fontAwesomeIcon({icon: ['far',
      'alicorn']}) → Icon.icon({iconName: 'alicorn'})`.
    * The `convertIconToSvg()` utility method has been replaced by the new `asHtml` parameter on
      icon factory functions. If you need to convert an existing icon element,
      use `convertIconToHtml()`.
* `Toolbar` items should be provided as direct children. Wrapping Toolbar items in container
  components can result in unexpected item overflow.

### 🐞 Bug Fixes

* The `fmtDate()` utility now properly accepts, parses, and formats a string value input as
  documented.
* Mobile `PinPad` input responsiveness improved on certain browsers to avoid lag.

### ⚙️ Technical

* New lifecycle methods `preAuthInitAsync()` and `logoutAsync()` added to the `HoistAppModel`
  decorator (aka the primary `XH.appModel`).

[Commit Log](https://github.com/xh/hoist-react/compare/v30.1.0...v31.0.0)

## v30.1.0 - 2020-03-04

### 🐞 Bug Fixes

* Ensure `WebSocketService.connected` remains false until `channelKey` assigned and received from
  server.
* When empty, `DashContainer` now displays a user-friendly prompt to add an initial view.

### ⚙️ Technical

* Form validation enhanced to improve handling of asynchronous validation. Individual rules and
  constraints are now re-evaluated in parallel, allowing for improved asynchronous validation.
* `Select` will now default to selecting contents on focus if in filter or creatable mode.

[Commit Log](https://github.com/xh/hoist-react/compare/v30.0.0...30.1.0)

## v30.0.0 - 2020-02-29

### 🎁 New Features

* `GridModel` and `DataViewModel` now support `groupRowHeight`, `groupRowRenderer` and
  `groupRowElementRenderer` configs. Grouping is new in general to `DataViewModel`, which now takes
  a `groupBy` config.
    * `DataViewModel` allows for settable and multiple groupings and sorters.
    * `DataViewModel` also now supports additional configs from the underlying `GridModel` that make
      sense in a `DataView` context, such as `showHover` and `rowBorders`.
* `TabContainerModel` now accepts a `track` property (default false) for easily tracking tab views
  via Hoist's built-in activity tracking.
* The browser document title is now set to match `AppSpec.clientAppName` - helpful for projects with
  multiple javascript client apps.
* `StoreFilterField` accepts all other config options from `TextInput` (e.g. `disabled`).
* Clicking on a summary row in `Grid` now clears its record selection.
* The `@LoadSupport` decorator now provides an additional observable property `lastException`. The
  decorator also now logs load execution times and failures to `console.debug` automatically.
* Support for mobile `Panel.scrollable` prop made more robust with re-implementation of inner
  content element. Note this change included a tweak to some CSS class names for mobile `Panel`
  internals that could require adjustments if directly targeted by app stylesheets.
* Added new `useOnVisibleChange` hook.
* Columns now support a `headerAlign` config to allow headers to be aligned differently from column
  contents.

### 💥 Breaking Changes

* `Toolbar` items must be provided as direct children. Wrapping Toolbar items in container
  components can result in unexpected item overflow.
* `DataView.rowCls` prop removed, replaced by new `DataViewModel.rowClassFn` config for more
  flexibility and better symmetry with `GridModel`.
* `DataViewModel.itemRenderer` renamed to `DataViewModel.elementRenderer`
* `DataView` styling has been updated to avoid applying several unwanted styles from `Grid`. Note
  that apps might rely on these styles (intentionally or not) for their `itemRenderer` components
  and appearance and will need to adjust.
* Several CSS variables related to buttons have been renamed for consistency, and button style rules
  have been adjusted to ensure they take effect reliably across desktop and mobile buttons
  ([#1568](https://github.com/xh/hoist-react/pull/1568)).
* The optional `TreeMapModel.highchartsConfig` object will now be recursively merged with the
  top-level config generated by the Hoist model and component, where previously it was spread onto
  the generated config. This could cause a change in behavior for apps using this config to
  customize map instances, but provides more flexibility for e.g. customizing the `series`.
* The signature of `useOnResize` hook has been modified slightly for API consistency and clarity.
  Options are now passed in a configuration object.

### 🐞 Bug Fixes

* Fixed an issue where charts that are rendered while invisible would have the incorrect size.
  [#1703](https://github.com/xh/hoist-react/issues/1703)
* Fixed an issue where zeroes entered by the user in `PinPad` would be displayed as blanks.
* Fixed `fontAwesomeIcon` elem factory component to always include the default 'fa-fw' className.
  Previously, it was overridden if a `className` prop was provided.
* Fixed an issue where ConfigDiffer would always warn about deletions, even when there weren't any.
  [#1652](https://github.com/xh/hoist-react/issues/1652)
* `TextInput` will now set its value to `null` when all text is deleted and the clear icon will
  automatically hide.
* Fixed an issue where multiple buttons in a `ButtonGroupInput` could be shown as active
  simultaneously. [#1592](https://github.com/xh/hoist-react/issues/1592)
* `StoreFilterField` will again match on `Record.id` if bound to a Store or a GridModel with the
  `id` column visible. [#1697](https://github.com/xh/hoist-react/issues/1697)
* A number of fixes have been applied to `RelativeTimeStamp` and `getRelativeTimestamp`, especially
  around its handling of 'equal' or 'epsilon equal' times. Remove unintended leading whitespace from
  `getRelativeTimestamp`.

### ⚙️ Technical

* The `addReaction` and `addAutorun` methods (added to Hoist models, components, and services by the
  `ReactiveSupport` mixin) now support a configurable `debounce` argument. In many cases, this is
  preferable to the built-in MobX `delay` argument, which only provides throttling and not true
  debouncing.
* New `ChartModel.highchart` property provides a reference to the underlying HighChart component.

### 📚 Libraries

* @blueprintjs/core `3.23 → 3.24`
* react-dates `21.7 → 21.8`
* react-beautiful-dnd `11.0 → 12.2`

[Commit Log](https://github.com/xh/hoist-react/compare/v29.1.0...v30.0.0)

## v29.1.0 - 2020-02-07

### 🎁 New Features

#### Grid

* The `compact` config on `GridModel` has been deprecated in favor of the more powerful `sizingMode`
  which supports the values 'large', 'standard', 'compact', or 'tiny'.
    * Each new mode has its own set of CSS variables for applications to override as needed.
    * Header and row heights are configurable for each via the `HEADER_HEIGHTS` and `ROW_HEIGHTS`
      static properties of the `AgGrid` component. These objects can be modified on init by
      applications that wish to customize the default row heights globally.
    * 💥 Note that these height config objects were previously exported as constants from AgGrid.js.
      This would be a breaking change for any apps that imported the old objects directly (
      considered unlikely).
* `GridModel` now exposes an `autoSizeColumns` method, and the Grid context menu now contains an
  `Autosize Columns` option by default.
* `Column` and `ColumnGroup` now support React elements for `headerName`.

#### Data

* The `Store` constructor now accepts a `data` argument to load data at initialization.
* The `xh/hoist/data/cube` package has been modified substantially to better integrate with the core
  data package and support observable "Views". See documentation on `Cube` for more information.

#### Other

* Added a `PinPad` component for streamlined handling of PIN entry on mobile devices.
* `FormField` now takes `tooltipPosition` and `tooltipBoundary` props for customizing minimal
  validation tooltip.
* `RecordAction.actionFn` parameters now include a `buttonEl` property containing the button element
  when used in an action column.
* Mobile Navigator component now takes an `animation` prop which can be set to 'slide' (default),
  'lift', 'fade', or 'none'. These values are passed to the underlying onsenNavigator component.
  ([#1641](https://github.com/xh/hoist-react/pull/1641))
* `AppOption` configs now accept an `omit` property for conditionally excluding options.

### 🐞 Bug Fixes

* Unselectable grid rows are now skipped during up/down keyboard navigation.
* Fix local quick filtering in `LeftRightChooser` (v29 regression).
* Fix `SplitTreeMap` - the default filtering once again splits the map across positive and negative
  values as intended (v29 regression).

### ⚙️ Technical

* `FormFields` now check that they are contained in a Hoist `Form`.

### 📚 Libraries

* @blueprintjs/core `3.22 → 3.23`
* codemirror `5.50 → 5.51`
* react-dates `21.5 → 21.7`

[Commit Log](https://github.com/xh/hoist-react/compare/v29.0.0...v29.1.0)

## v29.0.0 - 2020-01-24

### 🗄️ Data Package Changes

Several changes have been made to data package (`Store` and `Record`) APIs for loading, updating,
and modifying data. They include some breaking changes, but pave the way for upcoming enhancements
to fully support inline grid editing and other new features.

Store now tracks the "committed" state of its records, which represents the data as it was loaded
(typically from the server) via `loadData()` or `updateData()`. Records are now immutable and
frozen, so they cannot be changed directly, but Store offers a new `modifyRecords()` API to apply
local modifications to data in a tracked and managed way. (Store creates new records internally to
hold both this modified data and the original, "committed" data.) This additional state tracking
allows developers to query Stores for modified or added records (e.g. to flush back to the server
and persist) as well as call new methods to revert changes (e.g. to undo a block of changes that the
user wishes to discard).

Note the following more specific changes to these related classes:

#### Record

* 💥 Record data properties are now nested within a `data` object on Record instances and are no
  longer available as top-level properties on the Record itself.
    * Calls to access data such as `rec.quantity` must be modified to `rec.data.quantity`.
    * When accessing multiple properties, destructuring provides an efficient syntax -
      e.g. `const {quantity, price} = rec.data;`.
* 💥 Records are now immutable and cannot be modified by applications directly.
    * This is a breaking change, but should only affect apps with custom inline grid editing
      implementations or similar code that modifies individual record values.
    * Calls to change data such as `rec.quantity = 100` must now be made through the Record's Store,
      e.g. `store.modifyData({id: 41, quantity: 100})`
* Record gains new getters for inspecting its state, including: `isAdd`, `isModified`, and
  `isCommitted`.

#### Store

* 💥 `noteDataUpdated()` has been removed, as out-of-band modifications to Store Records are no
  longer possible.
* 💥 Store's `idSpec` function is now called with the raw record data - previously it was passed
  source data after it had been run through the store's optional `processRawData` function. (This is
  unlikely to have a practical impact on most apps, but is included here for completeness.)
* `Store.updateData()` now accepts a flat list of raw data to process into Record additions and
  updates. Previously developers needed to call this method with an object containing add, update,
  and/or remove keys mapped to arrays. Now Store will produce an object of this shape automatically.
* `Store.refreshFilter()` method has been added to allow applications to rebuild the filtered data
  set if some application state has changed (apart from the store's data itself) which would affect
  the store filter.
* Store gains new methods for manipulating its Records and data, including `addRecords()`,
  `removeRecords()`, `modifyRecords()`, `revertRecords()`, and `revert()`. New getters have been
  added for `addedRecords`, `removedRecords`, `modifiedRecords`, and `isModified`.

#### Column

* Columns have been enhanced for provide basic support for inline-editing of record data. Further
  inline editing support enhancements are planned for upcoming Hoist releases.
* `Column.getValueFn` config added to retrieve the cell value for a Record field. The default
  implementation pulls the value from the Record's new `data` property (see above). Apps that
  specify custom `valueGetter` callbacks via `Column.agOptions` should now implement their custom
  logic in this new config.
* `Column.setValueFn` config added to support modifying the Column field's value on the underlying
  Record. The default implementation calls the new `Store.modifyRecords()` API and should be
  sufficient for the majority of cases.
* `Column.editable` config added to indicate if a column/cell should be inline-editable.

### 🎁 New Features

* Added keyboard support to AG Grid context menus.
* Added `GridModel.setEmptyText()` to allow updates to placeholder text after initial construction.
* Added `GridModel.ensureSelectionVisible()` to scroll the currently selected row into view.
* When a `TreeMap` is bound to a `GridModel`, the grid will now respond to map selection changes by
  scrolling to ensure the selected grid row is visible.
* Added a `Column.tooltipElement` config to support fully customizable tooltip components.
* Added a `useOnResize` hook, which runs a function when a component is resized.
* Exposed an `inputRef` prop on numberInput, textArea, and textInput
* `PanelModel` now accepts a `maxSize` config.
* `RelativeTimeStamp` now support a `relativeTo` option, allowing it to display the difference
  between a timestamp and another reference time other than now. Both the component and the
  `getRelativeTimestamp()` helper function now leverage moment.js for their underlying
  implementation.
* A new `Clock` component displays the time, either local to the browser or for a configurable
  timezone.
* `LeftRightChooser` gets a new `showCounts` option to print the number of items on each side.
* `Select` inputs support a new property `enableWindowed` (desktop platform only) to improve
  rendering performance with large lists of options.
* `Select` inputs support grouped options. To use, add an attribute `options` containing an array of
  sub-options.
* `FetchService` methods support a new `timeout` option. This config chains `Promise.timeout()` to
  the promises returned by the service.
* Added alpha version of `DashContainer` for building dynamic, draggable dashboard-style layouts.
  Please note: the API for this component is subject to change - use at your own risk!
* `Select` now allows the use of objects as values.
* Added a new `xhEnableImpersonation` config to enable or disable the ability of Hoist Admins to
  impersonate other users. Note that this defaults to `false`. Apps will need to set this config to
  continue using impersonation. (Note that an update to hoist-core 6.4+ is required for this config
  to be enforced on the server.)
* `FormField` now supports a `requiredIndicator` to customize how required fields are displayed.
* Application build tags are now included in version update checks, primarily to prompt dev/QA users
  to refresh when running SNAPSHOT versions. (Note that an update to hoist-core 6.4+ is required for
  the server to emit build tag for comparison.)
* `CodeInput` component added to provide general `HoistInput` support around the CodeMirror code
  editor. The pre-existing `JsonInput` has been converted to a wrapper around this class.
* `JsonInput` now supports an `autoFocus` prop.
* `Select` now supports a `hideDropdownIndicator` prop.
* `useOnResize` hook will now ignore visibility changes, i.e. a component resizing to a size of 0.
* `DimensionChooser` now supports a `popoverPosition` prop.
* `AppBar.appMenuButtonPosition` prop added to configure the App Menu on the left or the right, and
  `AppMenuButton` now accepts and applies any `Button` props to customize.
* New `--xh-grid-tree-indent-px` CSS variable added to allow control over the amount of indentation
  applied to tree grid child nodes.

### 💥 Breaking Changes

* `GridModel.contextMenuFn` config replaced with a `contextMenu` parameter. The new parameter will
  allow context menus to be specified with a simple array in addition to the function specification
  currently supported.
* `GridModel.defaultContextMenuTokens` config renamed to `defaultContextMenu`.
* `Chart` and `ChartModel` have been moved from `desktop/cmp/charts` to `cmp/charts`.
* `StoreFilterField` has been moved from `desktop/cmp/store` to `cmp/store`.
* The options `nowEpsilon` and `nowString` on `RelativeTimestamp` have been renamed to `epsilon` and
  `equalString`, respectively.
* `TabRenderMode` and `TabRefreshMode` have been renamed to `RenderMode` and `RefreshMode` and moved
  to the `core` package. These enumerations are now used in the APIs for `Panel`, `TabContainer`,
  and `DashContainer`.
* `DockViewModel` now requires a function, or a HoistComponent as its `content` param. It has always
  been documented this way, but a bug in the original implementation had it accepting an actual
  element rather than a function. As now implemented, the form of the `content` param is consistent
  across `TabModel`, `DockViewModel`, and `DashViewSpec`.
* `JsonInput.showActionButtons` prop replaced with more specific `showFormatButton` and
  `showFullscreenButton` props.
* The `DataView.itemHeight` prop has been moved to `DataViewModel` where it can now be changed
  dynamically by applications.
* Desktop `AppBar.appMenuButtonOptions` prop renamed to `appMenuButtonProps` for consistency.

### 🐞 Bug Fixes

* Fixed issue where JsonInput was not receiving its `model` from context
  ([#1456](https://github.com/xh/hoist-react/issues/1456))
* Fixed issue where TreeMap would not be initialized if the TreeMapModel was created after the
  GridModel data was loaded ([#1471](https://github.com/xh/hoist-react/issues/1471))
* Fixed issue where export would create malformed file with dynamic header names
* Fixed issue where exported tree grids would have incorrect aggregate data
  ([#1447](https://github.com/xh/hoist-react/issues/1447))
* Fixed issue where resizable Panels could grow larger than desired
  ([#1498](https://github.com/xh/hoist-react/issues/1498))
* Changed RestGrid to only display export button if export is enabled
  ([#1490](https://github.com/xh/hoist-react/issues/1490))
* Fixed errors when grouping rows in Grids with `groupUseEntireRow` turned off
  ([#1520](https://github.com/xh/hoist-react/issues/1520))
* Fixed problem where charts were resized when being hidden
  ([#1528](https://github.com/xh/hoist-react/issues/1528))
* Fixed problem where charts were needlessly re-rendered, hurting performance and losing some state
  ([#1505](https://github.com/xh/hoist-react/issues/1505))
* Removed padding from Select option wrapper elements which was making it difficult for custom
  option renderers to control the padding ([1571](https://github.com/xh/hoist-react/issues/1571))
* Fixed issues with inconsistent indentation for tree grid nodes under certain conditions
  ([#1546](https://github.com/xh/hoist-react/issues/1546))
* Fixed autoFocus on NumberInput.

### 📚 Libraries

* @blueprintjs/core `3.19 → 3.22`
* @blueprintjs/datetime `3.14 → 3.15`
* @fortawesome/fontawesome-pro `5.11 → 5.12`
* codemirror `5.49 → 5.50`
* core-js `3.3 → 3.6`
* fast-deep-equal `2.0 → 3.1`
* filesize `5.0 → 6.0`
* highcharts 7.2 → 8.0`
* mobx `5.14 → 5.15`
* react-dates `21.3 → 21.5`
* react-dropzone `10.1 → 10.2`
* react-windowed-select `added @ 2.0.1`

[Commit Log](https://github.com/xh/hoist-react/compare/v28.2.0...v29.0.0)

## v28.2.0 - 2019-11-08

### 🎁 New Features

* Added a `DateInput` component to the mobile toolkit. Its API supports many of the same options as
  its desktop analog with the exception of `timePrecision`, which is not yet supported.
* Added `minSize` to panelModel. A resizable panel can now be prevented from resizing to a size
  smaller than minSize. ([#1431](https://github.com/xh/hoist-react/issues/1431))

### 🐞 Bug Fixes

* Made `itemHeight` a required prop for `DataView`. This avoids an issue where agGrid went into an
  infinite loop if this value was not set.
* Fixed a problem with `RestStore` behavior when `dataRoot` changed from its default value.

[Commit Log](https://github.com/xh/hoist-react/compare/v28.1.1...v28.2.0)

## v28.1.1 - 2019-10-23

### 🐞 Bug Fixes

* Fixes a bug with default model context being set incorrectly within context inside of `Panel`.

[Commit Log](https://github.com/xh/hoist-react/compare/v28.1.0...v28.1.1)

## v28.1.0 - 2019-10-18

### 🎁 New Features

* `DateInput` supports a new `strictInputParsing` prop to enforce strict parsing of keyed-in entries
  by the underlying moment library. The default value is false, maintained the existing behavior
  where [moment will do its best](https://momentjs.com/guides/#/parsing/) to parse an entered date
  string that doesn't exactly match the specified format
* Any `DateInput` values entered that exceed any specified max/minDate will now be reset to null,
  instead of being set to the boundary date (which was surprising and potentially much less obvious
  to a user that their input had been adjusted automatically).
* `Column` and `ColumnGroup` now accept a function for `headerName`. The header will be
  automatically re-rendered when any observable properties referenced by the `headerName` function
  are modified.
* `ColumnGroup` now accepts an `align` config for setting the header text alignment
* The flag `toContext` for `uses` and `creates` has been replaced with a new flag `publishMode` that
  provides more granular control over how models are published and looked up via context. Components
  can specify `ModelPublishMode.LIMITED` to make their model available for contained components
  without it becoming the default model or exposing its sub-models.

### 🐞 Bug Fixes

* Tree columns can now specify `renderer` or `elementRenderer` configs without breaking the standard
  AG Grid group cell renderer auto-applied to tree columns (#1397).
* Use of a custom `Column.comparator` function will no longer break agGrid-provided column header
  filter menus (#1400).
* The MS Edge browser does not return a standard Promise from `async` functions, so the the return
  of those functions did not previously have the required Hoist extensions installed on its
  prototype. Edge "native" Promises are now also polyfilled / extended as required. (#1411).
* Async `Select` combobox queries are now properly debounced as per the `queryBuffer` prop (#1416).

### ⚙️ Technical

* Grid column group headers now use a custom React component instead of the default AG Grid column
  header, resulting in a different DOM structure and CSS classes. Existing CSS overrides of the
  AG Grid column group headers may need to be updated to work with the new structure/classes.
* We have configured `stylelint` to enforce greater consistency in our stylesheets within this
  project. The initial linting run resulted in a large number of updates to our SASS files, almost
  exclusively whitespace changes. No functional changes are intended/expected. We have also enabled
  hooks to run both JS and style linting on pre-commit. Neither of these updates directly affects
  applications, but the same tools could be configured for apps if desired.

### 📚 Libraries

* core-js `3.2 → 3.3`
* filesize `4.2 → 5.0`
* http-status-codes `added @ 1.3`

[Commit Log](https://github.com/xh/hoist-react/compare/v28.0.0...v28.1.0)

## v28.0.0 - 2019-10-07

_"The one with the hooks."_

**Hoist now fully supports React functional components and hooks.** The new `hoistComponent`
function is now the recommended method for defining new components and their corresponding element
factories. See that (within HoistComponentFunctional.js) and the new `useLocalModel()` and
`useContextModel()` hooks (within [core/model](core/model)) for more information.

Along with the performance benefits and the ability to use React hooks, Hoist functional components
are designed to read and write their models via context. This allows a much less verbose
specification of component element trees.

Note that **Class-based Components remain fully supported** (by both Hoist and React) using the
familiar `@HoistComponent` decorator, but transitioning to functional components within Hoist apps
is now strongly encouraged. In particular note that Class-based Components will *not* be able to
leverage the context for model support discussed above.

### 🎁 New Features

* Resizable panels now default to not redrawing their content when resized until the resize bar is
  dropped. This offers an improved user experience for most situations, especially when layouts are
  complex. To re-enable the previous dynamic behavior, set `PanelModel.resizeWhileDragging: true`.
* The default text input shown by `XH.prompt()` now has `selectOnFocus: true` and will confirm the
  user's entry on an `<enter>` keypress (same as clicking 'OK').
* `stringExcludes` function added to form validation constraints. This allows an input value to
  block specific characters or strings, e.g. no slash "/" in a textInput for a filename.
* `constrainAll` function added to form validation constraints. This takes another constraint as its
  only argument, and applies that constraint to an array of values, rather than just to one value.
  This is useful for applying a constraint to inputs that produce arrays, such as tag pickers.
* `DateInput` now accepts LocalDates as `value`, `minDate` and `maxDate` props.
* `RelativeTimestamp` now accepts a `bind` prop to specify a model field name from which it can pull
  its timestamp. The model itself can either be passed as a prop or (better) sourced automatically
  from the parent context. Developers are encouraged to take this change to minimize re-renders of
  parent components (which often contain grids and other intensive layouts).
* `Record` now has properties and methods for accessing and iterating over children, descendants,
  and ancestors
* `Store` now has methods for retrieving the descendants and ancestors of a given Record

### 💥 Breaking Changes

* **Apps must update their dev dependencies** to the latest `@xh/hoist-dev-utils` package: v4.0+.
  This updates the versions of Babel / Webpack used in builds to their latest / current versions and
  swaps to the updated Babel recommendation of `core-js` for polyfills.
* The `allSettled` function in `@xh/promise` has been removed. Applications using this method should
  use the ECMA standard (stage-2) `Promise.allSettled` instead. This method is now fully available
  in Hoist via bundled polyfills. Note that the standard method returns an array of objects of the
  form `{status: [rejected|fulfilled], ...}`, rather than `{state: [rejected|fulfilled], ...}`.
* The `containerRef` argument for `XH.toast()` should now be a DOM element. Component instances are
  no longer supported types for this value. This is required to support functional Components
  throughout the toolkit.
* Apps that need to prevent a `StoreFilterField` from binding to a `GridModel` in context, need to
  set the `store` or `gridModel` property explicitly to null.
* The Blueprint non-standard decorators `ContextMenuTarget` and `HotkeysTarget` are no longer
  supported. Use the new hooks `useContextMenu()` and `useHotkeys()` instead. For convenience, this
  functionality has also been made available directly on `Panel` via the `contextMenu` and `hotkeys`
  props.
* `DataView` and `DataViewModel` have been moved from `/desktop/cmp/dataview` to the cross-platform
  package `/cmp/dataview`.
* `isReactElement` has been removed. Applications should use the native React API method
  `React.isValidElement` instead.

### ⚙️ Technical

* `createObservableRef()` is now available in `@xh/hoist/utils/react` package. Use this function for
  creating refs that are functionally equivalent to refs created with `React.createRef()`, yet fully
  observable. With this change the `Ref` class in the same package is now obsolete.
* Hoist now establishes a proper react "error boundary" around all application code. This means that
  errors throw when rendering will be caught and displayed in the standard Hoist exception dialog,
  and stack traces for rendering errors should be significantly less verbose.
* Not a Hoist feature, exactly, but the latest version of `@xh/hoist-dev-utils` (see below) enables
  support for the `optional chaining` (aka null safe) and `nullish coalescing` operators via their
  Babel proposal plugins. Developers are encouraged to make good use of the new syntax below:
    * conditional-chaining: `let foo = bar?.baz?.qux;`
    * nullish coalescing: `let foo = bar ?? 'someDefaultValue';`

### 🐞 Bug Fixes

* Date picker month and year controls will now work properly in `localDate` mode. (Previously would
  reset to underlying value.)
* Individual `Buttons` within a `ButtonGroupInput` will accept a disabled prop while continuing to
  respect the overall `ButtonGroupInput`'s disabled prop.
* Raised z-index level of AG-Grid tooltip to ensure tooltips for AG-Grid context menu items appear
  above the context menu.

### 📚 Libraries

* @blueprintjs/core `3.18 → 3.19`
* @blueprintjs/datetime `3.12 → 3.14`
* @fortawesome/fontawesome-pro `5.10 → 5.11`
* @xh/hoist-dev-utils `3.8 → 4.3` (multiple transitive updates to build tooling)
* ag-grid `21.1 → 21.2`
* highcharts `7.1 → 7.2`
* mobx `5.13 → 5.14`
* react-transition-group `4.2 → 4.3`
* rsvp (removed)
* store2 `2.9 → 2.10`

[Commit Log](https://github.com/xh/hoist-react/compare/v27.1.0...v28.0.0)

## v27.1.0 - 2019-09-05

### 🎁 New Features

* `Column.exportFormat` can now be a function, which supports setting Excel formats on a per-cell
  (vs. entire column) basis by returning a conditional `exportFormat` based upon the value and / or
  record.
    * ⚠️ Note that per-cell formatting _requires_ that apps update their server to use hoist-core
      v6.3.0+ to work, although earlier versions of hoist-core _are_ backwards compatible with the
      pre-existing, column-level export formatting.
* `DataViewModel` now supports a `sortBy` config. Accepts the same inputs as `GridModel.sortBy`,
  with the caveat that only a single-level sort is supported at this time.

[Commit Log](https://github.com/xh/hoist-react/compare/v27.0.1...v27.1.0)

## v27.0.1 - 2019-08-26

### 🐞 Bug Fixes

* Fix to `Store.clear()` and `GridModel.clear()`, which delegates to the same (#1324).

[Commit Log](https://github.com/xh/hoist-react/compare/v27.0.0...v27.0.1)

## v27.0.0 - 2019-08-23

### 🎁 New Features

* A new `LocalDate` class has been added to the toolkit. This class provides client-side support for
  "business" or "calendar" days that do not have a time component. It is an immutable class that
  supports '==', '<' and '>', as well as a number of convenient manipulation functions. Support for
  the `LocalDate` class has also been added throughout the toolkit, including:
    * `Field.type` now supports an additional `localDate` option for automatic conversion of server
      data to this type when loading into a `Store`.
    * `fetchService` is aware of this class and will automatically serialize all instances of it for
      posting to the server. ⚠ NOTE that along with this change, `fetchService` and its methods such
      as `XH.fetchJson()` will now serialize regular JS Date objects as ms timestamps when provided
      in params. Previously Dates were serialized in their default `toString()` format. This would
      be a breaking change for an app that relied on that default Date serialization, but it was
      made for increased symmetry with how Hoist JSON-serializes Dates and LocalDates on the
      server-side.
    * `DateInput` can now be used to seamlessly bind to a `LocalDate` as well as a `Date`. See its
      new prop of `valueType` which can be set to `localDate` or `date` (default).
    * A new `localDateCol` config has been added to the `@xh/hoist/grid/columns` package with
      standardized rendering and formatting.
* New `TreeMap` and `SplitTreeMap` components added, to render hierarchical data in a configurable
  TreeMap visualization based on the Highcharts library. Supports optional binding to a GridModel,
  which syncs selection and expand / collapse state.
* `Column` gets a new `highlightOnChange` config. If true, the grid will highlight the cell on each
  change by flashing its background. (Currently this is a simple on/off config - future iterations
  could support a function variant or other options to customize the flash effect based on the
  old/new values.) A new CSS var `--xh-grid-cell-change-bg-highlight` can be used to customize the
  color used, app-wide or scoped to a particular grid selector. Note that columns must *not* specify
  `rendererIsComplex` (see below) if they wish to enable the new highlight flag.

### 💥 Breaking Changes

* The updating of `Store` data has been reworked to provide a simpler and more powerful API that
  allows for the applications of additions, deletions, and updates in a single transaction:
    * The signature of `Store.updateData()` has been substantially changed, and is now the main
      entry point for all updates.
    * `Store.removeRecords()` has been removed. Use `Store.updateData()` instead.
    * `Store.addData()` has been removed. Use `Store.updateData()` instead.
* `Column` takes an additional property `rendererIsComplex`. Application must set this flag to
  `true` to indicate if a column renderer uses values other than its own bound field. This change
  provides an efficiency boost by allowing AG Grid to use its default change detection instead of
  forcing a cell refresh on any change.

### ⚙️ Technical

* `Grid` will now update the underlying AG Grid using AG Grid transactions rather than relying on
  agGrid `deltaRowMode`. This is intended to provide the best possible grid performance and
  generally streamline the use of the AG Grid Api.

### 🐞 Bug Fixes

* Panel resize events are now properly throttled, avoiding extreme lagginess when resizing panels
  that contain complex components such as big grids.
* Workaround for issues with the mobile Onsen toolkit throwing errors while resetting page stack.
* Dialogs call `doCancel()` handler if cancelled via `<esc>` keypress.

### 📚 Libraries

* @xh/hoist-dev-utils `3.7 → 3.8`
* qs `6.7 → 6.8`
* store2 `2.8 → 2.9`

[Commit Log](https://github.com/xh/hoist-react/compare/v26.0.1...v27.0.0)

## v26.0.1 - 2019-08-07

### 🎁 New Features

* **WebSocket support** has been added in the form of `XH.webSocketService` to establish and
  maintain a managed websocket connection with the Hoist UI server. This is implemented on the
  client via the native `WebSocket` object supported by modern browsers and relies on the
  corresponding service and management endpoints added to Hoist Core v6.1.
    * Apps must declare `webSocketsEnabled: true` in their `AppSpec` configuration to enable this
      overall functionality on the client.
    * Apps can then subscribe via the new service to updates on a requested topic and will receive
      any inbound messages for that topic via a callback.
    * The service will monitor the socket connection with a regular heartbeat and attempt to
      re-establish if dropped.
    * A new admin console snap-in provides an overview of connected websocket clients.
* The `XH.message()` and related methods such as `XH.alert()` now support more flexible
  `confirmProps` and `cancelProps` configs, each of which will be passed to their respective button
  and merged with suitable defaults. Allows use of the new `autoFocus` prop with these preconfigured
  dialogs.
    * By default, `XH.alert()` and `XH.confirm()` will auto focus the confirm button for user
      convenience.
    * The previous text/intent configs have been deprecated and the message methods will log a
      console warning if they are used (although it will continue to respect them to aid
      transitioning to the new configs).
* `GridModel` now supports a `copyCell` context menu action. See `StoreContextMenu` for more
  details.
* New `GridCountLabel` component provides an alternative to existing `StoreCountLabel`, outputting
  both overall record count and current selection count in a configurable way.
* The `Button` component accepts an `autoFocus` prop to attempt to focus on render.
* The `Checkbox` component accepts an `autoFocus` prop to attempt to focus on render.

### 💥 Breaking Changes

* `StoreCountLabel` has been moved from `/desktop/cmp/store` to the cross-platform package
  `/cmp/store`. Its `gridModel` prop has also been removed - usages with grids should likely switch
  to the new `GridCountLabel` component, noted above and imported from `/cmp/grid`.
* The API for `ClipboardButton` and `ClipboardMenuItem` has been simplified, and made implementation
  independent. Specify a single `getCopyText` function rather than the `clipboardSpec`.
  (`clipboardSpec` is an artifact from the removed `clipboard` library).
* The `XH.prompt()` and `XH.message()` input config has been updated to work as documented, with any
  initial/default value for the input sourced from `input.initialValue`. Was previously sourced from
  `input.value` (#1298).
* ChartModel `config` has been deprecated. Please use `highchartsConfig` instead.

### 🐞 Bug Fixes

* The `Select.selectOnFocus` prop is now respected when used in tandem with `enableCreate` and/or
  `queryFn` props.
* `DateInput` popup _will_ now close when input is blurred but will _not_ immediately close when
  `enableTextInput` is `false` and a month or year is clicked (#1293).
* Buttons within a grid `actionCol` now render properly in compact mode, without clipping/overflow.

### ⚙️ Technical

* `AgGridModel` will now throw an exception if any of its methods which depend on AG Grid state are
  called before the grid has been fully initialized (AG Grid onGridReady event has fired).
  Applications can check the new `isReady` property on `AgGridModel` before calling such methods
  to️️ verify the grid is fully initialized.

### 📚 Libraries

* @blueprintjs/core `3.17 → 3.18`
* @blueprintjs/datetime `3.11 → 3.12`
* @fortawesome/fontawesome `5.9 → 5.10`
* ag-grid `21.0.1 → 21.1.1`
* store2 `2.7 → 2.8`
* The `clipboard` library has been replaced with the simpler `clipboard-copy` library.

[Commit Log](https://github.com/xh/hoist-react/compare/v25.2.0...v26.0.1)

## v25.2.0 - 2019-07-25

### 🎁 New Features

* `RecordAction` supports a new `secondaryText` property. When used for a Grid context menu item,
  this text appears on the right side of the menu item, usually used for displaying the shortcut key
  associated with an action.

### 🐞 Bug Fixes

* Fixed issue with loopy behavior when using `Select.selectOnFocus` and changing focus
  simultaneously with keyboard and mouse.

[Commit Log](https://github.com/xh/hoist-react/compare/v25.1.0...v25.2.0)

## v25.1.0 - 2019-07-23

### 🎁 New Features

* `JsonInput` includes buttons for toggling showing in a full-screen dialog window. Also added a
  convenience button to auto-format `JsonInput's` content.
* `DateInput` supports a new `enableTextInput` prop. When this property is set to false, `DateInput`
  will be entirely driven by the provided date picker. Additionally, `DateInput` styles have been
  improved for its various modes to more clearly convey its functionality.
* `ExportButton` will auto-disable itself if bound to an empty `GridModel`. This helper button will
  now also throw a console warning (to alert the developer) if `gridModel.enableExport != true`.

### ⚙️ Technical

* Classes decorated with `@LoadSupport` will now throw an exception out of their provided
  `loadAsync()` method if called with a parameter that's not a plain object (i.e. param is clearly
  not a `LoadSpec`). Note this might be a breaking change, in so far as it introduces additional
  validation around this pre-existing API requirement.
* Requirements for the `colorSpec` option passed to Hoist number formatters have been relaxed to
  allow partial definitions such that, for example, only negative values may receive the CSS class
  specified, without having to account for positive value styling.

### 🐞 Bug Fixes

* `RestFormModel` now submits dirty fields only when editing a record, as intended (#1245).
* `FormField` will no longer override the disabled prop of its child input if true (#1262).

### 📚 Libraries

* mobx `5.11 → 5.13`
* Misc. patch-level updates

[Commit Log](https://github.com/xh/hoist-react/compare/v25.0.0...v25.1.0)

## v25.0.0 - 2019-07-16

### 🎁 New Features

* `Column` accepts a new `comparator` callback to customize how column cell values are sorted by the
  grid.
* Added `XH.prompt()` to show a simple message popup with a built-in, configurable HoistInput. When
  submitted by the user, its callback or resolved promise will include the input's value.
* `Select` accepts a new `selectOnFocus` prop. The behaviour is analogous to the `selectOnFocus`
  prop already in `TextInput`, `TextArea` and `NumberInput`.

### 💥 Breaking Changes

* The `fmtPercent` and `percentRenderer` methods will now multiply provided value by 100. This is
  consistent with the behavior of Excel's percentage formatting and matches the expectations of
  `ExportFormat.PCT`. Columns that were previously using `exportValue: v => v/100` as a workaround
  to the previous renderer behavior should remove this line of code.
* `DimensionChooserModel`'s `historyPreference` config has been renamed `preference`. It now
  supports saving both value and history to the same preference (existing history preferences will
  be handled).

[Commit Log](https://github.com/xh/hoist-react/compare/v24.2.0...v25.0.0)

## v24.2.0 - 2019-07-08

### 🎁 New Features

* `GridModel` accepts a new `colDefaults` configuration. Defaults provided via this object will be
  merged (deeply) into all column configs as they are instantiated.
* New `Panel.compactHeader` and `DockContainer.compactHeaders` props added to enable more compact
  and space efficient styling for headers in these components.
    * ⚠️ Note that as part of this change, internal panel header CSS class names changed slightly -
      apps that were targeting these internal selectors would need to adjust. See
      desktop/cmp/panel/impl/PanelHeader.scss for the relevant updates.
* A new `exportOptions.columns` option on `GridModel` replaces `exportOptions.includeHiddenCols`.
  The updated and more flexible config supports special strings 'VISIBLE' (default), 'ALL', and/or a
  list of specific colIds to include in an export.
    * To avoid immediate breaking changes, GridModel will log a warning on any remaining usages of
      `includeHiddenCols` but auto-set to `columns: 'ALL'` to maintain the same behavior.
* Added new preference `xhShowVersionBar` to allow more fine-grained control of when the Hoist
  version bar is showing. It defaults to `auto`, preserving the current behavior of always showing
  the footer to Hoist Admins while including it for non-admins *only* in non-production
  environments. The pref can alternatively be set to 'always' or 'never' on a per-user basis.

### 📚 Libraries

* @blueprintjs/core `3.16 → 3.17`
* @blueprintjs/datetime `3.10 → 3.11`
* mobx `5.10 → 5.11`
* react-transition-group `2.8 → 4.2`

[Commit Log](https://github.com/xh/hoist-react/compare/v24.1.1...v24.2.0)

## v24.1.1 - 2019-07-01

### 🐞 Bug Fixes

* Mobile column chooser internal layout/sizing fixed when used in certain secure mobile browsers.

[Commit Log](https://github.com/xh/hoist-react/compare/v24.1.0...v24.1.1)

## v24.1.0 - 2019-07-01

### 🎁 New Features

* `DateInput.enableClear` prop added to support built-in button to null-out a date input's value.

### 🐞 Bug Fixes

* The `Select` component now properly shows all options when the pick-list is re-shown after a
  change without first blurring the control. (Previously this interaction edge case would only show
  the option matching the current input value.) #1198
* Mobile mask component `onClick` callback prop restored - required to dismiss mobile menus when not
  tapping a menu option.
* When checking for a possible expired session within `XH.handleException()`, prompt for app login
  only for Ajax requests made to relative URLs (not e.g. remote APIs accessed via CORS). #1189

### ✨ Styles

* Panel splitter collapse button more visible in dark theme. CSS vars to customize further fixed.
* The mobile app menu button has been moved to the right side of the top appBar, consistent with its
  placement in desktop apps.

### 📚 Libraries

* @blueprintjs/core `3.15 → 3.16`
* @blueprintjs/datetime `3.9 → 3.10`
* codemirror `5.47 → 5.48`
* mobx `6.0 → 6.1`

[Commit Log](https://github.com/xh/hoist-react/compare/v24.0.0...v24.1.0)

## v24.0.0 - 2019-06-24

### 🎁 New Features

#### Data

* A `StoreFilter` object has been introduced to the data API. This allows `Store` and
  `StoreFilterField` to support the ability to conditionally include all children when filtering
  hierarchical data stores, and could support additional filtering customizations in the future.
* `Store` now provides a `summaryRecord` property which can be used to expose aggregated data for
  the data it contains. The raw data for this record can be provided to `loadData()` and
  `updateData()` either via an explicit argument to these methods, or as the root node of the raw
  data provided (see `Store.loadRootAsSummary`).
* The `StoreFilterField` component accepts new optional `model` and `bind` props to allow control of
  its text value from an external model's observable.
* `pwd` is now a new supported type of `Field` in the `@xh/hoist/core/data` package.

#### Grid

* `GridModel` now supports a `showSummary` config which can be used to display its store's
  summaryRecord (see above) as either a pinned top or bottom row.
* `GridModel` also adds a `enableColumnPinning` config to enable/disable user-driven pinning. On
  desktop, if enabled, users can pin columns by dragging them to the left or right edges of the grid
  (the default AG Grid gesture). Column pinned state is now also captured and maintained by the
  overall grid state system.
* The desktop column chooser now options in a non-modal popover when triggered from the standard
  `ColChooserButton` component. This offers a quicker and less disruptive alternative to the modal
  dialog (which is still used when launched from the grid context menu). In this popover mode,
  updates to columns are immediately reflected in the underlying grid.
* The mobile `ColChooser` has been improved significantly. It now renders displayed and available
  columns as two lists, allowing drag and drop between to update the visibility and ordering. It
  also provides an easy option to toggle pinning the first column.
* `DimensionChooser` now supports an optional empty / ungrouped configuration with a value of `[]`.
  See `DimensionChooserModel.enableClear` and `DimensionChooser.emptyText`.

#### Other Features

* Core `AutoRefreshService` added to trigger an app-wide data refresh on a configurable interval, if
  so enabled via a combination of soft-config and user preference. Auto-refresh relies on the use of
  the root `RefreshContextModel` and model-level `LoadSupport`.
* A new `LoadingIndicator` component is available as a more minimal / unobtrusive alternative to a
  modal mask. Typically configured via a new `Panel.loadingIndicator` prop, the indicator can be
  bound to a `PendingTaskModel` and will automatically show/hide a spinner and/or custom message in
  an overlay docked to the corner of the parent Panel.
* `DateInput` adds support for new `enablePicker` and `showPickerOnFocus` props, offering greater
  control over when the calendar picker is shown. The new default behaviour is to not show the
  picker on focus, instead showing it via a built-in button.
* Transitions have been disabled by default on desktop Dialog and Popover components (both are from
  the Blueprint library) and on the Hoist Mask component. This should result in a snappier user
  experience, especially when working on remote / virtual workstations. Any in-app customizations to
  disable or remove transitions can now be removed in favor of this toolkit-wide change.
* Added new `@bindable.ref` variant of the `@bindable` decorator.

### 💥 Breaking Changes

* Apps that defined and initialized their own `AutoRefreshService` service or functionality should
  leverage the new Hoist service if possible. Apps with a pre-existing custom service of the same
  name must either remove in favor of the new service or - if they have special requirements not
  covered by the Hoist implementation - rename their own service to avoid a naming conflict.
* The `StoreFilterField.onFilterChange` callback will now be passed a `StoreFilter`, rather than a
  function.
* `DateInput` now has a calendar button on the right side of the input which is 22 pixels square.
  Applications explicitly setting width or height on this component should ensure that they are
  providing enough space for it to display its contents without clipping.

### 🐞 Bug Fixes

* Performance for bulk grid selections has been greatly improved (#1157)
* Toolbars now specify a minimum height (or width when vertical) to avoid shrinking unexpectedly
  when they contain only labels or are entirely empty (but still desired to e.g. align UIs across
  multiple panels). Customize if needed via the new `--xh-tbar-min-size` CSS var.
* All Hoist Components that accept a `model` prop now have that properly documented in their
  prop-types.
* Admin Log Viewer no longer reverses its lines when not in tail mode.

### ⚙️ Technical

* The `AppSpec` config passed to `XH.renderApp()` now supports a `clientAppCode` value to compliment
  the existing `clientAppName`. Both values are now optional and defaulted from the project-wide
  `appCode` and `appName` values set via the project's Webpack config. (Note that `clientAppCode` is
  referenced by the new `AutoRefreshService` to support configurable auto-refresh intervals on a
  per-app basis.)

### 📚 Libraries

* ag-grid `20.0 → 21.0`
* react-select `2.4 → 3.0`
* mobx-react `5.4 → 6.0.3`
* font-awesome `5.8 → 5.9`
* react-beautiful-dnd `10.1.1 → 11.0.4`

[Commit Log](https://github.com/xh/hoist-react/compare/v23.0.0...v24.0.0)

## v23.0.0 - 2019-05-30

### 🎁 New Features

* `GridModel` now accepts a config of `cellBorders`, similar to `rowBorders`
* `Panel.tbar` and `Panel.bbar` props now accept an array of Elements and will auto-generate a
  `Toolbar` to contain them, avoiding the need for the extra import of `toolbar()`.
* New functions `withDebug` and `withShortDebug` have been added to provide a terse syntax for
  adding debug messages that track the execution of specific blocks of code.
* `XH.toast()` now supports an optional `containerRef` argument that can be used for anchoring a
  toast within another component (desktop only). Can be used to display more targeted toasts within
  the relevant section of an application UI, as opposed to the edge of the screen.
* `ButtonGroupInput` accepts a new `enableClear` prop that allows the active / depressed button to
  be unselected by pressing it again - this sets the value of the input as a whole to `null`.
* Hoist Admins now always see the VersionBar in the footer.
* `Promise.track` now accepts an optional `omit` config that indicates when no tracking will be
  performed.
* `fmtNumber` now accepts an optional `prefix` config that prepends immediately before the number,
  but after the sign (`+`, `-`).
* New utility methods `forEachAsync()` and `whileAsync()` have been added to allow non-blocking
  execution of time-consuming loops.

### 💥 Breaking Changes

* The `AppOption.refreshRequired` config has been renamed to `reloadRequired` to better match the
  `XH.reloadApp()` method called to reload the entire app in the browser. Any options defined by an
  app that require it to be fully reloaded should have this renamed config set to `true`.
* The options dialog will now automatically trigger an app-wide data _refresh_ via
  `XH.refreshAppAsync()` if options have changed that don't require a _reload_.
* The `EventSupport` mixin has been removed. There are no known uses of it and it is in conflict
  with the overall reactive structure of the hoist-react API. If your app listens to the
  `appStateChanged`, `prefChange` or `prefsPushed` events you will need to adjust accordingly.

### 🐞 Bug Fixes

* `Select` will now let the user edit existing text in conditions where it is expected to be
  editable. #880
* The Admin "Config Differ" tool has been updated to reflect changes to `Record` made in v22. It is
  once again able to apply remote config values.
* A `Panel` with configs `resizable: true, collapsible: false` now renders with a splitter.
* A `Panel` with no `icon`, `title`, or `headerItems` will not render a blank header.
* `FileChooser.enableMulti` now behaves as one might expect -- true to allow multiple files in a
  single upload. Previous behavior (the ability to add multiple files to dropzone) is now controlled
  by `enableAddMulti`.

[Commit Log](https://github.com/xh/hoist-react/compare/v22.0.0...v23.0.0)

## v22.0.0 - 2019-04-29

### 🎁 New Features

* A new `DockContainer` component provides a user-friendly way to render multiple child components
  "docked" to its bottom edge. Each child view is rendered with a configurable header and controls
  to allow the user to expand it, collapse it, or optionally "pop it out" into a modal dialog.
* A new `AgGrid` component provides a much lighter Hoist wrapper around AG Grid while maintaining
  consistent styling and layout support. This allows apps to use any features supported by AG Grid
  without conflicting with functionality added by the core Hoist `Grid`.
    * Note that this lighter wrapper lacks a number of core Hoist features and integrations,
      including store support, grid state, enhanced column and renderer APIs, absolute value
      sorting, and more.
    * An associated `AgGridModel` provides access to to the AG Grid APIs, minimal styling configs,
      and several utility methods for managing Grid state.
* Added `GridModel.groupSortFn` config to support custom group sorting (replaces any use of
  `agOptions.defaultGroupSortComparator`).
* The `Column.cellClass` and `Column.headerClass` configs now accept functions to dynamically
  generate custom classes based on the Record and/or Column being rendered.
* The `Record` object now provides an additional getter `Record.allChildren` to return all children
  of the record, irrespective of the current filter in place on the record's store. This supplements
  the existing `Record.children` getter, which returns only the children meeting the filter.

### 💥 Breaking Changes

* The class `LocalStore` has been renamed `Store`, and is now the main implementation and base class
  for Store Data. The extraneous abstract superclass `BaseStore` has been removed.
* `Store.dataLastUpdated` had been renamed `Store.lastUpdated` on the new class and is now a simple
  timestamp (ms) rather than a Javascript Date object.
* The constructor argument `Store.processRawData` now expects a function that *returns* a modified
  object with the necessary edits. This allows implementations to safely *clone* the raw data rather
  than mutating it.
* The method `Store.removeRecord` has been replaced with the method `Store.removeRecords`. This will
  facilitate efficient bulk deletes.

### ⚙️ Technical

* `Grid` now performs an important performance workaround when loading a new dataset that would
  result in the removal of a significant amount of existing records/rows. The underlying AG Grid
  component has a serious bottleneck here (acknowledged as AG-2879 in their bug tracker). The Hoist
  grid wrapper will now detect when this is likely and proactively clear all data using a different
  API call before loading the new dataset.
* The implementations `Store`, `RecordSet`, and `Record` have been updated to more efficiently
  re-use existing record references when loading, updating, or filtering data in a store. This keeps
  the Record objects within a store as stable as possible, and allows additional optimizations by
  AG Grid and its `deltaRowDataMode`.
* When loading raw data into store `Record`s, Hoist will now perform additional conversions based on
  the declared `Field.type`. The unused `Field.nullable` has been removed.
* `LocalStorageService` now uses both the `appCode` and current username for its namespace key,
  ensuring that e.g. local prefs/grid state are not overwritten across multiple app users on one OS
  profile, or when admin impersonation is active. The service will automatically perform a one-time
  migration of existing local state from the old namespace to the new. #674
* `elem` no longer skips `null` children in its calls to `React.createElement()`. These children may
  play the role of placeholders when using conditional rendering, and skipping them was causing
  React to trigger extra re-renders. This change further simplifies Hoist's element factory and
  removes an unnecessary divergence with the behavior of JSX.

### 🐞 Bug Fixes

* `Grid` exports retain sorting, including support for absolute value sorting. #1068
* Ensure `FormField`s are keyed with their model ID, so that React can properly account for dynamic
  changes to fields within a form. #1031
* Prompt for app refresh in (rare) case of mismatch between client and server-side session user.
  (This can happen during impersonation and is defended against in server-side code.) #675

[Commit Log](https://github.com/xh/hoist-react/compare/v21.0.2...v22.0.0)

## v21.0.2 - 2019-04-05

### 📚 Libraries

* Rollback AG Grid to v20.0.0 after running into new performance issues with large datasets and
  `deltaRowDataMode`. Updates to tree filtering logic, also related to grid performance issues with
  filtered tree results returning much larger record counts.

## v21.0.0 - 2019-04-04

### 🎁 New Features

* `FetchService` fetch methods now accept a plain object as the `headers` argument. These headers
  will be merged with the default headers provided by FetchService.
* An app can also now specify default headers to be sent with every fetch request via
  `XH.fetchService.setDefaultHeaders()`. You can pass either a plain object, or a closure which
  returns one.
* `Grid` supports a new `onGridReady` prop, allowing apps to hook into the AG Grid event callback
  without inadvertently short-circuiting the Grid's own internal handler.

### 💥 Breaking Changes

* The shortcut getter `FormModel.isNotValid` was deemed confusing and has been removed from the API.
  In most cases applications should use `!FormModel.isValid` instead; this expression will return
  `false` for the `Unknown` as well as the `NotValid` state. Applications that wish to explicitly
  test for the `NotValid` state should use the `validationState` getter.
* Multiple HoistInputs have changed their `onKeyPress` props to `onKeyDown`, including TextInput,
  NumberInput, TextArea & SearchInput. The `onKeyPress` event has been deprecated in general and has
  limitations on which keys will trigger the event to fire (i.e. it would not fire on an arrow
  keypress).
* FetchService's fetch methods no longer support `contentType` parameter. Instead, specify a custom
  content-type by setting a 'Content-Type' header using the `headers` parameter.
* FetchService's fetch methods no longer support `acceptJson` parameter. Instead, pass an {"Accept":
  "application/json"} header using the `headers` parameter.

### ✨ Styles

* Black point + grid colors adjusted in dark theme to better blend with overall blue-gray tint.
* Mobile styles have been adjusted to increase the default font size and grid row height, in
  addition to a number of other smaller visual adjustments.

### 🐞 Bug Fixes

* Avoid throwing React error due to tab / routing interactions. Tab / routing / state support
  generally improved. (#1052)
* `GridModel.selectFirst()` improved to reliably select first visible record even when one or more
  groupBy levels active. (#1058)

### 📚 Libraries

* AG Grid `~20.1 → ~20.2` (fixes ag-grid sorting bug with treeMode)
* @blueprint/core `3.14 → 3.15`
* @blueprint/datetime `3.7 → 3.8`
* react-dropzone `10.0 → 10.1`
* react-transition-group `2.6 → 2.8`

[Commit Log](https://github.com/xh/hoist-react/compare/v20.2.1...v21.0.0)

## v20.2.1 - 2019-03-28

* Minor tweaks to grid styles - CSS var for pinned column borders, drop left/right padding on
  center-aligned grid cells.

[Commit Log](https://github.com/xh/hoist-react/compare/v20.2.0...v20.2.1)

## v20.2.0 - 2019-03-27

### 🎁 New Features

* `GridModel` exposes three new configs - `rowBorders`, `stripeRows`, and `showCellFocus` - to
  provide additional control over grid styling. The former `Grid` prop `showHover` has been
  converted to a `GridModel` config for symmetry with these other flags and more efficient
  re-rendering. Note that some grid-related CSS classes have also been modified to better conform to
  the BEM approach used elsewhere - this could be a breaking change for apps that keyed off of
  certain Hoist grid styles (not expected to be a common case).
* `Select` adds a `queryBuffer` prop to avoid over-eager calls to an async `queryFn`. This buffer is
  defaulted to 300ms to provide some out-of-the-box debouncing of keyboard input when an async query
  is provided. A longer value might be appropriate for slow / intensive queries to a remote API.

### 🐞 Bug Fixes

* A small `FormField.labelWidth` config value will now be respected, even if it is less than the
  default minWidth of 80px.
* Unnecessary re-renders of inactive tab panels now avoided.
* `Grid`'s filter will now be consistently applied to all tree grid records. Previously, the filter
  skipped deeply nested records under specific conditions.
* `Timer` no longer requires its `runFn` to be a promise, as it briefly (and unintentionally) did.
* Suppressed default browser resize handles on `textarea`.

[Commit Log](https://github.com/xh/hoist-react/compare/v20.1.1...v20.2.0)

## v20.1.1 - 2019-03-27

### 🐞 Bug Fixes

* Fix form field reset so that it will call computeValidationAsync even if revalidation is not
  triggered because the field's value did not change when reset.

[Commit Log](https://github.com/xh/hoist-react/compare/v20.1.0...v20.1.1)

## v20.1.0 - 2019-03-14

### 🎁 New Features

* Standard app options panel now includes a "Restore Defaults" button to clear all user preferences
  as well as any custom grid state, resetting the app to its default state for that user.

### 🐞 Bug Fixes

* Removed a delay from `HoistInput` blur handling, ensuring `noteBlurred()` is called as soon as the
  element loses focus. This should remove a class of bugs related to input values not flushing into
  their models quickly enough when `commitOnChange: false` and the user moves directly from an input
  to e.g. clicking a submit button. #1023
* Fix to Admin ConfigDiffer tool (missing decorator).

### ⚙️ Technical

* The `GridModel.store` config now accepts a plain object and will internally create a `LocalStore`.
  This store config can also be partially specified or even omitted entirely. GridModel will ensure
  that the store is auto-configured with all fields in configured grid columns, reducing the need
  for app code boilerplate (re)enumerating field names.
* `Timer` class reworked to allow its interval to be adjusted dynamically via `setInterval()`,
  without requiring the Timer to be re-created.

[Commit Log](https://github.com/xh/hoist-react/compare/v20.0.1...v20.1.0)

## v20.0.1 - 2019-03-08

### 🐞 Bug Fixes

* Ensure `RestStore` processes records in a standard way following a save/add operation (#1010).

[Commit Log](https://github.com/xh/hoist-react/compare/v20.0.0...v20.0.1)

## v20.0.0 - 2019-03-06

### 💥 Breaking Changes

* The `@LoadSupport` decorator has been substantially reworked and enhanced from its initial release
  in v19. It is no longer needed on the HoistComponent, but rather should be put directly on the
  owned HoistModel implementing the loading. IMPORTANT NOTE: all models should implement
  `doLoadAsync` rather than `loadAsync`. Please see `LoadSupport` for more information on this
  important change.
* `TabContainer` and `TabContainerModel` are now cross-platform. Apps should update their code to
  import both from `@xh/hoist/cmp/tab`.
* `TabContainer.switcherPosition` has been moved to `TabContainerModel`. Please note that changes to
  `switcherPosition` are not supported on mobile, where the switcher will always appear beneath the
  container.
* The `Label` component from `@xh/hoist/desktop/cmp/input` has been removed. Applications should
  consider using the basic html `label` element instead (or a `FormField` if applicable).
* The `LeftRightChooserModel` constructor no longer accepts a `leftSortBy` and `rightSortBy`
  property. The implementation of these properties was generally broken. Use `leftSorted` and
  `rightSorted` instead.

#### Mobile

* Mobile `Page` has changed - `Pages` are now wrappers around `Panels` that are designed to be used
  with a `NavigationModel` or `TabContainer`. `Page` accepts the same props as `Panel`, meaning uses
  of `loadModel` should be replaced with `mask`.
* The mobile `AppBar` title is static and defaults to the app name. If you want to display page
  titles, it is recommended to use the `title` prop on the `Page`.

### 🎁 New Features

* Enhancements to Model and Component data loading via `@LoadSupport` provides a stronger set of
  conventions and better support for distinguishing between initial loads / auto/background
  refreshes / user- driven refreshes. It also provides new patterns for ensuring application
  Services are refreshed as part of a reworked global refresh cycle.
* RestGridModel supports a new `cloneAction` to take an existing record and open the editor form in
  "add mode" with all editable fields pre-populated from the source record. The action calls
  `prepareCloneFn`, if defined on the RestGridModel, to perform any transform operations before
  rendering the form.
* Tabs in `TabContainerModel` now support an `icon` property on the desktop.
* Charts take a new optional `aspectRatio` prop.
* Added new `Column.headerTooltip` config.
* Added new method `markManaged` on `ManagedSupport`.
* Added new function decorator `debounced`.
* Added new function `applyMixin` providing support for structured creation of class decorators
  (mixins).

#### Mobile

* Column chooser support available for mobile Grids. Users can check/uncheck columns to add/remove
  them from a configurable grid and reorder the columns in the list via drag and drop. Pair
  `GridModel.enableColChooser` with a mobile `colChooserButton` to allow use.
* Added `DialogPage` to the mobile toolkit. These floating pages do not participate in navigation or
  routing, and are used for showing fullscreen views outside of the Navigator / TabContainer
  context.
* Added `Panel` to the mobile toolkit, which offers a header element with standardized styling,
  title, and icon, as well as support for top and bottom toolbars.
* The mobile `AppBar` has been updated to more closely match the desktop `AppBar`, adding `icon`,
  `leftItems`, `hideAppMenuButton` and `appMenuButtonProps` props.
* Added routing support to mobile.

### 🐞 Bug Fixes

* The HighCharts wrapper component properly resizes its chart.
* Mobile dimension chooser button properly handles overflow for longer labels.
* Sizing fixes for multi-line inputs such as textArea and jsonInput.
* NumberInput calls a `onKeyPress` prop if given.
* Layout fixes on several admin panels and detail popups.

### 📚 Libraries

* @blueprintjs/core `3.13 → 3.14`
* @xh/hoist-dev-utils `3.5 → 3.6`
* ag-grid `~20.0 → ~20.1`
* react-dropzone `~8.0 → ~9.0`
* react-select `~2.3 → ~2.4`
* router5 `~6.6 → ~7.0`
* react `~16.7 → ~16.8`

[Commit Log](https://github.com/xh/hoist-react/compare/v19.0.1...v20.0.0)

## v19.0.1 - 2019-02-12

### 🐞 Bug Fixes

* Additional updates and simplifications to `FormField` sizing of child `HoistInput` elements, for
  more reliable sizing and spacing filling behavior.

[Commit Log](https://github.com/xh/hoist-react/compare/v19.0.0...v19.0.1)

## v19.0.0 - 2019-02-08

### 🎁 New Features

* Added a new architecture for signaling the need to load / refresh new data across either the
  entire app or a section of the component hierarchy. This new system relies on React context to
  minimizes the need for explicit application wiring, and improves support for auto-refresh. See
  newly added decorator `@LoadSupport` and classes/components `RefreshContext`,
  `RefreshContextModel`, and `RefreshContextView` for more info.
* `TabContainerModel` and `TabModel` now support `refreshMode` and `renderMode` configs to allow
  better control over how inactive tabs are mounted/unmounted and how tabs handle refresh requests
  when hidden or (re)activated.
* Apps can implement `getAppOptions()` in their `AppModel` class to specify a set of app-wide
  options that should be editable via a new built-in Options dialog. This system includes built-in
  support for reading/writing options to preferences, or getting/setting their values via custom
  handlers. The toolkit handles the rendering of the dialog.
* Standard top-level app buttons - for actions such as launching the new Options dialog, switching
  themes, launching the admin client, and logging out - have been moved into a new menu accessible
  from the top-right corner of the app, leaving more space for app-specific controls in the AppBar.
* `RecordGridModel` now supports an enhanced `editors` configuration that exposes the full set of
  validation and display support from the Forms package.
* `HoistInput` sizing is now consistently implemented using `LayoutSupport`. All sizable
  `HoistInputs` now have default `width` to ensure a standard display out of the box. `JsonInput`
  and `TextArea` also have default `height`. These defaults can be overridden by declaring explicit
  `width` and `height` values, or unset by setting the prop to `null`.
* `HoistInputs` within `FormFields` will be automatically sized to fill the available space in the
  `FormField`. In these cases, it is advised to either give the `FormField` an explicit size or
  render it in a flex layout.

### 💥 Breaking Changes

* AG Grid has been updated to v20.0.0. Most apps shouldn't require any changes - however, if you are
  using `agOptions` to set sorting, filtering or resizing properties, these may need to change:

  For the `Grid`, `agOptions.enableColResize`, `agOptions.enableSorting`
  and `agOptions.enableFilter`
  have been removed. You can replicate their effects by using `agOptions.defaultColDef`. For
  `Columns`, `suppressFilter` has been removed, an should be replaced with `filter: false`.

* `HoistAppModel.requestRefresh` and `TabContainerModel.requestRefresh` have been removed.
  Applications should use the new Refresh architecture described above instead.
* `tabRefreshMode` on TabContainer has been renamed `renderMode`.
* `TabModel.reloadOnShow` has been removed. Set the `refreshMode` property on TabContainerModel or
  TabModel to `TabRefreshMode.ON_SHOW_ALWAYS` instead.
* The mobile APIs for `TabContainerModel`, `TabModel`, and `RefreshButton` have been rewritten to
  more closely mirror the desktop API.
* The API for `RecordGridModel` editors has changed -- `type` is no longer supported. Use
  `fieldModel` and `formField` instead.
* `LocalStore.loadRawData` requires that all records presented to store have unique IDs specified.
  See `LocalStore.idSpec` for more information.

### 🐞 Bug Fixes

* SwitchInput and RadioInput now properly highlight validation errors in `minimal` mode.

### 📚 Libraries

* @blueprintjs/core `3.12 → 3.13`
* ag-grid `~19.1.4 → ~20.0.0`

[Commit Log](https://github.com/xh/hoist-react/compare/v18.1.2...v19.0.0)

## v18.1.2 - 2019-01-30

### 🐞 Bug Fixes

* Grid integrations relying on column visibility (namely export, storeFilterField) now correctly
  consult updated column state from GridModel. #935
* Ensure `FieldModel.initialValue` is observable to ensure that computed dirty state (and any other
  derivations) are updated if it changes. #934
* Fixes to ensure Admin console log viewer more cleanly handles exceptions (e.g. attempting to
  auto-refresh on a log file that has been deleted).

[Commit Log](https://github.com/xh/hoist-react/compare/v18.1.1...v18.1.2)

## v18.1.1 - 2019-01-29

* Grid cell padding can be controlled via a new set of CSS vars and is reduced by default for grids
  in compact mode.
* The `addRecordAsync()` and `saveRecordAsync()` methods on `RestStore` return the updated record.

[Commit Log](https://github.com/xh/hoist-react/compare/v18.1.0...v18.1.1)

## v18.1.0 - 2019-01-28

### 🎁 New Features

* New `@managed` class field decorator can be used to mark a property as fully created/owned by its
  containing class (provided that class has installed the matching `@ManagedSupport` decorator).
    * The framework will automatically pass any `@managed` class members to `XH.safeDestroy()` on
      destroy/unmount to ensure their own `destroy()` lifecycle methods are called and any related
      resources are disposed of properly, notably MobX observables and reactions.
    * In practice, this should be used to decorate any properties on `HoistModel`, `HoistService`,
      or
      `HoistComponent` classes that hold a reference to a `HoistModel` created by that class. All of
      those core artifacts support the new decorator, `HoistModel` already provides a built-in
      `destroy()` method, and calling that method when an app is done with a Model is an important
      best practice that can now happen more reliably / easily.
* `FormModel.getData()` accepts a new single parameter `dirtyOnly` - pass true to get back only
  fields which have been modified.
* The mobile `Select` component indicates the current value with a ✅ in the drop-down list.
* Excel exports from tree grids now include the matching expand/collapse tree controls baked into
  generated Excel file.

### 🐞 Bug Fixes

* The `JsonInput` component now properly respects / indicates disabled state.

### 📚 Libraries

* Hoist-dev-utils `3.4.1 → 3.5.0` - updated webpack and other build tool dependencies, as well as
  an improved eslint configuration.
* @blueprintjs/core `3.10 → 3.12`
* @blueprintjs/datetime `3.5 → 3.7`
* fontawesome `5.6 → 5.7`
* mobx `5.8 → 5.9`
* react-select `2.2 → 2.3`
* Other patch updates

[Commit Log](https://github.com/xh/hoist-react/compare/v18.0.0...v18.1.0)

## v18.0.0 - 2019-01-15

### 🎁 New Features

* Form support has been substantially enhanced and restructured to provide both a cleaner API and
  new functionality:
    * `FormModel` and `FieldModel` are now concrete classes and provide the main entry point for
      specifying the contents of a form. The `Field` and `FieldSupport` decorators have been
      removed.
    * Fields and sub-forms may now be dynamically added to FormModel.
    * The validation state of a FormModel is now *immediately* available after construction and
      independent of the GUI. The triggering of the *display* of that state is now a separate
      process triggered by GUI actions such as blur.
    * `FormField` has been substantially reworked to support a read-only display and inherit common
      property settings from its containing `Form`.
    * `HoistInput` has been moved into the `input` package to clarify that these are lower level
      controls and independent of the Forms package.

* `RestGrid` now supports a `mask` prop. RestGrid loading is now masked by default.
* `Chart` component now supports a built-in zoom out gesture: click and drag from right-to-left on
  charts with x-axis zooming.
* `Select` now supports an `enableClear` prop to control the presence of an optional inline clear
  button.
* `Grid` components take `onCellClicked` and `onCellDoubleClicked` event handlers.
* A new desktop `FileChooser` wraps a preconfigured react-dropzone component to allow users to
  easily select files for upload or other client-side processing.

### 💥 Breaking Changes

* Major changes to Form (see above). `HoistInput` imports will also need to be adjusted to move from
  `form` to `input`.
* The name of the HoistInput `field` prop has been changed to `bind`. This change distinguishes the
  lower-level input package more clearly from the higher-level form package which uses it. It also
  more clearly relates the property to the associated `@bindable` annotation for models.
* A `Select` input with `enableMulti = true` will by default no longer show an inline x to clear the
  input value. Use the `enableClear` prop to re-enable.
* Column definitions are exported from the `grid` package. To ensure backwards compatibility,
  replace imports from `@xh/hoist/desktop/columns` with `@xh/hoist/desktop/cmp/grid`.

### 📚 Libraries

* React `~16.6.0 → ~16.7.0`
* Patch version updates to multiple other dependencies.

[Commit Log](https://github.com/xh/hoist-react/compare/v17.0.0...v18.0.0)

## v17.0.0 - 2018-12-21

### 💥 Breaking Changes

* The implementation of the `model` property on `HoistComponent` has been substantially enhanced:
    * "Local" Models should now be specified on the Component class declaration by simply setting
      the
      `model` property, rather than the confusing `localModel` property.
    * HoistComponent now supports a static `modelClass` class property. If set, this property will
      allow a HoistComponent to auto-create a model internally when presented with a plain
      javascript object as its `model` prop. This is especially useful in cases like `Panel`
      and `TabContainer`, where apps often need to specify a model but do not require a reference to
      the model. Those usages can now skip importing and instantiating an instance of the
      component's model class themselves.
    * Hoist will now throw an Exception if an application attempts to changes the model on an
      existing HoistComponent instance or presents the wrong type of model to a HoistComponent where
      `modelClass` has been specified.

* `PanelSizingModel` has been renamed `PanelModel`. The class now also has the following new
  optional properties, all of which are `true` by default:
    * `showSplitter` - controls visibility of the splitter bar on the outside edge of the component.
    * `showSplitterCollapseButton` - controls visibility of the collapse button on the splitter bar.
    * `showHeaderCollapseButton` - controls visibility of a (new) collapse button in the header.

* The API methods for exporting grid data have changed and gained new features:
    * Grids must opt-in to export with the `GridModel.enableExport` config.
    * Exporting a `GridModel` is handled by the new `GridExportService`, which takes a collection of
      `exportOptions`. See `GridExportService.exportAsync` for available `exportOptions`.
    * All export entry points (`GridModel.exportAsync()`, `ExportButton` and the export context menu
      items) support `exportOptions`. Additionally, `GridModel` can be configured with default
      `exportOptions` in its config.

* The `buttonPosition` prop on `NumberInput` has been removed due to problems with the underlying
  implementation. Support for incrementing buttons on NumberInputs will be re-considered for future
  versions of Hoist.

### 🎁 New Features

* `TextInput` on desktop now supports an `enableClear` property to allow easy addition of a clear
  button at the right edge of the component.
* `TabContainer` enhancements:
    * An `omit` property can now be passed in the tab configs passed to the `TabContainerModel`
      constructor to conditionally exclude a tab from the container
    * Each `TabModel` can now be retrieved by id via the new `getTabById` method on
      `TabContainerModel`.
    * `TabModel.title` can now be changed at runtime.
    * `TabModel` now supports the following properties, which can be changed at runtime or set via
      the config:
        * `disabled` - applies a disabled style in the switcher and blocks navigation to the tab via
          user click, routing, or the API.
        * `excludeFromSwitcher` - removes the tab from the switcher, but the tab can still be
          navigated to programmatically or via routing.
* `MultiFieldRenderer` `multiFieldConfig` now supports a `delimiter` property to separate
  consecutive SubFields.
* `MultiFieldRenderer` SubFields now support a `position` property, to allow rendering in either the
  top or bottom row.
* `StoreCountLabel` now supports a new 'includeChildren' prop to control whether or not children
  records are included in the count. By default this is `false`.
* `Checkbox` now supports a `displayUnsetState` prop which may be used to display a visually
  distinct state for null values.
* `Select` now renders with a checkbox next to the selected item in its dropdown menu, instead of
  relying on highlighting. A new `hideSelectedOptionCheck` prop is available to disable.
* `RestGridModel` supports a `readonly` property.
* `DimensionChooser`, various `HoistInput` components, `Toolbar` and `ToolbarSeparator` have been
  added to the mobile component library.
* Additional environment enums for UAT and BCP, added to Hoist Core 5.4.0, are supported in the
  application footer.

### 🐞 Bug Fixes

* `NumberInput` will no longer immediately convert its shorthand value (e.g. "3m") into numeric form
  while the user remains focused on the input.
* Grid `actionCol` columns no longer render Button components for each action, relying instead on
  plain HTML / CSS markup for a significant performance improvement when there are many rows and/or
  actions per row.
* Grid exports more reliably include the appropriate file extension.
* `Select` will prevent an `<esc>` keypress from bubbling up to parent components only when its menu
  is open. (In that case, the component assumes escape was pressed to close its menu and captures
  the keypress, otherwise it should leave it alone and let it e.g. close a parent popover).

[Commit Log](https://github.com/xh/hoist-react/compare/v16.0.1...v17.0.0)

## v16.0.1 - 2018-12-12

### 🐞 Bug Fixes

* Fix to FeedbackForm allowing attempted submission with an empty message.

[Commit Log](https://github.com/xh/hoist-react/compare/v16.0.0...v16.0.1)

## v16.0.0

### 🎁 New Features

* Support for ComboBoxes and Dropdowns have been improved dramatically, via a new `Select` component
  based on react-select.
* The AG Grid based `Grid` and `GridModel` are now available on both mobile and desktop. We have
  also added new support for multi-row/multi-field columns via the new `multiFieldRenderer` renderer
  function.
* The app initialization lifecycle has been restructured so that no App classes are constructed
  until Hoist is fully initialized.
* `Column` now supports an optional `rowHeight` property.
* `Button` now defaults to 'minimal' mode, providing a much lighter-weight visual look-and-feel to
  HoistApps. `Button` also implements `@LayoutSupport`.
* Grouping state is now saved by the grid state support on `GridModel`.
* The Hoist `DimChooser` component has been ported to hoist-react.
* `fetchService` now supports an `autoAbortKey` in its fetch methods. This can be used to
  automatically cancel obsolete requests that have been superseded by more recent variants.
* Support for new `clickableLabel` property on `FormField`.
* `RestForm` now supports a read-only view.
* Hoist now supports automatic tracking of app/page load times.

### 💥 Breaking Changes

* The new location for the cross-platform grid component is `@xh/hoist/cmp/grid`. The `columns`
  package has also moved under a new sub-package in this location.
* Hoist top-level App Structure has changed in order to improve consistency of the Model-View
  conventions, to improve the accessibility of services, and to support the improvements in app
  initialization mentioned above:
    - `XH.renderApp` now takes a new `AppSpec` configuration.
    - `XH.app` is now `XH.appModel`.
    - All services are installed directly on `XH`.
    - `@HoistApp` is now `@HoistAppModel`
* `RecordAction` has been substantially refactored and improved. These are now typically immutable
  and may be shared.
    - `prepareFn` has been replaced with a `displayFn`.
    - `actionFn` and `displayFn` now take a single object as their parameter.
* The `hide` property on `Column` has been changed to `hidden`.
* The `ColChooserButton` has been moved from the incorrect location `@xh/hoist/cmp/grid` to
  `@xh/hoist/desktop/cmp/button`. This is a desktop-only component. Apps will have to adjust these
  imports.
* `withDefaultTrue` and `withDefaultFalse` in `@xh/hoist/utils/js` have been removed. Use
  `withDefault` instead.
* `CheckBox` has been renamed `Checkbox`

### ⚙️ Technical

* AG Grid has been upgraded to v19.1
* mobx has been upgraded to v5.6
* React has been upgraded to v16.6
* Allow browsers with proper support for Proxy (e.g Edge) to access Hoist Applications.

### 🐞 Bug Fixes

* Extensive. See full change list below.

[Commit Log](https://github.com/xh/hoist-react/compare/v15.1.2...v16.0.0)

## v15.1.2

🛠 Hotfix release to MultiSelect to cap the maximum number of options rendered by the drop-down
list. Note, this component is being replaced in Hoist v16 by the react-select library.

[Commit Log](https://github.com/xh/hoist-react/compare/v15.1.1...v15.1.2)

## v15.1.1

### 🐞 Bug Fixes

* Fix to minimal validation mode for FormField disrupting input focus.
* Fix to JsonInput disrupting input focus.

### ⚙️ Technical

* Support added for TLBR-style notation when specifying margin/padding via layoutSupport - e.g. box(
  {margin: '10 20 5 5'}).
* Tweak to lockout panel message when the user has no roles.

[Commit Log](https://github.com/xh/hoist-react/compare/v15.1.0...v15.1.1)

## v15.1.0

### 🎁 New Features

* The FormField component takes a new minimal prop to display validation errors with a tooltip only
  as opposed to an inline message string. This can be used to help reduce shifting / jumping form
  layouts as required.
* The admin-only user impersonation toolbar will now accept new/unknown users, to support certain
  SSO application implementations that can create users on the fly.

### ⚙️ Technical

* Error reporting to server w/ custom user messages is disabled if the user is not known to the
  client (edge case with errors early in app lifecycle, prior to successful authentication).

[Commit Log](https://github.com/xh/hoist-react/compare/v15.0.0...v15.1.0)

## v15.0.0

### 💥 Breaking Changes

* This update does not require any application client code changes, but does require updating the
  Hoist Core Grails plugin to >= 5.0. Hoist Core changes to how application roles are loaded and
  users are authenticated required minor changes to how JS clients bootstrap themselves and load
  user data.
* The Hoist Core HoistImplController has also been renamed to XhController, again requiring Hoist
  React adjustments to call the updated /xh/ paths for these (implementation) endpoints. Again, no
  app updates required beyond taking the latest Hoist Core plugin.

[Commit Log](https://github.com/xh/hoist-react/compare/v14.2.0...v15.0.0)

## v14.2.0

### 🎁 New Features

* Upgraded hoist-dev-utils to 3.0.3. Client builds now use the latest Webpack 4 and Babel 7 for
  noticeably faster builds and recompiles during CI and at development time.
* GridModel now has a top-level agColumnApi property to provide a direct handle on the AG Grid
  Column API object.

### ⚙️ Technical

* Support for column groups strengthened with the addition of a dedicated ColumnGroup sibling class
  to Column. This includes additional internal refactoring to reduce unnecessary cloning of Column
  configurations and provide a more managed path for Column updates. Public APIs did not change.
  (#694)

### 📚 Libraries

* Blueprint Core `3.6.1 → 3.7.0`
* Blueprint Datetime `3.2.0 → 3.3.0`
* Fontawesome `5.3.x → 5.4.x`
* MobX `5.1.2 → 5.5.0`
* Router5 `6.5.0 → 6.6.0`

[Commit Log](https://github.com/xh/hoist-react/compare/v14.1.3...v14.2.0)

## v14.1.3

### 🐞 Bug Fixes

* Ensure JsonInput reacts properly to value changes.

### ⚙️ Technical

* Block user pinning/unpinning in Grid via drag-and-drop - pending further work via #687.
* Support "now" as special token for dateIs min/max validation rules.
* Tweak grouped grid row background color.

[Commit Log](https://github.com/xh/hoist-react/compare/v14.1.1...v14.1.3)

## v14.1.1

### 🐞 Bug Fixes

* Fixes GridModel support for row-level grouping at same time as column grouping.

[Commit Log](https://github.com/xh/hoist-react/compare/v14.1.0...v14.1.1)

## v14.1.0

### 🎁 New Features

* GridModel now supports multiple levels of row grouping. Pass the public setGroupBy() method an
  array of string column IDs, or a falsey value / empty array to ungroup. Note that the public and
  observable groupBy property on GridModel will now always be an array, even if the grid is not
  grouped or has only a single level of grouping.
* GridModel exposes public expandAll() and collapseAll() methods for grouped / tree grids, and
  StoreContextMenu supports a new "expandCollapseAll" string token to insert context menu items.
  These are added to the default menu, but auto-hide when the grid is not in a grouped state.
* The Grid component provides a new onKeyDown prop, which takes a callback and will fire on any
  keypress targeted within the Grid. Note such a handler is not provided directly by AG Grid.
* The Column class supports pinned as a top-level config. Supports passing true to pin to the left.

### 🐞 Bug Fixes

* Updates to Grid column widths made via AG Grid's "autosize to fit" API are properly persisted to
  grid state.

[Commit Log](https://github.com/xh/hoist-react/compare/v14.0.0...v14.1.0)

## v14.0.0

* Along with numerous bug fixes, v14 brings with it a number of important enhancements for grids,
  including support for tree display, 'action' columns, and absolute value sorting. It also includes
  some new controls and improvement to focus display.

### 💥 Breaking Changes

* The signatures of the Column.elementRenderer and Column.renderer have been changed to be
  consistent with each other, and more extensible. Each takes two arguments -- the value to be
  rendered, and a single bundle of metadata.
* StoreContextMenuAction has been renamed to RecordAction. Its action property has been renamed to
  actionFn for consistency and clarity.
* LocalStore : The method LocalStore.processRawData no longer takes an array of all records, but
  instead takes just a single record. Applications that need to operate on all raw records in bulk
  should do so before presenting them to LocalStore. Also, LocalStores template methods for override
  have also changed substantially, and sub-classes that rely on these methods will need to be
  adjusted accordingly.

### 🎁 New Features

#### Grid

* The Store API now supports hierarchical datasets. Applications need to simply provide raw data for
  records with a "children" property containing the raw data for their children.
* Grid supports a 'TreeGrid' mode. To show a tree grid, bind the GridModel to a store containing
  hierarchical data (as above), set treeMode: true on the GridModel, and specify a column to display
  the tree controls (isTreeColumn: true)
* Grid supports absolute sorting for numerical columns. Specify absSort: true on your column config
  to enable. Clicking the grid header will now cycle through ASC > DESC > DESC (abs) sort modes.
* Grid supports an 'Actions' column for one-click record actions. See cmp/desktop/columns/actionCol.
* A new showHover prop on the desktop Grid component will highlight the hovered row with default
  styling. A new GridModel.rowClassFn callback was added to support per-row custom classes based on
  record data.
* A new ExportFormat.LONG_TEXT format has been added, along with a new Column.exportWidth config.
  This supports exporting columns that contain long text (e.g. notes) as multi-line cells within
  Excel.

#### Other Components

* RadioInput and ButtonGroupInput have been added to the desktop/cmp/form package.
* DateInput now has support for entering and displaying time values.
* NumberInput displays its unformatted value when focused.
* Focused components are now better highlighted, with additional CSS vars provided to customize as
  needed.

### 🐞 Bug Fixes

* Calls to GridModel.setGroupBy() work properly not only on the first, but also all subsequent calls
  (#644).
* Background / style issues resolved on several input components in dark theme (#657).
* Grid context menus appear properly over other floating components.

### 📚 Libraries

* React `16.5.1 → 16.5.2`
* router5 `6.4.2 → 6.5.0`
* CodeMirror, Highcharts, and MobX patch updates

[Commit Log](https://github.com/xh/hoist-react/compare/v13.0.0...v14.0.0)

## v13.0.0

🍀Lucky v13 brings with it a number of enhancements for forms and validation, grouped column support
in the core Grid API, a fully wrapped MultiSelect component, decorator syntax adjustments, and a
number of other fixes and enhancements.

It also includes contributions from new ExHI team members Arjun and Brendan. 🎉

### 💥 Breaking Changes

* The core `@HoistComponent`, `@HoistService`, and `@HoistModel` decorators are **no longer
  parameterized**, meaning that trailing `()` should be removed after each usage. (#586)
* The little-used `hoistComponentFactory()` method was also removed as a further simplification
  (#587).
* The `HoistField` superclass has been renamed to `HoistInput` and the various **desktop form
  control components have been renamed** to match (55afb8f). Apps using these components (which will
  likely be most apps) will need to adapt to the new names.
    * This was done to better distinguish between the input components and the upgraded Field
      concept on model classes (see below).

### 🎁 New Features

⭐️ **Forms and Fields** have been a major focus of attention, with support for structured data
fields added to Models via the `@FieldSupport` and `@field()` decorators.

* Models annotated with `@FieldSupport` can decorate member properties with `@field()`, making those
  properties observable and settable (with a generated `setXXX()` method).
* The `@field()` decorators themselves can be passed an optional display label string as well as
  zero or more *validation rules* to define required constraints on the value of the field.
* A set of predefined constraints is provided within the toolkit within the `/field/` package.
* Models using `FieldSupport` should be sure to call the `initFields()` method installed by the
  decorator within their constructor. This method can be called without arguments to generally
  initialize the field system, or it can be passed an object of field names to initial/default
  values, which will set those values on the model class properties and provide change/dirty
  detection and the ability to "reset" a form.
* A new `FormField` UI component can be used to wrap input components within a form. The `FormField`
  wrapper can accept the source model and field name, and will apply those to its child input. It
  leverages the Field model to automatically display a label, indicate required fields, and print
  validation error messages. This new component should be the building-block for most non-trivial
  forms within an application.

Other enhancements include:

* **Grid columns can be grouped**, with support for grouping added to the grid state management
  system, column chooser, and export manager (#565). To define a column group, nest column
  definitions passed to `GridModel.columns` within a wrapper object of the
  form `{headerName: 'My group', children: [...]}`.

(Note these release notes are incomplete for this version.)

[Commit Log](https://github.com/xh/hoist-react/compare/v12.1.2...v13.0.0)

## v12.1.2

### 🐞 Bug Fixes

* Fix casing on functions generated by `@settable` decorator
  (35c7daa209a4205cb011583ebf8372319716deba).

[Commit Log](https://github.com/xh/hoist-react/compare/v12.1.1...v12.1.2)

## v12.1.1

### 🐞 Bug Fixes

* Avoid passing unknown HoistField component props down to Blueprint select/checkbox controls.

### 📚 Libraries

* Rollback update of `@blueprintjs/select` package `3.1.0 → 3.0.0` - this included breaking API
  changes and will be revisited in #558.

[Commit Log](https://github.com/xh/hoist-react/compare/v12.1.0...v12.1.1)

## v12.1.0

### 🎁 New Features

* New `@bindable` and `@settable` decorators added for MobX support. Decorating a class member
  property with `@bindable` makes it a MobX `@observable` and auto-generates a setter method on the
  class wrapped in a MobX `@action`.
* A `fontAwesomeIcon` element factory is exported for use with other FA icons not enumerated by the
  `Icon` class.
* CSS variables added to control desktop Blueprint form control margins. These remain defaulted to
  zero, but now within CSS with support for variable overrides. A Blueprint library update also
  brought some changes to certain field-related alignment and style properties. Review any form
  controls within apps to ensure they remain aligned as desired
  (8275719e66b4677ec5c68a56ccc6aa3055283457 and df667b75d41d12dba96cbd206f5736886cb2ac20).

### 🐞 Bug Fixes

* Grid cells are fully refreshed on a data update, ensuring cell renderers that rely on data other
  than their primary display field are updated (#550).
* Grid auto-sizing is run after a data update, ensuring flex columns resize to adjust for possible
  scrollbar visibility changes (#553).
* Dropdown fields can be instantiated with fewer required properties set (#541).

### 📚 Libraries

* Blueprint `3.0.1 → 3.4.0`
* FontAwesome `5.2.0 → 5.3.0`
* CodeMirror `5.39.2 → 5.40.0`
* MobX `5.0.3 → 5.1.0`
* router5 `6.3.0 → 6.4.2`
* React `16.4.1 → 16.4.2`

[Commit Log](https://github.com/xh/hoist-react/compare/v12.0.0...v12.1.0)

## v12.0.0

Hoist React v12 is a relatively large release, with multiple refactorings around grid columns,
`elemFactory` support, classNames, and a re-organization of classes and exports within `utils`.

### 💥 Breaking Changes

#### ⭐️ Grid Columns

**A new `Column` class describes a top-level API for columns and their supported options** and is
intended to be a cross-platform layer on top of AG Grid and TBD mobile grid implementations.

* The desktop `GridModel` class now accepts a collection of `Column` configuration objects to define
  its available columns.
* Columns may be configured with `flex: true` to cause them to stretch all available horizontal
  space within a grid, sharing it equally with any other flex columns. However note that this should
  be used sparingly, as flex columns have some deliberate limitations to ensure stable and
  consistent behavior. Most noticeably, they cannot be resized directly by users. Often, a best
  practice will be to insert an `emptyFlexCol` configuration as the last column in a grid - this
  will avoid messy-looking gaps in the layout while not requiring a data-driven column be flexed.
* User customizations to column widths are now saved if the GridModel has been configured with a
  `stateModel` key or model instance - see `GridStateModel`.
* Columns accept a `renderer` config to format text or HTML-based output. This is a callback that is
  provided the value, the row-level record, and a metadata object with the column's `colId`. An
  `elementRenderer` config is also available for cells that should render a Component.
* An `agOptions` config key continues to provide a way to pass arbitrary options to the underlying
  AG Grid instance (for desktop implementations). This is considered an "escape hatch" and should be
  used with care, but can provide a bridge to required AG Grid features as the Hoist-level API
  continues to develop.
* The "factory pattern" for Column templates / defaults has been removed, replaced by a simpler
  approach that recommends exporting simple configuration partials and spreading them into
  instance-specific column configs.
* See 0798f6bb20092c59659cf888aeaf9ecb01db52a6 for primary commit.

#### ⭐️ Element Factory, LayoutSupport, BaseClassName

Hoist provides core support for creating components via a factory pattern, powered by the `elem()`
and `elemFactory()` methods. This approach remains the recommended way to instantiate component
elements, but was **simplified and streamlined**.

* The rarely used `itemSpec` argument was removed (this previously applied defaults to child items).
* Developers can now also use JSX to instantiate all Hoist-provided components while still taking
  advantage of auto-handling for layout-related properties provided by the `LayoutSupport` mixin.
    * HoistComponents should now spread **`...this.getLayoutProps()`** into their outermost rendered
      child to enable promotion of layout properties.
* All HoistComponents can now specify a **baseClassName** on their component class and should pass
  `className: this.getClassName()` down to their outermost rendered child. This allows components to
  cleanly layer on a base CSS class name with any instance-specific classes.
* See 8342d3870102ee9bda4d11774019c4928866f256 for primary commit.

#### ⭐️ Panel resizing / collapsing

**The `Panel` component now takes a `sizingModel` prop to control and encapsulate newly built-in
resizing and collapsing behavior** (#534).

* See the `PanelSizingModel` class for configurable details, including continued support for saving
  sizing / collapsed state as a user preference.
* **The standalone `Resizable` component was removed** in favor of the improved support built into
  Panel directly.

#### Other

* Two promise-related models have been combined into **a new, more powerful `PendingTaskModel`**,
  and the `LoadMask` component has been removed and consolidated into `Mask`
  (d00a5c6e8fc1e0e89c2ce3eef5f3e14cb842f3c8).
    * `Panel` now exposes a single `mask` prop that can take either a configured `mask` element or a
      simple boolean to display/remove a default mask.
* **Classes within the `utils` package have been re-organized** into more standardized and scalable
  namespaces. Imports of these classes will need to be adjusted.

### 🎁 New Features

* **The desktop Grid component now offers a `compact` mode** with configurable styling to display
  significantly more data with reduced padding and font sizes.
* The top-level `AppBar` refresh button now provides a default implementation, calling a new
  abstract `requestRefresh()` method on `HoistApp`.
* The grid column chooser can now be configured to display its column groups as initially collapsed,
  for especially large collections of columns.
* A new `XH.restoreDefaultsAsync()` method provides a centralized way to wipe out user-specific
  preferences or customizations (#508).
* Additional Blueprint `MultiSelect`, `Tag`, and `FormGroup` controls re-exported.

### 🐞 Bug Fixes

* Some components were unintentionally not exporting their Component class directly, blocking JSX
  usage. All components now export their class.
* Multiple fixes to `DayField` (#531).
* JsonField now responds properly when switching from light to dark theme (#507).
* Context menus properly filter out duplicated separators (#518).

[Commit Log](https://github.com/xh/hoist-react/compare/v11.0.0...v12.0.0)

## v11.0.0

### 💥 Breaking Changes

* **Blueprint has been upgraded to the latest 3.x release.** The primary breaking change here is the
  renaming of all `pt-` CSS classes to use a new `bp3-` prefix. Any in-app usages of the BP
  selectors will need to be updated. See the
  [Blueprint "What's New" page](http://blueprintjs.com/docs/#blueprint/whats-new-3.0).
* **FontAwesome has been upgraded to the latest 5.2 release.** Only the icons enumerated in the
  Hoist `Icon` class are now registered via the FA `library.add()` method for inclusion in bundled
  code, resulting in a significant reduction in bundle size. Apps wishing to use other FA icons not
  included by Hoist must import and register them - see the
  [FA React Readme](https://github.com/FortAwesome/react-fontawesome/blob/master/README.md) for
  details.
* **The `mobx-decorators` dependency has been removed** due to lack of official support for the
  latest MobX update, as well as limited usage within the toolkit. This package was primarily
  providing the optional `@setter` decorator, which should now be replaced as needed by dedicated
  `@action` setter methods (19cbf86138499bda959303e602a6d58f6e95cb40).

### 🎁 Enhancements

* `HoistComponent` now provides a `getClassNames()` method that will merge any `baseCls` CSS class
  names specified on the component with any instance-specific classes passed in via props (#252).
    * Components that wish to declare and support a `baseCls` should use this method to generate and
      apply a combined list of classes to their outermost rendered elements (see `Grid`).
    * Base class names have been added for relevant Hoist-provided components - e.g. `.xh-panel` and
      `.xh-grid`. These will be appended to any instance class names specified within applications
      and be available as public CSS selectors.
* Relevant `HoistField` components support inline `leftIcon` and `rightElement` props. `DayField`
  adds support for `minDay / maxDay` props.
* Styling for the built-in AG Grid loading overlay has been simplified and improved (#401).
* Grid column definitions can now specify an `excludeFromExport` config to drop them from
  server-generated Excel/CSV exports (#485).

### 🐞 Bug Fixes

* Grid data loading and selection reactions have been hardened and better coordinated to prevent
  throwing when attempting to set a selection before data has been loaded (#484).

### 📚 Libraries

* Blueprint `2.x → 3.x`
* FontAwesome `5.0.x → 5.2.x`
* CodeMirror `5.37.0 → 5.39.2`
* router5 `6.2.4 → 6.3.0`

[Commit Log](https://github.com/xh/hoist-react/compare/v10.0.1...v11.0.0)

## v10.0.1

### 🐞 Bug Fixes

* Grid `export` context menu token now defaults to server-side 'exportExcel' export.
    * Specify the `exportLocal` token to return a menu item for local AG Grid export.
* Columns with `field === null` skipped for server-side export (considered spacer / structural
  columns).

## v10.0.0

### 💥 Breaking Changes

* **Access to the router API has changed** with the `XH` global now exposing `router` and
  `routerState` properties and a `navigate()` method directly.
* `ToastManager` has been deprecated. Use `XH.toast` instead.
* `Message` is no longer a public class (and its API has changed). Use `XH.message/confirm/alert`
  instead.
* Export API has changed. The Built-in grid export now uses more powerful server-side support. To
  continue to use local AG based export, call method `GridModel.localExport()`. Built-in export
  needs to be enabled with the new property on `GridModel.enableExport`. See `GridModel` for more
  details.

### 🎁 Enhancements

* New Mobile controls and `AppContainer` provided services (impersonation, about, and version bars).
* Full-featured server-side Excel export for grids.

### 🐞 Bug Fixes

* Prevent automatic zooming upon input focus on mobile devices (#476).
* Clear the selection when showing the context menu for a record which is not already selected
  (#469).
* Fix to make lockout script readable by Compatibility Mode down to IE5.

### 📚 Libraries

* MobX `4.2.x → 5.0.x`

[Commit Log](https://github.com/xh/hoist-react/compare/v9.0.0...v10.0.0)

## v9.0.0

### 💥 Breaking Changes

* **Hoist-provided mixins (decorators) have been refactored to be more granular and have been broken
  out of `HoistComponent`.**
    * New discrete mixins now exist for `LayoutSupport` and `ContextMenuSupport` - these should be
      added directly to components that require the functionality they add for auto-handling of
      layout-related props and support for showing right-click menus. The corresponding options on
      `HoistComponent` that used to enable them have been removed.
    * For consistency, we have also renamed `EventTarget → EventSupport` and `Reactive →
      ReactiveSupport` mixins. These both continue to be auto-applied to HoistModel and HoistService
      classes, and ReactiveSupport enabled by default in HoistComponent.
* **The Context menu API has changed.** The `ContextMenuSupport` mixin now specifies an abstract
  `getContextMenuItems()` method for component implementation (replacing the previous
  `renderContextMenu()` method). See the new [`ContextMenuItem` class for what these items support,
  as well as several static default items that can be used.
    * The top-level `AppContainer` no longer provides a default context menu, instead allowing the
      browser's own context menu to show unless an app / component author has implemented custom
      context-menu handling at any level of their component hierarchy.

### 🐞 Bug Fixes

* TabContainer active tab can become out of sync with the router state (#451)
    * ⚠️ Note this also involved a change to the `TabContainerModel` API - `activateTab()` is now
      the public method to set the active tab and ensure both the tab and the route land in the
      correct state.
* Remove unintended focused cell borders that came back with the prior AG Grid upgrade.

[Commit Log](https://github.com/xh/hoist-react/compare/v8.0.0...v9.0.0)

## v8.0.0

Hoist React v8 brings a big set of improvements and fixes, some API and package re-organizations,
and AG Grid upgrade, and more. 🚀

### 💥 Breaking Changes

* **Component package directories have been re-organized** to provide better symmetry between
  pre-existing "desktop" components and a new set of mobile-first component. Current desktop
  applications should replace imports from `@xh/hoist/cmp/xxx` with `@xh/hoist/desktop/cmp/xxx`.
    * Important exceptions include several classes within `@xh/hoist/cmp/layout/`, which remain
      cross-platform.
    * `Panel` and `Resizable` components have moved to their own packages in
      `@xh/hoist/desktop/cmp/panel` and `@xh/hoist/desktop/cmp/resizable`.
* **Multiple changes and improvements made to tab-related APIs and components.**
    * The `TabContainerModel` constructor API has changed, notably `children` → `tabs`, `useRoutes`
      →
      `route` (to specify a starting route as a string) and `switcherPosition` has moved from a
      model config to a prop on the `TabContainer` component.
    * `TabPane` and `TabPaneModel` have been renamed `Tab` and `TabModel`, respectively, with
      several related renames.
* **Application entry-point classes decorated with `@HoistApp` must implement the new getter method
  `containerClass()`** to specify the platform specific component used to wrap the app's
  `componentClass`.
    * This will typically be `@xh/hoist/[desktop|mobile]/AppContainer` depending on platform.

### 🎁 New Features

* **Tab-related APIs re-worked and improved**, including streamlined support for routing, a new
  `tabRenderMode` config on `TabContainerModel`, and better naming throughout.
* **Ag-grid updated to latest v18.x** - now using native flex for overall grid layout and sizing
  controls, along with multiple other vendor improvements.
* Additional `XH` API methods exposed for control of / integration with Router5.
* The core `@HoistComponent` decorated now installs a new `isDisplayed` getter to report on
  component visibility, taking into account the visibility of its ancestors in the component tree.
* Mobile and Desktop app package / component structure made more symmetrical (#444).
* Initial versions of multiple new mobile components added to the toolkit.
* Support added for **`IdleService` - automatic app suspension on inactivity** (#427).
* Hoist wrapper added for the low-level Blueprint **button component** - provides future hooks into
  button customizations and avoids direct BP import (#406).
* Built-in support for collecting user feedback via a dedicated dialog, convenient XH methods and
  default appBar button (#379).
* New `XH.isDevelopmentMode` constant added, true when running in local Webpack dev-server mode.
* CSS variables have been added to customize and standardize the Blueprint "intent" based styling,
  with defaults adjusted to be less distracting (#420).

### 🐞 Bug Fixes

* Preference-related events have been standardized and bugs resolved related to pushAsync() and the
  `prefChange` event (ee93290).
* Admin log viewer auto-refreshes in tail-mode (#330).
* Distracting grid "loading" overlay removed (#401).
* Clipboard button ("click-to-copy" functionality) restored (#442).

[Commit Log](https://github.com/xh/hoist-react/compare/v7.2.0...v8.0.0)

## v7.2.0

### 🎁 New Features

+ Admin console grids now outfitted with column choosers and grid state. #375
+ Additional components for Onsen UI mobile development.

### 🐞 Bug Fixes

+ Multiple improvements to the Admin console config differ. #380 #381 #392

[Commit Log](https://github.com/xh/hoist-react/compare/v7.1.0...v7.2.0)

## v7.1.0

### 🎁 New Features

* Additional kit components added for Onsen UI mobile development.

### 🐞 Bug Fixes

* Dropdown fields no longer default to `commitOnChange: true` - avoiding unexpected commits of
  type-ahead query values for the comboboxes.
* Exceptions thrown from FetchService more accurately report the remote host when unreachable, along
  with some additional enhancements to fetch exception reporting for clarity.

[Commit Log](https://github.com/xh/hoist-react/compare/v7.0.0...v7.1.0)

## v7.0.0

### 💥 Breaking Changes

* **Restructuring of core `App` concept** with change to new `@HoistApp` decorator and conventions
  around defining `App.js` and `AppComponent.js` files as core app entry points. `XH.app` now
  installed to provide access to singleton instance of primary app class. See #387.

### 🎁 New Features

* **Added `AppBar` component** to help further standardize a pattern for top-level application
  headers.
* **Added `SwitchField` and `SliderField`** form field components.
* **Kit package added for Onsen UI** - base component library for mobile development.
* **Preferences get a group field for better organization**, parity with AppConfigs. (Requires
  hoist-core 3.1.x.)

### 🐞 Bug Fixes

* Improvements to `Grid` component's interaction with underlying AG Grid instance, avoiding extra
  renderings and unwanted loss of state. 03de0ae7

[Commit Log](https://github.com/xh/hoist-react/compare/v6.0.0...v7.0.0)

## v6.0.0

### 💥 Breaking Changes

* API for `MessageModel` has changed as part of the feature addition noted below, with `alert()` and
  `confirm()` replaced by `show()` and new `XH` convenience methods making the need for direct calls
  rare.
* `TabContainerModel` no longer takes an `orientation` prop, replaced by the more flexible
  `switcherPosition` as noted below.

### 🎁 New Features

* **Initial version of grid state** now available, supporting easy persistence of user grid column
  selections and sorting. The `GridModel` constructor now takes a `stateModel` argument, which in
  its simplest form is a string `xhStateId` used to persist grid state to local storage. See the
  `GridStateModel` class for implementation details. #331
* The **Message API** has been improved and simplified, with new `XH.confirm()` and `XH.alert()`
  methods providing an easy way to show pop-up alerts without needing to manually construct or
  maintain a `MessageModel`. #349
* **`TabContainer` components can now be controlled with a remote `TabSwitcher`** that does not need
  to be directly docked to the container itself. Specify `switcherPosition:none` on the
  `TabContainerModel` to suppress showing the switching affordance on the tabs themselves and
  instantiate a `TabSwitcher` bound to the same model to control a tabset from elsewhere in the
  component hierarchy. In particular, this enabled top-level application tab navigation to move up
  into the top toolbar, saving vertical space in the layout. #368
* `DataViewModel` supports an `emptyText` config.

### 🐞 Bugfixes

* Dropdown fields no longer fire multiple commit messages, and no longer commit partial entries
  under some circumstances. #353 and #354
* Grids resizing fixed when shrinking the containing component. #357

[Commit Log](https://github.com/xh/hoist-react/compare/v5.0.0...v6.0.0)

## v5.0.0

### 💥 Breaking Changes

* **Multi environment configs have been unwound** See these release notes/instructions for how to
  migrate: https://github.com/xh/hoist-core/releases/tag/release-3.0.0
* **Breaking change to context menus in dataviews and grids not using the default context menu:**
  StoreContextMenu no longer takes an array of items as an argument to its constructor. Instead it
  takes a configuration object with an ‘items’ key that will point to any current implementation’s
  array of items. This object can also contain an optional gridModel argument which is intended to
  support StoreContextMenuItems that may now be specified as known ‘hoist tokens’, currently limited
  to a ‘colChooser’ token.

### 🎁 New Features

* Config differ presents inline view, easier to read diffs now.
* Print Icon added!

### 🐞 Bugfixes

* Update processFailedLoad to loadData into gridModel store, Fixes #337
* Fix regression to ErrorTracking. Make errorTrackingService safer/simpler to call at any point in
  life-cycle.
* Fix broken LocalStore state.
* Tweak flex prop for charts. Side by side charts in a flexbox now auto-size themselves! Fixes #342
* Provide token parsing for storeContextMenus. Context menus are all grown up! Fixes #300

## v4.0.1

### 🐞 Bugfixes

* DataView now properly re-renders its items when properties on their records change (and the ID
  does not)

## v4.0.0

### 💥 Breaking Changes

* **The `GridModel` selection API has been reworked for clarity.** These models formerly exposed
  their selectionModel as `grid.selection` - now that getter returns the selected records. A new
  `selectedRecord` getter is also available to return a single selection, and new string shortcut
  options are available when configuring GridModel selection behavior.
* **Grid components can now take an `agOptions` prop** to pass directly to the underlying ag-grid
  component, as well as an `onRowDoubleClicked` handler function.
  16be2bfa10e5aab4ce8e7e2e20f8569979dd70d1

### 🎁 New Features

* Additional core components have been updated with built-in `layoutSupport`, allowing developers to
  set width/height/flex and other layout properties directly as top-level props for key comps such
  as Grid, DataView, and Chart. These special props are processed via `elemFactory` into a
  `layoutConfig` prop that is now passed down to the underlying wrapper div for these components.
  081fb1f3a2246a4ff624ab123c6df36c1474ed4b

### 🐞 Bugfixes

* Log viewer tail mode now working properly for long log files - #325

## v3.0.1

### 🐞 Bugfixes

* FetchService throws a dedicated exception when the server is unreachable, fixes a confusing
  failure case detailed in #315

## v3.0.0

### 💥 Breaking Changes

* **An application's `AppModel` class must now implement a new `checkAccess()` method.** This method
  is passed the current user, and the appModel should determine if that user should see the UI and
  return an object with a `hasAccess` boolean and an optional `message` string. For a return with
  `hasAccess: false`, the framework will render a lockout panel instead of the primary UI.
  974c1def99059f11528c476f04e0d8c8a0811804
    * Note that this is only a secondary level of "security" designed to avoid showing an
      unauthorized user a confusing / non-functional UI. The server or any other third-party data
      sources must always be the actual enforcer of access to data or other operations.
* **We updated the APIs for core MobX helper methods added to component/model/service classes.** In
  particular, `addReaction()` was updated to take a more declarative / clear config object.
  8169123a4a8be6940b747e816cba40bd10fa164e
    * See Reactive.js - the mixin that provides this functionality.

### 🎁 New Features

* Built-in client-side lockout support, as per above.

### 🐞 Bugfixes

* None

------------------------------------------

Copyright © 2024 Extremely Heavy Industries Inc. - all rights reserved

------------------------------------------

📫☎️🌎 info@xh.io | https://xh.io/contact<|MERGE_RESOLUTION|>--- conflicted
+++ resolved
@@ -6,15 +6,6 @@
 
 * Enhanced `markdown` component to support the underlying `components` prop from
   `react-markdown`. Use this prop to customize markdown rendering.
-
-<<<<<<< HEAD
-### 💥 Breaking Changes (upgrade difficulty: 🟠 MEDIUM)
-* New `HoistAuthModel` consolidates and exposes the client-side authentication lifecycle in a single
-overridable API. This new API provides more easy customization of auth across all client-side
-apps by being easily overrideable and installed on the AppSpec.  In most cases, upgrade should be a
-simple matter of moving code from `HoistAppModel.preInitAsync()` and `HoistAppModel.logoutAsync()`
-(now removed) to new overrides of `HoistAuthModel.completeAuthAsync()` and `HoistAuthModel.logoutAsync()`.
-See `HoistAuthModel` for more info.
 * Added support for Correlation ID's across fetch requests and error / activity tracking:
     * Requires `hoist-core >= v21.0.0`.
     * Correlation ID's are exposed in `Admin` > `Activity` > `Tracking` and `Client Errors` tabs.
@@ -26,7 +17,11 @@
     * `FetchOptions.correlationId` - specify a Correlation ID. Set to `true` to source from
       provided `LoadSpec` or auto-generate. Set to `false` to explicitly omit.
     * New `FetchService.generateCorrelationId` method for manual Correlation ID generation.
-=======
+
+### 📚 Libraries
+
+* uuid `^9.0.1`
+
 ## 66.0.2 - 2024-07-17
 
 ### 🐞 Bug Fixes
@@ -58,7 +53,6 @@
       methods `completeAuthAsync()` and `logoutAsync()`.
 
 ### 🎁 New Features
->>>>>>> 066dc52c
 
 * Added option to `XH.reloadApp()` to reload specific app path.
 * Added `headerTooltip` prop to `ColumnGroup`.
@@ -72,10 +66,6 @@
 * Updated mobile `TabContainer` to flex properly within flexbox containers.
 * Fixed timing issue with missing validation for records added immediately to a new `Store`.
 * Fixed CSS bug in which date picker dates wrapped when `dateEditor` used in a grid in a dialog.
-
-### 📚 Libraries
-
-* uuid `^9.0.1`
 
 ## 65.0.0 - 2024-06-26
 
