--- conflicted
+++ resolved
@@ -2,7 +2,6 @@
 
 ## v48.0.0-SNAPSHOT - under development
 
-<<<<<<< HEAD
 ### 💥 Breaking Changes
 
 * Hoist now requires ag-Grid v27.1.0 or higher - update your ag-Grid dependency in your app's
@@ -13,12 +12,11 @@
   * Formatter methods and renderers (e.g. `fmtNumber`, `numberRenderer`, etc.) now return React Elements
     by default. The `asElement` option to these functions has been removed. Use the new `asHtml`
     option to return a HTML string.
-=======
+
 ### 🐞 Bug Fixes
 
 * `FieldFilter`'s check of `committedData` is now null safe.  A record with no `committedData` will not be filtered out.
 
->>>>>>> 109effdf
 
 ## v47.1.1 - 2022-03-26
 
