# Changelog

## v28.0.0-SNAPSHOT - Unreleased

### 🎁 New Features

* Hoist now fully supports React functional components and hooks. See the new function
  `hoistComponent` for more information. While functional components and hooks are considered
  essential forward-looking patterns in the React world, Class-based Components remain fully
  supported (by both Hoist and React) using the familiar `@HoistComponent` decorator.
* The default text input shown by `XH.prompt()` now has `selectOnFocus: true` and will confirm the
  user's entry on an <enter> keypress (same as clicking 'OK').
* Individual `Buttons` within a `ButtonGroupInput` will accept a disabled prop while continuing to
  respect the overall `ButtonGroupInput`'s disabled prop.
* `Column.exportFormat` can now be a function, which supports setting Excel formats on a per-cell
  (vs. entire column) basis by returning a conditional `exportFormat` based upon the value and / or
<<<<<<< HEAD
  record.
  * ⚠️ Note that per-cell formatting _requires_ that apps update their server to use hoist-core
    v6.3.0+ to work, although earlier versions of hoist-core _are_ backwards compatible with the
    pre-existing, column-level export formatting.
* Not a Hoist feature, exactly, but the latest version of `@xh/hoist-dev-utils` (see below) enables
  support for the nullsafe operator `let foo = bar?.baz` via the
  `@babel/plugin-proposal-optional-chaining` plugin.
=======
  record. Note that per-cell formatting _requires_ that the server-side of your app updates to
  hoist-core v6.3.0+ to work, although earlier versions of hoist-core _are_ backwards compatible
  with the pre-existing, column-level export formatting.
* `DataViewModel` now supports a `sortBy` config. Accepts the same inputs as `GridModel.sortBy`,
  with the caveat that only a single-level sort is supported at this time.
>>>>>>> 5bbc4f17

### 💥 Breaking Changes

* Apps should update their dev dependencies to the latest `@xh/hoist-dev-utils` package: v4.0+. This
  updates the versions of Babel / Webpack used in builds and swaps to the updated Babel
  recommendation of `core-js` for polyfills.
* The `allSettled` function in `@xh/promise` has been removed. Applications using this method should
  use the ECMA standard (stage-2) `Promise.allSettled` instead. This method is now fully available
  in Hoist via bundled polyfills. Note that the standard method returns an array of objects of the
  form `{status: [rejected|fulfilled], ...}`, rather than `{state: [rejected|fulfilled], ...}`.
* The `containerRef` argument for `XH.toast()` should now be a DOM element. Component instances are
  no longer supported types for this value. This is required to support functional Components
  throughout the toolkit.

### 📚 Libraries

* @xh/hoist-dev-utils `3.8 -> 4.0`
* rsvp (removed)

[Commit Log](https://github.com/exhi/hoist-react/compare/v27.0.1...develop)

## v27.0.1 - 2019-08-26

### 🐞 Bug Fixes

* Fix to `Store.clear()` and `GridModel.clear()`, which delegates to the same (#1324).

[Commit Log](https://github.com/exhi/hoist-react/compare/v27.0.0...v27.0.1)

## v27.0.0 - 2019-08-23

### 🎁 New Features

* A new `LocalDate` class has been added to the toolkit. This class provides client-side support for
  "business" or "calendar" days that do not have a time component. It is an immutable class that
  supports '==', '<' and '>', as well as a number of convenient manipulation functions. Support for
  the `LocalDate` class has also been added throughout the toolkit, including:
  * `Field.type` now supports an additional `localDate` option for automatic conversion of server
    data to this type when loading into a `Store`.
  * `fetchService` is aware of this class and will automatically serialize all instances of it for
    posting to the server. ⚠ NOTE that along with this change, `fetchService` and its methods such
    as `XH.fetchJson()` will now serialize regular JS Date objects as ms timestamps when provided in
    params. Previously Dates were serialized in their default `toString()` format. This would be a
    breaking change for an app that relied on that default Date serialization, but it was made for
    increased symmetry with how Hoist JSON-serializes Dates and LocalDates on the server-side.
  * `DateInput` can now be used to seamlessly bind to a `LocalDate` as well as a `Date`. See its new
    prop of `valueType` which can be set to `localDate` or `date` (default).
  * A new `localDateCol` config has been added to the `@xh/hoist/grid/columns` package with
    standardized rendering and formatting.
* New `TreeMap` and `SplitTreeMap` components added, to render hierarchical data in a configurable
  TreeMap visualization based on the Highcharts library. Supports optional binding to a GridModel,
  which syncs selection and expand / collapse state.

### 💥 Breaking Changes

* The updating of `Store` data has been reworked to provide a simpler and more powerful API that
  allows for the applications of additions, deletions, and updates in a single transaction:
  * The signature of `Store.updateData()` has been substantially changed, and is now the main entry
    point for all updates.
  * `Store.removeRecords()` has been removed. Use `Store.updateData()` instead.
  * `Store.addData()` has been removed. Use `Store.updateData()` instead.
* `Column` takes an additional property `rendererIsComplex`. Application must set this flag to
  `true` to indicate if a column renderer uses values other than its own bound field. This change
  provides an efficiency boost by allowing ag-Grid to use its default change detection instead of
  forcing a cell refresh on any change.
* `Column` also gets a new `highlightOnChange` config. If true, the grid will highlight the cell on
  each change by flashing its background. (Currently this is a simple on/off config - future
  iterations could support a function variant or other options to customize the flash effect based
  on the old/new values.) A new CSS var `--xh-grid-cell-change-bg-highlight` can be used to
  customize the color used, app-wide or scoped to a particular grid selector. Note that columns must
  *not* specify `rendererIsComplex` if they wish to enable the new highlight flag.

### ⚙️ Technical

* `Grid` will now update the underlying ag-Grid using ag-Grid transactions rather than relying on
  agGrid `deltaRowMode`. This is intended to provide the best possible grid performance and
  generally streamline the use of the ag-Grid Api.

### 🐞 Bug Fixes

* Panel resize events are now properly throttled, avoiding extreme lagginess when resizing panels
  that contain complex components such as big grids.
* Workaround for issues with the mobile Onsen toolkit throwing errors while resetting page stack.
* Dialogs call `doCancel()` handler if cancelled via <escape> key.

### 📚 Libraries

* @xh/hoist-dev-utils `3.7 -> 3.8`
* qs `6.7 -> 6.8`
* store2 `2.8 -> 2.9`

[Commit Log](https://github.com/exhi/hoist-react/compare/v26.0.1...v27.0.0)

## v26.0.1 - 2019-08-07

### 🎁 New Features

* **WebSocket support** has been added in the form of `XH.webSocketService` to establish and
  maintain a managed websocket connection with the Hoist UI server. This is implemented on the
  client via the native `WebSocket` object supported by modern browsers and relies on the
  corresponding service and management endpoints added to Hoist Core v6.1.
  * Apps must declare `webSocketsEnabled: true` in their `AppSpec` configuration to enable this
    overall functionality on the client.
  * Apps can then subscribe via the new service to updates on a requested topic and will receive any
    inbound messages for that topic via a callback.
  * The service will monitor the socket connection with a regular heartbeat and attempt to
    re-establish if dropped.
  * A new admin console snap-in provides an overview of connected websocket clients.
* The `XH.message()` and related methods such as `XH.alert()` now support more flexible
  `confirmProps` and `cancelProps` configs, each of which will be passed to their respective button
  and merged with suitable defaults. Allows use of the new `autoFocus` prop with these preconfigured
  dialogs.
  * By default, `XH.alert()` and `XH.confirm()` will auto focus the confirm button for user
    convenience.
  * The previous text/intent configs have been deprecated and the message methods will log a console
    warning if they are used (although it will continue to respect them to aid transitioning to the
    new configs).
* `GridModel` now supports a `copyCell` context menu action. See `StoreContextMenu` for more
  details.
* New `GridCountLabel` component provides an alternative to existing `StoreCountLabel`, outputting
  both overall record count and current selection count in a configurable way.
* The `Button` component accepts an `autoFocus` prop to attempt to focus on render.
* The `Checkbox` component accepts an `autoFocus` prop to attempt to focus on render.

### 💥 Breaking Changes

* `StoreCountLabel` has been moved from `/desktop/cmp/store` to the cross-platform package
  `/cmp/store`. Its `gridModel` prop has also been removed - usages with grids should likely switch
  to the new `GridCountLabel` component, noted above and imported from `/cmp/grid`.
* The API for `ClipboardButton` and `ClipboardMenuItem` has been simplified, and made implementation
  independent. Specify a single `getCopyText` function rather than the `clipboardSpec`.
  (`clipboardSpec` is an artifact from the removed `clipboard` library).
* The `XH.prompt()` and `XH.message()` input config has been updated to work as documented, with any
  initial/default value for the input sourced from `input.initialValue`. Was previously sourced from
  `input.value` (#1298).
* ChartModel `config` has been deprecated. Please use `highchartsConfig` instead.

### 🐞 Bug Fixes

* The `Select.selectOnFocus` prop is now respected when used in tandem with `enableCreate` and/or
  `queryFn` props.
* `DateInput` popup _will_ now close when input is blurred but will _not_ immediately close when
  `enableTextInput` is `false` and a month or year is clicked (#1293).
* Buttons within a grid `actionCol` now render properly in compact mode, without clipping/overflow.

### ⚙️ Technical

* `AgGridModel` will now throw an exception if any of its methods which depend on ag-Grid state are
  called before the grid has been fully initialized (ag-Grid onGridReady event has fired).
  Applications can check the new `isReady` property on `AgGridModel` before calling such methods to
  verify the grid is fully initialized.

### 📚 Libraries

* @blueprintjs/core `3.17 -> 3.18`
* @blueprintjs/datetime `3.11 -> 3.12`
* @fortawesome/fontawesome `5.9 -> 5.10`
* ag-grid `21.0.1 -> 21.1.1`
* store2 `2.7 -> 2.8`
* The `clipboard` library has been replaced with the simpler `clipboard-copy` library.

[Commit Log](https://github.com/exhi/hoist-react/compare/v25.2.0...v26.0.1)

## v25.2.0 - 2019-07-25

### 🎁 New Features

* `RecordAction` supports a new `secondaryText` property. When used for a Grid context menu item,
  this text appears on the right side of the menu item, usually used for displaying the shortcut key
  associated with an action.

### 🐞 Bug Fixes

* Fixed issue with loopy behavior when using `Select.selectOnFocus` and changing focus
  simultaneously with keyboard and mouse.

[Commit Log](https://github.com/exhi/hoist-react/compare/v25.1.0...v25.2.0)

## v25.1.0 - 2019-07-23

### 🎁 New Features

* `JsonInput` includes buttons for toggling showing in a full-screen dialog window. Also added a
  convenience button to auto-format `JsonInput's` content.
* `DateInput` supports a new `enableTextInput` prop. When this property is set to false, `DateInput`
  will be entirely driven by the provided date picker. Additionally, `DateInput` styles have been
  improved for its various modes to more clearly convey its functionality.
* `ExportButton` will auto-disable itself if bound to an empty `GridModel`. This helper button will
  now also throw a console warning (to alert the developer) if `gridModel.enableExport != true`.

### ⚙️ Technical

* Classes decorated with `@LoadSupport` will now throw an exception out of their provided
  `loadAsync()` method if called with a parameter that's not a plain object (i.e. param is clearly
  not a `LoadSpec`). Note this might be a breaking change, in so far as it introduces additional
  validation around this pre-existing API requirement.
* Requirements for the `colorSpec` option passed to Hoist number formatters have been relaxed to
  allow partial definitions such that, for example, only negative values may receive the CSS class
  specified, without having to account for positive value styling.

### 🐞 Bug Fixes

* `RestFormModel` now submits dirty fields only when editing a record, as intended (#1245).
* `FormField` will no longer override the disabled prop of its child input if true (#1262).

### 📚 Libraries

* mobx `5.11 -> 5.13`
* Misc. patch-level updates

[Commit Log](https://github.com/exhi/hoist-react/compare/v25.0.0...v25.1.0)

## v25.0.0 - 2019-07-16

### 🎁 New Features

* `Column` accepts a new `comparator` callback to customize how column cell values are sorted by the
  grid.
* Added `XH.prompt()` to show a simple message popup with a built-in, configurable HoistInput. When
  submitted by the user, its callback or resolved promise will include the input's value.
* `Select` accepts a new `selectOnFocus` prop. The behaviour is analogous to the `selectOnFocus`
  prop already in `TextInput`, `TextArea` and `NumberInput`.

### 💥 Breaking Changes

* The `fmtPercent` and `percentRenderer` methods will now multiply provided value by 100. This is
  consistent with the behavior of Excel's percentage formatting and matches the expectations of
  `ExportFormat.PCT`. Columns that were previously using `exportValue: v => v/100` as a workaround
  to the previous renderer behavior should remove this line of code.
* `DimensionChooserModel`'s `historyPreference` config has been renamed `preference`. It now
  supports saving both value and history to the same preference (existing history preferences will
  be handled).

[Commit Log](https://github.com/exhi/hoist-react/compare/v24.2.0...v25.0.0)

## v24.2.0 - 2019-07-08

### 🎁 New Features

* `GridModel` accepts a new `colDefaults` configuration. Defaults provided via this object will be
  merged (deeply) into all column configs as they are instantiated.
* New `Panel.compactHeader` and `DockContainer.compactHeaders` props added to enable more compact
  and space efficient styling for headers in these components.
  * ⚠️ Note that as part of this change, internal panel header CSS class names changed slightly -
    apps that were targeting these internal selectors would need to adjust. See
    desktop/cmp/panel/impl/PanelHeader.scss for the relevant updates.
* A new `exportOptions.columns` option on `GridModel` replaces `exportOptions.includeHiddenCols`.
  The updated and more flexible config supports special strings 'VISIBLE' (default), 'ALL', and/or a
  list of specific colIds to include in an export.
  * To avoid immediate breaking changes, GridModel will log a warning on any remaining usages of
    `includeHiddenCols` but auto-set to `columns: 'ALL'` to maintain the same behavior.
* Added new preference `xhShowVersionBar` to allow more fine-grained control of when the Hoist
  version bar is showing. It defaults to `auto`, preserving the current behavior of always showing
  the footer to Hoist Admins while including it for non-admins *only* in non-production
  environments. The pref can alternatively be set to 'always' or 'never' on a per-user basis.

### 📚 Libraries

* @blueprintjs/core `3.16 -> 3.17`
* @blueprintjs/datetime `3.10 -> 3.11`
* mobx `5.10 -> 5.11`
* react-transition-group `2.8 -> 4.2`

[Commit Log](https://github.com/exhi/hoist-react/compare/v24.1.1...v24.2.0)

## v24.1.1 - 2019-07-01

### 🐞 Bug Fixes

* Mobile column chooser internal layout/sizing fixed when used in certain secure mobile browsers.

[Commit Log](https://github.com/exhi/hoist-react/compare/v24.1.0...v24.1.1)

## v24.1.0 - 2019-07-01

### 🎁 New Features

* `DateInput.enableClear` prop added to support built-in button to null-out a date input's value.

### 🐞 Bug Fixes

* The `Select` component now properly shows all options when the pick-list is re-shown after a
  change without first blurring the control. (Previously this interaction edge case would only show
  the option matching the current input value.) #1198
* Mobile mask component `onClick` callback prop restored - required to dismiss mobile menus when not
  tapping a menu option.
* When checking for a possible expired session within `XH.handleException()`, prompt for app login
  only for Ajax requests made to relative URLs (not e.g. remote APIs accessed via CORS). #1189

### ✨ Style

* Panel splitter collapse button more visible in dark theme. CSS vars to customize further fixed.
* The mobile app menu button has been moved to the right side of the top appBar, consistent with its
  placement in desktop apps.

### 📚 Libraries

* @blueprintjs/core `3.15 -> 3.16`
* @blueprintjs/datetime `3.9 -> 3.10`
* codemirror `5.47 -> 5.48`
* mobx `6.0 -> 6.1`

[Commit Log](https://github.com/exhi/hoist-react/compare/v24.0.0...v24.1.0)

## v24.0.0 - 2019-06-24

### 🎁 New Features

#### Data

* A `StoreFilter` object has been introduced to the data API. This allows `Store` and
  `StoreFilterField` to support the ability to conditionally include all children when filtering
  hierarchical data stores, and could support additional filtering customizations in the future.
* `Store` now provides a `summaryRecord` property which can be used to expose aggregated data for
  the data it contains. The raw data for this record can be provided to `loadData()` and
  `updateData()` either via an explicit argument to these methods, or as the root node of the raw
  data provided (see `Store.loadRootAsSummary`).
* The `StoreFilterField` component accepts new optional `model` and `bind` props to allow control of
  its text value from an external model's observable.
* `pwd` is now a new supported type of `Field` in the `@xh/hoist/core/data` package.

#### Grid

* `GridModel` now supports a `showSummary` config which can be used to display its store's
  summaryRecord (see above) as either a pinned top or bottom row.
* `GridModel` also adds a `enableColumnPinning` config to enable/disable user-driven pinning. On
  desktop, if enabled, users can pin columns by dragging them to the left or right edges of the grid
  (the default ag-Grid gesture). Column pinned state is now also captured and maintained by the
  overall grid state system.
* The desktop column chooser now options in a non-modal popover when triggered from the standard
  `ColChooserButton` component. This offers a quicker and less disruptive alternative to the modal
  dialog (which is still used when launched from the grid context menu). In this popover mode,
  updates to columns are immediately reflected in the underlying grid.
* The mobile `ColChooser` has been improved significantly. It now renders displayed and available
  columns as two lists, allowing drag and drop between to update the visibility and ordering. It
  also provides an easy option to toggle pinning the first column.
* `DimensionChooser` now supports an optional empty / ungrouped configuration with a value of `[]`.
  See `DimensionChooserModel.enableClear` and `DimensionChooser.emptyText`.

#### Other Features

* Core `AutoRefreshService` added to trigger an app-wide data refresh on a configurable interval, if
  so enabled via a combination of soft-config and user preference. Auto-refresh relies on the use of
  the root `RefreshContextModel` and model-level `LoadSupport`.
* A new `LoadingIndicator` component is available as a more minimal / unobtrusive alternative to a
  modal mask. Typically configured via a new `Panel.loadingIndicator` prop, the indicator can be
  bound to a `PendingTaskModel` and will automatically show/hide a spinner and/or custom message in
  an overlay docked to the corner of the parent Panel.
* `DateInput` adds support for new `enablePicker` and `showPickerOnFocus` props, offering greater
  control over when the calendar picker is shown. The new default behaviour is to not show the
  picker on focus, instead showing it via a built-in button.
* Transitions have been disabled by default on desktop Dialog and Popover components (both are from
  the Blueprint library) and on the Hoist Mask component. This should result in a snappier user
  experience, especially when working on remote / virtual workstations. Any in-app customizations to
  disable or remove transitions can now be removed in favor of this toolkit-wide change.
* Added new `@bindable.ref` variant of the `@bindable` decorator.

### 💥 Breaking Changes

* Apps that defined and initialized their own `AutoRefreshService` service or functionality should
  leverage the new Hoist service if possible. Apps with a pre-existing custom service of the same
  name must either remove in favor of the new service or - if they have special requirements not
  covered by the Hoist implementation - rename their own service to avoid a naming conflict.
* The `StoreFilterField.onFilterChange` callback will now be passed a `StoreFilter`, rather than a
  function.
* `DateInput` now has a calendar button on the right side of the input which is 22 pixels square.
  Applications explicitly setting width or height on this component should ensure that they are
  providing enough space for it to display its contents without clipping.

### 🐞 Bug Fixes

* Performance for bulk grid selections has been greatly improved (#1157)
* Toolbars now specify a minimum height (or width when vertical) to avoid shrinking unexpectedly
  when they contain only labels or are entirely empty (but still desired to e.g. align UIs across
  multiple panels). Customize if needed via the new `--xh-tbar-min-size` CSS var.
* All Hoist Components that accept a `model` prop now have that properly documented in their
  prop-types.
* Admin Log Viewer no longer reverses its lines when not in tail mode.

### ⚙️ Technical

* The `AppSpec` config passed to `XH.renderApp()` now supports a `clientAppCode` value to compliment
  the existing `clientAppName`. Both values are now optional and defaulted from the project-wide
  `appCode` and `appName` values set via the project's Webpack config. (Note that `clientAppCode` is
  referenced by the new `AutoRefreshService` to support configurable auto-refresh intervals on a
  per-app basis.)

### 📚 Libraries

* ag-grid `20.0 -> 21.0`
* react-select `2.4 -> 3.0`
* mobx-react `5.4 -> 6.0.3`
* font-awesome `5.8 -> 5.9`
* react-beautiful-dnd `10.1.1 -> 11.0.4`

[Commit Log](https://github.com/exhi/hoist-react/compare/v23.0.0...v24.0.0)

## v23.0.0 - 2019-05-30

### 🎁 New Features

* `GridModel` now accepts a config of `cellBorders`, similar to `rowBorders`
* `Panel.tbar` and `Panel.bbar` props now accept an array of Elements and will auto-generate a
  `Toolbar` to contain them, avoiding the need for the extra import of `toolbar()`.
* New functions `withDebug` and `withShortDebug` have been added to provide a terse syntax for
  adding debug messages that track the execution of specific blocks of code.
* `XH.toast()` now supports an optional `containerRef` argument that can be used for anchoring a
  toast within another component (desktop only). Can be used to display more targeted toasts within
  the relevant section of an application UI, as opposed to the edge of the screen.
* `ButtonGroupInput` accepts a new `enableClear` prop that allows the active / depressed button to
  be unselected by pressing it again - this sets the value of the input as a whole to `null`.
* Hoist Admins now always see the VersionBar in the footer.
* `Promise.track` now accepts an optional `omit` config that indicates when no tracking will be
  performed.
* `fmtNumber` now accepts an optional `prefix` config that prepends immediately before the number,
  but after the sign (`+`, `-`).
* New utility methods `forEachAsync()` and `whileAsync()` have been added to allow non-blocking
  execution of time-consuming loops.

### 💥 Breaking Changes

* The `AppOption.refreshRequired` config has been renamed to `reloadRequired` to better match the
  `XH.reloadApp()` method called to reload the entire app in the browser. Any options defined by an
  app that require it to be fully reloaded should have this renamed config set to `true`.
* The options dialog will now automatically trigger an app-wide data _refresh_ via
  `XH.refreshAppAsync()` if options have changed that don't require a _reload_.
* The `EventSupport` mixin has been removed. There are no known uses of it and it is in conflict
  with the overall reactive structure of the hoist-react API. If your app listens to the
  `appStateChanged`, `prefChange` or `prefsPushed` events you will need to adjust accordingly.

### 🐞 Bug Fixes

* `Select` will now let the user edit existing text in conditions where it is expected to be
  editable. #880
* The Admin "Config Differ" tool has been updated to reflect changes to `Record` made in v22. It is
  once again able to apply remote config values.
* A `Panel` with configs `resizable: true, collapsible: false` now renders with a splitter.
* A `Panel` with no `icon`, `title`, or `headerItems` will not render a blank header.
* `FileChooser.enableMulti` now behaves as one might expect -- true to allow multiple files in a
  single upload. Previous behavior (the ability to add multiple files to dropzone) is now controlled
  by `enableAddMulti`.

[Commit Log](https://github.com/exhi/hoist-react/compare/v22.0.0...v23.0.0)


## v22.0.0 - 2019-04-29

### 🎁 New Features

* A new `DockContainer` component provides a user-friendly way to render multiple child components
  "docked" to its bottom edge. Each child view is rendered with a configurable header and controls
  to allow the user to expand it, collapse it, or optionally "pop it out" into a modal dialog.
* A new `AgGrid` component provides a much lighter Hoist wrapper around ag-Grid while maintaining
  consistent styling and layout support. This allows apps to use any features supported by ag-Grid
  without conflicting with functionality added by the core Hoist `Grid`.
  * Note that this lighter wrapper lacks a number of core Hoist features and integrations, including
    store support, grid state, enhanced column and renderer APIs, absolute value sorting, and more.
  * An associated `AgGridModel` provides access to to the ag-Grid APIs, minimal styling configs, and
    several utility methods for managing Grid state.
* Added `GridModel.groupSortFn` config to support custom group sorting (replaces any use of
  `agOptions.defaultGroupSortComparator`).
* The `Column.cellClass` and `Column.headerClass` configs now accept functions to dynamically
  generate custom classes based on the Record and/or Column being rendered.
* The `Record` object now provides an additional getter `Record.allChildren` to return all children
  of the record, irrespective of the current filter in place on the record's store. This supplements
  the existing `Record.children` getter, which returns only the children meeting the filter.

### 💥 Breaking Changes

* The class `LocalStore` has been renamed `Store`, and is now the main implementation and base class
  for Store Data. The extraneous abstract superclass `BaseStore` has been removed.
* `Store.dataLastUpdated` had been renamed `Store.lastUpdated` on the new class and is now a simple
  timestamp (ms) rather than a Javascript Date object.
* The constructor argument `Store.processRawData` now expects a function that *returns* a modified
  object with the necessary edits. This allows implementations to safely *clone* the raw data rather
  than mutating it.
* The method `Store.removeRecord` has been replaced with the method `Store.removeRecords`. This will
  facilitate efficient bulk deletes.

### ⚙️ Technical

* `Grid` now performs an important performance workaround when loading a new dataset that would
  result in the removal of a significant amount of existing records/rows. The underlying ag-Grid
  component has a serious bottleneck here (acknowledged as AG-2879 in their bug tracker). The Hoist
  grid wrapper will now detect when this is likely and proactively clear all data using a different
  API call before loading the new dataset.
* The implementations `Store`, `RecordSet`, and `Record` have been updated to more efficiently
  re-use existing record references when loading, updating, or filtering data in a store. This keeps
  the Record objects within a store as stable as possible, and allows additional optimizations by
  ag-Grid and its `deltaRowDataMode`.
* When loading raw data into store `Record`s, Hoist will now perform additional conversions based on
  the declared `Field.type`. The unused `Field.nullable` has been removed.
* `LocalStorageService` now uses both the `appCode` and current username for its namespace key,
  ensuring that e.g. local prefs/grid state are not overwritten across multiple app users on one OS
  profile, or when admin impersonation is active. The service will automatically perform a one-time
  migration of existing local state from the old namespace to the new. #674
* `elem` no longer skips `null` children in its calls to `React.createElement()`. These children may
  play the role of placeholders when using conditional rendering, and skipping them was causing
  React to trigger extra re-renders. This change further simplifies Hoist's element factory and
  removes an unnecessary divergence with the behavior of JSX.


### 🐞 Bug Fixes

* `Grid` exports retain sorting, including support for absolute value sorting. #1068
* Ensure `FormField`s are keyed with their model ID, so that React can properly account for dynamic
  changes to fields within a form. #1031
* Prompt for app refresh in (rare) case of mismatch between client and server-side session user.
  (This can happen during impersonation and is defended against in server-side code.) #675

[Commit Log](https://github.com/exhi/hoist-react/compare/v21.0.2...v22.0.0)

## v21.0.2 - 2019-04-05

### 📚 Libraries

* Rollback ag-Grid to v20.0.0 after running into new performance issues with large datasets and
  `deltaRowDataMode`. Updates to tree filtering logic, also related to grid performance issues with
  filtered tree results returning much larger record counts.

## v21.0.0 - 2019-04-04

### 🎁 New Features

* `FetchService` fetch methods now accept a plain object as the `headers` argument. These headers
  will be merged with the default headers provided by FetchService.
* An app can also now specify default headers to be sent with every fetch request via
  `XH.fetchService.setDefaultHeaders()`. You can pass either a plain object, or a closure which
  returns one.
* `Grid` supports a new `onGridReady` prop, allowing apps to hook into the ag-Grid event callback
  without inadvertently short-circuiting the Grid's own internal handler.

### 💥 Breaking Changes

* The shortcut getter `FormModel.isNotValid` was deemed confusing and has been removed from the API.
  In most cases applications should use `!FormModel.isValid` instead; this expression will return
  `false` for the `Unknown` as well as the `NotValid` state. Applications that wish to explicitly
  test for the `NotValid` state should use the `validationState` getter.
* Multiple HoistInputs have changed their `onKeyPress` props to `onKeyDown`, including TextInput,
  NumberInput, TextArea & SearchInput. The `onKeyPress` event has been deprecated in general and has
  limitations on which keys will trigger the event to fire (i.e. it would not fire on an arrow
  keypress).
* FetchService's fetch methods no longer support `contentType` parameter. Instead, specify a custom
  content-type by setting a 'Content-Type' header using the `headers` parameter.
* FetchService's fetch methods no longer support `acceptJson` parameter. Instead, pass an {"Accept":
  "application/json"} header using the `headers` parameter.

### ✨ Style

* Black point + grid colors adjusted in dark theme to better blend with overall blue-gray tint.
* Mobile styles have been adjusted to increase the default font size and grid row height, in
  addition to a number of other smaller visual adjustments.

### 🐞 Bug Fixes

* Avoid throwing React error due to tab / routing interactions. Tab / routing / state support
  generally improved. (#1052)
* `GridModel.selectFirst()` improved to reliably select first visible record even when one or more
  groupBy levels active. (#1058)

### 📚 Libraries

* ag-Grid `~20.1 -> ~20.2` (fixes ag-grid sorting bug with treeMode)
* @blueprint/core `3.14 -> 3.15`
* @blueprint/datetime `3.7 -> 3.8`
* react-dropzone `10.0 -> 10.1`
* react-transition-group `2.6 -> 2.8`

[Commit Log](https://github.com/exhi/hoist-react/compare/v20.2.1...v21.0.0)

## v20.2.1 - 2019-03-28

* Minor tweaks to grid styles - CSS var for pinned column borders, drop left/right padding on
  center-aligned grid cells.

[Commit Log](https://github.com/exhi/hoist-react/compare/v20.2.0...v20.2.1)

## v20.2.0 - 2019-03-27

### 🎁 New Features

* `GridModel` exposes three new configs - `rowBorders`, `stripeRows`, and `showCellFocus` - to
  provide additional control over grid styling. The former `Grid` prop `showHover` has been
  converted to a `GridModel` config for symmetry with these other flags and more efficient
  re-rendering. Note that some grid-related CSS classes have also been modified to better conform to
  the BEM approach used elsewhere - this could be a breaking change for apps that keyed off of
  certain Hoist grid styles (not expected to be a common case).
* `Select` adds a `queryBuffer` prop to avoid over-eager calls to an async `queryFn`. This buffer is
  defaulted to 300ms to provide some out-of-the-box debouncing of keyboard input when an async query
  is provided. A longer value might be appropriate for slow / intensive queries to a remote API.

### 🐞 Bug Fixes

* A small `FormField.labelWidth` config value will now be respected, even if it is less than the
  default minWidth of 80px.
* Unnecessary re-renders of inactive tab panels now avoided.
* `Grid`'s filter will now be consistently applied to all tree grid records. Previously, the filter
  skipped deeply nested records under specific conditions.
* `Timer` no longer requires its `runFn` to be a promise, as it briefly (and unintentionally) did.
* Suppressed default browser resize handles on `textarea`.

[Commit Log](https://github.com/exhi/hoist-react/compare/v20.1.1...v20.2.0)

## v20.1.1 - 2019-03-27

### 🐞 Bug Fixes

* Fix form field reset so that it will call computeValidationAsync even if revalidation is not
  triggered because the field's value did not change when reset.

[Commit Log](https://github.com/exhi/hoist-react/compare/v20.1.0...v20.1.1)


## v20.1.0 - 2019-03-14

### 🎁 New Features

* Standard app options panel now includes a "Restore Defaults" button to clear all user preferences
  as well as any custom grid state, resetting the app to its default state for that user.

### 🐞 Bug Fixes

* Removed a delay from `HoistInput` blur handling, ensuring `noteBlurred()` is called as soon as the
  element loses focus. This should remove a class of bugs related to input values not flushing into
  their models quickly enough when `commitOnChange: false` and the user moves directly from an input
  to e.g. clicking a submit button. #1023
* Fix to Admin ConfigDiffer tool (missing decorator).

### ⚙️ Technical

* The `GridModel.store` config now accepts a plain object and will internally create a `LocalStore`.
  This store config can also be partially specified or even omitted entirely. GridModel will ensure
  that the store is auto-configured with all fields in configured grid columns, reducing the need
  for app code boilerplate (re)enumerating field names.
* `Timer` class reworked to allow its interval to be adjusted dynamically via `setInterval()`,
  without requiring the Timer to be re-created.

[Commit Log](https://github.com/exhi/hoist-react/compare/v20.0.1...v20.1.0)


## v20.0.1 - 2019-03-08

### 🐞 Bug Fixes

* Ensure `RestStore` processes records in a standard way following a save/add operation (#1010).

[Commit Log](https://github.com/exhi/hoist-react/compare/v20.0.0...v20.0.1)


## v20.0.0 - 2019-03-06

### 💥 Breaking Changes

* The `@LoadSupport` decorator has been substantially reworked and enhanced from its initial release
  in v19. It is no longer needed on the HoistComponent, but rather should be put directly on the
  owned HoistModel implementing the loading. IMPORTANT NOTE: all models should implement
  `doLoadAsync` rather than `loadAsync`. Please see `LoadSupport` for more information on this
  important change.
* `TabContainer` and `TabContainerModel` are now cross-platform. Apps should update their code to
  import both from `@xh/hoist/cmp/tab`.
* `TabContainer.switcherPosition` has been moved to `TabContainerModel`. Please note that changes to
  `switcherPosition` are not supported on mobile, where the switcher will always appear beneath the
  container.
* The `Label` component from `@xh/hoist/desktop/cmp/input` has been removed. Applications should
  consider using the basic html `label` element instead (or a `FormField` if applicable).
* The `LeftRightChooserModel` constructor no longer accepts a `leftSortBy` and `rightSortBy`
  property. The implementation of these properties was generally broken. Use `leftSorted` and
  `rightSorted` instead.

#### Mobile

* Mobile `Page` has changed - `Pages` are now wrappers around `Panels` that are designed to be used
  with a `NavigationModel` or `TabContainer`. `Page` accepts the same props as `Panel`, meaning uses
  of `loadModel` should be replaced with `mask`.
* The mobile `AppBar` title is static and defaults to the app name. If you want to display page
  titles, it is recommended to use the `title` prop on the `Page`.

### 🎁 New Features

* Enhancements to Model and Component data loading via `@LoadSupport` provides a stronger set of
  conventions and better support for distinguishing between initial loads / auto/background
  refreshes / user- driven refreshes. It also provides new patterns for ensuring application
  Services are refreshed as part of a reworked global refresh cycle.
* RestGridModel supports a new `cloneAction` to take an existing record and open the editor form in
  "add mode" with all editable fields pre-populated from the source record. The action calls
  `prepareCloneFn`, if defined on the RestGridModel, to perform any transform operations before
  rendering the form.
* Tabs in `TabContainerModel` now support an `icon` property on the desktop.
* Charts take a new optional `aspectRatio` prop.
* Added new `Column.headerTooltip` config.
* Added new method `markManaged` on `ManagedSupport`.
* Added new function decorator `debounced`.
* Added new function `applyMixin` providing support for structured creation of class decorators
  (mixins).

#### Mobile

* Column chooser support available for mobile Grids. Users can check/uncheck columns to add/remove
  them from a configurable grid and reorder the columns in the list via drag and drop. Pair
  `GridModel.enableColChooser` with a mobile `colChooserButton` to allow use.
* Added `DialogPage` to the mobile toolkit. These floating pages do not participate in navigation or
  routing, and are used for showing fullscreen views outside of the Navigator / TabContainer
  context.
* Added `Panel` to the mobile toolkit, which offers a header element with standardized styling,
  title, and icon, as well as support for top and bottom toolbars.
* The mobile `AppBar` has been updated to more closely match the desktop `AppBar`, adding `icon`,
  `leftItems`, `hideAppMenuButton` and `appMenuButtonProps` props.
* Added routing support to mobile.

### 🐞 Bug Fixes

* The HighCharts wrapper component properly resizes its chart.
* Mobile dimension chooser button properly handles overflow for longer labels.
* Sizing fixes for multi-line inputs such as textArea and jsonInput.
* NumberInput calls a `onKeyPress` prop if given.
* Layout fixes on several admin panels and detail popups.

### 📚 Libraries

* @blueprintjs/core `3.13 -> 3.14`
* @xh/hoist-dev-utils `3.5 -> 3.6`
* ag-Grid `~20.0 -> ~20.1`
* react-dropzone `~8.0 -> ~9.0`
* react-select `~2.3 -> ~2.4`
* router5 `~6.6 -> ~7.0`
* react `~16.7 -> ~16.8`

[Commit Log](https://github.com/exhi/hoist-react/compare/v19.0.1...v20.0.0)

## v19.0.1 - 2019-02-12

### 🐞 Bug Fixes

* Additional updates and simplifications to `FormField` sizing of child `HoistInput` elements, for
  more reliable sizing and spacing filling behavior.

[Commit Log](https://github.com/exhi/hoist-react/compare/v19.0.0...v19.0.1)


## v19.0.0 - 2019-02-08

### 🎁 New Features

* Added a new architecture for signaling the need to load / refresh new data across either the
  entire app or a section of the component hierarchy. This new system relies on React context to
  minimizes the need for explicit application wiring, and improves support for auto-refresh. See
  newly added decorator `@LoadSupport` and classes/components `RefreshContext`,
  `RefreshContextModel`, and `RefreshContextView` for more info.
* `TabContainerModel` and `TabModel` now support `refreshMode` and `renderMode` configs to allow
  better control over how inactive tabs are mounted/unmounted and how tabs handle refresh requests
  when hidden or (re)activated.
* Apps can implement `getAppOptions()` in their `AppModel` class to specify a set of app-wide
  options that should be editable via a new built-in Options dialog. This system includes built-in
  support for reading/writing options to preferences, or getting/setting their values via custom
  handlers. The toolkit handles the rendering of the dialog.
* Standard top-level app buttons - for actions such as launching the new Options dialog, switching
  themes, launching the admin client, and logging out - have been moved into a new menu accessible
  from the top-right corner of the app, leaving more space for app-specific controls in the AppBar.
* `RecordGridModel` now supports an enhanced `editors` configuration that exposes the full set of
  validation and display support from the Forms package.
* `HoistInput` sizing is now consistently implemented using `LayoutSupport`. All sizable
  `HoistInputs` now have default `width` to ensure a standard display out of the box. `JsonInput`
  and `TextArea` also have default `height`. These defaults can be overridden by declaring explicit
  `width` and `height` values, or unset by setting the prop to `null`.
* `HoistInputs` within `FormFields` will be automatically sized to fill the available space in the
  `FormField`. In these cases, it is advised to either give the `FormField` an explicit size or
  render it in a flex layout.

### 💥 Breaking Changes

* ag-Grid has been updated to v20.0.0. Most apps shouldn't require any changes - however, if you are
  using `agOptions` to set sorting, filtering or resizing properties, these may need to change:

  For the `Grid`, `agOptions.enableColResize`, `agOptions.enableSorting` and `agOptions.enableFilter`
  have been removed. You can replicate their effects by using `agOptions.defaultColDef`. For
  `Columns`, `suppressFilter` has been removed, an should be replaced with `filter: false`.

* `HoistAppModel.requestRefresh` and `TabContainerModel.requestRefresh` have been removed.
  Applications should use the new Refresh architecture described above instead.
* `tabRefreshMode` on TabContainer has been renamed `renderMode`.
* `TabModel.reloadOnShow` has been removed. Set the `refreshMode` property on TabContainerModel or
  TabModel to `TabRefreshMode.ON_SHOW_ALWAYS` instead.
* The mobile APIs for `TabContainerModel`, `TabModel`, and `RefreshButton` have been rewritten to
  more closely mirror the desktop API.
* The API for `RecordGridModel` editors has changed -- `type` is no longer supported. Use
  `fieldModel` and `formField` intead.
* `LocalStore.loadRawData` requires that all records presented to store have unique IDs specified.
  See `LocalStore.idSpec` for more information.

### 🐞 Bug Fixes

* SwitchInput and RadioInput now properly highlight validation errors in `minimal` mode.

### 📚 Libraries

* @blueprintjs/core `3.12 -> 3.13`
* ag-Grid `~19.1.4 -> ~20.0.0`

[Commit Log](https://github.com/exhi/hoist-react/compare/v18.1.2...v19.0.0)


## v18.1.2 - 2019-01-30

### 🐞 Bug Fixes

* Grid integrations relying on column visibility (namely export, storeFilterField) now correctly
  consult updated column state from GridModel. #935
* Ensure `FieldModel.initialValue` is observable to ensure that computed dirty state (and any other
  derivations) are updated if it changes. #934
* Fixes to ensure Admin console log viewer more cleanly handles exceptions (e.g. attempting to
  auto-refresh on a log file that has been deleted).

[Commit Log](https://github.com/exhi/hoist-react/compare/v18.1.1...v18.1.2)

## v18.1.1 - 2019-01-29

* Grid cell padding can be controlled via a new set of CSS vars and is reduced by default for grids
  in compact mode.
* The `addRecordAsync()` and `saveRecordAsync()` methods on `RestStore` return the updated record.

[Commit Log](https://github.com/exhi/hoist-react/compare/v18.1.0...v18.1.1)


## v18.1.0 - 2019-01-28

### 🎁 New Features

* New `@managed` class field decorator can be used to mark a property as fully created/owned by its
  containing class (provided that class has installed the matching `@ManagedSupport` decorator).
  * The framework will automatically pass any `@managed` class members to `XH.safeDestroy()` on
    destroy/unmount to ensure their own `destroy()` lifecycle methods are called and any related
    resources are disposed of properly, notably MobX observables and reactions.
  * In practice, this should be used to decorate any properties on `HoistModel`, `HoistService`, or
    `HoistComponent` classes that hold a reference to a `HoistModel` created by that class. All of
    those core artifacts support the new decorator, `HoistModel` already provides a built-in
    `destroy()` method, and calling that method when an app is done with a Model is an important
    best practice that can now happen more reliably / easily.
* `FormModel.getData()` accepts a new single parameter `dirtyOnly` - pass true to get back only
  fields which have been modified.
* The mobile `Select` component indicates the current value with a ✅ in the drop-down list.
* Excel exports from tree grids now include the matching expand/collapse tree controls baked into
  generated Excel file.

### 🐞 Bug Fixes

* The `JsonInput` component now properly respects / indicates disabled state.

### 📚 Libraries

* Hoist-dev-utils `3.4.1 -> 3.5.0` - updated webpack and other build tool dependencies, as well as
  an improved eslint configuration.
* @blueprintjs/core `3.10 -> 3.12`
* @blueprintjs/datetime `3.5 -> 3.7`
* fontawesome `5.6 -> 5.7`
* mobx `5.8 -> 5.9`
* react-select `2.2 -> 2.3`
* Other patch updates

[Commit Log](https://github.com/exhi/hoist-react/compare/v18.0.0...v18.1.0)

## v18.0.0 - 2019-01-15

### 🎁 New Features

* Form support has been substantially enhanced and restructured to provide both a cleaner API and
  new functionality:
  * `FormModel` and `FieldModel` are now concrete classes and provide the main entry point for
    specifying the contents of a form. The `Field` and `FieldSupport` decorators have been removed.
  * Fields and sub-forms may now be dynamically added to FormModel.
  * The validation state of a FormModel is now *immediately* available after construction and
    independent of the GUI. The triggering of the *display* of that state is now a separate process
    triggered by GUI actions such as blur.
  * `FormField` has been substantially reworked to support a read-only display and inherit common
    property settings from its containing `Form`.
  * `HoistInput` has been moved into the `input` package to clarify that these are lower level
    controls and independent of the Forms package.

* `RestGrid` now supports a `mask` prop. RestGrid loading is now masked by default.
* `Chart` component now supports a built-in zoom out gesture: click and drag from right-to-left on
  charts with x-axis zooming.
* `Select` now supports an `enableClear` prop to control the presence of an optional inline clear
  button.
* `Grid` components take `onCellClicked` and `onCellDoubleClicked` event handlers.
* A new desktop `FileChooser` wraps a preconfigured react-dropzone component to allow users to
  easily select files for upload or other client-side processing.

### 💥 Breaking Changes

* Major changes to Form (see above). `HoistInput` imports will also need to be adjusted to move from
  `form` to `input`.
* The name of the HoistInput `field` prop has been changed to `bind`. This change distinguishes the
  lower-level input package more clearly from the higher-level form package which uses it. It also
  more clearly relates the property to the associated `@bindable` annotation for models.
* A `Select` input with `enableMulti = true` will by default no longer show an inline x to clear the
  input value. Use the `enableClear` prop to re-enable.
* Column definitions are exported from the `grid` package. To ensure backwards compatibility,
  replace imports from `@xh/hoist/desktop/columns` with `@xh/hoist/desktop/cmp/grid`.

### 📚 Libraries

* React `~16.6.0 -> ~16.7.0`
* Patch version updates to multiple other dependencies.

[Commit Log](https://github.com/exhi/hoist-react/compare/v17.0.0...v18.0.0)

## v17.0.0 - 2018-12-21

### 💥 Breaking Changes

* The implementation of the `model` property on `HoistComponent` has been substantially enhanced:
  *  "Local" Models should now be specified on the Component class declaration by simply setting the
     `model` property, rather than the confusing `localModel` property.
  *  HoistComponent now supports a static `modelClass` class property. If set, this property will
     allow a HoistComponent to auto-create a model internally when presented with a plain javascript
     object as its `model` prop. This is especially useful in cases like `Panel` and `TabContainer`,
     where apps often need to specify a model but do not require a reference to the model. Those
     usages can now skip importing and instantiating an instance of the component's model class
     themselves.
  *  Hoist will now throw an Exception if an application attempts to changes the model on an
     existing HoistComponent instance or presents the wrong type of model to a HoistComponent where
     `modelClass` has been specified.

* `PanelSizingModel` has been renamed `PanelModel`. The class now also has the following new
  optional properties, all of which are `true` by default:
  * `showSplitter` - controls visibility of the splitter bar on the outside edge of the component.
  * `showSplitterCollapseButton` - controls visibility of the collapse button on the splitter bar.
  * `showHeaderCollapseButton` - controls visibility of a (new) collapse button in the header.

* The API methods for exporting grid data have changed and gained new features:
  * Grids must opt-in to export with the `GridModel.enableExport` config.
  * Exporting a `GridModel` is handled by the new `GridExportService`, which takes a collection of
    `exportOptions`. See `GridExportService.exportAsync` for available `exportOptions`.
  * All export entry points (`GridModel.exportAsync()`, `ExportButton` and the export context menu
    items) support `exportOptions`. Additionally, `GridModel` can be configured with default
    `exportOptions` in its config.

* The `buttonPosition` prop on `NumberInput` has been removed due to problems with the underlying
  implementation. Support for incrementing buttons on NumberInputs will be re-considered for future
  versions of Hoist.

### 🎁 New Features

* `TextInput` on desktop now supports an `enableClear` property to allow easy addition of a clear
  button at the right edge of the component.
* `TabContainer` enhancements:
  * An `omit` property can now be passed in the tab configs passed to the `TabContainerModel`
    constructor to conditionally exclude a tab from the container
  * Each `TabModel` can now be retrieved by id via the new `getTabById` method on
    `TabContainerModel`.
  * `TabModel.title` can now be changed at runtime.
  * `TabModel` now supports the following properties, which can be changed at runtime or set via the
    config:
    * `disabled` - applies a disabled style in the switcher and blocks navigation to the tab via
      user click, routing, or the API.
    * `excludeFromSwitcher` - removes the tab from the switcher, but the tab can still be navigated
      to programmatically or via routing.
* `MultiFieldRenderer` `multiFieldConfig` now supports a `delimiter` property to separate
  consecutive SubFields.
* `MultiFieldRenderer` SubFields now support a `position` property, to allow rendering in either the
  top or bottom row.
* `StoreCountLabel` now supports a new 'includeChildren' prop to control whether or not children
  records are included in the count. By default this is `false`.
* `Checkbox` now supports a `displayUnsetState` prop which may be used to display a visually
  distinct state for null values.
* `Select` now renders with a checkbox next to the selected item in its drowndown menu, instead of
  relying on highlighting. A new `hideSelectedOptionCheck` prop is available to disable.
* `RestGridModel` supports a `readonly` property.
* `DimensionChooser`, various `HoistInput` components, `Toolbar` and `ToolbarSeparator` have been
  added to the mobile component library.
* Additional environment enums for UAT and BCP, added to Hoist Core 5.4.0, are supported in the
  application footer.

### 🐞 Bug Fixes

* `NumberInput` will no longer immediately convert its shorthand value (e.g. "3m") into numeric form
  while the user remains focused on the input.
* Grid `actionCol` columns no longer render Button components for each action, relying instead on
  plain HTML / CSS markup for a significant performance improvement when there are many rows and/or
  actions per row.
* Grid exports more reliably include the appropriate file extension.
* `Select` will prevent an `<esc>` keypress from bubbling up to parent components only when its menu
  is open. (In that case, the component assumes escape was pressed to close its menu and captures
  the keypress, otherwise it should leave it alone and let it e.g. close a parent popover).

[Commit Log](https://github.com/exhi/hoist-react/compare/v16.0.1...v17.0.0)

## v16.0.1 - 2018-12-12

### 🐞 Bug Fixes

* Fix to FeedbackForm allowing attempted submission with an empty message.

[Commit Log](https://github.com/exhi/hoist-react/compare/v16.0.0...v16.0.1)


## v16.0.0

### 🎁 New Features

* Support for ComboBoxes and Dropdowns have been improved dramatically, via a new `Select` component
  based on react-select.
* The ag-Grid based `Grid` and `GridModel` are now available on both mobile and desktop. We have
  also added new support for multi-row/multi-field columns via the new `multiFieldRenderer` renderer
  function.
* The app initialization lifecycle has been restructured so that no App classes are constructed
  until Hoist is fully initialized.
* `Column` now supports an optional `rowHeight` property.
* `Button` now defaults to 'minimal' mode, providing a much lighter-weight visual look-and-feel to
  HoistApps. `Button` also implements `@LayoutSupport`.
* Grouping state is now saved by the grid state support on `GridModel`.
* The Hoist `DimChooser` component has been ported to hoist-react.
* `fetchService` now supports an `autoAbortKey` in its fetch methods. This can be used to
  automatically cancel obsolete requests that have been superceded by more recent variants.
* Support for new `clickableLabel` property on `FormField`.
* `RestForm` now supports a read-only view.
* Hoist now supports automatic tracking of app/page load times.

### 💥 Breaking Changes

* The new location for the cross-platform grid component is `@xh/hoist/cmp/grid`. The `columns`
  package has also moved under a new sub-package in this location.
* Hoist top-level App Structure has changed in order to improve consistency of the Model-View
  conventions, to improve the accessibility of services, and to support the improvements in app
  initialization mentioned above:
  - `XH.renderApp` now takes a new `AppSpec` configuration.
  - `XH.app` is now `XH.appModel`.
  - All services are installed directly on `XH`.
  - `@HoistApp` is now `@HoistAppModel`
* `RecordAction` has been substantially refactored and improved. These are now typically immutable
  and may be shared.
  - `prepareFn` has been replaced with a `displayFn`.
  - `actionFn` and `displayFn` now take a single object as their parameter.
* The `hide` property on `Column` has been changed to `hidden`.
* The `ColChooserButton` has been moved from the incorrect location `@xh/hoist/cmp/grid` to
  `@xh/hoist/desktop/cmp/button`. This is a desktop-only component. Apps will have to adjust these
  imports.
* `withDefaultTrue` and `withDefaultFalse` in `@xh/hoist/utils/js` have been removed. Use
  `withDefault` instead.
* `CheckBox` has been renamed `Checkbox`


### ⚙️ Technical

* ag-Grid has been upgraded to v19.1
* mobx has been upgraded to v5.6
* React has been upgraded to v16.6
* Allow browsers with proper support for Proxy (e.g Edge) to access Hoist Applications.


### 🐞 Bug Fixes

* Extensive. See full change list below.

[Commit Log](https://github.com/exhi/hoist-react/compare/v15.1.2...v16.0.0)


## v15.1.2

🛠 Hotfix release to MultiSelect to cap the maximum number of options rendered by the drop-down
list. Note, this component is being replaced in Hoist v16 by the react-select library.

[Commit Log](https://github.com/exhi/hoist-react/compare/v15.1.1...v15.1.2)

## v15.1.1

### 🐞 Bug Fixes

* Fix to minimal validation mode for FormField disrupting input focus.
* Fix to JsonInput disrupting input focus.

### ⚙️ Technical

* Support added for TLBR-style notation when specifying margin/padding via layoutSupport - e.g.
  box({margin: '10 20 5 5'}).
* Tweak to lockout panel message when the user has no roles.

[Commit Log](https://github.com/exhi/hoist-react/compare/v15.1.0...v15.1.1)


## v15.1.0

### 🎁 New Features

* The FormField component takes a new minimal prop to display validation errors with a tooltip only
  as opposed to an inline message string. This can be used to help reduce shifting / jumping form
  layouts as required.
* The admin-only user impersonation toolbar will now accept new/unknown users, to support certain
  SSO application implementations that can create users on the fly.

### ⚙️ Technical

* Error reporting to server w/ custom user messages is disabled if the user is not known to the
  client (edge case with errors early in app lifecycle, prior to successful authentication).

[Commit Log](https://github.com/exhi/hoist-react/compare/v15.0.0...v15.1.0)


## v15.0.0

### 💥 Breaking Changes

* This update does not require any application client code changes, but does require updating the
  Hoist Core Grails plugin to >= 5.0. Hoist Core changes to how application roles are loaded and
  users are authenticated required minor changes to how JS clients bootstrap themselves and load
  user data.
* The Hoist Core HoistImplController has also been renamed to XhController, again requiring Hoist
  React adjustments to call the updated /xh/ paths for these (implementation) endpoints. Again, no
  app updates required beyond taking the latest Hoist Core plugin.

[Commit Log](https://github.com/exhi/hoist-react/compare/v14.2.0...v15.0.0)


## v14.2.0

### 🎁 New Features

* Upgraded hoist-dev-utils to 3.0.3. Client builds now use the latest Webpack 4 and Babel 7 for
  noticeably faster builds and recompiles during CI and at development time.
* GridModel now has a top-level agColumnApi property to provide a direct handle on the ag-Grid
  Column API object.

### ⚙️ Technical

* Support for column groups strengthened with the addition of a dedicated ColumnGroup sibling class
  to Column. This includes additional internal refactoring to reduce unnecessary cloning of Column
  configurations and provide a more managed path for Column updates. Public APIs did not change.
  (#694)

### 📚 Libraries

* Blueprint Core `3.6.1 -> 3.7.0`
* Blueprint Datetime `3.2.0 -> 3.3.0`
* Fontawesome `5.3.x -> 5.4.x`
* MobX `5.1.2 -> 5.5.0`
* Router5 `6.5.0 -> 6.6.0`

[Commit Log](https://github.com/exhi/hoist-react/compare/v14.1.3...v14.2.0)


## v14.1.3

### 🐞 Bug Fixes

* Ensure JsonInput reacts properly to value changes.

### ⚙️ Technical

* Block user pinning/unpinning in Grid via drag-and-drop - pending further work via #687.
* Support "now" as special token for dateIs min/max validation rules.
* Tweak grouped grid row background color.

[Commit Log](https://github.com/exhi/hoist-react/compare/v14.1.1...v14.1.3)


## v14.1.1

### 🐞 Bug Fixes

* Fixes GridModel support for row-level grouping at same time as column grouping.

[Commit Log](https://github.com/exhi/hoist-react/compare/v14.1.0...v14.1.1)


## v14.1.0

### 🎁 New Features

* GridModel now supports multiple levels of row grouping. Pass the public setGroupBy() method an
  array of string column IDs, or a falsey value / empty array to ungroup. Note that the public and
  observable groupBy property on GridModel will now always be an array, even if the grid is not
  grouped or has only a single level of grouping.
* GridModel exposes public expandAll() and collapseAll() methods for grouped / tree grids, and
  StoreContextMenu supports a new "expandCollapseAll" string token to insert context menu items.
  These are added to the default menu, but auto-hide when the grid is not in a grouped state.
* The Grid component provides a new onKeyDown prop, which takes a callback and will fire on any
  keypress targeted within the Grid. Note such a handler is not provided directly by ag-Grid.
* The Column class supports pinned as a top-level config. Supports passing true to pin to the left.

### 🐞 Bug Fixes

* Updates to Grid column widths made via ag-Grid's "autosize to fit" API are properly persisted to
  grid state.

[Commit Log](https://github.com/exhi/hoist-react/compare/v14.0.0...v14.1.0)


## v14.0.0

* Along with numerous bug fixes, v14 brings with it a number of important enhancements for grids,
  including support for tree display, 'action' columns, and absolute value sorting. It also includes
  some new controls and improvement to focus display.

### 💥 Breaking Changes

* The signatures of the Column.elementRenderer and Column.renderer have been changed to be
  consistent with each other, and more extensible. Each takes two arguments -- the value to be
  rendered, and a single bundle of metadata.
* StoreContextMenuAction has been renamed to RecordAction. Its action property has been renamed to
  actionFn for consistency and clarity.
* LocalStore : The method LocalStore.processRawData no longer takes an array of all records, but
  instead takes just a single record. Applications that need to operate on all raw records in bulk
  should do so before presenting them to LocalStore. Also, LocalStores template methods for override
  have also changed substantially, and sub-classes that rely on these methods will need to be
  adjusted accordingly.

### 🎁 New Features

#### Grid

* The Store API now supports hierarchical datasets. Applications need to simply provide raw data for
  records with a "children" property containing the raw data for their children.
* Grid supports a 'TreeGrid' mode. To show a tree grid, bind the GridModel to a store containing
  hierarchical data (as above), set treeMode: true on the GridModel, and specify a column to display
  the tree controls (isTreeColumn: true)
* Grid supports absolute sorting for numerical columns. Specify absSort: true on your column config
  to enable. Clicking the grid header will now cycle through ASC > DESC > DESC (abs) sort modes.
* Grid supports an 'Actions' column for one-click record actions. See cmp/desktop/columns/actionCol.
* A new showHover prop on the desktop Grid component will highlight the hovered row with default
  styling. A new GridModel.rowClassFn callback was added to support per-row custom classes based on
  record data.
* A new ExportFormat.LONG_TEXT format has been added, along with a new Column.exportWidth config.
  This supports exporting columns that contain long text (e.g. notes) as multi-line cells within
  Excel.

#### Other Components

* RadioInput and ButtonGroupInputhave been added to the desktop/cmp/form package.
* DateInput now has support for entering and displaying time values.
* NumberInput displays its unformatted value when focused.
* Focused components are now better highlighted, with additional CSS vars provided to customize as
  needed.

### 🐞 Bug Fixes

* Calls to GridModel.setGroupBy() work properly not only on the first, but also all subsequent calls
  (#644).
* Background / style issues resolved on several input components in dark theme (#657).
* Grid context menus appear properly over other floating components.

### 📚 Libraries

* React `16.5.1 -> 16.5.2`
* router5 `6.4.2 -> 6.5.0`
* CodeMirror, Highcharts, and MobX patch updates

[Commit Log](https://github.com/exhi/hoist-react/compare/v13.0.0...v14.0.0)


## v13.0.0

🍀Lucky v13 brings with it a number of enhancements for forms and validation, grouped column
support in the core Grid API, a fully wrapped MultiSelect component, decorator syntax adjustments,
and a number of other fixes and enhancements.

It also includes contributions from new ExHI team members Arjun and Brendan. 🎉

### 💥 Breaking Changes

* The core `@HoistComponent`, `@HoistService`, and `@HoistModel` decorators are **no longer
  parameterized**, meaning that trailing `()` should be removed after each usage. (#586)
* The little-used `hoistComponentFactory()` method was also removed as a further simplification
  (#587).
* The `HoistField` superclass has been renamed to `HoistInput` and the various **desktop form
  control components have been renamed** to match (55afb8f). Apps using these components (which will
  likely be most apps) will need to adapt to the new names.
  * This was done to better distinguish between the input components and the upgraded Field concept
    on model classes (see below).

### 🎁 New Features

⭐️ **Forms and Fields** have been a major focus of attention, with support for structured data
fields added to Models via the `@FieldSupport` and `@field()` decorators.
* Models annotated with `@FieldSupport` can decorate member properties with `@field()`, making those
  properties observable and settable (with a generated `setXXX()` method).
* The `@field()` decorators themselves can be passed an optional display label string as well as
  zero or more *validation rules* to define required constraints on the value of the field.
* A set of predefined constraints is provided within the toolkit within the `/field/` package.
* Models using `FieldSupport` should be sure to call the `initFields()` method installed by the
  decorator within their constructor. This method can be called without arguments to generally
  initialize the field system, or it can be passed an object of field names to initial/default
  values, which will set those values on the model class properties and provide change/dirty
  detection and the ability to "reset" a form.
* A new `FormField` UI component can be used to wrap input components within a form. The `FormField`
  wrapper can accept the source model and field name, and will apply those to its child input. It
  leverages the Field model to automatically display a label, indicate required fields, and print
  validation error messages. This new component should be the building-block for most non-trivial
  forms within an application.

Other enhancements include:
* **Grid columns can be grouped**, with support for grouping added to the grid state management
  system, column chooser, and export manager (#565). To define a column group, nest column
  definitions passed to `GridModel.columns` within a wrapper object of the form `{headerName: 'My
  group', children: [...]}`.

(Note these release notes are incomplete for this version.)

[Commit Log](https://github.com/exhi/hoist-react/compare/v12.1.2...v13.0.0)


## v12.1.2

### 🐞 Bug Fixes

* Fix casing on functions generated by `@settable` decorator
  (35c7daa209a4205cb011583ebf8372319716deba).

[Commit Log](https://github.com/exhi/hoist-react/compare/v12.1.1...v12.1.2)


## v12.1.1

### 🐞 Bug Fixes

* Avoid passing unknown HoistField component props down to Blueprint select/checkbox controls.

### 📚 Libraries

* Rollback update of `@blueprintjs/select` package `3.1.0 -> 3.0.0` - this included breaking API
  changes and will be revisited in #558.

[Commit Log](https://github.com/exhi/hoist-react/compare/v12.1.0...v12.1.1)


## v12.1.0

### 🎁 New Features

* New `@bindable` and `@settable` decorators added for MobX support. Decorating a class member
  property with `@bindable` makes it a MobX `@observable` and auto-generates a setter method on the
  class wrapped in a MobX `@action`.
* A `fontAwesomeIcon` element factory is exported for use with other FA icons not enumerated by the
  `Icon` class.
* CSS variables added to control desktop Blueprint form control margins. These remain defaulted to
  zero, but now within CSS with support for variable overrides. A Blueprint library update also
  brought some changes to certain field-related alignment and style properties. Review any form
  controls within apps to ensure they remain aligned as desired
  (8275719e66b4677ec5c68a56ccc6aa3055283457 and df667b75d41d12dba96cbd206f5736886cb2ac20).

### 🐞 Bug Fixes

* Grid cells are fully refreshed on a data update, ensuring cell renderers that rely on data other
  than their primary display field are updated (#550).
* Grid auto-sizing is run after a data update, ensuring flex columns resize to adjust for possible
  scrollbar visibility changes (#553).
* Dropdown fields can be instantiated with fewer required properties set (#541).

### 📚 Libraries

* Blueprint `3.0.1 -> 3.4.0`
* FontAwesome `5.2.0 -> 5.3.0`
* CodeMirror `5.39.2 -> 5.40.0`
* MobX `5.0.3 -> 5.1.0`
* router5 `6.3.0 -> 6.4.2`
* React `16.4.1 -> 16.4.2`

[Commit Log](https://github.com/exhi/hoist-react/compare/v12.0.0...v12.1.0)


## v12.0.0

Hoist React v12 is a relatively large release, with multiple refactorings around grid columns,
`elemFactory` support, classNames, and a re-organization of classes and exports within `utils`.

### 💥 Breaking Changes

#### ⭐️ Grid Columns

**A new `Column` class describes a top-level API for columns and their supported options** and is
intended to be a cross-platform layer on top of ag-Grid and TBD mobile grid implementations.
* The desktop `GridModel` class now accepts a collection of `Column` configuration objects to define
  its available columns.
* Columns may be configured with `flex: true` to cause them to stretch all available horizontal
  space within a grid, sharing it equally with any other flex columns. However note that this should
  be used sparingly, as flex columns have some deliberate limitations to ensure stable and
  consistent behavior. Most noticeably, they cannot be resized directly by users. Often, a best
  practice will be to insert an `emptyFlexCol` configuration as the last column in a grid - this
  will avoid messy-looking gaps in the layout while not requiring a data-driven column be flexed.
* User customizations to column widths are now saved if the GridModel has been configured with a
  `stateModel` key or model instance - see `GridStateModel`.
* Columns accept a `renderer` config to format text or HTML-based output. This is a callback that is
  provided the value, the row-level record, and a metadata object with the column's `colId`. An
  `elementRenderer` config is also available for cells that should render a Component.
* An `agOptions` config key continues to provide a way to pass arbitrary options to the underlying
  ag-Grid instance (for desktop implementations). This is considered an "escape hatch" and should be
  used with care, but can provide a bridge to required ag-Grid features as the Hoist-level API
  continues to develop.
* The "factory pattern" for Column templates / defaults has been removed, replaced by a simpler
  approach that recommends exporting simple configuration partials and spreading them into
  instance-specific column configs.
  [See the Admin app for some examples](https://github.com/exhi/hoist-react/blob/a1b14ac6d41aa8f8108a518218ce889fe5596780/admin/tabs/activity/tracking/ActivityGridModel.js#L42)
  of this pattern.
* See 0798f6bb20092c59659cf888aeaf9ecb01db52a6 for primary commit.

#### ⭐️ Element Factory, LayoutSupport, BaseClassName

Hoist provides core support for creating components via a factory pattern, powered by the `elem()`
and `elemFactory()` methods. This approach remains the recommended way to instantiate component
elements, but was **simplified and streamlined**.
* The rarely used `itemSpec` argument was removed (this previously applied defaults to child items).
* Developers can now also use JSX to instantiate all Hoist-provided components while still taking
  advantage of auto-handling for layout-related properties provided by the `LayoutSupport` mixin.
  * HoistComponents should now spread **`...this.getLayoutProps()`** into their outermost rendered
    child to enable promotion of layout properties.
* All HoistComponents can now specify a **baseClassName** on their component class and should pass
  `className: this.getClassName()` down to their outermost rendered child. This allows components to
  cleanly layer on a base CSS class name with any instance-specific classes.
* See 8342d3870102ee9bda4d11774019c4928866f256 for primary commit.

#### ⭐️ Panel resizing / collapsing

**The `Panel` component now takes a `sizingModel` prop to control and encapsulate newly built-in
resizing and collapsing behavior** (#534).
* See the `PanelSizingModel` class for configurable details, including continued support for saving
  sizing / collapsed state as a user preference.
* **The standalone `Resizable` component was removed** in favor of the improved support built into
  Panel directly.

#### Other

* Two promise-related models have been combined into **a new, more powerful `PendingTaskModel`**,
  and the `LoadMask` component has been removed and consolidated into `Mask`
  (d00a5c6e8fc1e0e89c2ce3eef5f3e14cb842f3c8).
  * `Panel` now exposes a single `mask` prop that can take either a configured `mask` element or a
    simple boolean to display/remove a default mask.
* **Classes within the `utils` package have been re-organized** into more standardized and scalable
  namespaces. Imports of these classes will need to be adjusted.

### 🎁 New Features

* **The desktop Grid component now offers a `compact` mode** with configurable styling to display
  significantly more data with reduced padding and font sizes.
* The top-level `AppBar` refresh button now provides a default implementation, calling a new
  abstract `requestRefresh()` method on `HoistApp`.
* The grid column chooser can now be configured to display its column groups as initially collapsed,
  for especially large collections of columns.
* A new `XH.restoreDefaultsAsync()` method provides a centralized way to wipe out user-specific
  preferences or customizations (#508).
* Additional Blueprint `MultiSelect`, `Tag`, and `FormGroup` controls re-exported.

### 🐞 Bug Fixes

* Some components were unintentionally not exporting their Component class directly, blocking JSX
  usage. All components now export their class.
* Multiple fixes to `DayField` (#531).
* JsonField now responds properly when switching from light to dark theme (#507).
* Context menus properly filter out duplicated separators (#518).

[Commit Log](https://github.com/exhi/hoist-react/compare/v11.0.0...v12.0.0)


## v11.0.0

### 💥 Breaking Changes

* **Blueprint has been upgraded to the latest 3.x release.** The primary breaking change here is the
  renaming of all `pt-` CSS classes to use a new `bp3-` prefix. Any in-app usages of the BP
  selectors will need to be updated. See the
  [Blueprint "What's New" page](http://blueprintjs.com/docs/#blueprint/whats-new-3.0).
* **FontAwesome has been upgraded to the latest 5.2 release.** Only the icons enumerated in the
  Hoist `Icon` class are now registered via the FA `library.add()` method for inclusion in bundled
  code, resulting in a significant reduction in bundle size. Apps wishing to use other FA icons not
  included by Hoist must import and register them - see the
  [FA React Readme](https://github.com/FortAwesome/react-fontawesome/blob/master/README.md) for
  details.
* **The `mobx-decorators` dependency has been removed** due to lack of official support for the
  latest MobX update, as well as limited usage within the toolkit. This package was primarily
  providing the optional `@setter` decorator, which should now be replaced as needed by dedicated
  `@action` setter methods (19cbf86138499bda959303e602a6d58f6e95cb40).

### 🎁 Enhancements

* `HoistComponent` now provides a `getClassNames()` method that will merge any `baseCls` CSS class
  names specified on the component with any instance-specific classes passed in via props (#252).
  * Components that wish to declare and support a `baseCls` should use this method to generate and
    apply a combined list of classes to their outermost rendered elements (see `Grid`).
  * Base class names have been added for relevant Hoist-provided components - e.g. `.xh-panel` and
    `.xh-grid`. These will be appended to any instance class names specified within applications and
    be available as public CSS selectors.
* Relevant `HoistField` components support inline `leftIcon` and `rightElement` props. `DayField`
  adds support for `minDay / maxDay` props.
* Styling for the built-in ag-Grid loading overlay has been simplified and improved (#401).
* Grid column definitions can now specify an `excludeFromExport` config to drop them from
  server-generated Excel/CSV exports (#485).

### 🐞 Bug Fixes

* Grid data loading and selection reactions have been hardened and better coordinated to prevent
  throwing when attempting to set a selection before data has been loaded (#484).

### 📚 Libraries

* Blueprint `2.x -> 3.x`
* FontAwesome `5.0.x -> 5.2.x`
* CodeMirror `5.37.0 -> 5.39.2`
* router5 `6.2.4 -> 6.3.0`

[Commit Log](https://github.com/exhi/hoist-react/compare/v10.0.1...v11.0.0)


## v10.0.1

### 🐞 Bug Fixes

* Grid `export` context menu token now defaults to server-side 'exportExcel' export.
  * Specify the `exportLocal` token to return a menu item for local ag-Grid export.
* Columns with `field === null` skipped for server-side export (considered spacer / structural
  columns).

## v10.0.0

### 💥 Breaking Changes

* **Access to the router API has changed** with the `XH` global now exposing `router` and
  `routerState` properties and a `navigate()` method directly.
* `ToastManager` has been deprecated. Use `XH.toast` instead.
* `Message` is no longer a public class (and its API has changed). Use `XH.message/confirm/alert`
  instead.
*  Export API has changed. The Built-in grid export now uses more powerful server-side support. To
   continue to use local AG based export, call method `GridModel.localExport()`. Built-in export
   needs to be enabled with the new property on `GridModel.enableExport`. See `GridModel` for more
   details.

### 🎁 Enhancements

* New Mobile controls and `AppContainer` provided services (impersonation, about, and version bars).
* Full-featured server-side Excel export for grids.

### 🐞 Bug Fixes

* Prevent automatic zooming upon input focus on mobile devices (#476).
* Clear the selection when showing the context menu for a record which is not already selected
  (#469).
* Fix to make lockout script readable by Compatibility Mode down to IE5.

### 📚 Libraries

* MobX `4.2.x -> 5.0.x`

[Commit Log](https://github.com/exhi/hoist-react/compare/v9.0.0...v10.0.0)


## v9.0.0

### 💥 Breaking Changes

* **Hoist-provided mixins (decorators) have been refactored to be more granular and have been broken
  out of `HoistComponent`.**
  * New discrete mixins now exist for `LayoutSupport` and `ContextMenuSupport` - these should be
    added directly to components that require the functionality they add for auto-handling of
    layout-related props and support for showing right-click menus. The corresponding options on
    `HoistComponent` that used to enable them have been removed.
  * For consistency, we have also renamed `EventTarget -> EventSupport` and `Reactive ->
    ReactiveSupport` mixins. These both continue to be auto-applied to HoistModel and HoistService
    classes, and ReactiveSupport enabled by default in HoistComponent.
* **The Context menu API has changed.** The
  [`ContextMenuSupport` mixin](https://github.com/exhi/hoist-react/blob/develop/desktop/cmp/contextmenu/ContextMenuSupport.js)
  now specifies an abstract `getContextMenuItems()` method for component implementation (replacing
  the previous `renderContextMenu()` method). See the new
  [`ContextMenuItem` class](https://github.com/exhi/hoist-react/blob/develop/desktop/cmp/contextmenu/ContextMenuItem.js)
  for what these items support, as well as several static default items that can be used.
  * The top-level `AppContainer` no longer provides a default context menu, instead allowing the
    browser's own context menu to show unless an app / component author has implemented custom
    context-menu handling at any level of their component hierarchy.

### 🐞 Bug Fixes

* TabContainer active tab can become out of sync with the router state (#451)
  * ⚠️ Note this also involved a change to the `TabContainerModel` API - `activateTab()` is now the
    public method to set the active tab and ensure both the tab and the route land in the correct
    state.
* Remove unintended focused cell borders that came back with the prior ag-Grid upgrade.

[Commit Log](https://github.com/exhi/hoist-react/compare/v8.0.0...v9.0.0)


## v8.0.0

Hoist React v8 brings a big set of improvements and fixes, some API and package re-organizations,
and ag-Grid upgrade, and more. 🚀

### 💥 Breaking Changes

* **Component package directories have been re-organized** to provide better symmetry between
  pre-existing "desktop" components and a new set of mobile-first component. Current desktop
  applications should replace imports from `@xh/hoist/cmp/xxx` with `@xh/hoist/desktop/cmp/xxx`.
  * Important exceptions include several classes within `@xh/hoist/cmp/layout/`, which remain
    cross-platform.
  * `Panel` and `Resizable` components have moved to their own packages in
    `@xh/hoist/desktop/cmp/panel` and `@xh/hoist/desktop/cmp/resizable`.
* **Multiple changes and improvements made to tab-related APIs and components.**
  * The `TabContainerModel` constructor API has changed, notably `children` -> `tabs`, `useRoutes` ->
    `route` (to specify a starting route as a string) and `switcherPosition` has moved from a model
    config to a prop on the `TabContainer` component.
  * `TabPane` and `TabPaneModel` have been renamed `Tab` and `TabModel`, respectively, with several
    related renames.
* **Application entry-point classes decorated with `@HoistApp` must implement the new getter method
  `containerClass()`** to specify the platform specific component used to wrap the app's
  `componentClass`.
  * This will typically be `@xh/hoist/[desktop|mobile]/AppContainer` depending on platform.

### 🎁 New Features

* **Tab-related APIs re-worked and improved**, including streamlined support for routing, a new
  `tabRenderMode` config on `TabContainerModel`, and better naming throughout.
* **Ag-grid updated to latest v18.x** - now using native flex for overall grid layout and sizing
  controls, along with multiple other vendor improvements.
* Additional `XH` API methods exposed for control of / integration with Router5.
* The core `@HoistComponent` decorated now installs a new `isDisplayed` getter to report on
  component visibility, taking into account the visibility of its ancestors in the component tree.
* Mobile and Desktop app package / component structure made more symmetrical (#444).
* Initial versions of multiple new mobile components added to the toolkit.
* Support added for **`IdleService` - automatic app suspension on inactivity** (#427).
* Hoist wrapper added for the low-level Blueprint **button component** - provides future hooks into
  button customizations and avoids direct BP import (#406).
* Built-in support for collecting user feedback via a dedicated dialog, convenient XH methods and
  default appBar button (#379).
* New `XH.isDevelopmentMode` constant added, true when running in local Webpack dev-server mode.
* CSS variables have been added to customize and standardize the Blueprint "intent" based styling,
  with defaults adjusted to be less distracting (#420).

### 🐞 Bug Fixes

* Preference-related events have been standardized and bugs resolved related to pushAsync() and the
  `prefChange` event (ee93290).
* Admin log viewer auto-refreshes in tail-mode (#330).
* Distracting grid "loading" overlay removed (#401).
* Clipboard button ("click-to-copy" functionality) restored (#442).

[Commit Log](https://github.com/exhi/hoist-react/compare/v7.2.0...v8.0.0)

## v7.2.0

### 🎁 New Features

+ Admin console grids now outfitted with column choosers and grid state. #375
+ Additional components for Onsen UI mobile development.

### 🐞 Bug Fixes

+ Multiple improvements to the Admin console config differ. #380 #381 #392

[Commit Log](https://github.com/exhi/hoist-react/compare/v7.1.0...v7.2.0)

## v7.1.0

### 🎁 New Features

* Additional kit components added for Onsen UI mobile development.

### 🐞 Bug Fixes

* Dropdown fields no longer default to `commitOnChange: true` - avoiding unexpected commits of
  type-ahead query values for the comboboxes.
* Exceptions thrown from FetchService more accurately report the remote host when unreachable, along
  with some additional enhancements to fetch exception reporting for clarity.

[Commit Log](https://github.com/exhi/hoist-react/compare/v7.0.0...v7.1.0)

## v7.0.0

### 💥 Breaking Changes

* **Restructuring of core `App` concept** with change to new `@HoistApp` decorator and conventions
  around defining `App.js` and `AppComponent.js` files as core app entry points. `XH.app` now
  installed to provide access to singleton instance of primary app class. See #387.

### 🎁 New Features

* **Added `AppBar` component** to help further standardize a pattern for top-level application
  headers.
* **Added `SwitchField` and `SliderField`** form field components.
* **Kit package added for Onsen UI** - base component library for mobile development.
* **Preferences get a group field for better organization**, parity with AppConfigs. (Requires
  hoist-core 3.1.x.)

### 🐞 Bug Fixes

* Improvements to `Grid` component's interaction with underlying ag-Grid instance, avoiding extra
  renderings and unwanted loss of state. 03de0ae7

[Commit Log](https://github.com/exhi/hoist-react/compare/v6.0.0...v7.0.0)


## v6.0.0

### 💥 Breaking Changes

* API for `MessageModel` has changed as part of the feature addition noted below, with `alert()` and
  `confirm()` replaced by `show()` and new `XH` convenience methods making the need for direct calls
  rare.
* `TabContainerModel` no longer takes an `orientation` prop, replaced by the more flexible
  `switcherPosition` as noted below.

### 🎁 New Features

* **Initial version of grid state** now available, supporting easy persistence of user grid column
  selections and sorting. The `GridModel` constructor now takes a `stateModel` argument, which in
  its simplest form is a string `xhStateId` used to persist grid state to local storage. See the
  [`GridStateModel` class](https://github.com/exhi/hoist-react/blob/develop/cmp/grid/GridStateModel.js)
  for implementation details. #331
* The **Message API** has been improved and simplified, with new `XH.confirm()` and `XH.alert()`
  methods providing an easy way to show pop-up alerts without needing to manually construct or
  maintain a `MessageModel`. #349
* **`TabContainer` components can now be controlled with a remote `TabSwitcher`** that does not need
  to be directly docked to the container itself. Specify `switcherPosition:none` on the
  `TabContainerModel` to suppress showing the switching affordance on the tabs themselves and
  instantiate a `TabSwitcher` bound to the same model to control a tabset from elsewhere in the
  component hierarchy. In particular, this enabled top-level application tab navigation to move up
  into the top toolbar, saving vertical space in the layout. #368
* `DataViewModel` supports an `emptyText` config.

### 🐞 Bugfixes

* Dropdown fields no longer fire multiple commit messages, and no longer commit partial entries
  under some circumstances. #353 and #354
* Grids resizing fixed when shrinking the containing component. #357

[Commit Log](https://github.com/exhi/hoist-react/compare/v5.0.0...v6.0.0)


## v5.0.0

### 💥 Breaking Changes

* **Multi environment configs have been unwound** See these release notes/instructions for how to
  migrate: https://github.com/exhi/hoist-core/releases/tag/release-3.0.0
* **Breaking change to context menus in dataviews and grids not using the default context menu:**
  StoreContextMenu no longer takes an array of items as an argument to its constructor. Instead it
  takes a configuration object with an ‘items’ key that will point to any current implementation’s
  array of items. This object can also contain an optional gridModel argument which is intended to
  support StoreContextMenuItems that may now be specified as known ‘hoist tokens’, currently limited
  to a ‘colChooser’ token.

### 🎁 New Features

* Config differ presents inline view, easier to read diffs now.
* Print Icon added!

### 🐞 Bugfixes

* Update processFailedLoad to loadData into gridModel store, Fixes #337
* Fix regression to ErrorTracking. Make errorTrackingService safer/simpler to call at any point in
  life-cycle.
*  Fix broken LocalStore state.
* Tweak flex prop for charts. Side by side charts in a flexbox now auto-size themselves! Fixes #342
* Provide token parsing for storeContextMenus. Context menus are all grown up! Fixes #300

## v4.0.1

### 🐞 Bugfixes

* DataView now properly re-renders its items when properties on their records change (and the ID
  does not)


## v4.0.0

### 💥 Breaking Changes

* **The `GridModel` selection API has been reworked for clarity.** These models formerly exposed
  their selectionModel as `grid.selection` - now that getter returns the selected records. A new
  `selectedRecord` getter is also available to return a single selection, and new string shortcut
  options are available when configuring GridModel selection behavior.
* **Grid components can now take an `agOptions` prop** to pass directly to the underlying ag-grid
  component, as well as an `onRowDoubleClicked` handler function.
  16be2bfa10e5aab4ce8e7e2e20f8569979dd70d1

### 🎁 New Features

* Additional core components have been updated with built-in `layoutSupport`, allowing developers to
  set width/height/flex and other layout properties directly as top-level props for key comps such
  as Grid, DataView, and Chart. These special props are processed via `elemFactory` into a
  `layoutConfig` prop that is now passed down to the underlying wrapper div for these components.
  081fb1f3a2246a4ff624ab123c6df36c1474ed4b

### 🐞 Bugfixes

* Log viewer tail mode now working properly for long log files - #325


## v3.0.1

### 🐞 Bugfixes

* FetchService throws a dedicated exception when the server is unreachable, fixes a confusing
  failure case detailed in #315


## v3.0.0

### 💥 Breaking Changes

* **An application's `AppModel` class must now implement a new `checkAccess()` method.** This method
  is passed the current user, and the appModel should determine if that user should see the UI and
  return an object with a `hasAccess` boolean and an optional `message` string. For a return with
  `hasAccess: false`, the framework will render a lockout panel instead of the primary UI.
  974c1def99059f11528c476f04e0d8c8a0811804
  * Note that this is only a secondary level of "security" designed to avoid showing an unauthorized
    user a confusing / non-functional UI. The server or any other third-party data sources must
    always be the actual enforcer of access to data or other operations.
* **We updated the APIs for core MobX helper methods added to component/model/service classes.** In
  particular, `addReaction()` was updated to take a more declarative / clear config object.
  8169123a4a8be6940b747e816cba40bd10fa164e
  * See Reactive.js - the mixin that provides this functionality.

### 🎁 New Features

* Built-in client-side lockout support, as per above.

### 🐞 Bugfixes

* None<|MERGE_RESOLUTION|>--- conflicted
+++ resolved
@@ -14,21 +14,15 @@
   respect the overall `ButtonGroupInput`'s disabled prop.
 * `Column.exportFormat` can now be a function, which supports setting Excel formats on a per-cell
   (vs. entire column) basis by returning a conditional `exportFormat` based upon the value and / or
-<<<<<<< HEAD
   record.
   * ⚠️ Note that per-cell formatting _requires_ that apps update their server to use hoist-core
     v6.3.0+ to work, although earlier versions of hoist-core _are_ backwards compatible with the
     pre-existing, column-level export formatting.
+* `DataViewModel` now supports a `sortBy` config. Accepts the same inputs as `GridModel.sortBy`,
+  with the caveat that only a single-level sort is supported at this time.
 * Not a Hoist feature, exactly, but the latest version of `@xh/hoist-dev-utils` (see below) enables
   support for the nullsafe operator `let foo = bar?.baz` via the
   `@babel/plugin-proposal-optional-chaining` plugin.
-=======
-  record. Note that per-cell formatting _requires_ that the server-side of your app updates to
-  hoist-core v6.3.0+ to work, although earlier versions of hoist-core _are_ backwards compatible
-  with the pre-existing, column-level export formatting.
-* `DataViewModel` now supports a `sortBy` config. Accepts the same inputs as `GridModel.sortBy`,
-  with the caveat that only a single-level sort is supported at this time.
->>>>>>> 5bbc4f17
 
 ### 💥 Breaking Changes
 
