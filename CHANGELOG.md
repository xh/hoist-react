# Changelog

## v27.0.0-SNAPSHOT - unreleased

### 🎁 New Features

* Hoist now fully supports React functional components and hooks. See the new function
   `hoistComponent` for more information. While functional components and hooks are considered
   essential forward-looking patterns in the React world, Class-based Components remain fully
   supported (by both Hoist and React) using the familiar `@HoistComponent` decorator.

* A new `LocalDate` class has been added to the toolkit. This class provides client-side support for
  "business" or "calendar" days that do not have a time component. It is an immutable class that
  supports '==', '<' and '>', as well as a number of convenient manipulation functions. Support for
  the `LocalDate` class has also been added throughout the toolkit, including:
  * `Field.type` now supports an additional `localDate` option for automatic conversion of server
    data to this type when loading into a `Store`.
  * `fetchService` is aware of this class and will automatically serialize all instances of it for
    posting to the server. ⚠ NOTE that along with this change, `fetchService` and its methods such
    as `XH.fetchJson()` will now serialize regular JS Date objects as ms timestamps when provided in
    params. Previously Dates were serialized in their default `toString()` format. This would be a
    breaking change for an app that relied on that default Date serialization, but it was made for
    increased symmetry with how Hoist JSON-serializes Dates and LocalDates on the server-side.
  * `DateInput` can now be used to seamlessly bind to a `LocalDate` as well as a `Date`. See its new
    prop of `valueType` which can be set to `localDate` or `date` (default).
  * A new `localDateCol` config has been added to the `@xh/hoist/grid/columns` package with
    standardized rendering and formatting.
* New `TreeMap` and `SplitTreeMap` components added, to render hierarchical data in a configurable
  TreeMap visualization based on the Highcharts library. Supports optional binding to a GridModel,
  which syncs selection and expand / collapse state.

### 💥 Breaking Changes

* The updating of Store data has been reworked to provide a simpler and more powerful API that
  allows for the applications of additions, deletions, and updates in a single transaction:
  * The signature of `Store.updateData` has been substantially changed, and is now the main entry
    point for all updates.
  * The method `Store.removeRecords` has been removed. Use `Store.updateData` instead.
  * The method `Store.addData` has been removed. Use `Store.updateData` instead.
* `Column` takes an additional property `rendererIsComplex`. Application must set this flag to
  `true` to indicate if a column renderer uses values other than its own bound field. This change
<<<<<<< HEAD
  provides an efficiency boost and also allows the use of agGrid's native `enableCellChangeFlash`
  option for all simple columns not needing a complex renderer.
* TabModel has a new prop `contentFn` for use when defining the contents of a Tab as a general
  factory function. Previously functions could also be provided to the `content` prop, but now that
  prop must be a Class or a function that is strictly a React Component definition.
=======
  provides an efficiency boost by allowing ag-Grid to use its default change detection instead of
  forcing a cell refresh on any change.
* `Column` also gets a new `highlightOnChange` config. If true, the grid will highlight the cell on
  each change by flashing its background. (Currently this is a simple on/off config - future
  iterations could support a function variant or other options to customize the flash effect based
  on the old/new values.) A new CSS var `--xh-grid-cell-change-bg-highlight` can be used to
  customize the color used, app-wide or scoped to a particular grid selector. Note that columns must
  *not* specify `rendererIsComplex` if they wish to enable the new highlight flag.
>>>>>>> 31e0bc0e

### ⚙️ Technical

* `Grid` will now update the underlying ag-Grid using ag-Grid transactions rather than relying on
  agGrid `deltaRowMode`. This is intended to provide the best possible grid performance and
  generally streamline the use of the ag-Grid Api.

### 📚 Libraries

* @xh/hoist-dev-utils `3.7 -> 3.8`
* qs `6.7 -> 6.8`
* store2 `2.8 -> 2.9`

[Commit Log](https://github.com/exhi/hoist-react/compare/v26.0.1...develop)

## v26.0.1 - 2019-08-07

### 🎁 New Features

* **WebSocket support** has been added in the form of `XH.webSocketService` to establish and
  maintain a managed websocket connection with the Hoist UI server. This is implemented on the
  client via the native `WebSocket` object supported by modern browsers and relies on the
  corresponding service and management endpoints added to Hoist Core v6.1.
  * Apps must declare `webSocketsEnabled: true` in their `AppSpec` configuration to enable this
    overall functionality on the client.
  * Apps can then subscribe via the new service to updates on a requested topic and will receive any
    inbound messages for that topic via a callback.
  * The service will monitor the socket connection with a regular heartbeat and attempt to
    re-establish if dropped.
  * A new admin console snap-in provides an overview of connected websocket clients.
* The `XH.message()` and related methods such as `XH.alert()` now support more flexible
  `confirmProps` and `cancelProps` configs, each of which will be passed to their respective button
  and merged with suitable defaults. Allows use of the new `autoFocus` prop with these preconfigured
  dialogs.
  * By default, `XH.alert()` and `XH.confirm()` will auto focus the confirm button for user
    convenience.
  * The previous text/intent configs have been deprecated and the message methods will log a console
    warning if they are used (although it will continue to respect them to aid transitioning to the
    new configs).
* `GridModel` now supports a `copyCell` context menu action. See `StoreContextMenu` for more
  details.
* New `GridCountLabel` component provides an alternative to existing `StoreCountLabel`, outputting
  both overall record count and current selection count in a configurable way.
* The `Button` component accepts an `autoFocus` prop to attempt to focus on render.
* The `Checkbox` component accepts an `autoFocus` prop to attempt to focus on render.

### 💥 Breaking Changes

* `StoreCountLabel` has been moved from `/desktop/cmp/store` to the cross-platform package
  `/cmp/store`. Its `gridModel` prop has also been removed - usages with grids should likely switch
  to the new `GridCountLabel` component, noted above and imported from `/cmp/grid`.
* The API for `ClipboardButton` and `ClipboardMenuItem` has been simplified, and made implementation
  independent. Specify a single `getCopyText` function rather than the `clipboardSpec`.
  (`clipboardSpec` is an artifact from the removed `clipboard` library).
* The `XH.prompt()` and `XH.message()` input config has been updated to work as documented, with any
  initial/default value for the input sourced from `input.initialValue`. Was previously sourced from
  `input.value` (#1298).
* ChartModel `config` has been deprecated. Please use `highchartsConfig` instead.

### 🐞 Bug Fixes

* The `Select.selectOnFocus` prop is now respected when used in tandem with `enableCreate` and/or
  `queryFn` props.
* `DateInput` popup _will_ now close when input is blurred but will _not_ immediately close when
  `enableTextInput` is `false` and a month or year is clicked (#1293).
* Buttons within a grid `actionCol` now render properly in compact mode, without clipping/overflow.

### ⚙️ Technical

* `AgGridModel` will now throw an exception if any of its methods which depend on ag-Grid state are
  called before the grid has been fully initialized (ag-Grid onGridReady event has fired).
  Applications can check the new `isReady` property on `AgGridModel` before calling such methods to
  verify the grid is fully initialized.

### 📚 Libraries

* @blueprintjs/core `3.17 -> 3.18`
* @blueprintjs/datetime `3.11 -> 3.12`
* @fortawesome/fontawesome `5.9 -> 5.10`
* ag-grid `21.0.1 -> 21.1.1`
* store2 `2.7 -> 2.8`
* The `clipboard` library has been replaced with the simpler `clipboard-copy` library.

[Commit Log](https://github.com/exhi/hoist-react/compare/v25.2.0...v26.0.1)

## v25.2.0 - 2019-07-25

### 🎁 New Features

* `RecordAction` supports a new `secondaryText` property. When used for a Grid context menu item,
  this text appears on the right side of the menu item, usually used for displaying the shortcut key
  associated with an action.

### 🐞 Bug Fixes

* Fixed issue with loopy behavior when using `Select.selectOnFocus` and changing focus
  simultaneously with keyboard and mouse.

[Commit Log](https://github.com/exhi/hoist-react/compare/v25.1.0...v25.2.0)

## v25.1.0 - 2019-07-23

### 🎁 New Features

* `JsonInput` includes buttons for toggling showing in a full-screen dialog window. Also added a
  convenience button to auto-format `JsonInput's` content.
* `DateInput` supports a new `enableTextInput` prop. When this property is set to false, `DateInput`
  will be entirely driven by the provided date picker. Additionally, `DateInput` styles have been
  improved for its various modes to more clearly convey its functionality.
* `ExportButton` will auto-disable itself if bound to an empty `GridModel`. This helper button will
  now also throw a console warning (to alert the developer) if `gridModel.enableExport != true`.

### ⚙️ Technical

* Classes decorated with `@LoadSupport` will now throw an exception out of their provided
  `loadAsync()` method if called with a parameter that's not a plain object (i.e. param is clearly
  not a `LoadSpec`). Note this might be a breaking change, in so far as it introduces additional
  validation around this pre-existing API requirement.
* Requirements for the `colorSpec` option passed to Hoist number formatters have been relaxed to
  allow partial definitions such that, for example, only negative values may receive the CSS class
  specified, without having to account for positive value styling.

### 🐞 Bug Fixes

* `RestFormModel` now submits dirty fields only when editing a record, as intended (#1245).
* `FormField` will no longer override the disabled prop of its child input if true (#1262).

### 📚 Libraries

* mobx `5.11 -> 5.13`
* Misc. patch-level updates

[Commit Log](https://github.com/exhi/hoist-react/compare/v25.0.0...v25.1.0)

## v25.0.0 - 2019-07-16

### 🎁 New Features

* `Column` accepts a new `comparator` callback to customize how column cell values are sorted by the
  grid.
* Added `XH.prompt()` to show a simple message popup with a built-in, configurable HoistInput. When
  submitted by the user, its callback or resolved promise will include the input's value.
* `Select` accepts a new `selectOnFocus` prop. The behaviour is analogous to the `selectOnFocus`
  prop already in `TextInput`, `TextArea` and `NumberInput`.

### 💥 Breaking Changes

* The `fmtPercent` and `percentRenderer` methods will now multiply provided value by 100. This is
  consistent with the behavior of Excel's percentage formatting and matches the expectations of
  `ExportFormat.PCT`. Columns that were previously using `exportValue: v => v/100` as a workaround
  to the previous renderer behavior should remove this line of code.
* `DimensionChooserModel`'s `historyPreference` config has been renamed `preference`. It now
  supports saving both value and history to the same preference (existing history preferences will
  be handled).

[Commit Log](https://github.com/exhi/hoist-react/compare/v24.2.0...v25.0.0)

## v24.2.0 - 2019-07-08

### 🎁 New Features

* `GridModel` accepts a new `colDefaults` configuration. Defaults provided via this object will be
  merged (deeply) into all column configs as they are instantiated.
* New `Panel.compactHeader` and `DockContainer.compactHeaders` props added to enable more compact
  and space efficient styling for headers in these components.
  * ⚠️ Note that as part of this change, internal panel header CSS class names changed slightly -
    apps that were targeting these internal selectors would need to adjust. See
    desktop/cmp/panel/impl/PanelHeader.scss for the relevant updates.
* A new `exportOptions.columns` option on `GridModel` replaces `exportOptions.includeHiddenCols`.
  The updated and more flexible config supports special strings 'VISIBLE' (default), 'ALL', and/or a
  list of specific colIds to include in an export.
  * To avoid immediate breaking changes, GridModel will log a warning on any remaining usages of
    `includeHiddenCols` but auto-set to `columns: 'ALL'` to maintain the same behavior.
* Added new preference `xhShowVersionBar` to allow more fine-grained control of when the Hoist
  version bar is showing. It defaults to `auto`, preserving the current behavior of always showing
  the footer to Hoist Admins while including it for non-admins *only* in non-production
  environments. The pref can alternatively be set to 'always' or 'never' on a per-user basis.

### 📚 Libraries

* @blueprintjs/core `3.16 -> 3.17`
* @blueprintjs/datetime `3.10 -> 3.11`
* mobx `5.10 -> 5.11`
* react-transition-group `2.8 -> 4.2`

[Commit Log](https://github.com/exhi/hoist-react/compare/v24.1.1...v24.2.0)

## v24.1.1 - 2019-07-01

### 🐞 Bug Fixes

* Mobile column chooser internal layout/sizing fixed when used in certain secure mobile browsers.

[Commit Log](https://github.com/exhi/hoist-react/compare/v24.1.0...v24.1.1)

## v24.1.0 - 2019-07-01

### 🎁 New Features

* `DateInput.enableClear` prop added to support built-in button to null-out a date input's value.

### 🐞 Bug Fixes

* The `Select` component now properly shows all options when the pick-list is re-shown after a
  change without first blurring the control. (Previously this interaction edge case would only show
  the option matching the current input value.) #1198
* Mobile mask component `onClick` callback prop restored - required to dismiss mobile menus when not
  tapping a menu option.
* When checking for a possible expired session within `XH.handleException()`, prompt for app login
  only for Ajax requests made to relative URLs (not e.g. remote APIs accessed via CORS). #1189

### ✨ Style

* Panel splitter collapse button more visible in dark theme. CSS vars to customize further fixed.
* The mobile app menu button has been moved to the right side of the top appBar, consistent with its
  placement in desktop apps.

### 📚 Libraries

* @blueprintjs/core `3.15 -> 3.16`
* @blueprintjs/datetime `3.9 -> 3.10`
* codemirror `5.47 -> 5.48`
* mobx `6.0 -> 6.1`

[Commit Log](https://github.com/exhi/hoist-react/compare/v24.0.0...v24.1.0)

## v24.0.0 - 2019-06-24

### 🎁 New Features

#### Data

* A `StoreFilter` object has been introduced to the data API. This allows `Store` and
  `StoreFilterField` to support the ability to conditionally include all children when filtering
  hierarchical data stores, and could support additional filtering customizations in the future.
* `Store` now provides a `summaryRecord` property which can be used to expose aggregated data for
  the data it contains. The raw data for this record can be provided to `loadData()` and
  `updateData()` either via an explicit argument to these methods, or as the root node of the raw
  data provided (see `Store.loadRootAsSummary`).
* The `StoreFilterField` component accepts new optional `model` and `bind` props to allow control of
  its text value from an external model's observable.
* `pwd` is now a new supported type of `Field` in the `@xh/hoist/core/data` package.

#### Grid

* `GridModel` now supports a `showSummary` config which can be used to display its store's
  summaryRecord (see above) as either a pinned top or bottom row.
* `GridModel` also adds a `enableColumnPinning` config to enable/disable user-driven pinning. On
  desktop, if enabled, users can pin columns by dragging them to the left or right edges of the grid
  (the default ag-Grid gesture). Column pinned state is now also captured and maintained by the
  overall grid state system.
* The desktop column chooser now options in a non-modal popover when triggered from the standard
  `ColChooserButton` component. This offers a quicker and less disruptive alternative to the modal
  dialog (which is still used when launched from the grid context menu). In this popover mode,
  updates to columns are immediately reflected in the underlying grid.
* The mobile `ColChooser` has been improved significantly. It now renders displayed and available
  columns as two lists, allowing drag and drop between to update the visibility and ordering. It
  also provides an easy option to toggle pinning the first column.
* `DimensionChooser` now supports an optional empty / ungrouped configuration with a value of `[]`.
  See `DimensionChooserModel.enableClear` and `DimensionChooser.emptyText`.

#### Other Features

* Core `AutoRefreshService` added to trigger an app-wide data refresh on a configurable interval, if
  so enabled via a combination of soft-config and user preference. Auto-refresh relies on the use of
  the root `RefreshContextModel` and model-level `LoadSupport`.
* A new `LoadingIndicator` component is available as a more minimal / unobtrusive alternative to a
  modal mask. Typically configured via a new `Panel.loadingIndicator` prop, the indicator can be
  bound to a `PendingTaskModel` and will automatically show/hide a spinner and/or custom message in
  an overlay docked to the corner of the parent Panel.
* `DateInput` adds support for new `enablePicker` and `showPickerOnFocus` props, offering greater
  control over when the calendar picker is shown. The new default behaviour is to not show the
  picker on focus, instead showing it via a built-in button.
* Transitions have been disabled by default on desktop Dialog and Popover components (both are from
  the Blueprint library) and on the Hoist Mask component. This should result in a snappier user
  experience, especially when working on remote / virtual workstations. Any in-app customizations to
  disable or remove transitions can now be removed in favor of this toolkit-wide change.
* Added new `@bindable.ref` variant of the `@bindable` decorator.

### 💥 Breaking Changes

* Apps that defined and initialized their own `AutoRefreshService` service or functionality should
  leverage the new Hoist service if possible. Apps with a pre-existing custom service of the same
  name must either remove in favor of the new service or - if they have special requirements not
  covered by the Hoist implementation - rename their own service to avoid a naming conflict.
* The `StoreFilterField.onFilterChange` callback will now be passed a `StoreFilter`, rather than a
  function.
* `DateInput` now has a calendar button on the right side of the input which is 22 pixels square.
  Applications explicitly setting width or height on this component should ensure that they are
  providing enough space for it to display its contents without clipping.

### 🐞 Bug Fixes

* Performance for bulk grid selections has been greatly improved (#1157)
* Toolbars now specify a minimum height (or width when vertical) to avoid shrinking unexpectedly
  when they contain only labels or are entirely empty (but still desired to e.g. align UIs across
  multiple panels). Customize if needed via the new `--xh-tbar-min-size` CSS var.
* All Hoist Components that accept a `model` prop now have that properly documented in their
  prop-types.
* Admin Log Viewer no longer reverses its lines when not in tail mode.

### ⚙️ Technical

* The `AppSpec` config passed to `XH.renderApp()` now supports a `clientAppCode` value to compliment
  the existing `clientAppName`. Both values are now optional and defaulted from the project-wide
  `appCode` and `appName` values set via the project's Webpack config. (Note that `clientAppCode` is
  referenced by the new `AutoRefreshService` to support configurable auto-refresh intervals on a
  per-app basis.)

### 📚 Libraries

* ag-grid `20.0 -> 21.0`
* react-select `2.4 -> 3.0`
* mobx-react `5.4 -> 6.0.3`
* font-awesome `5.8 -> 5.9`
* react-beautiful-dnd `10.1.1 -> 11.0.4`

[Commit Log](https://github.com/exhi/hoist-react/compare/v23.0.0...v24.0.0)

## v23.0.0 - 2019-05-30

### 🎁 New Features

* `GridModel` now accepts a config of `cellBorders`, similar to `rowBorders`
* `Panel.tbar` and `Panel.bbar` props now accept an array of Elements and will auto-generate a
  `Toolbar` to contain them, avoiding the need for the extra import of `toolbar()`.
* New functions `withDebug` and `withShortDebug` have been added to provide a terse syntax for
  adding debug messages that track the execution of specific blocks of code.
* `XH.toast()` now supports an optional `containerRef` argument that can be used for anchoring a
  toast within another component (desktop only). Can be used to display more targeted toasts within
  the relevant section of an application UI, as opposed to the edge of the screen.
* `ButtonGroupInput` accepts a new `enableClear` prop that allows the active / depressed button to
  be unselected by pressing it again - this sets the value of the input as a whole to `null`.
* Hoist Admins now always see the VersionBar in the footer.
* `Promise.track` now accepts an optional `omit` config that indicates when no tracking will be
  performed.
* `fmtNumber` now accepts an optional `prefix` config that prepends immediately before the number,
  but after the sign (`+`, `-`).
* New utility methods `forEachAsync()` and `whileAsync()` have been added to allow non-blocking
  execution of time-consuming loops.

### 💥 Breaking Changes

* The `AppOption.refreshRequired` config has been renamed to `reloadRequired` to better match the
  `XH.reloadApp()` method called to reload the entire app in the browser. Any options defined by an
  app that require it to be fully reloaded should have this renamed config set to `true`.
* The options dialog will now automatically trigger an app-wide data _refresh_ via
  `XH.refreshAppAsync()` if options have changed that don't require a _reload_.
* The `EventSupport` mixin has been removed. There are no known uses of it and it is in conflict
  with the overall reactive structure of the hoist-react API. If your app listens to the
  `appStateChanged`, `prefChange` or `prefsPushed` events you will need to adjust accordingly.

### 🐞 Bug Fixes

* `Select` will now let the user edit existing text in conditions where it is expected to be
  editable. #880
* The Admin "Config Differ" tool has been updated to reflect changes to `Record` made in v22. It is
  once again able to apply remote config values.
* A `Panel` with configs `resizable: true, collapsible: false` now renders with a splitter.
* A `Panel` with no `icon`, `title`, or `headerItems` will not render a blank header.
* `FileChooser.enableMulti` now behaves as one might expect -- true to allow multiple files in a
  single upload. Previous behavior (the ability to add multiple files to dropzone) is now controlled
  by `enableAddMulti`.

[Commit Log](https://github.com/exhi/hoist-react/compare/v22.0.0...v23.0.0)


## v22.0.0 - 2019-04-29

### 🎁 New Features

* A new `DockContainer` component provides a user-friendly way to render multiple child components
  "docked" to its bottom edge. Each child view is rendered with a configurable header and controls
  to allow the user to expand it, collapse it, or optionally "pop it out" into a modal dialog.
* A new `AgGrid` component provides a much lighter Hoist wrapper around ag-Grid while maintaining
  consistent styling and layout support. This allows apps to use any features supported by ag-Grid
  without conflicting with functionality added by the core Hoist `Grid`.
  * Note that this lighter wrapper lacks a number of core Hoist features and integrations, including
    store support, grid state, enhanced column and renderer APIs, absolute value sorting, and more.
  * An associated `AgGridModel` provides access to to the ag-Grid APIs, minimal styling configs, and
    several utility methods for managing Grid state.
* Added `GridModel.groupSortFn` config to support custom group sorting (replaces any use of
  `agOptions.defaultGroupSortComparator`).
* The `Column.cellClass` and `Column.headerClass` configs now accept functions to dynamically
  generate custom classes based on the Record and/or Column being rendered.
* The `Record` object now provides an additional getter `Record.allChildren` to return all children
  of the record, irrespective of the current filter in place on the record's store. This supplements
  the existing `Record.children` getter, which returns only the children meeting the filter.

### 💥 Breaking Changes

* The class `LocalStore` has been renamed `Store`, and is now the main implementation and base class
  for Store Data. The extraneous abstract superclass `BaseStore` has been removed.
* `Store.dataLastUpdated` had been renamed `Store.lastUpdated` on the new class and is now a simple
  timestamp (ms) rather than a Javascript Date object.
* The constructor argument `Store.processRawData` now expects a function that *returns* a modified
  object with the necessary edits. This allows implementations to safely *clone* the raw data rather
  than mutating it.
* The method `Store.removeRecord` has been replaced with the method `Store.removeRecords`. This will
  facilitate efficient bulk deletes.

### ⚙️ Technical

* `Grid` now performs an important performance workaround when loading a new dataset that would
  result in the removal of a significant amount of existing records/rows. The underlying ag-Grid
  component has a serious bottleneck here (acknowledged as AG-2879 in their bug tracker). The Hoist
  grid wrapper will now detect when this is likely and proactively clear all data using a different
  API call before loading the new dataset.
* The implementations `Store`, `RecordSet`, and `Record` have been updated to more efficiently
  re-use existing record references when loading, updating, or filtering data in a store. This keeps
  the Record objects within a store as stable as possible, and allows additional optimizations by
  ag-Grid and its `deltaRowDataMode`.
* When loading raw data into store `Record`s, Hoist will now perform additional conversions based on
  the declared `Field.type`. The unused `Field.nullable` has been removed.
* `LocalStorageService` now uses both the `appCode` and current username for its namespace key,
  ensuring that e.g. local prefs/grid state are not overwritten across multiple app users on one OS
  profile, or when admin impersonation is active. The service will automatically perform a one-time
  migration of existing local state from the old namespace to the new. #674
* `elem` no longer skips `null` children in its calls to `React.createElement()`. These children may
  play the role of placeholders when using conditional rendering, and skipping them was causing
  React to trigger extra re-renders. This change further simplifies Hoist's element factory and
  removes an unnecessary divergence with the behavior of JSX.


### 🐞 Bug Fixes

* `Grid` exports retain sorting, including support for absolute value sorting. #1068
* Ensure `FormField`s are keyed with their model ID, so that React can properly account for dynamic
  changes to fields within a form. #1031
* Prompt for app refresh in (rare) case of mismatch between client and server-side session user.
  (This can happen during impersonation and is defended against in server-side code.) #675

[Commit Log](https://github.com/exhi/hoist-react/compare/v21.0.2...v22.0.0)

## v21.0.2 - 2019-04-05

### 📚 Libraries

* Rollback ag-Grid to v20.0.0 after running into new performance issues with large datasets and
  `deltaRowDataMode`. Updates to tree filtering logic, also related to grid performance issues with
  filtered tree results returning much larger record counts.

## v21.0.0 - 2019-04-04

### 🎁 New Features

* `FetchService` fetch methods now accept a plain object as the `headers` argument. These headers
  will be merged with the default headers provided by FetchService.
* An app can also now specify default headers to be sent with every fetch request via
  `XH.fetchService.setDefaultHeaders()`. You can pass either a plain object, or a closure which
  returns one.
* `Grid` supports a new `onGridReady` prop, allowing apps to hook into the ag-Grid event callback
  without inadvertently short-circuiting the Grid's own internal handler.

### 💥 Breaking Changes

* The shortcut getter `FormModel.isNotValid` was deemed confusing and has been removed from the API.
  In most cases applications should use `!FormModel.isValid` instead; this expression will return
  `false` for the `Unknown` as well as the `NotValid` state. Applications that wish to explicitly
  test for the `NotValid` state should use the `validationState` getter.
* Multiple HoistInputs have changed their `onKeyPress` props to `onKeyDown`, including TextInput,
  NumberInput, TextArea & SearchInput. The `onKeyPress` event has been deprecated in general and has
  limitations on which keys will trigger the event to fire (i.e. it would not fire on an arrow
  keypress).
* FetchService's fetch methods no longer support `contentType` parameter. Instead, specify a custom
  content-type by setting a 'Content-Type' header using the `headers` parameter.
* FetchService's fetch methods no longer support `acceptJson` parameter. Instead, pass an {"Accept":
  "application/json"} header using the `headers` parameter.

### ✨ Style

* Black point + grid colors adjusted in dark theme to better blend with overall blue-gray tint.
* Mobile styles have been adjusted to increase the default font size and grid row height, in
  addition to a number of other smaller visual adjustments.

### 🐞 Bug Fixes

* Avoid throwing React error due to tab / routing interactions. Tab / routing / state support
  generally improved. (#1052)
* `GridModel.selectFirst()` improved to reliably select first visible record even when one or more
  groupBy levels active. (#1058)

### 📚 Libraries

* ag-Grid `~20.1 -> ~20.2` (fixes ag-grid sorting bug with treeMode)
* @blueprint/core `3.14 -> 3.15`
* @blueprint/datetime `3.7 -> 3.8`
* react-dropzone `10.0 -> 10.1`
* react-transition-group `2.6 -> 2.8`

[Commit Log](https://github.com/exhi/hoist-react/compare/v20.2.1...v21.0.0)

## v20.2.1 - 2019-03-28

* Minor tweaks to grid styles - CSS var for pinned column borders, drop left/right padding on
  center-aligned grid cells.

[Commit Log](https://github.com/exhi/hoist-react/compare/v20.2.0...v20.2.1)

## v20.2.0 - 2019-03-27

### 🎁 New Features

* `GridModel` exposes three new configs - `rowBorders`, `stripeRows`, and `showCellFocus` - to
  provide additional control over grid styling. The former `Grid` prop `showHover` has been
  converted to a `GridModel` config for symmetry with these other flags and more efficient
  re-rendering. Note that some grid-related CSS classes have also been modified to better conform to
  the BEM approach used elsewhere - this could be a breaking change for apps that keyed off of
  certain Hoist grid styles (not expected to be a common case).
* `Select` adds a `queryBuffer` prop to avoid over-eager calls to an async `queryFn`. This buffer is
  defaulted to 300ms to provide some out-of-the-box debouncing of keyboard input when an async query
  is provided. A longer value might be appropriate for slow / intensive queries to a remote API.

### 🐞 Bug Fixes

* A small `FormField.labelWidth` config value will now be respected, even if it is less than the
  default minWidth of 80px.
* Unnecessary re-renders of inactive tab panels now avoided.
* `Grid`'s filter will now be consistently applied to all tree grid records. Previously, the filter
  skipped deeply nested records under specific conditions.
* `Timer` no longer requires its `runFn` to be a promise, as it briefly (and unintentionally) did.
* Suppressed default browser resize handles on `textarea`.

[Commit Log](https://github.com/exhi/hoist-react/compare/v20.1.1...v20.2.0)

## v20.1.1 - 2019-03-27

### 🐞 Bug Fixes

* Fix form field reset so that it will call computeValidationAsync even if revalidation is not
  triggered because the field's value did not change when reset.

[Commit Log](https://github.com/exhi/hoist-react/compare/v20.1.0...v20.1.1)


## v20.1.0 - 2019-03-14

### 🎁 New Features

* Standard app options panel now includes a "Restore Defaults" button to clear all user preferences
  as well as any custom grid state, resetting the app to its default state for that user.

### 🐞 Bug Fixes

* Removed a delay from `HoistInput` blur handling, ensuring `noteBlurred()` is called as soon as the
  element loses focus. This should remove a class of bugs related to input values not flushing into
  their models quickly enough when `commitOnChange: false` and the user moves directly from an input
  to e.g. clicking a submit button. #1023
* Fix to Admin ConfigDiffer tool (missing decorator).

### ⚙️ Technical

* The `GridModel.store` config now accepts a plain object and will internally create a `LocalStore`.
  This store config can also be partially specified or even omitted entirely. GridModel will ensure
  that the store is auto-configured with all fields in configured grid columns, reducing the need
  for app code boilerplate (re)enumerating field names.
* `Timer` class reworked to allow its interval to be adjusted dynamically via `setInterval()`,
  without requiring the Timer to be re-created.

[Commit Log](https://github.com/exhi/hoist-react/compare/v20.0.1...v20.1.0)


## v20.0.1 - 2019-03-08

### 🐞 Bug Fixes

* Ensure `RestStore` processes records in a standard way following a save/add operation (#1010).

[Commit Log](https://github.com/exhi/hoist-react/compare/v20.0.0...v20.0.1)


## v20.0.0 - 2019-03-06

### 💥 Breaking Changes

* The `@LoadSupport` decorator has been substantially reworked and enhanced from its initial release
  in v19. It is no longer needed on the HoistComponent, but rather should be put directly on the
  owned HoistModel implementing the loading. IMPORTANT NOTE: all models should implement
  `doLoadAsync` rather than `loadAsync`. Please see `LoadSupport` for more information on this
  important change.
* `TabContainer` and `TabContainerModel` are now cross-platform. Apps should update their code to
  import both from `@xh/hoist/cmp/tab`.
* `TabContainer.switcherPosition` has been moved to `TabContainerModel`. Please note that changes to
  `switcherPosition` are not supported on mobile, where the switcher will always appear beneath the
  container.
* The `Label` component from `@xh/hoist/desktop/cmp/input` has been removed. Applications should
  consider using the basic html `label` element instead (or a `FormField` if applicable).
* The `LeftRightChooserModel` constructor no longer accepts a `leftSortBy` and `rightSortBy`
  property. The implementation of these properties was generally broken. Use `leftSorted` and
  `rightSorted` instead.

#### Mobile

* Mobile `Page` has changed - `Pages` are now wrappers around `Panels` that are designed to be used
  with a `NavigationModel` or `TabContainer`. `Page` accepts the same props as `Panel`, meaning uses
  of `loadModel` should be replaced with `mask`.
* The mobile `AppBar` title is static and defaults to the app name. If you want to display page
  titles, it is recommended to use the `title` prop on the `Page`.

### 🎁 New Features

* Enhancements to Model and Component data loading via `@LoadSupport` provides a stronger set of
  conventions and better support for distinguishing between initial loads / auto/background
  refreshes / user- driven refreshes. It also provides new patterns for ensuring application
  Services are refreshed as part of a reworked global refresh cycle.
* RestGridModel supports a new `cloneAction` to take an existing record and open the editor form in
  "add mode" with all editable fields pre-populated from the source record. The action calls
  `prepareCloneFn`, if defined on the RestGridModel, to perform any transform operations before
  rendering the form.
* Tabs in `TabContainerModel` now support an `icon` property on the desktop.
* Charts take a new optional `aspectRatio` prop.
* Added new `Column.headerTooltip` config.
* Added new method `markManaged` on `ManagedSupport`.
* Added new function decorator `debounced`.
* Added new function `applyMixin` providing support for structured creation of class decorators
  (mixins).

#### Mobile

* Column chooser support available for mobile Grids. Users can check/uncheck columns to add/remove
  them from a configurable grid and reorder the columns in the list via drag and drop. Pair
  `GridModel.enableColChooser` with a mobile `colChooserButton` to allow use.
* Added `DialogPage` to the mobile toolkit. These floating pages do not participate in navigation or
  routing, and are used for showing fullscreen views outside of the Navigator / TabContainer
  context.
* Added `Panel` to the mobile toolkit, which offers a header element with standardized styling,
  title, and icon, as well as support for top and bottom toolbars.
* The mobile `AppBar` has been updated to more closely match the desktop `AppBar`, adding `icon`,
  `leftItems`, `hideAppMenuButton` and `appMenuButtonProps` props.
* Added routing support to mobile.

### 🐞 Bug Fixes

* The HighCharts wrapper component properly resizes its chart.
* Mobile dimension chooser button properly handles overflow for longer labels.
* Sizing fixes for multi-line inputs such as textArea and jsonInput.
* NumberInput calls a `onKeyPress` prop if given.
* Layout fixes on several admin panels and detail popups.

### 📚 Libraries

* @blueprintjs/core `3.13 -> 3.14`
* @xh/hoist-dev-utils `3.5 -> 3.6`
* ag-Grid `~20.0 -> ~20.1`
* react-dropzone `~8.0 -> ~9.0`
* react-select `~2.3 -> ~2.4`
* router5 `~6.6 -> ~7.0`
* react `~16.7 -> ~16.8`

[Commit Log](https://github.com/exhi/hoist-react/compare/v19.0.1...v20.0.0)

## v19.0.1 - 2019-02-12

### 🐞 Bug Fixes

* Additional updates and simplifications to `FormField` sizing of child `HoistInput` elements, for
  more reliable sizing and spacing filling behavior.

[Commit Log](https://github.com/exhi/hoist-react/compare/v19.0.0...v19.0.1)


## v19.0.0 - 2019-02-08

### 🎁 New Features

* Added a new architecture for signaling the need to load / refresh new data across either the
  entire app or a section of the component hierarchy. This new system relies on React context to
  minimizes the need for explicit application wiring, and improves support for auto-refresh. See
  newly added decorator `@LoadSupport` and classes/components `RefreshContext`,
  `RefreshContextModel`, and `RefreshContextView` for more info.
* `TabContainerModel` and `TabModel` now support `refreshMode` and `renderMode` configs to allow
  better control over how inactive tabs are mounted/unmounted and how tabs handle refresh requests
  when hidden or (re)activated.
* Apps can implement `getAppOptions()` in their `AppModel` class to specify a set of app-wide
  options that should be editable via a new built-in Options dialog. This system includes built-in
  support for reading/writing options to preferences, or getting/setting their values via custom
  handlers. The toolkit handles the rendering of the dialog.
* Standard top-level app buttons - for actions such as launching the new Options dialog, switching
  themes, launching the admin client, and logging out - have been moved into a new menu accessible
  from the top-right corner of the app, leaving more space for app-specific controls in the AppBar.
* `RecordGridModel` now supports an enhanced `editors` configuration that exposes the full set of
  validation and display support from the Forms package.
* `HoistInput` sizing is now consistently implemented using `LayoutSupport`. All sizable
  `HoistInputs` now have default `width` to ensure a standard display out of the box. `JsonInput`
  and `TextArea` also have default `height`. These defaults can be overridden by declaring explicit
  `width` and `height` values, or unset by setting the prop to `null`.
* `HoistInputs` within `FormFields` will be automatically sized to fill the available space in the
  `FormField`. In these cases, it is advised to either give the `FormField` an explicit size or
  render it in a flex layout.

### 💥 Breaking Changes

* ag-Grid has been updated to v20.0.0. Most apps shouldn't require any changes - however, if you are
  using `agOptions` to set sorting, filtering or resizing properties, these may need to change:

  For the `Grid`, `agOptions.enableColResize`, `agOptions.enableSorting` and `agOptions.enableFilter`
  have been removed. You can replicate their effects by using `agOptions.defaultColDef`. For
  `Columns`, `suppressFilter` has been removed, an should be replaced with `filter: false`.

* `HoistAppModel.requestRefresh` and `TabContainerModel.requestRefresh` have been removed.
  Applications should use the new Refresh architecture described above instead.
* `tabRefreshMode` on TabContainer has been renamed `renderMode`.
* `TabModel.reloadOnShow` has been removed. Set the `refreshMode` property on TabContainerModel or
  TabModel to `TabRefreshMode.ON_SHOW_ALWAYS` instead.
* The mobile APIs for `TabContainerModel`, `TabModel`, and `RefreshButton` have been rewritten to
  more closely mirror the desktop API.
* The API for `RecordGridModel` editors has changed -- `type` is no longer supported. Use
  `fieldModel` and `formField` intead.
* `LocalStore.loadRawData` requires that all records presented to store have unique IDs specified.
  See `LocalStore.idSpec` for more information.

### 🐞 Bug Fixes

* SwitchInput and RadioInput now properly highlight validation errors in `minimal` mode.

### 📚 Libraries

* @blueprintjs/core `3.12 -> 3.13`
* ag-Grid `~19.1.4 -> ~20.0.0`

[Commit Log](https://github.com/exhi/hoist-react/compare/v18.1.2...v19.0.0)


## v18.1.2 - 2019-01-30

### 🐞 Bug Fixes

* Grid integrations relying on column visibility (namely export, storeFilterField) now correctly
  consult updated column state from GridModel. #935
* Ensure `FieldModel.initialValue` is observable to ensure that computed dirty state (and any other
  derivations) are updated if it changes. #934
* Fixes to ensure Admin console log viewer more cleanly handles exceptions (e.g. attempting to
  auto-refresh on a log file that has been deleted).

[Commit Log](https://github.com/exhi/hoist-react/compare/v18.1.1...v18.1.2)

## v18.1.1 - 2019-01-29

* Grid cell padding can be controlled via a new set of CSS vars and is reduced by default for grids
  in compact mode.
* The `addRecordAsync()` and `saveRecordAsync()` methods on `RestStore` return the updated record.

[Commit Log](https://github.com/exhi/hoist-react/compare/v18.1.0...v18.1.1)


## v18.1.0 - 2019-01-28

### 🎁 New Features

* New `@managed` class field decorator can be used to mark a property as fully created/owned by its
  containing class (provided that class has installed the matching `@ManagedSupport` decorator).
  * The framework will automatically pass any `@managed` class members to `XH.safeDestroy()` on
    destroy/unmount to ensure their own `destroy()` lifecycle methods are called and any related
    resources are disposed of properly, notably MobX observables and reactions.
  * In practice, this should be used to decorate any properties on `HoistModel`, `HoistService`, or
    `HoistComponent` classes that hold a reference to a `HoistModel` created by that class. All of
    those core artifacts support the new decorator, `HoistModel` already provides a built-in
    `destroy()` method, and calling that method when an app is done with a Model is an important
    best practice that can now happen more reliably / easily.
* `FormModel.getData()` accepts a new single parameter `dirtyOnly` - pass true to get back only
  fields which have been modified.
* The mobile `Select` component indicates the current value with a ✅ in the drop-down list.
* Excel exports from tree grids now include the matching expand/collapse tree controls baked into
  generated Excel file.

### 🐞 Bug Fixes

* The `JsonInput` component now properly respects / indicates disabled state.

### 📚 Libraries

* Hoist-dev-utils `3.4.1 -> 3.5.0` - updated webpack and other build tool dependencies, as well as
  an improved eslint configuration.
* @blueprintjs/core `3.10 -> 3.12`
* @blueprintjs/datetime `3.5 -> 3.7`
* fontawesome `5.6 -> 5.7`
* mobx `5.8 -> 5.9`
* react-select `2.2 -> 2.3`
* Other patch updates

[Commit Log](https://github.com/exhi/hoist-react/compare/v18.0.0...v18.1.0)

## v18.0.0 - 2019-01-15

### 🎁 New Features

* Form support has been substantially enhanced and restructured to provide both a cleaner API and
  new functionality:
  * `FormModel` and `FieldModel` are now concrete classes and provide the main entry point for
    specifying the contents of a form. The `Field` and `FieldSupport` decorators have been removed.
  * Fields and sub-forms may now be dynamically added to FormModel.
  * The validation state of a FormModel is now *immediately* available after construction and
    independent of the GUI. The triggering of the *display* of that state is now a separate process
    triggered by GUI actions such as blur.
  * `FormField` has been substantially reworked to support a read-only display and inherit common
    property settings from its containing `Form`.
  * `HoistInput` has been moved into the `input` package to clarify that these are lower level
    controls and independent of the Forms package.

* `RestGrid` now supports a `mask` prop. RestGrid loading is now masked by default.
* `Chart` component now supports a built-in zoom out gesture: click and drag from right-to-left on
  charts with x-axis zooming.
* `Select` now supports an `enableClear` prop to control the presence of an optional inline clear
  button.
* `Grid` components take `onCellClicked` and `onCellDoubleClicked` event handlers.
* A new desktop `FileChooser` wraps a preconfigured react-dropzone component to allow users to
  easily select files for upload or other client-side processing.

### 💥 Breaking Changes

* Major changes to Form (see above). `HoistInput` imports will also need to be adjusted to move from
  `form` to `input`.
* The name of the HoistInput `field` prop has been changed to `bind`. This change distinguishes the
  lower-level input package more clearly from the higher-level form package which uses it. It also
  more clearly relates the property to the associated `@bindable` annotation for models.
* A `Select` input with `enableMulti = true` will by default no longer show an inline x to clear the
  input value. Use the `enableClear` prop to re-enable.
* Column definitions are exported from the `grid` package. To ensure backwards compatibility,
  replace imports from `@xh/hoist/desktop/columns` with `@xh/hoist/desktop/cmp/grid`.

### 📚 Libraries

* React `~16.6.0 -> ~16.7.0`
* Patch version updates to multiple other dependencies.

[Commit Log](https://github.com/exhi/hoist-react/compare/v17.0.0...v18.0.0)

## v17.0.0 - 2018-12-21

### 💥 Breaking Changes

* The implementation of the `model` property on `HoistComponent` has been substantially enhanced:
  *  "Local" Models should now be specified on the Component class declaration by simply setting the
     `model` property, rather than the confusing `localModel` property.
  *  HoistComponent now supports a static `modelClass` class property. If set, this property will
     allow a HoistComponent to auto-create a model internally when presented with a plain javascript
     object as its `model` prop. This is especially useful in cases like `Panel` and `TabContainer`,
     where apps often need to specify a model but do not require a reference to the model. Those
     usages can now skip importing and instantiating an instance of the component's model class
     themselves.
  *  Hoist will now throw an Exception if an application attempts to changes the model on an
     existing HoistComponent instance or presents the wrong type of model to a HoistComponent where
     `modelClass` has been specified.

* `PanelSizingModel` has been renamed `PanelModel`. The class now also has the following new
  optional properties, all of which are `true` by default:
  * `showSplitter` - controls visibility of the splitter bar on the outside edge of the component.
  * `showSplitterCollapseButton` - controls visibility of the collapse button on the splitter bar.
  * `showHeaderCollapseButton` - controls visibility of a (new) collapse button in the header.

* The API methods for exporting grid data have changed and gained new features:
  * Grids must opt-in to export with the `GridModel.enableExport` config.
  * Exporting a `GridModel` is handled by the new `GridExportService`, which takes a collection of
    `exportOptions`. See `GridExportService.exportAsync` for available `exportOptions`.
  * All export entry points (`GridModel.exportAsync()`, `ExportButton` and the export context menu
    items) support `exportOptions`. Additionally, `GridModel` can be configured with default
    `exportOptions` in its config.

* The `buttonPosition` prop on `NumberInput` has been removed due to problems with the underlying
  implementation. Support for incrementing buttons on NumberInputs will be re-considered for future
  versions of Hoist.

### 🎁 New Features

* `TextInput` on desktop now supports an `enableClear` property to allow easy addition of a clear
  button at the right edge of the component.
* `TabContainer` enhancements:
  * An `omit` property can now be passed in the tab configs passed to the `TabContainerModel`
    constructor to conditionally exclude a tab from the container
  * Each `TabModel` can now be retrieved by id via the new `getTabById` method on
    `TabContainerModel`.
  * `TabModel.title` can now be changed at runtime.
  * `TabModel` now supports the following properties, which can be changed at runtime or set via the
    config:
    * `disabled` - applies a disabled style in the switcher and blocks navigation to the tab via
      user click, routing, or the API.
    * `excludeFromSwitcher` - removes the tab from the switcher, but the tab can still be navigated
      to programmatically or via routing.
* `MultiFieldRenderer` `multiFieldConfig` now supports a `delimiter` property to separate
  consecutive SubFields.
* `MultiFieldRenderer` SubFields now support a `position` property, to allow rendering in either the
  top or bottom row.
* `StoreCountLabel` now supports a new 'includeChildren' prop to control whether or not children
  records are included in the count. By default this is `false`.
* `Checkbox` now supports a `displayUnsetState` prop which may be used to display a visually
  distinct state for null values.
* `Select` now renders with a checkbox next to the selected item in its drowndown menu, instead of
  relying on highlighting. A new `hideSelectedOptionCheck` prop is available to disable.
* `RestGridModel` supports a `readonly` property.
* `DimensionChooser`, various `HoistInput` components, `Toolbar` and `ToolbarSeparator` have been
  added to the mobile component library.
* Additional environment enums for UAT and BCP, added to Hoist Core 5.4.0, are supported in the
  application footer.

### 🐞 Bug Fixes

* `NumberInput` will no longer immediately convert its shorthand value (e.g. "3m") into numeric form
  while the user remains focused on the input.
* Grid `actionCol` columns no longer render Button components for each action, relying instead on
  plain HTML / CSS markup for a significant performance improvement when there are many rows and/or
  actions per row.
* Grid exports more reliably include the appropriate file extension.
* `Select` will prevent an `<esc>` keypress from bubbling up to parent components only when its menu
  is open. (In that case, the component assumes escape was pressed to close its menu and captures
  the keypress, otherwise it should leave it alone and let it e.g. close a parent popover).

[Commit Log](https://github.com/exhi/hoist-react/compare/v16.0.1...v17.0.0)

## v16.0.1 - 2018-12-12

### 🐞 Bug Fixes

* Fix to FeedbackForm allowing attempted submission with an empty message.

[Commit Log](https://github.com/exhi/hoist-react/compare/v16.0.0...v16.0.1)


## v16.0.0

### 🎁 New Features

* Support for ComboBoxes and Dropdowns have been improved dramatically, via a new `Select` component
  based on react-select.
* The ag-Grid based `Grid` and `GridModel` are now available on both mobile and desktop. We have
  also added new support for multi-row/multi-field columns via the new `multiFieldRenderer` renderer
  function.
* The app initialization lifecycle has been restructured so that no App classes are constructed
  until Hoist is fully initialized.
* `Column` now supports an optional `rowHeight` property.
* `Button` now defaults to 'minimal' mode, providing a much lighter-weight visual look-and-feel to
  HoistApps. `Button` also implements `@LayoutSupport`.
* Grouping state is now saved by the grid state support on `GridModel`.
* The Hoist `DimChooser` component has been ported to hoist-react.
* `fetchService` now supports an `autoAbortKey` in its fetch methods. This can be used to
  automatically cancel obsolete requests that have been superceded by more recent variants.
* Support for new `clickableLabel` property on `FormField`.
* `RestForm` now supports a read-only view.
* Hoist now supports automatic tracking of app/page load times.

### 💥 Breaking Changes

* The new location for the cross-platform grid component is `@xh/hoist/cmp/grid`. The `columns`
  package has also moved under a new sub-package in this location.
* Hoist top-level App Structure has changed in order to improve consistency of the Model-View
  conventions, to improve the accessibility of services, and to support the improvements in app
  initialization mentioned above:
  - `XH.renderApp` now takes a new `AppSpec` configuration.
  - `XH.app` is now `XH.appModel`.
  - All services are installed directly on `XH`.
  - `@HoistApp` is now `@HoistAppModel`
* `RecordAction` has been substantially refactored and improved. These are now typically immutable
  and may be shared.
  - `prepareFn` has been replaced with a `displayFn`.
  - `actionFn` and `displayFn` now take a single object as their parameter.
* The `hide` property on `Column` has been changed to `hidden`.
* The `ColChooserButton` has been moved from the incorrect location `@xh/hoist/cmp/grid` to
  `@xh/hoist/desktop/cmp/button`. This is a desktop-only component. Apps will have to adjust these
  imports.
* `withDefaultTrue` and `withDefaultFalse` in `@xh/hoist/utils/js` have been removed. Use
  `withDefault` instead.
* `CheckBox` has been renamed `Checkbox`


### ⚙️ Technical

* ag-Grid has been upgraded to v19.1
* mobx has been upgraded to v5.6
* React has been upgraded to v16.6
* Allow browsers with proper support for Proxy (e.g Edge) to access Hoist Applications.


### 🐞 Bug Fixes

* Extensive. See full change list below.

[Commit Log](https://github.com/exhi/hoist-react/compare/v15.1.2...v16.0.0)


## v15.1.2

🛠 Hotfix release to MultiSelect to cap the maximum number of options rendered by the drop-down
list. Note, this component is being replaced in Hoist v16 by the react-select library.

[Commit Log](https://github.com/exhi/hoist-react/compare/v15.1.1...v15.1.2)

## v15.1.1

### 🐞 Bug Fixes

* Fix to minimal validation mode for FormField disrupting input focus.
* Fix to JsonInput disrupting input focus.

### ⚙️ Technical

* Support added for TLBR-style notation when specifying margin/padding via layoutSupport - e.g.
  box({margin: '10 20 5 5'}).
* Tweak to lockout panel message when the user has no roles.

[Commit Log](https://github.com/exhi/hoist-react/compare/v15.1.0...v15.1.1)


## v15.1.0

### 🎁 New Features

* The FormField component takes a new minimal prop to display validation errors with a tooltip only
  as opposed to an inline message string. This can be used to help reduce shifting / jumping form
  layouts as required.
* The admin-only user impersonation toolbar will now accept new/unknown users, to support certain
  SSO application implementations that can create users on the fly.

### ⚙️ Technical

* Error reporting to server w/ custom user messages is disabled if the user is not known to the
  client (edge case with errors early in app lifecycle, prior to successful authentication).

[Commit Log](https://github.com/exhi/hoist-react/compare/v15.0.0...v15.1.0)


## v15.0.0

### 💥 Breaking Changes

* This update does not require any application client code changes, but does require updating the
  Hoist Core Grails plugin to >= 5.0. Hoist Core changes to how application roles are loaded and
  users are authenticated required minor changes to how JS clients bootstrap themselves and load
  user data.
* The Hoist Core HoistImplController has also been renamed to XhController, again requiring Hoist
  React adjustments to call the updated /xh/ paths for these (implementation) endpoints. Again, no
  app updates required beyond taking the latest Hoist Core plugin.

[Commit Log](https://github.com/exhi/hoist-react/compare/v14.2.0...v15.0.0)


## v14.2.0

### 🎁 New Features

* Upgraded hoist-dev-utils to 3.0.3. Client builds now use the latest Webpack 4 and Babel 7 for
  noticeably faster builds and recompiles during CI and at development time.
* GridModel now has a top-level agColumnApi property to provide a direct handle on the ag-Grid
  Column API object.

### ⚙️ Technical

* Support for column groups strengthened with the addition of a dedicated ColumnGroup sibling class
  to Column. This includes additional internal refactoring to reduce unnecessary cloning of Column
  configurations and provide a more managed path for Column updates. Public APIs did not change.
  (#694)

### 📚 Libraries

* Blueprint Core `3.6.1 -> 3.7.0`
* Blueprint Datetime `3.2.0 -> 3.3.0`
* Fontawesome `5.3.x -> 5.4.x`
* MobX `5.1.2 -> 5.5.0`
* Router5 `6.5.0 -> 6.6.0`

[Commit Log](https://github.com/exhi/hoist-react/compare/v14.1.3...v14.2.0)


## v14.1.3

### 🐞 Bug Fixes

* Ensure JsonInput reacts properly to value changes.

### ⚙️ Technical

* Block user pinning/unpinning in Grid via drag-and-drop - pending further work via #687.
* Support "now" as special token for dateIs min/max validation rules.
* Tweak grouped grid row background color.

[Commit Log](https://github.com/exhi/hoist-react/compare/v14.1.1...v14.1.3)


## v14.1.1

### 🐞 Bug Fixes

* Fixes GridModel support for row-level grouping at same time as column grouping.

[Commit Log](https://github.com/exhi/hoist-react/compare/v14.1.0...v14.1.1)


## v14.1.0

### 🎁 New Features

* GridModel now supports multiple levels of row grouping. Pass the public setGroupBy() method an
  array of string column IDs, or a falsey value / empty array to ungroup. Note that the public and
  observable groupBy property on GridModel will now always be an array, even if the grid is not
  grouped or has only a single level of grouping.
* GridModel exposes public expandAll() and collapseAll() methods for grouped / tree grids, and
  StoreContextMenu supports a new "expandCollapseAll" string token to insert context menu items.
  These are added to the default menu, but auto-hide when the grid is not in a grouped state.
* The Grid component provides a new onKeyDown prop, which takes a callback and will fire on any
  keypress targeted within the Grid. Note such a handler is not provided directly by ag-Grid.
* The Column class supports pinned as a top-level config. Supports passing true to pin to the left.

### 🐞 Bug Fixes

* Updates to Grid column widths made via ag-Grid's "autosize to fit" API are properly persisted to
  grid state.

[Commit Log](https://github.com/exhi/hoist-react/compare/v14.0.0...v14.1.0)


## v14.0.0

* Along with numerous bug fixes, v14 brings with it a number of important enhancements for grids,
  including support for tree display, 'action' columns, and absolute value sorting. It also includes
  some new controls and improvement to focus display.

### 💥 Breaking Changes

* The signatures of the Column.elementRenderer and Column.renderer have been changed to be
  consistent with each other, and more extensible. Each takes two arguments -- the value to be
  rendered, and a single bundle of metadata.
* StoreContextMenuAction has been renamed to RecordAction. Its action property has been renamed to
  actionFn for consistency and clarity.
* LocalStore : The method LocalStore.processRawData no longer takes an array of all records, but
  instead takes just a single record. Applications that need to operate on all raw records in bulk
  should do so before presenting them to LocalStore. Also, LocalStores template methods for override
  have also changed substantially, and sub-classes that rely on these methods will need to be
  adjusted accordingly.

### 🎁 New Features

#### Grid

* The Store API now supports hierarchical datasets. Applications need to simply provide raw data for
  records with a "children" property containing the raw data for their children.
* Grid supports a 'TreeGrid' mode. To show a tree grid, bind the GridModel to a store containing
  hierarchical data (as above), set treeMode: true on the GridModel, and specify a column to display
  the tree controls (isTreeColumn: true)
* Grid supports absolute sorting for numerical columns. Specify absSort: true on your column config
  to enable. Clicking the grid header will now cycle through ASC > DESC > DESC (abs) sort modes.
* Grid supports an 'Actions' column for one-click record actions. See cmp/desktop/columns/actionCol.
* A new showHover prop on the desktop Grid component will highlight the hovered row with default
  styling. A new GridModel.rowClassFn callback was added to support per-row custom classes based on
  record data.
* A new ExportFormat.LONG_TEXT format has been added, along with a new Column.exportWidth config.
  This supports exporting columns that contain long text (e.g. notes) as multi-line cells within
  Excel.

#### Other Components

* RadioInput and ButtonGroupInputhave been added to the desktop/cmp/form package.
* DateInput now has support for entering and displaying time values.
* NumberInput displays its unformatted value when focused.
* Focused components are now better highlighted, with additional CSS vars provided to customize as
  needed.

### 🐞 Bug Fixes

* Calls to GridModel.setGroupBy() work properly not only on the first, but also all subsequent calls
  (#644).
* Background / style issues resolved on several input components in dark theme (#657).
* Grid context menus appear properly over other floating components.

### 📚 Libraries

* React `16.5.1 -> 16.5.2`
* router5 `6.4.2 -> 6.5.0`
* CodeMirror, Highcharts, and MobX patch updates

[Commit Log](https://github.com/exhi/hoist-react/compare/v13.0.0...v14.0.0)


## v13.0.0

🍀Lucky v13 brings with it a number of enhancements for forms and validation, grouped column
support in the core Grid API, a fully wrapped MultiSelect component, decorator syntax adjustments,
and a number of other fixes and enhancements.

It also includes contributions from new ExHI team members Arjun and Brendan. 🎉

### 💥 Breaking Changes

* The core `@HoistComponent`, `@HoistService`, and `@HoistModel` decorators are **no longer
  parameterized**, meaning that trailing `()` should be removed after each usage. (#586)
* The little-used `hoistComponentFactory()` method was also removed as a further simplification
  (#587).
* The `HoistField` superclass has been renamed to `HoistInput` and the various **desktop form
  control components have been renamed** to match (55afb8f). Apps using these components (which will
  likely be most apps) will need to adapt to the new names.
  * This was done to better distinguish between the input components and the upgraded Field concept
    on model classes (see below).

### 🎁 New Features

⭐️ **Forms and Fields** have been a major focus of attention, with support for structured data
fields added to Models via the `@FieldSupport` and `@field()` decorators.
* Models annotated with `@FieldSupport` can decorate member properties with `@field()`, making those
  properties observable and settable (with a generated `setXXX()` method).
* The `@field()` decorators themselves can be passed an optional display label string as well as
  zero or more *validation rules* to define required constraints on the value of the field.
* A set of predefined constraints is provided within the toolkit within the `/field/` package.
* Models using `FieldSupport` should be sure to call the `initFields()` method installed by the
  decorator within their constructor. This method can be called without arguments to generally
  initialize the field system, or it can be passed an object of field names to initial/default
  values, which will set those values on the model class properties and provide change/dirty
  detection and the ability to "reset" a form.
* A new `FormField` UI component can be used to wrap input components within a form. The `FormField`
  wrapper can accept the source model and field name, and will apply those to its child input. It
  leverages the Field model to automatically display a label, indicate required fields, and print
  validation error messages. This new component should be the building-block for most non-trivial
  forms within an application.

Other enhancements include:
* **Grid columns can be grouped**, with support for grouping added to the grid state management
  system, column chooser, and export manager (#565). To define a column group, nest column
  definitions passed to `GridModel.columns` within a wrapper object of the form `{headerName: 'My
  group', children: [...]}`.

(Note these release notes are incomplete for this version.)

[Commit Log](https://github.com/exhi/hoist-react/compare/v12.1.2...v13.0.0)


## v12.1.2

### 🐞 Bug Fixes

* Fix casing on functions generated by `@settable` decorator
  (35c7daa209a4205cb011583ebf8372319716deba).

[Commit Log](https://github.com/exhi/hoist-react/compare/v12.1.1...v12.1.2)


## v12.1.1

### 🐞 Bug Fixes

* Avoid passing unknown HoistField component props down to Blueprint select/checkbox controls.

### 📚 Libraries

* Rollback update of `@blueprintjs/select` package `3.1.0 -> 3.0.0` - this included breaking API
  changes and will be revisited in #558.

[Commit Log](https://github.com/exhi/hoist-react/compare/v12.1.0...v12.1.1)


## v12.1.0

### 🎁 New Features

* New `@bindable` and `@settable` decorators added for MobX support. Decorating a class member
  property with `@bindable` makes it a MobX `@observable` and auto-generates a setter method on the
  class wrapped in a MobX `@action`.
* A `fontAwesomeIcon` element factory is exported for use with other FA icons not enumerated by the
  `Icon` class.
* CSS variables added to control desktop Blueprint form control margins. These remain defaulted to
  zero, but now within CSS with support for variable overrides. A Blueprint library update also
  brought some changes to certain field-related alignment and style properties. Review any form
  controls within apps to ensure they remain aligned as desired
  (8275719e66b4677ec5c68a56ccc6aa3055283457 and df667b75d41d12dba96cbd206f5736886cb2ac20).

### 🐞 Bug Fixes

* Grid cells are fully refreshed on a data update, ensuring cell renderers that rely on data other
  than their primary display field are updated (#550).
* Grid auto-sizing is run after a data update, ensuring flex columns resize to adjust for possible
  scrollbar visibility changes (#553).
* Dropdown fields can be instantiated with fewer required properties set (#541).

### 📚 Libraries

* Blueprint `3.0.1 -> 3.4.0`
* FontAwesome `5.2.0 -> 5.3.0`
* CodeMirror `5.39.2 -> 5.40.0`
* MobX `5.0.3 -> 5.1.0`
* router5 `6.3.0 -> 6.4.2`
* React `16.4.1 -> 16.4.2`

[Commit Log](https://github.com/exhi/hoist-react/compare/v12.0.0...v12.1.0)


## v12.0.0

Hoist React v12 is a relatively large release, with multiple refactorings around grid columns,
`elemFactory` support, classNames, and a re-organization of classes and exports within `utils`.

### 💥 Breaking Changes

#### ⭐️ Grid Columns

**A new `Column` class describes a top-level API for columns and their supported options** and is
intended to be a cross-platform layer on top of ag-Grid and TBD mobile grid implementations.
* The desktop `GridModel` class now accepts a collection of `Column` configuration objects to define
  its available columns.
* Columns may be configured with `flex: true` to cause them to stretch all available horizontal
  space within a grid, sharing it equally with any other flex columns. However note that this should
  be used sparingly, as flex columns have some deliberate limitations to ensure stable and
  consistent behavior. Most noticeably, they cannot be resized directly by users. Often, a best
  practice will be to insert an `emptyFlexCol` configuration as the last column in a grid - this
  will avoid messy-looking gaps in the layout while not requiring a data-driven column be flexed.
* User customizations to column widths are now saved if the GridModel has been configured with a
  `stateModel` key or model instance - see `GridStateModel`.
* Columns accept a `renderer` config to format text or HTML-based output. This is a callback that is
  provided the value, the row-level record, and a metadata object with the column's `colId`. An
  `elementRenderer` config is also available for cells that should render a Component.
* An `agOptions` config key continues to provide a way to pass arbitrary options to the underlying
  ag-Grid instance (for desktop implementations). This is considered an "escape hatch" and should be
  used with care, but can provide a bridge to required ag-Grid features as the Hoist-level API
  continues to develop.
* The "factory pattern" for Column templates / defaults has been removed, replaced by a simpler
  approach that recommends exporting simple configuration partials and spreading them into
  instance-specific column configs.
  [See the Admin app for some examples](https://github.com/exhi/hoist-react/blob/a1b14ac6d41aa8f8108a518218ce889fe5596780/admin/tabs/activity/tracking/ActivityGridModel.js#L42)
  of this pattern.
* See 0798f6bb20092c59659cf888aeaf9ecb01db52a6 for primary commit.

#### ⭐️ Element Factory, LayoutSupport, BaseClassName

Hoist provides core support for creating components via a factory pattern, powered by the `elem()`
and `elemFactory()` methods. This approach remains the recommended way to instantiate component
elements, but was **simplified and streamlined**.
* The rarely used `itemSpec` argument was removed (this previously applied defaults to child items).
* Developers can now also use JSX to instantiate all Hoist-provided components while still taking
  advantage of auto-handling for layout-related properties provided by the `LayoutSupport` mixin.
  * HoistComponents should now spread **`...this.getLayoutProps()`** into their outermost rendered
    child to enable promotion of layout properties.
* All HoistComponents can now specify a **baseClassName** on their component class and should pass
  `className: this.getClassName()` down to their outermost rendered child. This allows components to
  cleanly layer on a base CSS class name with any instance-specific classes.
* See 8342d3870102ee9bda4d11774019c4928866f256 for primary commit.

#### ⭐️ Panel resizing / collapsing

**The `Panel` component now takes a `sizingModel` prop to control and encapsulate newly built-in
resizing and collapsing behavior** (#534).
* See the `PanelSizingModel` class for configurable details, including continued support for saving
  sizing / collapsed state as a user preference.
* **The standalone `Resizable` component was removed** in favor of the improved support built into
  Panel directly.

#### Other

* Two promise-related models have been combined into **a new, more powerful `PendingTaskModel`**,
  and the `LoadMask` component has been removed and consolidated into `Mask`
  (d00a5c6e8fc1e0e89c2ce3eef5f3e14cb842f3c8).
  * `Panel` now exposes a single `mask` prop that can take either a configured `mask` element or a
    simple boolean to display/remove a default mask.
* **Classes within the `utils` package have been re-organized** into more standardized and scalable
  namespaces. Imports of these classes will need to be adjusted.

### 🎁 New Features

* **The desktop Grid component now offers a `compact` mode** with configurable styling to display
  significantly more data with reduced padding and font sizes.
* The top-level `AppBar` refresh button now provides a default implementation, calling a new
  abstract `requestRefresh()` method on `HoistApp`.
* The grid column chooser can now be configured to display its column groups as initially collapsed,
  for especially large collections of columns.
* A new `XH.restoreDefaultsAsync()` method provides a centralized way to wipe out user-specific
  preferences or customizations (#508).
* Additional Blueprint `MultiSelect`, `Tag`, and `FormGroup` controls re-exported.

### 🐞 Bug Fixes

* Some components were unintentionally not exporting their Component class directly, blocking JSX
  usage. All components now export their class.
* Multiple fixes to `DayField` (#531).
* JsonField now responds properly when switching from light to dark theme (#507).
* Context menus properly filter out duplicated separators (#518).

[Commit Log](https://github.com/exhi/hoist-react/compare/v11.0.0...v12.0.0)


## v11.0.0

### 💥 Breaking Changes

* **Blueprint has been upgraded to the latest 3.x release.** The primary breaking change here is the
  renaming of all `pt-` CSS classes to use a new `bp3-` prefix. Any in-app usages of the BP
  selectors will need to be updated. See the
  [Blueprint "What's New" page](http://blueprintjs.com/docs/#blueprint/whats-new-3.0).
* **FontAwesome has been upgraded to the latest 5.2 release.** Only the icons enumerated in the
  Hoist `Icon` class are now registered via the FA `library.add()` method for inclusion in bundled
  code, resulting in a significant reduction in bundle size. Apps wishing to use other FA icons not
  included by Hoist must import and register them - see the
  [FA React Readme](https://github.com/FortAwesome/react-fontawesome/blob/master/README.md) for
  details.
* **The `mobx-decorators` dependency has been removed** due to lack of official support for the
  latest MobX update, as well as limited usage within the toolkit. This package was primarily
  providing the optional `@setter` decorator, which should now be replaced as needed by dedicated
  `@action` setter methods (19cbf86138499bda959303e602a6d58f6e95cb40).

### 🎁 Enhancements

* `HoistComponent` now provides a `getClassNames()` method that will merge any `baseCls` CSS class
  names specified on the component with any instance-specific classes passed in via props (#252).
  * Components that wish to declare and support a `baseCls` should use this method to generate and
    apply a combined list of classes to their outermost rendered elements (see `Grid`).
  * Base class names have been added for relevant Hoist-provided components - e.g. `.xh-panel` and
    `.xh-grid`. These will be appended to any instance class names specified within applications and
    be available as public CSS selectors.
* Relevant `HoistField` components support inline `leftIcon` and `rightElement` props. `DayField`
  adds support for `minDay / maxDay` props.
* Styling for the built-in ag-Grid loading overlay has been simplified and improved (#401).
* Grid column definitions can now specify an `excludeFromExport` config to drop them from
  server-generated Excel/CSV exports (#485).

### 🐞 Bug Fixes

* Grid data loading and selection reactions have been hardened and better coordinated to prevent
  throwing when attempting to set a selection before data has been loaded (#484).

### 📚 Libraries

* Blueprint `2.x -> 3.x`
* FontAwesome `5.0.x -> 5.2.x`
* CodeMirror `5.37.0 -> 5.39.2`
* router5 `6.2.4 -> 6.3.0`

[Commit Log](https://github.com/exhi/hoist-react/compare/v10.0.1...v11.0.0)


## v10.0.1

### 🐞 Bug Fixes

* Grid `export` context menu token now defaults to server-side 'exportExcel' export.
  * Specify the `exportLocal` token to return a menu item for local ag-Grid export.
* Columns with `field === null` skipped for server-side export (considered spacer / structural
  columns).

## v10.0.0

### 💥 Breaking Changes

* **Access to the router API has changed** with the `XH` global now exposing `router` and
  `routerState` properties and a `navigate()` method directly.
* `ToastManager` has been deprecated. Use `XH.toast` instead.
* `Message` is no longer a public class (and its API has changed). Use `XH.message/confirm/alert`
  instead.
*  Export API has changed. The Built-in grid export now uses more powerful server-side support. To
   continue to use local AG based export, call method `GridModel.localExport()`. Built-in export
   needs to be enabled with the new property on `GridModel.enableExport`. See `GridModel` for more
   details.

### 🎁 Enhancements

* New Mobile controls and `AppContainer` provided services (impersonation, about, and version bars).
* Full-featured server-side Excel export for grids.

### 🐞 Bug Fixes

* Prevent automatic zooming upon input focus on mobile devices (#476).
* Clear the selection when showing the context menu for a record which is not already selected
  (#469).
* Fix to make lockout script readable by Compatibility Mode down to IE5.

### 📚 Libraries

* MobX `4.2.x -> 5.0.x`

[Commit Log](https://github.com/exhi/hoist-react/compare/v9.0.0...v10.0.0)


## v9.0.0

### 💥 Breaking Changes

* **Hoist-provided mixins (decorators) have been refactored to be more granular and have been broken
  out of `HoistComponent`.**
  * New discrete mixins now exist for `LayoutSupport` and `ContextMenuSupport` - these should be
    added directly to components that require the functionality they add for auto-handling of
    layout-related props and support for showing right-click menus. The corresponding options on
    `HoistComponent` that used to enable them have been removed.
  * For consistency, we have also renamed `EventTarget -> EventSupport` and `Reactive ->
    ReactiveSupport` mixins. These both continue to be auto-applied to HoistModel and HoistService
    classes, and ReactiveSupport enabled by default in HoistComponent.
* **The Context menu API has changed.** The
  [`ContextMenuSupport` mixin](https://github.com/exhi/hoist-react/blob/develop/desktop/cmp/contextmenu/ContextMenuSupport.js)
  now specifies an abstract `getContextMenuItems()` method for component implementation (replacing
  the previous `renderContextMenu()` method). See the new
  [`ContextMenuItem` class](https://github.com/exhi/hoist-react/blob/develop/desktop/cmp/contextmenu/ContextMenuItem.js)
  for what these items support, as well as several static default items that can be used.
  * The top-level `AppContainer` no longer provides a default context menu, instead allowing the
    browser's own context menu to show unless an app / component author has implemented custom
    context-menu handling at any level of their component hierarchy.

### 🐞 Bug Fixes

* TabContainer active tab can become out of sync with the router state (#451)
  * ⚠️ Note this also involved a change to the `TabContainerModel` API - `activateTab()` is now the
    public method to set the active tab and ensure both the tab and the route land in the correct
    state.
* Remove unintended focused cell borders that came back with the prior ag-Grid upgrade.

[Commit Log](https://github.com/exhi/hoist-react/compare/v8.0.0...v9.0.0)


## v8.0.0

Hoist React v8 brings a big set of improvements and fixes, some API and package re-organizations,
and ag-Grid upgrade, and more. 🚀

### 💥 Breaking Changes

* **Component package directories have been re-organized** to provide better symmetry between
  pre-existing "desktop" components and a new set of mobile-first component. Current desktop
  applications should replace imports from `@xh/hoist/cmp/xxx` with `@xh/hoist/desktop/cmp/xxx`.
  * Important exceptions include several classes within `@xh/hoist/cmp/layout/`, which remain
    cross-platform.
  * `Panel` and `Resizable` components have moved to their own packages in
    `@xh/hoist/desktop/cmp/panel` and `@xh/hoist/desktop/cmp/resizable`.
* **Multiple changes and improvements made to tab-related APIs and components.**
  * The `TabContainerModel` constructor API has changed, notably `children` -> `tabs`, `useRoutes` ->
    `route` (to specify a starting route as a string) and `switcherPosition` has moved from a model
    config to a prop on the `TabContainer` component.
  * `TabPane` and `TabPaneModel` have been renamed `Tab` and `TabModel`, respectively, with several
    related renames.
* **Application entry-point classes decorated with `@HoistApp` must implement the new getter method
  `containerClass()`** to specify the platform specific component used to wrap the app's
  `componentClass`.
  * This will typically be `@xh/hoist/[desktop|mobile]/AppContainer` depending on platform.

### 🎁 New Features

* **Tab-related APIs re-worked and improved**, including streamlined support for routing, a new
  `tabRenderMode` config on `TabContainerModel`, and better naming throughout.
* **Ag-grid updated to latest v18.x** - now using native flex for overall grid layout and sizing
  controls, along with multiple other vendor improvements.
* Additional `XH` API methods exposed for control of / integration with Router5.
* The core `@HoistComponent` decorated now installs a new `isDisplayed` getter to report on
  component visibility, taking into account the visibility of its ancestors in the component tree.
* Mobile and Desktop app package / component structure made more symmetrical (#444).
* Initial versions of multiple new mobile components added to the toolkit.
* Support added for **`IdleService` - automatic app suspension on inactivity** (#427).
* Hoist wrapper added for the low-level Blueprint **button component** - provides future hooks into
  button customizations and avoids direct BP import (#406).
* Built-in support for collecting user feedback via a dedicated dialog, convenient XH methods and
  default appBar button (#379).
* New `XH.isDevelopmentMode` constant added, true when running in local Webpack dev-server mode.
* CSS variables have been added to customize and standardize the Blueprint "intent" based styling,
  with defaults adjusted to be less distracting (#420).

### 🐞 Bug Fixes

* Preference-related events have been standardized and bugs resolved related to pushAsync() and the
  `prefChange` event (ee93290).
* Admin log viewer auto-refreshes in tail-mode (#330).
* Distracting grid "loading" overlay removed (#401).
* Clipboard button ("click-to-copy" functionality) restored (#442).

[Commit Log](https://github.com/exhi/hoist-react/compare/v7.2.0...v8.0.0)

## v7.2.0

### 🎁 New Features

+ Admin console grids now outfitted with column choosers and grid state. #375
+ Additional components for Onsen UI mobile development.

### 🐞 Bug Fixes

+ Multiple improvements to the Admin console config differ. #380 #381 #392

[Commit Log](https://github.com/exhi/hoist-react/compare/v7.1.0...v7.2.0)

## v7.1.0

### 🎁 New Features

* Additional kit components added for Onsen UI mobile development.

### 🐞 Bug Fixes

* Dropdown fields no longer default to `commitOnChange: true` - avoiding unexpected commits of
  type-ahead query values for the comboboxes.
* Exceptions thrown from FetchService more accurately report the remote host when unreachable, along
  with some additional enhancements to fetch exception reporting for clarity.

[Commit Log](https://github.com/exhi/hoist-react/compare/v7.0.0...v7.1.0)

## v7.0.0

### 💥 Breaking Changes

* **Restructuring of core `App` concept** with change to new `@HoistApp` decorator and conventions
  around defining `App.js` and `AppComponent.js` files as core app entry points. `XH.app` now
  installed to provide access to singleton instance of primary app class. See #387.

### 🎁 New Features

* **Added `AppBar` component** to help further standardize a pattern for top-level application
  headers.
* **Added `SwitchField` and `SliderField`** form field components.
* **Kit package added for Onsen UI** - base component library for mobile development.
* **Preferences get a group field for better organization**, parity with AppConfigs. (Requires
  hoist-core 3.1.x.)

### 🐞 Bug Fixes

* Improvements to `Grid` component's interaction with underlying ag-Grid instance, avoiding extra
  renderings and unwanted loss of state. 03de0ae7

[Commit Log](https://github.com/exhi/hoist-react/compare/v6.0.0...v7.0.0)


## v6.0.0

### 💥 Breaking Changes

* API for `MessageModel` has changed as part of the feature addition noted below, with `alert()` and
  `confirm()` replaced by `show()` and new `XH` convenience methods making the need for direct calls
  rare.
* `TabContainerModel` no longer takes an `orientation` prop, replaced by the more flexible
  `switcherPosition` as noted below.

### 🎁 New Features

* **Initial version of grid state** now available, supporting easy persistence of user grid column
  selections and sorting. The `GridModel` constructor now takes a `stateModel` argument, which in
  its simplest form is a string `xhStateId` used to persist grid state to local storage. See the
  [`GridStateModel` class](https://github.com/exhi/hoist-react/blob/develop/cmp/grid/GridStateModel.js)
  for implementation details. #331
* The **Message API** has been improved and simplified, with new `XH.confirm()` and `XH.alert()`
  methods providing an easy way to show pop-up alerts without needing to manually construct or
  maintain a `MessageModel`. #349
* **`TabContainer` components can now be controlled with a remote `TabSwitcher`** that does not need
  to be directly docked to the container itself. Specify `switcherPosition:none` on the
  `TabContainerModel` to suppress showing the switching affordance on the tabs themselves and
  instantiate a `TabSwitcher` bound to the same model to control a tabset from elsewhere in the
  component hierarchy. In particular, this enabled top-level application tab navigation to move up
  into the top toolbar, saving vertical space in the layout. #368
* `DataViewModel` supports an `emptyText` config.

### 🐞 Bugfixes

* Dropdown fields no longer fire multiple commit messages, and no longer commit partial entries
  under some circumstances. #353 and #354
* Grids resizing fixed when shrinking the containing component. #357

[Commit Log](https://github.com/exhi/hoist-react/compare/v5.0.0...v6.0.0)


## v5.0.0

### 💥 Breaking Changes

* **Multi environment configs have been unwound** See these release notes/instructions for how to
  migrate: https://github.com/exhi/hoist-core/releases/tag/release-3.0.0
* **Breaking change to context menus in dataviews and grids not using the default context menu:**
  StoreContextMenu no longer takes an array of items as an argument to its constructor. Instead it
  takes a configuration object with an ‘items’ key that will point to any current implementation’s
  array of items. This object can also contain an optional gridModel argument which is intended to
  support StoreContextMenuItems that may now be specified as known ‘hoist tokens’, currently limited
  to a ‘colChooser’ token.

### 🎁 New Features

* Config differ presents inline view, easier to read diffs now.
* Print Icon added!

### 🐞 Bugfixes

* Update processFailedLoad to loadData into gridModel store, Fixes #337
* Fix regression to ErrorTracking. Make errorTrackingService safer/simpler to call at any point in
  life-cycle.
*  Fix broken LocalStore state.
* Tweak flex prop for charts. Side by side charts in a flexbox now auto-size themselves! Fixes #342
* Provide token parsing for storeContextMenus. Context menus are all grown up! Fixes #300

## v4.0.1

### 🐞 Bugfixes

* DataView now properly re-renders its items when properties on their records change (and the ID
  does not)


## v4.0.0

### 💥 Breaking Changes

* **The `GridModel` selection API has been reworked for clarity.** These models formerly exposed
  their selectionModel as `grid.selection` - now that getter returns the selected records. A new
  `selectedRecord` getter is also available to return a single selection, and new string shortcut
  options are available when configuring GridModel selection behavior.
* **Grid components can now take an `agOptions` prop** to pass directly to the underlying ag-grid
  component, as well as an `onRowDoubleClicked` handler function.
  16be2bfa10e5aab4ce8e7e2e20f8569979dd70d1

### 🎁 New Features

* Additional core components have been updated with built-in `layoutSupport`, allowing developers to
  set width/height/flex and other layout properties directly as top-level props for key comps such
  as Grid, DataView, and Chart. These special props are processed via `elemFactory` into a
  `layoutConfig` prop that is now passed down to the underlying wrapper div for these components.
  081fb1f3a2246a4ff624ab123c6df36c1474ed4b

### 🐞 Bugfixes

* Log viewer tail mode now working properly for long log files - #325


## v3.0.1

### 🐞 Bugfixes

* FetchService throws a dedicated exception when the server is unreachable, fixes a confusing
  failure case detailed in #315


## v3.0.0

### 💥 Breaking Changes

* **An application's `AppModel` class must now implement a new `checkAccess()` method.** This method
  is passed the current user, and the appModel should determine if that user should see the UI and
  return an object with a `hasAccess` boolean and an optional `message` string. For a return with
  `hasAccess: false`, the framework will render a lockout panel instead of the primary UI.
  974c1def99059f11528c476f04e0d8c8a0811804
  * Note that this is only a secondary level of "security" designed to avoid showing an unauthorized
    user a confusing / non-functional UI. The server or any other third-party data sources must
    always be the actual enforcer of access to data or other operations.
* **We updated the APIs for core MobX helper methods added to component/model/service classes.** In
  particular, `addReaction()` was updated to take a more declarative / clear config object.
  8169123a4a8be6940b747e816cba40bd10fa164e
  * See Reactive.js - the mixin that provides this functionality.

### 🎁 New Features

* Built-in client-side lockout support, as per above.

### 🐞 Bugfixes

* None<|MERGE_RESOLUTION|>--- conflicted
+++ resolved
@@ -39,13 +39,11 @@
   * The method `Store.addData` has been removed. Use `Store.updateData` instead.
 * `Column` takes an additional property `rendererIsComplex`. Application must set this flag to
   `true` to indicate if a column renderer uses values other than its own bound field. This change
-<<<<<<< HEAD
   provides an efficiency boost and also allows the use of agGrid's native `enableCellChangeFlash`
   option for all simple columns not needing a complex renderer.
 * TabModel has a new prop `contentFn` for use when defining the contents of a Tab as a general
   factory function. Previously functions could also be provided to the `content` prop, but now that
   prop must be a Class or a function that is strictly a React Component definition.
-=======
   provides an efficiency boost by allowing ag-Grid to use its default change detection instead of
   forcing a cell refresh on any change.
 * `Column` also gets a new `highlightOnChange` config. If true, the grid will highlight the cell on
@@ -54,7 +52,6 @@
   on the old/new values.) A new CSS var `--xh-grid-cell-change-bg-highlight` can be used to
   customize the color used, app-wide or scoped to a particular grid selector. Note that columns must
   *not* specify `rendererIsComplex` if they wish to enable the new highlight flag.
->>>>>>> 31e0bc0e
 
 ### ⚙️ Technical
 
