--- conflicted
+++ resolved
@@ -7,12 +7,10 @@
 * TileFrame now supports new `onLayoutChange` callback prop.
 
 ### 🐞 Bug Fixes
-<<<<<<< HEAD
-* `JsonBlobService.updateAsync()` now supports data modifications with `null` values.
-=======
 * Field Filters in data package now act only on the `committed` value of the record.  This stabilizes
   filtering behavior in editable grids.
->>>>>>> eecd9622
+* `JsonBlobService.updateAsync()` now supports data modifications with `null` values.
+
 
 ## v43.2.0 - 2021-10-14
 
