# Changelog

## v51.0.0-SNAPSHOT - unreleased

### 🎁 New Features
* `HoistBase` `addReaction()` and `addAutorun()` now can create multiple reactions in one call, and
 will ignore nullish inputs.
* `ButtonGroupInput` supports new `enableMulti` prop.
* Admin activity tracking chart now has a checkbox to toggle weekends when viewing a time
  series.
* `AboutDialog` can now display more dynamic custom properties.

### 🐞 Bug Fixes

* Fix issue where `ModalSupport` would trigger `MobX` memo warning in console.
* Fix issues with `ModalSupport` implementation in `CodeInput`.
* Fix `Grid` rendering glitches when used inside `Panel` with `ModalSupport`.
* Fix incorrect text color on desktop toasts with a warning intent.

### 💥 Breaking Changes

* `CodeInput` is now rendered within an additional `div` element.  Unlikely to cause issues, unless
  using targeted styling of this component.
* `xhAboutMenuConfigs` soft-config is no longer supported.  To customize the `AboutDialog`, see
  `HoistAppModel.getAboutDialogItems()`

### ⚙️ Technical

* Hoist-supported menus will no longer filter out a `MenuDivider` if it has a `title`.
* The `filterText` field in `ColumnHeaderFilter` now gets autoFocused.
* The default `FormField` read-only renderer now supports line breaks.

## v50.1.1 - 2022-07-29

### 🐞 Bug Fixes

* Fix bug where components utilizing `ModalSupport` could render incorrectly when switching
  between inline and modal views.

* Improve behavior of `GridModel.whenReadyAsync()` to allow Grid more time to finish loading data.
  This improves the behavior of related methods `preSelectFirstAsync`, `selectFirstAsync`, and
  `ensureVisibleAsync`.

### ⚙️ Technical

* An empty `DashCanvas` / `DashContainer` 'Add View' button now only displays a menu of available
  views, without unnecessarily nesting them inside an 'Add' submenu
* Update `AppMenuButton` and `ContextMenu` to support Blueprint4 `menuItem`'s
* `Grid` `ContextMenu` is now disabled when a user is inline editing

## v50.1.0 - 2022-07-21

### 🎁 New Features

* New `GridModel` method `ensureRecordsVisibleAsync` accepts one or more store records or IDs and
  scrolls to make them visible in the grid.

### 📚 Libraries

* @blueprintjs/core `4.5 -> 4.6`
* qs `6.10 -> 6.11`
* react-popper `2.2 -> 2.3`

## v50.0.0 - 2022-07-12

### 🎁 New Features

* New `PanelModel.modalSupport` option allows the user to expand a panel into a configurable modal
  dialog - without developers needing to write custom dialog implementations and without triggering
  a remount/rerender of the panel's contents.
* FilterChooser field suggestions now search within multi-word field names.
* Autosize performance has been improved for very large grids.
<<<<<<< HEAD
* `DashCanvasViewModel` now supports `autoHeight` to automatically resize a `DashCanvasView's`
    height to fit its contents
* New `@abstract` decorator for enforcing abstract methods / getters


### 🐞 Bug Fixes

* Fixes several issues where Grid would display rows gaps after operating on it programmatically,
  This problem was introduced in ag-Grid v27.
* Fix bug where ColumnHeaders would not respond to mouse events on tablets
=======
* New `@abstract` decorator now available for enforcing abstract methods / getters.
* `MessageModel` now receives `dismissable` and `cancelOnDismiss` flags to control the behavior of a
  popup message when clicking the background or hitting the escape key.
>>>>>>> 2d461d9b

### 💥 Breaking Changes
* Hoist now requires ag-Grid v28.0.0 or higher - update your ag-Grid dependency in your app's
  `package.json` file. See the [ag-Grid Changelog](https://www.ag-grid.com/changelog) for details.
* The data reactions between `GridModel` and the underlying Ag-Grid is now minimally debounced. This
  avoids multiple data updates during a single event loop tick, which can corrupt Ag-Grid's
  underlying state in the latest versions of that library.
    * This change should not affect most apps, but code that queries grid state immediately after
      loading or filtering a grid (e.g. selection, row visibility, or expansion state) should be
      tested carefully and may require a call to `await whenReadyAsync()`.
    * Note that this method is already incorporated in to several public methods on `GridModel`,
      including `selectFirstAsync()` and `ensureSelectionVisibleAsync()`.
* Blueprint has updated all of its CSS class names to use the `bp4-` prefix instead of the `bp3-`
  prefix. Any apps styling these classes directly may need to be adjusted. See
  https://github.com/palantir/blueprint/wiki/Blueprint-4.0 for more info.
* Both `Panel.title` and `Panel.icon` props must be null or undefined to avoid rendering
  a `PanelHeader`. Previously specifying any 'falsey' value for both (e.g. an empty string
  title) would omit the header.
* `XHClass` (top-level Singleton model for Hoist) no longer extends `HoistBase`
* `DockView` component has been moved into the desktop-specific package `@xh/hoist/desktop/cmp`.
Users of this component will need to adjust their imports accordingly.
* Requires `hoist-core >= 14.0`. Excel file exporting defaults to using column FieldType.

### 🐞 Bug Fixes

* Fixes several issues introduced with Ag-Grid v27 where rows gaps and similar rendering issues
  could appear after operating on it programmatically (see breaking changes above).
* `ColumnHeaders` now properly respond to mouse events on tablets (e.g. when using a Bluetooth
  trackpad on an iPad).
* Fixed bug where `DashCanvasModel.removeView()` was not properly disposing of removed views
* Fixed exception dialog getting overwhelmed by large messages.
* Fixed exporting to Excel file erroneously coercing certain strings (like "1e10") into numbers.

### ⚙️ Technical

* Hoist will now throw if you import a desktop specific class to a mobile app or vice-versa.

### 📚 Libraries

* @blueprintjs `3.54 -> 4.5`

[Commit Log](https://github.com/xh/hoist-react/compare/v49.2.0...v50.0.0)

## v49.2.0 - 2022-06-14

### 🎁 New Features

* New `@enumerable` decorator for making class members `enumerable`
* New `GridAutosizeOption` `renderedRowsOnly` supports more limited autosizing
  for very large grids.

### 🐞 Bug Fixes

* Fix `FilterChooser` looping between old values if updated too rapidly.
* Allow user to clear an unsupported `FilterChooser` value.
* Fix bug where `Panel` would throw when `headerItems = null`
* Fix column values filtering on `tags` fields if another filter is already present.
* Fix bug where `SwitchInput` `labelSide` would render inappropriately if within `compact` `toolbar`
* Fix bug where `SplitTreeMapModel.showSplitter` property wasn't being set in constructor

### 📚 Libraries

* mobx `6.5 -> 6.6`

[Commit Log](https://github.com/xh/hoist-react/compare/v49.1.0...v49.2.0)

## v49.1.0 - 2022-06-03

### 🎁 New Features

* A `DashCanvasViewModel` now supports `headerItems` and `extraMenuItems`
* `Store` now supports a `tags` field type
* `FieldFilter` supports `includes` and `excludes` operators for `tags` fields

### 🐞 Bug Fixes

* Fix regression with `begins`, `ends`, and `not like` filters.
* Fix `DashCanvas` styling so drag-handles no longer cause horizontal scroll bar to appear
* Fix bug where `DashCanvas` would not resize appropriately on scrollbar visibility change

[Commit Log](https://github.com/xh/hoist-react/compare/v49.0.0...v49.1.0)

## v49.0.0 - 2022-05-24

### 🎁 New Features

* Improved desktop `NumberInput`:
    * Re-implemented `min` and `max` props to properly constrain the value entered and fix several
      bugs with the underlying Blueprint control.
    * Fixed the `precision` prop to be fully respected - values emitted by the input are now
      truncated to the specified precision, if set.
    * Added additional debouncing to keep the value more stable while a user is typing.
* Added new `getAppMenuButtonExtraItems()` extension point on `@xh/hoist/admin/AppModel` to allow
  customization of the Admin Console's app menu.
* Devs can now hide the Admin > General > Users tab by setting `hideUsersTab: true` within a new,
  optional `xhAdminAppConfig` soft-config.
* Added new `SplitTreeMapModel.showSplitter` config to insert a four pixel buffer between the
  component's nested maps. Useful for visualizations with both positive and negative heat values on
  each side, to keep the two sides clearly distinguished from each other.
* New `xhChangelogConfig.limitToRoles` soft-config allows the in-app changelog (aka release notes)
  to be gated to a subset of users based on their role.
* Add support for `Map` and `WeakMap` collections in `LangUtils.getOrCreate()`.
* Mobile `textInput` now accepts an `enableClear` property with a default value of false.

### 💥 Breaking Changes

* `GridModel.groupRowElementRenderer` and `DataViewModel.groupRowElementRenderer` have been removed,
  please use `groupRowRenderer` instead. It must now return a React Element rather than an HTML
  string (plain strings are also OK, but any formatting must be done via React).
* Model classes passed to `HoistComponents` or configured in their factory must now
  extend `HoistModel`. This has long been a core assumption, but was not previously enforced.
* Nested model instances stored at properties with a `_` prefix are now considered private and will
  not be auto-wired or returned by model lookups. This should not affect most apps, but will require
  minor changes for apps that were binding components to non-standard or "private" models.
* Hoist will now throw if `Store.summaryRecord` does not have a unique ID.

### 🐞 Bug Fixes

* Fixed a bug with Panel drag-to-resize within iframes on Windows.
* Worked around an Ag-Grid bug where the grid would render incorrectly on certain sorting changes,
  specifically for abs sort columns, leaving mis-aligned rows and gaps in the grid body layout.
* Fixed a bug in `SelectEditor` that would cause the grid to lose keyboard focus during editing.

### ⚙️ Technical

* Hoist now protects against custom Grid renderers that may throw by catching the error and printing
  an "#ERROR" placeholder token in the affected cell.
* `TreeMapModel.valueRenderer` and `heatRenderer` callbacks are now passed the `StoreRecord` as a
  second argument.
* Includes a new, additional `index-manifest.html` static file required for compatibility with the
  upcoming `hoist-dev-utils v6.0` release (but remains compatible with current/older dev-utils).

### 📚 Libraries

* mobx-react-lite `3.3 -> 3.4`

[Commit Log](https://github.com/xh/hoist-react/compare/v48.0.1...v49.0.0)

## v48.0.1 - 2022-04-22

### 🐞 Bug Fixes

* Improve default rendering to call `toString()` on non-react elements returned by renderers.
* Fixed issue with `model` property missing from `Model.componentProps` under certain conditions.

[Commit Log](https://github.com/xh/hoist-react/compare/v48.0.0...v48.0.1)

## v48.0.0 - 2022-04-21

### 🎁 New Features

* A new `DashCanvas` layout component for creating scrollable dashboards that allow users to
  manually place and size their widgets using a grid-based layout. Note that this component is in
  beta and its API is subject to change.
* FontAwesome upgraded to v6. This includes redesigns of the majority of bundled icons - please
  check your app's icon usages carefully.
* Enhancements to admin log viewer. Log file metadata (size & last modified) available with
  optional upgrade to `hoist-core >= 13.2`.
* Mobile `Dialog` will scroll internally if taller than the screen.
* Configs passed to `XH.message()` and its variants now take an optional `className` to apply to the
  message dialog.
* `fmtQuantity` now displays values greater than one billion with `b` unit, similar to current
  handling of millions with `m`.

### 💥 Breaking Changes

* Hoist now requires ag-Grid v27.2.0 or higher - update your ag-Grid dependency in your app's
  `package.json` file. See the [ag-Grid Changelog](https://www.ag-grid.com/changelog) for details.
  NOTE that ag-Grid 27 includes a big breaking change to render cell contents via native React
  elements rather than HTML, along with other major API changes. To accommodate these changes, the
  following changes are required in Hoist apps:
    * `Column.renderer` must now return a React Element rather than an HTML string (plain strings
      are also OK, but any formatting must be done via React). Please review your app grids and
      update any custom renderers accordingly. `Column.elementRenderer` has been removed.
    * `DataViewModel.elementRenderer` has been renamed `DataViewModel.renderer`.
    * Formatter methods and renderers (e.g. `fmtNumber`, `numberRenderer`, etc.) now return React
      Elements by default. The `asElement` option to these functions has been removed. Use the
      new `asHtml` option to return an HTML string where required.
    * The `isPopup` argument to `useInlineEditorModel()` has been removed. If you want to display
      your inline editor in a popup, you must set the new flag `Column.editorIsPopup` to `true`.
* Deprecated message configs `confirmText`, `confirmIntent`, `cancelText`, `cancelIntent` have been
  removed.

### 🐞 Bug Fixes

* Set ag-Grid's `suppressLastEmptyLineOnPaste` to true to work around a bug with Excel (Windows)
  that adds an empty line beneath the range pasted from the clipboard in editable grids.
* Fixes an issue where `NumberInput` would initially render blank values if `max` or `min` were
  set.
* Fixes an issue where tree maps would always show green for a `heatValue` of zero.

### 📚 Libraries

* @fortawesome/fontawesome-pro `5.14 -> 6.1`
* mobx `6.3 -> 6.5`
* mobx-react-lite `3.2 -> 3.3`

[Commit Log](https://github.com/xh/hoist-react/compare/v47.1.2...v48.0.0)

## v47.1.2 - 2022-04-01

### 🐞 Bug Fixes

* `FieldFilter`'s check of `committedData` is now null safe. A record with no `committedData` will
  not be filtered out.

[Commit Log](https://github.com/xh/hoist-react/compare/v47.1.1...v47.1.2)

## v47.1.1 - 2022-03-26

### 🎁 New Features

* New "sync with system" theme option - sets the Hoist theme to light/dark based on the user's OS.
* Added `cancelAlign` config to `XH.message()` and variants. Customize to "left" to render
  Cancel and Confirm actions separated by a filler.
* Added `GridModel.restoreDefaultsFn`, an optional function called after `restoreDefaultsAsync`.
  Allows apps to run additional, app-specific logic after a grid has been reset (e.g. resetting
  other, related preferences or state not managed by `GridModel` directly).
* Added `AppSpec.lockoutPanel`, allowing apps to specify a custom component.

### 🐞 Bug Fixes

* Fixed column auto-sizing when `headerName` is/returns an element.
* Fixed bug where subforms were not properly registering as dirty.
* Fixed an issue where `Select` inputs would commit `null` whilst clearing the text input.
* Fixed `Clock` component bug introduced in v47 (configured timezone was not respected).

### 📚 Libraries

* @blueprintjs/core `3.53 -> 3.54`
* @blueprintjs/datetime `3.23 -> 3.24`

[Commit Log](https://github.com/xh/hoist-react/compare/v47.0.1...v47.1.1)

## v47.0.1 - 2022-03-06

### 🐞 Bug Fixes

* Fix to mobile `ColChooser` error re. internal model handling.

[Commit Log](https://github.com/xh/hoist-react/compare/v47.0.0...v47.0.1)

## v47.0.0 - 2022-03-04

### 🎁 New Features

* Version 47 provides new features to simplify the wiring of models to each other and the components
  they render. In particular, it formalizes the existing concept of "linked" HoistModels - models
  created by Hoist via the `creates` directive or the `useLocalModel` hook - and provides them with
  the following new features:
    - an observable `componentProps` property with access to the props of their rendered component.
    - a `lookupModel()` method and a `@lookup` decorator that can be used to acquire references to
      other HoistModels that are ancestors of the model in the component hierarchy.
    - new `onLinked()` and `afterLinked()` lifecycle methods, called when the model's associated
      component is first rendered.
* As before, linked models are auto-loaded and registered for refreshes within the `RefreshContext`
  they reside in, as well as destroyed when their linked component is unmounted. Also note that the
  new features described above are all "opt-in" and should be fully backward compatible with
  existing application code.
* Hoist will now more clearly alert if a model specified via the `uses()` directive cannot be
  resolved. A new `optional` config (default false) supports components with optional models.
* New support in Cube views for aggregators that depend on rows in the data set other than their
  direct children. See new property `Aggregator.dependOnChildrenOnly` and new `AggregationContext`
  argument passed to `Aggregator.aggregate()` and `Aggregator.replace()`
* Clarified internal CSS classes and styling for `FormField`.
    * ⚠️ Note that as part of this change, the `xh-form-field-fill` class name is no longer in use.
      Apps should check for any styles for that class and replace with `.xh-form-field-inner--flex`.

### 🐞 Bug Fixes

* Fixed an issue where the menu would flash open and closed when clicking on the `FilterChooser`
  favorites button.

### 💥 Breaking Changes

* Dashboard widgets no longer receive the `viewModel` prop. Access to the `DashViewModel` within a
  widget should be obtained using either the lookup decorator (i.e. `@lookup(DashViewModel)`)
  or the `lookupModel()` method.

### 📚 Libraries

* @blueprintjs/core `3.52 -> 3.53`

[Commit Log](https://github.com/xh/hoist-react/compare/v46.1.2...v47.0.0)

## v46.1.2 - 2022-02-18

### 🐞 Bug Fixes

* Fixed an issue where column autosize can reset column order under certain circumstances.

[Commit Log](https://github.com/xh/hoist-react/compare/v46.1.1...v46.1.2)

## v46.1.1 - 2022-02-15

### 🐞 Bug Fixes

* Prevent `onClick` for disabled mobile `Buttons`.

[Commit Log](https://github.com/xh/hoist-react/compare/v46.1.0...v46.1.1)

## v46.1.0 - 2022-02-07

### Technical

* This release modifies our workaround to handle the ag-Grid v26 changes to cast all of their node
  ids to strings. The initial approach in v46.0.0 - matching the ag-Grid behavior by casting all
  `StoreRecord` ids to strings - was deemed too problematic for applications and has been reverted.
  Numerical ids in Store are once again fully supported.
* To accommodate the ag-Grid changes, applications that are using ag-Grid APIs (e.g.
  `agApi.getNode()`) should be sure to use the new property `StoreRecord.agId` to locate and compare
  records. We expect such usages to be rare in application code.

### 🎁 New Features

* `XH.showFeedbackDialog()` now takes an optional message to pre-populate within the dialog.
* Admins can now force suspension of individual client apps from the Server > WebSockets tab.
  Intended to e.g. force an app to stop refreshing an expensive query or polling an endpoint removed
  in a new release. Requires websockets to be enabled on both server and client.
* `FormField`s no longer need to specify a child input, and will simply render their readonly
  version if no child is specified. This simplifies the common use-case of fields/forms that are
  always readonly.

### 🐞 Bug Fixes

* `FormField` no longer throw if given a child that did not have `propTypes`.

[Commit Log](https://github.com/xh/hoist-react/compare/v46.0.0...v46.1.0)

## v46.0.0 - 2022-01-25

### 🎁 New Features

* `ExceptionHandler` provides a collection of overridable static properties, allowing you to set
  app-wide default behaviour for exception handling.
* `XH.handleException()` takes new `alertType` option to render error alerts via the familiar
  `dialog` or new `toast` UI.
* `XH.toast()` takes new `actionButtonProps` option to render an action button within a toast.
* New `GridModel.highlightRowOnClick` config adds a temporary highlight class to grid rows on user
  click/tap. Intended to improve UI feedback - especially on mobile, where it's enabled by default.
* New `GridModel.isInEditingMode` observable tracks inline editing start/stop with a built-in
  debounce, avoiding rapid cycling when e.g. tabbing between cells.
* `NumberInput` now supports a new `scaleFactor` prop which will be applied when converting between
  the internal and external values.
* `FilterChooser` now displays more minimal field name suggestions when first focused, as well as a
  new, configurable usage hint (`FilterChooserModel.introHelpText`) above those suggestions.

### 💥 Breaking Changes

* Hoist now requires ag-Grid v26.2.0 or higher - update your ag-Grid dependency in your app's
  `package.json` file. See the [ag-Grid Changelog](https://www.ag-grid.com/changelog) for details.
* ~~`StoreRecord.id` must now be a String. Integers IDs were previously supported, but will be cast
  Strings during record creation.~~
    * ~~Apps using numeric record IDs for internal or server-side APIs will need to be reviewed and
      updated to handle/convert string values.~~
    * ~~This change was necessitated by a change to Ag-Grid, which now also requires String IDs for
      its row node APIs.~~
    * NOTE - the change above to require string IDs was unwound in v46.1.
* `LocalDate` methods `toString()`, `toJSON()`, `valueOf()`, and `isoString()` now all return the
  standard ISO format `YYYY-MM-DD`, consistent with built-in `Date.toISOString()`. Prior versions
  returned`YYYYMMDD`.
* The `stringifyErrorSafely` function has been moved from the `@xh/hoist/exception` package to a
  public method on `XH.exceptionHandler`. (No/little impact expected on app code.)

### 🐞 Bug Fixes

* Fix to incorrect viewport orientation reporting due to laggy mobile resize events and DOM APIs.

[Commit Log](https://github.com/xh/hoist-react/compare/v45.0.2...v46.0.0)

## v45.0.2 - 2022-01-13

### 🎁 New Features

* `FilterChooser` has new `menuWidth` prop, allowing you to specify as width for the dropdown menu
  that is different from the control.

### 🐞 Bug Fixes

* Fixed cache clearing method on Admin Console's Server > Services tab.
* Several fixes to behavior of `GridAutosizeMode.MANAGED`

[Commit Log](https://github.com/xh/hoist-react/compare/v45.0.1...v45.0.2)

## v45.0.1 - 2022-01-07

### 🐞 Bug Fixes

* Fixed a minor bug preventing Hoist apps from running on mobile Blackberry Access (Android)
  browsers

### ⚙️ Technical

* New flag `Store.experimental.castIdToString`

[Commit Log](https://github.com/xh/hoist-react/compare/v45.0.0...v45.0.1)

## v45.0.0 - 2022-01-05

### 🎁 New Features

* Grid filters configured with `GridFilterFieldSpec.enableValues` offer autocomplete suggestions
  for 'Equals' and 'Not Equals' filters.
* `GridFilterFieldSpec` has new `values` and `forceSelection` configs.
* `FilterChooser` displays a list of fields configured for filtering to improve the usability /
  discoverability of the control. Enabled by default, but can be disabled via
  new `suggestFieldsWhenEmpty` model config.
* `TreeMap` uses lightest shading for zero heat, reserving grey for nil.
* New property `Store.reuseRecords` controls if records should be reused across loads based on
  sharing identical (by reference) raw data. NOTE - this behavior was previously always enabled, but
  can be problematic under certain conditions and is not necessary for most applications. Apps with
  large datasets that want to continue to use this caching should set this flag explicitly.
* Grid column filters tweaked with several improvements to usability and styling.
* `LocalDate.get()` now supports both 'YYYY-MM-DD' and 'YYYYMMDD' inputs.
* Mobile `Button` has new `intent`, `minimal` and `outlined` props.

### 💥 Breaking Changes

* `FilterChooserFieldSpec.suggestValues` has been renamed `enableValues`, and now only accepts a
  boolean.
* `Column.exportFormat`, `Column.exportWidth` and the `ExportFormat` enum have been renamed
  `Column.excelFormat`, `Column.excelWidth` and `ExcelFormat` respectively.
* `Store.reuseRecords` must now be explicitly set on Stores with large datasets that wish to cache
  records by raw data identity (see above).
* `Record` class renamed to `StoreRecord` in anticipation of upcoming changes to JavaScript standard
  and to improve compatibility with TypeScript.
    * Not expected to have much or any impact on application code, except potentially JSDoc typings.
* Mobile `Button` no longer supports `modifier` prop. Use `minimal` and `outlined` instead.
* The following deprecated APIs were removed:
    * GridModel.selection
    * GridModel.selectedRecordId
    * StoreSelectionModel.records
    * StoreSelectionModel.ids
    * StoreSelectionModel.singleRecord
    * StoreSelectionModel.selectedRecordId
    * DataViewModel.selection
    * DataViewModel.selectedRecordId
    * RestGridModel.selection
    * LogUtils.withShortDebug
    * Promise.start

### 🐞 Bug Fixes

* `DashContainer` overflow menu still displays when the optional menu button is enabled.
* Charts in fullscreen mode now exit fullscreen mode gracefully before re-rendering.

### 📚 Libraries

* @popperjs/core `2.10 -> 2.11`
* codemirror `5.63 -> 6.65`
* http-status-codes `2.1 -> 2.2`
* prop-types `15.7 -> 15.8`
* store2 `2.12 -> 2.13`
* ua-parser-js `0.7 -> 1.0.2` (re-enables auto-patch updates)

[Commit Log](https://github.com/xh/hoist-react/compare/v44.3.0...v45.0.0)

## v44.3.0 - 2021-12-15

### 🐞 Bug Fixes

* Fixes issue with columns failing to resize on first try.
* Fixes issue preventing use of context menus on iPad.

### 📚 Libraries

* @blueprintjs/core `3.51 -> 3.52`

* [Commit Log](https://github.com/xh/hoist-react/compare/v44.2.0...v44.3.0)

## v44.2.0 - 2021-12-07

### 🎁 New Features

* Desktop inline grid editor `Select` now commits the value immediately on selection.
* `DashContainerModel` now supports an observable `showMenuButton` config which will display a
  button in the stack header for showing the context menu
* Added `GridAutosizeMode.MANAGED` to autosize Grid columns on data or `sizingMode` changes, unless
  the user has manually modified their column widths.
* Copying from Grids to the clipboard will now use the value provided by the `exportValue`
  property on the column.
* Refresh application hotkey is now built into hoist's global hotkeys (shift + r).
* Non-SSO applications will now automatically reload when a request fails due to session timeout.
* New utility methods `withInfo` and `logInfo` provide variants of the existing `withDebug` and
  `logDebug` methods, but log at the more verbose `console.log` level.

### 🐞 Bug Fixes

* Desktop panel splitter can now be dragged over an `iframe` and reliably resize the panel.
* Ensure scrollbar does not appear on multi-select in toolbar when not needed.
* `XH.isPortrait` property fixed so that it no longer changes due to the appearance of the mobile
  keyboard.

[Commit Log](https://github.com/xh/hoist-react/compare/v44.1.0...v44.2.0)

## v44.1.0 - 2021-11-08

### 🎁 New Features

* Changes to App Options are now tracked in the admin activity tab.
* New Server > Environment tab added to Admin Console to display UI server environment variables and
  JVM system properties. (Requires `hoist-core >= 10.1` to enable this optional feature.)
* Provided observable getters `XH.viewportSize`, `XH.isPortrait` and `XH.isLandscape` to allow apps
  to react to changes in viewport size and orientation.

### 🐞 Bug Fixes

* Desktop inline grid editor `DateInput` now reliably shows its date picker pop-up aligned with the
  grid cell under edit.
* Desktop `Select.hideDropdownIndicator` now defaults to `true` on tablet devices due to UX bugs
  with the select library component and touch devices.
* Ensure `Column.autosizeBufferPx` is respected if provided.

### ✨ Style

* New `--xh-menu-item` CSS vars added, with tweaks to default desktop menu styling.
* Highlight background color added to mobile menu items while pressed.

[Commit Log](https://github.com/xh/hoist-react/compare/v44.0.0...v44.1.0)

## v44.0.0 - 2021-10-26

⚠ NOTE - apps must update to `hoist-core >= 10.0.0` when taking this hoist-react update.

### 🎁 New Features

* TileFrame now supports new `onLayoutChange` callback prop.

### 🐞 Bug Fixes

* Field Filters in data package now act only on the `committed` value of the record. This stabilizes
  filtering behavior in editable grids.
* `JsonBlobService.updateAsync()` now supports data modifications with `null` values.
* Fixes an issue with Alert Banner not broadcasting to all users.
* Selected option in `Select` now scrolls into view on menu open.

### 💥 Breaking Changes

* Update required to `hoist-core >= 10.0.0` due to changes in `JsonBlobService` APIs and the
  addition of new, dedicated endpoints for Alert Banner management.

[Commit Log](https://github.com/xh/hoist-react/compare/v43.2.0...v44.0.0)

## v43.2.0 - 2021-10-14

### 🎁 New Features

* Admins can now configure an app-wide alert banner via a new tab in the Hoist Admin console.
  Intended to alert users about planned maintenance / downtime, known problems with data or upstream
  systems, and other similar use cases.
* Minor re-org of the Hoist Admin console tabs. Panels relating primarily to server-side features
  (including logging) are now grouped under a top-level "Server" tab. Configs have moved under
  "General" with the new Alert Banner feature.

### 🐞 Bug Fixes

* Always enforce a minimal `wait()` within `GridModel.autosizeAsync()` to ensure that the Grid has
  reacted to any data changes and ag-Grid accurately reports on expanded rows to measure.

[Commit Log](https://github.com/xh/hoist-react/compare/v43.1.0...v43.2.0)

## v43.1.0 - 2021-10-04

### 🎁 New Features

* The Admin Console log viewer now supports downloading log files.
    * Note apps must update to `hoist-core >= v10.0` to enable this feature.
    * Core upgrade is _not_ a general requirement of this Hoist React release.
* The `field` key in the constructor for `Column` will now accept an Object with field defaults, as
  an alternative to the field name. This form allows the auto-construction of fully-defined `Field`
  objects from the column specification.

### 🐞 Bug Fixes

* `GridModel` no longer mutates any `selModel` or `colChooser` config objects provided to its
  constructor, resolving an edge-case bug where re-using the same object for either of these configs
  across multiple GridModel instances (e.g. as a shared set of defaults) would break.
* Grid autosizing tweaked to improve size estimation for indented tree rows and on mobile.

### 📚 Libraries

* @blueprintjs/core `3.50 -> 3.51`

[Commit Log](https://github.com/xh/hoist-react/compare/v43.0.2...v43.1.0)

## v43.0.2 - 2021-10-04

### 🐞 Bug Fixes

* Fix (important) to ensure static preload spinner loaded from the intended path.
    * Please also update to latest `hoist-dev-utils >= 5.11.1` if possible.
    * Avoids issue where loading an app on a nested route could trigger double-loading of app
      assets.

[Commit Log](https://github.com/xh/hoist-react/compare/v43.0.1...v43.0.2)

## v43.0.1 - 2021-10-04

### 🎁 New Features

* New `GridFindField` component that enables users to search through a Grid and select rows that
  match the entered search term, _without_ applying any filtering. Especially useful for grids with
  aggregations or other logic that preclude client-side filtering of the data.
* Tree grid rows can be expanded / collapsed by clicking anywhere on the row. The new
  `GridModel.clicksToExpand` config can be used to control how many clicks will toggle the row.
  Defaults to double-click for desktop, and single tap for mobile - set to 0 to disable entirely.
* Added `GridModel.onCellContextMenu` handler. Note that for mobile (phone) apps, this handler fires
  on the "long press" (aka "tap and hold") gesture. This means it can be used as an alternate event
  for actions like drilling into a record detail, especially for parent rows on tree grids, where
  single tap will by default expand/collapse the node.
* In the `@xh/hoist/desktop/grid` package, `CheckboxEditor` has been renamed `BooleanEditor`. This
  new component supports a `quickToggle` prop which allows for more streamlined inline editing of
  boolean values.
* `LoadSpec` now supports a new `meta` property. Use this property to pass app-specific metadata
  through the `LoadSupport` loading and refresh lifecycle.
* A spinner is now shown while the app downloads and parses its javascript - most noticeable when
  loading a new (uncached) version, especially on a slower mobile connection. (Requires
  `@xh/hoist-dev-utils` v5.11 or greater to enable.)
* Log Levels now include information on when the custom config was last updated and by whom.
    * Note apps must update their server-side to `hoist-core v10.0` or greater to persist the date
      and username associated with the config (although this is _not_ a general or hard requirement
      for taking this version of hoist-react).

### ⚙️ Technical

* Removed `DEFAULT_SORTING_ORDER` static from `Column` class in favor of three new preset constants:
  `ASC_FIRST`, `DESC_FIRST`, and `ABS_DESC_FIRST`. Hoist will now default sorting order on columns
  based on field type. Sorting order can still be manually set via `Column.sortingOrder`.

### 🐞 Bug Fixes

* The ag-grid grid property `stopEditingWhenCellsLoseFocus` is now enabled by default to ensure
  values are committed to the Store if the user clicks somewhere outside the grid while editing a
  cell.
* Triggering inline editing of text or select editor cells by typing characters will no longer lose
  the first character pressed.

### ✨ Style

* New `TreeStyle.COLORS` and `TreeStyle.COLORS_AND_BORDERS` tree grid styles have been added. Use
  the `--xh-grid-tree-group-color-level-*` CSS vars to customize colors as needed.
* `TreeStyle.HIGHLIGHTS` and `TreeStyle.HIGHLIGHTS_AND_BORDERS` now highlight row nodes on a
  gradient according to their depth.
* Default colors for masks and dialog backdrops have been adjusted, with less obtrusive colors used
  for masks via `--xh-mask-bg` and a darker `--xh-backdrop-bg` var now used behind dialogs.
* Mobile-specific styles and CSS vars for panel and dialog title background have been tweaked to use
  desktop defaults, and mobile dialogs now respect `--xh-popup-*` vars as expected.

### 💥 Breaking Changes

* In the `@xh/hoist/desktop/grid` package, `CheckboxEditor` has been renamed `BooleanEditor`.

### ⚙️ Technical

* The `xhLastReadChangelog` preference will not save SNAPSHOT versions to ensure the user continues
  to see the 'What's New?' notification for non-SNAPSHOT releases.

### 📚 Libraries

* @blueprintjs/core `3.49 -> 3.50`
* codemirror `5.62 -> 5.63`

[Commit Log](https://github.com/xh/hoist-react/compare/v42.6.0...v43.0.1)

## v42.6.0 - 2021-09-17

### 🎁 New Features

* New `Column.autosizeBufferPx` config applies column-specific autosize buffer and overrides
  `GridAutosizeOptions.bufferPx`.
* `Select` input now supports new `maxMenuHeight` prop.

### 🐞 Bug Fixes

* Fixes issue with incorrect Grid auto-sizing for Grids with certain row and cell styles.
* Grid sizing mode styles no longer conflict with custom use of `groupUseEntireRow: false` within
  `agOptions`.
* Fixes an issue on iOS where `NumberInput` would incorrectly bring up a text keyboard.

### ✨ Style

* Reduced default Grid header and group row heights to minimize their use of vertical space,
  especially at larger sizing modes. As before, apps can override via the `AgGrid.HEADER_HEIGHTS`
  and `AgGrid.GROUP_ROW_HEIGHTS` static properties. The reduction in height does not apply to group
  rows that do not use the entire width of the row.
* Restyled Grid header rows with `--xh-grid-bg` and `--xh-text-color-muted` for a more minimal look
  overall. As before, use the `--xh-grid-header-*` CSS vars to customize if needed.

[Commit Log](https://github.com/xh/hoist-react/compare/v42.5.0...v42.6.0)

## v42.5.0 - 2021-09-10

### 🎁 New Features

* Provide applications with the ability to override default logic for "restore defaults". This
  allows complex and device-specific sub-apps to perform more targeted and complete clearing of user
  state. See new overridable method `HoistAppModel.restoreDefaultsAsync` for more information.

### 🐞 Bug Fixes

* Improved coverage of Fetch `abort` errors.
* The in-app changelog will no longer prompt the user with the "What's New" button if category-based
  filtering results in a version without any release notes.

### ✨ Style

* New CSS vars added to support easier customization of desktop Tab font/size/color. Tabs now
  respect standard `--xh-font-size` by default.

### 📚 Libraries

* @blueprintjs/core `3.48 -> 3.49`
* @popperjs/core `2.9 -> 2.10`

[Commit Log](https://github.com/xh/hoist-react/compare/v42.4.0...v42.5.0)

## v42.4.0 - 2021-09-03

### 🎁 New Features

* New `GridFilterModel.commitOnChange` config (default `true`) applies updated filters as soon as
  they are changed within the pop-up menu. Set to `false` for large datasets or whenever filtering
  is a more intensive operation.
* Mobile `Select` input now supports async `queryFn` prop for parity with desktop.
* `TreeMapModel` now supports new `maxLabels` config for improved performance.

### ✨ Style

* Hoist's default font is now [Inter](https://rsms.me/inter/), shipped and bundled via the
  `inter-ui` npm package. Inter is a modern, open-source font that leverages optical sizing to
  ensure maximum readability, even at very small sizes (e.g. `sizingMode: 'tiny'`). It's also a
  "variable" font, meaning it supports any weights from 1-1000 with a single font file download.
* Default Grid header heights have been reduced for a more compact display and greater
  differentiation between header and data rows. As before, apps can customize the pixel heights used
  by overwriting the `AgGrid.HEADER_HEIGHTS` static, typically within `Bootstrap.js`.

### ⚙️ Technical

* Mobile pull-to-refresh/swipe-to-go-back gestures now disabled over charts to avoid disrupting
  their own swipe-based zooming and panning features.

[Commit Log](https://github.com/xh/hoist-react/compare/v42.2.0...v42.4.0)

## v42.2.0 - 2021-08-27

### 🎁 New Features

* Charts now hide scrollbar, rangeSelector, navigator, and export buttons and show axis labels when
  printing or exporting images.

[Commit Log](https://github.com/xh/hoist-react/compare/v42.1.1...v42.2.0)

## v42.1.1 - 2021-08-20

* Update new `XH.sizingMode` support to store distinct values for the selected sizing mode on
  desktop, tablet, and mobile (phone) platforms.
* Additional configuration supported for newly-introduced `AppOption` preset components.

### 📚 Libraries

* @blueprintjs/core `3.47 -> 3.48`

[Commit Log](https://github.com/xh/hoist-react/compare/v42.1.0...v42.1.1)

## v42.1.0 - 2021-08-19

### 🎁 New Features

* Added observable `XH.sizingMode` to govern app-wide `sizingMode`. `GridModel`s will bind to this
  `sizingMode` by default. Apps that have already implemented custom solutions around a centralized
  `sizingMode` should endeavor to unwind in favor of this.
    * ⚠ NOTE - this change requires a new application preference be defined - `xhSizingMode`. This
      should be a JSON pref, with a suggested default value of `{}`.
* Added `GridAutosizeMode.ON_SIZING_MODE_CHANGE` to autosize Grid columns whenever
  `GridModel.sizingMode` changes - it is now the default `GridAutosizeOptions.mode`.
* Added a library of reusable `AppOption` preset components, including `ThemeAppOption`,
  `SizingModeAppOption` and `AutoRefreshAppOptions`. Apps that have implemented custom `AppOption`
  controls to manage these Hoist-provided options should consider migrating to these defaults.
* `Icon` factories now support `intent`.
* `TreeMapModel` and `SplitTreeMapModel` now supports a `theme` config, accepting the strings
  'light' or 'dark'. Leave it undefined to use the global theme.
* Various usability improvements and simplifications to `GroupingChooser`.

### 🐞 Bug Fixes

* Fixed an issue preventing `FormField` labels from rendering if `fieldDefaults` was undefined.

### ✨ Style

* New `Badge.compact` prop sets size to half that of parent element when true (default false). The
  `position` prop has been removed in favor of customizing placement of the component.

[Commit Log](https://github.com/xh/hoist-react/compare/v42.0.0...v42.1.0)

## v42.0.0 - 2021-08-13

### 🎁 New Features

* Column-level filtering is now officially supported for desktop grids!
    * New `GridModel.filterModel` config accepts a config object to customize filtering options, or
      `true` to enable grid-based filtering with defaults.
    * New `Column.filterable` config enables a customized header menu with filtering options. The
      new control offers two tabs - a "Values" tab for an enumerated "set-type" filter and a "
      Custom" tab to support more complex queries with multiple clauses.
* New `TaskObserver` replaces existing `PendingTaskModel`, providing improved support for joining
  and masking multiple asynchronous tasks.
* Mobile `NavigatorModel` provides a new 'pull down' gesture to trigger an app-wide data refresh.
  This gesture is enabled by default, but can be disabled via the `pullDownToRefresh` flag.
* `RecordAction` now supports a `className` config.
* `Chart` provides a default context menu with its standard menu button actions, including a new
  'Copy to Clipboard' action.

### 💥 Breaking Changes

* `FilterChooserModel.sourceStore` and `FilterChooserModel.targetStore` have been renamed
  `FilterChooserModel.valueSource` and `FilterChooserModel.bind` respectively. Furthermore, both
  configs now support either a `Store` or a cube `View`. This is to provide a common API with the
  new `GridFilterModel` filtering described above.
* `GridModel.setFilter()` and `DataViewModel.setFilter()` have been removed. Either configure your
  grid with a `GridFilterModel`, or set the filter on the underlying `Store` instead.
* `FunctionFilter` now requires a `key` property.
* `PendingTaskModel` has been replaced by the new `TaskObserver` in `@xh/hoist/core`.
    * ⚠ NOTE - `TaskObserver` instances should be created via the provided static factory methods
      and
      _not_ directly via the `new` keyword. `TaskObserver.trackLast()` can be used as a drop-in
      replacement for `new PendingTaskModel()`.
* The `model` prop on `LoadingIndicator` and `Mask` has been replaced with `bind`. Provide one or
  more `TaskObserver`s to this prop.

### ⚙️ Technical

* `GridModel` has a new `selectedIds` getter to get the IDs of currently selected records. To
  provide consistency across models, the following getters have been deprecated and renamed:
    + `selectedRecordId` has been renamed `selectedId` in `GridModel`, `StoreSelectionModel`, and
      `DataViewModel`
    + `selection` has been renamed `selectedRecords` in `GridModel`, `DataViewModel`, and
      `RestGridModel`
    + `singleRecord`, `records`, and `ids` have been renamed `selectedRecord`, `selectedRecords`,
      and
      `selectedIds`, respectively, in `StoreSelectionModel`

### ✨ Style

* Higher contrast on grid context menus for improved legibility.

[Commit Log](https://github.com/xh/hoist-react/compare/v41.3.0...v42.0.0)

## v41.3.0 - 2021-08-09

### 🎁 New Features

* New `Cube` aggregators `ChildCountAggregator` and `LeafCountAggregator`.
* Mobile `NavigatorModel` provides a new "swipe" gesture to go back in the page stack. This is
  enabled by default, but may be turned off via the new `swipeToGoBack` prop.
* Client error reports now include the full URL for additional troubleshooting context.
    * Note apps must update their server-side to `hoist-core v9.3` or greater to persist URLs with
      error reports (although this is _not_ a general or hard requirement for taking this version of
      hoist-react).

[Commit Log](https://github.com/xh/hoist-react/compare/v41.2.0...v41.3.0)

## v41.2.0 - 2021-07-30

### 🎁 New Features

* New `GridModel.rowClassRules` and `Column.cellClassRules` configs added. Previously apps needed to
  use `agOptions` to dynamically apply and remove CSS classes using either of these options - now
  they are fully supported by Hoist.
    * ⚠ Note that, to avoid conflicts with internal usages of these configs, Hoist will check and
      throw if either is passed via `agOptions`. Apps only need to move their configs to the new
      location - the shape of the rules object does *not* need to change.
* New `GridAutosizeOptions.includeCollapsedChildren` config controls whether values from collapsed
  (i.e. hidden) child records should be measured when computing column sizes. Default of `false`
  improves autosize performance for large tree grids and should generally match user expectations
  around WYSIWYG autosizing.
* New `GridModel.beginEditAsync()` and `endEditAsync()` APIs added to start/stop inline editing.
    * ⚠ Note that - in a minor breaking change - the function form of the `Column.editable` config
      is no longer passed an `agParams` argument, as editing might now begin and need to be
      evaluated outside the context of an AG-Grid event.
* New `GridModel.clicksToEdit` config controls the number of clicks required to trigger
  inline-editing of a grid cell. Default remains 2 (double click ).
* Timeouts are now configurable on grid exports via a new `exportOptions.timeout` config.
* Toasts may now be dismissed programmatically - use the new `ToastModel` returned by the
  `XH.toast()` API and its variants.
* `Form` supports setting readonlyRenderer in `fieldDefaults` prop.
* New utility hook `useCached` provides a more flexible variant of `React.useCallback`.

### 🐞 Bug Fixes

* Inline grid editing supports passing of JSX editor components.
* `GridExportService` catches any exceptions thrown during export preparation and warns the user
  that something went wrong.
* GridModel with 'disabled' selection no longer shows "ghost" selection when using keyboard.
* Tree grids now style "parent" rows consistently with highlights/borders if requested, even for
  mixed-depth trees where some rows have children at a given level and others do not.

### ⚙️ Technical

* `FetchService` will now actively `abort()` fetch requests that it is abandoning due to its own
  `timeout` option. This allows the browser to release the associated resources associated with
  these requests.
* The `start()` function in `@xh/hoist/promise` has been deprecated. Use `wait()` instead, which can
  now be called without any args to establish a Promise chain and/or introduce a minimal amount of
  asynchronousity.
* ⚠ Note that the raw `AgGrid` component no longer enhances the native keyboard handling provided by
  ag-Grid. All Hoist key handling customizations are now limited to `Grid`. If you wish to provide
  custom handling in a raw `AgGrid` component, see the example here:
  https://www.ag-grid.com/javascript-grid/row-selection/#example-selection-with-keyboard-arrow-keys

### ✨ Style

* The red and green color values applied in dark mode have been lightened for improved legibility.
* The default `colorSpec` config for number formatters has changed to use new dedicated CSS classes
  and variables.
* New/renamed CSS vars `--xh-grid-selected-row-bg` and `--xh-grid-selected-row-text-color` now used
  to style selected grid rows.
    * ⚠ Note the `--xh-grid-bg-highlight` CSS var has been removed.
* New `.xh-cell--editable` CSS class applied to cells with inline editing enabled.
    * ⚠ Grid CSS class `.xh-invalid-cell` has been renamed to `.xh-cell--invalid` for consistency -
      any app style overrides should update to this new classname.

### 📚 Libraries

* core-js `3.15 -> 3.16`

[Commit Log](https://github.com/xh/hoist-react/compare/v41.1.0...v41.2.0)

## v41.1.0 - 2021-07-23

### 🎁 New Features

* Button to expand / collapse all rows within a tree grid now added by default to the primary tree
  column header. (New `Column.headerHasExpandCollapse` property provided to disable.)
* New `@logWithDebug` annotation provides easy timed logging of method execution (via `withDebug`).
* New `AppSpec.disableXssProtection` config allows default disabling of Field-level XSS protection
  across the app. Intended for secure, internal apps with tight performance tolerances.
* `Constraint` callbacks are now provided with a `record` property when validating Store data and a
  `fieldModel` property when validating Form data.
* New `Badge` component allows a styled badge to be placed inline with text/title, e.g. to show a
  counter or status indicator within a tab title or menu item.
* Updated `TreeMap` color scheme, with a dedicated set of colors for dark mode.
* New XH convenience methods `successToast()`, `warningToast()`, and `dangerToast()` show toast
  alerts with matching intents and appropriate icons.
    * ⚠ Note that the default `XH.toast()` call now shows a toast with the primary (blue) intent and
      no icon. Previously toasts displayed by default with a success (green) intent and checkmark.
* GridModel provides a public API method `setColumnState` for taking a previously saved copy of
  gridModel.columnState and applying it back to a GridModel in one call.

### 🐞 Bug Fixes

* Fixed an issue preventing export of very large (>100k rows) grids.
* Fixed an issue where updating summary data in a Store without also updating other data would not
  update the bound grid.
* Intent styles now properly applied to minimal buttons within `Panel.headerItems`.
* Improved `GridModel` async selection methods to ensure they do not wait forever if grid does not
  mount.
* Fixed an issue preventing dragging the chart navigator range in a dialog.

### ⚙️ Technical

* New `Exception.timeout()` util to throw exceptions explicitly marked as timeouts, used by
  `Promise.timeout` extension.
* `withShortDebug` has been deprecated. Use `withDebug` instead, which has the identical behavior.
  This API simplification mirrors a recent change to `hoist-core`.

### ✨ Style

* If the first child of a `Placeholder` component is a Hoist icon, it will not automatically be
  styled to 4x size with reduced opacity. (See new Toolbox example under the "Other" tab.)

### 📚 Libraries

* @blueprintjs/core `3.46 -> 3.47`
* dompurify `2.2 -> 2.3`

[Commit Log](https://github.com/xh/hoist-react/compare/v41.0.0...v41.1.0)

## v41.0.0 - 2021-07-01

### 🎁 New Features

* Inline editing of Grid/Record data is now officially supported:
    + New `Column.editor` config accepts an editor component to enable managed editing of the cells
      in that column. New `CheckboxEditor`, `DateEditor`, `NumberEditor`, `SelectEditor`
      , `TextAreaEditor`
      and `TextEditor` components wrap their corresponding HoistInputs with the required hook-based
      API and can be passed to this new config directly.
    + `Store` now contains built-in support for validation of its uncommitted records. To enable,
      specify the new `rules` property on the `Field`s in your `Store`. Note that these rules and
      constraints use the same API as the forms package, and rules and constraints may be shared
      between the `data` and `form` packages freely.
    + `GridModel` will automatically display editors and record validation messages as the user
      moves between cells and records. The new `GridModel.fullRowEditing` config controls whether
      editors are displayed for the focused cell only or for the entire row.
* All Hoist Components now support a `modelRef` prop. Supply a ref to this prop in order to gain a
  pointer to a Component's backing `HoistModel`.
* `DateInput` has been improved to allow more flexible parsing of user input with multiple formats.
  See the new prop `DateInput.parseStrings`.
* New `Column.sortValue` config takes an alternate field name (as a string) to sort the column by
  that field's value, or a function to produce a custom cell-level value for comparison. The values
  produced by this property will be also passed to any custom comparator, if one is defined.
* New `GridModel.hideEmptyTextBeforeLoad` config prevents showing the `emptyText` until the store
  has been loaded at least once. Apps that depend on showing `emptyText` before first load should
  set this property to `false`.
* `ExpandCollapseButton` now works for grouped grids in addition to tree grids.
* `FieldModel.initialValue` config now accepts functions, allowing for just-in-time initialization
  of Form data (e.g. to pre-populate a Date field with the current time).
* `TreeMapModel` and `SplitTreeMapModel` now support a `maxHeat` config, which can be used to
  provide a stable absolute maximum brightness (positive or negative) within the entire TreeMap.
* `ErrorMessage` will now automatically look for an `error` property on its primary context model.
* `fmtNumber()` supports new flags `withCommas` and `omitFourDigitComma` to customize the treatment
  of commas in number displays.
* `isValidJson` function added to form validation constraints.
* New `Select.enableFullscreen` prop added to the mobile component. Set to true (default on phones)
  to render the input in a full-screen modal when focused, ensuring there is enough room for the
  on-screen keyboard.

### 💥 Breaking Changes

* Removed support for class-based Hoist Components via the `@HoistComponent` decorator (deprecated
  in v38). Use functional components created via the `hoistCmp()` factory instead.
* Removed `DimensionChooser` (deprecated in v37). Use `GroupingChooser` instead.
* Changed the behavior of `FormModel.init()` to always re-initialize *all* fields. (Previously, it
  would only initialize fields explicitly passed via its single argument). We believe that this is
  more in line with developer expectations and will allow the removal of app workarounds to force a
  reset of all values. Most apps using FormModel should not need to change, but please review and
  test any usages of this particular method.
* Replaced the `Grid`, `DataView`, and `RestGrid` props below with new configurable fields on
  `GridModel`, `DataViewModel`, and `RestGridModel`, respectively. This further consolidates grid
  options into the model layer, allowing for more consistent application code and developer
  discovery.
    + `onKeyDown`
    + `onRowClicked`
    + `onRowDoubleClicked`
    + `onCellClicked`
    + `onCellDoubleClicked`
* Renamed the confusing and ambiguous property name `labelAlign` in several components:
    + `FormField`: `labelAlign` has been renamed to `labelTextAlign`
    + `SwitchInput`, `RadioInput`, and `Checkbox`: `labelAlign` has been renamed `labelSide`.
* Renamed all CSS variables beginning with `--navbar` to start with `--appbar`, matching the Hoist
  component name.
* Removed `TreeMapModel.colorMode` value 'balanced'. Use the new `maxHeat` config to prevent outlier
  values from dominating the color range of the TreeMap.
* The classes `Rule` and `ValidationState` and all constraint functions (e.g. `required`,
  `validEmail`, `numberIs`, etc.) have been moved from the `cmp\form` package to the `data` package.
* Hoist grids now require ag-Grid v25.3.0 or higher - update your ag-Grid dependency in your app's
  `package.json` file. See the [ag-Grid Changelog](https://www.ag-grid.com/ag-grid-changelog/) for
  details.
* Hoist charts now require Highcharts v9.1.0 or higher - update your Highcharts dependency in your
  app's `package.json` file. See the
  [Highcharts Changelog](https://www.highcharts.com/changelog/#highcharts-stock) for details.

### 🐞 Bug Fixes

* Fixed disable behavior for Hoist-provided button components using popover.
* Fixed default disabling of autocomplete within `TextInput`.
* Squelched console warning re. precision/stepSize emitted by Blueprint-based `numberInput`.

### ⚙️ Technical

* Improved exception serialization to better handle `LocalDate` and similar custom JS classes.
* Re-exported Blueprint `EditableText` component (w/elemFactory wrapper) from `kit/blueprint`.

### 📚 Libraries

* @blueprintjs/core `3.44 -> 3.46`
* codemirror `5.60 -> 5.62`
* core-js `3.10 -> 3.15`
* filesize `6.2 -> 6.4`
* mobx `6.1 -> 6.3`
* react-windowed-select `3.0 -> 3.1`

[Commit Log](https://github.com/xh/hoist-react/compare/v40.0.0...v41.0.0)

## v40.0.0 - 2021-04-22

⚠ Please ensure your `@xh/hoist-dev-utils` dependency is >= v5.7.0. This is required to support the
new changelog feature described below. Even if you are not yet using the feature, you must update
your dev-utils dependency for your project to build.

### 🎁 New Features

* Added support for displaying an in-app changelog (release notes) to the user. See the new
  `ChangelogService` for details and instructions on how to enable.
* Added `XH.showBanner()` to display a configurable banner across the top of viewport, as another
  non-modal alternative for attention-getting application alerts.
* New method `XH.showException()` uses Hoist's built-in exception display to show exceptions that
  have already been handled directly by application code. Use as an alternative to
  `XH.handleException()`.
* `XH.track()` supports a new `oncePerSession` option. This flag can be set by applications to avoid
  duplicate tracking messages for certain types of activity.
* Mobile `NavigatorModel` now supports a `track` flag to automatically track user page views,
  equivalent to the existing `track` flag on `TabContainerModel`. Both implementations now use the
  new `oncePerSession` flag to avoid duplicate messages as a user browses within a session.
* New `Spinner` component returns a simple img-based spinner as an animated PNG, available in two
  sizes. Used for the platform-specific `Mask` and `LoadingIndicator` components. Replaces previous
  SVG-based implementations to mitigate rendering performance issues over remote connections.

### 💥 Breaking Changes

* `Store` now creates a shared object to hold the default values for every `Field` and uses this
  object as the prototype for the `data` property of every `Record` instance.
    * Only non-default values are explicitly written to `Record.data`, making for a more efficient
      representation of default values and improving the performance of `Record` change detection.
    * Note this means that `Record.data` *no longer* contains keys for *all* fields as
      `own-enumerable` properties.
    * Applications requiring a full enumeration of all values should call the
      new `Record.getValues()`
      method, which returns a new and fully populated object suitable for spreading or cloning.
    * This behavior was previously available via `Store.experimental.shareDefaults` but is now
      always enabled.
* For API consistency with the new `showBanner()` util, the `actionFn` prop for the recently-added
  `ErrorMessage` component has been deprecated. Specify as an `onClick` handler within the
  component's `actionButtonProps` prop instead.
* The `GridModel.experimental.externalSort` flag has been promoted from an experiment to a
  fully-supported config. Default remains `false`, but apps that were using this flag must now pass
  it directly: `new GridModel({externalSort: true, ...})`.
* Hoist re-exports and wrappers for the Blueprint `Spinner` and Onsen `ProgressCircular` components
  have been removed, in favor of the new Hoist `Spinner` component mentioned above.
* Min version for `@xh/hoist-dev-utils` is now v5.7.0, as per above.

### 🐞 Bug Fixes

* Formatters in the `@xh/hoist/format` package no longer modify their options argument.
* `TileFrame` edge-case bug fixed where the appearance of an internal scrollbar could thrash layout
  calculations.
* XSS protection (dompurify processing) disabled on selected REST editor grids within the Hoist
  Admin console. Avoids content within configs and JSON blobs being unintentionally mangled.

### ⚙️ Technical

* Improvements to exception serialization, especially for any raw javascript `Error` thrown by
  client-side code.

### ✨ Style

* Buttons nested inline within desktop input components (e.g. clear buttons) tweaked to avoid
  odd-looking background highlight on hover.
* Background highlight color of minimal/outlined buttons tweaked for dark theme.
* `CodeInput` respects standard XH theme vars for its background-color and (monospace) font family.
  Its built-in toolbar has also been made compact and slightly re-organized.

### 📚 Libraries

* @blueprintjs/core `3.41 -> 3.44`
* @blueprintjs/datetime `3.21 -> 3.23`
* classnames `2.2 -> 2.3`
* codemirror `5.59 -> 5.60`
* core-js `3.9 -> 3.10`
* filesize `6.1 -> 6.2`
* qs `6.9 -> 6.10`
* react-beautiful-dnd `13.0 -> 13.1`
* react-select `4.2 -> 4.3`

[Commit Log](https://github.com/xh/hoist-react/compare/v39.0.1...v40.0.0)

## v39.0.1 - 2021-03-24

### 🐞 Bug Fixes

* Fixes regression preventing the loading of the Activity Tab in the Hoist Admin console.
* Fixes icon alignment in `DateInput`.

[Commit Log](https://github.com/xh/hoist-react/compare/v39.0.0...v39.0.1)

## v39.0.0 - 2021-03-23

### 🎁 New Features

#### Components + Props

* New `TileFrame` layout component renders a collection of child items using a layout that balances
  filling the available space against maintaining tile width / height ratio.
* Desktop `Toolbar` accepts new `compact` prop. Set to `true` to render the toolbar with reduced
  height and font-size.
* New `StoreFilterField` prop `autoApply` allows developers to more easily use `StoreFilterField` in
  conjunction with other filters or custom logic. Set to `false` and specify an `onFilterChange`
  callback to take full control of filter application.
* New `RestGrid` prop `formClassName` allows custom CSS class to be applied to its managed
  `RestForm` dialog.

#### Models + Configs

* New property `selectedRecordId` on `StoreSelectionModel`, `GridModel`, and `DataViewModel`.
  Observe this instead of `selectedRecord` when you wish to track only the `id` of the selected
  record and not changes to its data.
* `TreeMapModel.colorMode` config supports new value `wash`, which retains the positive and negative
  color while ignoring the intensity of the heat value.
* New method `ChartModel.updateHighchartsConfig()` provides a more convenient API for changing a
  chart's configuration post-construction.
* New `Column.omit` config supports conditionally excluding a column from its `GridModel`.

#### Services + Utils

* New method `FetchService.setDefaultTimeout()`.
* New convenience getter `LocalDate.isToday`.
* `HoistBase.addReaction()` now accepts convenient string values for its `equals` flag.

### 💥 Breaking Changes

* The method `HoistAppModel.preAuthInitAsync()` has been renamed to `preAuthAsync()` and should now
  be defined as `static` within apps that implement it to run custom pre-authentication routines.
    * This change allows Hoist to defer construction of the `AppModel` until Hoist itself has been
      initialized, and also better reflects the special status of this function and when it is
      called in the Hoist lifecycle.
* Hoist grids now require ag-Grid v25.1.0 or higher - update your ag-Grid dependency in your app's
  `package.json` file. See the [ag-Grid Changelog](https://www.ag-grid.com/ag-grid-changelog/) for
  details.

### ⚙️ Technical

* Improvements to behavior/performance of apps in hidden/inactive browser tabs. See the
  [page visibility API reference](https://developer.mozilla.org/en-US/docs/Web/API/Page_Visibility_API)
  for details. Now, when the browser tab is hidden:
    * Auto-refresh is suspended.
    * The `forEachAsync()` and `whileAsync()` utils run synchronously, without inserting waits that
      would be overly throttled by the browser.
* Updates to support compatibility with agGrid 25.1.0.
* Improved serialization of `LoadSpec` instances within error report stacktraces.

### 📚 Libraries

* @blueprintjs/core `3.39 -> 3.41`
* @blueprintjs/datetime `3.20 -> 3.21`
* @popperjs/core `2.8 -> 2.9`
* core-js `3.8 -> 3.9`
* react-select `4.1 -> 4.2`

[Commit Log](https://github.com/xh/hoist-react/compare/v38.3.0...v39.0.0)

## v38.3.0 - 2021-03-03

### 🎁 New Features

* New `Store.freezeData` and `Store.idEncodesTreePath` configs added as performance optimizations
  when loading very large data sets (50k+ rows).
* New `ColChooserModel.autosizeOnCommit` config triggers an autosize run whenever the chooser is
  closed. (Defaulted to true on mobile.)

[Commit Log](https://github.com/xh/hoist-react/compare/v38.2.0...v38.3.0)

## v38.2.0 - 2021-03-01

### 🐞 Bug Fixes

* Fix to edge-case where `Grid` would lose its selection if set on the model prior to the component
  mounting and ag-Grid full rendering.
* Fix to prevent unintended triggering of app auto-refresh immediately after init.

### ⚙️ Technical

* New config `Cube.fieldDefaults` - matches same config added to `Store` in prior release.
* App auto-refresh interval keys off of last *completed* refresh cycle if there is one. Avoids
  over-eager refresh when cycle is fast relative to the time it takes to do the refresh.
* New experimental property `Store.experimental.shareDefaults`. If true, `Record.data` will be
  created with default values for all fields stored on a prototype, with only non-default values
  stored on `data` directly. This can yield major performance improvements for stores with sparsely
  populated records (i.e. many records with default values). Note that when set, the `data` property
  on `Record` will no longer contain keys for *all* fields as `own-enumerable` properties. This may
  be a breaking change for some applications.

[Commit Log](https://github.com/xh/hoist-react/compare/v38.1.1...v38.2.0)

## v38.1.1 - 2021-02-26

### ⚙️ Technical

* New config `Store.fieldDefaults` supports defaulting config options for all `Field` instances
  created by a `Store`.

[Commit Log](https://github.com/xh/hoist-react/compare/v38.1.0...v38.1.1)

## v38.1.0 - 2021-02-24

⚠ Please ensure your `@xh/hoist-dev-utils` dependency is >= v5.6.0. This is required to successfully
resolve and bundle transitive dependencies of the upgraded `react-select` library.

### 🐞 Bug Fixes

* A collapsible `Panel` will now restore its user specified-size when re-opened. Previously the
  panel would be reset to the default size.
* `Store.lastLoaded` property now initialized to `null`. Previously this property had been set to
  the construction time of the Store.
* Tweak to `Grid` style rules to ensure sufficient specificity of rules related to indenting child
  rows within tree grids.
* Improvements to parsing of `Field`s of type 'int': we now correctly parse values presented in
  exponential notation and coerce `NaN` values to `null`.

### 🎁 New Features

* `GridModel` has new async variants of existing methods: `selectFirstAsync`, `selectAsync`, and
  `ensureSelectionVisibleAsync`. These methods build-in the necessary waiting for the underlying
  grid implementation to be ready and fully rendered to ensure reliable selection. In addition, the
  first two methods will internally call the third. The existing non-async counterparts for these
  methods have been deprecated.
* GridModel has a new convenience method `preSelectFirstAsync` for initializing the selection in
  grids, without disturbing any existing selection.
* Added new `Store.loadTreeData` config (default `true`) to enable or disable building of nested
  Records when the raw data elements being loaded have a `children` property.
* Cube `View` now detects and properly handles streaming updates to source data that include changes
  to row dimensions as well as measures.*
* `DataViewModel.itemHeight` can now be a function that returns a pixel height.
* The `LoadSpec` object passed to `doLoadAsync()` is now a defined class with additional properties
  `isStale`, `isObsolete` and `loadNumber`. Use these properties to abandon out-of-order
  asynchronous returns from the server.
    * 💥 NOTE that calls to `loadAsync()` no longer accept a plain object for their `loadSpec`
      parameter. Application code such as `fooModel.loadAsync({isRefresh: true})` should be updated
      to use the wrapper APIs provided by `LoadSupport` - e.g. `fooModel.refreshAsync()`. (This was
      already the best practice, but is now enforced.)
* New `autoHeight` property on grid `Column`. When set the grid will increase the row height
  dynamically to accommodate cell content in this column.

### 📚 Libraries

* @blueprintjs/core `3.38 -> 3.39`
* react-select `3.1 -> 4.1`
* react-windowed-select `2.0 -> 3.0`

[Commit Log](https://github.com/xh/hoist-react/compare/v38.0.0...v38.1.0)

## v38.0.0 - 2021-02-04

Hoist v38 includes major refactoring to streamline core classes, bring the toolkit into closer
alignment with the latest developments in Javascript, React, and MobX, and allow us to more easily
provide documentation and additional features. Most notably, we have removed the use of class based
decorators, in favor of a simpler inheritance-based approach to defining models and services.

* We are introducing a new root superclass `HoistBase` which provides many of the syntax
  enhancements and conventions used throughout Hoist for persistence, resource management, and
  reactivity.
* New base classes of `HoistModel` and `HoistService` replace the existing class decorators
  `@HoistModel` and `@HoistService`. Application models and services should now `extend` these base
  classes instead of applying the (now removed) decorators. For your application's `AppModel`,
  extend the new `HoistAppModel` superclass.
* We have also removed the need for the explicit `@LoadSupport` annotation on these classes. The
  presence of a defined `doLoadAsync()` method is now sufficient to allow classes extending
  `HoistModel` and `HoistService` to participate in the loading and refreshing lifecycle as before.
* We have deprecated support for class-based Components via the `@HoistComponent` class decorator.
  To continue to use this decorator, please import it from the `@xh\hoist\deprecated` package.
  Please note that we plan to remove `@HoistComponent` in a future version.
* Due to changes in MobX v6.0.1, all classes that host observable fields and actions will now also
  need to provide a constructor containing a call to `makeObservable(this)`. This change will
  require updates to most `HoistModel` and `HoistService` classes. See
  [this article from MobX](https://michel.codes/blogs/mobx6) for more on this change and the
  motivation behind it.

### 🎁 New Features

* New utility method `getOrCreate` for easy caching of properties on objects.
* The `Menu` system on mobile has been reworked to be more consistent with desktop. A new
  `MenuButton` component has been added to the mobile framework, which renders a `Menu` of
  `MenuItems` next to the `MenuButton`. This change also includes the removal of `AppMenuModel` (see
  Breaking Changes).
* Added `ExpandCollapseButton` to the mobile toolkit, to expand / collapse all rows in a tree grid.
* Added `Popover` to the mobile toolkit, a component to display floating content next to a target
  element. Its API is based on the Blueprint `Popover` component used on desktop.
* `StoreFilterField` now matches the rendered string values for `date` and `localDate` fields when
  linked to a properly configured `GridModel`.
* `GroupingChooser` gets several minor usability improvements + clearer support for an empty /
  ungrouped state, when so enabled.

### 💥 Breaking Changes

* All `HoistModel` and `HoistService` classes must be adjusted as described above.
* `@HoistComponent` has been deprecated and moved to `@xh\hoist\deprecated`
* Hoist grids now require ag-Grid v25.0.1 or higher - if your app uses ag-Grid, update your ag-Grid
  dependency in your app's `package.json` file.
* The `uses()` function (called within `hoistComponent()` factory configs for model context lookups)
  and the `useContextModel()` function no longer accept class names as strings. Pass the class
  itself (or superclass) of the model you wish to select for your component. `Uses` will throw if
  given any string other than "*", making the need for any updates clear in that case.
* The `Ref` class, deprecated in v26, has now been removed. Use `createObservableRef` instead.
* `AppMenuModel` has been removed. The `AppMenuButton` is now configured via
  `AppBar.appMenuButtonProps`. As with desktop, menu items can be added with
  `AppBar.appMenuButtonProps.extraItems[]`

### ⚙️ Technical

* We have removed the experimental flags `useTransactions`, and `deltaSort` from `GridModel`. The
  former has been the default behavior for Hoist for several releases, and the latter is obsolete.

### 📚 Libraries

* @blueprintjs/core `3.36 -> 3.38`
* codemirror `5.58 -> 5.59`
* mobx `5.15 -> 6.1`
* mobx-react `6.3 -> 7.1`

[Commit Log](https://github.com/xh/hoist-react/compare/v37.2.0...v38.0.0)

## v37.2.0 - 2021-01-22

### 🎁 New Features

* New `ErrorMessage` component for standard "inline" rendering of Errors and Exceptions, with retry
  support.
* `Cube` now supports an `omitFn` to allow apps to remove unwanted, single-node children.

[Commit Log](https://github.com/xh/hoist-react/compare/v37.1.0...v37.2.0)

## v37.1.0 - 2021-01-20

### 🎁 New Features

* Columns in `ColChooser` can now be filtered by their `chooserGroup`.
* `Cube` now supports a `bucketSpecFn` config which allows dynamic bucketing and aggregation of
  rows.

### 🐞 Bug Fixes

* Fix issue where a `View` would create a root row even if there were no leaf rows.
* Fixed regression in `LeftRightChooser` not displaying description callout.

[Commit Log](https://github.com/xh/hoist-react/compare/v37.0.0...v37.1.0)

## v37.0.0 - 2020-12-15

### 🎁 New Features

* New `GroupingChooser` component provides a new interface for selecting a list of fields
  (dimensions) for grouping APIs, offering drag-and-drop reordering and persisted favorites.
    * This is intended as a complete replacement for the existing `DimensionChooser`. That component
      should be considered deprecated and will be removed in future releases.
* New props added to `TabSwitcher`:
    * `enableOverflow` shows tabs that would normally overflow their container in a drop down menu.
    * `tabWidth`, `tabMinWidth` & `tabMaxWidth` allow flexible configuration of tab sizes within the
      switcher.
* `TabModel` now supports a bindable `tooltip`, which can be used to render strings or elements
  while hovering over tabs.
* New `Placeholder` component provides a thin wrapper around `Box` with standardized, muted styling.
* New `StoreFilterField.matchMode` prop allows customizing match to `start`, `startWord`, or `any`.
* `Select` now implements enhanced typeahead filtering of options. The default filtering is now
  based on a case-insensitive match of word starts in the label. (Previously it was based on a match
  _anywhere_ in the label _or_ value.) To customize this behavior, applications should use the new
  `filterFn` prop.
* New Admin Console Monitor > Memory tab added to view snapshots of JVM memory usage. (Requires
  Hoist Core v8.7 or greater.)
* `FormModel` and `FieldModel` gain support for Focus Management.
* New `boundInput` getter on `FieldModel` to facilitate imperative access to controls, when needed.
  This getter will return the new `HoistInputModel` interface, which support basic DOM access as
  well as standard methods for `focus()`, `blur()`, and `select()`.
* New `GridModel` config `lockColumnGroups` to allow controlling whether child columns can be moved
  outside their parent group. Defaults to `true` to maintain existing behavior.

### 💥 Breaking Changes

* New `TabContainerModel` config `switcher` replaces `switcherPosition` to allow for more flexible
  configuration of the default `TabSwitcher`.
    * Use `switcher: true` to retain default behavior.
    * Use `switcher: false` to not include a TabSwitcher. (previously `switcherPosition: 'none'`)
    * Use `switcher: {...}` to provide customisation props for the `TabSwitcher`. See `TabSwitcher`
      documentation for more information.
* The `HoistInput` base class has been removed. This change marks the completion of our efforts to
  remove all internal uses of React class-based Components in Hoist. The following adjustments are
  required:
    * Application components extending `HoistInput` should use the `useHoistInputModel` hook
      instead.
    * Applications getting refs to `HoistInputs` should be aware that these refs now return a ref to
      a
      `HoistInputModel`. In order to get the DOM element associated with the component use the new
      `domEl` property of that model rather than the`HoistComponent.getDOMNode()` method.
* Hoist grids now require ag-Grid v24.1.0 or higher - update your ag-Grid dependency in your app's
  `package.json` file. ag-Grid v24.1.0
  [lists 5 breaking changes](https://www.ag-grid.com/ag-grid-changelog/), including the two called
  out below. *Note that these cautions apply only to direct use of the ag-Grid APIs* - if your app
  is using the Hoist `Grid` and `GridModel` exclusively, there should be no need to adjust code
  around columns or grid state, as the related Hoist classes have been updated to handle these
  changes.
    * AG-4291 - Reactive Columns - the state pattern for ag-grid wrapper has changed as a result of
      this change. If your app made heavy use of saving/loading grid state, please test carefully
      after upgrade.
    * AG-1959 - Aggregation - Add additional parameters to the Custom Aggregation methods. If your
      app implements custom aggregations, they might need to be updated.

### 🔒 Security

* The data package `Field` class now sanitizes all String values during parsing, using the DOMPurify
  library to defend against XSS attacks and other issues with malformed HTML or scripting content
  loaded into `Record`s and rendered by `Grid` or other data-driven components. Please contact XH if
  you find any reason to disable this protection, or observe any unintended side effects of this
  additional processing.

### 🐞 Bug Fixes

* Fix issue where grid row striping inadvertently disabled by default for non-tree grids.
* Fix issue where grid empty text cleared on autosize.

### ✨ Style

* Default `Chart` themes reworked in both light and dark modes to better match overall Hoist theme.

### ⚙️ Technical

* Note that the included Onsen fork has been replaced with the latest Onsen release. Apps should not
  need to make any changes.
* `Cube.info` is now directly observable.
* `@managed` and `markManaged` have been enhanced to allow for the cleanup of arrays of objects as
  well as objects. This matches the existing array support in `XH.safeDestroy()`.

### 📚 Libraries

* @xh/onsenui `~0.1.2` -> onsenui `~2.11.1`
* @xh/react-onsenui `~0.1.2` -> react-onsenui `~1.11.3`
* @blueprintjs/core `3.35 -> 3.36`
* @blueprintjs/datetime `3.19 -> 3.20`
* clipboard-copy `3.1 -> 4.0`
* core-js `3.6 -> 3.8`
* dompurify `added @ 2.2`
* react `16.13 -> 17.0`
* semver `added @ 7.3`

[Commit Log](https://github.com/xh/hoist-react/compare/v36.6.1...v37.0.0)

## v36.6.1 - 2020-11-06

### 🐞 Bug Fixes

* Fix issue where grid row striping would be turned off by default for non-tree grids

[Commit Log](https://github.com/xh/hoist-react/compare/v36.6.0...v36.6.1)

## v36.6.0 - 2020-10-28

### 🎁 New Features

* New `GridModel.treeStyle` config enables more distinctive styling of tree grids, with optional
  background highlighting and ledger-line style borders on group rows.
    * ⚠ By default, tree grids will now have highlighted group rows (but no group borders). Set
      `treeStyle: 'none'` on any `GridModel` instances where you do _not_ want the new default
      style.
* New `DashContainerModel.extraMenuItems` config supports custom app menu items in Dashboards
* An "About" item has been added to the default app menu.
* The default `TabSwitcher` now supports scrolling, and will show overflowing tabs in a drop down
  menu.

### 🐞 Bug Fixes

* Ensure that `Button`s with `active: true` set directly (outside of a `ButtonGroupInput`) get the
  correct active/pressed styling.
* Fixed regression in `Column.tooltip` function displaying escaped HTML characters.
* Fixed issue where the utility method `calcActionColWidth` was not correctly incorporating the
  padding in the returned value.

### ⚙️ Technical

* Includes technical updates to `JsonBlob` archiving. This change requires an update to `hoist-core`
  `v8.6.1` or later, and modifications to the `xh_json_blob` table. See the
  [hoist-core changelog](https://github.com/xh/hoist-core/blob/develop/CHANGELOG.md) for further
  details.

### 📚 Libraries

* @blueprintjs/core `3.33 -> 3.35`

[Commit Log](https://github.com/xh/hoist-react/compare/v36.5.0...v36.6.0)

## v36.5.0 - 2020-10-16

### 🐞 Bug Fixes

* Fix text and hover+active background colors for header tool buttons in light theme.

### ⚙️ Technical

* Install a default simple string renderer on all columns. This provides consistency in column
  rendering, and fixes some additional issues with alignment and rendering of Grid columns
  introduced by the change to flexbox-based styling in grid cells.
* Support (optional) logout action in SSO applications.

### 📚 Libraries

* @blueprintjs/core `3.31 -> 3.33`
* @blueprintjs/datetime `3.18 -> 3.19`
* @fortawesome/fontawesome-pro `5.14 -> 5.15`
* moment `2.24 -> 2.29`
* numbro `2.2 -> 2.3`

[Commit Log](https://github.com/xh/hoist-react/compare/v36.4.0...v36.5.0)

## v36.4.0 - 2020-10-09

### 🎁 New Features

* `TabContainerModel` supports dynamically adding and removing tabs via new public methods.
* `Select` supports a new `menuWidth` prop to control the width of the dropdown.

### 🐞 Bug Fixes

* Fixed v36.3.0 regression re. horizontal alignment of Grid columns.

[Commit Log](https://github.com/xh/hoist-react/compare/v36.3.0...v36.4.0)

## v36.3.0 - 2020-10-07

### 💥 Breaking Changes

* The following CSS variables are no longer in use:
    + `--xh-grid-line-height`
    + `--xh-grid-line-height-px`
    + `--xh-grid-large-line-height`
    + `--xh-grid-large-line-height-px`
    + `--xh-grid-compact-line-height`
    + `--xh-grid-compact-line-height-px`
    + `--xh-grid-tiny-line-height`
    + `--xh-grid-tiny-line-height-px`

### ⚙️ Technical

* We have improved and simplified the vertical centering of content within Grid cells using
  flexbox-based styling, rather than the CSS variables above.

### 🎁 New Features

* `Select` now supports `hideSelectedOptions` and `closeMenuOnSelect` props.
* `XH.message()` and its variants (`XH.prompt(), XH.confirm(), XH.alert()`) all support an optional
  new config `messageKey`. This key can be used by applications to prevent popping up the same
  dialog repeatedly. Hoist will only show the last message posted for any given key.
* Misc. Improvements to organization of admin client tabs.

### 🐞 Bug Fixes

* Fixed issue with sporadic failures reading grid state using `legacyStateKey`.
* Fixed regression to the display of `autoFocus` buttons; focus rectangle restored.

[Commit Log](https://github.com/xh/hoist-react/compare/v36.2.1...v36.3.0)

## v36.2.1 - 2020-10-01

### 🐞 Bug Fixes

* Fixed issue in `LocalDate.previousWeekday()` which did not correctly handle Sunday dates.
* Fixed regression in `Grid` column header rendering for non-string headerNames.

[Commit Log](https://github.com/xh/hoist-react/compare/v36.2.0...v36.2.1)

## v36.2.0 - 2020-09-25

### 💥 Breaking Changes

* New `GridModel` config `colChooserModel` replaces `enableColChooser` to allow for more flexible
  configuration of the grid `colChooser`
    * Use `colChooserModel: true` to retain default behavior.
    * See documentation on `GridModel.ColChooserModelConfig` for more information.
* The `Grid` `hideHeaders` prop has been converted to a field on `AgGridModel` and `GridModel`. All
  grid options of this type are now on the model hierarchy, allowing consistent application code and
  developer discovery.

### 🎁 New Features

* Provides new `CustomProvider` for applications that want to use the Persistence API, but need to
  provide their own storage implementation.
* Added `restoreDefaults` action to default context menu for `GridModel`.
* Added `restoreDefaultsWarning` config to `GridModel`.
* `FormModel` has a new convenience method `setValues` for putting data into one or more fields in
  the form.
* Admin Preference and Config panels now support bulk regrouping actions.

### 🐞 Bug Fixes

* Fixed an error in implementation of `@managed` preventing proper cleanup of resources.
* Fixed a regression introduced in v36.1.0 in `FilterChooser`: Restore support for `disabled` prop.

[Commit Log](https://github.com/xh/hoist-react/compare/v36.1.0...v36.2.0)

## v36.1.0 - 2020-09-22

⚠ NOTE - apps should update to `hoist-core >= 8.3.0` when taking this hoist-react update. This is
required to support both the new `JsonBlobService` and updates to the Admin Activity and Client
Error tracking tabs described below.

### 🎁 New Features

* Added new `JsonBlobService` for saving and updating named chunks of arbitrary JSON data.
* `GridModelPersistOptions` now supports a `legacyStateKey` property. This key will identify the
  pre-v35 location for grid state, and can be used by applications to provide a more flexible
  migration of user grid state after an upgrade to Hoist v35.0.0 or greater. The value of this
  property will continue to default to 'key', preserving the existing upgrade behavior of the
  initial v35 release.
* The Admin Config and Pref diff tools now support pasting in a config for comparison instead of
  loading one from a remote server (useful for deployments where the remote config cannot be
  accessed via an XHR call).
* The `ClipboardButton.getCopyText` prop now supports async functions.
* The `Select` input supports a new `leftIcon` prop.
* `RestGrid` now supports bulk delete when multiple rows are selected.
* `RestGrid`'s `actionWarning` messages may now be specified as functions.

### 🐞 Bug Fixes

* Fixed several cases where `selectOnFocus` prop on `Select` was not working.
* `FilterChooser` auto-suggest values sourced from the *unfiltered* records on `sourceStore`.
* `RestForm` editors will now source their default label from the corresponding `Field.displayName`
  property. Previously an undocumented `label` config could be provided with each editor object -
  this has been removed.
* Improved time zone handling in the Admin Console "Activity Tracking" and "Client Errors" tabs.
    * Users will now see consistent bucketing of activity into an "App Day" that corresponds to the
      LocalDate when the event occurred in the application's timezone.
    * This day will be reported consistently regardless of the time zones of the local browser or
      deployment server.
* Resetting Grid columns to their default state (e.g. via the Column Chooser) retains enhancements
  applied from matching Store fields.
* Desktop `DateInput` now handles out-of-bounds dates without throwing exception during rendering.
* Dragging a grid column with an element-based header no longer displays `[object Object]` in the
  draggable placeholder.

### 📚 Libraries

* codemirror `5.57 -> 5.58`

[Commit Log](https://github.com/xh/hoist-react/compare/v36.0.0...v36.1.0)

## v36.0.0 - 2020-09-04

### 🎁 New Features

#### Data Filtering

We have enhanced support for filtering data in Hoist Grids, Stores, and Cubes with an upgraded
`Filter` API and a new `FilterChooser` component. This bundle of enhancements includes:

* A new `@xh/hoist/data/filter` package to support the creation of composable filters, including the
  following new classes:
    * `FieldFilter` - filters by comparing the value of a given field to one or more given candidate
      values using one of several supported operators.
    * `FunctionFilter` - filters via a custom function specified by the developer.
    * `CompoundFilter` - combines multiple filters (including other nested CompoundFilters) via an
      AND or OR operator.
* A new `FilterChooser` UI component that integrates tightly with these data package classes to
  provide a user and developer friendly autocomplete-enabled UI for filtering data based on
  dimensions (e.g. trader = jdoe, assetClass != Equities), metrics (e.g. P&L > 1m), or any
  combination thereof.
* Updates to `Store`, `StoreFilterField`, and `cube/Query` to use the new Filter API.
* A new `setFilter()` convenience method to `Grid` and `DataView`.

To get the most out of the new Filtering capabilities, developers are encouraged to add or expand
the configs for any relevant `Store.fields` to include both their `type` and a `displayName`. Many
applications might not have Field configs specified at all for their Stores, instead relying on
Store's ability to infer its Fields from Grid Column definitions.

We are looking to gradually invert this relationship, so that core information about an app's
business objects and their properties is configured once at the `data/Field` level and then made
available to related APIs and components such as grids, filters, and forms. See note in New Features
below regarding related updates to `GridModel.columns` config processing.

#### Grid

* Added new `GridModel.setColumnVisible()` method, along with `showColumn()` and `hideColumn()`
  convenience methods. Can replace calls to `applyColumnStateChanges()` when all you need to do is
  show or hide a single column.
* Elided Grid column headers now show the full `headerName` value in a tooltip.
* Grid column definitions now accept a new `displayName` config as the recommended entry point for
  defining a friendly user-facing label for a Column.
    * If the GridModel's Store has configured a `displayName` for the linked data field, the column
      will default to use that (if not otherwise specified).
    * If specified or sourced from a Field, `displayName` will be used as the default value for the
      pre-existing `headerName` and `chooserName` configs.
* Grid columns backed by a Store Field of type `number` or `int` will be right-aligned by default.
* Added new `GridModel.showGroupRowCounts` config to allow easy hiding of group row member counts
  within each full-width group row. Default is `true`, maintaining current behavior of showing the
  counts for each group.

#### Other

* Added new `AppSpec.showBrowserContextMenu` config to control whether the browser's default context
  menu will be shown if no app-specific context menu (e.g. from a grid) would be triggered.
    * ⚠ Note this new config defaults to `false`, meaning the browser context menu will *not* be
      available. Developers should set to true for apps that expect/depend on the built-in menu.
* `LocalDate` has gained several new static factories: `tomorrow()`, `yesterday()`,
  `[start/end]OfMonth()`, and `[start/end]OfYear()`.
* A new `@computeOnce` decorator allows for lazy computation and caching of the results of decorated
  class methods or getters. Used in `LocalDate` and intended for similar immutable, long-lived
  objects that can benefit from such caching.
* `CodeInput` and `JsonInput` get new `enableSearch` and `showToolbar` props. Enabling search
  provides an simple inline find feature for searching the input's contents.
* The Admin console's Monitor Status tab displays more clearly when there are no active monitors.

### 💥 Breaking Changes

* Renamed the `data/Field.label` property to `displayName`.
* Changed the `DimensionChooserModel.dimensions` config to require objects of the
  form `{name, displayName, isLeafDimension}` when provided as an `Object[]`.
    * Previously these objects were expected to be of the form `{value, label, isLeaf}`.
    * Note however that this same config can now be passed the `dimensions` directly from a
      configured
      `Cube` instead, which is the recommended approach and should DRY up dimension definitions for
      typical use cases.
* Changes required due to the new filter API:
    * The classes `StoreFilter` and `ValueFilter` have been removed and replaced by `FunctionFilter`
      and `FieldFilter`, respectively. In most cases apps will need to make minimal or no changes.
    * The `filters/setFilters` property on `Query` has been changed to `filter/setFilter`. In most
      case apps should not need to change anything other than the name of this property - the new
      property will continue to support array representations of multiple filters.
    * `Store` has gained a new property `filterIncludesChildren` to replace the functionality
      previously provided by `StoreFilter.includesChildren`.
    * `StoreFilterField.filterOptions` has been removed. Set `filterIncludesChildren` directly on
      the store instead.

### ✨ Style

* CSS variables for "intents" - most commonly used on buttons - have been reworked to use HSL color
  values and support several standard variations of lightness and transparency.
    * Developers are encouraged to customize intents by setting the individual HSL vars provided for
      each intent (e.g. `--intent-primary-h` to adjust the primary hue) and/or the different levels
      of lightness (e.g. `--intent-primary-l3` to adjust the default lightness).
    * ⚠ Uses of the prior intent var overrides such as `--intent-primary` will no longer work. It is
      possible to set directly via `--xh-intent-primary`, but components such as buttons will still
      use the default intent shades for variations such as hover and pressed states. Again, review
      and customize the HSL vars if required.
* Desktop `Button` styles and classes have been rationalized and reworked to allow for more
  consistent and direct styling of buttons in all their many permutations (standard/minimal/outlined
  styles * default/hovered/pressed/disabled states * light/dark themes).
    * Customized intent colors will now also be applied to outlined and minimal buttons.
    * Dedicated classes are now applied to desktop buttons based on their style and state.
      Developers can key off of these classes directly if required.

### 🐞 Bug Fixes

* Fixed `Column.tooltipElement` so that it can work if a `headerTooltip` is also specified on the
  same column.
* Fixed issue where certain values (e.g. `%`) would break in `Column.tooltipElement`.
* Fixed issue where newly loaded records in `Store` were not being frozen as promised by the API.

### 📚 Libraries

* @blueprintjs/core `3.30 -> 3.31`
* codemirror `5.56 -> 5.57`
* http-status-codes `1.4 -> 2.1`
* mobx-react `6.2 -> 6.3`
* store2 `2.11 -> 2.12`

[Commit Log](https://github.com/xh/hoist-react/compare/v35.2.1...v36.0.0)

## v35.2.1 - 2020-07-31

### 🐞 Bug Fixes

* A Grid's docked summary row is now properly cleared when its bound Store is cleared.
* Additional SVG paths added to `requiredBlueprintIcons.js` to bring back calendar scroll icons on
  the DatePicker component.
* Colors specified via the `--xh-intent-` CSS vars have been removed from minimal / outlined desktop
  `Button` components because of incompatibility with `ButtonGroupInput` component. Fix to address
  issue forthcoming. (This reverts the change made in 35.2.0 below.)

[Commit Log](https://github.com/xh/hoist-react/compare/v35.2.0...v35.2.1)

## v35.2.0 - 2020-07-21

### 🎁 New Features

* `TabContainerModel` now supports a `persistWith` config to persist the active tab.
* `TabContainerModel` now supports a `emptyText` config to display when TabContainer gets rendered
  with no children.

### ⚙️ Technical

* Supports smaller bundle sizes via a greatly reduced set of BlueprintJS icons. (Requires apps to be
  built with `@xh/hoist-dev-utils` v5.2 or greater to take advantage of this optimization.)

### 🐞 Bug Fixes

* Colors specified via the `--xh-intent-` CSS vars are now applied to minimal / outlined desktop
  `Button` components. Previously they fell through to use default Blueprint colors in these modes.
* Code input correctly handles dynamically toggling readonly/disabled state.

### 📚 Libraries

* @fortawesome/fontawesome-pro `5.13 -> 5.14`
* codemirror `5.55 -> 5.56`

[Commit Log](https://github.com/xh/hoist-react/compare/v35.1.1...v35.2.0)

## v35.1.1 - 2020-07-17

### 📚 Libraries

* @blueprintjs/core `3.29 -> 3.30`

[Commit Log](https://github.com/xh/hoist-react/compare/v35.1.0...v35.1.1)

## v35.1.0 - 2020-07-16

### 🎁 New Features

* Extend existing environment diff tool to preferences. Now, both configs and preferences may be
  diffed across servers. This feature will require an update of hoist-core to a version 8.1.0 or
  greater.
* `ExportOptions.columns` provided to `GridModel` can now be specified as a function, allowing for
  full control of columns to export, including their sort order.

### 🐞 Bug Fixes

* `GridModel`s export feature was previously excluding summary rows. These are now included.
* Fixed problems with coloring and shading algorithm in `TreeMap`.
* Fixed problems with sort order of exports in `GridModel`.
* Ensure that preferences are written to server, even if set right before navigating away from page.
* Prevent situation where a spurious exception can be sent to server when application is unloaded
  while waiting on a fetch request.

[Commit Log](https://github.com/xh/hoist-react/compare/v35.0.1...v35.1.0)

## v35.0.1 - 2020-07-02

### 🐞 Bug Fixes

* Column headers no longer allocate space for a sort arrow icon when the column has an active
  `GridSorter` in the special state of `sort: null`.
* Grid auto-sizing better accounts for margins on sort arrow icons.

[Commit Log](https://github.com/xh/hoist-react/compare/v35.0.0...v35.0.1)

## v35.0.0 - 2020-06-29

### ⚖️ Licensing Change

As of this release, Hoist is [now licensed](LICENSE.md) under the popular and permissive
[Apache 2.0 open source license](https://www.apache.org/licenses/LICENSE-2.0). Previously, Hoist was
"source available" via our public GitHub repository but still covered by a proprietary license.

We are making this change to align Hoist's licensing with our ongoing commitment to openness,
transparency and ease-of-use, and to clarify and emphasize the suitability of Hoist for use within a
wide variety of enterprise software projects. For any questions regarding this change, please
[contact us](https://xh.io/contact/).

### 🎁 New Features

* Added a new Persistence API to provide a more flexible yet consistent approach to saving state for
  Components, Models, and Services to different persistent locations such as Hoist Preferences,
  browser local storage, and Hoist Dashboard views.
    * The primary entry points for this API are the new `@PersistSupport` and `@persist`
      annotations.
      `@persist` can be added to any observable property on a `@PersistSupport` to make it
      automatically synchronize with a `PersistenceProvider`. Both `HoistModel` and `HoistService`
      are decorated with `@PersistSupport`.
    * This is designed to replace any app-specific code previously added to synchronize fields and
      their values to Preferences via ad-hoc initializers and reactions.
    * This same API is now used to handle state persistence for `GridStateModel`, `PanelModel`,
      `DimensionChooserModel`, and `DashContainerModel` - configurable via the new `persistWith`
      option on those classes.
* `FetchService` now installs a default timeout of 30 seconds for all requests. This can be disabled
  by setting timeout to `null`. Fetch Timeout Exceptions have also been improved to include the same
  information as other standard exceptions thrown by this service.
    * 💥 Apps that were relying on the lack of a built-in timeout for long-running requests should
      ensure they configure such calls with a longer or null timeout.
* `Store` gets new `clearFilter()` and `recordIsFiltered()` helper functions.
* The Admin console's Activity Tracking tab has been significantly upgraded to allow admins to
  better analyze both built-in and custom tracking data generated by their application. Its sibling
  Client Errors tab has also been updated with a docked detail panel.
* `CodeInput` gets new `showCopyButton` prop - set to true to provide an inline action button to
  copy the editor contents to the clipboard.
* Hoist config `xhEnableMonitoring` can be used to enable/disable the Admin monitor tab and its
  associated server-side jobs

### 💥 Breaking Changes

* Applications should update to `hoist-core` v8.0.1 or above, required to support the upgraded Admin
  Activity Tracking tab. Contact XH for assistance with this update.
* The option `PanelModel.prefName` has been removed in favor of `persistWith`. Existing user state
  will be transferred to the new format, assuming a `PersistenceProvider` of type 'pref' referring
  to the same preference is used (e.g. `persistWith: {prefKey: 'my-panel-model-prefName'}`.
* The option `GridModel.stateModel` has been removed in favor of `persistWith`. Existing user state
  will be transferred to the new format, assuming a `PersistenceProvider` of type 'localStorage'
  referring to the same key is used (e.g. `persistWith: {localStorageKey: 'my-grid-state-id'}`.
    * Use the new `GridModel.persistOptions` config for finer control over what grid state is
      persisted (replacement for stateModel configs to disable persistence of column
      state/sorting/grouping).
* The options `DimensionChooserModel.preference` and `DimensionChooserModel.historyPreference` have
  been removed in favor of `persistWith`.
* `AppSpec.idleDetectionEnabled` has been removed. App-specific Idle detection is now enabled via
  the new `xhIdleConfig` config. The old `xhIdleTimeoutMins` has also been deprecated.
* `AppSpec.idleDialogClass` has been renamed `AppSpec.idlePanel`. If specified, it should be a
  full-screen component.
* `PinPad` and `PinPadModel` have been moved to `@xh/hoist/cmp/pinpad`, and is now available for use
  with both standard and mobile toolkits.
* Third-party dependencies updated to properly reflect application-level licensing requirements.
  Applications must now import and provide their licensed version of ag-Grid, and Highcharts to
  Hoist. See file `Bootstrap.js` in Toolbox for an example.

### 🐞 Bug Fixes

* Sorting special columns generated by custom ag-Grid configurations (e.g. auto-group columns) no
  longer throws with an error.
* The `deepFreeze()` util - used to freeze data in `Record` instances - now only attempts to freeze
  a whitelist of object types that are known to be safely freezable. Custom application classes and
  other potentially-problematic objects (such as `moment` instances) are no longer frozen when
  loaded into `Record` fields.

### 📚 Libraries

Note that certain licensed third-party dependencies have been removed as direct dependencies of this
project, as per note in Breaking Changes above.

* @xh/hoist-dev-utils `4.x -> 5.x` - apps should also update to the latest 5.x release of dev-utils.
  Although license and dependency changes triggered a new major version of this dev dependency, no
  application-level changes should be required.
* @blueprintjs/core `3.28 -> 3.29`
* codemirror `5.54 -> 5.55`
* react-select `3.0 -> 3.1`

### 📚 Optional Libraries

* ag-Grid `23.0.2` > `23.2.0` (See Toolbox app for example on this upgrade)
* Highcharts `8.0.4 -> 8.1.1`

[Commit Log](https://github.com/xh/hoist-react/compare/v34.0.0...v35.0.0)

## v34.0.0 - 2020-05-26

### 🎁 New Features

* Hoist's enhanced autosizing is now enabled on all grids by default. See `GridModel` and
  `GridAutosizeService` for more details.
* New flags `XH.isPhone`, `XH.isTablet`, and `XH.isDesktop` available for device-specific switching.
  Corresponding `.xh-phone`, `.xh-tablet`, and `.xh-desktop` CSS classes are added to the document
  `body`. These flags and classes are set based on the detected device, as per its user-agent.
    * One of the two higher-level CSS classes `.xh-standard` or `.xh-mobile` will also be applied
      based on an app's use of the primary (desktop-centric) components vs mobile components - as
      declared by its `AppSpec.isMobileApp` - regardless of the detected device.
    * These changes provide more natural support for use cases such as apps that are built with
      standard components yet target/support tablet users.
* New method `Record.get()` provides an alternative API for checked data access.
* The mobile `Select` component supports the `enableFilter` and `enableCreate` props.
* `DashContainerModel` supports new `layoutLocked`, `contentLocked` and `renameLocked` modes.
* `DimensionChooser` now has the ability to persist its value and history separately.
* Enhance Hoist Admin's Activity Tracking tab.
* Enhance Hoist Admin's Client Error tab.

### 💥 Breaking Changes

* `emptyFlexCol` has been removed from the Hoist API and should simply be removed from all client
  applications. Improvements to agGrid's default rendering of empty space have made it obsolete.
* `isMobile` property on `XH` and `AppSpec` has been renamed to `isMobileApp`. All apps will need to
  update their (required) use of this flag in the app specifications within their
  `/client-app/src/apps` directory.
* The `xh-desktop` class should no longer be used to indicate a non-mobile toolkit based app. For
  this purpose, use `xh-standard` instead.

### 🐞 Bug Fixes

* Fix to Average Aggregators when used with hierarchical data.
* Fixes to Context Menu handling on `Panel` to allow better handling of `[]` and `null`.

### 📚 Libraries

* @blueprintjs/core `3.26 -> 3.28`
* @blueprintjs/datetime `3.16 -> 3.18`
* codemirror `5.53 -> 5.54`
* react-transition-group `4.3 -> 4.4`

[Commit Log](https://github.com/xh/hoist-react/compare/v33.3.0...v34.0.0)

## v33.3.0 - 2020-05-08

### ⚙️ Technical

* Additional updates to experimental autosize feature: standardization of naming, better masking
  control, and API fixes. Added new property `autosizeOptions` on `GridModel` and main entry point
  is now named `GridModel.autosizeAsync()`.

### 🐞 Bug Fixes

* `Column.hideable` will now be respected by ag-grid column drag and drop
  [#1900](https://github.com/xh/hoist-react/issues/1900)
* Fixed an issue where dragging a column would cause it to be sorted unintentionally.

[Commit Log](https://github.com/xh/hoist-react/compare/v33.2.0...v33.3.0)

## v33.2.0 - 2020-05-07

### 🎁 New Features

* Virtual column rendering has been disabled by default, as it offered a minimal performance benefit
  for most grids while compromising autosizing. See new `GridModel.useVirtualColumns` config, which
  can be set to `true` to re-enable this behavior if required.
* Any `GridModel` can now be reset to its code-prescribed defaults via the column chooser reset
  button. Previously, resetting to defaults was only possible for grids that persisted their state
  with a `GridModel.stateModel` config.

### 🐞 Bug Fixes

* Fixed several issues with new grid auto-sizing feature.
* Fixed issues with and generally improved expand/collapse column alignment in tree grids.
    * 💥 Note that this improvement introduced a minor breaking change for apps that have customized
      tree indentation via the removed `--grid-tree-indent-px` CSS var. Use `--grid-tree-indent`
      instead. Note the new var is specified in em units to scale well across grid sizing modes.

### ⚙️ Technical

* Note that the included version of Onsen has been replaced with a fork that includes updates for
  react 16.13. Apps should not need to make any changes.

### 📚 Libraries

* react `~16.8 -> ~16.13`
* onsenui `~16.8` -> @xh/onsenui `~16.13`
* react-onsenui `~16.8` -> @xh/react-onsenui `~16.13`

[Commit Log](https://github.com/xh/hoist-react/compare/v33.1.0...33.2.0)

## v33.1.0 - 2020-05-05

### 🎁 New Features

* Added smart auto-resizing of columns in `GridModel` Unlike ag-Grid's native auto-resizing support,
  Hoist's auto-resizing will also take into account collapsed rows, off-screen cells that are not
  currently rendered in the DOM, and summary rows. See the new `GridAutosizeService` for details.
    * This feature is currently marked as 'experimental' and must be enabled by passing a special
      config to the `GridModel` constructor of the form `experimental: {useHoistAutosize: true}`. In
      future versions of Hoist, we expect to make it the default behavior.
* `GridModel.autoSizeColumns()` has been renamed `GridModel.autosizeColumns()`, with lowercase 's'.
  Similarly, the `autoSizeColumns` context menu token has been renamed `autosizeColumns`.

### 🐞 Bug Fixes

* Fixed a regression with `StoreFilterField` introduced in v33.0.1.

[Commit Log](https://github.com/xh/hoist-react/compare/v33.0.2...33.1.0)

## v33.0.2 - 2020-05-01

### 🎁 New Features

* Add Hoist Cube Aggregators: `AverageAggregator` and `AverageStrictAggregator`
* `ColAutosizeButton` has been added to desktop and mobile

### 🐞 Bug Fixes

* Fixed mobile menus to constrain to the bottom of the viewport, scrolling if necessary.
  [#1862](https://github.com/xh/hoist-react/issues/1862)
* Tightened up mobile tree grid, fixed issues in mobile column chooser.
* Fixed a bug with reloading hierarchical data in `Store`.
  [#1871](https://github.com/xh/hoist-react/issues/1871)

[Commit Log](https://github.com/xh/hoist-react/compare/v33.0.1...33.0.2)

## v33.0.1 - 2020-04-29

### 🎁 New Features

* `StoreFieldField` supports dot-separated field names in a bound `GridModel`, meaning it will now
  match on columns with fields such as `address.city`.

* `Toolbar.enableOverflowMenu` now defaults to `false`. This was determined safer and more
  appropriate due to issues with the underlying Blueprint implementation, and the need to configure
  it carefully.

### 🐞 Bug Fixes

* Fixed an important bug with state management in `StoreFilterField`. See
  https://github.com/xh/hoist-react/issues/1854

* Fixed the default sort order for grids. ABS DESC should be first when present.

### 📚 Libraries

* @blueprintjs/core `3.25 -> 3.26`
* codemirror `5.52 -> 5.53`

[Commit Log](https://github.com/xh/hoist-react/compare/v33.0.0...v33.0.1)

## v33.0.0 - 2020-04-22

### 🎁 New Features

* The object returned by the `data` property on `Record` now includes the record `id`. This will
  allow for convenient access of the id with the other field values on the record.
* The `Timer` class has been enhanced and further standardized with its Hoist Core counterpart:
    * Both the `interval` and `timeout` arguments may be specified as functions, or config keys
      allowing for dynamic lookup and reconfiguration.
    * Added `intervalUnits` and `timeoutUnits` arguments.
    * `delay` can now be specified as a boolean for greater convenience.

### 💥 Breaking Changes

* We have consolidated the import location for several packages, removing unintended nested index
  files and 'sub-packages'. In particular, the following locations now provide a single index file
  for import for all of their public contents: `@xh/hoist/core`, `@xh/hoist/data`,
  `@xh/hoist/cmp/grid`, and `@xh/hoist/desktop/cmp/grid`. Applications may need to update import
  statements that referred to index files nested within these directories.
* Removed the unnecessary and confusing `values` getter on `BaseFieldModel`. This getter was not
  intended for public use and was intended for the framework's internal implementation only.
* `ColumnGroup.align` has been renamed to `ColumnGroup.headerAlign`. This avoids confusion with the
  `Column` API, where `align` refers to the alignment of cell contents within the column.

### 🐞 Bug Fixes

* Exceptions will no longer overwrite the currently shown exception in the exception dialog if the
  currently shown exception requires reloading the application.
  [#1834](https://github.com/xh/hoist-react/issues/1834)

### ⚙️ Technical

* Note that the Mobx React bindings have been updated to 6.2, and we have enabled the recommended
  "observer batching" feature as per
  [the mobx-react docs](https://github.com/mobxjs/mobx-react-lite/#observer-batching).

### 📚 Libraries

* @blueprintjs/core `3.24 -> 3.25`
* @blueprintjs/datetime `3.15 -> 3.16`
* mobx-react `6.1 -> 6.2`

[Commit Log](https://github.com/xh/hoist-react/compare/v32.0.4...v33.0.0)

## v32.0.5 - 2020-07-14

### 🐞 Bug Fixes

* Fixes a regression in which grid exports were no longer sorting rows properly.

[Commit Log](https://github.com/xh/hoist-react/compare/v32.0.4...v32.0.5)

## v32.0.4 - 2020-04-09

### 🐞 Bug Fixes

* Fixes a regression with the alignment of `ColumnGroup` headers.
* Fixes a bug with 'Copy Cell' context menu item for certain columns displaying the Record ID.
* Quiets console logging of 'routine' exceptions to 'debug' instead of 'log'.

[Commit Log](https://github.com/xh/hoist-react/compare/v32.0.3...v32.0.4)

## v32.0.3 - 2020-04-06

### 🐞 Bug Fixes

* Suppresses a console warning from ag-Grid for `GridModel`s that do not specify an `emptyText`.

[Commit Log](https://github.com/xh/hoist-react/compare/v32.0.2...v32.0.3)

## v32.0.2 - 2020-04-03

⚠ Note that this release includes a *new major version of ag-Grid*. Please consult the
[ag-Grid Changelog](https://www.ag-grid.com/ag-grid-changelog/) for versions 22-23 to review
possible breaking changes to any direct/custom use of ag-Grid APIs and props within applications.

### 🎁 New Features

* GridModel `groupSortFn` now accepts `null` to turn off sorting of group rows.
* `DockViewModel` now supports optional `width`, `height` and `collapsedWidth` configs.
* The `appMenuButton.extraItems` prop now accepts `MenuItem` configs (as before) but also React
  elements and the special string token '-' (shortcut to render a `MenuDivider`).
* Grid column `flex` param will now accept numbers, with available space divided between flex
  columns in proportion to their `flex` value.
* `Column` now supports a `sortingOrder` config to allow control of the sorting options that will be
  cycled through when the user clicks on the header.
* `PanelModel` now supports setting a `refreshMode` to control how collapsed panels respond to
  refresh requests.

### 💥 Breaking Changes

* The internal DOM structure of desktop `Panel` has changed to always include an inner frame with
  class `.xh-panel__content`. You may need to update styling that targets the inner structure of
  `Panel` via `.xh-panel`.
* The hooks `useOnResize()` and `useOnVisibleChange()` no longer take a `ref` argument. Use
  `composeRefs` to combine the ref that they return with any ref you wish to compose them with.
* The callback for `useOnResize()` will now receive an object representing the locations and
  dimensions of the element's content box. (Previously it incorrectly received an array of
  `ResizeObserver` entries that had to be de-referenced)
* `PanelModel.collapsedRenderMode` has been renamed to `PanelModel.renderMode`, to be more
  consistent with other Hoist APIs such as `TabContainer`, `DashContainer`, and `DockContainer`.

### 🐞 Bug Fixes

* Checkboxes in grid rows in Tiny sizing mode have been styled to fit correctly within the row.
* `GridStateModel` no longer saves/restores the width of non-resizable columns.
  [#1718](https://github.com/xh/hoist-react/issues/1718)
* Fixed an issue with the hooks useOnResize and useOnVisibleChange. In certain conditions these
  hooks would not be called. [#1808](https://github.com/xh/hoist-react/issues/1808)
* Inputs that accept a rightElement prop will now properly display an Icon passed as that element.
  [#1803](https://github.com/xh/hoist-react/issues/1803)

### ⚙️ Technical

* Flex columns now use the built-in ag-Grid flex functionality.

### 📚 Libraries

* ag-grid-community `removed @ 21.2`
* ag-grid-enterprise `21.2` replaced with @ag-grid-enterprise/all-modules `23.0`
* ag-grid-react `21.2` replaced with @ag-grid-community/react `23.0`
* @fortawesome/* `5.12 -> 5.13`
* codemirror `5.51 -> 5.52`
* filesize `6.0 -> 6.1`
* numbro `2.1 -> 2.2`
* react-beautiful-dnd `12.0 -> 13.0`
* store2 `2.10 -> 2.11`
* compose-react-refs `NEW 1.0.4`

[Commit Log](https://github.com/xh/hoist-react/compare/v31.0.0...v32.0.2)

## v31.0.0 - 2020-03-16

### 🎁 New Features

* The mobile `Navigator` / `NavigatorModel` API has been improved and made consistent with other
  Hoist content container APIs such as `TabContainer`, `DashContainer`, and `DockContainer`.
    * `NavigatorModel` and `PageModel` now support setting a `RenderMode` and `RefreshMode` to
      control how inactive pages are mounted/unmounted and how they respond to refresh requests.
    * `Navigator` pages are no longer required to to return `Page` components - they can now return
      any suitable component.
* `DockContainerModel` and `DockViewModel` also now support `refreshMode` and `renderMode` configs.
* `Column` now auto-sizes when double-clicking / double-tapping its header.
* `Toolbar` will now collapse overflowing items into a drop down menu. (Supported for horizontal
  toolbars only at this time.)
* Added new `xhEnableLogViewer` config (default `true`) to enable or disable the Admin Log Viewer.

#### 🎨 Icons

* Added `Icon.icon()` factory method as a new common entry point for creating new FontAwesome based
  icons in Hoist. It should typically be used instead of using the `FontAwesomeIcon` component
  directly.
* Also added a new `Icon.fileIcon()` factory. This method take a filename and returns an appropriate
  icon based on its extension.
* All Icon factories can now accept an `asHtml` parameter, as an alternative to calling the helper
  function `convertIconToSVG()` on the element. Use this to render icons as raw html where needed
  (e.g. grid renderers).
* Icons rendered as html will now preserve their styling, tooltips, and size.

### 💥 Breaking Changes

* The application's primary `HoistApplicationModel` is now instantiated and installed as
  `XH.appModel` earlier within the application initialization sequence, with construction happening
  prior to the init of the XH identity, config, and preference services.
    * This allows for a new `preAuthInitAsync()` lifecycle method to be called on the model before
      auth has completed, but could be a breaking change for appModel code that relied on these
      services for field initialization or in its constructor.
    * Such code should be moved to the core `initAsync()` method instead, which continues to be
      called after all XH-level services are initialized and ready.
* Mobile apps may need to adjust to the following updates to `NavigatorModel` and related APIs:
    * `NavigatorModel`'s `routes` constructor parameter has been renamed `pages`.
    * `NavigatorModel`'s observable `pages[]` has been renamed `stack[]`.
    * `NavigatorPageModel` has been renamed `PageModel`. Apps do not usually create `PageModels`
      directly, so this change is unlikely to require code updates.
    * `Page` has been removed from the mobile toolkit. Components that previously returned a `Page`
      for inclusion in a `Navigator` or `TabContainer` can now return any component. It is
      recommended you replace `Page` with `Panel` where appropriate.
* Icon enhancements described above removed the following public methods:
    * The `fontAwesomeIcon()` factory function (used to render icons not already enumerated by
      Hoist)
      has been replaced by the improved `Icon.icon()` factory - e.g. `fontAwesomeIcon({icon: ['far',
      'alicorn']}) -> Icon.icon({iconName: 'alicorn'})`.
    * The `convertIconToSvg()` utility method has been replaced by the new `asHtml` parameter on
      icon factory functions. If you need to convert an existing icon element,
      use `convertIconToHtml()`.
* `Toolbar` items should be provided as direct children. Wrapping Toolbar items in container
  components can result in unexpected item overflow.

### 🐞 Bug Fixes

* The `fmtDate()` utility now properly accepts, parses, and formats a string value input as
  documented.
* Mobile `PinPad` input responsiveness improved on certain browsers to avoid lag.

### ⚙️ Technical

* New lifecycle methods `preAuthInitAsync()` and `logoutAsync()` added to the `HoistAppModel`
  decorator (aka the primary `XH.appModel`).

[Commit Log](https://github.com/xh/hoist-react/compare/v30.1.0...v31.0.0)

## v30.1.0 - 2020-03-04

### 🐞 Bug Fixes

* Ensure `WebSocketService.connected` remains false until `channelKey` assigned and received from
  server.
* When empty, `DashContainer` now displays a user-friendly prompt to add an initial view.

### ⚙️ Technical

* Form validation enhanced to improve handling of asynchronous validation. Individual rules and
  constraints are now re-evaluated in parallel, allowing for improved asynchronous validation.
* `Select` will now default to selecting contents on focus if in filter or creatable mode.

[Commit Log](https://github.com/xh/hoist-react/compare/v30.0.0...30.1.0)

## v30.0.0 - 2020-02-29

### 🎁 New Features

* `GridModel` and `DataViewModel` now support `groupRowHeight`, `groupRowRenderer` and
  `groupRowElementRenderer` configs. Grouping is new in general to `DataViewModel`, which now takes
  a `groupBy` config.
    * `DataViewModel` allows for settable and multiple groupings and sorters.
    * `DataViewModel` also now supports additional configs from the underlying `GridModel` that make
      sense in a `DataView` context, such as `showHover` and `rowBorders`.
* `TabContainerModel` now accepts a `track` property (default false) for easily tracking tab views
  via Hoist's built-in activity tracking.
* The browser document title is now set to match `AppSpec.clientAppName` - helpful for projects with
  multiple javascript client apps.
* `StoreFilterField` accepts all other config options from `TextInput` (e.g. `disabled`).
* Clicking on a summary row in `Grid` now clears its record selection.
* The `@LoadSupport` decorator now provides an additional observable property `lastException`. The
  decorator also now logs load execution times and failures to `console.debug` automatically.
* Support for mobile `Panel.scrollable` prop made more robust with re-implementation of inner
  content element. Note this change included a tweak to some CSS class names for mobile `Panel`
  internals that could require adjustments if directly targeted by app stylesheets.
* Added new `useOnVisibleChange` hook.
* Columns now support a `headerAlign` config to allow headers to be aligned differently from column
  contents.

### 💥 Breaking Changes

* `Toolbar` items must be provided as direct children. Wrapping Toolbar items in container
  components can result in unexpected item overflow.
* `DataView.rowCls` prop removed, replaced by new `DataViewModel.rowClassFn` config for more
  flexibility and better symmetry with `GridModel`.
* `DataViewModel.itemRenderer` renamed to `DataViewModel.elementRenderer`
* `DataView` styling has been updated to avoid applying several unwanted styles from `Grid`. Note
  that apps might rely on these styles (intentionally or not) for their `itemRenderer` components
  and appearance and will need to adjust.
* Several CSS variables related to buttons have been renamed for consistency, and button style rules
  have been adjusted to ensure they take effect reliably across desktop and mobile buttons
  ([#1568](https://github.com/xh/hoist-react/pull/1568)).
* The optional `TreeMapModel.highchartsConfig` object will now be recursively merged with the
  top-level config generated by the Hoist model and component, where previously it was spread onto
  the generated config. This could cause a change in behavior for apps using this config to
  customize map instances, but provides more flexibility for e.g. customizing the `series`.
* The signature of `useOnResize` hook has been modified slightly for API consistency and clarity.
  Options are now passed in a configuration object.

### 🐞 Bug Fixes

* Fixed an issue where charts that are rendered while invisible would have the incorrect size.
  [#1703](https://github.com/xh/hoist-react/issues/1703)
* Fixed an issue where zeroes entered by the user in `PinPad` would be displayed as blanks.
* Fixed `fontAwesomeIcon` elem factory component to always include the default 'fa-fw' className.
  Previously, it was overridden if a `className` prop was provided.
* Fixed an issue where ConfigDiffer would always warn about deletions, even when there weren't any.
  [#1652](https://github.com/xh/hoist-react/issues/1652)
* `TextInput` will now set its value to `null` when all text is deleted and the clear icon will
  automatically hide.
* Fixed an issue where multiple buttons in a `ButtonGroupInput` could be shown as active
  simultaneously. [#1592](https://github.com/xh/hoist-react/issues/1592)
* `StoreFilterField` will again match on `Record.id` if bound to a Store or a GridModel with the
  `id` column visible. [#1697](https://github.com/xh/hoist-react/issues/1697)
* A number of fixes have been applied to `RelativeTimeStamp` and `getRelativeTimestamp`, especially
  around its handling of 'equal' or 'epsilon equal' times. Remove unintended leading whitespace from
  `getRelativeTimestamp`.

### ⚙️ Technical

* The `addReaction` and `addAutorun` methods (added to Hoist models, components, and services by the
  `ReactiveSupport` mixin) now support a configurable `debounce` argument. In many cases, this is
  preferable to the built-in MobX `delay` argument, which only provides throttling and not true
  debouncing.
* New `ChartModel.highchart` property provides a reference to the underlying HighChart component.

### 📚 Libraries

* @blueprintjs/core `3.23 -> 3.24`
* react-dates `21.7 -> 21.8`
* react-beautiful-dnd `11.0 -> 12.2`

[Commit Log](https://github.com/xh/hoist-react/compare/v29.1.0...v30.0.0)

## v29.1.0 - 2020-02-07

### 🎁 New Features

#### Grid

* The `compact` config on `GridModel` has been deprecated in favor of the more powerful `sizingMode`
  which supports the values 'large', 'standard', 'compact', or 'tiny'.
    * Each new mode has its own set of CSS variables for applications to override as needed.
    * Header and row heights are configurable for each via the `HEADER_HEIGHTS` and `ROW_HEIGHTS`
      static properties of the `AgGrid` component. These objects can be modified on init by
      applications that wish to customize the default row heights globally.
    * 💥 Note that these height config objects were previously exported as constants from AgGrid.js.
      This would be a breaking change for any apps that imported the old objects directly (
      considered unlikely).
* `GridModel` now exposes an `autoSizeColumns` method, and the Grid context menu now contains an
  `Autosize Columns` option by default.
* `Column` and `ColumnGroup` now support React elements for `headerName`.

#### Data

* The `Store` constructor now accepts a `data` argument to load data at initialization.
* The `xh/hoist/data/cube` package has been modified substantially to better integrate with the core
  data package and support observable "Views". See documentation on `Cube` for more information.

#### Other

* Added a `PinPad` component for streamlined handling of PIN entry on mobile devices.
* `FormField` now takes `tooltipPosition` and `tooltipBoundary` props for customizing minimal
  validation tooltip.
* `RecordAction.actionFn` parameters now include a `buttonEl` property containing the button element
  when used in an action column.
* Mobile Navigator component now takes an `animation` prop which can be set to 'slide' (default),
  'lift', 'fade', or 'none'. These values are passed to the underlying onsenNavigator component.
  ([#1641](https://github.com/xh/hoist-react/pull/1641))
* `AppOption` configs now accept an `omit` property for conditionally excluding options.

### 🐞 Bug Fixes

* Unselectable grid rows are now skipped during up/down keyboard navigation.
* Fix local quick filtering in `LeftRightChooser` (v29 regression).
* Fix `SplitTreeMap` - the default filtering once again splits the map across positive and negative
  values as intended (v29 regression).

### ⚙️ Technical

* `FormFields` now check that they are contained in a Hoist `Form`.

### 📚 Libraries

* @blueprintjs/core `3.22 -> 3.23`
* codemirror `5.50 -> 5.51`
* react-dates `21.5 -> 21.7`

[Commit Log](https://github.com/xh/hoist-react/compare/v29.0.0...v29.1.0)

## v29.0.0 - 2020-01-24

### 🗄️ Data Package Changes

Several changes have been made to data package (`Store` and `Record`) APIs for loading, updating,
and modifying data. They include some breaking changes, but pave the way for upcoming enhancements
to fully support inline grid editing and other new features.

Store now tracks the "committed" state of its records, which represents the data as it was loaded
(typically from the server) via `loadData()` or `updateData()`. Records are now immutable and
frozen, so they cannot be changed directly, but Store offers a new `modifyRecords()` API to apply
local modifications to data in a tracked and managed way. (Store creates new records internally to
hold both this modified data and the original, "committed" data.) This additional state tracking
allows developers to query Stores for modified or added records (e.g. to flush back to the server
and persist) as well as call new methods to revert changes (e.g. to undo a block of changes that the
user wishes to discard).

Note the following more specific changes to these related classes:

#### Record

* 💥 Record data properties are now nested within a `data` object on Record instances and are no
  longer available as top-level properties on the Record itself.
    * Calls to access data such as `rec.quantity` must be modified to `rec.data.quantity`.
    * When accessing multiple properties, destructuring provides an efficient syntax -
      e.g. `const {quantity, price} = rec.data;`.
* 💥 Records are now immutable and cannot be modified by applications directly.
    * This is a breaking change, but should only affect apps with custom inline grid editing
      implementations or similar code that modifies individual record values.
    * Calls to change data such as `rec.quantity = 100` must now be made through the Record's Store,
      e.g. `store.modifyData({id: 41, quantity: 100})`
* Record gains new getters for inspecting its state, including: `isAdd`, `isModified`, and
  `isCommitted`.

#### Store

* 💥 `noteDataUpdated()` has been removed, as out-of-band modifications to Store Records are no
  longer possible.
* 💥 Store's `idSpec` function is now called with the raw record data - previously it was passed
  source data after it had been run through the store's optional `processRawData` function. (This is
  unlikely to have a practical impact on most apps, but is included here for completeness.)
* `Store.updateData()` now accepts a flat list of raw data to process into Record additions and
  updates. Previously developers needed to call this method with an object containing add, update,
  and/or remove keys mapped to arrays. Now Store will produce an object of this shape automatically.
* `Store.refreshFilter()` method has been added to allow applications to rebuild the filtered data
  set if some application state has changed (apart from the store's data itself) which would affect
  the store filter.
* Store gains new methods for manipulating its Records and data, including `addRecords()`,
  `removeRecords()`, `modifyRecords()`, `revertRecords()`, and `revert()`. New getters have been
  added for `addedRecords`, `removedRecords`, `modifiedRecords`, and `isModified`.

#### Column

* Columns have been enhanced for provide basic support for inline-editing of record data. Further
  inline editing support enhancements are planned for upcoming Hoist releases.
* `Column.getValueFn` config added to retrieve the cell value for a Record field. The default
  implementation pulls the value from the Record's new `data` property (see above). Apps that
  specify custom `valueGetter` callbacks via `Column.agOptions` should now implement their custom
  logic in this new config.
* `Column.setValueFn` config added to support modifying the Column field's value on the underlying
  Record. The default implementation calls the new `Store.modifyRecords()` API and should be
  sufficient for the majority of cases.
* `Column.editable` config added to indicate if a column/cell should be inline-editable.

### 🎁 New Features

* Added keyboard support to ag-Grid context menus.
* Added `GridModel.setEmptyText()` to allow updates to placeholder text after initial construction.
* Added `GridModel.ensureSelectionVisible()` to scroll the currently selected row into view.
* When a `TreeMap` is bound to a `GridModel`, the grid will now respond to map selection changes by
  scrolling to ensure the selected grid row is visible.
* Added a `Column.tooltipElement` config to support fully customizable tooltip components.
* Added a `useOnResize` hook, which runs a function when a component is resized.
* Exposed an `inputRef` prop on numberInput, textArea, and textInput
* `PanelModel` now accepts a `maxSize` config.
* `RelativeTimeStamp` now support a `relativeTo` option, allowing it to display the difference
  between a timestamp and another reference time other than now. Both the component and the
  `getRelativeTimestamp()` helper function now leverage moment.js for their underlying
  implementation.
* A new `Clock` component displays the time, either local to the browser or for a configurable
  timezone.
* `LeftRightChooser` gets a new `showCounts` option to print the number of items on each side.
* `Select` inputs support a new property `enableWindowed` (desktop platform only) to improve
  rendering performance with large lists of options.
* `Select` inputs support grouped options. To use, add an attribute `options` containing an array of
  sub-options.
* `FetchService` methods support a new `timeout` option. This config chains `Promise.timeout()` to
  the promises returned by the service.
* Added alpha version of `DashContainer` for building dynamic, draggable dashboard-style layouts.
  Please note: the API for this component is subject to change - use at your own risk!
* `Select` now allows the use of objects as values.
* Added a new `xhEnableImpersonation` config to enable or disable the ability of Hoist Admins to
  impersonate other users. Note that this defaults to `false`. Apps will need to set this config to
  continue using impersonation. (Note that an update to hoist-core 6.4+ is required for this config
  to be enforced on the server.)
* `FormField` now supports a `requiredIndicator` to customize how required fields are displayed.
* Application build tags are now included in version update checks, primarily to prompt dev/QA users
  to refresh when running SNAPSHOT versions. (Note that an update to hoist-core 6.4+ is required for
  the server to emit build tag for comparison.)
* `CodeInput` component added to provide general `HoistInput` support around the CodeMirror code
  editor. The pre-existing `JsonInput` has been converted to a wrapper around this class.
* `JsonInput` now supports an `autoFocus` prop.
* `Select` now supports a `hideDropdownIndicator` prop.
* `useOnResize` hook will now ignore visibility changes, i.e. a component resizing to a size of 0.
* `DimensionChooser` now supports a `popoverPosition` prop.
* `AppBar.appMenuButtonPosition` prop added to configure the App Menu on the left or the right, and
  `AppMenuButton` now accepts and applies any `Button` props to customize.
* New `--xh-grid-tree-indent-px` CSS variable added to allow control over the amount of indentation
  applied to tree grid child nodes.

### 💥 Breaking Changes

* `GridModel.contextMenuFn` config replaced with a `contextMenu` parameter. The new parameter will
  allow context menus to be specified with a simple array in addition to the function specification
  currently supported.
* `GridModel.defaultContextMenuTokens` config renamed to `defaultContextMenu`.
* `Chart` and `ChartModel` have been moved from `desktop/cmp/charts` to `cmp/charts`.
* `StoreFilterField` has been moved from `desktop/cmp/store` to `cmp/store`.
* The options `nowEpsilon` and `nowString` on `RelativeTimestamp` have been renamed to `epsilon` and
  `equalString`, respectively.
* `TabRenderMode` and `TabRefreshMode` have been renamed to `RenderMode` and `RefreshMode` and moved
  to the `core` package. These enumerations are now used in the APIs for `Panel`, `TabContainer`,
  and `DashContainer`.
* `DockViewModel` now requires a function, or a HoistComponent as its `content` param. It has always
  been documented this way, but a bug in the original implementation had it accepting an actual
  element rather than a function. As now implemented, the form of the `content` param is consistent
  across `TabModel`, `DockViewModel`, and `DashViewSpec`.
* `JsonInput.showActionButtons` prop replaced with more specific `showFormatButton` and
  `showFullscreenButton` props.
* The `DataView.itemHeight` prop has been moved to `DataViewModel` where it can now be changed
  dynamically by applications.
* Desktop `AppBar.appMenuButtonOptions` prop renamed to `appMenuButtonProps` for consistency.

### 🐞 Bug Fixes

* Fixed issue where JsonInput was not receiving its `model` from context
  ([#1456](https://github.com/xh/hoist-react/issues/1456))
* Fixed issue where TreeMap would not be initialized if the TreeMapModel was created after the
  GridModel data was loaded ([#1471](https://github.com/xh/hoist-react/issues/1471))
* Fixed issue where export would create malformed file with dynamic header names
* Fixed issue where exported tree grids would have incorrect aggregate data
  ([#1447](https://github.com/xh/hoist-react/issues/1447))
* Fixed issue where resizable Panels could grow larger than desired
  ([#1498](https://github.com/xh/hoist-react/issues/1498))
* Changed RestGrid to only display export button if export is enabled
  ([#1490](https://github.com/xh/hoist-react/issues/1490))
* Fixed errors when grouping rows in Grids with `groupUseEntireRow` turned off
  ([#1520](https://github.com/xh/hoist-react/issues/1520))
* Fixed problem where charts were resized when being hidden
  ([#1528](https://github.com/xh/hoist-react/issues/1528))
* Fixed problem where charts were needlessly re-rendered, hurting performance and losing some state
  ([#1505](https://github.com/xh/hoist-react/issues/1505))
* Removed padding from Select option wrapper elements which was making it difficult for custom
  option renderers to control the padding ([1571](https://github.com/xh/hoist-react/issues/1571))
* Fixed issues with inconsistent indentation for tree grid nodes under certain conditions
  ([#1546](https://github.com/xh/hoist-react/issues/1546))
* Fixed autoFocus on NumberInput.

### 📚 Libraries

* @blueprintjs/core `3.19 -> 3.22`
* @blueprintjs/datetime `3.14 -> 3.15`
* @fortawesome/fontawesome-pro `5.11 -> 5.12`
* codemirror `5.49 -> 5.50`
* core-js `3.3 -> 3.6`
* fast-deep-equal `2.0 -> 3.1`
* filesize `5.0 -> 6.0`
* highcharts 7.2 -> 8.0`
* mobx `5.14 -> 5.15`
* react-dates `21.3 -> 21.5`
* react-dropzone `10.1 -> 10.2`
* react-windowed-select `added @ 2.0.1`

[Commit Log](https://github.com/xh/hoist-react/compare/v28.2.0...v29.0.0)

## v28.2.0 - 2019-11-08

### 🎁 New Features

* Added a `DateInput` component to the mobile toolkit. Its API supports many of the same options as
  its desktop analog with the exception of `timePrecision`, which is not yet supported.
* Added `minSize` to panelModel. A resizable panel can now be prevented from resizing to a size
  smaller than minSize. ([#1431](https://github.com/xh/hoist-react/issues/1431))

### 🐞 Bug Fixes

* Made `itemHeight` a required prop for `DataView`. This avoids an issue where agGrid went into an
  infinite loop if this value was not set.
* Fixed a problem with `RestStore` behavior when `dataRoot` changed from its default value.

[Commit Log](https://github.com/xh/hoist-react/compare/v28.1.1...v28.2.0)

## v28.1.1 - 2019-10-23

### 🐞 Bug Fixes

* Fixes a bug with default model context being set incorrectly within context inside of `Panel`.

[Commit Log](https://github.com/xh/hoist-react/compare/v28.1.0...v28.1.1)

## v28.1.0 - 2019-10-18

### 🎁 New Features

* `DateInput` supports a new `strictInputParsing` prop to enforce strict parsing of keyed-in entries
  by the underlying moment library. The default value is false, maintained the existing behavior
  where [moment will do its best](https://momentjs.com/guides/#/parsing/) to parse an entered date
  string that doesn't exactly match the specified format
* Any `DateInput` values entered that exceed any specified max/minDate will now be reset to null,
  instead of being set to the boundary date (which was surprising and potentially much less obvious
  to a user that their input had been adjusted automatically).
* `Column` and `ColumnGroup` now accept a function for `headerName`. The header will be
  automatically re-rendered when any observable properties referenced by the `headerName` function
  are modified.
* `ColumnGroup` now accepts an `align` config for setting the header text alignment
* The flag `toContext` for `uses` and `creates` has been replaced with a new flag `publishMode` that
  provides more granular control over how models are published and looked up via context. Components
  can specify `ModelPublishMode.LIMITED` to make their model available for contained components
  without it becoming the default model or exposing its sub-models.

### 🐞 Bug Fixes

* Tree columns can now specify `renderer` or `elementRenderer` configs without breaking the standard
  ag-Grid group cell renderer auto-applied to tree columns (#1397).
* Use of a custom `Column.comparator` function will no longer break agGrid-provided column header
  filter menus (#1400).
* The MS Edge browser does not return a standard Promise from `async` functions, so the the return
  of those functions did not previously have the required Hoist extensions installed on its
  prototype. Edge "native" Promises are now also polyfilled / extended as required. (#1411).
* Async `Select` combobox queries are now properly debounced as per the `queryBuffer` prop (#1416).

### ⚙️ Technical

* Grid column group headers now use a custom React component instead of the default ag-Grid column
  header, resulting in a different DOM structure and CSS classes. Existing CSS overrides of the
  ag-Grid column group headers may need to be updated to work with the new structure/classes.
* We have configured `stylelint` to enforce greater consistency in our stylesheets within this
  project. The initial linting run resulted in a large number of updates to our SASS files, almost
  exclusively whitespace changes. No functional changes are intended/expected. We have also enabled
  hooks to run both JS and style linting on pre-commit. Neither of these updates directly affects
  applications, but the same tools could be configured for apps if desired.

### 📚 Libraries

* core-js `3.2 -> 3.3`
* filesize `4.2 -> 5.0`
* http-status-codes `added @ 1.3`

[Commit Log](https://github.com/xh/hoist-react/compare/v28.0.0...v28.1.0)

## v28.0.0 - 2019-10-07

_"The one with the hooks."_

**Hoist now fully supports React functional components and hooks.** The new `hoistComponent`
function is now the recommended method for defining new components and their corresponding element
factories. See that (within HoistComponentFunctional.js) and the new `useLocalModel()` and
`useContextModel()` hooks (within [core/hooks](core/hooks)) for more information.

Along with the performance benefits and the ability to use React hooks, Hoist functional components
are designed to read and write their models via context. This allows a much less verbose
specification of component element trees.

Note that **Class-based Components remain fully supported** (by both Hoist and React) using the
familiar `@HoistComponent` decorator, but transitioning to functional components within Hoist apps
is now strongly encouraged. In particular note that Class-based Components will *not* be able to
leverage the context for model support discussed above.

### 🎁 New Features

* Resizable panels now default to not redrawing their content when resized until the resize bar is
  dropped. This offers an improved user experience for most situations, especially when layouts are
  complex. To re-enable the previous dynamic behavior, set `PanelModel.resizeWhileDragging: true`.
* The default text input shown by `XH.prompt()` now has `selectOnFocus: true` and will confirm the
  user's entry on an `<enter>` keypress (same as clicking 'OK').
* `stringExcludes` function added to form validation constraints. This allows an input value to
  block specific characters or strings, e.g. no slash "/" in a textInput for a filename.
* `constrainAll` function added to form validation constraints. This takes another constraint as its
  only argument, and applies that constraint to an array of values, rather than just to one value.
  This is useful for applying a constraint to inputs that produce arrays, such as tag pickers.
* `DateInput` now accepts LocalDates as `value`, `minDate` and `maxDate` props.
* `RelativeTimestamp` now accepts a `bind` prop to specify a model field name from which it can pull
  its timestamp. The model itself can either be passed as a prop or (better) sourced automatically
  from the parent context. Developers are encouraged to take this change to minimize re-renders of
  parent components (which often contain grids and other intensive layouts).
* `Record` now has properties and methods for accessing and iterating over children, descendants,
  and ancestors
* `Store` now has methods for retrieving the descendants and ancestors of a given Record

### 💥 Breaking Changes

* **Apps must update their dev dependencies** to the latest `@xh/hoist-dev-utils` package: v4.0+.
  This updates the versions of Babel / Webpack used in builds to their latest / current versions and
  swaps to the updated Babel recommendation of `core-js` for polyfills.
* The `allSettled` function in `@xh/promise` has been removed. Applications using this method should
  use the ECMA standard (stage-2) `Promise.allSettled` instead. This method is now fully available
  in Hoist via bundled polyfills. Note that the standard method returns an array of objects of the
  form `{status: [rejected|fulfilled], ...}`, rather than `{state: [rejected|fulfilled], ...}`.
* The `containerRef` argument for `XH.toast()` should now be a DOM element. Component instances are
  no longer supported types for this value. This is required to support functional Components
  throughout the toolkit.
* Apps that need to prevent a `StoreFilterField` from binding to a `GridModel` in context, need to
  set the `store` or `gridModel` property explicitly to null.
* The Blueprint non-standard decorators `ContextMenuTarget` and `HotkeysTarget` are no longer
  supported. Use the new hooks `useContextMenu()` and `useHotkeys()` instead. For convenience, this
  functionality has also been made available directly on `Panel` via the `contextMenu` and `hotkeys`
  props.
* `DataView` and `DataViewModel` have been moved from `/desktop/cmp/dataview` to the cross-platform
  package `/cmp/dataview`.
* `isReactElement` has been removed. Applications should use the native React API method
  `React.isValidElement` instead.

### ⚙️ Technical

* `createObservableRef()` is now available in `@xh/hoist/utils/react` package. Use this function for
  creating refs that are functionally equivalent to refs created with `React.createRef()`, yet fully
  observable. With this change the `Ref` class in the same package is now obsolete.
* Hoist now establishes a proper react "error boundary" around all application code. This means that
  errors throw when rendering will be caught and displayed in the standard Hoist exception dialog,
  and stack traces for rendering errors should be significantly less verbose.
* Not a Hoist feature, exactly, but the latest version of `@xh/hoist-dev-utils` (see below) enables
  support for the `optional chaining` (aka null safe) and `nullish coalescing` operators via their
  Babel proposal plugins. Developers are encouraged to make good use of the new syntax below:
    * conditional-chaining: `let foo = bar?.baz?.qux;`
    * nullish coalescing: `let foo = bar ?? 'someDefaultValue';`

### 🐞 Bug Fixes

* Date picker month and year controls will now work properly in `localDate` mode. (Previously would
  reset to underlying value.)
* Individual `Buttons` within a `ButtonGroupInput` will accept a disabled prop while continuing to
  respect the overall `ButtonGroupInput`'s disabled prop.
* Raised z-index level of AG-Grid tooltip to ensure tooltips for AG-Grid context menu items appear
  above the context menu.

### 📚 Libraries

* @blueprintjs/core `3.18 -> 3.19`
* @blueprintjs/datetime `3.12 -> 3.14`
* @fortawesome/fontawesome-pro `5.10 -> 5.11`
* @xh/hoist-dev-utils `3.8 -> 4.3` (multiple transitive updates to build tooling)
* ag-grid `21.1 -> 21.2`
* highcharts `7.1 -> 7.2`
* mobx `5.13 -> 5.14`
* react-transition-group `4.2 -> 4.3`
* rsvp (removed)
* store2 `2.9 -> 2.10`

[Commit Log](https://github.com/xh/hoist-react/compare/v27.1.0...v28.0.0)

## v27.1.0 - 2019-09-05

### 🎁 New Features

* `Column.exportFormat` can now be a function, which supports setting Excel formats on a per-cell
  (vs. entire column) basis by returning a conditional `exportFormat` based upon the value and / or
  record.
    * ⚠️ Note that per-cell formatting _requires_ that apps update their server to use hoist-core
      v6.3.0+ to work, although earlier versions of hoist-core _are_ backwards compatible with the
      pre-existing, column-level export formatting.
* `DataViewModel` now supports a `sortBy` config. Accepts the same inputs as `GridModel.sortBy`,
  with the caveat that only a single-level sort is supported at this time.

[Commit Log](https://github.com/xh/hoist-react/compare/v27.0.1...v27.1.0)

## v27.0.1 - 2019-08-26

### 🐞 Bug Fixes

* Fix to `Store.clear()` and `GridModel.clear()`, which delegates to the same (#1324).

[Commit Log](https://github.com/xh/hoist-react/compare/v27.0.0...v27.0.1)

## v27.0.0 - 2019-08-23

### 🎁 New Features

* A new `LocalDate` class has been added to the toolkit. This class provides client-side support for
  "business" or "calendar" days that do not have a time component. It is an immutable class that
  supports '==', '<' and '>', as well as a number of convenient manipulation functions. Support for
  the `LocalDate` class has also been added throughout the toolkit, including:
    * `Field.type` now supports an additional `localDate` option for automatic conversion of server
      data to this type when loading into a `Store`.
    * `fetchService` is aware of this class and will automatically serialize all instances of it for
      posting to the server. ⚠ NOTE that along with this change, `fetchService` and its methods such
      as `XH.fetchJson()` will now serialize regular JS Date objects as ms timestamps when provided
      in params. Previously Dates were serialized in their default `toString()` format. This would
      be a breaking change for an app that relied on that default Date serialization, but it was
      made for increased symmetry with how Hoist JSON-serializes Dates and LocalDates on the
      server-side.
    * `DateInput` can now be used to seamlessly bind to a `LocalDate` as well as a `Date`. See its
      new prop of `valueType` which can be set to `localDate` or `date` (default).
    * A new `localDateCol` config has been added to the `@xh/hoist/grid/columns` package with
      standardized rendering and formatting.
* New `TreeMap` and `SplitTreeMap` components added, to render hierarchical data in a configurable
  TreeMap visualization based on the Highcharts library. Supports optional binding to a GridModel,
  which syncs selection and expand / collapse state.
* `Column` gets a new `highlightOnChange` config. If true, the grid will highlight the cell on each
  change by flashing its background. (Currently this is a simple on/off config - future iterations
  could support a function variant or other options to customize the flash effect based on the
  old/new values.) A new CSS var `--xh-grid-cell-change-bg-highlight` can be used to customize the
  color used, app-wide or scoped to a particular grid selector. Note that columns must *not* specify
  `rendererIsComplex` (see below) if they wish to enable the new highlight flag.

### 💥 Breaking Changes

* The updating of `Store` data has been reworked to provide a simpler and more powerful API that
  allows for the applications of additions, deletions, and updates in a single transaction:
    * The signature of `Store.updateData()` has been substantially changed, and is now the main
      entry point for all updates.
    * `Store.removeRecords()` has been removed. Use `Store.updateData()` instead.
    * `Store.addData()` has been removed. Use `Store.updateData()` instead.
* `Column` takes an additional property `rendererIsComplex`. Application must set this flag to
  `true` to indicate if a column renderer uses values other than its own bound field. This change
  provides an efficiency boost by allowing ag-Grid to use its default change detection instead of
  forcing a cell refresh on any change.

### ⚙️ Technical

* `Grid` will now update the underlying ag-Grid using ag-Grid transactions rather than relying on
  agGrid `deltaRowMode`. This is intended to provide the best possible grid performance and
  generally streamline the use of the ag-Grid Api.

### 🐞 Bug Fixes

* Panel resize events are now properly throttled, avoiding extreme lagginess when resizing panels
  that contain complex components such as big grids.
* Workaround for issues with the mobile Onsen toolkit throwing errors while resetting page stack.
* Dialogs call `doCancel()` handler if cancelled via `<esc>` keypress.

### 📚 Libraries

* @xh/hoist-dev-utils `3.7 -> 3.8`
* qs `6.7 -> 6.8`
* store2 `2.8 -> 2.9`

[Commit Log](https://github.com/xh/hoist-react/compare/v26.0.1...v27.0.0)

## v26.0.1 - 2019-08-07

### 🎁 New Features

* **WebSocket support** has been added in the form of `XH.webSocketService` to establish and
  maintain a managed websocket connection with the Hoist UI server. This is implemented on the
  client via the native `WebSocket` object supported by modern browsers and relies on the
  corresponding service and management endpoints added to Hoist Core v6.1.
    * Apps must declare `webSocketsEnabled: true` in their `AppSpec` configuration to enable this
      overall functionality on the client.
    * Apps can then subscribe via the new service to updates on a requested topic and will receive
      any inbound messages for that topic via a callback.
    * The service will monitor the socket connection with a regular heartbeat and attempt to
      re-establish if dropped.
    * A new admin console snap-in provides an overview of connected websocket clients.
* The `XH.message()` and related methods such as `XH.alert()` now support more flexible
  `confirmProps` and `cancelProps` configs, each of which will be passed to their respective button
  and merged with suitable defaults. Allows use of the new `autoFocus` prop with these preconfigured
  dialogs.
    * By default, `XH.alert()` and `XH.confirm()` will auto focus the confirm button for user
      convenience.
    * The previous text/intent configs have been deprecated and the message methods will log a
      console warning if they are used (although it will continue to respect them to aid
      transitioning to the new configs).
* `GridModel` now supports a `copyCell` context menu action. See `StoreContextMenu` for more
  details.
* New `GridCountLabel` component provides an alternative to existing `StoreCountLabel`, outputting
  both overall record count and current selection count in a configurable way.
* The `Button` component accepts an `autoFocus` prop to attempt to focus on render.
* The `Checkbox` component accepts an `autoFocus` prop to attempt to focus on render.

### 💥 Breaking Changes

* `StoreCountLabel` has been moved from `/desktop/cmp/store` to the cross-platform package
  `/cmp/store`. Its `gridModel` prop has also been removed - usages with grids should likely switch
  to the new `GridCountLabel` component, noted above and imported from `/cmp/grid`.
* The API for `ClipboardButton` and `ClipboardMenuItem` has been simplified, and made implementation
  independent. Specify a single `getCopyText` function rather than the `clipboardSpec`.
  (`clipboardSpec` is an artifact from the removed `clipboard` library).
* The `XH.prompt()` and `XH.message()` input config has been updated to work as documented, with any
  initial/default value for the input sourced from `input.initialValue`. Was previously sourced from
  `input.value` (#1298).
* ChartModel `config` has been deprecated. Please use `highchartsConfig` instead.

### 🐞 Bug Fixes

* The `Select.selectOnFocus` prop is now respected when used in tandem with `enableCreate` and/or
  `queryFn` props.
* `DateInput` popup _will_ now close when input is blurred but will _not_ immediately close when
  `enableTextInput` is `false` and a month or year is clicked (#1293).
* Buttons within a grid `actionCol` now render properly in compact mode, without clipping/overflow.

### ⚙️ Technical

* `AgGridModel` will now throw an exception if any of its methods which depend on ag-Grid state are
  called before the grid has been fully initialized (ag-Grid onGridReady event has fired).
  Applications can check the new `isReady` property on `AgGridModel` before calling such methods
  to️️ verify the grid is fully initialized.

### 📚 Libraries

* @blueprintjs/core `3.17 -> 3.18`
* @blueprintjs/datetime `3.11 -> 3.12`
* @fortawesome/fontawesome `5.9 -> 5.10`
* ag-grid `21.0.1 -> 21.1.1`
* store2 `2.7 -> 2.8`
* The `clipboard` library has been replaced with the simpler `clipboard-copy` library.

[Commit Log](https://github.com/xh/hoist-react/compare/v25.2.0...v26.0.1)

## v25.2.0 - 2019-07-25

### 🎁 New Features

* `RecordAction` supports a new `secondaryText` property. When used for a Grid context menu item,
  this text appears on the right side of the menu item, usually used for displaying the shortcut key
  associated with an action.

### 🐞 Bug Fixes

* Fixed issue with loopy behavior when using `Select.selectOnFocus` and changing focus
  simultaneously with keyboard and mouse.

[Commit Log](https://github.com/xh/hoist-react/compare/v25.1.0...v25.2.0)

## v25.1.0 - 2019-07-23

### 🎁 New Features

* `JsonInput` includes buttons for toggling showing in a full-screen dialog window. Also added a
  convenience button to auto-format `JsonInput's` content.
* `DateInput` supports a new `enableTextInput` prop. When this property is set to false, `DateInput`
  will be entirely driven by the provided date picker. Additionally, `DateInput` styles have been
  improved for its various modes to more clearly convey its functionality.
* `ExportButton` will auto-disable itself if bound to an empty `GridModel`. This helper button will
  now also throw a console warning (to alert the developer) if `gridModel.enableExport != true`.

### ⚙️ Technical

* Classes decorated with `@LoadSupport` will now throw an exception out of their provided
  `loadAsync()` method if called with a parameter that's not a plain object (i.e. param is clearly
  not a `LoadSpec`). Note this might be a breaking change, in so far as it introduces additional
  validation around this pre-existing API requirement.
* Requirements for the `colorSpec` option passed to Hoist number formatters have been relaxed to
  allow partial definitions such that, for example, only negative values may receive the CSS class
  specified, without having to account for positive value styling.

### 🐞 Bug Fixes

* `RestFormModel` now submits dirty fields only when editing a record, as intended (#1245).
* `FormField` will no longer override the disabled prop of its child input if true (#1262).

### 📚 Libraries

* mobx `5.11 -> 5.13`
* Misc. patch-level updates

[Commit Log](https://github.com/xh/hoist-react/compare/v25.0.0...v25.1.0)

## v25.0.0 - 2019-07-16

### 🎁 New Features

* `Column` accepts a new `comparator` callback to customize how column cell values are sorted by the
  grid.
* Added `XH.prompt()` to show a simple message popup with a built-in, configurable HoistInput. When
  submitted by the user, its callback or resolved promise will include the input's value.
* `Select` accepts a new `selectOnFocus` prop. The behaviour is analogous to the `selectOnFocus`
  prop already in `TextInput`, `TextArea` and `NumberInput`.

### 💥 Breaking Changes

* The `fmtPercent` and `percentRenderer` methods will now multiply provided value by 100. This is
  consistent with the behavior of Excel's percentage formatting and matches the expectations of
  `ExportFormat.PCT`. Columns that were previously using `exportValue: v => v/100` as a workaround
  to the previous renderer behavior should remove this line of code.
* `DimensionChooserModel`'s `historyPreference` config has been renamed `preference`. It now
  supports saving both value and history to the same preference (existing history preferences will
  be handled).

[Commit Log](https://github.com/xh/hoist-react/compare/v24.2.0...v25.0.0)

## v24.2.0 - 2019-07-08

### 🎁 New Features

* `GridModel` accepts a new `colDefaults` configuration. Defaults provided via this object will be
  merged (deeply) into all column configs as they are instantiated.
* New `Panel.compactHeader` and `DockContainer.compactHeaders` props added to enable more compact
  and space efficient styling for headers in these components.
    * ⚠️ Note that as part of this change, internal panel header CSS class names changed slightly -
      apps that were targeting these internal selectors would need to adjust. See
      desktop/cmp/panel/impl/PanelHeader.scss for the relevant updates.
* A new `exportOptions.columns` option on `GridModel` replaces `exportOptions.includeHiddenCols`.
  The updated and more flexible config supports special strings 'VISIBLE' (default), 'ALL', and/or a
  list of specific colIds to include in an export.
    * To avoid immediate breaking changes, GridModel will log a warning on any remaining usages of
      `includeHiddenCols` but auto-set to `columns: 'ALL'` to maintain the same behavior.
* Added new preference `xhShowVersionBar` to allow more fine-grained control of when the Hoist
  version bar is showing. It defaults to `auto`, preserving the current behavior of always showing
  the footer to Hoist Admins while including it for non-admins *only* in non-production
  environments. The pref can alternatively be set to 'always' or 'never' on a per-user basis.

### 📚 Libraries

* @blueprintjs/core `3.16 -> 3.17`
* @blueprintjs/datetime `3.10 -> 3.11`
* mobx `5.10 -> 5.11`
* react-transition-group `2.8 -> 4.2`

[Commit Log](https://github.com/xh/hoist-react/compare/v24.1.1...v24.2.0)

## v24.1.1 - 2019-07-01

### 🐞 Bug Fixes

* Mobile column chooser internal layout/sizing fixed when used in certain secure mobile browsers.

[Commit Log](https://github.com/xh/hoist-react/compare/v24.1.0...v24.1.1)

## v24.1.0 - 2019-07-01

### 🎁 New Features

* `DateInput.enableClear` prop added to support built-in button to null-out a date input's value.

### 🐞 Bug Fixes

* The `Select` component now properly shows all options when the pick-list is re-shown after a
  change without first blurring the control. (Previously this interaction edge case would only show
  the option matching the current input value.) #1198
* Mobile mask component `onClick` callback prop restored - required to dismiss mobile menus when not
  tapping a menu option.
* When checking for a possible expired session within `XH.handleException()`, prompt for app login
  only for Ajax requests made to relative URLs (not e.g. remote APIs accessed via CORS). #1189

### ✨ Style

* Panel splitter collapse button more visible in dark theme. CSS vars to customize further fixed.
* The mobile app menu button has been moved to the right side of the top appBar, consistent with its
  placement in desktop apps.

### 📚 Libraries

* @blueprintjs/core `3.15 -> 3.16`
* @blueprintjs/datetime `3.9 -> 3.10`
* codemirror `5.47 -> 5.48`
* mobx `6.0 -> 6.1`

[Commit Log](https://github.com/xh/hoist-react/compare/v24.0.0...v24.1.0)

## v24.0.0 - 2019-06-24

### 🎁 New Features

#### Data

* A `StoreFilter` object has been introduced to the data API. This allows `Store` and
  `StoreFilterField` to support the ability to conditionally include all children when filtering
  hierarchical data stores, and could support additional filtering customizations in the future.
* `Store` now provides a `summaryRecord` property which can be used to expose aggregated data for
  the data it contains. The raw data for this record can be provided to `loadData()` and
  `updateData()` either via an explicit argument to these methods, or as the root node of the raw
  data provided (see `Store.loadRootAsSummary`).
* The `StoreFilterField` component accepts new optional `model` and `bind` props to allow control of
  its text value from an external model's observable.
* `pwd` is now a new supported type of `Field` in the `@xh/hoist/core/data` package.

#### Grid

* `GridModel` now supports a `showSummary` config which can be used to display its store's
  summaryRecord (see above) as either a pinned top or bottom row.
* `GridModel` also adds a `enableColumnPinning` config to enable/disable user-driven pinning. On
  desktop, if enabled, users can pin columns by dragging them to the left or right edges of the grid
  (the default ag-Grid gesture). Column pinned state is now also captured and maintained by the
  overall grid state system.
* The desktop column chooser now options in a non-modal popover when triggered from the standard
  `ColChooserButton` component. This offers a quicker and less disruptive alternative to the modal
  dialog (which is still used when launched from the grid context menu). In this popover mode,
  updates to columns are immediately reflected in the underlying grid.
* The mobile `ColChooser` has been improved significantly. It now renders displayed and available
  columns as two lists, allowing drag and drop between to update the visibility and ordering. It
  also provides an easy option to toggle pinning the first column.
* `DimensionChooser` now supports an optional empty / ungrouped configuration with a value of `[]`.
  See `DimensionChooserModel.enableClear` and `DimensionChooser.emptyText`.

#### Other Features

* Core `AutoRefreshService` added to trigger an app-wide data refresh on a configurable interval, if
  so enabled via a combination of soft-config and user preference. Auto-refresh relies on the use of
  the root `RefreshContextModel` and model-level `LoadSupport`.
* A new `LoadingIndicator` component is available as a more minimal / unobtrusive alternative to a
  modal mask. Typically configured via a new `Panel.loadingIndicator` prop, the indicator can be
  bound to a `PendingTaskModel` and will automatically show/hide a spinner and/or custom message in
  an overlay docked to the corner of the parent Panel.
* `DateInput` adds support for new `enablePicker` and `showPickerOnFocus` props, offering greater
  control over when the calendar picker is shown. The new default behaviour is to not show the
  picker on focus, instead showing it via a built-in button.
* Transitions have been disabled by default on desktop Dialog and Popover components (both are from
  the Blueprint library) and on the Hoist Mask component. This should result in a snappier user
  experience, especially when working on remote / virtual workstations. Any in-app customizations to
  disable or remove transitions can now be removed in favor of this toolkit-wide change.
* Added new `@bindable.ref` variant of the `@bindable` decorator.

### 💥 Breaking Changes

* Apps that defined and initialized their own `AutoRefreshService` service or functionality should
  leverage the new Hoist service if possible. Apps with a pre-existing custom service of the same
  name must either remove in favor of the new service or - if they have special requirements not
  covered by the Hoist implementation - rename their own service to avoid a naming conflict.
* The `StoreFilterField.onFilterChange` callback will now be passed a `StoreFilter`, rather than a
  function.
* `DateInput` now has a calendar button on the right side of the input which is 22 pixels square.
  Applications explicitly setting width or height on this component should ensure that they are
  providing enough space for it to display its contents without clipping.

### 🐞 Bug Fixes

* Performance for bulk grid selections has been greatly improved (#1157)
* Toolbars now specify a minimum height (or width when vertical) to avoid shrinking unexpectedly
  when they contain only labels or are entirely empty (but still desired to e.g. align UIs across
  multiple panels). Customize if needed via the new `--xh-tbar-min-size` CSS var.
* All Hoist Components that accept a `model` prop now have that properly documented in their
  prop-types.
* Admin Log Viewer no longer reverses its lines when not in tail mode.

### ⚙️ Technical

* The `AppSpec` config passed to `XH.renderApp()` now supports a `clientAppCode` value to compliment
  the existing `clientAppName`. Both values are now optional and defaulted from the project-wide
  `appCode` and `appName` values set via the project's Webpack config. (Note that `clientAppCode` is
  referenced by the new `AutoRefreshService` to support configurable auto-refresh intervals on a
  per-app basis.)

### 📚 Libraries

* ag-grid `20.0 -> 21.0`
* react-select `2.4 -> 3.0`
* mobx-react `5.4 -> 6.0.3`
* font-awesome `5.8 -> 5.9`
* react-beautiful-dnd `10.1.1 -> 11.0.4`

[Commit Log](https://github.com/xh/hoist-react/compare/v23.0.0...v24.0.0)

## v23.0.0 - 2019-05-30

### 🎁 New Features

* `GridModel` now accepts a config of `cellBorders`, similar to `rowBorders`
* `Panel.tbar` and `Panel.bbar` props now accept an array of Elements and will auto-generate a
  `Toolbar` to contain them, avoiding the need for the extra import of `toolbar()`.
* New functions `withDebug` and `withShortDebug` have been added to provide a terse syntax for
  adding debug messages that track the execution of specific blocks of code.
* `XH.toast()` now supports an optional `containerRef` argument that can be used for anchoring a
  toast within another component (desktop only). Can be used to display more targeted toasts within
  the relevant section of an application UI, as opposed to the edge of the screen.
* `ButtonGroupInput` accepts a new `enableClear` prop that allows the active / depressed button to
  be unselected by pressing it again - this sets the value of the input as a whole to `null`.
* Hoist Admins now always see the VersionBar in the footer.
* `Promise.track` now accepts an optional `omit` config that indicates when no tracking will be
  performed.
* `fmtNumber` now accepts an optional `prefix` config that prepends immediately before the number,
  but after the sign (`+`, `-`).
* New utility methods `forEachAsync()` and `whileAsync()` have been added to allow non-blocking
  execution of time-consuming loops.

### 💥 Breaking Changes

* The `AppOption.refreshRequired` config has been renamed to `reloadRequired` to better match the
  `XH.reloadApp()` method called to reload the entire app in the browser. Any options defined by an
  app that require it to be fully reloaded should have this renamed config set to `true`.
* The options dialog will now automatically trigger an app-wide data _refresh_ via
  `XH.refreshAppAsync()` if options have changed that don't require a _reload_.
* The `EventSupport` mixin has been removed. There are no known uses of it and it is in conflict
  with the overall reactive structure of the hoist-react API. If your app listens to the
  `appStateChanged`, `prefChange` or `prefsPushed` events you will need to adjust accordingly.

### 🐞 Bug Fixes

* `Select` will now let the user edit existing text in conditions where it is expected to be
  editable. #880
* The Admin "Config Differ" tool has been updated to reflect changes to `Record` made in v22. It is
  once again able to apply remote config values.
* A `Panel` with configs `resizable: true, collapsible: false` now renders with a splitter.
* A `Panel` with no `icon`, `title`, or `headerItems` will not render a blank header.
* `FileChooser.enableMulti` now behaves as one might expect -- true to allow multiple files in a
  single upload. Previous behavior (the ability to add multiple files to dropzone) is now controlled
  by `enableAddMulti`.

[Commit Log](https://github.com/xh/hoist-react/compare/v22.0.0...v23.0.0)

## v22.0.0 - 2019-04-29

### 🎁 New Features

* A new `DockContainer` component provides a user-friendly way to render multiple child components
  "docked" to its bottom edge. Each child view is rendered with a configurable header and controls
  to allow the user to expand it, collapse it, or optionally "pop it out" into a modal dialog.
* A new `AgGrid` component provides a much lighter Hoist wrapper around ag-Grid while maintaining
  consistent styling and layout support. This allows apps to use any features supported by ag-Grid
  without conflicting with functionality added by the core Hoist `Grid`.
    * Note that this lighter wrapper lacks a number of core Hoist features and integrations,
      including store support, grid state, enhanced column and renderer APIs, absolute value
      sorting, and more.
    * An associated `AgGridModel` provides access to to the ag-Grid APIs, minimal styling configs,
      and several utility methods for managing Grid state.
* Added `GridModel.groupSortFn` config to support custom group sorting (replaces any use of
  `agOptions.defaultGroupSortComparator`).
* The `Column.cellClass` and `Column.headerClass` configs now accept functions to dynamically
  generate custom classes based on the Record and/or Column being rendered.
* The `Record` object now provides an additional getter `Record.allChildren` to return all children
  of the record, irrespective of the current filter in place on the record's store. This supplements
  the existing `Record.children` getter, which returns only the children meeting the filter.

### 💥 Breaking Changes

* The class `LocalStore` has been renamed `Store`, and is now the main implementation and base class
  for Store Data. The extraneous abstract superclass `BaseStore` has been removed.
* `Store.dataLastUpdated` had been renamed `Store.lastUpdated` on the new class and is now a simple
  timestamp (ms) rather than a Javascript Date object.
* The constructor argument `Store.processRawData` now expects a function that *returns* a modified
  object with the necessary edits. This allows implementations to safely *clone* the raw data rather
  than mutating it.
* The method `Store.removeRecord` has been replaced with the method `Store.removeRecords`. This will
  facilitate efficient bulk deletes.

### ⚙️ Technical

* `Grid` now performs an important performance workaround when loading a new dataset that would
  result in the removal of a significant amount of existing records/rows. The underlying ag-Grid
  component has a serious bottleneck here (acknowledged as AG-2879 in their bug tracker). The Hoist
  grid wrapper will now detect when this is likely and proactively clear all data using a different
  API call before loading the new dataset.
* The implementations `Store`, `RecordSet`, and `Record` have been updated to more efficiently
  re-use existing record references when loading, updating, or filtering data in a store. This keeps
  the Record objects within a store as stable as possible, and allows additional optimizations by
  ag-Grid and its `deltaRowDataMode`.
* When loading raw data into store `Record`s, Hoist will now perform additional conversions based on
  the declared `Field.type`. The unused `Field.nullable` has been removed.
* `LocalStorageService` now uses both the `appCode` and current username for its namespace key,
  ensuring that e.g. local prefs/grid state are not overwritten across multiple app users on one OS
  profile, or when admin impersonation is active. The service will automatically perform a one-time
  migration of existing local state from the old namespace to the new. #674
* `elem` no longer skips `null` children in its calls to `React.createElement()`. These children may
  play the role of placeholders when using conditional rendering, and skipping them was causing
  React to trigger extra re-renders. This change further simplifies Hoist's element factory and
  removes an unnecessary divergence with the behavior of JSX.

### 🐞 Bug Fixes

* `Grid` exports retain sorting, including support for absolute value sorting. #1068
* Ensure `FormField`s are keyed with their model ID, so that React can properly account for dynamic
  changes to fields within a form. #1031
* Prompt for app refresh in (rare) case of mismatch between client and server-side session user.
  (This can happen during impersonation and is defended against in server-side code.) #675

[Commit Log](https://github.com/xh/hoist-react/compare/v21.0.2...v22.0.0)

## v21.0.2 - 2019-04-05

### 📚 Libraries

* Rollback ag-Grid to v20.0.0 after running into new performance issues with large datasets and
  `deltaRowDataMode`. Updates to tree filtering logic, also related to grid performance issues with
  filtered tree results returning much larger record counts.

## v21.0.0 - 2019-04-04

### 🎁 New Features

* `FetchService` fetch methods now accept a plain object as the `headers` argument. These headers
  will be merged with the default headers provided by FetchService.
* An app can also now specify default headers to be sent with every fetch request via
  `XH.fetchService.setDefaultHeaders()`. You can pass either a plain object, or a closure which
  returns one.
* `Grid` supports a new `onGridReady` prop, allowing apps to hook into the ag-Grid event callback
  without inadvertently short-circuiting the Grid's own internal handler.

### 💥 Breaking Changes

* The shortcut getter `FormModel.isNotValid` was deemed confusing and has been removed from the API.
  In most cases applications should use `!FormModel.isValid` instead; this expression will return
  `false` for the `Unknown` as well as the `NotValid` state. Applications that wish to explicitly
  test for the `NotValid` state should use the `validationState` getter.
* Multiple HoistInputs have changed their `onKeyPress` props to `onKeyDown`, including TextInput,
  NumberInput, TextArea & SearchInput. The `onKeyPress` event has been deprecated in general and has
  limitations on which keys will trigger the event to fire (i.e. it would not fire on an arrow
  keypress).
* FetchService's fetch methods no longer support `contentType` parameter. Instead, specify a custom
  content-type by setting a 'Content-Type' header using the `headers` parameter.
* FetchService's fetch methods no longer support `acceptJson` parameter. Instead, pass an {"Accept":
  "application/json"} header using the `headers` parameter.

### ✨ Style

* Black point + grid colors adjusted in dark theme to better blend with overall blue-gray tint.
* Mobile styles have been adjusted to increase the default font size and grid row height, in
  addition to a number of other smaller visual adjustments.

### 🐞 Bug Fixes

* Avoid throwing React error due to tab / routing interactions. Tab / routing / state support
  generally improved. (#1052)
* `GridModel.selectFirst()` improved to reliably select first visible record even when one or more
  groupBy levels active. (#1058)

### 📚 Libraries

* ag-Grid `~20.1 -> ~20.2` (fixes ag-grid sorting bug with treeMode)
* @blueprint/core `3.14 -> 3.15`
* @blueprint/datetime `3.7 -> 3.8`
* react-dropzone `10.0 -> 10.1`
* react-transition-group `2.6 -> 2.8`

[Commit Log](https://github.com/xh/hoist-react/compare/v20.2.1...v21.0.0)

## v20.2.1 - 2019-03-28

* Minor tweaks to grid styles - CSS var for pinned column borders, drop left/right padding on
  center-aligned grid cells.

[Commit Log](https://github.com/xh/hoist-react/compare/v20.2.0...v20.2.1)

## v20.2.0 - 2019-03-27

### 🎁 New Features

* `GridModel` exposes three new configs - `rowBorders`, `stripeRows`, and `showCellFocus` - to
  provide additional control over grid styling. The former `Grid` prop `showHover` has been
  converted to a `GridModel` config for symmetry with these other flags and more efficient
  re-rendering. Note that some grid-related CSS classes have also been modified to better conform to
  the BEM approach used elsewhere - this could be a breaking change for apps that keyed off of
  certain Hoist grid styles (not expected to be a common case).
* `Select` adds a `queryBuffer` prop to avoid over-eager calls to an async `queryFn`. This buffer is
  defaulted to 300ms to provide some out-of-the-box debouncing of keyboard input when an async query
  is provided. A longer value might be appropriate for slow / intensive queries to a remote API.

### 🐞 Bug Fixes

* A small `FormField.labelWidth` config value will now be respected, even if it is less than the
  default minWidth of 80px.
* Unnecessary re-renders of inactive tab panels now avoided.
* `Grid`'s filter will now be consistently applied to all tree grid records. Previously, the filter
  skipped deeply nested records under specific conditions.
* `Timer` no longer requires its `runFn` to be a promise, as it briefly (and unintentionally) did.
* Suppressed default browser resize handles on `textarea`.

[Commit Log](https://github.com/xh/hoist-react/compare/v20.1.1...v20.2.0)

## v20.1.1 - 2019-03-27

### 🐞 Bug Fixes

* Fix form field reset so that it will call computeValidationAsync even if revalidation is not
  triggered because the field's value did not change when reset.

[Commit Log](https://github.com/xh/hoist-react/compare/v20.1.0...v20.1.1)

## v20.1.0 - 2019-03-14

### 🎁 New Features

* Standard app options panel now includes a "Restore Defaults" button to clear all user preferences
  as well as any custom grid state, resetting the app to its default state for that user.

### 🐞 Bug Fixes

* Removed a delay from `HoistInput` blur handling, ensuring `noteBlurred()` is called as soon as the
  element loses focus. This should remove a class of bugs related to input values not flushing into
  their models quickly enough when `commitOnChange: false` and the user moves directly from an input
  to e.g. clicking a submit button. #1023
* Fix to Admin ConfigDiffer tool (missing decorator).

### ⚙️ Technical

* The `GridModel.store` config now accepts a plain object and will internally create a `LocalStore`.
  This store config can also be partially specified or even omitted entirely. GridModel will ensure
  that the store is auto-configured with all fields in configured grid columns, reducing the need
  for app code boilerplate (re)enumerating field names.
* `Timer` class reworked to allow its interval to be adjusted dynamically via `setInterval()`,
  without requiring the Timer to be re-created.

[Commit Log](https://github.com/xh/hoist-react/compare/v20.0.1...v20.1.0)

## v20.0.1 - 2019-03-08

### 🐞 Bug Fixes

* Ensure `RestStore` processes records in a standard way following a save/add operation (#1010).

[Commit Log](https://github.com/xh/hoist-react/compare/v20.0.0...v20.0.1)

## v20.0.0 - 2019-03-06

### 💥 Breaking Changes

* The `@LoadSupport` decorator has been substantially reworked and enhanced from its initial release
  in v19. It is no longer needed on the HoistComponent, but rather should be put directly on the
  owned HoistModel implementing the loading. IMPORTANT NOTE: all models should implement
  `doLoadAsync` rather than `loadAsync`. Please see `LoadSupport` for more information on this
  important change.
* `TabContainer` and `TabContainerModel` are now cross-platform. Apps should update their code to
  import both from `@xh/hoist/cmp/tab`.
* `TabContainer.switcherPosition` has been moved to `TabContainerModel`. Please note that changes to
  `switcherPosition` are not supported on mobile, where the switcher will always appear beneath the
  container.
* The `Label` component from `@xh/hoist/desktop/cmp/input` has been removed. Applications should
  consider using the basic html `label` element instead (or a `FormField` if applicable).
* The `LeftRightChooserModel` constructor no longer accepts a `leftSortBy` and `rightSortBy`
  property. The implementation of these properties was generally broken. Use `leftSorted` and
  `rightSorted` instead.

#### Mobile

* Mobile `Page` has changed - `Pages` are now wrappers around `Panels` that are designed to be used
  with a `NavigationModel` or `TabContainer`. `Page` accepts the same props as `Panel`, meaning uses
  of `loadModel` should be replaced with `mask`.
* The mobile `AppBar` title is static and defaults to the app name. If you want to display page
  titles, it is recommended to use the `title` prop on the `Page`.

### 🎁 New Features

* Enhancements to Model and Component data loading via `@LoadSupport` provides a stronger set of
  conventions and better support for distinguishing between initial loads / auto/background
  refreshes / user- driven refreshes. It also provides new patterns for ensuring application
  Services are refreshed as part of a reworked global refresh cycle.
* RestGridModel supports a new `cloneAction` to take an existing record and open the editor form in
  "add mode" with all editable fields pre-populated from the source record. The action calls
  `prepareCloneFn`, if defined on the RestGridModel, to perform any transform operations before
  rendering the form.
* Tabs in `TabContainerModel` now support an `icon` property on the desktop.
* Charts take a new optional `aspectRatio` prop.
* Added new `Column.headerTooltip` config.
* Added new method `markManaged` on `ManagedSupport`.
* Added new function decorator `debounced`.
* Added new function `applyMixin` providing support for structured creation of class decorators
  (mixins).

#### Mobile

* Column chooser support available for mobile Grids. Users can check/uncheck columns to add/remove
  them from a configurable grid and reorder the columns in the list via drag and drop. Pair
  `GridModel.enableColChooser` with a mobile `colChooserButton` to allow use.
* Added `DialogPage` to the mobile toolkit. These floating pages do not participate in navigation or
  routing, and are used for showing fullscreen views outside of the Navigator / TabContainer
  context.
* Added `Panel` to the mobile toolkit, which offers a header element with standardized styling,
  title, and icon, as well as support for top and bottom toolbars.
* The mobile `AppBar` has been updated to more closely match the desktop `AppBar`, adding `icon`,
  `leftItems`, `hideAppMenuButton` and `appMenuButtonProps` props.
* Added routing support to mobile.

### 🐞 Bug Fixes

* The HighCharts wrapper component properly resizes its chart.
* Mobile dimension chooser button properly handles overflow for longer labels.
* Sizing fixes for multi-line inputs such as textArea and jsonInput.
* NumberInput calls a `onKeyPress` prop if given.
* Layout fixes on several admin panels and detail popups.

### 📚 Libraries

* @blueprintjs/core `3.13 -> 3.14`
* @xh/hoist-dev-utils `3.5 -> 3.6`
* ag-Grid `~20.0 -> ~20.1`
* react-dropzone `~8.0 -> ~9.0`
* react-select `~2.3 -> ~2.4`
* router5 `~6.6 -> ~7.0`
* react `~16.7 -> ~16.8`

[Commit Log](https://github.com/xh/hoist-react/compare/v19.0.1...v20.0.0)

## v19.0.1 - 2019-02-12

### 🐞 Bug Fixes

* Additional updates and simplifications to `FormField` sizing of child `HoistInput` elements, for
  more reliable sizing and spacing filling behavior.

[Commit Log](https://github.com/xh/hoist-react/compare/v19.0.0...v19.0.1)

## v19.0.0 - 2019-02-08

### 🎁 New Features

* Added a new architecture for signaling the need to load / refresh new data across either the
  entire app or a section of the component hierarchy. This new system relies on React context to
  minimizes the need for explicit application wiring, and improves support for auto-refresh. See
  newly added decorator `@LoadSupport` and classes/components `RefreshContext`,
  `RefreshContextModel`, and `RefreshContextView` for more info.
* `TabContainerModel` and `TabModel` now support `refreshMode` and `renderMode` configs to allow
  better control over how inactive tabs are mounted/unmounted and how tabs handle refresh requests
  when hidden or (re)activated.
* Apps can implement `getAppOptions()` in their `AppModel` class to specify a set of app-wide
  options that should be editable via a new built-in Options dialog. This system includes built-in
  support for reading/writing options to preferences, or getting/setting their values via custom
  handlers. The toolkit handles the rendering of the dialog.
* Standard top-level app buttons - for actions such as launching the new Options dialog, switching
  themes, launching the admin client, and logging out - have been moved into a new menu accessible
  from the top-right corner of the app, leaving more space for app-specific controls in the AppBar.
* `RecordGridModel` now supports an enhanced `editors` configuration that exposes the full set of
  validation and display support from the Forms package.
* `HoistInput` sizing is now consistently implemented using `LayoutSupport`. All sizable
  `HoistInputs` now have default `width` to ensure a standard display out of the box. `JsonInput`
  and `TextArea` also have default `height`. These defaults can be overridden by declaring explicit
  `width` and `height` values, or unset by setting the prop to `null`.
* `HoistInputs` within `FormFields` will be automatically sized to fill the available space in the
  `FormField`. In these cases, it is advised to either give the `FormField` an explicit size or
  render it in a flex layout.

### 💥 Breaking Changes

* ag-Grid has been updated to v20.0.0. Most apps shouldn't require any changes - however, if you are
  using `agOptions` to set sorting, filtering or resizing properties, these may need to change:

  For the `Grid`, `agOptions.enableColResize`, `agOptions.enableSorting`
  and `agOptions.enableFilter`
  have been removed. You can replicate their effects by using `agOptions.defaultColDef`. For
  `Columns`, `suppressFilter` has been removed, an should be replaced with `filter: false`.

* `HoistAppModel.requestRefresh` and `TabContainerModel.requestRefresh` have been removed.
  Applications should use the new Refresh architecture described above instead.
* `tabRefreshMode` on TabContainer has been renamed `renderMode`.
* `TabModel.reloadOnShow` has been removed. Set the `refreshMode` property on TabContainerModel or
  TabModel to `TabRefreshMode.ON_SHOW_ALWAYS` instead.
* The mobile APIs for `TabContainerModel`, `TabModel`, and `RefreshButton` have been rewritten to
  more closely mirror the desktop API.
* The API for `RecordGridModel` editors has changed -- `type` is no longer supported. Use
  `fieldModel` and `formField` instead.
* `LocalStore.loadRawData` requires that all records presented to store have unique IDs specified.
  See `LocalStore.idSpec` for more information.

### 🐞 Bug Fixes

* SwitchInput and RadioInput now properly highlight validation errors in `minimal` mode.

### 📚 Libraries

* @blueprintjs/core `3.12 -> 3.13`
* ag-Grid `~19.1.4 -> ~20.0.0`

[Commit Log](https://github.com/xh/hoist-react/compare/v18.1.2...v19.0.0)

## v18.1.2 - 2019-01-30

### 🐞 Bug Fixes

* Grid integrations relying on column visibility (namely export, storeFilterField) now correctly
  consult updated column state from GridModel. #935
* Ensure `FieldModel.initialValue` is observable to ensure that computed dirty state (and any other
  derivations) are updated if it changes. #934
* Fixes to ensure Admin console log viewer more cleanly handles exceptions (e.g. attempting to
  auto-refresh on a log file that has been deleted).

[Commit Log](https://github.com/xh/hoist-react/compare/v18.1.1...v18.1.2)

## v18.1.1 - 2019-01-29

* Grid cell padding can be controlled via a new set of CSS vars and is reduced by default for grids
  in compact mode.
* The `addRecordAsync()` and `saveRecordAsync()` methods on `RestStore` return the updated record.

[Commit Log](https://github.com/xh/hoist-react/compare/v18.1.0...v18.1.1)

## v18.1.0 - 2019-01-28

### 🎁 New Features

* New `@managed` class field decorator can be used to mark a property as fully created/owned by its
  containing class (provided that class has installed the matching `@ManagedSupport` decorator).
    * The framework will automatically pass any `@managed` class members to `XH.safeDestroy()` on
      destroy/unmount to ensure their own `destroy()` lifecycle methods are called and any related
      resources are disposed of properly, notably MobX observables and reactions.
    * In practice, this should be used to decorate any properties on `HoistModel`, `HoistService`,
      or
      `HoistComponent` classes that hold a reference to a `HoistModel` created by that class. All of
      those core artifacts support the new decorator, `HoistModel` already provides a built-in
      `destroy()` method, and calling that method when an app is done with a Model is an important
      best practice that can now happen more reliably / easily.
* `FormModel.getData()` accepts a new single parameter `dirtyOnly` - pass true to get back only
  fields which have been modified.
* The mobile `Select` component indicates the current value with a ✅ in the drop-down list.
* Excel exports from tree grids now include the matching expand/collapse tree controls baked into
  generated Excel file.

### 🐞 Bug Fixes

* The `JsonInput` component now properly respects / indicates disabled state.

### 📚 Libraries

* Hoist-dev-utils `3.4.1 -> 3.5.0` - updated webpack and other build tool dependencies, as well as
  an improved eslint configuration.
* @blueprintjs/core `3.10 -> 3.12`
* @blueprintjs/datetime `3.5 -> 3.7`
* fontawesome `5.6 -> 5.7`
* mobx `5.8 -> 5.9`
* react-select `2.2 -> 2.3`
* Other patch updates

[Commit Log](https://github.com/xh/hoist-react/compare/v18.0.0...v18.1.0)

## v18.0.0 - 2019-01-15

### 🎁 New Features

* Form support has been substantially enhanced and restructured to provide both a cleaner API and
  new functionality:
    * `FormModel` and `FieldModel` are now concrete classes and provide the main entry point for
      specifying the contents of a form. The `Field` and `FieldSupport` decorators have been
      removed.
    * Fields and sub-forms may now be dynamically added to FormModel.
    * The validation state of a FormModel is now *immediately* available after construction and
      independent of the GUI. The triggering of the *display* of that state is now a separate
      process triggered by GUI actions such as blur.
    * `FormField` has been substantially reworked to support a read-only display and inherit common
      property settings from its containing `Form`.
    * `HoistInput` has been moved into the `input` package to clarify that these are lower level
      controls and independent of the Forms package.

* `RestGrid` now supports a `mask` prop. RestGrid loading is now masked by default.
* `Chart` component now supports a built-in zoom out gesture: click and drag from right-to-left on
  charts with x-axis zooming.
* `Select` now supports an `enableClear` prop to control the presence of an optional inline clear
  button.
* `Grid` components take `onCellClicked` and `onCellDoubleClicked` event handlers.
* A new desktop `FileChooser` wraps a preconfigured react-dropzone component to allow users to
  easily select files for upload or other client-side processing.

### 💥 Breaking Changes

* Major changes to Form (see above). `HoistInput` imports will also need to be adjusted to move from
  `form` to `input`.
* The name of the HoistInput `field` prop has been changed to `bind`. This change distinguishes the
  lower-level input package more clearly from the higher-level form package which uses it. It also
  more clearly relates the property to the associated `@bindable` annotation for models.
* A `Select` input with `enableMulti = true` will by default no longer show an inline x to clear the
  input value. Use the `enableClear` prop to re-enable.
* Column definitions are exported from the `grid` package. To ensure backwards compatibility,
  replace imports from `@xh/hoist/desktop/columns` with `@xh/hoist/desktop/cmp/grid`.

### 📚 Libraries

* React `~16.6.0 -> ~16.7.0`
* Patch version updates to multiple other dependencies.

[Commit Log](https://github.com/xh/hoist-react/compare/v17.0.0...v18.0.0)

## v17.0.0 - 2018-12-21

### 💥 Breaking Changes

* The implementation of the `model` property on `HoistComponent` has been substantially enhanced:
    * "Local" Models should now be specified on the Component class declaration by simply setting
      the
      `model` property, rather than the confusing `localModel` property.
    * HoistComponent now supports a static `modelClass` class property. If set, this property will
      allow a HoistComponent to auto-create a model internally when presented with a plain
      javascript object as its `model` prop. This is especially useful in cases like `Panel`
      and `TabContainer`, where apps often need to specify a model but do not require a reference to
      the model. Those usages can now skip importing and instantiating an instance of the
      component's model class themselves.
    * Hoist will now throw an Exception if an application attempts to changes the model on an
      existing HoistComponent instance or presents the wrong type of model to a HoistComponent where
      `modelClass` has been specified.

* `PanelSizingModel` has been renamed `PanelModel`. The class now also has the following new
  optional properties, all of which are `true` by default:
    * `showSplitter` - controls visibility of the splitter bar on the outside edge of the component.
    * `showSplitterCollapseButton` - controls visibility of the collapse button on the splitter bar.
    * `showHeaderCollapseButton` - controls visibility of a (new) collapse button in the header.

* The API methods for exporting grid data have changed and gained new features:
    * Grids must opt-in to export with the `GridModel.enableExport` config.
    * Exporting a `GridModel` is handled by the new `GridExportService`, which takes a collection of
      `exportOptions`. See `GridExportService.exportAsync` for available `exportOptions`.
    * All export entry points (`GridModel.exportAsync()`, `ExportButton` and the export context menu
      items) support `exportOptions`. Additionally, `GridModel` can be configured with default
      `exportOptions` in its config.

* The `buttonPosition` prop on `NumberInput` has been removed due to problems with the underlying
  implementation. Support for incrementing buttons on NumberInputs will be re-considered for future
  versions of Hoist.

### 🎁 New Features

* `TextInput` on desktop now supports an `enableClear` property to allow easy addition of a clear
  button at the right edge of the component.
* `TabContainer` enhancements:
    * An `omit` property can now be passed in the tab configs passed to the `TabContainerModel`
      constructor to conditionally exclude a tab from the container
    * Each `TabModel` can now be retrieved by id via the new `getTabById` method on
      `TabContainerModel`.
    * `TabModel.title` can now be changed at runtime.
    * `TabModel` now supports the following properties, which can be changed at runtime or set via
      the config:
        * `disabled` - applies a disabled style in the switcher and blocks navigation to the tab via
          user click, routing, or the API.
        * `excludeFromSwitcher` - removes the tab from the switcher, but the tab can still be
          navigated to programmatically or via routing.
* `MultiFieldRenderer` `multiFieldConfig` now supports a `delimiter` property to separate
  consecutive SubFields.
* `MultiFieldRenderer` SubFields now support a `position` property, to allow rendering in either the
  top or bottom row.
* `StoreCountLabel` now supports a new 'includeChildren' prop to control whether or not children
  records are included in the count. By default this is `false`.
* `Checkbox` now supports a `displayUnsetState` prop which may be used to display a visually
  distinct state for null values.
* `Select` now renders with a checkbox next to the selected item in its dropdown menu, instead of
  relying on highlighting. A new `hideSelectedOptionCheck` prop is available to disable.
* `RestGridModel` supports a `readonly` property.
* `DimensionChooser`, various `HoistInput` components, `Toolbar` and `ToolbarSeparator` have been
  added to the mobile component library.
* Additional environment enums for UAT and BCP, added to Hoist Core 5.4.0, are supported in the
  application footer.

### 🐞 Bug Fixes

* `NumberInput` will no longer immediately convert its shorthand value (e.g. "3m") into numeric form
  while the user remains focused on the input.
* Grid `actionCol` columns no longer render Button components for each action, relying instead on
  plain HTML / CSS markup for a significant performance improvement when there are many rows and/or
  actions per row.
* Grid exports more reliably include the appropriate file extension.
* `Select` will prevent an `<esc>` keypress from bubbling up to parent components only when its menu
  is open. (In that case, the component assumes escape was pressed to close its menu and captures
  the keypress, otherwise it should leave it alone and let it e.g. close a parent popover).

[Commit Log](https://github.com/xh/hoist-react/compare/v16.0.1...v17.0.0)

## v16.0.1 - 2018-12-12

### 🐞 Bug Fixes

* Fix to FeedbackForm allowing attempted submission with an empty message.

[Commit Log](https://github.com/xh/hoist-react/compare/v16.0.0...v16.0.1)

## v16.0.0

### 🎁 New Features

* Support for ComboBoxes and Dropdowns have been improved dramatically, via a new `Select` component
  based on react-select.
* The ag-Grid based `Grid` and `GridModel` are now available on both mobile and desktop. We have
  also added new support for multi-row/multi-field columns via the new `multiFieldRenderer` renderer
  function.
* The app initialization lifecycle has been restructured so that no App classes are constructed
  until Hoist is fully initialized.
* `Column` now supports an optional `rowHeight` property.
* `Button` now defaults to 'minimal' mode, providing a much lighter-weight visual look-and-feel to
  HoistApps. `Button` also implements `@LayoutSupport`.
* Grouping state is now saved by the grid state support on `GridModel`.
* The Hoist `DimChooser` component has been ported to hoist-react.
* `fetchService` now supports an `autoAbortKey` in its fetch methods. This can be used to
  automatically cancel obsolete requests that have been superseded by more recent variants.
* Support for new `clickableLabel` property on `FormField`.
* `RestForm` now supports a read-only view.
* Hoist now supports automatic tracking of app/page load times.

### 💥 Breaking Changes

* The new location for the cross-platform grid component is `@xh/hoist/cmp/grid`. The `columns`
  package has also moved under a new sub-package in this location.
* Hoist top-level App Structure has changed in order to improve consistency of the Model-View
  conventions, to improve the accessibility of services, and to support the improvements in app
  initialization mentioned above:
    - `XH.renderApp` now takes a new `AppSpec` configuration.
    - `XH.app` is now `XH.appModel`.
    - All services are installed directly on `XH`.
    - `@HoistApp` is now `@HoistAppModel`
* `RecordAction` has been substantially refactored and improved. These are now typically immutable
  and may be shared.
    - `prepareFn` has been replaced with a `displayFn`.
    - `actionFn` and `displayFn` now take a single object as their parameter.
* The `hide` property on `Column` has been changed to `hidden`.
* The `ColChooserButton` has been moved from the incorrect location `@xh/hoist/cmp/grid` to
  `@xh/hoist/desktop/cmp/button`. This is a desktop-only component. Apps will have to adjust these
  imports.
* `withDefaultTrue` and `withDefaultFalse` in `@xh/hoist/utils/js` have been removed. Use
  `withDefault` instead.
* `CheckBox` has been renamed `Checkbox`

### ⚙️ Technical

* ag-Grid has been upgraded to v19.1
* mobx has been upgraded to v5.6
* React has been upgraded to v16.6
* Allow browsers with proper support for Proxy (e.g Edge) to access Hoist Applications.

### 🐞 Bug Fixes

* Extensive. See full change list below.

[Commit Log](https://github.com/xh/hoist-react/compare/v15.1.2...v16.0.0)

## v15.1.2

🛠 Hotfix release to MultiSelect to cap the maximum number of options rendered by the drop-down
list. Note, this component is being replaced in Hoist v16 by the react-select library.

[Commit Log](https://github.com/xh/hoist-react/compare/v15.1.1...v15.1.2)

## v15.1.1

### 🐞 Bug Fixes

* Fix to minimal validation mode for FormField disrupting input focus.
* Fix to JsonInput disrupting input focus.

### ⚙️ Technical

* Support added for TLBR-style notation when specifying margin/padding via layoutSupport - e.g. box(
  {margin: '10 20 5 5'}).
* Tweak to lockout panel message when the user has no roles.

[Commit Log](https://github.com/xh/hoist-react/compare/v15.1.0...v15.1.1)

## v15.1.0

### 🎁 New Features

* The FormField component takes a new minimal prop to display validation errors with a tooltip only
  as opposed to an inline message string. This can be used to help reduce shifting / jumping form
  layouts as required.
* The admin-only user impersonation toolbar will now accept new/unknown users, to support certain
  SSO application implementations that can create users on the fly.

### ⚙️ Technical

* Error reporting to server w/ custom user messages is disabled if the user is not known to the
  client (edge case with errors early in app lifecycle, prior to successful authentication).

[Commit Log](https://github.com/xh/hoist-react/compare/v15.0.0...v15.1.0)

## v15.0.0

### 💥 Breaking Changes

* This update does not require any application client code changes, but does require updating the
  Hoist Core Grails plugin to >= 5.0. Hoist Core changes to how application roles are loaded and
  users are authenticated required minor changes to how JS clients bootstrap themselves and load
  user data.
* The Hoist Core HoistImplController has also been renamed to XhController, again requiring Hoist
  React adjustments to call the updated /xh/ paths for these (implementation) endpoints. Again, no
  app updates required beyond taking the latest Hoist Core plugin.

[Commit Log](https://github.com/xh/hoist-react/compare/v14.2.0...v15.0.0)

## v14.2.0

### 🎁 New Features

* Upgraded hoist-dev-utils to 3.0.3. Client builds now use the latest Webpack 4 and Babel 7 for
  noticeably faster builds and recompiles during CI and at development time.
* GridModel now has a top-level agColumnApi property to provide a direct handle on the ag-Grid
  Column API object.

### ⚙️ Technical

* Support for column groups strengthened with the addition of a dedicated ColumnGroup sibling class
  to Column. This includes additional internal refactoring to reduce unnecessary cloning of Column
  configurations and provide a more managed path for Column updates. Public APIs did not change.
  (#694)

### 📚 Libraries

* Blueprint Core `3.6.1 -> 3.7.0`
* Blueprint Datetime `3.2.0 -> 3.3.0`
* Fontawesome `5.3.x -> 5.4.x`
* MobX `5.1.2 -> 5.5.0`
* Router5 `6.5.0 -> 6.6.0`

[Commit Log](https://github.com/xh/hoist-react/compare/v14.1.3...v14.2.0)

## v14.1.3

### 🐞 Bug Fixes

* Ensure JsonInput reacts properly to value changes.

### ⚙️ Technical

* Block user pinning/unpinning in Grid via drag-and-drop - pending further work via #687.
* Support "now" as special token for dateIs min/max validation rules.
* Tweak grouped grid row background color.

[Commit Log](https://github.com/xh/hoist-react/compare/v14.1.1...v14.1.3)

## v14.1.1

### 🐞 Bug Fixes

* Fixes GridModel support for row-level grouping at same time as column grouping.

[Commit Log](https://github.com/xh/hoist-react/compare/v14.1.0...v14.1.1)

## v14.1.0

### 🎁 New Features

* GridModel now supports multiple levels of row grouping. Pass the public setGroupBy() method an
  array of string column IDs, or a falsey value / empty array to ungroup. Note that the public and
  observable groupBy property on GridModel will now always be an array, even if the grid is not
  grouped or has only a single level of grouping.
* GridModel exposes public expandAll() and collapseAll() methods for grouped / tree grids, and
  StoreContextMenu supports a new "expandCollapseAll" string token to insert context menu items.
  These are added to the default menu, but auto-hide when the grid is not in a grouped state.
* The Grid component provides a new onKeyDown prop, which takes a callback and will fire on any
  keypress targeted within the Grid. Note such a handler is not provided directly by ag-Grid.
* The Column class supports pinned as a top-level config. Supports passing true to pin to the left.

### 🐞 Bug Fixes

* Updates to Grid column widths made via ag-Grid's "autosize to fit" API are properly persisted to
  grid state.

[Commit Log](https://github.com/xh/hoist-react/compare/v14.0.0...v14.1.0)

## v14.0.0

* Along with numerous bug fixes, v14 brings with it a number of important enhancements for grids,
  including support for tree display, 'action' columns, and absolute value sorting. It also includes
  some new controls and improvement to focus display.

### 💥 Breaking Changes

* The signatures of the Column.elementRenderer and Column.renderer have been changed to be
  consistent with each other, and more extensible. Each takes two arguments -- the value to be
  rendered, and a single bundle of metadata.
* StoreContextMenuAction has been renamed to RecordAction. Its action property has been renamed to
  actionFn for consistency and clarity.
* LocalStore : The method LocalStore.processRawData no longer takes an array of all records, but
  instead takes just a single record. Applications that need to operate on all raw records in bulk
  should do so before presenting them to LocalStore. Also, LocalStores template methods for override
  have also changed substantially, and sub-classes that rely on these methods will need to be
  adjusted accordingly.

### 🎁 New Features

#### Grid

* The Store API now supports hierarchical datasets. Applications need to simply provide raw data for
  records with a "children" property containing the raw data for their children.
* Grid supports a 'TreeGrid' mode. To show a tree grid, bind the GridModel to a store containing
  hierarchical data (as above), set treeMode: true on the GridModel, and specify a column to display
  the tree controls (isTreeColumn: true)
* Grid supports absolute sorting for numerical columns. Specify absSort: true on your column config
  to enable. Clicking the grid header will now cycle through ASC > DESC > DESC (abs) sort modes.
* Grid supports an 'Actions' column for one-click record actions. See cmp/desktop/columns/actionCol.
* A new showHover prop on the desktop Grid component will highlight the hovered row with default
  styling. A new GridModel.rowClassFn callback was added to support per-row custom classes based on
  record data.
* A new ExportFormat.LONG_TEXT format has been added, along with a new Column.exportWidth config.
  This supports exporting columns that contain long text (e.g. notes) as multi-line cells within
  Excel.

#### Other Components

* RadioInput and ButtonGroupInput have been added to the desktop/cmp/form package.
* DateInput now has support for entering and displaying time values.
* NumberInput displays its unformatted value when focused.
* Focused components are now better highlighted, with additional CSS vars provided to customize as
  needed.

### 🐞 Bug Fixes

* Calls to GridModel.setGroupBy() work properly not only on the first, but also all subsequent calls
  (#644).
* Background / style issues resolved on several input components in dark theme (#657).
* Grid context menus appear properly over other floating components.

### 📚 Libraries

* React `16.5.1 -> 16.5.2`
* router5 `6.4.2 -> 6.5.0`
* CodeMirror, Highcharts, and MobX patch updates

[Commit Log](https://github.com/xh/hoist-react/compare/v13.0.0...v14.0.0)

## v13.0.0

🍀Lucky v13 brings with it a number of enhancements for forms and validation, grouped column support
in the core Grid API, a fully wrapped MultiSelect component, decorator syntax adjustments, and a
number of other fixes and enhancements.

It also includes contributions from new ExHI team members Arjun and Brendan. 🎉

### 💥 Breaking Changes

* The core `@HoistComponent`, `@HoistService`, and `@HoistModel` decorators are **no longer
  parameterized**, meaning that trailing `()` should be removed after each usage. (#586)
* The little-used `hoistComponentFactory()` method was also removed as a further simplification
  (#587).
* The `HoistField` superclass has been renamed to `HoistInput` and the various **desktop form
  control components have been renamed** to match (55afb8f). Apps using these components (which will
  likely be most apps) will need to adapt to the new names.
    * This was done to better distinguish between the input components and the upgraded Field
      concept on model classes (see below).

### 🎁 New Features

⭐️ **Forms and Fields** have been a major focus of attention, with support for structured data
fields added to Models via the `@FieldSupport` and `@field()` decorators.

* Models annotated with `@FieldSupport` can decorate member properties with `@field()`, making those
  properties observable and settable (with a generated `setXXX()` method).
* The `@field()` decorators themselves can be passed an optional display label string as well as
  zero or more *validation rules* to define required constraints on the value of the field.
* A set of predefined constraints is provided within the toolkit within the `/field/` package.
* Models using `FieldSupport` should be sure to call the `initFields()` method installed by the
  decorator within their constructor. This method can be called without arguments to generally
  initialize the field system, or it can be passed an object of field names to initial/default
  values, which will set those values on the model class properties and provide change/dirty
  detection and the ability to "reset" a form.
* A new `FormField` UI component can be used to wrap input components within a form. The `FormField`
  wrapper can accept the source model and field name, and will apply those to its child input. It
  leverages the Field model to automatically display a label, indicate required fields, and print
  validation error messages. This new component should be the building-block for most non-trivial
  forms within an application.

Other enhancements include:

* **Grid columns can be grouped**, with support for grouping added to the grid state management
  system, column chooser, and export manager (#565). To define a column group, nest column
  definitions passed to `GridModel.columns` within a wrapper object of the
  form `{headerName: 'My group', children: [...]}`.

(Note these release notes are incomplete for this version.)

[Commit Log](https://github.com/xh/hoist-react/compare/v12.1.2...v13.0.0)

## v12.1.2

### 🐞 Bug Fixes

* Fix casing on functions generated by `@settable` decorator
  (35c7daa209a4205cb011583ebf8372319716deba).

[Commit Log](https://github.com/xh/hoist-react/compare/v12.1.1...v12.1.2)

## v12.1.1

### 🐞 Bug Fixes

* Avoid passing unknown HoistField component props down to Blueprint select/checkbox controls.

### 📚 Libraries

* Rollback update of `@blueprintjs/select` package `3.1.0 -> 3.0.0` - this included breaking API
  changes and will be revisited in #558.

[Commit Log](https://github.com/xh/hoist-react/compare/v12.1.0...v12.1.1)

## v12.1.0

### 🎁 New Features

* New `@bindable` and `@settable` decorators added for MobX support. Decorating a class member
  property with `@bindable` makes it a MobX `@observable` and auto-generates a setter method on the
  class wrapped in a MobX `@action`.
* A `fontAwesomeIcon` element factory is exported for use with other FA icons not enumerated by the
  `Icon` class.
* CSS variables added to control desktop Blueprint form control margins. These remain defaulted to
  zero, but now within CSS with support for variable overrides. A Blueprint library update also
  brought some changes to certain field-related alignment and style properties. Review any form
  controls within apps to ensure they remain aligned as desired
  (8275719e66b4677ec5c68a56ccc6aa3055283457 and df667b75d41d12dba96cbd206f5736886cb2ac20).

### 🐞 Bug Fixes

* Grid cells are fully refreshed on a data update, ensuring cell renderers that rely on data other
  than their primary display field are updated (#550).
* Grid auto-sizing is run after a data update, ensuring flex columns resize to adjust for possible
  scrollbar visibility changes (#553).
* Dropdown fields can be instantiated with fewer required properties set (#541).

### 📚 Libraries

* Blueprint `3.0.1 -> 3.4.0`
* FontAwesome `5.2.0 -> 5.3.0`
* CodeMirror `5.39.2 -> 5.40.0`
* MobX `5.0.3 -> 5.1.0`
* router5 `6.3.0 -> 6.4.2`
* React `16.4.1 -> 16.4.2`

[Commit Log](https://github.com/xh/hoist-react/compare/v12.0.0...v12.1.0)

## v12.0.0

Hoist React v12 is a relatively large release, with multiple refactorings around grid columns,
`elemFactory` support, classNames, and a re-organization of classes and exports within `utils`.

### 💥 Breaking Changes

#### ⭐️ Grid Columns

**A new `Column` class describes a top-level API for columns and their supported options** and is
intended to be a cross-platform layer on top of ag-Grid and TBD mobile grid implementations.

* The desktop `GridModel` class now accepts a collection of `Column` configuration objects to define
  its available columns.
* Columns may be configured with `flex: true` to cause them to stretch all available horizontal
  space within a grid, sharing it equally with any other flex columns. However note that this should
  be used sparingly, as flex columns have some deliberate limitations to ensure stable and
  consistent behavior. Most noticeably, they cannot be resized directly by users. Often, a best
  practice will be to insert an `emptyFlexCol` configuration as the last column in a grid - this
  will avoid messy-looking gaps in the layout while not requiring a data-driven column be flexed.
* User customizations to column widths are now saved if the GridModel has been configured with a
  `stateModel` key or model instance - see `GridStateModel`.
* Columns accept a `renderer` config to format text or HTML-based output. This is a callback that is
  provided the value, the row-level record, and a metadata object with the column's `colId`. An
  `elementRenderer` config is also available for cells that should render a Component.
* An `agOptions` config key continues to provide a way to pass arbitrary options to the underlying
  ag-Grid instance (for desktop implementations). This is considered an "escape hatch" and should be
  used with care, but can provide a bridge to required ag-Grid features as the Hoist-level API
  continues to develop.
* The "factory pattern" for Column templates / defaults has been removed, replaced by a simpler
  approach that recommends exporting simple configuration partials and spreading them into
  instance-specific column configs.
* See 0798f6bb20092c59659cf888aeaf9ecb01db52a6 for primary commit.

#### ⭐️ Element Factory, LayoutSupport, BaseClassName

Hoist provides core support for creating components via a factory pattern, powered by the `elem()`
and `elemFactory()` methods. This approach remains the recommended way to instantiate component
elements, but was **simplified and streamlined**.

* The rarely used `itemSpec` argument was removed (this previously applied defaults to child items).
* Developers can now also use JSX to instantiate all Hoist-provided components while still taking
  advantage of auto-handling for layout-related properties provided by the `LayoutSupport` mixin.
    * HoistComponents should now spread **`...this.getLayoutProps()`** into their outermost rendered
      child to enable promotion of layout properties.
* All HoistComponents can now specify a **baseClassName** on their component class and should pass
  `className: this.getClassName()` down to their outermost rendered child. This allows components to
  cleanly layer on a base CSS class name with any instance-specific classes.
* See 8342d3870102ee9bda4d11774019c4928866f256 for primary commit.

#### ⭐️ Panel resizing / collapsing

**The `Panel` component now takes a `sizingModel` prop to control and encapsulate newly built-in
resizing and collapsing behavior** (#534).

* See the `PanelSizingModel` class for configurable details, including continued support for saving
  sizing / collapsed state as a user preference.
* **The standalone `Resizable` component was removed** in favor of the improved support built into
  Panel directly.

#### Other

* Two promise-related models have been combined into **a new, more powerful `PendingTaskModel`**,
  and the `LoadMask` component has been removed and consolidated into `Mask`
  (d00a5c6e8fc1e0e89c2ce3eef5f3e14cb842f3c8).
    * `Panel` now exposes a single `mask` prop that can take either a configured `mask` element or a
      simple boolean to display/remove a default mask.
* **Classes within the `utils` package have been re-organized** into more standardized and scalable
  namespaces. Imports of these classes will need to be adjusted.

### 🎁 New Features

* **The desktop Grid component now offers a `compact` mode** with configurable styling to display
  significantly more data with reduced padding and font sizes.
* The top-level `AppBar` refresh button now provides a default implementation, calling a new
  abstract `requestRefresh()` method on `HoistApp`.
* The grid column chooser can now be configured to display its column groups as initially collapsed,
  for especially large collections of columns.
* A new `XH.restoreDefaultsAsync()` method provides a centralized way to wipe out user-specific
  preferences or customizations (#508).
* Additional Blueprint `MultiSelect`, `Tag`, and `FormGroup` controls re-exported.

### 🐞 Bug Fixes

* Some components were unintentionally not exporting their Component class directly, blocking JSX
  usage. All components now export their class.
* Multiple fixes to `DayField` (#531).
* JsonField now responds properly when switching from light to dark theme (#507).
* Context menus properly filter out duplicated separators (#518).

[Commit Log](https://github.com/xh/hoist-react/compare/v11.0.0...v12.0.0)

## v11.0.0

### 💥 Breaking Changes

* **Blueprint has been upgraded to the latest 3.x release.** The primary breaking change here is the
  renaming of all `pt-` CSS classes to use a new `bp3-` prefix. Any in-app usages of the BP
  selectors will need to be updated. See the
  [Blueprint "What's New" page](http://blueprintjs.com/docs/#blueprint/whats-new-3.0).
* **FontAwesome has been upgraded to the latest 5.2 release.** Only the icons enumerated in the
  Hoist `Icon` class are now registered via the FA `library.add()` method for inclusion in bundled
  code, resulting in a significant reduction in bundle size. Apps wishing to use other FA icons not
  included by Hoist must import and register them - see the
  [FA React Readme](https://github.com/FortAwesome/react-fontawesome/blob/master/README.md) for
  details.
* **The `mobx-decorators` dependency has been removed** due to lack of official support for the
  latest MobX update, as well as limited usage within the toolkit. This package was primarily
  providing the optional `@setter` decorator, which should now be replaced as needed by dedicated
  `@action` setter methods (19cbf86138499bda959303e602a6d58f6e95cb40).

### 🎁 Enhancements

* `HoistComponent` now provides a `getClassNames()` method that will merge any `baseCls` CSS class
  names specified on the component with any instance-specific classes passed in via props (#252).
    * Components that wish to declare and support a `baseCls` should use this method to generate and
      apply a combined list of classes to their outermost rendered elements (see `Grid`).
    * Base class names have been added for relevant Hoist-provided components - e.g. `.xh-panel` and
      `.xh-grid`. These will be appended to any instance class names specified within applications
      and be available as public CSS selectors.
* Relevant `HoistField` components support inline `leftIcon` and `rightElement` props. `DayField`
  adds support for `minDay / maxDay` props.
* Styling for the built-in ag-Grid loading overlay has been simplified and improved (#401).
* Grid column definitions can now specify an `excludeFromExport` config to drop them from
  server-generated Excel/CSV exports (#485).

### 🐞 Bug Fixes

* Grid data loading and selection reactions have been hardened and better coordinated to prevent
  throwing when attempting to set a selection before data has been loaded (#484).

### 📚 Libraries

* Blueprint `2.x -> 3.x`
* FontAwesome `5.0.x -> 5.2.x`
* CodeMirror `5.37.0 -> 5.39.2`
* router5 `6.2.4 -> 6.3.0`

[Commit Log](https://github.com/xh/hoist-react/compare/v10.0.1...v11.0.0)

## v10.0.1

### 🐞 Bug Fixes

* Grid `export` context menu token now defaults to server-side 'exportExcel' export.
    * Specify the `exportLocal` token to return a menu item for local ag-Grid export.
* Columns with `field === null` skipped for server-side export (considered spacer / structural
  columns).

## v10.0.0

### 💥 Breaking Changes

* **Access to the router API has changed** with the `XH` global now exposing `router` and
  `routerState` properties and a `navigate()` method directly.
* `ToastManager` has been deprecated. Use `XH.toast` instead.
* `Message` is no longer a public class (and its API has changed). Use `XH.message/confirm/alert`
  instead.
* Export API has changed. The Built-in grid export now uses more powerful server-side support. To
  continue to use local AG based export, call method `GridModel.localExport()`. Built-in export
  needs to be enabled with the new property on `GridModel.enableExport`. See `GridModel` for more
  details.

### 🎁 Enhancements

* New Mobile controls and `AppContainer` provided services (impersonation, about, and version bars).
* Full-featured server-side Excel export for grids.

### 🐞 Bug Fixes

* Prevent automatic zooming upon input focus on mobile devices (#476).
* Clear the selection when showing the context menu for a record which is not already selected
  (#469).
* Fix to make lockout script readable by Compatibility Mode down to IE5.

### 📚 Libraries

* MobX `4.2.x -> 5.0.x`

[Commit Log](https://github.com/xh/hoist-react/compare/v9.0.0...v10.0.0)

## v9.0.0

### 💥 Breaking Changes

* **Hoist-provided mixins (decorators) have been refactored to be more granular and have been broken
  out of `HoistComponent`.**
    * New discrete mixins now exist for `LayoutSupport` and `ContextMenuSupport` - these should be
      added directly to components that require the functionality they add for auto-handling of
      layout-related props and support for showing right-click menus. The corresponding options on
      `HoistComponent` that used to enable them have been removed.
    * For consistency, we have also renamed `EventTarget -> EventSupport` and `Reactive ->
      ReactiveSupport` mixins. These both continue to be auto-applied to HoistModel and HoistService
      classes, and ReactiveSupport enabled by default in HoistComponent.
* **The Context menu API has changed.** The `ContextMenuSupport` mixin now specifies an abstract
  `getContextMenuItems()` method for component implementation (replacing the previous
  `renderContextMenu()` method). See the new [`ContextMenuItem` class for what these items support,
  as well as several static default items that can be used.
    * The top-level `AppContainer` no longer provides a default context menu, instead allowing the
      browser's own context menu to show unless an app / component author has implemented custom
      context-menu handling at any level of their component hierarchy.

### 🐞 Bug Fixes

* TabContainer active tab can become out of sync with the router state (#451)
    * ⚠️ Note this also involved a change to the `TabContainerModel` API - `activateTab()` is now
      the public method to set the active tab and ensure both the tab and the route land in the
      correct state.
* Remove unintended focused cell borders that came back with the prior ag-Grid upgrade.

[Commit Log](https://github.com/xh/hoist-react/compare/v8.0.0...v9.0.0)

## v8.0.0

Hoist React v8 brings a big set of improvements and fixes, some API and package re-organizations,
and ag-Grid upgrade, and more. 🚀

### 💥 Breaking Changes

* **Component package directories have been re-organized** to provide better symmetry between
  pre-existing "desktop" components and a new set of mobile-first component. Current desktop
  applications should replace imports from `@xh/hoist/cmp/xxx` with `@xh/hoist/desktop/cmp/xxx`.
    * Important exceptions include several classes within `@xh/hoist/cmp/layout/`, which remain
      cross-platform.
    * `Panel` and `Resizable` components have moved to their own packages in
      `@xh/hoist/desktop/cmp/panel` and `@xh/hoist/desktop/cmp/resizable`.
* **Multiple changes and improvements made to tab-related APIs and components.**
    * The `TabContainerModel` constructor API has changed, notably `children` -> `tabs`, `useRoutes`
      ->
      `route` (to specify a starting route as a string) and `switcherPosition` has moved from a
      model config to a prop on the `TabContainer` component.
    * `TabPane` and `TabPaneModel` have been renamed `Tab` and `TabModel`, respectively, with
      several related renames.
* **Application entry-point classes decorated with `@HoistApp` must implement the new getter method
  `containerClass()`** to specify the platform specific component used to wrap the app's
  `componentClass`.
    * This will typically be `@xh/hoist/[desktop|mobile]/AppContainer` depending on platform.

### 🎁 New Features

* **Tab-related APIs re-worked and improved**, including streamlined support for routing, a new
  `tabRenderMode` config on `TabContainerModel`, and better naming throughout.
* **Ag-grid updated to latest v18.x** - now using native flex for overall grid layout and sizing
  controls, along with multiple other vendor improvements.
* Additional `XH` API methods exposed for control of / integration with Router5.
* The core `@HoistComponent` decorated now installs a new `isDisplayed` getter to report on
  component visibility, taking into account the visibility of its ancestors in the component tree.
* Mobile and Desktop app package / component structure made more symmetrical (#444).
* Initial versions of multiple new mobile components added to the toolkit.
* Support added for **`IdleService` - automatic app suspension on inactivity** (#427).
* Hoist wrapper added for the low-level Blueprint **button component** - provides future hooks into
  button customizations and avoids direct BP import (#406).
* Built-in support for collecting user feedback via a dedicated dialog, convenient XH methods and
  default appBar button (#379).
* New `XH.isDevelopmentMode` constant added, true when running in local Webpack dev-server mode.
* CSS variables have been added to customize and standardize the Blueprint "intent" based styling,
  with defaults adjusted to be less distracting (#420).

### 🐞 Bug Fixes

* Preference-related events have been standardized and bugs resolved related to pushAsync() and the
  `prefChange` event (ee93290).
* Admin log viewer auto-refreshes in tail-mode (#330).
* Distracting grid "loading" overlay removed (#401).
* Clipboard button ("click-to-copy" functionality) restored (#442).

[Commit Log](https://github.com/xh/hoist-react/compare/v7.2.0...v8.0.0)

## v7.2.0

### 🎁 New Features

+ Admin console grids now outfitted with column choosers and grid state. #375
+ Additional components for Onsen UI mobile development.

### 🐞 Bug Fixes

+ Multiple improvements to the Admin console config differ. #380 #381 #392

[Commit Log](https://github.com/xh/hoist-react/compare/v7.1.0...v7.2.0)

## v7.1.0

### 🎁 New Features

* Additional kit components added for Onsen UI mobile development.

### 🐞 Bug Fixes

* Dropdown fields no longer default to `commitOnChange: true` - avoiding unexpected commits of
  type-ahead query values for the comboboxes.
* Exceptions thrown from FetchService more accurately report the remote host when unreachable, along
  with some additional enhancements to fetch exception reporting for clarity.

[Commit Log](https://github.com/xh/hoist-react/compare/v7.0.0...v7.1.0)

## v7.0.0

### 💥 Breaking Changes

* **Restructuring of core `App` concept** with change to new `@HoistApp` decorator and conventions
  around defining `App.js` and `AppComponent.js` files as core app entry points. `XH.app` now
  installed to provide access to singleton instance of primary app class. See #387.

### 🎁 New Features

* **Added `AppBar` component** to help further standardize a pattern for top-level application
  headers.
* **Added `SwitchField` and `SliderField`** form field components.
* **Kit package added for Onsen UI** - base component library for mobile development.
* **Preferences get a group field for better organization**, parity with AppConfigs. (Requires
  hoist-core 3.1.x.)

### 🐞 Bug Fixes

* Improvements to `Grid` component's interaction with underlying ag-Grid instance, avoiding extra
  renderings and unwanted loss of state. 03de0ae7

[Commit Log](https://github.com/xh/hoist-react/compare/v6.0.0...v7.0.0)

## v6.0.0

### 💥 Breaking Changes

* API for `MessageModel` has changed as part of the feature addition noted below, with `alert()` and
  `confirm()` replaced by `show()` and new `XH` convenience methods making the need for direct calls
  rare.
* `TabContainerModel` no longer takes an `orientation` prop, replaced by the more flexible
  `switcherPosition` as noted below.

### 🎁 New Features

* **Initial version of grid state** now available, supporting easy persistence of user grid column
  selections and sorting. The `GridModel` constructor now takes a `stateModel` argument, which in
  its simplest form is a string `xhStateId` used to persist grid state to local storage. See the
  `GridStateModel` class for implementation details. #331
* The **Message API** has been improved and simplified, with new `XH.confirm()` and `XH.alert()`
  methods providing an easy way to show pop-up alerts without needing to manually construct or
  maintain a `MessageModel`. #349
* **`TabContainer` components can now be controlled with a remote `TabSwitcher`** that does not need
  to be directly docked to the container itself. Specify `switcherPosition:none` on the
  `TabContainerModel` to suppress showing the switching affordance on the tabs themselves and
  instantiate a `TabSwitcher` bound to the same model to control a tabset from elsewhere in the
  component hierarchy. In particular, this enabled top-level application tab navigation to move up
  into the top toolbar, saving vertical space in the layout. #368
* `DataViewModel` supports an `emptyText` config.

### 🐞 Bugfixes

* Dropdown fields no longer fire multiple commit messages, and no longer commit partial entries
  under some circumstances. #353 and #354
* Grids resizing fixed when shrinking the containing component. #357

[Commit Log](https://github.com/xh/hoist-react/compare/v5.0.0...v6.0.0)

## v5.0.0

### 💥 Breaking Changes

* **Multi environment configs have been unwound** See these release notes/instructions for how to
  migrate: https://github.com/xh/hoist-core/releases/tag/release-3.0.0
* **Breaking change to context menus in dataviews and grids not using the default context menu:**
  StoreContextMenu no longer takes an array of items as an argument to its constructor. Instead it
  takes a configuration object with an ‘items’ key that will point to any current implementation’s
  array of items. This object can also contain an optional gridModel argument which is intended to
  support StoreContextMenuItems that may now be specified as known ‘hoist tokens’, currently limited
  to a ‘colChooser’ token.

### 🎁 New Features

* Config differ presents inline view, easier to read diffs now.
* Print Icon added!

### 🐞 Bugfixes

* Update processFailedLoad to loadData into gridModel store, Fixes #337
* Fix regression to ErrorTracking. Make errorTrackingService safer/simpler to call at any point in
  life-cycle.
* Fix broken LocalStore state.
* Tweak flex prop for charts. Side by side charts in a flexbox now auto-size themselves! Fixes #342
* Provide token parsing for storeContextMenus. Context menus are all grown up! Fixes #300

## v4.0.1

### 🐞 Bugfixes

* DataView now properly re-renders its items when properties on their records change (and the ID
  does not)

## v4.0.0

### 💥 Breaking Changes

* **The `GridModel` selection API has been reworked for clarity.** These models formerly exposed
  their selectionModel as `grid.selection` - now that getter returns the selected records. A new
  `selectedRecord` getter is also available to return a single selection, and new string shortcut
  options are available when configuring GridModel selection behavior.
* **Grid components can now take an `agOptions` prop** to pass directly to the underlying ag-grid
  component, as well as an `onRowDoubleClicked` handler function.
  16be2bfa10e5aab4ce8e7e2e20f8569979dd70d1

### 🎁 New Features

* Additional core components have been updated with built-in `layoutSupport`, allowing developers to
  set width/height/flex and other layout properties directly as top-level props for key comps such
  as Grid, DataView, and Chart. These special props are processed via `elemFactory` into a
  `layoutConfig` prop that is now passed down to the underlying wrapper div for these components.
  081fb1f3a2246a4ff624ab123c6df36c1474ed4b

### 🐞 Bugfixes

* Log viewer tail mode now working properly for long log files - #325

## v3.0.1

### 🐞 Bugfixes

* FetchService throws a dedicated exception when the server is unreachable, fixes a confusing
  failure case detailed in #315

## v3.0.0

### 💥 Breaking Changes

* **An application's `AppModel` class must now implement a new `checkAccess()` method.** This method
  is passed the current user, and the appModel should determine if that user should see the UI and
  return an object with a `hasAccess` boolean and an optional `message` string. For a return with
  `hasAccess: false`, the framework will render a lockout panel instead of the primary UI.
  974c1def99059f11528c476f04e0d8c8a0811804
    * Note that this is only a secondary level of "security" designed to avoid showing an
      unauthorized user a confusing / non-functional UI. The server or any other third-party data
      sources must always be the actual enforcer of access to data or other operations.
* **We updated the APIs for core MobX helper methods added to component/model/service classes.** In
  particular, `addReaction()` was updated to take a more declarative / clear config object.
  8169123a4a8be6940b747e816cba40bd10fa164e
    * See Reactive.js - the mixin that provides this functionality.

### 🎁 New Features

* Built-in client-side lockout support, as per above.

### 🐞 Bugfixes

* None

------------------------------------------

Copyright © 2022 Extremely Heavy Industries Inc. - all rights reserved

------------------------------------------

📫☎️🌎 info@xh.io | https://xh.io/contact<|MERGE_RESOLUTION|>--- conflicted
+++ resolved
@@ -9,6 +9,8 @@
 * Admin activity tracking chart now has a checkbox to toggle weekends when viewing a time
   series.
 * `AboutDialog` can now display more dynamic custom properties.
+* `DashCanvasViewModel` now supports `autoHeight` to automatically resize a `DashCanvasView's`
+    height to fit its contents
 
 ### 🐞 Bug Fixes
 
@@ -70,22 +72,9 @@
   a remount/rerender of the panel's contents.
 * FilterChooser field suggestions now search within multi-word field names.
 * Autosize performance has been improved for very large grids.
-<<<<<<< HEAD
-* `DashCanvasViewModel` now supports `autoHeight` to automatically resize a `DashCanvasView's`
-    height to fit its contents
-* New `@abstract` decorator for enforcing abstract methods / getters
-
-
-### 🐞 Bug Fixes
-
-* Fixes several issues where Grid would display rows gaps after operating on it programmatically,
-  This problem was introduced in ag-Grid v27.
-* Fix bug where ColumnHeaders would not respond to mouse events on tablets
-=======
 * New `@abstract` decorator now available for enforcing abstract methods / getters.
 * `MessageModel` now receives `dismissable` and `cancelOnDismiss` flags to control the behavior of a
   popup message when clicking the background or hitting the escape key.
->>>>>>> 2d461d9b
 
 ### 💥 Breaking Changes
 * Hoist now requires ag-Grid v28.0.0 or higher - update your ag-Grid dependency in your app's
