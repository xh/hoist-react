# Changelog

## v32.0.0-SNAPSHOT - unreleased

⚠ Note that this release includes a *new major version of ag-Grid*. Developers are encouraged to
consult the [ag-Grid Changelog](https://www.ag-grid.com/ag-grid-changelog/) for versions 22.0 + 22.1
to review any possible breaking changes to direct/custom use of ag-Grid APIs and props.

### 🎁 New Features

<<<<<<< HEAD
* The core `Navigator` / `NavigatorModel` API on mobile has been improved and made consistent
  with other Hoist content container APIs such as `TabContainer`, `DashContainer`, and
  `DockContainer`.  It now supports the specification of `RenderMode` and `RefreshMode` on
  `NavigatorModel` and `PageModel`, to allow better control over how inactive pages are
  mounted/unmounted and how pages handle refresh requests when inactive or (re)activated.
  Furthermore, `Navigator` pages are no longer required to to return `Page` components - they
  can now return any suitable component.
* `DockContainerModel` and `DockViewModel` now support `refreshMode` and `renderMode` configs to
  allow better control over how collapsed views are mounted/unmounted and how views handle refresh
  requests when collapsed.
* Added functionality to auto-size a `Column` upon double-clicking / double-tapping its header.
* Grid column `flex` param will now accept numbers, with available space divided between flex columns
  in proportion to their `flex` value.
=======
* `DockViewModel` now supports optional `width`, `height` and `collapsedWidth` configs.
* The `appMenuButton.extraItems` prop now accepts `MenuItem` configs (as before) but also React
  elements and the special string token '-' (shortcut to render a `MenuDivider`).

### 🐞 Bug Fixes

* `GridStateModel` no longer saves/restores the width of non-resizable columns.
  [#1718](https://github.com/xh/hoist-react/issues/1718)

### 💥 Breaking Changes

* The internal DOM structure of desktop `Panel` has changed to always include an inner frame with
  class `.xh-panel__content`. You may need to update styling that targets the inner structure of
  `Panel` via `.xh-panel`.

[Commit Log](https://github.com/xh/hoist-react/compare/v31.0.0...develop)

## v31.0.0 - 2020-03-16

### 🎁 New Features

* The mobile `Navigator` / `NavigatorModel` API has been improved and made consistent with other
  Hoist content container APIs such as `TabContainer`, `DashContainer`, and `DockContainer`.
  * `NavigatorModel` and `PageModel` now support setting a `RenderMode` and `RefreshMode` to control
    how inactive pages are mounted/unmounted and how they respond to refresh requests.
  * `Navigator` pages are no longer required to to return `Page` components - they can now return
    any suitable component.
* `DockContainerModel` and `DockViewModel` also now support `refreshMode` and `renderMode` configs.
* `Column` now auto-sizes when double-clicking / double-tapping its header.
* `Toolbar` will now collapse overflowing items into a drop down menu. (Supported for horizontal
  toolbars only at this time.)
* Added new `xhEnableLogViewer` config (default `true`) to enable or disable the Admin Log Viewer.

#### 🎨 Icons

* Added `Icon.icon()` factory method as a new common entry point for creating new FontAwesome based
  icons in Hoist. It should typically be used instead of using the `FontAwesomeIcon` component
  directly.
* Also added a new `Icon.fileIcon()` factory. This method take a filename and returns an appropriate
  icon based on its extension.
* All Icon factories can now accept an `asHtml` parameter, as an alternative to calling the helper
  function `convertIconToSVG()` on the element. Use this to render icons as raw html where needed
  (e.g. grid renderers).
* Icons rendered as html will now preserve their styling, tooltips, and size.
>>>>>>> 0837b63c

### 💥 Breaking Changes

* The application's primary `HoistApplicationModel` is now instantiated and installed as
  `XH.appModel` earlier within the application initialization sequence, with construction happening
  prior to the init of the XH identity, config, and preference services.
  * This allows for a new `preAuthInitAsync()` lifecycle method to be called on the model before
    auth has completed, but could be a breaking change for appModel code that relied on these
    services for field initialization or in its constructor.
  * Such code should be moved to the core `initAsync()` method instead, which continues to be called
    after all XH-level services are initialized and ready.
* Mobile apps may need to adjust to the following updates to `NavigatorModel` and related APIs:
  * `NavigatorModel`'s `routes` constructor parameter has been renamed `pages`.
  * `NavigatorModel`'s observable `pages[]` has been renamed `stack[]`.
  * `NavigatorPageModel` has been renamed `PageModel`. Apps do not usually create `PageModels`
    directly, so this change is unlikely to require code updates.
  * `Page` has been removed from the mobile toolkit. Components that previously returned a `Page`
    for inclusion in a `Navigator` or `TabContainer` can now return any component. It is recommended
    you replace `Page` with `Panel` where appropriate.
* Icon enhancements described above removed the following public methods:
  * The `fontAwesomeIcon()` factory function (used to render icons not already enumerated by Hoist)
    has been replaced by the improved `Icon.icon()` factory - e.g. `fontAwesomeIcon({icon: ['far',
    'alicorn']}) -> Icon.icon({iconName: 'alicorn'})`.
  * The `convertIconToSvg()` utility method has been replaced by the new `asHtml` parameter on icon
    factory functions. If you need to convert an existing icon element, use `convertIconToHtml()`.
* `Toolbar` items should be provided as direct children. Wrapping Toolbar items in container
  components can result in unexpected item overflow.

### 🐞 Bug Fixes

* The `fmtDate()` utility now properly accepts, parses, and formats a string value input as
  documented.
<<<<<<< HEAD
  
### ⚙️ Technical
  
* Flex columns now use the built-in ag-Grid flex functionality.

### 📚 Libraries

* ag-grid-community `removed @ 21.2`
* ag-grid-enterprise `21.2` replaced with @ag-grid-enterprise/all-modules `22.1`
* ag-grid-react `21.2` replaced with @ag-grid-community/react `22.1`
=======
* Mobile `PinPad` input responsiveness improved on certain browsers to avoid lag.

### ⚙️ Technical

* New lifecycle methods `preAuthInitAsync()` and `logoutAsync()` added to the `HoistAppModel`
  decorator (aka the primary `XH.appModel`).
>>>>>>> 0837b63c

[Commit Log](https://github.com/xh/hoist-react/compare/v30.1.0...v31.0.0)

## v30.1.0 - 2020-03-04

### 🐞 Bug Fixes

* Ensure `WebSocketService.connected` remains false until `channelKey` assigned and received from
  server.
* When empty, `DashContainer` now displays a user-friendly prompt to add an initial view.

### ⚙️ Technical

* Form validation enhanced to improve handling of asynchronous validation. Individual rules and
  constraints are now re-evaluated in parallel, allowing for improved asynchronous validation.
* `Select` will now default to selecting contents on focus if in filter or creatable mode.

[Commit Log](https://github.com/xh/hoist-react/compare/v30.0.0...30.1.0)

## v30.0.0 - 2020-02-29

### 🎁 New Features

* `GridModel` and `DataViewModel` now support `groupRowHeight`, `groupRowRenderer` and
  `groupRowElementRenderer` configs. Grouping is new in general to `DataViewModel`, which now takes
  a `groupBy` config.
  * `DataViewModel` allows for settable and multiple groupings and sorters.
  * `DataViewModel` also now supports additional configs from the underlying `GridModel` that make
    sense in a `DataView` context, such as `showHover` and `rowBorders`.
* `TabContainerModel` now accepts a `track` property (default false) for easily tracking tab views
  via Hoist's built-in activity tracking.
* The browser document title is now set to match `AppSpec.clientAppName` - helpful for projects with
  multiple javascript client apps.
* `StoreFilterField` accepts all other config options from `TextInput` (e.g. `disabled`).
* Clicking on a summary row in `Grid` now clears its record selection.
* The `@LoadSupport` decorator now provides an additional observable property `lastException`. The
  decorator also now logs load execution times and failures to `console.debug` automatically.
* Support for mobile `Panel.scrollable` prop made more robust with re-implementation of inner
  content element. Note this change included a tweak to some CSS class names for mobile `Panel`
  internals that could require adjustments if directly targeted by app stylesheets.
* Added new `useOnVisibleChange` hook.
* Columns now support a `headerAlign` config to allow headers to be aligned differently from column
  contents.

### 💥 Breaking Changes

* `Toolbar` items must be provided as direct children. Wrapping Toolbar items in container
  components can result in unexpected item overflow.
* `DataView.rowCls` prop removed, replaced by new `DataViewModel.rowClassFn` config for more
  flexibility and better symmetry with `GridModel`.
* `DataViewModel.itemRenderer` renamed to `DataViewModel.elementRenderer`
* `DataView` styling has been updated to avoid applying several unwanted styles from `Grid`. Note
  that apps might rely on these styles (intentionally or not) for their `itemRenderer` components
  and appearance and will need to adjust.
* Several CSS variables related to buttons have been renamed for consistency, and button style rules
  have been adjusted to ensure they take effect reliably across desktop and mobile buttons
  ([#1568](https://github.com/xh/hoist-react/pull/1568)).
* The optional `TreeMapModel.highchartsConfig` object will now be recursively merged with the
  top-level config generated by the Hoist model and component, where previously it was spread onto
  the generated config. This could cause a change in behavior for apps using this config to
  customize map instances, but provides more flexibility for e.g. customizing the `series`.
* The signature of `useOnResize` hook has been modified slightly for API consistency and clarity.
  Options are now passed in a configuration object.

### 🐞 Bug Fixes

* Fixed an issue where charts that are rendered while invisible would have the incorrect size.
  [#1703](https://github.com/xh/hoist-react/issues/1703)
* Fixed an issue where zeroes entered by the user in `PinPad` would be displayed as blanks.
* Fixed `fontAwesomeIcon` elem factory component to always include the default 'fa-fw' className.
  Previously, it was overridden if a `className` prop was provided.
* Fixed an issue where ConfigDiffer would always warn about deletions, even when there weren't any.
  [#1652](https://github.com/xh/hoist-react/issues/1652)
* `TextInput` will now set its value to `null` when all text is deleted and the clear icon will
  automatically hide.
* Fixed an issue where multiple buttons in a `ButtonGroupInput` could be shown as active
  simultaneously. [#1592](https://github.com/xh/hoist-react/issues/1592)
* `StoreFilterField` will again match on `Record.id` if bound to a Store or a GridModel with the
  `id` column visible. [#1697](https://github.com/xh/hoist-react/issues/1697)
* A number of fixes have been applied to `RelativeTimeStamp` and `getRelativeTimestamp`, especially
  around its handling of 'equal' or 'epsilon equal' times. Remove unintended leading whitespace from
  `getRelativeTimestamp`.

### ⚙️ Technical

* The `addReaction` and `addAutorun` methods (added to Hoist models, components, and services by the
  `ReactiveSupport` mixin) now support a configurable `debounce` argument. In many cases, this is
  preferable to the built-in MobX `delay` argument, which only provides throttling and not true
  debouncing.
* New `ChartModel.highchart` property provides a reference to the underlying HighChart component.

### 📚 Libraries

* @blueprintjs/core `3.23 -> 3.24`
* react-dates `21.7 -> 21.8`
* react-beautiful-dnd `11.0 -> 12.2`

[Commit Log](https://github.com/xh/hoist-react/compare/v29.1.0...v30.0.0)

## v29.1.0 - 2020-02-07

### 🎁 New Features

#### Grid

* The `compact` config on `GridModel` has been deprecated in favor of the more powerful `sizingMode`
  which supports the values 'large', 'standard', 'compact', or 'tiny'.
  * Each new mode has its own set of CSS variables for applications to override as needed.
  * Header and row heights are configurable for each via the `HEADER_HEIGHTS` and `ROW_HEIGHTS`
    static properties of the `AgGrid` component. These objects can be modified on init by
    applications that wish to customize the default row heights globally.
  * 💥 Note that these height config objects were previously exported as constants from AgGrid.js.
    This would be a breaking change for any apps that imported the old objects directly (considered
    unlikely).
* `GridModel` now exposes an `autoSizeColumns` method, and the Grid context menu now contains an
  `Autosize Columns` option by default.
* `Column` and `ColumnGroup` now support React elements for `headerName`.

#### Data

* The `Store` constructor now accepts a `data` argument to load data at initialization.
* The `xh/hoist/data/cube` package has been modified substantially to better integrate with the core
  data package and support observable "Views". See documentation on `Cube` for more information.

#### Other

* Added a `PinPad` component for streamlined handling of PIN entry on mobile devices.
* `FormField` now takes `tooltipPosition` and `tooltipBoundary` props for customizing minimal
  validation tooltip.
* `RecordAction.actionFn` parameters now include a `buttonEl` property containing the button element
  when used in an action column.
* Mobile Navigator component now takes an `animation` prop which can be set to 'slide' (default),
  'lift', 'fade', or 'none'. These values are passed to the underlying onsenNavigator component.
  ([#1641](https://github.com/xh/hoist-react/pull/1641))
* `AppOption` configs now accept an `omit` property for conditionally excluding options.

### 🐞 Bug Fixes

* Unselectable grid rows are now skipped during up/down keyboard navigation.
* Fix local quick filtering in `LeftRightChooser` (v29 regression).
* Fix `SplitTreeMap` - the default filtering once again splits the map across positive and negative
  values as intended (v29 regression).

### ⚙️ Technical

* `FormFields` now check that they are contained in a Hoist `Form`.

### 📚 Libraries

* @blueprintjs/core `3.22 -> 3.23`
* codemirror `5.50 -> 5.51`
* react-dates `21.5 -> 21.7`

[Commit Log](https://github.com/xh/hoist-react/compare/v29.0.0...v29.1.0)

## v29.0.0 - 2020-01-24

### 🗄️ Data Package Changes

Several changes have been made to data package (`Store` and `Record`) APIs for loading, updating,
and modifying data. They include some breaking changes, but pave the way for upcoming enhancements
to fully support inline grid editing and other new features.

Store now tracks the "committed" state of its records, which represents the data as it was loaded
(typically from the server) via `loadData()` or `updateData()`. Records are now immutable and
frozen, so they cannot be changed directly, but Store offers a new `modifyRecords()` API to apply
local modifications to data in a tracked and managed way. (Store creates new records internally to
hold both this modified data and the original, "committed" data.) This additional state tracking
allows developers to query Stores for modified or added records (e.g. to flush back to the server
and persist) as well as call new methods to revert changes (e.g. to undo a block of changes that the
user wishes to discard).

Note the following more specific changes to these related classes:

#### Record

* 💥 Record data properties are now nested within a `data` object on Record instances and are no
  longer available as top-level properties on the Record itself.
  * Calls to access data such as `rec.quantity` must be modified to `rec.data.quantity`.
  * When accessing multiple properties, destructuring provides an efficient syntax - e.g. `const
    {quantity, price} = rec.data;`.
* 💥 Records are now immutable and cannot be modified by applications directly.
  * This is a breaking change, but should only affect apps with custom inline grid editing
    implementations or similar code that modifies individual record values.
  * Calls to change data such as `rec.quantity = 100` must now be made through the Record's Store,
    e.g. `store.modifyData({id: 41, quantity: 100})`
* Record gains new getters for inspecting its state, including: `isAdd`, `isModified`, and
  `isCommitted`.

#### Store

* 💥 `noteDataUpdated()` has been removed, as out-of-band modifications to Store Records are no
  longer possible.
* 💥 Store's `idSpec` function is now called with the raw record data - previously it was passed
  source data after it had been run through the store's optional `processRawData` function. (This is
  unlikely to have a practical impact on most apps, but is included here for completeness.)
* `Store.updateData()` now accepts a flat list of raw data to process into Record additions and
  updates. Previously developers needed to call this method with an object containing add, update,
  and/or remove keys mapped to arrays. Now Store will produce an object of this shape automatically.
* `Store.refreshFilter()` method has been added to allow applications to rebuild the filtered data
  set if some application state has changed (apart from the store's data itself) which would affect
  the store filter.
* Store gains new methods for manipulating its Records and data, including `addRecords()`,
  `removeRecords()`, `modifyRecords()`, `revertRecords()`, and `revert()`. New getters have been
  added for `addedRecords`, `removedRecords`, `modifiedRecords`, and `isModified`.

#### Column

* Columns have been enhanced for provide basic support for inline-editing of record data. Further
  inline editing support enhancements are planned for upcoming Hoist releases.
* `Column.getValueFn` config added to retrieve the cell value for a Record field. The default
  implementation pulls the value from the Record's new `data` property (see above). Apps that
  specify custom `valueGetter` callbacks via `Column.agOptions` should now implement their custom
  logic in this new config.
* `Column.setValueFn` config added to support modifying the Column field's value on the underlying
  Record. The default implementation calls the new `Store.modifyRecords()` API and should be
  sufficient for the majority of cases.
* `Column.editable` config added to indicate if a column/cell should be inline-editable.

### 🎁 New Features

* Added keyboard support to ag-Grid context menus.
* Added `GridModel.setEmptyText()` to allow updates to placeholder text after initial construction.
* Added `GridModel.ensureSelectionVisible()` to scroll the currently selected row into view.
* When a `TreeMap` is bound to a `GridModel`, the grid will now respond to map selection changes by
  scrolling to ensure the selected grid row is visible.
* Added a `Column.tooltipElement` config to support fully customizable tooltip components.
* Added a `useOnResize` hook, which runs a function when a component is resized.
* Exposed an `inputRef` prop on numberInput, textArea, and textInput
* `PanelModel` now accepts a `maxSize` config.
* `RelativeTimeStamp` now support a `relativeTo` option, allowing it to display the difference
  between a timestamp and another reference time other than now. Both the component and the
  `getRelativeTimestamp()` helper function now leverage moment.js for their underlying
  implementation.
* A new `Clock` component displays the time, either local to the browser or for a configurable
  timezone.
* `LeftRightChooser` gets a new `showCounts` option to print the number of items on each side.
* `Select` inputs support a new property `enableWindowed` (desktop platform only) to improve
  rendering performance with large lists of options.
* `Select` inputs support grouped options. To use, add an attribute `options` containing an array of
  sub-options.
* `FetchService` methods support a new `timeout` option. This config chains `Promise.timeout()` to
  the promises returned by the service.
* Added alpha version of `DashContainer` for building dynamic, draggable dashboard-style layouts.
  Please note: the API for this component is subject to change - use at your own risk!
* `Select` now allows the use of objects as values.
* Added a new `xhEnableImpersonation` config to enable or disable the ability of Hoist Admins to
  impersonate other users. Note that this defaults to `false`. Apps will need to set this config to
  continue using impersonation. (Note that an update to hoist-core 6.4+ is required for this config
  to be enforced on the server.)
* `FormField` now supports a `requiredIndicator` to customize how required fields are displayed.
* Application build tags are now included in version update checks, primarily to prompt dev/QA users
  to refresh when running SNAPSHOT versions. (Note that an update to hoist-core 6.4+ is required for
  the server to emit build tag for comparison.)
* `CodeInput` component added to provide general `HoistInput` support around the CodeMirror code
  editor. The pre-existing `JsonInput` has been converted to a wrapper around this class.
* `JsonInput` now supports an `autoFocus` prop.
* `Select` now supports a `hideDropdownIndicator` prop.
* `useOnResize` hook will now ignore visibility changes, i.e. a component resizing to a size of 0.
* `DimensionChooser` now supports a `popoverPosition` prop.
* `AppBar.appMenuButtonPosition` prop added to configure the App Menu on the left or the right, and
  `AppMenuButton` now accepts and applies any `Button` props to customize.
* New `--xh-grid-tree-indent-px` CSS variable added to allow control over the amount of indentation
  applied to tree grid child nodes.

### 💥 Breaking Changes

* `GridModel.contextMenuFn` config replaced with a `contextMenu` parameter. The new parameter will
  allow context menus to be specified with a simple array in addition to the function specification
  currently supported.
* `GridModel.defaultContextMenuTokens` config renamed to `defaultContextMenu`.
* `Chart` and `ChartModel` have been moved from `desktop/cmp/charts` to `cmp/charts`.
* `StoreFilterField` has been moved from `desktop/cmp/store` to `cmp/store`.
* The options `nowEpsilon` and `nowString` on `RelativeTimestamp` have been renamed to `epsilon` and
  `equalString`, respectively.
* `TabRenderMode` and `TabRefreshMode` have been renamed to `RenderMode` and `RefreshMode` and moved
  to the `core` package. These enumerations are now used in the APIs for `Panel`, `TabContainer`,
  and `DashContainer`.
* `DockViewModel` now requires a function, or a HoistComponent as its `content` param. It has always
  been documented this way, but a bug in the original implementation had it accepting an actual
  element rather than a function. As now implemented, the form of the `content` param is consistent
  across `TabModel`, `DockViewModel`, and `DashViewSpec`.
* `JsonInput.showActionButtons` prop replaced with more specific `showFormatButton` and
  `showFullscreenButton` props.
* The `DataView.itemHeight` prop has been moved to `DataViewModel` where it can now be changed
  dynamically by applications.
* Desktop `AppBar.appMenuButtonOptions` prop renamed to `appMenuButtonProps` for consistency.

### 🐞 Bug Fixes

* Fixed issue where JsonInput was not receiving its `model` from context
  ([#1456](https://github.com/xh/hoist-react/issues/1456))
* Fixed issue where TreeMap would not be initialized if the TreeMapModel was created after the
  GridModel data was loaded ([#1471](https://github.com/xh/hoist-react/issues/1471))
* Fixed issue where export would create malformed file with dynamic header names
* Fixed issue where exported tree grids would have incorrect aggregate data
  ([#1447](https://github.com/xh/hoist-react/issues/1447))
* Fixed issue where resizable Panels could grow larger than desired
  ([#1498](https://github.com/xh/hoist-react/issues/1498))
* Changed RestGrid to only display export button if export is enabled
  ([#1490](https://github.com/xh/hoist-react/issues/1490))
* Fixed errors when grouping rows in Grids with `groupUseEntireRow` turned off
  ([#1520](https://github.com/xh/hoist-react/issues/1520))
* Fixed problem where charts were resized when being hidden
  ([#1528](https://github.com/xh/hoist-react/issues/1528))
* Fixed problem where charts were needlessly re-rendered, hurting performance and losing some state
  ([#1505](https://github.com/xh/hoist-react/issues/1505))
* Removed padding from Select option wrapper elements which was making it difficult for custom
  option renderers to control the padding ([1571](https://github.com/xh/hoist-react/issues/1571))
* Fixed issues with inconsistent indentation for tree grid nodes under certain conditions
  ([#1546](https://github.com/xh/hoist-react/issues/1546))
* Fixed autoFocus on NumberInput.

### 📚 Libraries

* @blueprintjs/core `3.19 -> 3.22`
* @blueprintjs/datetime `3.14 -> 3.15`
* @fortawesome/fontawesome-pro `5.11 -> 5.12`
* codemirror `5.49 -> 5.50`
* core-js `3.3 -> 3.6`
* fast-deep-equal `2.0 -> 3.1`
* filesize `5.0 -> 6.0`
* highcharts 7.2 -> 8.0`
* mobx `5.14 -> 5.15`
* react-dates `21.3 -> 21.5`
* react-dropzone `10.1 -> 10.2`
* react-windowed-select `added @ 2.0.1`

[Commit Log](https://github.com/xh/hoist-react/compare/v28.2.0...v29.0.0)

## v28.2.0 - 2019-11-08

### 🎁 New Features

* Added a `DateInput` component to the mobile toolkit. Its API supports many of the same options as
  its desktop analog with the exception of `timePrecision`, which is not yet supported.
* Added `minSize` to panelModel. A resizable panel can now be prevented from resizing to a size
  smaller than minSize. ([#1431](https://github.com/xh/hoist-react/issues/1431))

### 🐞 Bug Fixes

* Made `itemHeight` a required prop for `DataView`. This avoids an issue where agGrid went into an
  infinite loop if this value was not set.
* Fixed a problem with `RestStore` behavior when `dataRoot` changed from its default value.

[Commit Log](https://github.com/xh/hoist-react/compare/v28.1.1...v28.2.0)

## v28.1.1 - 2019-10-23

### 🐞 Bug Fixes

* Fixes a bug with default model context being set incorrectly within context inside of `Panel`.

[Commit Log](https://github.com/xh/hoist-react/compare/v28.1.0...v28.1.1)

## v28.1.0 - 2019-10-18

### 🎁 New Features

* `DateInput` supports a new `strictInputParsing` prop to enforce strict parsing of keyed-in entries
  by the underlying moment library. The default value is false, maintained the existing behavior
  where [moment will do its best](https://momentjs.com/guides/#/parsing/) to parse an entered date
  string that doesn't exactly match the specified format
* Any `DateInput` values entered that exceed any specified max/minDate will now be reset to null,
  instead of being set to the boundary date (which was surprising and potentially much less obvious
  to a user that their input had been adjusted automatically).
* `Column` and `ColumnGroup` now accept a function for `headerName`. The header will be
  automatically re-rendered when any observable properties referenced by the `headerName` function
  are modified.
* `ColumnGroup` now accepts an `align` config for setting the header text alignment
* The flag `toContext` for `uses` and `creates` has been replaced with a new flag `publishMode` that
  provides more granular control over how models are published and looked up via context. Components
  can specify `ModelPublishMode.LIMITED` to make their model available for contained components
  without it becoming the default model or exposing its sub-models.

### 🐞 Bug Fixes

* Tree columns can now specify `renderer` or `elementRenderer` configs without breaking the standard
  ag-Grid group cell renderer auto-applied to tree columns (#1397).
* Use of a custom `Column.comparator` function will no longer break agGrid-provided column header
  filter menus (#1400).
* The MS Edge browser does not return a standard Promise from `async` functions, so the the return
  of those functions did not previously have the required Hoist extensions installed on its
  prototype. Edge "native" Promises are now also polyfilled / extended as required. (#1411).
* Async `Select` combobox queries are now properly debounced as per the `queryBuffer` prop (#1416).

### ⚙️ Technical

* Grid column group headers now use a custom React component instead of the default ag-Grid column
  header, resulting in a different DOM structure and CSS classes. Existing CSS overrides of the
  ag-Grid column group headers may need to be updated to work with the new structure/classes.
* We have configured `stylelint` to enforce greater consistency in our stylesheets within this
  project. The initial linting run resulted in a large number of updates to our SASS files, almost
  exclusively whitespace changes. No functional changes are intended/expected. We have also enabled
  hooks to run both JS and style linting on pre-commit. Neither of these updates directly affects
  applications, but the same tools could be configured for apps if desired.

### 📚 Libraries

* core-js `3.2 -> 3.3`
* filesize `4.2 -> 5.0`
* http-status-codes `added @ 1.3`

[Commit Log](https://github.com/xh/hoist-react/compare/v28.0.0...v28.1.0)

## v28.0.0 - 2019-10-07

_"The one with the hooks."_

**Hoist now fully supports React functional components and hooks.** The new `hoistComponent`
function is now the recommended method for defining new components and their corresponding element
factories. See that (within [HoistComponentFunctional.js](core/HoistComponentFunctional.js)) and the
new `useLocalModel()` and `useContextModel()` hooks (within [core/hooks](core/hooks)) for more
information.

Along with the performance benefits and the ability to use React hooks, Hoist functional components
are designed to read and write their models via context. This allows a much less verbose
specification of component element trees.

Note that **Class-based Components remain fully supported** (by both Hoist and React) using the
familiar `@HoistComponent` decorator, but transitioning to functional components within Hoist apps
is now strongly encouraged. In particular note that Class-based Components will *not* be able to
leverage the context for model support discussed above.

### 🎁 New Features

* Resizable panels now default to not redrawing their content when resized until the resize bar is
  dropped. This offers an improved user experience for most situations, especially when layouts are
  complex. To re-enable the previous dynamic behavior, set `PanelModel.resizeWhileDragging: true`.
* The default text input shown by `XH.prompt()` now has `selectOnFocus: true` and will confirm the
  user's entry on an `<enter>` keypress (same as clicking 'OK').
* `stringExcludes` function added to form validation constraints. This allows an input value to
  block specific characters or strings, e.g. no slash "/" in a textInput for a filename.
* `constrainAll` function added to form validation constraints. This takes another constraint as its
  only argument, and applies that constraint to an array of values, rather than just to one value.
  This is useful for applying a constraint to inputs that produce arrays, such as tag pickers.
* `DateInput` now accepts LocalDates as `value`, `minDate` and `maxDate` props.
* `RelativeTimestamp` now accepts a `bind` prop to specify a model field name from which it can pull
  its timestamp. The model itself can either be passed as a prop or (better) sourced automatically
  from the parent context. Developers are encouraged to take this change to minimize re-renders of
  parent components (which often contain grids and other intensive layouts).
* `Record` now has properties and methods for accessing and iterating over children, descendants,
  and ancestors
* `Store` now has methods for retrieving the descendants and ancestors of a given Record

### 💥 Breaking Changes

* **Apps must update their dev dependencies** to the latest `@xh/hoist-dev-utils` package: v4.0+.
  This updates the versions of Babel / Webpack used in builds to their latest / current versions and
  swaps to the updated Babel recommendation of `core-js` for polyfills.
* The `allSettled` function in `@xh/promise` has been removed. Applications using this method should
  use the ECMA standard (stage-2) `Promise.allSettled` instead. This method is now fully available
  in Hoist via bundled polyfills. Note that the standard method returns an array of objects of the
  form `{status: [rejected|fulfilled], ...}`, rather than `{state: [rejected|fulfilled], ...}`.
* The `containerRef` argument for `XH.toast()` should now be a DOM element. Component instances are
  no longer supported types for this value. This is required to support functional Components
  throughout the toolkit.
* Apps that need to prevent a `StoreFilterField` from binding to a `GridModel` in context, need to
  set the `store` or `gridModel` property explicitly to null.
* The Blueprint non-standard decorators `ContextMenuTarget` and `HotkeysTarget` are no longer
  supported. Use the new hooks `useContextMenu()` and `useHotkeys()` instead. For convenience, this
  functionality has also been made available directly on `Panel` via the `contextMenu` and `hotkeys`
  props.
* `DataView` and `DataViewModel` have been moved from `/desktop/cmp/dataview` to the cross-platform
  package `/cmp/dataview`.
* `isReactElement` has been removed. Applications should use the native React API method
  `React.isValidElement` instead.

### ⚙️ Technical

* `createObservableRef()` is now available in `@xh/hoist/utils/react` package. Use this function for
  creating refs that are functionally equivalent to refs created with `React.createRef()`, yet fully
  observable. With this change the `Ref` class in the same package is now obsolete.
* Hoist now establishes a proper react "error boundary" around all application code. This means that
  errors throw when rendering will be caught and displayed in the standard Hoist exception dialog,
  and stack traces for rendering errors should be significantly less verbose.
* Not a Hoist feature, exactly, but the latest version of `@xh/hoist-dev-utils` (see below) enables
  support for the `optional chaining` (aka null safe) and `nullish coalescing` operators via their
  Babel proposal plugins. Developers are encouraged to make good use of the new syntax below:
  * conditional-chaining: `let foo = bar?.baz?.qux;`
  * nullish coalescing: `let foo = bar ?? 'someDefaultValue';`

### 🐞 Bug Fixes

* Date picker month and year controls will now work properly in `localDate` mode. (Previously would
  reset to underlying value.)
* Individual `Buttons` within a `ButtonGroupInput` will accept a disabled prop while continuing to
  respect the overall `ButtonGroupInput`'s disabled prop.
* Raised z-index level of AG-Grid tooltip to ensure tooltips for AG-Grid context menu items appear
  above the context menu.

### 📚 Libraries

* @blueprintjs/core `3.18 -> 3.19`
* @blueprintjs/datetime `3.12 -> 3.14`
* @fortawesome/fontawesome-pro `5.10 -> 5.11`
* @xh/hoist-dev-utils `3.8 -> 4.3` (multiple transitive updates to build tooling)
* ag-grid `21.1 -> 21.2`
* highcharts `7.1 -> 7.2`
* mobx `5.13 -> 5.14`
* react-transition-group `4.2 -> 4.3`
* rsvp (removed)
* store2 `2.9 -> 2.10`

[Commit Log](https://github.com/xh/hoist-react/compare/v27.1.0...v28.0.0)

## v27.1.0 - 2019-09-05

### 🎁 New Features

* `Column.exportFormat` can now be a function, which supports setting Excel formats on a per-cell
  (vs. entire column) basis by returning a conditional `exportFormat` based upon the value and / or
  record.
  * ⚠️ Note that per-cell formatting _requires_ that apps update their server to use hoist-core
    v6.3.0+ to work, although earlier versions of hoist-core _are_ backwards compatible with the
    pre-existing, column-level export formatting.
* `DataViewModel` now supports a `sortBy` config. Accepts the same inputs as `GridModel.sortBy`,
  with the caveat that only a single-level sort is supported at this time.

[Commit Log](https://github.com/xh/hoist-react/compare/v27.0.1...v27.1.0)

## v27.0.1 - 2019-08-26

### 🐞 Bug Fixes

* Fix to `Store.clear()` and `GridModel.clear()`, which delegates to the same (#1324).

[Commit Log](https://github.com/xh/hoist-react/compare/v27.0.0...v27.0.1)

## v27.0.0 - 2019-08-23

### 🎁 New Features

* A new `LocalDate` class has been added to the toolkit. This class provides client-side support for
  "business" or "calendar" days that do not have a time component. It is an immutable class that
  supports '==', '<' and '>', as well as a number of convenient manipulation functions. Support for
  the `LocalDate` class has also been added throughout the toolkit, including:
  * `Field.type` now supports an additional `localDate` option for automatic conversion of server
    data to this type when loading into a `Store`.
  * `fetchService` is aware of this class and will automatically serialize all instances of it for
    posting to the server. ⚠ NOTE that along with this change, `fetchService` and its methods such
    as `XH.fetchJson()` will now serialize regular JS Date objects as ms timestamps when provided in
    params. Previously Dates were serialized in their default `toString()` format. This would be a
    breaking change for an app that relied on that default Date serialization, but it was made for
    increased symmetry with how Hoist JSON-serializes Dates and LocalDates on the server-side.
  * `DateInput` can now be used to seamlessly bind to a `LocalDate` as well as a `Date`. See its new
    prop of `valueType` which can be set to `localDate` or `date` (default).
  * A new `localDateCol` config has been added to the `@xh/hoist/grid/columns` package with
    standardized rendering and formatting.
* New `TreeMap` and `SplitTreeMap` components added, to render hierarchical data in a configurable
  TreeMap visualization based on the Highcharts library. Supports optional binding to a GridModel,
  which syncs selection and expand / collapse state.
* `Column` gets a new `highlightOnChange` config. If true, the grid will highlight the cell on each
  change by flashing its background. (Currently this is a simple on/off config - future iterations
  could support a function variant or other options to customize the flash effect based on the
  old/new values.) A new CSS var `--xh-grid-cell-change-bg-highlight` can be used to customize the
  color used, app-wide or scoped to a particular grid selector. Note that columns must *not* specify
  `rendererIsComplex` (see below) if they wish to enable the new highlight flag.

### 💥 Breaking Changes

* The updating of `Store` data has been reworked to provide a simpler and more powerful API that
  allows for the applications of additions, deletions, and updates in a single transaction:
  * The signature of `Store.updateData()` has been substantially changed, and is now the main entry
    point for all updates.
  * `Store.removeRecords()` has been removed. Use `Store.updateData()` instead.
  * `Store.addData()` has been removed. Use `Store.updateData()` instead.
* `Column` takes an additional property `rendererIsComplex`. Application must set this flag to
  `true` to indicate if a column renderer uses values other than its own bound field. This change
  provides an efficiency boost by allowing ag-Grid to use its default change detection instead of
  forcing a cell refresh on any change.

### ⚙️ Technical

* `Grid` will now update the underlying ag-Grid using ag-Grid transactions rather than relying on
  agGrid `deltaRowMode`. This is intended to provide the best possible grid performance and
  generally streamline the use of the ag-Grid Api.

### 🐞 Bug Fixes

* Panel resize events are now properly throttled, avoiding extreme lagginess when resizing panels
  that contain complex components such as big grids.
* Workaround for issues with the mobile Onsen toolkit throwing errors while resetting page stack.
* Dialogs call `doCancel()` handler if cancelled via `<esc>` keypress.

### 📚 Libraries

* @xh/hoist-dev-utils `3.7 -> 3.8`
* qs `6.7 -> 6.8`
* store2 `2.8 -> 2.9`

[Commit Log](https://github.com/xh/hoist-react/compare/v26.0.1...v27.0.0)

## v26.0.1 - 2019-08-07

### 🎁 New Features

* **WebSocket support** has been added in the form of `XH.webSocketService` to establish and
  maintain a managed websocket connection with the Hoist UI server. This is implemented on the
  client via the native `WebSocket` object supported by modern browsers and relies on the
  corresponding service and management endpoints added to Hoist Core v6.1.
  * Apps must declare `webSocketsEnabled: true` in their `AppSpec` configuration to enable this
    overall functionality on the client.
  * Apps can then subscribe via the new service to updates on a requested topic and will receive any
    inbound messages for that topic via a callback.
  * The service will monitor the socket connection with a regular heartbeat and attempt to
    re-establish if dropped.
  * A new admin console snap-in provides an overview of connected websocket clients.
* The `XH.message()` and related methods such as `XH.alert()` now support more flexible
  `confirmProps` and `cancelProps` configs, each of which will be passed to their respective button
  and merged with suitable defaults. Allows use of the new `autoFocus` prop with these preconfigured
  dialogs.
  * By default, `XH.alert()` and `XH.confirm()` will auto focus the confirm button for user
    convenience.
  * The previous text/intent configs have been deprecated and the message methods will log a console
    warning if they are used (although it will continue to respect them to aid transitioning to the
    new configs).
* `GridModel` now supports a `copyCell` context menu action. See `StoreContextMenu` for more
  details.
* New `GridCountLabel` component provides an alternative to existing `StoreCountLabel`, outputting
  both overall record count and current selection count in a configurable way.
* The `Button` component accepts an `autoFocus` prop to attempt to focus on render.
* The `Checkbox` component accepts an `autoFocus` prop to attempt to focus on render.

### 💥 Breaking Changes

* `StoreCountLabel` has been moved from `/desktop/cmp/store` to the cross-platform package
  `/cmp/store`. Its `gridModel` prop has also been removed - usages with grids should likely switch
  to the new `GridCountLabel` component, noted above and imported from `/cmp/grid`.
* The API for `ClipboardButton` and `ClipboardMenuItem` has been simplified, and made implementation
  independent. Specify a single `getCopyText` function rather than the `clipboardSpec`.
  (`clipboardSpec` is an artifact from the removed `clipboard` library).
* The `XH.prompt()` and `XH.message()` input config has been updated to work as documented, with any
  initial/default value for the input sourced from `input.initialValue`. Was previously sourced from
  `input.value` (#1298).
* ChartModel `config` has been deprecated. Please use `highchartsConfig` instead.

### 🐞 Bug Fixes

* The `Select.selectOnFocus` prop is now respected when used in tandem with `enableCreate` and/or
  `queryFn` props.
* `DateInput` popup _will_ now close when input is blurred but will _not_ immediately close when
  `enableTextInput` is `false` and a month or year is clicked (#1293).
* Buttons within a grid `actionCol` now render properly in compact mode, without clipping/overflow.

### ⚙️ Technical

* `AgGridModel` will now throw an exception if any of its methods which depend on ag-Grid state are
  called before the grid has been fully initialized (ag-Grid onGridReady event has fired).
  Applications can check the new `isReady` property on `AgGridModel` before calling such methods to️️
  verify the grid is fully initialized.

### 📚 Libraries

* @blueprintjs/core `3.17 -> 3.18`
* @blueprintjs/datetime `3.11 -> 3.12`
* @fortawesome/fontawesome `5.9 -> 5.10`
* ag-grid `21.0.1 -> 21.1.1`
* store2 `2.7 -> 2.8`
* The `clipboard` library has been replaced with the simpler `clipboard-copy` library.

[Commit Log](https://github.com/xh/hoist-react/compare/v25.2.0...v26.0.1)

## v25.2.0 - 2019-07-25

### 🎁 New Features

* `RecordAction` supports a new `secondaryText` property. When used for a Grid context menu item,
  this text appears on the right side of the menu item, usually used for displaying the shortcut key
  associated with an action.

### 🐞 Bug Fixes

* Fixed issue with loopy behavior when using `Select.selectOnFocus` and changing focus
  simultaneously with keyboard and mouse.

[Commit Log](https://github.com/xh/hoist-react/compare/v25.1.0...v25.2.0)

## v25.1.0 - 2019-07-23

### 🎁 New Features

* `JsonInput` includes buttons for toggling showing in a full-screen dialog window. Also added a
  convenience button to auto-format `JsonInput's` content.
* `DateInput` supports a new `enableTextInput` prop. When this property is set to false, `DateInput`
  will be entirely driven by the provided date picker. Additionally, `DateInput` styles have been
  improved for its various modes to more clearly convey its functionality.
* `ExportButton` will auto-disable itself if bound to an empty `GridModel`. This helper button will
  now also throw a console warning (to alert the developer) if `gridModel.enableExport != true`.

### ⚙️ Technical

* Classes decorated with `@LoadSupport` will now throw an exception out of their provided
  `loadAsync()` method if called with a parameter that's not a plain object (i.e. param is clearly
  not a `LoadSpec`). Note this might be a breaking change, in so far as it introduces additional
  validation around this pre-existing API requirement.
* Requirements for the `colorSpec` option passed to Hoist number formatters have been relaxed to
  allow partial definitions such that, for example, only negative values may receive the CSS class
  specified, without having to account for positive value styling.

### 🐞 Bug Fixes

* `RestFormModel` now submits dirty fields only when editing a record, as intended (#1245).
* `FormField` will no longer override the disabled prop of its child input if true (#1262).

### 📚 Libraries

* mobx `5.11 -> 5.13`
* Misc. patch-level updates

[Commit Log](https://github.com/xh/hoist-react/compare/v25.0.0...v25.1.0)

## v25.0.0 - 2019-07-16

### 🎁 New Features

* `Column` accepts a new `comparator` callback to customize how column cell values are sorted by the
  grid.
* Added `XH.prompt()` to show a simple message popup with a built-in, configurable HoistInput. When
  submitted by the user, its callback or resolved promise will include the input's value.
* `Select` accepts a new `selectOnFocus` prop. The behaviour is analogous to the `selectOnFocus`
  prop already in `TextInput`, `TextArea` and `NumberInput`.

### 💥 Breaking Changes

* The `fmtPercent` and `percentRenderer` methods will now multiply provided value by 100. This is
  consistent with the behavior of Excel's percentage formatting and matches the expectations of
  `ExportFormat.PCT`. Columns that were previously using `exportValue: v => v/100` as a workaround
  to the previous renderer behavior should remove this line of code.
* `DimensionChooserModel`'s `historyPreference` config has been renamed `preference`. It now
  supports saving both value and history to the same preference (existing history preferences will
  be handled).

[Commit Log](https://github.com/xh/hoist-react/compare/v24.2.0...v25.0.0)

## v24.2.0 - 2019-07-08

### 🎁 New Features

* `GridModel` accepts a new `colDefaults` configuration. Defaults provided via this object will be
  merged (deeply) into all column configs as they are instantiated.
* New `Panel.compactHeader` and `DockContainer.compactHeaders` props added to enable more compact
  and space efficient styling for headers in these components.
  * ⚠️ Note that as part of this change, internal panel header CSS class names changed slightly -
    apps that were targeting these internal selectors would need to adjust. See
    desktop/cmp/panel/impl/PanelHeader.scss for the relevant updates.
* A new `exportOptions.columns` option on `GridModel` replaces `exportOptions.includeHiddenCols`.
  The updated and more flexible config supports special strings 'VISIBLE' (default), 'ALL', and/or a
  list of specific colIds to include in an export.
  * To avoid immediate breaking changes, GridModel will log a warning on any remaining usages of
    `includeHiddenCols` but auto-set to `columns: 'ALL'` to maintain the same behavior.
* Added new preference `xhShowVersionBar` to allow more fine-grained control of when the Hoist
  version bar is showing. It defaults to `auto`, preserving the current behavior of always showing
  the footer to Hoist Admins while including it for non-admins *only* in non-production
  environments. The pref can alternatively be set to 'always' or 'never' on a per-user basis.

### 📚 Libraries

* @blueprintjs/core `3.16 -> 3.17`
* @blueprintjs/datetime `3.10 -> 3.11`
* mobx `5.10 -> 5.11`
* react-transition-group `2.8 -> 4.2`

[Commit Log](https://github.com/xh/hoist-react/compare/v24.1.1...v24.2.0)

## v24.1.1 - 2019-07-01

### 🐞 Bug Fixes

* Mobile column chooser internal layout/sizing fixed when used in certain secure mobile browsers.

[Commit Log](https://github.com/xh/hoist-react/compare/v24.1.0...v24.1.1)

## v24.1.0 - 2019-07-01

### 🎁 New Features

* `DateInput.enableClear` prop added to support built-in button to null-out a date input's value.

### 🐞 Bug Fixes

* The `Select` component now properly shows all options when the pick-list is re-shown after a
  change without first blurring the control. (Previously this interaction edge case would only show
  the option matching the current input value.) #1198
* Mobile mask component `onClick` callback prop restored - required to dismiss mobile menus when not
  tapping a menu option.
* When checking for a possible expired session within `XH.handleException()`, prompt for app login
  only for Ajax requests made to relative URLs (not e.g. remote APIs accessed via CORS). #1189

### ✨ Style

* Panel splitter collapse button more visible in dark theme. CSS vars to customize further fixed.
* The mobile app menu button has been moved to the right side of the top appBar, consistent with its
  placement in desktop apps.

### 📚 Libraries

* @blueprintjs/core `3.15 -> 3.16`
* @blueprintjs/datetime `3.9 -> 3.10`
* codemirror `5.47 -> 5.48`
* mobx `6.0 -> 6.1`

[Commit Log](https://github.com/xh/hoist-react/compare/v24.0.0...v24.1.0)

## v24.0.0 - 2019-06-24

### 🎁 New Features

#### Data

* A `StoreFilter` object has been introduced to the data API. This allows `Store` and
  `StoreFilterField` to support the ability to conditionally include all children when filtering
  hierarchical data stores, and could support additional filtering customizations in the future.
* `Store` now provides a `summaryRecord` property which can be used to expose aggregated data for
  the data it contains. The raw data for this record can be provided to `loadData()` and
  `updateData()` either via an explicit argument to these methods, or as the root node of the raw
  data provided (see `Store.loadRootAsSummary`).
* The `StoreFilterField` component accepts new optional `model` and `bind` props to allow control of
  its text value from an external model's observable.
* `pwd` is now a new supported type of `Field` in the `@xh/hoist/core/data` package.

#### Grid

* `GridModel` now supports a `showSummary` config which can be used to display its store's
  summaryRecord (see above) as either a pinned top or bottom row.
* `GridModel` also adds a `enableColumnPinning` config to enable/disable user-driven pinning. On
  desktop, if enabled, users can pin columns by dragging them to the left or right edges of the grid
  (the default ag-Grid gesture). Column pinned state is now also captured and maintained by the
  overall grid state system.
* The desktop column chooser now options in a non-modal popover when triggered from the standard
  `ColChooserButton` component. This offers a quicker and less disruptive alternative to the modal
  dialog (which is still used when launched from the grid context menu). In this popover mode,
  updates to columns are immediately reflected in the underlying grid.
* The mobile `ColChooser` has been improved significantly. It now renders displayed and available
  columns as two lists, allowing drag and drop between to update the visibility and ordering. It
  also provides an easy option to toggle pinning the first column.
* `DimensionChooser` now supports an optional empty / ungrouped configuration with a value of `[]`.
  See `DimensionChooserModel.enableClear` and `DimensionChooser.emptyText`.

#### Other Features

* Core `AutoRefreshService` added to trigger an app-wide data refresh on a configurable interval, if
  so enabled via a combination of soft-config and user preference. Auto-refresh relies on the use of
  the root `RefreshContextModel` and model-level `LoadSupport`.
* A new `LoadingIndicator` component is available as a more minimal / unobtrusive alternative to a
  modal mask. Typically configured via a new `Panel.loadingIndicator` prop, the indicator can be
  bound to a `PendingTaskModel` and will automatically show/hide a spinner and/or custom message in
  an overlay docked to the corner of the parent Panel.
* `DateInput` adds support for new `enablePicker` and `showPickerOnFocus` props, offering greater
  control over when the calendar picker is shown. The new default behaviour is to not show the
  picker on focus, instead showing it via a built-in button.
* Transitions have been disabled by default on desktop Dialog and Popover components (both are from
  the Blueprint library) and on the Hoist Mask component. This should result in a snappier user
  experience, especially when working on remote / virtual workstations. Any in-app customizations to
  disable or remove transitions can now be removed in favor of this toolkit-wide change.
* Added new `@bindable.ref` variant of the `@bindable` decorator.

### 💥 Breaking Changes

* Apps that defined and initialized their own `AutoRefreshService` service or functionality should
  leverage the new Hoist service if possible. Apps with a pre-existing custom service of the same
  name must either remove in favor of the new service or - if they have special requirements not
  covered by the Hoist implementation - rename their own service to avoid a naming conflict.
* The `StoreFilterField.onFilterChange` callback will now be passed a `StoreFilter`, rather than a
  function.
* `DateInput` now has a calendar button on the right side of the input which is 22 pixels square.
  Applications explicitly setting width or height on this component should ensure that they are
  providing enough space for it to display its contents without clipping.

### 🐞 Bug Fixes

* Performance for bulk grid selections has been greatly improved (#1157)
* Toolbars now specify a minimum height (or width when vertical) to avoid shrinking unexpectedly
  when they contain only labels or are entirely empty (but still desired to e.g. align UIs across
  multiple panels). Customize if needed via the new `--xh-tbar-min-size` CSS var.
* All Hoist Components that accept a `model` prop now have that properly documented in their
  prop-types.
* Admin Log Viewer no longer reverses its lines when not in tail mode.

### ⚙️ Technical

* The `AppSpec` config passed to `XH.renderApp()` now supports a `clientAppCode` value to compliment
  the existing `clientAppName`. Both values are now optional and defaulted from the project-wide
  `appCode` and `appName` values set via the project's Webpack config. (Note that `clientAppCode` is
  referenced by the new `AutoRefreshService` to support configurable auto-refresh intervals on a
  per-app basis.)

### 📚 Libraries

* ag-grid `20.0 -> 21.0`
* react-select `2.4 -> 3.0`
* mobx-react `5.4 -> 6.0.3`
* font-awesome `5.8 -> 5.9`
* react-beautiful-dnd `10.1.1 -> 11.0.4`

[Commit Log](https://github.com/xh/hoist-react/compare/v23.0.0...v24.0.0)

## v23.0.0 - 2019-05-30

### 🎁 New Features

* `GridModel` now accepts a config of `cellBorders`, similar to `rowBorders`
* `Panel.tbar` and `Panel.bbar` props now accept an array of Elements and will auto-generate a
  `Toolbar` to contain them, avoiding the need for the extra import of `toolbar()`.
* New functions `withDebug` and `withShortDebug` have been added to provide a terse syntax for
  adding debug messages that track the execution of specific blocks of code.
* `XH.toast()` now supports an optional `containerRef` argument that can be used for anchoring a
  toast within another component (desktop only). Can be used to display more targeted toasts within
  the relevant section of an application UI, as opposed to the edge of the screen.
* `ButtonGroupInput` accepts a new `enableClear` prop that allows the active / depressed button to
  be unselected by pressing it again - this sets the value of the input as a whole to `null`.
* Hoist Admins now always see the VersionBar in the footer.
* `Promise.track` now accepts an optional `omit` config that indicates when no tracking will be
  performed.
* `fmtNumber` now accepts an optional `prefix` config that prepends immediately before the number,
  but after the sign (`+`, `-`).
* New utility methods `forEachAsync()` and `whileAsync()` have been added to allow non-blocking
  execution of time-consuming loops.

### 💥 Breaking Changes

* The `AppOption.refreshRequired` config has been renamed to `reloadRequired` to better match the
  `XH.reloadApp()` method called to reload the entire app in the browser. Any options defined by an
  app that require it to be fully reloaded should have this renamed config set to `true`.
* The options dialog will now automatically trigger an app-wide data _refresh_ via
  `XH.refreshAppAsync()` if options have changed that don't require a _reload_.
* The `EventSupport` mixin has been removed. There are no known uses of it and it is in conflict
  with the overall reactive structure of the hoist-react API. If your app listens to the
  `appStateChanged`, `prefChange` or `prefsPushed` events you will need to adjust accordingly.

### 🐞 Bug Fixes

* `Select` will now let the user edit existing text in conditions where it is expected to be
  editable. #880
* The Admin "Config Differ" tool has been updated to reflect changes to `Record` made in v22. It is
  once again able to apply remote config values.
* A `Panel` with configs `resizable: true, collapsible: false` now renders with a splitter.
* A `Panel` with no `icon`, `title`, or `headerItems` will not render a blank header.
* `FileChooser.enableMulti` now behaves as one might expect -- true to allow multiple files in a
  single upload. Previous behavior (the ability to add multiple files to dropzone) is now controlled
  by `enableAddMulti`.

[Commit Log](https://github.com/xh/hoist-react/compare/v22.0.0...v23.0.0)


## v22.0.0 - 2019-04-29

### 🎁 New Features

* A new `DockContainer` component provides a user-friendly way to render multiple child components
  "docked" to its bottom edge. Each child view is rendered with a configurable header and controls
  to allow the user to expand it, collapse it, or optionally "pop it out" into a modal dialog.
* A new `AgGrid` component provides a much lighter Hoist wrapper around ag-Grid while maintaining
  consistent styling and layout support. This allows apps to use any features supported by ag-Grid
  without conflicting with functionality added by the core Hoist `Grid`.
  * Note that this lighter wrapper lacks a number of core Hoist features and integrations, including
    store support, grid state, enhanced column and renderer APIs, absolute value sorting, and more.
  * An associated `AgGridModel` provides access to to the ag-Grid APIs, minimal styling configs, and
    several utility methods for managing Grid state.
* Added `GridModel.groupSortFn` config to support custom group sorting (replaces any use of
  `agOptions.defaultGroupSortComparator`).
* The `Column.cellClass` and `Column.headerClass` configs now accept functions to dynamically
  generate custom classes based on the Record and/or Column being rendered.
* The `Record` object now provides an additional getter `Record.allChildren` to return all children
  of the record, irrespective of the current filter in place on the record's store. This supplements
  the existing `Record.children` getter, which returns only the children meeting the filter.

### 💥 Breaking Changes

* The class `LocalStore` has been renamed `Store`, and is now the main implementation and base class
  for Store Data. The extraneous abstract superclass `BaseStore` has been removed.
* `Store.dataLastUpdated` had been renamed `Store.lastUpdated` on the new class and is now a simple
  timestamp (ms) rather than a Javascript Date object.
* The constructor argument `Store.processRawData` now expects a function that *returns* a modified
  object with the necessary edits. This allows implementations to safely *clone* the raw data rather
  than mutating it.
* The method `Store.removeRecord` has been replaced with the method `Store.removeRecords`. This will
  facilitate efficient bulk deletes.

### ⚙️ Technical

* `Grid` now performs an important performance workaround when loading a new dataset that would
  result in the removal of a significant amount of existing records/rows. The underlying ag-Grid
  component has a serious bottleneck here (acknowledged as AG-2879 in their bug tracker). The Hoist
  grid wrapper will now detect when this is likely and proactively clear all data using a different
  API call before loading the new dataset.
* The implementations `Store`, `RecordSet`, and `Record` have been updated to more efficiently
  re-use existing record references when loading, updating, or filtering data in a store. This keeps
  the Record objects within a store as stable as possible, and allows additional optimizations by
  ag-Grid and its `deltaRowDataMode`.
* When loading raw data into store `Record`s, Hoist will now perform additional conversions based on
  the declared `Field.type`. The unused `Field.nullable` has been removed.
* `LocalStorageService` now uses both the `appCode` and current username for its namespace key,
  ensuring that e.g. local prefs/grid state are not overwritten across multiple app users on one OS
  profile, or when admin impersonation is active. The service will automatically perform a one-time
  migration of existing local state from the old namespace to the new. #674
* `elem` no longer skips `null` children in its calls to `React.createElement()`. These children may
  play the role of placeholders when using conditional rendering, and skipping them was causing
  React to trigger extra re-renders. This change further simplifies Hoist's element factory and
  removes an unnecessary divergence with the behavior of JSX.


### 🐞 Bug Fixes

* `Grid` exports retain sorting, including support for absolute value sorting. #1068
* Ensure `FormField`s are keyed with their model ID, so that React can properly account for dynamic
  changes to fields within a form. #1031
* Prompt for app refresh in (rare) case of mismatch between client and server-side session user.
  (This can happen during impersonation and is defended against in server-side code.) #675

[Commit Log](https://github.com/xh/hoist-react/compare/v21.0.2...v22.0.0)

## v21.0.2 - 2019-04-05

### 📚 Libraries

* Rollback ag-Grid to v20.0.0 after running into new performance issues with large datasets and
  `deltaRowDataMode`. Updates to tree filtering logic, also related to grid performance issues with
  filtered tree results returning much larger record counts.

## v21.0.0 - 2019-04-04

### 🎁 New Features

* `FetchService` fetch methods now accept a plain object as the `headers` argument. These headers
  will be merged with the default headers provided by FetchService.
* An app can also now specify default headers to be sent with every fetch request via
  `XH.fetchService.setDefaultHeaders()`. You can pass either a plain object, or a closure which
  returns one.
* `Grid` supports a new `onGridReady` prop, allowing apps to hook into the ag-Grid event callback
  without inadvertently short-circuiting the Grid's own internal handler.

### 💥 Breaking Changes

* The shortcut getter `FormModel.isNotValid` was deemed confusing and has been removed from the API.
  In most cases applications should use `!FormModel.isValid` instead; this expression will return
  `false` for the `Unknown` as well as the `NotValid` state. Applications that wish to explicitly
  test for the `NotValid` state should use the `validationState` getter.
* Multiple HoistInputs have changed their `onKeyPress` props to `onKeyDown`, including TextInput,
  NumberInput, TextArea & SearchInput. The `onKeyPress` event has been deprecated in general and has
  limitations on which keys will trigger the event to fire (i.e. it would not fire on an arrow
  keypress).
* FetchService's fetch methods no longer support `contentType` parameter. Instead, specify a custom
  content-type by setting a 'Content-Type' header using the `headers` parameter.
* FetchService's fetch methods no longer support `acceptJson` parameter. Instead, pass an {"Accept":
  "application/json"} header using the `headers` parameter.

### ✨ Style

* Black point + grid colors adjusted in dark theme to better blend with overall blue-gray tint.
* Mobile styles have been adjusted to increase the default font size and grid row height, in
  addition to a number of other smaller visual adjustments.

### 🐞 Bug Fixes

* Avoid throwing React error due to tab / routing interactions. Tab / routing / state support
  generally improved. (#1052)
* `GridModel.selectFirst()` improved to reliably select first visible record even when one or more
  groupBy levels active. (#1058)

### 📚 Libraries

* ag-Grid `~20.1 -> ~20.2` (fixes ag-grid sorting bug with treeMode)
* @blueprint/core `3.14 -> 3.15`
* @blueprint/datetime `3.7 -> 3.8`
* react-dropzone `10.0 -> 10.1`
* react-transition-group `2.6 -> 2.8`

[Commit Log](https://github.com/xh/hoist-react/compare/v20.2.1...v21.0.0)

## v20.2.1 - 2019-03-28

* Minor tweaks to grid styles - CSS var for pinned column borders, drop left/right padding on
  center-aligned grid cells.

[Commit Log](https://github.com/xh/hoist-react/compare/v20.2.0...v20.2.1)

## v20.2.0 - 2019-03-27

### 🎁 New Features

* `GridModel` exposes three new configs - `rowBorders`, `stripeRows`, and `showCellFocus` - to
  provide additional control over grid styling. The former `Grid` prop `showHover` has been
  converted to a `GridModel` config for symmetry with these other flags and more efficient
  re-rendering. Note that some grid-related CSS classes have also been modified to better conform to
  the BEM approach used elsewhere - this could be a breaking change for apps that keyed off of
  certain Hoist grid styles (not expected to be a common case).
* `Select` adds a `queryBuffer` prop to avoid over-eager calls to an async `queryFn`. This buffer is
  defaulted to 300ms to provide some out-of-the-box debouncing of keyboard input when an async query
  is provided. A longer value might be appropriate for slow / intensive queries to a remote API.

### 🐞 Bug Fixes

* A small `FormField.labelWidth` config value will now be respected, even if it is less than the
  default minWidth of 80px.
* Unnecessary re-renders of inactive tab panels now avoided.
* `Grid`'s filter will now be consistently applied to all tree grid records. Previously, the filter
  skipped deeply nested records under specific conditions.
* `Timer` no longer requires its `runFn` to be a promise, as it briefly (and unintentionally) did.
* Suppressed default browser resize handles on `textarea`.

[Commit Log](https://github.com/xh/hoist-react/compare/v20.1.1...v20.2.0)

## v20.1.1 - 2019-03-27

### 🐞 Bug Fixes

* Fix form field reset so that it will call computeValidationAsync even if revalidation is not
  triggered because the field's value did not change when reset.

[Commit Log](https://github.com/xh/hoist-react/compare/v20.1.0...v20.1.1)


## v20.1.0 - 2019-03-14

### 🎁 New Features

* Standard app options panel now includes a "Restore Defaults" button to clear all user preferences
  as well as any custom grid state, resetting the app to its default state for that user.

### 🐞 Bug Fixes

* Removed a delay from `HoistInput` blur handling, ensuring `noteBlurred()` is called as soon as the
  element loses focus. This should remove a class of bugs related to input values not flushing into
  their models quickly enough when `commitOnChange: false` and the user moves directly from an input
  to e.g. clicking a submit button. #1023
* Fix to Admin ConfigDiffer tool (missing decorator).

### ⚙️ Technical

* The `GridModel.store` config now accepts a plain object and will internally create a `LocalStore`.
  This store config can also be partially specified or even omitted entirely. GridModel will ensure
  that the store is auto-configured with all fields in configured grid columns, reducing the need
  for app code boilerplate (re)enumerating field names.
* `Timer` class reworked to allow its interval to be adjusted dynamically via `setInterval()`,
  without requiring the Timer to be re-created.

[Commit Log](https://github.com/xh/hoist-react/compare/v20.0.1...v20.1.0)


## v20.0.1 - 2019-03-08

### 🐞 Bug Fixes

* Ensure `RestStore` processes records in a standard way following a save/add operation (#1010).

[Commit Log](https://github.com/xh/hoist-react/compare/v20.0.0...v20.0.1)


## v20.0.0 - 2019-03-06

### 💥 Breaking Changes

* The `@LoadSupport` decorator has been substantially reworked and enhanced from its initial release
  in v19. It is no longer needed on the HoistComponent, but rather should be put directly on the
  owned HoistModel implementing the loading. IMPORTANT NOTE: all models should implement
  `doLoadAsync` rather than `loadAsync`. Please see `LoadSupport` for more information on this
  important change.
* `TabContainer` and `TabContainerModel` are now cross-platform. Apps should update their code to
  import both from `@xh/hoist/cmp/tab`.
* `TabContainer.switcherPosition` has been moved to `TabContainerModel`. Please note that changes to
  `switcherPosition` are not supported on mobile, where the switcher will always appear beneath the
  container.
* The `Label` component from `@xh/hoist/desktop/cmp/input` has been removed. Applications should
  consider using the basic html `label` element instead (or a `FormField` if applicable).
* The `LeftRightChooserModel` constructor no longer accepts a `leftSortBy` and `rightSortBy`
  property. The implementation of these properties was generally broken. Use `leftSorted` and
  `rightSorted` instead.

#### Mobile

* Mobile `Page` has changed - `Pages` are now wrappers around `Panels` that are designed to be used
  with a `NavigationModel` or `TabContainer`. `Page` accepts the same props as `Panel`, meaning uses
  of `loadModel` should be replaced with `mask`.
* The mobile `AppBar` title is static and defaults to the app name. If you want to display page
  titles, it is recommended to use the `title` prop on the `Page`.

### 🎁 New Features

* Enhancements to Model and Component data loading via `@LoadSupport` provides a stronger set of
  conventions and better support for distinguishing between initial loads / auto/background
  refreshes / user- driven refreshes. It also provides new patterns for ensuring application
  Services are refreshed as part of a reworked global refresh cycle.
* RestGridModel supports a new `cloneAction` to take an existing record and open the editor form in
  "add mode" with all editable fields pre-populated from the source record. The action calls
  `prepareCloneFn`, if defined on the RestGridModel, to perform any transform operations before
  rendering the form.
* Tabs in `TabContainerModel` now support an `icon` property on the desktop.
* Charts take a new optional `aspectRatio` prop.
* Added new `Column.headerTooltip` config.
* Added new method `markManaged` on `ManagedSupport`.
* Added new function decorator `debounced`.
* Added new function `applyMixin` providing support for structured creation of class decorators
  (mixins).

#### Mobile

* Column chooser support available for mobile Grids. Users can check/uncheck columns to add/remove
  them from a configurable grid and reorder the columns in the list via drag and drop. Pair
  `GridModel.enableColChooser` with a mobile `colChooserButton` to allow use.
* Added `DialogPage` to the mobile toolkit. These floating pages do not participate in navigation or
  routing, and are used for showing fullscreen views outside of the Navigator / TabContainer
  context.
* Added `Panel` to the mobile toolkit, which offers a header element with standardized styling,
  title, and icon, as well as support for top and bottom toolbars.
* The mobile `AppBar` has been updated to more closely match the desktop `AppBar`, adding `icon`,
  `leftItems`, `hideAppMenuButton` and `appMenuButtonProps` props.
* Added routing support to mobile.

### 🐞 Bug Fixes

* The HighCharts wrapper component properly resizes its chart.
* Mobile dimension chooser button properly handles overflow for longer labels.
* Sizing fixes for multi-line inputs such as textArea and jsonInput.
* NumberInput calls a `onKeyPress` prop if given.
* Layout fixes on several admin panels and detail popups.

### 📚 Libraries

* @blueprintjs/core `3.13 -> 3.14`
* @xh/hoist-dev-utils `3.5 -> 3.6`
* ag-Grid `~20.0 -> ~20.1`
* react-dropzone `~8.0 -> ~9.0`
* react-select `~2.3 -> ~2.4`
* router5 `~6.6 -> ~7.0`
* react `~16.7 -> ~16.8`

[Commit Log](https://github.com/xh/hoist-react/compare/v19.0.1...v20.0.0)

## v19.0.1 - 2019-02-12

### 🐞 Bug Fixes

* Additional updates and simplifications to `FormField` sizing of child `HoistInput` elements, for
  more reliable sizing and spacing filling behavior.

[Commit Log](https://github.com/xh/hoist-react/compare/v19.0.0...v19.0.1)


## v19.0.0 - 2019-02-08

### 🎁 New Features

* Added a new architecture for signaling the need to load / refresh new data across either the
  entire app or a section of the component hierarchy. This new system relies on React context to
  minimizes the need for explicit application wiring, and improves support for auto-refresh. See
  newly added decorator `@LoadSupport` and classes/components `RefreshContext`,
  `RefreshContextModel`, and `RefreshContextView` for more info.
* `TabContainerModel` and `TabModel` now support `refreshMode` and `renderMode` configs to allow
  better control over how inactive tabs are mounted/unmounted and how tabs handle refresh requests
  when hidden or (re)activated.
* Apps can implement `getAppOptions()` in their `AppModel` class to specify a set of app-wide
  options that should be editable via a new built-in Options dialog. This system includes built-in
  support for reading/writing options to preferences, or getting/setting their values via custom
  handlers. The toolkit handles the rendering of the dialog.
* Standard top-level app buttons - for actions such as launching the new Options dialog, switching
  themes, launching the admin client, and logging out - have been moved into a new menu accessible
  from the top-right corner of the app, leaving more space for app-specific controls in the AppBar.
* `RecordGridModel` now supports an enhanced `editors` configuration that exposes the full set of
  validation and display support from the Forms package.
* `HoistInput` sizing is now consistently implemented using `LayoutSupport`. All sizable
  `HoistInputs` now have default `width` to ensure a standard display out of the box. `JsonInput`
  and `TextArea` also have default `height`. These defaults can be overridden by declaring explicit
  `width` and `height` values, or unset by setting the prop to `null`.
* `HoistInputs` within `FormFields` will be automatically sized to fill the available space in the
  `FormField`. In these cases, it is advised to either give the `FormField` an explicit size or
  render it in a flex layout.

### 💥 Breaking Changes

* ag-Grid has been updated to v20.0.0. Most apps shouldn't require any changes - however, if you are
  using `agOptions` to set sorting, filtering or resizing properties, these may need to change:

  For the `Grid`, `agOptions.enableColResize`, `agOptions.enableSorting` and `agOptions.enableFilter`
  have been removed. You can replicate their effects by using `agOptions.defaultColDef`. For
  `Columns`, `suppressFilter` has been removed, an should be replaced with `filter: false`.

* `HoistAppModel.requestRefresh` and `TabContainerModel.requestRefresh` have been removed.
  Applications should use the new Refresh architecture described above instead.
* `tabRefreshMode` on TabContainer has been renamed `renderMode`.
* `TabModel.reloadOnShow` has been removed. Set the `refreshMode` property on TabContainerModel or
  TabModel to `TabRefreshMode.ON_SHOW_ALWAYS` instead.
* The mobile APIs for `TabContainerModel`, `TabModel`, and `RefreshButton` have been rewritten to
  more closely mirror the desktop API.
* The API for `RecordGridModel` editors has changed -- `type` is no longer supported. Use
  `fieldModel` and `formField` intead.
* `LocalStore.loadRawData` requires that all records presented to store have unique IDs specified.
  See `LocalStore.idSpec` for more information.

### 🐞 Bug Fixes

* SwitchInput and RadioInput now properly highlight validation errors in `minimal` mode.

### 📚 Libraries

* @blueprintjs/core `3.12 -> 3.13`
* ag-Grid `~19.1.4 -> ~20.0.0`

[Commit Log](https://github.com/xh/hoist-react/compare/v18.1.2...v19.0.0)


## v18.1.2 - 2019-01-30

### 🐞 Bug Fixes

* Grid integrations relying on column visibility (namely export, storeFilterField) now correctly
  consult updated column state from GridModel. #935
* Ensure `FieldModel.initialValue` is observable to ensure that computed dirty state (and any other
  derivations) are updated if it changes. #934
* Fixes to ensure Admin console log viewer more cleanly handles exceptions (e.g. attempting to
  auto-refresh on a log file that has been deleted).

[Commit Log](https://github.com/xh/hoist-react/compare/v18.1.1...v18.1.2)

## v18.1.1 - 2019-01-29

* Grid cell padding can be controlled via a new set of CSS vars and is reduced by default for grids
  in compact mode.
* The `addRecordAsync()` and `saveRecordAsync()` methods on `RestStore` return the updated record.

[Commit Log](https://github.com/xh/hoist-react/compare/v18.1.0...v18.1.1)


## v18.1.0 - 2019-01-28

### 🎁 New Features

* New `@managed` class field decorator can be used to mark a property as fully created/owned by its
  containing class (provided that class has installed the matching `@ManagedSupport` decorator).
  * The framework will automatically pass any `@managed` class members to `XH.safeDestroy()` on
    destroy/unmount to ensure their own `destroy()` lifecycle methods are called and any related
    resources are disposed of properly, notably MobX observables and reactions.
  * In practice, this should be used to decorate any properties on `HoistModel`, `HoistService`, or
    `HoistComponent` classes that hold a reference to a `HoistModel` created by that class. All of
    those core artifacts support the new decorator, `HoistModel` already provides a built-in
    `destroy()` method, and calling that method when an app is done with a Model is an important
    best practice that can now happen more reliably / easily.
* `FormModel.getData()` accepts a new single parameter `dirtyOnly` - pass true to get back only
  fields which have been modified.
* The mobile `Select` component indicates the current value with a ✅ in the drop-down list.
* Excel exports from tree grids now include the matching expand/collapse tree controls baked into
  generated Excel file.

### 🐞 Bug Fixes

* The `JsonInput` component now properly respects / indicates disabled state.

### 📚 Libraries

* Hoist-dev-utils `3.4.1 -> 3.5.0` - updated webpack and other build tool dependencies, as well as
  an improved eslint configuration.
* @blueprintjs/core `3.10 -> 3.12`
* @blueprintjs/datetime `3.5 -> 3.7`
* fontawesome `5.6 -> 5.7`
* mobx `5.8 -> 5.9`
* react-select `2.2 -> 2.3`
* Other patch updates

[Commit Log](https://github.com/xh/hoist-react/compare/v18.0.0...v18.1.0)

## v18.0.0 - 2019-01-15

### 🎁 New Features

* Form support has been substantially enhanced and restructured to provide both a cleaner API and
  new functionality:
  * `FormModel` and `FieldModel` are now concrete classes and provide the main entry point for
    specifying the contents of a form. The `Field` and `FieldSupport` decorators have been removed.
  * Fields and sub-forms may now be dynamically added to FormModel.
  * The validation state of a FormModel is now *immediately* available after construction and
    independent of the GUI. The triggering of the *display* of that state is now a separate process
    triggered by GUI actions such as blur.
  * `FormField` has been substantially reworked to support a read-only display and inherit common
    property settings from its containing `Form`.
  * `HoistInput` has been moved into the `input` package to clarify that these are lower level
    controls and independent of the Forms package.

* `RestGrid` now supports a `mask` prop. RestGrid loading is now masked by default.
* `Chart` component now supports a built-in zoom out gesture: click and drag from right-to-left on
  charts with x-axis zooming.
* `Select` now supports an `enableClear` prop to control the presence of an optional inline clear
  button.
* `Grid` components take `onCellClicked` and `onCellDoubleClicked` event handlers.
* A new desktop `FileChooser` wraps a preconfigured react-dropzone component to allow users to
  easily select files for upload or other client-side processing.

### 💥 Breaking Changes

* Major changes to Form (see above). `HoistInput` imports will also need to be adjusted to move from
  `form` to `input`.
* The name of the HoistInput `field` prop has been changed to `bind`. This change distinguishes the
  lower-level input package more clearly from the higher-level form package which uses it. It also
  more clearly relates the property to the associated `@bindable` annotation for models.
* A `Select` input with `enableMulti = true` will by default no longer show an inline x to clear the
  input value. Use the `enableClear` prop to re-enable.
* Column definitions are exported from the `grid` package. To ensure backwards compatibility,
  replace imports from `@xh/hoist/desktop/columns` with `@xh/hoist/desktop/cmp/grid`.

### 📚 Libraries

* React `~16.6.0 -> ~16.7.0`
* Patch version updates to multiple other dependencies.

[Commit Log](https://github.com/xh/hoist-react/compare/v17.0.0...v18.0.0)

## v17.0.0 - 2018-12-21

### 💥 Breaking Changes

* The implementation of the `model` property on `HoistComponent` has been substantially enhanced:
  * "Local" Models should now be specified on the Component class declaration by simply setting the
    `model` property, rather than the confusing `localModel` property.
  * HoistComponent now supports a static `modelClass` class property. If set, this property will
    allow a HoistComponent to auto-create a model internally when presented with a plain javascript
    object as its `model` prop. This is especially useful in cases like `Panel` and `TabContainer`,
    where apps often need to specify a model but do not require a reference to the model. Those
    usages can now skip importing and instantiating an instance of the component's model class
    themselves.
  * Hoist will now throw an Exception if an application attempts to changes the model on an existing
    HoistComponent instance or presents the wrong type of model to a HoistComponent where
    `modelClass` has been specified.

* `PanelSizingModel` has been renamed `PanelModel`. The class now also has the following new
  optional properties, all of which are `true` by default:
  * `showSplitter` - controls visibility of the splitter bar on the outside edge of the component.
  * `showSplitterCollapseButton` - controls visibility of the collapse button on the splitter bar.
  * `showHeaderCollapseButton` - controls visibility of a (new) collapse button in the header.

* The API methods for exporting grid data have changed and gained new features:
  * Grids must opt-in to export with the `GridModel.enableExport` config.
  * Exporting a `GridModel` is handled by the new `GridExportService`, which takes a collection of
    `exportOptions`. See `GridExportService.exportAsync` for available `exportOptions`.
  * All export entry points (`GridModel.exportAsync()`, `ExportButton` and the export context menu
    items) support `exportOptions`. Additionally, `GridModel` can be configured with default
    `exportOptions` in its config.

* The `buttonPosition` prop on `NumberInput` has been removed due to problems with the underlying
  implementation. Support for incrementing buttons on NumberInputs will be re-considered for future
  versions of Hoist.

### 🎁 New Features

* `TextInput` on desktop now supports an `enableClear` property to allow easy addition of a clear
  button at the right edge of the component.
* `TabContainer` enhancements:
  * An `omit` property can now be passed in the tab configs passed to the `TabContainerModel`
    constructor to conditionally exclude a tab from the container
  * Each `TabModel` can now be retrieved by id via the new `getTabById` method on
    `TabContainerModel`.
  * `TabModel.title` can now be changed at runtime.
  * `TabModel` now supports the following properties, which can be changed at runtime or set via the
    config:
    * `disabled` - applies a disabled style in the switcher and blocks navigation to the tab via
      user click, routing, or the API.
    * `excludeFromSwitcher` - removes the tab from the switcher, but the tab can still be navigated
      to programmatically or via routing.
* `MultiFieldRenderer` `multiFieldConfig` now supports a `delimiter` property to separate
  consecutive SubFields.
* `MultiFieldRenderer` SubFields now support a `position` property, to allow rendering in either the
  top or bottom row.
* `StoreCountLabel` now supports a new 'includeChildren' prop to control whether or not children
  records are included in the count. By default this is `false`.
* `Checkbox` now supports a `displayUnsetState` prop which may be used to display a visually
  distinct state for null values.
* `Select` now renders with a checkbox next to the selected item in its drowndown menu, instead of
  relying on highlighting. A new `hideSelectedOptionCheck` prop is available to disable.
* `RestGridModel` supports a `readonly` property.
* `DimensionChooser`, various `HoistInput` components, `Toolbar` and `ToolbarSeparator` have been
  added to the mobile component library.
* Additional environment enums for UAT and BCP, added to Hoist Core 5.4.0, are supported in the
  application footer.

### 🐞 Bug Fixes

* `NumberInput` will no longer immediately convert its shorthand value (e.g. "3m") into numeric form
  while the user remains focused on the input.
* Grid `actionCol` columns no longer render Button components for each action, relying instead on
  plain HTML / CSS markup for a significant performance improvement when there are many rows and/or
  actions per row.
* Grid exports more reliably include the appropriate file extension.
* `Select` will prevent an `<esc>` keypress from bubbling up to parent components only when its menu
  is open. (In that case, the component assumes escape was pressed to close its menu and captures
  the keypress, otherwise it should leave it alone and let it e.g. close a parent popover).

[Commit Log](https://github.com/xh/hoist-react/compare/v16.0.1...v17.0.0)

## v16.0.1 - 2018-12-12

### 🐞 Bug Fixes

* Fix to FeedbackForm allowing attempted submission with an empty message.

[Commit Log](https://github.com/xh/hoist-react/compare/v16.0.0...v16.0.1)


## v16.0.0

### 🎁 New Features

* Support for ComboBoxes and Dropdowns have been improved dramatically, via a new `Select` component
  based on react-select.
* The ag-Grid based `Grid` and `GridModel` are now available on both mobile and desktop. We have
  also added new support for multi-row/multi-field columns via the new `multiFieldRenderer` renderer
  function.
* The app initialization lifecycle has been restructured so that no App classes are constructed
  until Hoist is fully initialized.
* `Column` now supports an optional `rowHeight` property.
* `Button` now defaults to 'minimal' mode, providing a much lighter-weight visual look-and-feel to
  HoistApps. `Button` also implements `@LayoutSupport`.
* Grouping state is now saved by the grid state support on `GridModel`.
* The Hoist `DimChooser` component has been ported to hoist-react.
* `fetchService` now supports an `autoAbortKey` in its fetch methods. This can be used to
  automatically cancel obsolete requests that have been superceded by more recent variants.
* Support for new `clickableLabel` property on `FormField`.
* `RestForm` now supports a read-only view.
* Hoist now supports automatic tracking of app/page load times.

### 💥 Breaking Changes

* The new location for the cross-platform grid component is `@xh/hoist/cmp/grid`. The `columns`
  package has also moved under a new sub-package in this location.
* Hoist top-level App Structure has changed in order to improve consistency of the Model-View
  conventions, to improve the accessibility of services, and to support the improvements in app
  initialization mentioned above:
  - `XH.renderApp` now takes a new `AppSpec` configuration.
  - `XH.app` is now `XH.appModel`.
  - All services are installed directly on `XH`.
  - `@HoistApp` is now `@HoistAppModel`
* `RecordAction` has been substantially refactored and improved. These are now typically immutable
  and may be shared.
  - `prepareFn` has been replaced with a `displayFn`.
  - `actionFn` and `displayFn` now take a single object as their parameter.
* The `hide` property on `Column` has been changed to `hidden`.
* The `ColChooserButton` has been moved from the incorrect location `@xh/hoist/cmp/grid` to
  `@xh/hoist/desktop/cmp/button`. This is a desktop-only component. Apps will have to adjust these
  imports.
* `withDefaultTrue` and `withDefaultFalse` in `@xh/hoist/utils/js` have been removed. Use
  `withDefault` instead.
* `CheckBox` has been renamed `Checkbox`


### ⚙️ Technical

* ag-Grid has been upgraded to v19.1
* mobx has been upgraded to v5.6
* React has been upgraded to v16.6
* Allow browsers with proper support for Proxy (e.g Edge) to access Hoist Applications.


### 🐞 Bug Fixes

* Extensive. See full change list below.

[Commit Log](https://github.com/xh/hoist-react/compare/v15.1.2...v16.0.0)


## v15.1.2

🛠 Hotfix release to MultiSelect to cap the maximum number of options rendered by the drop-down
list. Note, this component is being replaced in Hoist v16 by the react-select library.

[Commit Log](https://github.com/xh/hoist-react/compare/v15.1.1...v15.1.2)

## v15.1.1

### 🐞 Bug Fixes

* Fix to minimal validation mode for FormField disrupting input focus.
* Fix to JsonInput disrupting input focus.

### ⚙️ Technical

* Support added for TLBR-style notation when specifying margin/padding via layoutSupport - e.g.
  box({margin: '10 20 5 5'}).
* Tweak to lockout panel message when the user has no roles.

[Commit Log](https://github.com/xh/hoist-react/compare/v15.1.0...v15.1.1)


## v15.1.0

### 🎁 New Features

* The FormField component takes a new minimal prop to display validation errors with a tooltip only
  as opposed to an inline message string. This can be used to help reduce shifting / jumping form
  layouts as required.
* The admin-only user impersonation toolbar will now accept new/unknown users, to support certain
  SSO application implementations that can create users on the fly.

### ⚙️ Technical

* Error reporting to server w/ custom user messages is disabled if the user is not known to the
  client (edge case with errors early in app lifecycle, prior to successful authentication).

[Commit Log](https://github.com/xh/hoist-react/compare/v15.0.0...v15.1.0)


## v15.0.0

### 💥 Breaking Changes

* This update does not require any application client code changes, but does require updating the
  Hoist Core Grails plugin to >= 5.0. Hoist Core changes to how application roles are loaded and
  users are authenticated required minor changes to how JS clients bootstrap themselves and load
  user data.
* The Hoist Core HoistImplController has also been renamed to XhController, again requiring Hoist
  React adjustments to call the updated /xh/ paths for these (implementation) endpoints. Again, no
  app updates required beyond taking the latest Hoist Core plugin.

[Commit Log](https://github.com/xh/hoist-react/compare/v14.2.0...v15.0.0)


## v14.2.0

### 🎁 New Features

* Upgraded hoist-dev-utils to 3.0.3. Client builds now use the latest Webpack 4 and Babel 7 for
  noticeably faster builds and recompiles during CI and at development time.
* GridModel now has a top-level agColumnApi property to provide a direct handle on the ag-Grid
  Column API object.

### ⚙️ Technical

* Support for column groups strengthened with the addition of a dedicated ColumnGroup sibling class
  to Column. This includes additional internal refactoring to reduce unnecessary cloning of Column
  configurations and provide a more managed path for Column updates. Public APIs did not change.
  (#694)

### 📚 Libraries

* Blueprint Core `3.6.1 -> 3.7.0`
* Blueprint Datetime `3.2.0 -> 3.3.0`
* Fontawesome `5.3.x -> 5.4.x`
* MobX `5.1.2 -> 5.5.0`
* Router5 `6.5.0 -> 6.6.0`

[Commit Log](https://github.com/xh/hoist-react/compare/v14.1.3...v14.2.0)


## v14.1.3

### 🐞 Bug Fixes

* Ensure JsonInput reacts properly to value changes.

### ⚙️ Technical

* Block user pinning/unpinning in Grid via drag-and-drop - pending further work via #687.
* Support "now" as special token for dateIs min/max validation rules.
* Tweak grouped grid row background color.

[Commit Log](https://github.com/xh/hoist-react/compare/v14.1.1...v14.1.3)


## v14.1.1

### 🐞 Bug Fixes

* Fixes GridModel support for row-level grouping at same time as column grouping.

[Commit Log](https://github.com/xh/hoist-react/compare/v14.1.0...v14.1.1)


## v14.1.0

### 🎁 New Features

* GridModel now supports multiple levels of row grouping. Pass the public setGroupBy() method an
  array of string column IDs, or a falsey value / empty array to ungroup. Note that the public and
  observable groupBy property on GridModel will now always be an array, even if the grid is not
  grouped or has only a single level of grouping.
* GridModel exposes public expandAll() and collapseAll() methods for grouped / tree grids, and
  StoreContextMenu supports a new "expandCollapseAll" string token to insert context menu items.
  These are added to the default menu, but auto-hide when the grid is not in a grouped state.
* The Grid component provides a new onKeyDown prop, which takes a callback and will fire on any
  keypress targeted within the Grid. Note such a handler is not provided directly by ag-Grid.
* The Column class supports pinned as a top-level config. Supports passing true to pin to the left.

### 🐞 Bug Fixes

* Updates to Grid column widths made via ag-Grid's "autosize to fit" API are properly persisted to
  grid state.

[Commit Log](https://github.com/xh/hoist-react/compare/v14.0.0...v14.1.0)


## v14.0.0

* Along with numerous bug fixes, v14 brings with it a number of important enhancements for grids,
  including support for tree display, 'action' columns, and absolute value sorting. It also includes
  some new controls and improvement to focus display.

### 💥 Breaking Changes

* The signatures of the Column.elementRenderer and Column.renderer have been changed to be
  consistent with each other, and more extensible. Each takes two arguments -- the value to be
  rendered, and a single bundle of metadata.
* StoreContextMenuAction has been renamed to RecordAction. Its action property has been renamed to
  actionFn for consistency and clarity.
* LocalStore : The method LocalStore.processRawData no longer takes an array of all records, but
  instead takes just a single record. Applications that need to operate on all raw records in bulk
  should do so before presenting them to LocalStore. Also, LocalStores template methods for override
  have also changed substantially, and sub-classes that rely on these methods will need to be
  adjusted accordingly.

### 🎁 New Features

#### Grid

* The Store API now supports hierarchical datasets. Applications need to simply provide raw data for
  records with a "children" property containing the raw data for their children.
* Grid supports a 'TreeGrid' mode. To show a tree grid, bind the GridModel to a store containing
  hierarchical data (as above), set treeMode: true on the GridModel, and specify a column to display
  the tree controls (isTreeColumn: true)
* Grid supports absolute sorting for numerical columns. Specify absSort: true on your column config
  to enable. Clicking the grid header will now cycle through ASC > DESC > DESC (abs) sort modes.
* Grid supports an 'Actions' column for one-click record actions. See cmp/desktop/columns/actionCol.
* A new showHover prop on the desktop Grid component will highlight the hovered row with default
  styling. A new GridModel.rowClassFn callback was added to support per-row custom classes based on
  record data.
* A new ExportFormat.LONG_TEXT format has been added, along with a new Column.exportWidth config.
  This supports exporting columns that contain long text (e.g. notes) as multi-line cells within
  Excel.

#### Other Components

* RadioInput and ButtonGroupInputhave been added to the desktop/cmp/form package.
* DateInput now has support for entering and displaying time values.
* NumberInput displays its unformatted value when focused.
* Focused components are now better highlighted, with additional CSS vars provided to customize as
  needed.

### 🐞 Bug Fixes

* Calls to GridModel.setGroupBy() work properly not only on the first, but also all subsequent calls
  (#644).
* Background / style issues resolved on several input components in dark theme (#657).
* Grid context menus appear properly over other floating components.

### 📚 Libraries

* React `16.5.1 -> 16.5.2`
* router5 `6.4.2 -> 6.5.0`
* CodeMirror, Highcharts, and MobX patch updates

[Commit Log](https://github.com/xh/hoist-react/compare/v13.0.0...v14.0.0)


## v13.0.0

🍀Lucky v13 brings with it a number of enhancements for forms and validation, grouped column
support in the core Grid API, a fully wrapped MultiSelect component, decorator syntax adjustments,
and a number of other fixes and enhancements.

It also includes contributions from new ExHI team members Arjun and Brendan. 🎉

### 💥 Breaking Changes

* The core `@HoistComponent`, `@HoistService`, and `@HoistModel` decorators are **no longer
  parameterized**, meaning that trailing `()` should be removed after each usage. (#586)
* The little-used `hoistComponentFactory()` method was also removed as a further simplification
  (#587).
* The `HoistField` superclass has been renamed to `HoistInput` and the various **desktop form
  control components have been renamed** to match (55afb8f). Apps using these components (which will
  likely be most apps) will need to adapt to the new names.
  * This was done to better distinguish between the input components and the upgraded Field concept
    on model classes (see below).

### 🎁 New Features

⭐️ **Forms and Fields** have been a major focus of attention, with support for structured data
fields added to Models via the `@FieldSupport` and `@field()` decorators.
* Models annotated with `@FieldSupport` can decorate member properties with `@field()`, making those
  properties observable and settable (with a generated `setXXX()` method).
* The `@field()` decorators themselves can be passed an optional display label string as well as
  zero or more *validation rules* to define required constraints on the value of the field.
* A set of predefined constraints is provided within the toolkit within the `/field/` package.
* Models using `FieldSupport` should be sure to call the `initFields()` method installed by the
  decorator within their constructor. This method can be called without arguments to generally
  initialize the field system, or it can be passed an object of field names to initial/default
  values, which will set those values on the model class properties and provide change/dirty
  detection and the ability to "reset" a form.
* A new `FormField` UI component can be used to wrap input components within a form. The `FormField`
  wrapper can accept the source model and field name, and will apply those to its child input. It
  leverages the Field model to automatically display a label, indicate required fields, and print
  validation error messages. This new component should be the building-block for most non-trivial
  forms within an application.

Other enhancements include:
* **Grid columns can be grouped**, with support for grouping added to the grid state management
  system, column chooser, and export manager (#565). To define a column group, nest column
  definitions passed to `GridModel.columns` within a wrapper object of the form `{headerName: 'My
  group', children: [...]}`.

(Note these release notes are incomplete for this version.)

[Commit Log](https://github.com/xh/hoist-react/compare/v12.1.2...v13.0.0)


## v12.1.2

### 🐞 Bug Fixes

* Fix casing on functions generated by `@settable` decorator
  (35c7daa209a4205cb011583ebf8372319716deba).

[Commit Log](https://github.com/xh/hoist-react/compare/v12.1.1...v12.1.2)


## v12.1.1

### 🐞 Bug Fixes

* Avoid passing unknown HoistField component props down to Blueprint select/checkbox controls.

### 📚 Libraries

* Rollback update of `@blueprintjs/select` package `3.1.0 -> 3.0.0` - this included breaking API
  changes and will be revisited in #558.

[Commit Log](https://github.com/xh/hoist-react/compare/v12.1.0...v12.1.1)


## v12.1.0

### 🎁 New Features

* New `@bindable` and `@settable` decorators added for MobX support. Decorating a class member
  property with `@bindable` makes it a MobX `@observable` and auto-generates a setter method on the
  class wrapped in a MobX `@action`.
* A `fontAwesomeIcon` element factory is exported for use with other FA icons not enumerated by the
  `Icon` class.
* CSS variables added to control desktop Blueprint form control margins. These remain defaulted to
  zero, but now within CSS with support for variable overrides. A Blueprint library update also
  brought some changes to certain field-related alignment and style properties. Review any form
  controls within apps to ensure they remain aligned as desired
  (8275719e66b4677ec5c68a56ccc6aa3055283457 and df667b75d41d12dba96cbd206f5736886cb2ac20).

### 🐞 Bug Fixes

* Grid cells are fully refreshed on a data update, ensuring cell renderers that rely on data other
  than their primary display field are updated (#550).
* Grid auto-sizing is run after a data update, ensuring flex columns resize to adjust for possible
  scrollbar visibility changes (#553).
* Dropdown fields can be instantiated with fewer required properties set (#541).

### 📚 Libraries

* Blueprint `3.0.1 -> 3.4.0`
* FontAwesome `5.2.0 -> 5.3.0`
* CodeMirror `5.39.2 -> 5.40.0`
* MobX `5.0.3 -> 5.1.0`
* router5 `6.3.0 -> 6.4.2`
* React `16.4.1 -> 16.4.2`

[Commit Log](https://github.com/xh/hoist-react/compare/v12.0.0...v12.1.0)


## v12.0.0

Hoist React v12 is a relatively large release, with multiple refactorings around grid columns,
`elemFactory` support, classNames, and a re-organization of classes and exports within `utils`.

### 💥 Breaking Changes

#### ⭐️ Grid Columns

**A new `Column` class describes a top-level API for columns and their supported options** and is
intended to be a cross-platform layer on top of ag-Grid and TBD mobile grid implementations.
* The desktop `GridModel` class now accepts a collection of `Column` configuration objects to define
  its available columns.
* Columns may be configured with `flex: true` to cause them to stretch all available horizontal
  space within a grid, sharing it equally with any other flex columns. However note that this should
  be used sparingly, as flex columns have some deliberate limitations to ensure stable and
  consistent behavior. Most noticeably, they cannot be resized directly by users. Often, a best
  practice will be to insert an `emptyFlexCol` configuration as the last column in a grid - this
  will avoid messy-looking gaps in the layout while not requiring a data-driven column be flexed.
* User customizations to column widths are now saved if the GridModel has been configured with a
  `stateModel` key or model instance - see `GridStateModel`.
* Columns accept a `renderer` config to format text or HTML-based output. This is a callback that is
  provided the value, the row-level record, and a metadata object with the column's `colId`. An
  `elementRenderer` config is also available for cells that should render a Component.
* An `agOptions` config key continues to provide a way to pass arbitrary options to the underlying
  ag-Grid instance (for desktop implementations). This is considered an "escape hatch" and should be
  used with care, but can provide a bridge to required ag-Grid features as the Hoist-level API
  continues to develop.
* The "factory pattern" for Column templates / defaults has been removed, replaced by a simpler
  approach that recommends exporting simple configuration partials and spreading them into
  instance-specific column configs.
  [See the Admin app for some examples](https://github.com/xh/hoist-react/blob/a1b14ac6d41aa8f8108a518218ce889fe5596780/admin/tabs/activity/tracking/ActivityGridModel.js#L42)
  of this pattern.
* See 0798f6bb20092c59659cf888aeaf9ecb01db52a6 for primary commit.

#### ⭐️ Element Factory, LayoutSupport, BaseClassName

Hoist provides core support for creating components via a factory pattern, powered by the `elem()`
and `elemFactory()` methods. This approach remains the recommended way to instantiate component
elements, but was **simplified and streamlined**.
* The rarely used `itemSpec` argument was removed (this previously applied defaults to child items).
* Developers can now also use JSX to instantiate all Hoist-provided components while still taking
  advantage of auto-handling for layout-related properties provided by the `LayoutSupport` mixin.
  * HoistComponents should now spread **`...this.getLayoutProps()`** into their outermost rendered
    child to enable promotion of layout properties.
* All HoistComponents can now specify a **baseClassName** on their component class and should pass
  `className: this.getClassName()` down to their outermost rendered child. This allows components to
  cleanly layer on a base CSS class name with any instance-specific classes.
* See 8342d3870102ee9bda4d11774019c4928866f256 for primary commit.

#### ⭐️ Panel resizing / collapsing

**The `Panel` component now takes a `sizingModel` prop to control and encapsulate newly built-in
resizing and collapsing behavior** (#534).
* See the `PanelSizingModel` class for configurable details, including continued support for saving
  sizing / collapsed state as a user preference.
* **The standalone `Resizable` component was removed** in favor of the improved support built into
  Panel directly.

#### Other

* Two promise-related models have been combined into **a new, more powerful `PendingTaskModel`**,
  and the `LoadMask` component has been removed and consolidated into `Mask`
  (d00a5c6e8fc1e0e89c2ce3eef5f3e14cb842f3c8).
  * `Panel` now exposes a single `mask` prop that can take either a configured `mask` element or a
    simple boolean to display/remove a default mask.
* **Classes within the `utils` package have been re-organized** into more standardized and scalable
  namespaces. Imports of these classes will need to be adjusted.

### 🎁 New Features

* **The desktop Grid component now offers a `compact` mode** with configurable styling to display
  significantly more data with reduced padding and font sizes.
* The top-level `AppBar` refresh button now provides a default implementation, calling a new
  abstract `requestRefresh()` method on `HoistApp`.
* The grid column chooser can now be configured to display its column groups as initially collapsed,
  for especially large collections of columns.
* A new `XH.restoreDefaultsAsync()` method provides a centralized way to wipe out user-specific
  preferences or customizations (#508).
* Additional Blueprint `MultiSelect`, `Tag`, and `FormGroup` controls re-exported.

### 🐞 Bug Fixes

* Some components were unintentionally not exporting their Component class directly, blocking JSX
  usage. All components now export their class.
* Multiple fixes to `DayField` (#531).
* JsonField now responds properly when switching from light to dark theme (#507).
* Context menus properly filter out duplicated separators (#518).

[Commit Log](https://github.com/xh/hoist-react/compare/v11.0.0...v12.0.0)


## v11.0.0

### 💥 Breaking Changes

* **Blueprint has been upgraded to the latest 3.x release.** The primary breaking change here is the
  renaming of all `pt-` CSS classes to use a new `bp3-` prefix. Any in-app usages of the BP
  selectors will need to be updated. See the
  [Blueprint "What's New" page](http://blueprintjs.com/docs/#blueprint/whats-new-3.0).
* **FontAwesome has been upgraded to the latest 5.2 release.** Only the icons enumerated in the
  Hoist `Icon` class are now registered via the FA `library.add()` method for inclusion in bundled
  code, resulting in a significant reduction in bundle size. Apps wishing to use other FA icons not
  included by Hoist must import and register them - see the
  [FA React Readme](https://github.com/FortAwesome/react-fontawesome/blob/master/README.md) for
  details.
* **The `mobx-decorators` dependency has been removed** due to lack of official support for the
  latest MobX update, as well as limited usage within the toolkit. This package was primarily
  providing the optional `@setter` decorator, which should now be replaced as needed by dedicated
  `@action` setter methods (19cbf86138499bda959303e602a6d58f6e95cb40).

### 🎁 Enhancements

* `HoistComponent` now provides a `getClassNames()` method that will merge any `baseCls` CSS class
  names specified on the component with any instance-specific classes passed in via props (#252).
  * Components that wish to declare and support a `baseCls` should use this method to generate and
    apply a combined list of classes to their outermost rendered elements (see `Grid`).
  * Base class names have been added for relevant Hoist-provided components - e.g. `.xh-panel` and
    `.xh-grid`. These will be appended to any instance class names specified within applications and
    be available as public CSS selectors.
* Relevant `HoistField` components support inline `leftIcon` and `rightElement` props. `DayField`
  adds support for `minDay / maxDay` props.
* Styling for the built-in ag-Grid loading overlay has been simplified and improved (#401).
* Grid column definitions can now specify an `excludeFromExport` config to drop them from
  server-generated Excel/CSV exports (#485).

### 🐞 Bug Fixes

* Grid data loading and selection reactions have been hardened and better coordinated to prevent
  throwing when attempting to set a selection before data has been loaded (#484).

### 📚 Libraries

* Blueprint `2.x -> 3.x`
* FontAwesome `5.0.x -> 5.2.x`
* CodeMirror `5.37.0 -> 5.39.2`
* router5 `6.2.4 -> 6.3.0`

[Commit Log](https://github.com/xh/hoist-react/compare/v10.0.1...v11.0.0)


## v10.0.1

### 🐞 Bug Fixes

* Grid `export` context menu token now defaults to server-side 'exportExcel' export.
  * Specify the `exportLocal` token to return a menu item for local ag-Grid export.
* Columns with `field === null` skipped for server-side export (considered spacer / structural
  columns).

## v10.0.0

### 💥 Breaking Changes

* **Access to the router API has changed** with the `XH` global now exposing `router` and
  `routerState` properties and a `navigate()` method directly.
* `ToastManager` has been deprecated. Use `XH.toast` instead.
* `Message` is no longer a public class (and its API has changed). Use `XH.message/confirm/alert`
  instead.
* Export API has changed. The Built-in grid export now uses more powerful server-side support. To
  continue to use local AG based export, call method `GridModel.localExport()`. Built-in export
  needs to be enabled with the new property on `GridModel.enableExport`. See `GridModel` for more
  details.

### 🎁 Enhancements

* New Mobile controls and `AppContainer` provided services (impersonation, about, and version bars).
* Full-featured server-side Excel export for grids.

### 🐞 Bug Fixes

* Prevent automatic zooming upon input focus on mobile devices (#476).
* Clear the selection when showing the context menu for a record which is not already selected
  (#469).
* Fix to make lockout script readable by Compatibility Mode down to IE5.

### 📚 Libraries

* MobX `4.2.x -> 5.0.x`

[Commit Log](https://github.com/xh/hoist-react/compare/v9.0.0...v10.0.0)


## v9.0.0

### 💥 Breaking Changes

* **Hoist-provided mixins (decorators) have been refactored to be more granular and have been broken
  out of `HoistComponent`.**
  * New discrete mixins now exist for `LayoutSupport` and `ContextMenuSupport` - these should be
    added directly to components that require the functionality they add for auto-handling of
    layout-related props and support for showing right-click menus. The corresponding options on
    `HoistComponent` that used to enable them have been removed.
  * For consistency, we have also renamed `EventTarget -> EventSupport` and `Reactive ->
    ReactiveSupport` mixins. These both continue to be auto-applied to HoistModel and HoistService
    classes, and ReactiveSupport enabled by default in HoistComponent.
* **The Context menu API has changed.** The `ContextMenuSupport` mixin now specifies an abstract
  `getContextMenuItems()` method for component implementation (replacing the previous
  `renderContextMenu()` method). See the new [`ContextMenuItem` class for what these items support,
  as well as several static default items that can be used.
  * The top-level `AppContainer` no longer provides a default context menu, instead allowing the
    browser's own context menu to show unless an app / component author has implemented custom
    context-menu handling at any level of their component hierarchy.

### 🐞 Bug Fixes

* TabContainer active tab can become out of sync with the router state (#451)
  * ⚠️ Note this also involved a change to the `TabContainerModel` API - `activateTab()` is now the
    public method to set the active tab and ensure both the tab and the route land in the correct
    state.
* Remove unintended focused cell borders that came back with the prior ag-Grid upgrade.

[Commit Log](https://github.com/xh/hoist-react/compare/v8.0.0...v9.0.0)


## v8.0.0

Hoist React v8 brings a big set of improvements and fixes, some API and package re-organizations,
and ag-Grid upgrade, and more. 🚀

### 💥 Breaking Changes

* **Component package directories have been re-organized** to provide better symmetry between
  pre-existing "desktop" components and a new set of mobile-first component. Current desktop
  applications should replace imports from `@xh/hoist/cmp/xxx` with `@xh/hoist/desktop/cmp/xxx`.
  * Important exceptions include several classes within `@xh/hoist/cmp/layout/`, which remain
    cross-platform.
  * `Panel` and `Resizable` components have moved to their own packages in
    `@xh/hoist/desktop/cmp/panel` and `@xh/hoist/desktop/cmp/resizable`.
* **Multiple changes and improvements made to tab-related APIs and components.**
  * The `TabContainerModel` constructor API has changed, notably `children` -> `tabs`, `useRoutes` ->
    `route` (to specify a starting route as a string) and `switcherPosition` has moved from a model
    config to a prop on the `TabContainer` component.
  * `TabPane` and `TabPaneModel` have been renamed `Tab` and `TabModel`, respectively, with several
    related renames.
* **Application entry-point classes decorated with `@HoistApp` must implement the new getter method
  `containerClass()`** to specify the platform specific component used to wrap the app's
  `componentClass`.
  * This will typically be `@xh/hoist/[desktop|mobile]/AppContainer` depending on platform.

### 🎁 New Features

* **Tab-related APIs re-worked and improved**, including streamlined support for routing, a new
  `tabRenderMode` config on `TabContainerModel`, and better naming throughout.
* **Ag-grid updated to latest v18.x** - now using native flex for overall grid layout and sizing
  controls, along with multiple other vendor improvements.
* Additional `XH` API methods exposed for control of / integration with Router5.
* The core `@HoistComponent` decorated now installs a new `isDisplayed` getter to report on
  component visibility, taking into account the visibility of its ancestors in the component tree.
* Mobile and Desktop app package / component structure made more symmetrical (#444).
* Initial versions of multiple new mobile components added to the toolkit.
* Support added for **`IdleService` - automatic app suspension on inactivity** (#427).
* Hoist wrapper added for the low-level Blueprint **button component** - provides future hooks into
  button customizations and avoids direct BP import (#406).
* Built-in support for collecting user feedback via a dedicated dialog, convenient XH methods and
  default appBar button (#379).
* New `XH.isDevelopmentMode` constant added, true when running in local Webpack dev-server mode.
* CSS variables have been added to customize and standardize the Blueprint "intent" based styling,
  with defaults adjusted to be less distracting (#420).

### 🐞 Bug Fixes

* Preference-related events have been standardized and bugs resolved related to pushAsync() and the
  `prefChange` event (ee93290).
* Admin log viewer auto-refreshes in tail-mode (#330).
* Distracting grid "loading" overlay removed (#401).
* Clipboard button ("click-to-copy" functionality) restored (#442).

[Commit Log](https://github.com/xh/hoist-react/compare/v7.2.0...v8.0.0)

## v7.2.0

### 🎁 New Features

+ Admin console grids now outfitted with column choosers and grid state. #375
+ Additional components for Onsen UI mobile development.

### 🐞 Bug Fixes

+ Multiple improvements to the Admin console config differ. #380 #381 #392

[Commit Log](https://github.com/xh/hoist-react/compare/v7.1.0...v7.2.0)

## v7.1.0

### 🎁 New Features

* Additional kit components added for Onsen UI mobile development.

### 🐞 Bug Fixes

* Dropdown fields no longer default to `commitOnChange: true` - avoiding unexpected commits of
  type-ahead query values for the comboboxes.
* Exceptions thrown from FetchService more accurately report the remote host when unreachable, along
  with some additional enhancements to fetch exception reporting for clarity.

[Commit Log](https://github.com/xh/hoist-react/compare/v7.0.0...v7.1.0)

## v7.0.0

### 💥 Breaking Changes

* **Restructuring of core `App` concept** with change to new `@HoistApp` decorator and conventions
  around defining `App.js` and `AppComponent.js` files as core app entry points. `XH.app` now
  installed to provide access to singleton instance of primary app class. See #387.

### 🎁 New Features

* **Added `AppBar` component** to help further standardize a pattern for top-level application
  headers.
* **Added `SwitchField` and `SliderField`** form field components.
* **Kit package added for Onsen UI** - base component library for mobile development.
* **Preferences get a group field for better organization**, parity with AppConfigs. (Requires
  hoist-core 3.1.x.)

### 🐞 Bug Fixes

* Improvements to `Grid` component's interaction with underlying ag-Grid instance, avoiding extra
  renderings and unwanted loss of state. 03de0ae7

[Commit Log](https://github.com/xh/hoist-react/compare/v6.0.0...v7.0.0)


## v6.0.0

### 💥 Breaking Changes

* API for `MessageModel` has changed as part of the feature addition noted below, with `alert()` and
  `confirm()` replaced by `show()` and new `XH` convenience methods making the need for direct calls
  rare.
* `TabContainerModel` no longer takes an `orientation` prop, replaced by the more flexible
  `switcherPosition` as noted below.

### 🎁 New Features

* **Initial version of grid state** now available, supporting easy persistence of user grid column
  selections and sorting. The `GridModel` constructor now takes a `stateModel` argument, which in
  its simplest form is a string `xhStateId` used to persist grid state to local storage. See the
  [`GridStateModel` class](https://github.com/xh/hoist-react/blob/develop/cmp/grid/GridStateModel.js)
  for implementation details. #331
* The **Message API** has been improved and simplified, with new `XH.confirm()` and `XH.alert()`
  methods providing an easy way to show pop-up alerts without needing to manually construct or
  maintain a `MessageModel`. #349
* **`TabContainer` components can now be controlled with a remote `TabSwitcher`** that does not need
  to be directly docked to the container itself. Specify `switcherPosition:none` on the
  `TabContainerModel` to suppress showing the switching affordance on the tabs themselves and
  instantiate a `TabSwitcher` bound to the same model to control a tabset from elsewhere in the
  component hierarchy. In particular, this enabled top-level application tab navigation to move up
  into the top toolbar, saving vertical space in the layout. #368
* `DataViewModel` supports an `emptyText` config.

### 🐞 Bugfixes

* Dropdown fields no longer fire multiple commit messages, and no longer commit partial entries
  under some circumstances. #353 and #354
* Grids resizing fixed when shrinking the containing component. #357

[Commit Log](https://github.com/xh/hoist-react/compare/v5.0.0...v6.0.0)


## v5.0.0

### 💥 Breaking Changes

* **Multi environment configs have been unwound** See these release notes/instructions for how to
  migrate: https://github.com/xh/hoist-core/releases/tag/release-3.0.0
* **Breaking change to context menus in dataviews and grids not using the default context menu:**
  StoreContextMenu no longer takes an array of items as an argument to its constructor. Instead it
  takes a configuration object with an ‘items’ key that will point to any current implementation’s
  array of items. This object can also contain an optional gridModel argument which is intended to
  support StoreContextMenuItems that may now be specified as known ‘hoist tokens’, currently limited
  to a ‘colChooser’ token.

### 🎁 New Features

* Config differ presents inline view, easier to read diffs now.
* Print Icon added!

### 🐞 Bugfixes

* Update processFailedLoad to loadData into gridModel store, Fixes #337
* Fix regression to ErrorTracking. Make errorTrackingService safer/simpler to call at any point in
  life-cycle.
* Fix broken LocalStore state.
* Tweak flex prop for charts. Side by side charts in a flexbox now auto-size themselves! Fixes #342
* Provide token parsing for storeContextMenus. Context menus are all grown up! Fixes #300

## v4.0.1

### 🐞 Bugfixes

* DataView now properly re-renders its items when properties on their records change (and the ID
  does not)


## v4.0.0

### 💥 Breaking Changes

* **The `GridModel` selection API has been reworked for clarity.** These models formerly exposed
  their selectionModel as `grid.selection` - now that getter returns the selected records. A new
  `selectedRecord` getter is also available to return a single selection, and new string shortcut
  options are available when configuring GridModel selection behavior.
* **Grid components can now take an `agOptions` prop** to pass directly to the underlying ag-grid
  component, as well as an `onRowDoubleClicked` handler function.
  16be2bfa10e5aab4ce8e7e2e20f8569979dd70d1

### 🎁 New Features

* Additional core components have been updated with built-in `layoutSupport`, allowing developers to
  set width/height/flex and other layout properties directly as top-level props for key comps such
  as Grid, DataView, and Chart. These special props are processed via `elemFactory` into a
  `layoutConfig` prop that is now passed down to the underlying wrapper div for these components.
  081fb1f3a2246a4ff624ab123c6df36c1474ed4b

### 🐞 Bugfixes

* Log viewer tail mode now working properly for long log files - #325


## v3.0.1

### 🐞 Bugfixes

* FetchService throws a dedicated exception when the server is unreachable, fixes a confusing
  failure case detailed in #315


## v3.0.0

### 💥 Breaking Changes

* **An application's `AppModel` class must now implement a new `checkAccess()` method.** This method
  is passed the current user, and the appModel should determine if that user should see the UI and
  return an object with a `hasAccess` boolean and an optional `message` string. For a return with
  `hasAccess: false`, the framework will render a lockout panel instead of the primary UI.
  974c1def99059f11528c476f04e0d8c8a0811804
  * Note that this is only a secondary level of "security" designed to avoid showing an unauthorized
    user a confusing / non-functional UI. The server or any other third-party data sources must
    always be the actual enforcer of access to data or other operations.
* **We updated the APIs for core MobX helper methods added to component/model/service classes.** In
  particular, `addReaction()` was updated to take a more declarative / clear config object.
  8169123a4a8be6940b747e816cba40bd10fa164e
  * See Reactive.js - the mixin that provides this functionality.

### 🎁 New Features

* Built-in client-side lockout support, as per above.

### 🐞 Bugfixes

* None

------------------------------------------

Copyright © 2020 Extremely Heavy Industries Inc. - all rights reserved

------------------------------------------

📫☎️🌎 info@xh.io | https://xh.io/contact<|MERGE_RESOLUTION|>--- conflicted
+++ resolved
@@ -8,24 +8,11 @@
 
 ### 🎁 New Features
 
-<<<<<<< HEAD
-* The core `Navigator` / `NavigatorModel` API on mobile has been improved and made consistent
-  with other Hoist content container APIs such as `TabContainer`, `DashContainer`, and
-  `DockContainer`.  It now supports the specification of `RenderMode` and `RefreshMode` on
-  `NavigatorModel` and `PageModel`, to allow better control over how inactive pages are
-  mounted/unmounted and how pages handle refresh requests when inactive or (re)activated.
-  Furthermore, `Navigator` pages are no longer required to to return `Page` components - they
-  can now return any suitable component.
-* `DockContainerModel` and `DockViewModel` now support `refreshMode` and `renderMode` configs to
-  allow better control over how collapsed views are mounted/unmounted and how views handle refresh
-  requests when collapsed.
-* Added functionality to auto-size a `Column` upon double-clicking / double-tapping its header.
-* Grid column `flex` param will now accept numbers, with available space divided between flex columns
-  in proportion to their `flex` value.
-=======
 * `DockViewModel` now supports optional `width`, `height` and `collapsedWidth` configs.
 * The `appMenuButton.extraItems` prop now accepts `MenuItem` configs (as before) but also React
   elements and the special string token '-' (shortcut to render a `MenuDivider`).
+* Grid column `flex` param will now accept numbers, with available space divided between flex columns
+  in proportion to their `flex` value.
 
 ### 🐞 Bug Fixes
 
@@ -37,6 +24,16 @@
 * The internal DOM structure of desktop `Panel` has changed to always include an inner frame with
   class `.xh-panel__content`. You may need to update styling that targets the inner structure of
   `Panel` via `.xh-panel`.
+  
+### ⚙️ Technical
+  
+* Flex columns now use the built-in ag-Grid flex functionality.
+
+### 📚 Libraries
+
+* ag-grid-community `removed @ 21.2`
+* ag-grid-enterprise `21.2` replaced with @ag-grid-enterprise/all-modules `22.1`
+* ag-grid-react `21.2` replaced with @ag-grid-community/react `22.1`
 
 [Commit Log](https://github.com/xh/hoist-react/compare/v31.0.0...develop)
 
@@ -67,7 +64,6 @@
   function `convertIconToSVG()` on the element. Use this to render icons as raw html where needed
   (e.g. grid renderers).
 * Icons rendered as html will now preserve their styling, tooltips, and size.
->>>>>>> 0837b63c
 
 ### 💥 Breaking Changes
 
@@ -100,25 +96,12 @@
 
 * The `fmtDate()` utility now properly accepts, parses, and formats a string value input as
   documented.
-<<<<<<< HEAD
-  
-### ⚙️ Technical
-  
-* Flex columns now use the built-in ag-Grid flex functionality.
-
-### 📚 Libraries
-
-* ag-grid-community `removed @ 21.2`
-* ag-grid-enterprise `21.2` replaced with @ag-grid-enterprise/all-modules `22.1`
-* ag-grid-react `21.2` replaced with @ag-grid-community/react `22.1`
-=======
 * Mobile `PinPad` input responsiveness improved on certain browsers to avoid lag.
 
 ### ⚙️ Technical
 
 * New lifecycle methods `preAuthInitAsync()` and `logoutAsync()` added to the `HoistAppModel`
   decorator (aka the primary `XH.appModel`).
->>>>>>> 0837b63c
 
 [Commit Log](https://github.com/xh/hoist-react/compare/v30.1.0...v31.0.0)
 
