--- conflicted
+++ resolved
@@ -4,11 +4,6 @@
 
 ### 🎁 New Features
 
-<<<<<<< HEAD
-* Provides support for administering multi-instances of Hoist servers.  Requires and is required by
-  `hoist-core>=18`.
-* Added new `Panel.headerClassName` prop for straightforward CSS manipulation of panel's header.
-=======
 * Provide new `ErrorBoundary` component for finer-grained application handling of React Errors.
 * Hoist now wraps `Tab`, `DashCanvasView`, `DashContainerView`,`DockView`, and `Page` in an
   `ErrorBoundary`.   This provides better isolation of application content, minimizing the chance
@@ -19,7 +14,6 @@
     * Added new `Panel.headerClassName` prop for straightforward CSS manipulation of panel's header.
     * Improved `Panel.collapsedTitle` prop and added `Panel.collapsedIcon` prop. These two props now
      fully govern header display when collapsed.
->>>>>>> e69f8333
 * Improved styling for disabled `checkbox` inputs.
 * Added new `Markdown` component for rendering Markdown formatted strings as markup. This includes
   bundling `react-markdown` in Hoist. If your app already uses `react-markdown` or similar, you should
@@ -30,7 +24,6 @@
 
 * react-markdown `8.0.7`
 * remark-breaks `3.0.3`
-
 
 ## 59.0.3 - 2023-08-25
 
