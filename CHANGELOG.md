# Changelog

## v43.0.0-SNAPSHOT - unreleased

### 🎁 New Features

* New `GridFindField` component that enables users to search through a Grid and select rows that
  match the entered search term, _without_ applying any filtering. Especially useful for grids with
  aggregations or other logic that preclude client-side filtering of the data.
* Tree grid rows can be expanded / collapsed by clicking anywhere on the row. The new
  `GridModel.clicksToExpand` config can be used to control how many clicks will toggle the row.
  Defaults to double-click for desktop, and single tap for mobile - set to 0 to disable entirely.
* Added `GridModel.onCellContextMenu` handler. Note that for mobile (phone) apps, this handler fires
  on the "long press" (aka "tap and hold") gesture. This means it can be used as an alternate event
  for actions like drilling into a record detail, especially for parent rows on tree grids, where
  single tap will by default expand/collapse the node.
* In the `@xh/hoist/desktop/grid` package, `CheckboxEditor` has been renamed `BooleanEditor`. This
  new component supports a `quickToggle` prop which allows for more streamlined inline editing of
  boolean values.
<<<<<<< HEAD
* `loadAsync`, `refreshAsync`, and `autoRefreshAsync` now all support passing app-specific metadata.
  Configuration passed to these methods will be integrated with the standard `LoadSpec` and
  available to implementations of `doLoadAsync` and other methods in the `LoadSupport` API.

=======
* A spinner is now shown while the app downloads and parses its javascript - most noticeable when
  loading a new (uncached) version, especially on a slower mobile connection. (Requires
  `@xh/hoist-dev-utils` v5.11 or greater to enable.)

### ⚙️ Technical

* Removed `DEFAULT_SORTING_ORDER` static from `Column` class in favor of three new preset constants:
  `ASC_FIRST`, `DESC_FIRST`, and `ABS_DESC_FIRST`. Hoist will now default sorting order on columns
  based on field type. Sorting order can still be manually set via `Column.sortingOrder`.
>>>>>>> 54df6037

### 🐞 Bug Fixes

* The ag-grid grid property `stopEditingWhenCellsLoseFocus` is now enabled by default to ensure
  values are committed to the Store if the user clicks somewhere outside the grid while editing a
  cell.
* Triggering inline editing of text or select editor cells by typing characters will no longer lose
  the first character pressed.

### ✨ Style

* New `TreeStyle.COLORS` and `TreeStyle.COLORS_AND_BORDERS` tree grid styles have been added. Use
  the `--xh-grid-tree-group-color-level-*` CSS vars to customize colors as needed.
* `TreeStyle.HIGHLIGHTS` and `TreeStyle.HIGHLIGHTS_AND_BORDERS` now highlight row nodes on a
  gradient according to their depth.
* Default colors for masks and dialog backdrops have been adjusted, with less obtrusive colors used
  for masks via `--xh-mask-bg` and a darker `--xh-backdrop-bg` var now used behind dialogs.
* Mobile-specific styles and CSS vars for panel and dialog title background have been tweaked to use
  desktop defaults, and mobile dialogs now respect `--xh-popup-*` vars as expected.

### 🎁 Breaking Changes

* In the `@xh/hoist/desktop/grid` package, `CheckboxEditor` has been renamed `BooleanEditor`.

### ⚙️ Technical

* The `xhLastReadChangelog` preference will not save SNAPSHOT versions to ensure the user continues
  to see the 'What's New?' notification for non-SNAPSHOT releases.

### 📚 Libraries

* @blueprintjs/core `3.49 -> 3.50`
* codemirror `5.62 -> 5.63`

[Commit Log](https://github.com/xh/hoist-react/compare/v42.6.0...develop)

## v42.6.0 - 2021-09-17

### 🎁 New Features

* New `Column.autosizeBufferPx` config applies column-specific autosize buffer and overrides
  `GridAutosizeOptions.bufferPx`.
* `Select` input now supports new `maxMenuHeight` prop.

### 🐞 Bug Fixes

* Fixes issue with incorrect Grid auto-sizing for Grids with certain row and cell styles.
* Grid sizing mode styles no longer conflict with custom use of `groupUseEntireRow: false` within
  `agOptions`.
* Fixes an issue on iOS where `NumberInput` would incorrectly bring up a text keyboard.

### ✨ Style

* Reduced default Grid header and group row heights to minimize their use of vertical space,
  especially at larger sizing modes. As before, apps can override via the `AgGrid.HEADER_HEIGHTS`
  and `AgGrid.GROUP_ROW_HEIGHTS` static properties. The reduction in height does not apply to group
  rows that do not use the entire width of the row.
* Restyled Grid header rows with `--xh-grid-bg` and `--xh-text-color-muted` for a more minimal look
  overall. As before, use the `--xh-grid-header-*` CSS vars to customize if needed.

[Commit Log](https://github.com/xh/hoist-react/compare/v42.5.0...v42.6.0)

## v42.5.0 - 2021-09-10

### 🎁 New Features

* Provide applications with the ability to override default logic for "restore defaults". This
  allows complex and device-specific sub-apps to perform more targeted and complete clearing of user
  state. See new overridable method `HoistAppModel.restoreDefaultsAsync` for more information.

### 🐞 Bug Fixes

* Improved coverage of Fetch `abort` errors.
* The in-app changelog will no longer prompt the user with the "What's New" button if category-based
  filtering results in a version without any release notes.

### ✨ Style

* New CSS vars added to support easier customization of desktop Tab font/size/color. Tabs now
  respect standard `--xh-font-size` by default.

### 📚 Libraries

* @blueprintjs/core `3.48 -> 3.49`
* @popperjs/core `2.9 -> 2.10`

[Commit Log](https://github.com/xh/hoist-react/compare/v42.4.0...v42.5.0)

## v42.4.0 - 2021-09-03

### 🎁 New Features

* New `GridFilterModel.commitOnChange` config (default `true`) applies updated filters as soon as
  they are changed within the pop-up menu. Set to `false` for large datasets or whenever filtering
  is a more intensive operation.
* Mobile `Select` input now supports async `queryFn` prop for parity with desktop.
* `TreeMapModel` now supports new `maxLabels` config for improved performance.

### ✨ Style

* Hoist's default font is now [Inter](https://rsms.me/inter/), shipped and bundled via the
  `inter-ui` npm package. Inter is a modern, open-source font that leverages optical sizing to
  ensure maximum readability, even at very small sizes (e.g. `sizingMode: 'tiny'`). It's also a
  "variable" font, meaning it supports any weights from 1-1000 with a single font file download.
* Default Grid header heights have been reduced for a more compact display and greater
  differentiation between header and data rows. As before, apps can customize the pixel heights used
  by overwriting the `AgGrid.HEADER_HEIGHTS` static, typically within `Bootstrap.js`.

### ⚙️ Technical

* Mobile pull-to-refresh/swipe-to-go-back gestures now disabled over charts to avoid disrupting
  their own swipe-based zooming and panning features.

[Commit Log](https://github.com/xh/hoist-react/compare/v42.2.0...v42.4.0)

## v42.2.0 - 2021-08-27

### 🎁 New Features

* Charts now hide scrollbar, rangeSelector, navigator, and export buttons and show axis labels when
  printing or exporting images.

[Commit Log](https://github.com/xh/hoist-react/compare/v42.1.1...v42.2.0)

## v42.1.1 - 2021-08-20

* Update new `XH.sizingMode` support to store distinct values for the selected sizing mode on
  desktop, tablet, and mobile (phone) platforms.
* Additional configuration supported for newly-introduced `AppOption` preset components.

### 📚 Libraries

* @blueprintjs/core `3.47 -> 3.48`

[Commit Log](https://github.com/xh/hoist-react/compare/v42.1.0...v42.1.1)

## v42.1.0 - 2021-08-19

### 🎁 New Features

* Added observable `XH.sizingMode` to govern app-wide `sizingMode`. `GridModel`s will bind to this
  `sizingMode` by default. Apps that have already implemented custom solutions around a centralized
  `sizingMode` should endeavor to unwind in favor of this.
  * ⚠ NOTE - this change requires a new application preference be defined - `xhSizingMode`. This
    should be a JSON pref, with a suggested default value of `{}`.
* Added `GridAutosizeMode.ON_SIZING_MODE_CHANGE` to autosize Grid columns whenever
  `GridModel.sizingMode` changes - it is now the default `GridAutosizeOptions.mode`.
* Added a library of reusable `AppOption` preset components, including `ThemeAppOption`,
  `SizingModeAppOption` and `AutoRefreshAppOptions`. Apps that have implemented custom `AppOption`
  controls to manage these Hoist-provided options should consider migrating to these defaults.
* `Icon` factories now support `intent`.
* `TreeMapModel` and `SplitTreeMapModel` now supports a `theme` config, accepting the strings
  'light' or 'dark'. Leave it undefined to use the global theme.
* Various usability improvements and simplifications to `GroupingChooser`.

### 🐞 Bug Fixes

* Fixed an issue preventing `FormField` labels from rendering if `fieldDefaults` was undefined.

### ✨ Style

* New `Badge.compact` prop sets size to half that of parent element when true (default false). The
  `position` prop has been removed in favor of customizing placement of the component.

[Commit Log](https://github.com/xh/hoist-react/compare/v42.0.0...v42.1.0)

## v42.0.0 - 2021-08-13

### 🎁 New Features

* Column-level filtering is now officially supported for desktop grids!
  * New `GridModel.filterModel` config accepts a config object to customize filtering options, or
    `true` to enable grid-based filtering with defaults.
  * New `Column.filterable` config enables a customized header menu with filtering options. The new
    control offers two tabs - a "Values" tab for an enumerated "set-type" filter and a "Custom" tab
    to support more complex queries with multiple clauses.
* New `TaskObserver` replaces existing `PendingTaskModel`, providing improved support for joining
  and masking multiple asynchronous tasks.
* Mobile `NavigatorModel` provides a new 'pull down' gesture to trigger an app-wide data refresh.
  This gesture is enabled by default, but can be disabled via the `pullDownToRefresh` flag.
* `RecordAction` now supports a `className` config.
* `Chart` provides a default context menu with its standard menu button actions, including a new
  'Copy to Clipboard' action.

### 💥 Breaking Changes

* `FilterChooserModel.sourceStore` and `FilterChooserModel.targetStore` have been renamed
  `FilterChooserModel.valueSource` and `FilterChooserModel.bind` respectively. Furthermore, both
  configs now support either a `Store` or a cube `View`. This is to provide a common API with the
  new `GridFilterModel` filtering described above.
* `GridModel.setFilter()` and `DataViewModel.setFilter()` have been removed. Either configure your
  grid with a `GridFilterModel`, or set the filter on the underlying `Store` instead.
* `FunctionFilter` now requires a `key` property.
* `PendingTaskModel` has been replaced by the new `TaskObserver` in `@xh/hoist/core`.
  * ⚠ NOTE - `TaskObserver` instances should be created via the provided static factory methods and
    _not_ directly via the `new` keyword. `TaskObserver.trackLast()` can be used as a drop-in
    replacement for `new PendingTaskModel()`.
* The `model` prop on `LoadingIndicator` and `Mask` has been replaced with `bind`. Provide one or
  more `TaskObserver`s to this prop.

### ⚙️ Technical

* `GridModel` has a new `selectedIds` getter to get the IDs of currently selected records. To
  provide consistency across models, the following getters have been deprecated and renamed:
  + `selectedRecordId` has been renamed `selectedId` in `GridModel`, `StoreSelectionModel`, and
    `DataViewModel`
  + `selection` has been renamed `selectedRecords` in `GridModel`, `DataViewModel`, and
    `RestGridModel`
  + `singleRecord`, `records`, and `ids` have been renamed `selectedRecord`, `selectedRecords`, and
    `selectedIds`, respectively, in `StoreSelectionModel`

### ✨ Style

* Higher contrast on grid context menus for improved legibility.


[Commit Log](https://github.com/xh/hoist-react/compare/v41.3.0...v42.0.0)

## v41.3.0 - 2021-08-09

### 🎁 New Features

* New `Cube` aggregators `ChildCountAggregator` and `LeafCountAggregator`.
* Mobile `NavigatorModel` provides a new "swipe" gesture to go back in the page stack. This is
  enabled by default, but may be turned off via the new `swipeToGoBack` prop.
* Client error reports now include the full URL for additional troubleshooting context.
  * Note apps must update their server-side to `hoist-core v9.3` or greater to persist URLs with
    error reports (although this is _not_ a general or hard requirement for taking this version of
    hoist-react).

[Commit Log](https://github.com/xh/hoist-react/compare/v41.2.0...v41.3.0)

## v41.2.0 - 2021-07-30

### 🎁 New Features

* New `GridModel.rowClassRules` and `Column.cellClassRules` configs added. Previously apps needed to
  use `agOptions` to dynamically apply and remove CSS classes using either of these options - now
  they are fully supported by Hoist.
  * ⚠ Note that, to avoid conflicts with internal usages of these configs, Hoist will check and
    throw if either is passed via `agOptions`. Apps only need to move their configs to the new
    location - the shape of the rules object does *not* need to change.
* New `GridAutosizeOptions.includeCollapsedChildren` config controls whether values from collapsed
  (i.e. hidden) child records should be measured when computing column sizes. Default of `false`
  improves autosize performance for large tree grids and should generally match user expectations
  around WYSIWYG autosizing.
* New `GridModel.beginEditAsync()` and `endEditAsync()` APIs added to start/stop inline editing.
  * ⚠ Note that - in a minor breaking change - the function form of the `Column.editable` config is
    no longer passed an `agParams` argument, as editing might now begin and need to be evaluated
    outside the context of an AG-Grid event.
* New `GridModel.clicksToEdit` config controls the number of clicks required to trigger
  inline-editing of a grid cell. Default remains 2 (double click ).
* Timeouts are now configurable on grid exports via a new `exportOptions.timeout` config.
* Toasts may now be dismissed programmatically - use the new `ToastModel` returned by the
  `XH.toast()` API and its variants.
* `Form` supports setting readonlyRenderer in `fieldDefaults` prop.
* New utility hook `useCached` provides a more flexible variant of `React.useCallback`.

### 🐞 Bug Fixes

* Inline grid editing supports passing of JSX editor components.
* `GridExportService` catches any exceptions thrown during export preparation and warns the user
  that something went wrong.
* GridModel with 'disabled' selection no longer shows "ghost" selection when using keyboard.
* Tree grids now style "parent" rows consistently with highlights/borders if requested, even for
  mixed-depth trees where some rows have children at a given level and others do not.

### ⚙️ Technical

* `FetchService` will now actively `abort()` fetch requests that it is abandoning due to its own
  `timeout` option. This allows the browser to release the associated resources associated with
  these requests.
* The `start()` function in `@xh/hoist/promise` has been deprecated. Use `wait()` instead, which can
  now be called without any args to establish a Promise chain and/or introduce a minimal amount of
  asynchronousity.
* ⚠ Note that the raw `AgGrid` component no longer enhances the native keyboard handling provided by
  ag-Grid. All Hoist key handling customizations are now limited to `Grid`. If you wish to provide
  custom handling in a raw `AgGrid` component, see the example here:
  https://www.ag-grid.com/javascript-grid/row-selection/#example-selection-with-keyboard-arrow-keys


### ✨ Style

* The red and green color values applied in dark mode have been lightened for improved legibility.
* The default `colorSpec` config for number formatters has changed to use new dedicated CSS classes
  and variables.
* New/renamed CSS vars `--xh-grid-selected-row-bg` and `--xh-grid-selected-row-text-color` now used
  to style selected grid rows.
  * ⚠ Note the `--xh-grid-bg-highlight` CSS var has been removed.
* New `.xh-cell--editable` CSS class applied to cells with inline editing enabled.
  * ⚠ Grid CSS class `.xh-invalid-cell` has been renamed to `.xh-cell--invalid` for consistency -
    any app style overrides should update to this new classname.

### 📚 Libraries

* core-js `3.15 -> 3.16`

[Commit Log](https://github.com/xh/hoist-react/compare/v41.1.0...v41.2.0)

## v41.1.0 - 2021-07-23

### 🎁 New Features

* Button to expand / collapse all rows within a tree grid now added by default to the primary tree
  column header. (New `Column.headerHasExpandCollapse` property provided to disable.)
* New `@logWithDebug` annotation provides easy timed logging of method execution (via `withDebug`).
* New `AppSpec.disableXssProtection` config allows default disabling of Field-level XSS protection
  across the app. Intended for secure, internal apps with tight performance tolerances.
* `Constraint` callbacks are now provided with a `record` property when validating Store data and a
  `fieldModel` property when validating Form data.
* New `Badge` component allows a styled badge to be placed inline with text/title, e.g. to show a
  counter or status indicator within a tab title or menu item.
* Updated `TreeMap` color scheme, with a dedicated set of colors for dark mode.
* New XH convenience methods `successToast()`, `warningToast()`, and `dangerToast()` show toast
  alerts with matching intents and appropriate icons.
  * ⚠ Note that the default `XH.toast()` call now shows a toast with the primary (blue) intent and
    no icon. Previously toasts displayed by default with a success (green) intent and checkmark.
* GridModel provides a public API method `setColumnState` for taking a previously saved copy of
  gridModel.columnState and applying it back to a GridModel in one call.

### 🐞 Bug Fixes

* Fixed an issue preventing export of very large (>100k rows) grids.
* Fixed an issue where updating summary data in a Store without also updating other data would not
  update the bound grid.
* Intent styles now properly applied to minimal buttons within `Panel.headerItems`.
* Improved `GridModel` async selection methods to ensure they do not wait forever if grid does not
  mount.
* Fixed an issue preventing dragging the chart navigator range in a dialog.

### ⚙️ Technical

* New `Exception.timeout()` util to throw exceptions explicitly marked as timeouts, used by
  `Promise.timeout` extension.
* `withShortDebug` has been deprecated. Use `withDebug` instead, which has the identical behavior.
  This API simplification mirrors a recent change to `hoist-core`.

### ✨ Style

* If the first child of a `Placeholder` component is a Hoist icon, it will not automatically be
  styled to 4x size with reduced opacity. (See new Toolbox example under the "Other" tab.)

### 📚 Libraries

* @blueprintjs/core `3.46 -> 3.47`
* dompurify `2.2 -> 2.3`

[Commit Log](https://github.com/xh/hoist-react/compare/v41.0.0...v41.1.0)

## v41.0.0 - 2021-07-01

### 🎁 New Features

* Inline editing of Grid/Record data is now officially supported:
  + New `Column.editor` config accepts an editor component to enable managed editing of the cells in
    that column. New `CheckboxEditor`, `DateEditor`, `NumberEditor`, `SelectEditor`, `TextAreaEditor`
    and `TextEditor` components wrap their corresponding HoistInputs with the required hook-based
    API and can be passed to this new config directly.
  + `Store` now contains built-in support for validation of its uncommitted records. To enable,
    specify the new `rules` property on the `Field`s in your `Store`. Note that these rules and
    constraints use the same API as the forms package, and rules and constraints may be shared
    between the `data` and `form` packages freely.
  + `GridModel` will automatically display editors and record validation messages as the user moves
    between cells and records. The new `GridModel.fullRowEditing` config controls whether editors
    are displayed for the focused cell only or for the entire row.
* All Hoist Components now support a `modelRef` prop. Supply a ref to this prop in order to gain a
  pointer to a Component's backing `HoistModel`.
* `DateInput` has been improved to allow more flexible parsing of user input with multiple formats.
  See the new prop `DateInput.parseStrings`.
* New `Column.sortValue` config takes an alternate field name (as a string) to sort the column by
  that field's value, or a function to produce a custom cell-level value for comparison. The values
  produced by this property will be also passed to any custom comparator, if one is defined.
* New `GridModel.hideEmptyTextBeforeLoad` config prevents showing the `emptyText` until the store
  has been loaded at least once. Apps that depend on showing `emptyText` before first load should
  set this property to `false`.
* `ExpandCollapseButton` now works for grouped grids in addition to tree grids.
* `FieldModel.initialValue` config now accepts functions, allowing for just-in-time initialization
  of Form data (e.g. to pre-populate a Date field with the current time).
* `TreeMapModel` and `SplitTreeMapModel` now support a `maxHeat` config, which can be used to
  provide a stable absolute maximum brightness (positive or negative) within the entire TreeMap.
* `ErrorMessage` will now automatically look for an `error` property on its primary context model.
* `fmtNumber()` supports new flags `withCommas` and `omitFourDigitComma` to customize the treatment
  of commas in number displays.
* `isValidJson` function added to form validation constraints.
* New `Select.enableFullscreen` prop added to the mobile component. Set to true (default on phones)
  to render the input in a full-screen modal when focused, ensuring there is enough room for the
  on-screen keyboard.

### 💥 Breaking Changes

* Removed support for class-based Hoist Components via the `@HoistComponent` decorator (deprecated
  in v38). Use functional components created via the `hoistCmp()` factory instead.
* Removed `DimensionChooser` (deprecated in v37). Use `GroupingChooser` instead.
* Changed the behavior of `FormModel.init()` to always re-initialize *all* fields. (Previously, it
  would only initialize fields explicitly passed via its single argument). We believe that this is
  more in line with developer expectations and will allow the removal of app workarounds to force a
  reset of all values. Most apps using FormModel should not need to change, but please review and
  test any usages of this particular method.
* Replaced the `Grid`, `DataView`, and `RestGrid` props below with new configurable fields on
  `GridModel`, `DataViewModel`, and `RestGridModel`, respectively. This further consolidates grid
  options into the model layer, allowing for more consistent application code and developer
  discovery.
  + `onKeyDown`
  + `onRowClicked`
  + `onRowDoubleClicked`
  + `onCellClicked`
  + `onCellDoubleClicked`
* Renamed the confusing and ambiguous property name `labelAlign` in several components:
  + `FormField`: `labelAlign` has been renamed to `labelTextAlign`
  + `SwitchInput`, `RadioInput`, and `Checkbox`: `labelAlign` has been renamed `labelSide`.
* Renamed all CSS variables beginning with `--navbar` to start with `--appbar`, matching the Hoist
  component name.
* Removed `TreeMapModel.colorMode` value 'balanced'. Use the new `maxHeat` config to prevent outlier
  values from dominating the color range of the TreeMap.
* The classes `Rule` and `ValidationState` and all constraint functions (e.g. `required`,
  `validEmail`, `numberIs`, etc.) have been moved from the `cmp\form` package to the `data` package.
* Hoist grids now require ag-Grid v25.3.0 or higher - update your ag-Grid dependency in your app's
  `package.json` file. See the [ag-Grid Changelog](https://www.ag-grid.com/ag-grid-changelog/) for
  details.
* Hoist charts now require Highcharts v9.1.0 or higher - update your Highcharts dependency in your
  app's `package.json` file. See the
  [Highcharts Changelog](https://www.highcharts.com/changelog/#highcharts-stock) for details.

### 🐞 Bug Fixes

* Fixed disable behavior for Hoist-provided button components using popover.
* Fixed default disabling of autocomplete within `TextInput`.
* Squelched console warning re. precision/stepSize emitted by Blueprint-based `numberInput`.

### ⚙️ Technical

* Improved exception serialization to better handle `LocalDate` and similar custom JS classes.
* Re-exported Blueprint `EditableText` component (w/elemFactory wrapper) from `kit/blueprint`.

### 📚 Libraries

* @blueprintjs/core `3.44 -> 3.46`
* codemirror `5.60 -> 5.62`
* core-js `3.10 -> 3.15`
* filesize `6.2 -> 6.4`
* mobx `6.1 -> 6.3`
* react-windowed-select `3.0 -> 3.1`

[Commit Log](https://github.com/xh/hoist-react/compare/v40.0.0...v41.0.0)

## v40.0.0 - 2021-04-22

⚠ Please ensure your `@xh/hoist-dev-utils` dependency is >= v5.7.0. This is required to support the
new changelog feature described below. Even if you are not yet using the feature, you must update
your dev-utils dependency for your project to build.

### 🎁 New Features

* Added support for displaying an in-app changelog (release notes) to the user. See the new
  `ChangelogService` for details and instructions on how to enable.
* Added `XH.showBanner()` to display a configurable banner across the top of viewport, as another
  non-modal alternative for attention-getting application alerts.
* New method `XH.showException()` uses Hoist's built-in exception display to show exceptions that
  have already been handled directly by application code. Use as an alternative to
  `XH.handleException()`.
* `XH.track()` supports a new `oncePerSession` option. This flag can be set by applications to avoid
  duplicate tracking messages for certain types of activity.
* Mobile `NavigatorModel` now supports a `track` flag to automatically track user page views,
  equivalent to the existing `track` flag on `TabContainerModel`. Both implementations now use the
  new `oncePerSession` flag to avoid duplicate messages as a user browses within a session.
* New `Spinner` component returns a simple img-based spinner as an animated PNG, available in two
  sizes. Used for the platform-specific `Mask` and `LoadingIndicator` components. Replaces previous
  SVG-based implementations to mitigate rendering performance issues over remote connections.

### 💥 Breaking Changes

* `Store` now creates a shared object to hold the default values for every `Field` and uses this
  object as the prototype for the `data` property of every `Record` instance.
  * Only non-default values are explicitly written to `Record.data`, making for a more efficient
    representation of default values and improving the performance of `Record` change detection.
  * Note this means that `Record.data` *no longer* contains keys for *all* fields as
    `own-enumerable` properties.
  * Applications requiring a full enumeration of all values should call the new `Record.getValues()`
    method, which returns a new and fully populated object suitable for spreading or cloning.
  * This behavior was previously available via `Store.experimental.shareDefaults` but is now always
    enabled.
* For API consistency with the new `showBanner()` util, the `actionFn` prop for the recently-added
  `ErrorMessage` component has been deprecated. Specify as an `onClick` handler within the
  component's `actionButtonProps` prop instead.
* The `GridModel.experimental.externalSort` flag has been promoted from an experiment to a
  fully-supported config. Default remains `false`, but apps that were using this flag must now pass
  it directly: `new GridModel({externalSort: true, ...})`.
* Hoist re-exports and wrappers for the Blueprint `Spinner` and Onsen `ProgressCircular` components
  have been removed, in favor of the new Hoist `Spinner` component mentioned above.
* Min version for `@xh/hoist-dev-utils` is now v5.7.0, as per above.

### 🐞 Bug Fixes

* Formatters in the `@xh/hoist/format` package no longer modify their options argument.
* `TileFrame` edge-case bug fixed where the appearance of an internal scrollbar could thrash layout
  calculations.
* XSS protection (dompurify processing) disabled on selected REST editor grids within the Hoist
  Admin console. Avoids content within configs and JSON blobs being unintentionally mangled.

### ⚙️ Technical

* Improvements to exception serialization, especially for any raw javascript `Error` thrown by
  client-side code.

### ✨ Style

* Buttons nested inline within desktop input components (e.g. clear buttons) tweaked to avoid
  odd-looking background highlight on hover.
* Background highlight color of minimal/outlined buttons tweaked for dark theme.
* `CodeInput` respects standard XH theme vars for its background-color and (monospace) font family.
  Its built-in toolbar has also been made compact and slightly re-organized.

### 📚 Libraries

* @blueprintjs/core `3.41 -> 3.44`
* @blueprintjs/datetime `3.21 -> 3.23`
* classnames `2.2 -> 2.3`
* codemirror `5.59 -> 5.60`
* core-js `3.9 -> 3.10`
* filesize `6.1 -> 6.2`
* qs `6.9 -> 6.10`
* react-beautiful-dnd `13.0 -> 13.1`
* react-select `4.2 -> 4.3`

[Commit Log](https://github.com/xh/hoist-react/compare/v39.0.1...v40.0.0)

## v39.0.1 - 2021-03-24

### 🐞 Bug Fixes

* Fixes regression preventing the loading of the Activity Tab in the Hoist Admin console.
* Fixes icon alignment in `DateInput`.

[Commit Log](https://github.com/xh/hoist-react/compare/v39.0.0...v39.0.1)


## v39.0.0 - 2021-03-23

### 🎁 New Features

#### Components + Props

* New `TileFrame` layout component renders a collection of child items using a layout that balances
  filling the available space against maintaining tile width / height ratio.
* Desktop `Toolbar` accepts new `compact` prop. Set to `true` to render the toolbar with reduced
  height and font-size.
* New `StoreFilterField` prop `autoApply` allows developers to more easily use `StoreFilterField` in
  conjunction with other filters or custom logic. Set to `false` and specify an `onFilterChange`
  callback to take full control of filter application.
* New `RestGrid` prop `formClassName` allows custom CSS class to be applied to its managed
  `RestForm` dialog.

#### Models + Configs

* New property `selectedRecordId` on `StoreSelectionModel`, `GridModel`, and `DataViewModel`. Observe
  this instead of `selectedRecord` when you wish to track only the `id` of the selected record and
  not changes to its data.
* `TreeMapModel.colorMode` config supports new value `wash`, which retains the positive and negative
  color while ignoring the intensity of the heat value.
* New method `ChartModel.updateHighchartsConfig()` provides a more convenient API for changing a
  chart's configuration post-construction.
* New `Column.omit` config supports conditionally excluding a column from its `GridModel`.

#### Services + Utils

* New method `FetchService.setDefaultTimeout()`.
* New convenience getter `LocalDate.isToday`.
* `HoistBase.addReaction()` now accepts convenient string values for its `equals` flag.


### 💥 Breaking Changes

* The method `HoistAppModel.preAuthInitAsync()` has been renamed to `preAuthAsync()` and should now
  be defined as `static` within apps that implement it to run custom pre-authentication routines.
  * This change allows Hoist to defer construction of the `AppModel` until Hoist itself has been
    initialized, and also better reflects the special status of this function and when it is called
    in the Hoist lifecycle.
* Hoist grids now require ag-Grid v25.1.0 or higher - update your ag-Grid dependency in your app's
  `package.json` file. See the [ag-Grid Changelog](https://www.ag-grid.com/ag-grid-changelog/) for
  details.

### ⚙️ Technical

* Improvements to behavior/performance of apps in hidden/inactive browser tabs. See the
  [page visibility API reference](https://developer.mozilla.org/en-US/docs/Web/API/Page_Visibility_API)
  for details. Now, when the browser tab is hidden:
  * Auto-refresh is suspended.
  * The `forEachAsync()` and `whileAsync()` utils run synchronously, without inserting waits that
    would be overly throttled by the browser.
* Updates to support compatibility with agGrid 25.1.0.
* Improved serialization of `LoadSpec` instances within error report stacktraces.

### 📚 Libraries

* @blueprintjs/core `3.39 -> 3.41`
* @blueprintjs/datetime `3.20 -> 3.21`
* @popperjs/core `2.8 -> 2.9`
* core-js `3.8 -> 3.9`
* react-select `4.1 -> 4.2`

[Commit Log](https://github.com/xh/hoist-react/compare/v38.3.0...v39.0.0)

## v38.3.0 - 2021-03-03

### 🎁 New Features

* New `Store.freezeData` and `Store.idEncodesTreePath` configs added as performance optimizations
  when loading very large data sets (50k+ rows).
* New `ColChooserModel.autosizeOnCommit` config triggers an autosize run whenever the chooser is
  closed. (Defaulted to true on mobile.)

[Commit Log](https://github.com/xh/hoist-react/compare/v38.2.0...v38.3.0)

## v38.2.0 - 2021-03-01

### 🐞 Bug Fixes

* Fix to edge-case where `Grid` would lose its selection if set on the model prior to the component
  mounting and ag-Grid full rendering.
* Fix to prevent unintended triggering of app auto-refresh immediately after init.

### ⚙️ Technical

* New config `Cube.fieldDefaults` - matches same config added to `Store` in prior release.
* App auto-refresh interval keys off of last *completed* refresh cycle if there is one. Avoids
  over-eager refresh when cycle is fast relative to the time it takes to do the refresh.
* New experimental property `Store.experimental.shareDefaults`. If true, `Record.data` will be
  created with default values for all fields stored on a prototype, with only non-default values
  stored on `data` directly. This can yield major performance improvements for stores with sparsely
  populated records (i.e. many records with default values). Note that when set, the `data` property
  on `Record` will no longer contain keys for *all* fields as `own-enumerable` properties. This may
  be a breaking change for some applications.

[Commit Log](https://github.com/xh/hoist-react/compare/v38.1.1...v38.2.0)

## v38.1.1 - 2021-02-26

### ⚙️ Technical

* New config `Store.fieldDefaults` supports defaulting config options for all `Field` instances
  created by a `Store`.

[Commit Log](https://github.com/xh/hoist-react/compare/v38.1.0...v38.1.1)

## v38.1.0 - 2021-02-24

⚠ Please ensure your `@xh/hoist-dev-utils` dependency is >= v5.6.0. This is required to successfully
resolve and bundle transitive dependencies of the upgraded `react-select` library.

### 🐞 Bug Fixes

* A collapsible `Panel` will now restore its user specified-size when re-opened. Previously the
  panel would be reset to the default size.
* `Store.lastLoaded` property now initialized to `null`. Previously this property had been set to
  the construction time of the Store.
* Tweak to `Grid` style rules to ensure sufficient specificity of rules related to indenting child
  rows within tree grids.
* Improvements to parsing of `Field`s of type 'int': we now correctly parse values presented in
  exponential notation and coerce `NaN` values to `null`.

### 🎁 New Features

* `GridModel` has new async variants of existing methods: `selectFirstAsync`, `selectAsync`, and
  `ensureSelectionVisibleAsync`. These methods build-in the necessary waiting for the underlying
  grid implementation to be ready and fully rendered to ensure reliable selection. In addition, the
  first two methods will internally call the third. The existing non-async counterparts for these
  methods have been deprecated.
* GridModel has a new convenience method `preSelectFirstAsync` for initializing the selection in
  grids, without disturbing any existing selection.
* Added new `Store.loadTreeData` config (default `true`) to enable or disable building of nested
  Records when the raw data elements being loaded have a `children` property.
* Cube `View` now detects and properly handles streaming updates to source data that include changes
  to row dimensions as well as measures.*
* `DataViewModel.itemHeight` can now be a function that returns a pixel height.
* The `LoadSpec` object passed to `doLoadAsync()` is now a defined class with additional properties
  `isStale`, `isObsolete` and `loadNumber`. Use these properties to abandon out-of-order
  asynchronous returns from the server.
  * 💥 NOTE that calls to `loadAsync()` no longer accept a plain object for their `loadSpec`
    parameter. Application code such as `fooModel.loadAsync({isRefresh: true})` should be updated to
    use the wrapper APIs provided by `LoadSupport` - e.g. `fooModel.refreshAsync()`. (This was
    already the best practice, but is now enforced.)
* New `autoHeight` property on grid `Column`. When set the grid will increase the row height
  dynamically to accommodate cell content in this column.

### 📚 Libraries

* @blueprintjs/core `3.38 -> 3.39`
* react-select `3.1 -> 4.1`
* react-windowed-select `2.0 -> 3.0`

[Commit Log](https://github.com/xh/hoist-react/compare/v38.0.0...v38.1.0)


## v38.0.0 - 2021-02-04

Hoist v38 includes major refactoring to streamline core classes, bring the toolkit into closer
alignment with the latest developments in Javascript, React, and MobX, and allow us to more easily
provide documentation and additional features. Most notably, we have removed the use of class based
decorators, in favor of a simpler inheritance-based approach to defining models and services.

* We are introducing a new root superclass `HoistBase` which provides many of the syntax
  enhancements and conventions used throughout Hoist for persistence, resource management, and
  reactivity.
* New base classes of `HoistModel` and `HoistService` replace the existing class decorators
  `@HoistModel` and `@HoistService`. Application models and services should now `extend` these base
  classes instead of applying the (now removed) decorators. For your application's `AppModel`,
  extend the new `HoistAppModel` superclass.
* We have also removed the need for the explicit `@LoadSupport` annotation on these classes. The
  presence of a defined `doLoadAsync()` method is now sufficient to allow classes extending
  `HoistModel` and `HoistService` to participate in the loading and refreshing lifecycle as before.
* We have deprecated support for class-based Components via the `@HoistComponent` class decorator.
  To continue to use this decorator, please import it from the `@xh\hoist\deprecated` package.
  Please note that we plan to remove `@HoistComponent` in a future version.
* Due to changes in MobX v6.0.1, all classes that host observable fields and actions will now also
  need to provide a constructor containing a call to `makeObservable(this)`. This change will
  require updates to most `HoistModel` and `HoistService` classes. See
  [this article from MobX](https://michel.codes/blogs/mobx6) for more on this change and the
  motivation behind it.

### 🎁 New Features

* New utility method `getOrCreate` for easy caching of properties on objects.
* The `Menu` system on mobile has been reworked to be more consistent with desktop. A new
  `MenuButton` component has been added to the mobile framework, which renders a `Menu` of
  `MenuItems` next to the `MenuButton`. This change also includes the removal of `AppMenuModel` (see
  Breaking Changes).
* Added `ExpandCollapseButton` to the mobile toolkit, to expand / collapse all rows in a tree grid.
* Added `Popover` to the mobile toolkit, a component to display floating content next to a target
  element. Its API is based on the Blueprint `Popover` component used on desktop.
* `StoreFilterField` now matches the rendered string values for `date` and `localDate` fields when
  linked to a properly configured `GridModel`.
* `GroupingChooser` gets several minor usability improvements + clearer support for an empty /
  ungrouped state, when so enabled.

### 💥 Breaking Changes

* All `HoistModel` and `HoistService` classes must be adjusted as described above.
* `@HoistComponent` has been deprecated and moved to `@xh\hoist\deprecated`
* Hoist grids now require ag-Grid v25.0.1 or higher - if your app uses ag-Grid, update your ag-Grid
  dependency in your app's `package.json` file.
* The `uses()` function (called within `hoistComponent()` factory configs for model context lookups)
  and the `useContextModel()` function no longer accept class names as strings. Pass the class
  itself (or superclass) of the model you wish to select for your component. `Uses` will throw if
  given any string other than "*", making the need for any updates clear in that case.
* The `Ref` class, deprecated in v26, has now been removed. Use `createObservableRef` instead.
* `AppMenuModel` has been removed. The `AppMenuButton` is now configured via
  `AppBar.appMenuButtonProps`. As with desktop, menu items can be added with
  `AppBar.appMenuButtonProps.extraItems[]`

### ⚙️ Technical

* We have removed the experimental flags `useTransactions`, and `deltaSort` from `GridModel`. The
  former has been the default behavior for Hoist for several releases, and the latter is obsolete.

### 📚 Libraries

* @blueprintjs/core `3.36 -> 3.38`
* codemirror `5.58 -> 5.59`
* mobx `5.15 -> 6.1`
* mobx-react `6.3 -> 7.1`

[Commit Log](https://github.com/xh/hoist-react/compare/v37.2.0...v38.0.0)


## v37.2.0 - 2021-01-22

### 🎁 New Features

* New `ErrorMessage` component for standard "inline" rendering of Errors and Exceptions, with retry
  support.
* `Cube` now supports an `omitFn` to allow apps to remove unwanted, single-node children.

[Commit Log](https://github.com/xh/hoist-react/compare/v37.1.0...v37.2.0)

## v37.1.0 - 2021-01-20

### 🎁 New Features

* Columns in `ColChooser` can now be filtered by their `chooserGroup`.
* `Cube` now supports a `bucketSpecFn` config which allows dynamic bucketing and aggregation of
  rows.

### 🐞 Bug Fixes

* Fix issue where a `View` would create a root row even if there were no leaf rows.
* Fixed regression in `LeftRightChooser` not displaying description callout.

[Commit Log](https://github.com/xh/hoist-react/compare/v37.0.0...v37.1.0)

## v37.0.0 - 2020-12-15

### 🎁 New Features

* New `GroupingChooser` component provides a new interface for selecting a list of fields
  (dimensions) for grouping APIs, offering drag-and-drop reordering and persisted favorites.
  * This is intended as a complete replacement for the existing `DimensionChooser`. That component
    should be considered deprecated and will be removed in future releases.
* New props added to `TabSwitcher`:
  * `enableOverflow` shows tabs that would normally overflow their container in a drop down menu.
  * `tabWidth`, `tabMinWidth` & `tabMaxWidth` allow flexible configuration of tab sizes within the
    switcher.
* `TabModel` now supports a bindable `tooltip`, which can be used to render strings or elements
  while hovering over tabs.
* New `Placeholder` component provides a thin wrapper around `Box` with standardized, muted styling.
* New `StoreFilterField.matchMode` prop allows customizing match to `start`, `startWord`, or `any`.
* `Select` now implements enhanced typeahead filtering of options. The default filtering is now
  based on a case-insensitive match of word starts in the label. (Previously it was based on a match
  _anywhere_ in the label _or_ value.) To customize this behavior, applications should use the new
  `filterFn` prop.
* New Admin Console Monitor > Memory tab added to view snapshots of JVM memory usage. (Requires
  Hoist Core v8.7 or greater.)
* `FormModel` and `FieldModel` gain support for Focus Management.
* New `boundInput` getter on `FieldModel` to facilitate imperative access to controls, when needed.
  This getter will return the new `HoistInputModel` interface, which support basic DOM access as
  well as standard methods for `focus()`, `blur()`, and `select()`.
* New `GridModel` config `lockColumnGroups` to allow controlling whether child columns can be moved
  outside their parent group. Defaults to `true` to maintain existing behavior.

### 💥 Breaking Changes

* New `TabContainerModel` config `switcher` replaces `switcherPosition` to allow for more flexible
  configuration of the default `TabSwitcher`.
  * Use `switcher: true` to retain default behavior.
  * Use `switcher: false` to not include a TabSwitcher. (previously `switcherPosition: 'none'`)
  * Use `switcher: {...}` to provide customisation props for the `TabSwitcher`. See `TabSwitcher`
    documentation for more information.
* The `HoistInput` base class has been removed. This change marks the completion of our efforts to
  remove all internal uses of React class-based Components in Hoist. The following adjustments are
  required:
  * Application components extending `HoistInput` should use the `useHoistInputModel` hook instead.
  * Applications getting refs to `HoistInputs` should be aware that these refs now return a ref to a
    `HoistInputModel`. In order to get the DOM element associated with the component use the new
    `domEl` property of that model rather than the`HoistComponent.getDOMNode()` method.
* Hoist grids now require ag-Grid v24.1.0 or higher - update your ag-Grid dependency in your app's
  `package.json` file. ag-Grid v24.1.0
  [lists 5 breaking changes](https://www.ag-grid.com/ag-grid-changelog/), including the two called
  out below. *Note that these cautions apply only to direct use of the ag-Grid APIs* - if your app
  is using the Hoist `Grid` and `GridModel` exclusively, there should be no need to adjust code
  around columns or grid state, as the related Hoist classes have been updated to handle these
  changes.
  * AG-4291 - Reactive Columns - the state pattern for ag-grid wrapper has changed as a result of
    this change. If your app made heavy use of saving/loading grid state, please test carefully
    after upgrade.
  * AG-1959 - Aggregation - Add additional parameters to the Custom Aggregation methods. If your app
    implements custom aggregations, they might need to be updated.

### 🔒 Security

* The data package `Field` class now sanitizes all String values during parsing, using the DOMPurify
  library to defend against XSS attacks and other issues with malformed HTML or scripting content
  loaded into `Record`s and rendered by `Grid` or other data-driven components. Please contact XH if
  you find any reason to disable this protection, or observe any unintended side effects of this
  additional processing.

### 🐞 Bug Fixes

* Fix issue where grid row striping inadvertently disabled by default for non-tree grids.
* Fix issue where grid empty text cleared on autosize.

### ✨ Style

* Default `Chart` themes reworked in both light and dark modes to better match overall Hoist theme.

### ⚙️ Technical

* Note that the included Onsen fork has been replaced with the latest Onsen release. Apps should not
  need to make any changes.
* `Cube.info` is now directly observable.
* `@managed` and `markManaged` have been enhanced to allow for the cleanup of arrays of objects as
  well as objects. This matches the existing array support in `XH.safeDestroy()`.

### 📚 Libraries

* @xh/onsenui `~0.1.2` -> onsenui `~2.11.1`
* @xh/react-onsenui `~0.1.2` -> react-onsenui `~1.11.3`
* @blueprintjs/core `3.35 -> 3.36`
* @blueprintjs/datetime `3.19 -> 3.20`
* clipboard-copy `3.1 -> 4.0`
* core-js `3.6 -> 3.8`
* dompurify `added @ 2.2`
* react `16.13 -> 17.0`
* semver `added @ 7.3`

[Commit Log](https://github.com/xh/hoist-react/compare/v36.6.1...v37.0.0)

## v36.6.1 - 2020-11-06

### 🐞 Bug Fixes

* Fix issue where grid row striping would be turned off by default for non-tree grids

[Commit Log](https://github.com/xh/hoist-react/compare/v36.6.0...v36.6.1)

## v36.6.0 - 2020-10-28

### 🎁 New Features

* New `GridModel.treeStyle` config enables more distinctive styling of tree grids, with optional
  background highlighting and ledger-line style borders on group rows.
  * ⚠ By default, tree grids will now have highlighted group rows (but no group borders). Set
    `treeStyle: 'none'` on any `GridModel` instances where you do _not_ want the new default style.
* New `DashContainerModel.extraMenuItems` config supports custom app menu items in Dashboards
* An "About" item has been added to the default app menu.
* The default `TabSwitcher` now supports scrolling, and will show overflowing tabs in a drop down
  menu.

### 🐞 Bug Fixes

* Ensure that `Button`s with `active: true` set directly (outside of a `ButtonGroupInput`) get the
  correct active/pressed styling.
* Fixed regression in `Column.tooltip` function displaying escaped HTML characters.
* Fixed issue where the utility method `calcActionColWidth` was not correctly incorporating the
  padding in the returned value.

### ⚙️ Technical

* Includes technical updates to `JsonBlob` archiving. This change requires an update to `hoist-core`
  `v8.6.1` or later, and modifications to the `xh_json_blob` table. See the
  [hoist-core changelog](https://github.com/xh/hoist-core/blob/develop/CHANGELOG.md) for further
  details.

### 📚 Libraries

* @blueprintjs/core `3.33 -> 3.35`

[Commit Log](https://github.com/xh/hoist-react/compare/v36.5.0...v36.6.0)

## v36.5.0 - 2020-10-16

### 🐞 Bug Fixes

* Fix text and hover+active background colors for header tool buttons in light theme.

### ⚙️ Technical

* Install a default simple string renderer on all columns. This provides consistency in column
  rendering, and fixes some additional issues with alignment and rendering of Grid columns
  introduced by the change to flexbox-based styling in grid cells.
* Support (optional) logout action in SSO applications.

### 📚 Libraries

* @blueprintjs/core `3.31 -> 3.33`
* @blueprintjs/datetime `3.18 -> 3.19`
* @fortawesome/fontawesome-pro `5.14 -> 5.15`
* moment `2.24 -> 2.29`
* numbro `2.2 -> 2.3`

[Commit Log](https://github.com/xh/hoist-react/compare/v36.4.0...v36.5.0)

## v36.4.0 - 2020-10-09

### 🎁 New Features

* `TabContainerModel` supports dynamically adding and removing tabs via new public methods.
* `Select` supports a new `menuWidth` prop to control the width of the dropdown.

### 🐞 Bug Fixes

* Fixed v36.3.0 regression re. horizontal alignment of Grid columns.

[Commit Log](https://github.com/xh/hoist-react/compare/v36.3.0...v36.4.0)

## v36.3.0 - 2020-10-07

### 💥 Breaking Changes

* The following CSS variables are no longer in use:
  + `--xh-grid-line-height`
  + `--xh-grid-line-height-px`
  + `--xh-grid-large-line-height`
  + `--xh-grid-large-line-height-px`
  + `--xh-grid-compact-line-height`
  + `--xh-grid-compact-line-height-px`
  + `--xh-grid-tiny-line-height`
  + `--xh-grid-tiny-line-height-px`

### ⚙️ Technical

* We have improved and simplified the vertical centering of content within Grid cells using
  flexbox-based styling, rather than the CSS variables above.

### 🎁 New Features

* `Select` now supports `hideSelectedOptions` and `closeMenuOnSelect` props.
* `XH.message()` and its variants (`XH.prompt(), XH.confirm(), XH.alert()`) all support an optional
  new config `messageKey`. This key can be used by applications to prevent popping up the same
  dialog repeatedly. Hoist will only show the last message posted for any given key.
* Misc. Improvements to organization of admin client tabs.

### 🐞 Bug Fixes

* Fixed issue with sporadic failures reading grid state using `legacyStateKey`.
* Fixed regression to the display of `autoFocus` buttons; focus rectangle restored.

[Commit Log](https://github.com/xh/hoist-react/compare/v36.2.1...v36.3.0)

## v36.2.1 - 2020-10-01

### 🐞 Bug Fixes

* Fixed issue in `LocalDate.previousWeekday()` which did not correctly handle Sunday dates.
* Fixed regression in `Grid` column header rendering for non-string headerNames.

[Commit Log](https://github.com/xh/hoist-react/compare/v36.2.0...v36.2.1)

## v36.2.0 - 2020-09-25

### 💥 Breaking Changes

* New `GridModel` config `colChooserModel` replaces `enableColChooser` to allow for more flexible
  configuration of the grid `colChooser`
  * Use `colChooserModel: true` to retain default behavior.
  * See documentation on `GridModel.ColChooserModelConfig` for more information.
* The `Grid` `hideHeaders` prop has been converted to a field on `AgGridModel` and `GridModel`. All
  grid options of this type are now on the model hierarchy, allowing consistent application code and
  developer discovery.

### 🎁 New Features

* Provides new `CustomProvider` for applications that want to use the Persistence API, but need to
  provide their own storage implementation.
* Added `restoreDefaults` action to default context menu for `GridModel`.
* Added `restoreDefaultsWarning` config to `GridModel`.
* `FormModel` has a new convenience method `setValues` for putting data into one or more fields in
  the form.
* Admin Preference and Config panels now support bulk regrouping actions.

### 🐞 Bug Fixes

* Fixed an error in implementation of `@managed` preventing proper cleanup of resources.
* Fixed a regression introduced in v36.1.0 in `FilterChooser`: Restore support for `disabled` prop.

[Commit Log](https://github.com/xh/hoist-react/compare/v36.1.0...v36.2.0)

## v36.1.0 - 2020-09-22

⚠ NOTE - apps should update to `hoist-core >= 8.3.0` when taking this hoist-react update. This is
required to support both the new `JsonBlobService` and updates to the Admin Activity and Client
Error tracking tabs described below.

### 🎁 New Features

* Added new `JsonBlobService` for saving and updating named chunks of arbitrary JSON data.
* `GridModelPersistOptions` now supports a `legacyStateKey` property. This key will identify the
  pre-v35 location for grid state, and can be used by applications to provide a more flexible
  migration of user grid state after an upgrade to Hoist v35.0.0 or greater. The value of this
  property will continue to default to 'key', preserving the existing upgrade behavior of the
  initial v35 release.
* The Admin Config and Pref diff tools now support pasting in a config for comparison instead of
  loading one from a remote server (useful for deployments where the remote config cannot be
  accessed via an XHR call).
* The `ClipboardButton.getCopyText` prop now supports async functions.
* The `Select` input supports a new `leftIcon` prop.
* `RestGrid` now supports bulk delete when multiple rows are selected.
* `RestGrid`'s `actionWarning` messages may now be specified as functions.

### 🐞 Bug Fixes

* Fixed several cases where `selectOnFocus` prop on `Select` was not working.
* `FilterChooser` auto-suggest values sourced from the *unfiltered* records on `sourceStore`.
* `RestForm` editors will now source their default label from the corresponding `Field.displayName`
  property. Previously an undocumented `label` config could be provided with each editor object -
  this has been removed.
* Improved time zone handling in the Admin Console "Activity Tracking" and "Client Errors" tabs.
  * Users will now see consistent bucketing of activity into an "App Day" that corresponds to the
    LocalDate when the event occurred in the application's timezone.
  * This day will be reported consistently regardless of the time zones of the local browser or
    deployment server.
* Resetting Grid columns to their default state (e.g. via the Column Chooser) retains enhancements
  applied from matching Store fields.
* Desktop `DateInput` now handles out-of-bounds dates without throwing exception during rendering.
* Dragging a grid column with an element-based header no longer displays `[object Object]` in the
  draggable placeholder.

### 📚 Libraries

* codemirror `5.57 -> 5.58`

[Commit Log](https://github.com/xh/hoist-react/compare/v36.0.0...v36.1.0)

## v36.0.0 - 2020-09-04

### 🎁 New Features

#### Data Filtering

We have enhanced support for filtering data in Hoist Grids, Stores, and Cubes with an upgraded
`Filter` API and a new `FilterChooser` component. This bundle of enhancements includes:

* A new `@xh/hoist/data/filter` package to support the creation of composable filters, including the
  following new classes:
  * `FieldFilter` - filters by comparing the value of a given field to one or more given candidate
    values using one of several supported operators.
  * `FunctionFilter` - filters via a custom function specified by the developer.
  * `CompoundFilter` - combines multiple filters (including other nested CompoundFilters) via an AND
    or OR operator.
* A new `FilterChooser` UI component that integrates tightly with these data package classes to
  provide a user and developer friendly autocomplete-enabled UI for filtering data based on
  dimensions (e.g. trader = jdoe, assetClass != Equities), metrics (e.g. P&L > 1m), or any
  combination thereof.
* Updates to `Store`, `StoreFilterField`, and `cube/Query` to use the new Filter API.
* A new `setFilter()` convenience method to `Grid` and `DataView`.

To get the most out of the new Filtering capabilities, developers are encouraged to add or expand
the configs for any relevant `Store.fields` to include both their `type` and a `displayName`. Many
applications might not have Field configs specified at all for their Stores, instead relying on
Store's ability to infer its Fields from Grid Column definitions.

We are looking to gradually invert this relationship, so that core information about an app's
business objects and their properties is configured once at the `data/Field` level and then made
available to related APIs and components such as grids, filters, and forms. See note in New Features
below regarding related updates to `GridModel.columns` config processing.

#### Grid

* Added new `GridModel.setColumnVisible()` method, along with `showColumn()` and `hideColumn()`
  convenience methods. Can replace calls to `applyColumnStateChanges()` when all you need to do is
  show or hide a single column.
* Elided Grid column headers now show the full `headerName` value in a tooltip.
* Grid column definitions now accept a new `displayName` config as the recommended entry point for
  defining a friendly user-facing label for a Column.
  * If the GridModel's Store has configured a `displayName` for the linked data field, the column
    will default to use that (if not otherwise specified).
  * If specified or sourced from a Field, `displayName` will be used as the default value for the
    pre-existing `headerName` and `chooserName` configs.
* Grid columns backed by a Store Field of type `number` or `int` will be right-aligned by default.
* Added new `GridModel.showGroupRowCounts` config to allow easy hiding of group row member counts
  within each full-width group row. Default is `true`, maintaining current behavior of showing the
  counts for each group.

#### Other

* Added new `AppSpec.showBrowserContextMenu` config to control whether the browser's default context
  menu will be shown if no app-specific context menu (e.g. from a grid) would be triggered.
  * ⚠ Note this new config defaults to `false`, meaning the browser context menu will *not* be
    available. Developers should set to true for apps that expect/depend on the built-in menu.
* `LocalDate` has gained several new static factories: `tomorrow()`, `yesterday()`,
  `[start/end]OfMonth()`, and `[start/end]OfYear()`.
* A new `@computeOnce` decorator allows for lazy computation and caching of the results of decorated
  class methods or getters. Used in `LocalDate` and intended for similar immutable, long-lived
  objects that can benefit from such caching.
* `CodeInput` and `JsonInput` get new `enableSearch` and `showToolbar` props. Enabling search
  provides an simple inline find feature for searching the input's contents.
* The Admin console's Monitor Status tab displays more clearly when there are no active monitors.


### 💥 Breaking Changes

* Renamed the `data/Field.label` property to `displayName`.
* Changed the `DimensionChooserModel.dimensions` config to require objects of the form `{name,
  displayName, isLeafDimension}` when provided as an `Object[]`.
  * Previously these objects were expected to be of the form `{value, label, isLeaf}`.
  * Note however that this same config can now be passed the `dimensions` directly from a configured
    `Cube` instead, which is the recommended approach and should DRY up dimension definitions for
    typical use cases.
* Changes required due to the new filter API:
  * The classes `StoreFilter` and `ValueFilter` have been removed and replaced by `FunctionFilter`
    and `FieldFilter`, respectively. In most cases apps will need to make minimal or no changes.
  * The `filters/setFilters` property on `Query` has been changed to `filter/setFilter`. In most
    case apps should not need to change anything other than the name of this property - the new
    property will continue to support array representations of multiple filters.
  * `Store` has gained a new property `filterIncludesChildren` to replace the functionality
    previously provided by `StoreFilter.includesChildren`.
  * `StoreFilterField.filterOptions` has been removed. Set `filterIncludesChildren` directly on the
    store instead.

### ✨ Style

* CSS variables for "intents" - most commonly used on buttons - have been reworked to use HSL color
  values and support several standard variations of lightness and transparency.
  * Developers are encouraged to customize intents by setting the individual HSL vars provided for
    each intent (e.g. `--intent-primary-h` to adjust the primary hue) and/or the different levels of
    lightness (e.g. `--intent-primary-l3` to adjust the default lightness).
  * ⚠ Uses of the prior intent var overrides such as `--intent-primary` will no longer work. It is
    possible to set directly via `--xh-intent-primary`, but components such as buttons will still
    use the default intent shades for variations such as hover and pressed states. Again, review and
    customize the HSL vars if required.
* Desktop `Button` styles and classes have been rationalized and reworked to allow for more
  consistent and direct styling of buttons in all their many permutations (standard/minimal/outlined
  styles * default/hovered/pressed/disabled states * light/dark themes).
  * Customized intent colors will now also be applied to outlined and minimal buttons.
  * Dedicated classes are now applied to desktop buttons based on their style and state. Developers
    can key off of these classes directly if required.

### 🐞 Bug Fixes

* Fixed `Column.tooltipElement` so that it can work if a `headerTooltip` is also specified on the
  same column.
* Fixed issue where certain values (e.g. `%`) would break in `Column.tooltipElement`.
* Fixed issue where newly loaded records in `Store` were not being frozen as promised by the API.

### 📚 Libraries

* @blueprintjs/core `3.30 -> 3.31`
* codemirror `5.56 -> 5.57`
* http-status-codes `1.4 -> 2.1`
* mobx-react `6.2 -> 6.3`
* store2 `2.11 -> 2.12`

[Commit Log](https://github.com/xh/hoist-react/compare/v35.2.1...v36.0.0)


## v35.2.1 - 2020-07-31

### 🐞 Bug Fixes

* A Grid's docked summary row is now properly cleared when its bound Store is cleared.
* Additional SVG paths added to `requiredBlueprintIcons.js` to bring back calendar scroll icons on
  the DatePicker component.
* Colors specified via the `--xh-intent-` CSS vars have been removed from minimal / outlined desktop
  `Button` components because of incompatibility with `ButtonGroupInput` component. Fix to address
  issue forthcoming. (This reverts the change made in 35.2.0 below.)

[Commit Log](https://github.com/xh/hoist-react/compare/v35.2.0...v35.2.1)


## v35.2.0 - 2020-07-21

### 🎁 New Features

* `TabContainerModel` now supports a `persistWith` config to persist the active tab.
* `TabContainerModel` now supports a `emptyText` config to display when TabContainer gets rendered
  with no children.

### ⚙️ Technical

* Supports smaller bundle sizes via a greatly reduced set of BlueprintJS icons. (Requires apps to be
  built with `@xh/hoist-dev-utils` v5.2 or greater to take advantage of this optimization.)

### 🐞 Bug Fixes

* Colors specified via the `--xh-intent-` CSS vars are now applied to minimal / outlined desktop
  `Button` components. Previously they fell through to use default Blueprint colors in these modes.
* Code input correctly handles dynamically toggling readonly/disabled state.

### 📚 Libraries

* @fortawesome/fontawesome-pro `5.13 -> 5.14`
* codemirror `5.55 -> 5.56`

[Commit Log](https://github.com/xh/hoist-react/compare/v35.1.1...v35.2.0)


## v35.1.1 - 2020-07-17

### 📚 Libraries

* @blueprintjs/core `3.29 -> 3.30`

[Commit Log](https://github.com/xh/hoist-react/compare/v35.1.0...v35.1.1)


## v35.1.0 - 2020-07-16

### 🎁 New Features

* Extend existing environment diff tool to preferences. Now, both configs and preferences may be
  diffed across servers. This feature will require an update of hoist-core to a version 8.1.0 or
  greater.
* `ExportOptions.columns` provided to `GridModel` can now be specified as a function, allowing for
  full control of columns to export, including their sort order.

### 🐞 Bug Fixes

* `GridModel`s export feature was previously excluding summary rows. These are now included.
* Fixed problems with coloring and shading algorithm in `TreeMap`.
* Fixed problems with sort order of exports in `GridModel`.
* Ensure that preferences are written to server, even if set right before navigating away from page.
* Prevent situation where a spurious exception can be sent to server when application is unloaded
  while waiting on a fetch request.

[Commit Log](https://github.com/xh/hoist-react/compare/v35.0.1...v35.1.0)


## v35.0.1 - 2020-07-02

### 🐞 Bug Fixes

* Column headers no longer allocate space for a sort arrow icon when the column has an active
  `GridSorter` in the special state of `sort: null`.
* Grid auto-sizing better accounts for margins on sort arrow icons.

[Commit Log](https://github.com/xh/hoist-react/compare/v35.0.0...v35.0.1)


## v35.0.0 - 2020-06-29

### ⚖️ Licensing Change

As of this release, Hoist is [now licensed](LICENSE.md) under the popular and permissive
[Apache 2.0 open source license](https://www.apache.org/licenses/LICENSE-2.0). Previously, Hoist was
"source available" via our public GitHub repository but still covered by a proprietary license.

We are making this change to align Hoist's licensing with our ongoing commitment to openness,
transparency and ease-of-use, and to clarify and emphasize the suitability of Hoist for use within a
wide variety of enterprise software projects. For any questions regarding this change, please
[contact us](https://xh.io/contact/).

### 🎁 New Features

* Added a new Persistence API to provide a more flexible yet consistent approach to saving state for
  Components, Models, and Services to different persistent locations such as Hoist Preferences,
  browser local storage, and Hoist Dashboard views.
  * The primary entry points for this API are the new `@PersistSupport` and `@persist` annotations.
    `@persist` can be added to any observable property on a `@PersistSupport` to make it
    automatically synchronize with a `PersistenceProvider`. Both `HoistModel` and `HoistService` are
    decorated with `@PersistSupport`.
  * This is designed to replace any app-specific code previously added to synchronize fields and
    their values to Preferences via ad-hoc initializers and reactions.
  * This same API is now used to handle state persistence for `GridStateModel`, `PanelModel`,
    `DimensionChooserModel`, and `DashContainerModel` - configurable via the new `persistWith`
    option on those classes.
* `FetchService` now installs a default timeout of 30 seconds for all requests. This can be disabled
  by setting timeout to `null`. Fetch Timeout Exceptions have also been improved to include the same
  information as other standard exceptions thrown by this service.
  * 💥 Apps that were relying on the lack of a built-in timeout for long-running requests should
    ensure they configure such calls with a longer or null timeout.
* `Store` gets new `clearFilter()` and `recordIsFiltered()` helper functions.
* The Admin console's Activity Tracking tab has been significantly upgraded to allow admins to
  better analyze both built-in and custom tracking data generated by their application. Its sibling
  Client Errors tab has also been updated with a docked detail panel.
* `CodeInput` gets new `showCopyButton` prop - set to true to provide an inline action button to
  copy the editor contents to the clipboard.
* Hoist config `xhEnableMonitoring` can be used to enable/disable the Admin monitor tab and its
  associated server-side jobs

### 💥 Breaking Changes

* Applications should update to `hoist-core` v8.0.1 or above, required to support the upgraded Admin
  Activity Tracking tab. Contact XH for assistance with this update.
* The option `PanelModel.prefName` has been removed in favor of `persistWith`. Existing user state
  will be transferred to the new format, assuming a `PersistenceProvider` of type 'pref' referring
  to the same preference is used (e.g. `persistWith: {prefKey: 'my-panel-model-prefName'}`.
* The option `GridModel.stateModel` has been removed in favor of `persistWith`. Existing user state
  will be transferred to the new format, assuming a `PersistenceProvider` of type 'localStorage'
  referring to the same key is used (e.g. `persistWith: {localStorageKey: 'my-grid-state-id'}`.
  * Use the new `GridModel.persistOptions` config for finer control over what grid state is
    persisted (replacement for stateModel configs to disable persistence of column
    state/sorting/grouping).
* The options `DimensionChooserModel.preference` and `DimensionChooserModel.historyPreference` have
  been removed in favor of `persistWith`.
* `AppSpec.idleDetectionEnabled` has been removed. App-specific Idle detection is now enabled via
  the new `xhIdleConfig` config. The old `xhIdleTimeoutMins` has also been deprecated.
* `AppSpec.idleDialogClass` has been renamed `AppSpec.idlePanel`. If specified, it should be a
  full-screen component.
* `PinPad` and `PinPadModel` have been moved to `@xh/hoist/cmp/pinpad`, and is now available for use
  with both standard and mobile toolkits.
* Third-party dependencies updated to properly reflect application-level licensing requirements.
  Applications must now import and provide their licensed version of ag-Grid, and Highcharts to
  Hoist. See file `Bootstrap.js` in Toolbox for an example.

### 🐞 Bug Fixes

* Sorting special columns generated by custom ag-Grid configurations (e.g. auto-group columns) no
  longer throws with an error.
* The `deepFreeze()` util - used to freeze data in `Record` instances - now only attempts to freeze
  a whitelist of object types that are known to be safely freezable. Custom application classes and
  other potentially-problematic objects (such as `moment` instances) are no longer frozen when
  loaded into `Record` fields.

### 📚 Libraries

Note that certain licensed third-party dependencies have been removed as direct dependencies of this
project, as per note in Breaking Changes above.

* @xh/hoist-dev-utils `4.x -> 5.x` - apps should also update to the latest 5.x release of dev-utils.
  Although license and dependency changes triggered a new major version of this dev dependency, no
  application-level changes should be required.
* @blueprintjs/core `3.28 -> 3.29`
* codemirror `5.54 -> 5.55`
* react-select `3.0 -> 3.1`

### 📚 Optional Libraries

* ag-Grid `23.0.2` > `23.2.0` (See Toolbox app for example on this upgrade)
* Highcharts `8.0.4 -> 8.1.1`

[Commit Log](https://github.com/xh/hoist-react/compare/v34.0.0...v35.0.0)


## v34.0.0 - 2020-05-26

### 🎁 New Features

* Hoist's enhanced autosizing is now enabled on all grids by default. See `GridModel` and
  `GridAutosizeService` for more details.
* New flags `XH.isPhone`, `XH.isTablet`, and `XH.isDesktop` available for device-specific switching.
  Corresponding `.xh-phone`, `.xh-tablet`, and `.xh-desktop` CSS classes are added to the document
  `body`. These flags and classes are set based on the detected device, as per its user-agent.
  * One of the two higher-level CSS classes `.xh-standard` or `.xh-mobile` will also be applied
    based on an app's use of the primary (desktop-centric) components vs mobile components - as
    declared by its `AppSpec.isMobileApp` - regardless of the detected device.
  * These changes provide more natural support for use cases such as apps that are built with
    standard components yet target/support tablet users.
* New method `Record.get()` provides an alternative API for checked data access.
* The mobile `Select` component supports the `enableFilter` and `enableCreate` props.
* `DashContainerModel` supports new `layoutLocked`, `contentLocked` and `renameLocked` modes.
* `DimensionChooser` now has the ability to persist its value and history separately.
* Enhance Hoist Admin's Activity Tracking tab.
* Enhance Hoist Admin's Client Error tab.

### 💥 Breaking Changes

* `emptyFlexCol` has been removed from the Hoist API and should simply be removed from all client
  applications. Improvements to agGrid's default rendering of empty space have made it obsolete.
* `isMobile` property on `XH` and `AppSpec` has been renamed to `isMobileApp`. All apps will need to
  update their (required) use of this flag in the app specifications within their
  `/client-app/src/apps` directory.
* The `xh-desktop` class should no longer be used to indicate a non-mobile toolkit based app. For
  this purpose, use `xh-standard` instead.

### 🐞 Bug Fixes

* Fix to Average Aggregators when used with hierarchical data.
* Fixes to Context Menu handling on `Panel` to allow better handling of `[]` and `null`.

### 📚 Libraries

* @blueprintjs/core `3.26 -> 3.28`
* @blueprintjs/datetime `3.16 -> 3.18`
* codemirror `5.53 -> 5.54`
* react-transition-group `4.3 -> 4.4`

[Commit Log](https://github.com/xh/hoist-react/compare/v33.3.0...v34.0.0)


## v33.3.0 - 2020-05-08

### ⚙️ Technical

* Additional updates to experimental autosize feature: standardization of naming, better masking
  control, and API fixes. Added new property `autosizeOptions` on `GridModel` and main entry point
  is now named `GridModel.autosizeAsync()`.

### 🐞 Bug Fixes

* `Column.hideable` will now be respected by ag-grid column drag and drop
  [#1900](https://github.com/xh/hoist-react/issues/1900)
* Fixed an issue where dragging a column would cause it to be sorted unintentionally.

[Commit Log](https://github.com/xh/hoist-react/compare/v33.2.0...v33.3.0)


## v33.2.0 - 2020-05-07

### 🎁 New Features

* Virtual column rendering has been disabled by default, as it offered a minimal performance benefit
  for most grids while compromising autosizing. See new `GridModel.useVirtualColumns` config, which
  can be set to `true` to re-enable this behavior if required.
* Any `GridModel` can now be reset to its code-prescribed defaults via the column chooser reset
  button. Previously, resetting to defaults was only possible for grids that persisted their state
  with a `GridModel.stateModel` config.

### 🐞 Bug Fixes

* Fixed several issues with new grid auto-sizing feature.
* Fixed issues with and generally improved expand/collapse column alignment in tree grids.
  * 💥 Note that this improvement introduced a minor breaking change for apps that have customized
    tree indentation via the removed `--grid-tree-indent-px` CSS var. Use `--grid-tree-indent`
    instead. Note the new var is specified in em units to scale well across grid sizing modes.

### ⚙️ Technical

* Note that the included version of Onsen has been replaced with a fork that includes updates for
  react 16.13. Apps should not need to make any changes.

### 📚 Libraries

* react `~16.8 -> ~16.13`
* onsenui `~16.8` -> @xh/onsenui `~16.13`
* react-onsenui `~16.8` -> @xh/react-onsenui `~16.13`

[Commit Log](https://github.com/xh/hoist-react/compare/v33.1.0...33.2.0)


## v33.1.0 - 2020-05-05

### 🎁 New Features

* Added smart auto-resizing of columns in `GridModel` Unlike ag-Grid's native auto-resizing support,
  Hoist's auto-resizing will also take into account collapsed rows, off-screen cells that are not
  currently rendered in the DOM, and summary rows. See the new `GridAutosizeService` for details.
  * This feature is currently marked as 'experimental' and must be enabled by passing a special
    config to the `GridModel` constructor of the form `experimental: {useHoistAutosize: true}`. In
    future versions of Hoist, we expect to make it the default behavior.
* `GridModel.autoSizeColumns()` has been renamed `GridModel.autosizeColumns()`, with lowercase 's'.
  Similarly, the `autoSizeColumns` context menu token has been renamed `autosizeColumns`.

### 🐞 Bug Fixes

* Fixed a regression with `StoreFilterField` introduced in v33.0.1.

[Commit Log](https://github.com/xh/hoist-react/compare/v33.0.2...33.1.0)


## v33.0.2 - 2020-05-01

### 🎁 New Features

* Add Hoist Cube Aggregators: `AverageAggregator` and `AverageStrictAggregator`
* `ColAutosizeButton` has been added to desktop and mobile

### 🐞 Bug Fixes

* Fixed mobile menus to constrain to the bottom of the viewport, scrolling if necessary.
  [#1862](https://github.com/xh/hoist-react/issues/1862)
* Tightened up mobile tree grid, fixed issues in mobile column chooser.
* Fixed a bug with reloading hierarchical data in `Store`.
  [#1871](https://github.com/xh/hoist-react/issues/1871)

[Commit Log](https://github.com/xh/hoist-react/compare/v33.0.1...33.0.2)


## v33.0.1 - 2020-04-29

### 🎁 New Features

* `StoreFieldField` supports dot-separated field names in a bound `GridModel`, meaning it will now
  match on columns with fields such as `address.city`.

* `Toolbar.enableOverflowMenu` now defaults to `false`. This was determined safer and more
  appropriate due to issues with the underlying Blueprint implementation, and the need to configure
  it carefully.

### 🐞 Bug Fixes

* Fixed an important bug with state management in `StoreFilterField`. See
  https://github.com/xh/hoist-react/issues/1854

* Fixed the default sort order for grids. ABS DESC should be first when present.

### 📚 Libraries

* @blueprintjs/core `3.25 -> 3.26`
* codemirror `5.52 -> 5.53`

[Commit Log](https://github.com/xh/hoist-react/compare/v33.0.0...v33.0.1)

## v33.0.0 - 2020-04-22

### 🎁 New Features

* The object returned by the `data` property on `Record` now includes the record `id`. This will
  allow for convenient access of the id with the other field values on the record.
* The `Timer` class has been enhanced and further standardized with its Hoist Core counterpart:
  * Both the `interval` and `timeout` arguments may be specified as functions, or config keys
    allowing for dynamic lookup and reconfiguration.
  * Added `intervalUnits` and `timeoutUnits` arguments.
  * `delay` can now be specified as a boolean for greater convenience.

### 💥 Breaking Changes

* We have consolidated the import location for several packages, removing unintended nested index
  files and 'sub-packages'. In particular, the following locations now provide a single index file
  for import for all of their public contents: `@xh/hoist/core`, `@xh/hoist/data`,
  `@xh/hoist/cmp/grid`, and `@xh/hoist/desktop/cmp/grid`. Applications may need to update import
  statements that referred to index files nested within these directories.
* Removed the unnecessary and confusing `values` getter on `BaseFieldModel`. This getter was not
  intended for public use and was intended for the framework's internal implementation only.
* `ColumnGroup.align` has been renamed to `ColumnGroup.headerAlign`. This avoids confusion with the
  `Column` API, where `align` refers to the alignment of cell contents within the column.

### 🐞 Bug Fixes

* Exceptions will no longer overwrite the currently shown exception in the exception dialog if the
  currently shown exception requires reloading the application.
  [#1834](https://github.com/xh/hoist-react/issues/1834)

### ⚙️ Technical

* Note that the Mobx React bindings have been updated to 6.2, and we have enabled the recommended
  "observer batching" feature as per
  [the mobx-react docs](https://github.com/mobxjs/mobx-react-lite/#observer-batching).

### 📚 Libraries

* @blueprintjs/core `3.24 -> 3.25`
* @blueprintjs/datetime `3.15 -> 3.16`
* mobx-react `6.1 -> 6.2`

[Commit Log](https://github.com/xh/hoist-react/compare/v32.0.4...v33.0.0)

## v32.0.5 - 2020-07-14

### 🐞 Bug Fixes

* Fixes a regression in which grid exports were no longer sorting rows properly.

[Commit Log](https://github.com/xh/hoist-react/compare/v32.0.4...v32.0.5)

## v32.0.4 - 2020-04-09

### 🐞 Bug Fixes

* Fixes a regression with the alignment of `ColumnGroup` headers.
* Fixes a bug with 'Copy Cell' context menu item for certain columns displaying the Record ID.
* Quiets console logging of 'routine' exceptions to 'debug' instead of 'log'.

[Commit Log](https://github.com/xh/hoist-react/compare/v32.0.3...v32.0.4)

## v32.0.3 - 2020-04-06

### 🐞 Bug Fixes

* Suppresses a console warning from ag-Grid for `GridModel`s that do not specify an `emptyText`.

[Commit Log](https://github.com/xh/hoist-react/compare/v32.0.2...v32.0.3)

## v32.0.2 - 2020-04-03

⚠ Note that this release includes a *new major version of ag-Grid*. Please consult the
[ag-Grid Changelog](https://www.ag-grid.com/ag-grid-changelog/) for versions 22-23 to review
possible breaking changes to any direct/custom use of ag-Grid APIs and props within applications.

### 🎁 New Features

* GridModel `groupSortFn` now accepts `null` to turn off sorting of group rows.
* `DockViewModel` now supports optional `width`, `height` and `collapsedWidth` configs.
* The `appMenuButton.extraItems` prop now accepts `MenuItem` configs (as before) but also React
  elements and the special string token '-' (shortcut to render a `MenuDivider`).
* Grid column `flex` param will now accept numbers, with available space divided between flex
  columns in proportion to their `flex` value.
* `Column` now supports a `sortingOrder` config to allow control of the sorting options that will be
  cycled through when the user clicks on the header.
* `PanelModel` now supports setting a `refreshMode` to control how collapsed panels respond to
  refresh requests.

### 💥 Breaking Changes

* The internal DOM structure of desktop `Panel` has changed to always include an inner frame with
  class `.xh-panel__content`. You may need to update styling that targets the inner structure of
  `Panel` via `.xh-panel`.
* The hooks `useOnResize()` and `useOnVisibleChange()` no longer take a `ref` argument. Use
  `composeRefs` to combine the ref that they return with any ref you wish to compose them with.
* The callback for `useOnResize()` will now receive an object representing the locations and
  dimensions of the element's content box. (Previously it incorrectly received an array of
  `ResizeObserver` entries that had to be de-referenced)
* `PanelModel.collapsedRenderMode` has been renamed to `PanelModel.renderMode`, to be more
  consistent with other Hoist APIs such as `TabContainer`, `DashContainer`, and `DockContainer`.


### 🐞 Bug Fixes

* Checkboxes in grid rows in Tiny sizing mode have been styled to fit correctly within the row.
* `GridStateModel` no longer saves/restores the width of non-resizable columns.
  [#1718](https://github.com/xh/hoist-react/issues/1718)
* Fixed an issue with the hooks useOnResize and useOnVisibleChange. In certain conditions these
  hooks would not be called. [#1808](https://github.com/xh/hoist-react/issues/1808)
* Inputs that accept a rightElement prop will now properly display an Icon passed as that element.
  [#1803](https://github.com/xh/hoist-react/issues/1803)

### ⚙️ Technical

* Flex columns now use the built-in ag-Grid flex functionality.

### 📚 Libraries

* ag-grid-community `removed @ 21.2`
* ag-grid-enterprise `21.2` replaced with @ag-grid-enterprise/all-modules `23.0`
* ag-grid-react `21.2` replaced with @ag-grid-community/react `23.0`
* @fortawesome/* `5.12 -> 5.13`
* codemirror `5.51 -> 5.52`
* filesize `6.0 -> 6.1`
* numbro `2.1 -> 2.2`
* react-beautiful-dnd `12.0 -> 13.0`
* store2 `2.10 -> 2.11`
* compose-react-refs `NEW 1.0.4`

[Commit Log](https://github.com/xh/hoist-react/compare/v31.0.0...v32.0.2)

## v31.0.0 - 2020-03-16

### 🎁 New Features

* The mobile `Navigator` / `NavigatorModel` API has been improved and made consistent with other
  Hoist content container APIs such as `TabContainer`, `DashContainer`, and `DockContainer`.
  * `NavigatorModel` and `PageModel` now support setting a `RenderMode` and `RefreshMode` to control
    how inactive pages are mounted/unmounted and how they respond to refresh requests.
  * `Navigator` pages are no longer required to to return `Page` components - they can now return
    any suitable component.
* `DockContainerModel` and `DockViewModel` also now support `refreshMode` and `renderMode` configs.
* `Column` now auto-sizes when double-clicking / double-tapping its header.
* `Toolbar` will now collapse overflowing items into a drop down menu. (Supported for horizontal
  toolbars only at this time.)
* Added new `xhEnableLogViewer` config (default `true`) to enable or disable the Admin Log Viewer.

#### 🎨 Icons

* Added `Icon.icon()` factory method as a new common entry point for creating new FontAwesome based
  icons in Hoist. It should typically be used instead of using the `FontAwesomeIcon` component
  directly.
* Also added a new `Icon.fileIcon()` factory. This method take a filename and returns an appropriate
  icon based on its extension.
* All Icon factories can now accept an `asHtml` parameter, as an alternative to calling the helper
  function `convertIconToSVG()` on the element. Use this to render icons as raw html where needed
  (e.g. grid renderers).
* Icons rendered as html will now preserve their styling, tooltips, and size.

### 💥 Breaking Changes

* The application's primary `HoistApplicationModel` is now instantiated and installed as
  `XH.appModel` earlier within the application initialization sequence, with construction happening
  prior to the init of the XH identity, config, and preference services.
  * This allows for a new `preAuthInitAsync()` lifecycle method to be called on the model before
    auth has completed, but could be a breaking change for appModel code that relied on these
    services for field initialization or in its constructor.
  * Such code should be moved to the core `initAsync()` method instead, which continues to be called
    after all XH-level services are initialized and ready.
* Mobile apps may need to adjust to the following updates to `NavigatorModel` and related APIs:
  * `NavigatorModel`'s `routes` constructor parameter has been renamed `pages`.
  * `NavigatorModel`'s observable `pages[]` has been renamed `stack[]`.
  * `NavigatorPageModel` has been renamed `PageModel`. Apps do not usually create `PageModels`
    directly, so this change is unlikely to require code updates.
  * `Page` has been removed from the mobile toolkit. Components that previously returned a `Page`
    for inclusion in a `Navigator` or `TabContainer` can now return any component. It is recommended
    you replace `Page` with `Panel` where appropriate.
* Icon enhancements described above removed the following public methods:
  * The `fontAwesomeIcon()` factory function (used to render icons not already enumerated by Hoist)
    has been replaced by the improved `Icon.icon()` factory - e.g. `fontAwesomeIcon({icon: ['far',
    'alicorn']}) -> Icon.icon({iconName: 'alicorn'})`.
  * The `convertIconToSvg()` utility method has been replaced by the new `asHtml` parameter on icon
    factory functions. If you need to convert an existing icon element, use `convertIconToHtml()`.
* `Toolbar` items should be provided as direct children. Wrapping Toolbar items in container
  components can result in unexpected item overflow.

### 🐞 Bug Fixes

* The `fmtDate()` utility now properly accepts, parses, and formats a string value input as
  documented.
* Mobile `PinPad` input responsiveness improved on certain browsers to avoid lag.

### ⚙️ Technical

* New lifecycle methods `preAuthInitAsync()` and `logoutAsync()` added to the `HoistAppModel`
  decorator (aka the primary `XH.appModel`).

[Commit Log](https://github.com/xh/hoist-react/compare/v30.1.0...v31.0.0)

## v30.1.0 - 2020-03-04

### 🐞 Bug Fixes

* Ensure `WebSocketService.connected` remains false until `channelKey` assigned and received from
  server.
* When empty, `DashContainer` now displays a user-friendly prompt to add an initial view.

### ⚙️ Technical

* Form validation enhanced to improve handling of asynchronous validation. Individual rules and
  constraints are now re-evaluated in parallel, allowing for improved asynchronous validation.
* `Select` will now default to selecting contents on focus if in filter or creatable mode.

[Commit Log](https://github.com/xh/hoist-react/compare/v30.0.0...30.1.0)

## v30.0.0 - 2020-02-29

### 🎁 New Features

* `GridModel` and `DataViewModel` now support `groupRowHeight`, `groupRowRenderer` and
  `groupRowElementRenderer` configs. Grouping is new in general to `DataViewModel`, which now takes
  a `groupBy` config.
  * `DataViewModel` allows for settable and multiple groupings and sorters.
  * `DataViewModel` also now supports additional configs from the underlying `GridModel` that make
    sense in a `DataView` context, such as `showHover` and `rowBorders`.
* `TabContainerModel` now accepts a `track` property (default false) for easily tracking tab views
  via Hoist's built-in activity tracking.
* The browser document title is now set to match `AppSpec.clientAppName` - helpful for projects with
  multiple javascript client apps.
* `StoreFilterField` accepts all other config options from `TextInput` (e.g. `disabled`).
* Clicking on a summary row in `Grid` now clears its record selection.
* The `@LoadSupport` decorator now provides an additional observable property `lastException`. The
  decorator also now logs load execution times and failures to `console.debug` automatically.
* Support for mobile `Panel.scrollable` prop made more robust with re-implementation of inner
  content element. Note this change included a tweak to some CSS class names for mobile `Panel`
  internals that could require adjustments if directly targeted by app stylesheets.
* Added new `useOnVisibleChange` hook.
* Columns now support a `headerAlign` config to allow headers to be aligned differently from column
  contents.

### 💥 Breaking Changes

* `Toolbar` items must be provided as direct children. Wrapping Toolbar items in container
  components can result in unexpected item overflow.
* `DataView.rowCls` prop removed, replaced by new `DataViewModel.rowClassFn` config for more
  flexibility and better symmetry with `GridModel`.
* `DataViewModel.itemRenderer` renamed to `DataViewModel.elementRenderer`
* `DataView` styling has been updated to avoid applying several unwanted styles from `Grid`. Note
  that apps might rely on these styles (intentionally or not) for their `itemRenderer` components
  and appearance and will need to adjust.
* Several CSS variables related to buttons have been renamed for consistency, and button style rules
  have been adjusted to ensure they take effect reliably across desktop and mobile buttons
  ([#1568](https://github.com/xh/hoist-react/pull/1568)).
* The optional `TreeMapModel.highchartsConfig` object will now be recursively merged with the
  top-level config generated by the Hoist model and component, where previously it was spread onto
  the generated config. This could cause a change in behavior for apps using this config to
  customize map instances, but provides more flexibility for e.g. customizing the `series`.
* The signature of `useOnResize` hook has been modified slightly for API consistency and clarity.
  Options are now passed in a configuration object.

### 🐞 Bug Fixes

* Fixed an issue where charts that are rendered while invisible would have the incorrect size.
  [#1703](https://github.com/xh/hoist-react/issues/1703)
* Fixed an issue where zeroes entered by the user in `PinPad` would be displayed as blanks.
* Fixed `fontAwesomeIcon` elem factory component to always include the default 'fa-fw' className.
  Previously, it was overridden if a `className` prop was provided.
* Fixed an issue where ConfigDiffer would always warn about deletions, even when there weren't any.
  [#1652](https://github.com/xh/hoist-react/issues/1652)
* `TextInput` will now set its value to `null` when all text is deleted and the clear icon will
  automatically hide.
* Fixed an issue where multiple buttons in a `ButtonGroupInput` could be shown as active
  simultaneously. [#1592](https://github.com/xh/hoist-react/issues/1592)
* `StoreFilterField` will again match on `Record.id` if bound to a Store or a GridModel with the
  `id` column visible. [#1697](https://github.com/xh/hoist-react/issues/1697)
* A number of fixes have been applied to `RelativeTimeStamp` and `getRelativeTimestamp`, especially
  around its handling of 'equal' or 'epsilon equal' times. Remove unintended leading whitespace from
  `getRelativeTimestamp`.

### ⚙️ Technical

* The `addReaction` and `addAutorun` methods (added to Hoist models, components, and services by the
  `ReactiveSupport` mixin) now support a configurable `debounce` argument. In many cases, this is
  preferable to the built-in MobX `delay` argument, which only provides throttling and not true
  debouncing.
* New `ChartModel.highchart` property provides a reference to the underlying HighChart component.

### 📚 Libraries

* @blueprintjs/core `3.23 -> 3.24`
* react-dates `21.7 -> 21.8`
* react-beautiful-dnd `11.0 -> 12.2`

[Commit Log](https://github.com/xh/hoist-react/compare/v29.1.0...v30.0.0)

## v29.1.0 - 2020-02-07

### 🎁 New Features

#### Grid

* The `compact` config on `GridModel` has been deprecated in favor of the more powerful `sizingMode`
  which supports the values 'large', 'standard', 'compact', or 'tiny'.
  * Each new mode has its own set of CSS variables for applications to override as needed.
  * Header and row heights are configurable for each via the `HEADER_HEIGHTS` and `ROW_HEIGHTS`
    static properties of the `AgGrid` component. These objects can be modified on init by
    applications that wish to customize the default row heights globally.
  * 💥 Note that these height config objects were previously exported as constants from AgGrid.js.
    This would be a breaking change for any apps that imported the old objects directly (considered
    unlikely).
* `GridModel` now exposes an `autoSizeColumns` method, and the Grid context menu now contains an
  `Autosize Columns` option by default.
* `Column` and `ColumnGroup` now support React elements for `headerName`.

#### Data

* The `Store` constructor now accepts a `data` argument to load data at initialization.
* The `xh/hoist/data/cube` package has been modified substantially to better integrate with the core
  data package and support observable "Views". See documentation on `Cube` for more information.

#### Other

* Added a `PinPad` component for streamlined handling of PIN entry on mobile devices.
* `FormField` now takes `tooltipPosition` and `tooltipBoundary` props for customizing minimal
  validation tooltip.
* `RecordAction.actionFn` parameters now include a `buttonEl` property containing the button element
  when used in an action column.
* Mobile Navigator component now takes an `animation` prop which can be set to 'slide' (default),
  'lift', 'fade', or 'none'. These values are passed to the underlying onsenNavigator component.
  ([#1641](https://github.com/xh/hoist-react/pull/1641))
* `AppOption` configs now accept an `omit` property for conditionally excluding options.

### 🐞 Bug Fixes

* Unselectable grid rows are now skipped during up/down keyboard navigation.
* Fix local quick filtering in `LeftRightChooser` (v29 regression).
* Fix `SplitTreeMap` - the default filtering once again splits the map across positive and negative
  values as intended (v29 regression).

### ⚙️ Technical

* `FormFields` now check that they are contained in a Hoist `Form`.

### 📚 Libraries

* @blueprintjs/core `3.22 -> 3.23`
* codemirror `5.50 -> 5.51`
* react-dates `21.5 -> 21.7`

[Commit Log](https://github.com/xh/hoist-react/compare/v29.0.0...v29.1.0)

## v29.0.0 - 2020-01-24

### 🗄️ Data Package Changes

Several changes have been made to data package (`Store` and `Record`) APIs for loading, updating,
and modifying data. They include some breaking changes, but pave the way for upcoming enhancements
to fully support inline grid editing and other new features.

Store now tracks the "committed" state of its records, which represents the data as it was loaded
(typically from the server) via `loadData()` or `updateData()`. Records are now immutable and
frozen, so they cannot be changed directly, but Store offers a new `modifyRecords()` API to apply
local modifications to data in a tracked and managed way. (Store creates new records internally to
hold both this modified data and the original, "committed" data.) This additional state tracking
allows developers to query Stores for modified or added records (e.g. to flush back to the server
and persist) as well as call new methods to revert changes (e.g. to undo a block of changes that the
user wishes to discard).

Note the following more specific changes to these related classes:

#### Record

* 💥 Record data properties are now nested within a `data` object on Record instances and are no
  longer available as top-level properties on the Record itself.
  * Calls to access data such as `rec.quantity` must be modified to `rec.data.quantity`.
  * When accessing multiple properties, destructuring provides an efficient syntax - e.g. `const
    {quantity, price} = rec.data;`.
* 💥 Records are now immutable and cannot be modified by applications directly.
  * This is a breaking change, but should only affect apps with custom inline grid editing
    implementations or similar code that modifies individual record values.
  * Calls to change data such as `rec.quantity = 100` must now be made through the Record's Store,
    e.g. `store.modifyData({id: 41, quantity: 100})`
* Record gains new getters for inspecting its state, including: `isAdd`, `isModified`, and
  `isCommitted`.

#### Store

* 💥 `noteDataUpdated()` has been removed, as out-of-band modifications to Store Records are no
  longer possible.
* 💥 Store's `idSpec` function is now called with the raw record data - previously it was passed
  source data after it had been run through the store's optional `processRawData` function. (This is
  unlikely to have a practical impact on most apps, but is included here for completeness.)
* `Store.updateData()` now accepts a flat list of raw data to process into Record additions and
  updates. Previously developers needed to call this method with an object containing add, update,
  and/or remove keys mapped to arrays. Now Store will produce an object of this shape automatically.
* `Store.refreshFilter()` method has been added to allow applications to rebuild the filtered data
  set if some application state has changed (apart from the store's data itself) which would affect
  the store filter.
* Store gains new methods for manipulating its Records and data, including `addRecords()`,
  `removeRecords()`, `modifyRecords()`, `revertRecords()`, and `revert()`. New getters have been
  added for `addedRecords`, `removedRecords`, `modifiedRecords`, and `isModified`.

#### Column

* Columns have been enhanced for provide basic support for inline-editing of record data. Further
  inline editing support enhancements are planned for upcoming Hoist releases.
* `Column.getValueFn` config added to retrieve the cell value for a Record field. The default
  implementation pulls the value from the Record's new `data` property (see above). Apps that
  specify custom `valueGetter` callbacks via `Column.agOptions` should now implement their custom
  logic in this new config.
* `Column.setValueFn` config added to support modifying the Column field's value on the underlying
  Record. The default implementation calls the new `Store.modifyRecords()` API and should be
  sufficient for the majority of cases.
* `Column.editable` config added to indicate if a column/cell should be inline-editable.

### 🎁 New Features

* Added keyboard support to ag-Grid context menus.
* Added `GridModel.setEmptyText()` to allow updates to placeholder text after initial construction.
* Added `GridModel.ensureSelectionVisible()` to scroll the currently selected row into view.
* When a `TreeMap` is bound to a `GridModel`, the grid will now respond to map selection changes by
  scrolling to ensure the selected grid row is visible.
* Added a `Column.tooltipElement` config to support fully customizable tooltip components.
* Added a `useOnResize` hook, which runs a function when a component is resized.
* Exposed an `inputRef` prop on numberInput, textArea, and textInput
* `PanelModel` now accepts a `maxSize` config.
* `RelativeTimeStamp` now support a `relativeTo` option, allowing it to display the difference
  between a timestamp and another reference time other than now. Both the component and the
  `getRelativeTimestamp()` helper function now leverage moment.js for their underlying
  implementation.
* A new `Clock` component displays the time, either local to the browser or for a configurable
  timezone.
* `LeftRightChooser` gets a new `showCounts` option to print the number of items on each side.
* `Select` inputs support a new property `enableWindowed` (desktop platform only) to improve
  rendering performance with large lists of options.
* `Select` inputs support grouped options. To use, add an attribute `options` containing an array of
  sub-options.
* `FetchService` methods support a new `timeout` option. This config chains `Promise.timeout()` to
  the promises returned by the service.
* Added alpha version of `DashContainer` for building dynamic, draggable dashboard-style layouts.
  Please note: the API for this component is subject to change - use at your own risk!
* `Select` now allows the use of objects as values.
* Added a new `xhEnableImpersonation` config to enable or disable the ability of Hoist Admins to
  impersonate other users. Note that this defaults to `false`. Apps will need to set this config to
  continue using impersonation. (Note that an update to hoist-core 6.4+ is required for this config
  to be enforced on the server.)
* `FormField` now supports a `requiredIndicator` to customize how required fields are displayed.
* Application build tags are now included in version update checks, primarily to prompt dev/QA users
  to refresh when running SNAPSHOT versions. (Note that an update to hoist-core 6.4+ is required for
  the server to emit build tag for comparison.)
* `CodeInput` component added to provide general `HoistInput` support around the CodeMirror code
  editor. The pre-existing `JsonInput` has been converted to a wrapper around this class.
* `JsonInput` now supports an `autoFocus` prop.
* `Select` now supports a `hideDropdownIndicator` prop.
* `useOnResize` hook will now ignore visibility changes, i.e. a component resizing to a size of 0.
* `DimensionChooser` now supports a `popoverPosition` prop.
* `AppBar.appMenuButtonPosition` prop added to configure the App Menu on the left or the right, and
  `AppMenuButton` now accepts and applies any `Button` props to customize.
* New `--xh-grid-tree-indent-px` CSS variable added to allow control over the amount of indentation
  applied to tree grid child nodes.

### 💥 Breaking Changes

* `GridModel.contextMenuFn` config replaced with a `contextMenu` parameter. The new parameter will
  allow context menus to be specified with a simple array in addition to the function specification
  currently supported.
* `GridModel.defaultContextMenuTokens` config renamed to `defaultContextMenu`.
* `Chart` and `ChartModel` have been moved from `desktop/cmp/charts` to `cmp/charts`.
* `StoreFilterField` has been moved from `desktop/cmp/store` to `cmp/store`.
* The options `nowEpsilon` and `nowString` on `RelativeTimestamp` have been renamed to `epsilon` and
  `equalString`, respectively.
* `TabRenderMode` and `TabRefreshMode` have been renamed to `RenderMode` and `RefreshMode` and moved
  to the `core` package. These enumerations are now used in the APIs for `Panel`, `TabContainer`,
  and `DashContainer`.
* `DockViewModel` now requires a function, or a HoistComponent as its `content` param. It has always
  been documented this way, but a bug in the original implementation had it accepting an actual
  element rather than a function. As now implemented, the form of the `content` param is consistent
  across `TabModel`, `DockViewModel`, and `DashViewSpec`.
* `JsonInput.showActionButtons` prop replaced with more specific `showFormatButton` and
  `showFullscreenButton` props.
* The `DataView.itemHeight` prop has been moved to `DataViewModel` where it can now be changed
  dynamically by applications.
* Desktop `AppBar.appMenuButtonOptions` prop renamed to `appMenuButtonProps` for consistency.

### 🐞 Bug Fixes

* Fixed issue where JsonInput was not receiving its `model` from context
  ([#1456](https://github.com/xh/hoist-react/issues/1456))
* Fixed issue where TreeMap would not be initialized if the TreeMapModel was created after the
  GridModel data was loaded ([#1471](https://github.com/xh/hoist-react/issues/1471))
* Fixed issue where export would create malformed file with dynamic header names
* Fixed issue where exported tree grids would have incorrect aggregate data
  ([#1447](https://github.com/xh/hoist-react/issues/1447))
* Fixed issue where resizable Panels could grow larger than desired
  ([#1498](https://github.com/xh/hoist-react/issues/1498))
* Changed RestGrid to only display export button if export is enabled
  ([#1490](https://github.com/xh/hoist-react/issues/1490))
* Fixed errors when grouping rows in Grids with `groupUseEntireRow` turned off
  ([#1520](https://github.com/xh/hoist-react/issues/1520))
* Fixed problem where charts were resized when being hidden
  ([#1528](https://github.com/xh/hoist-react/issues/1528))
* Fixed problem where charts were needlessly re-rendered, hurting performance and losing some state
  ([#1505](https://github.com/xh/hoist-react/issues/1505))
* Removed padding from Select option wrapper elements which was making it difficult for custom
  option renderers to control the padding ([1571](https://github.com/xh/hoist-react/issues/1571))
* Fixed issues with inconsistent indentation for tree grid nodes under certain conditions
  ([#1546](https://github.com/xh/hoist-react/issues/1546))
* Fixed autoFocus on NumberInput.

### 📚 Libraries

* @blueprintjs/core `3.19 -> 3.22`
* @blueprintjs/datetime `3.14 -> 3.15`
* @fortawesome/fontawesome-pro `5.11 -> 5.12`
* codemirror `5.49 -> 5.50`
* core-js `3.3 -> 3.6`
* fast-deep-equal `2.0 -> 3.1`
* filesize `5.0 -> 6.0`
* highcharts 7.2 -> 8.0`
* mobx `5.14 -> 5.15`
* react-dates `21.3 -> 21.5`
* react-dropzone `10.1 -> 10.2`
* react-windowed-select `added @ 2.0.1`

[Commit Log](https://github.com/xh/hoist-react/compare/v28.2.0...v29.0.0)

## v28.2.0 - 2019-11-08

### 🎁 New Features

* Added a `DateInput` component to the mobile toolkit. Its API supports many of the same options as
  its desktop analog with the exception of `timePrecision`, which is not yet supported.
* Added `minSize` to panelModel. A resizable panel can now be prevented from resizing to a size
  smaller than minSize. ([#1431](https://github.com/xh/hoist-react/issues/1431))

### 🐞 Bug Fixes

* Made `itemHeight` a required prop for `DataView`. This avoids an issue where agGrid went into an
  infinite loop if this value was not set.
* Fixed a problem with `RestStore` behavior when `dataRoot` changed from its default value.

[Commit Log](https://github.com/xh/hoist-react/compare/v28.1.1...v28.2.0)

## v28.1.1 - 2019-10-23

### 🐞 Bug Fixes

* Fixes a bug with default model context being set incorrectly within context inside of `Panel`.

[Commit Log](https://github.com/xh/hoist-react/compare/v28.1.0...v28.1.1)

## v28.1.0 - 2019-10-18

### 🎁 New Features

* `DateInput` supports a new `strictInputParsing` prop to enforce strict parsing of keyed-in entries
  by the underlying moment library. The default value is false, maintained the existing behavior
  where [moment will do its best](https://momentjs.com/guides/#/parsing/) to parse an entered date
  string that doesn't exactly match the specified format
* Any `DateInput` values entered that exceed any specified max/minDate will now be reset to null,
  instead of being set to the boundary date (which was surprising and potentially much less obvious
  to a user that their input had been adjusted automatically).
* `Column` and `ColumnGroup` now accept a function for `headerName`. The header will be
  automatically re-rendered when any observable properties referenced by the `headerName` function
  are modified.
* `ColumnGroup` now accepts an `align` config for setting the header text alignment
* The flag `toContext` for `uses` and `creates` has been replaced with a new flag `publishMode` that
  provides more granular control over how models are published and looked up via context. Components
  can specify `ModelPublishMode.LIMITED` to make their model available for contained components
  without it becoming the default model or exposing its sub-models.

### 🐞 Bug Fixes

* Tree columns can now specify `renderer` or `elementRenderer` configs without breaking the standard
  ag-Grid group cell renderer auto-applied to tree columns (#1397).
* Use of a custom `Column.comparator` function will no longer break agGrid-provided column header
  filter menus (#1400).
* The MS Edge browser does not return a standard Promise from `async` functions, so the the return
  of those functions did not previously have the required Hoist extensions installed on its
  prototype. Edge "native" Promises are now also polyfilled / extended as required. (#1411).
* Async `Select` combobox queries are now properly debounced as per the `queryBuffer` prop (#1416).

### ⚙️ Technical

* Grid column group headers now use a custom React component instead of the default ag-Grid column
  header, resulting in a different DOM structure and CSS classes. Existing CSS overrides of the
  ag-Grid column group headers may need to be updated to work with the new structure/classes.
* We have configured `stylelint` to enforce greater consistency in our stylesheets within this
  project. The initial linting run resulted in a large number of updates to our SASS files, almost
  exclusively whitespace changes. No functional changes are intended/expected. We have also enabled
  hooks to run both JS and style linting on pre-commit. Neither of these updates directly affects
  applications, but the same tools could be configured for apps if desired.

### 📚 Libraries

* core-js `3.2 -> 3.3`
* filesize `4.2 -> 5.0`
* http-status-codes `added @ 1.3`

[Commit Log](https://github.com/xh/hoist-react/compare/v28.0.0...v28.1.0)

## v28.0.0 - 2019-10-07

_"The one with the hooks."_

**Hoist now fully supports React functional components and hooks.** The new `hoistComponent`
function is now the recommended method for defining new components and their corresponding element
factories. See that (within HoistComponentFunctional.js) and the new `useLocalModel()` and
`useContextModel()` hooks (within [core/hooks](core/hooks)) for more information.

Along with the performance benefits and the ability to use React hooks, Hoist functional components
are designed to read and write their models via context. This allows a much less verbose
specification of component element trees.

Note that **Class-based Components remain fully supported** (by both Hoist and React) using the
familiar `@HoistComponent` decorator, but transitioning to functional components within Hoist apps
is now strongly encouraged. In particular note that Class-based Components will *not* be able to
leverage the context for model support discussed above.

### 🎁 New Features

* Resizable panels now default to not redrawing their content when resized until the resize bar is
  dropped. This offers an improved user experience for most situations, especially when layouts are
  complex. To re-enable the previous dynamic behavior, set `PanelModel.resizeWhileDragging: true`.
* The default text input shown by `XH.prompt()` now has `selectOnFocus: true` and will confirm the
  user's entry on an `<enter>` keypress (same as clicking 'OK').
* `stringExcludes` function added to form validation constraints. This allows an input value to
  block specific characters or strings, e.g. no slash "/" in a textInput for a filename.
* `constrainAll` function added to form validation constraints. This takes another constraint as its
  only argument, and applies that constraint to an array of values, rather than just to one value.
  This is useful for applying a constraint to inputs that produce arrays, such as tag pickers.
* `DateInput` now accepts LocalDates as `value`, `minDate` and `maxDate` props.
* `RelativeTimestamp` now accepts a `bind` prop to specify a model field name from which it can pull
  its timestamp. The model itself can either be passed as a prop or (better) sourced automatically
  from the parent context. Developers are encouraged to take this change to minimize re-renders of
  parent components (which often contain grids and other intensive layouts).
* `Record` now has properties and methods for accessing and iterating over children, descendants,
  and ancestors
* `Store` now has methods for retrieving the descendants and ancestors of a given Record

### 💥 Breaking Changes

* **Apps must update their dev dependencies** to the latest `@xh/hoist-dev-utils` package: v4.0+.
  This updates the versions of Babel / Webpack used in builds to their latest / current versions and
  swaps to the updated Babel recommendation of `core-js` for polyfills.
* The `allSettled` function in `@xh/promise` has been removed. Applications using this method should
  use the ECMA standard (stage-2) `Promise.allSettled` instead. This method is now fully available
  in Hoist via bundled polyfills. Note that the standard method returns an array of objects of the
  form `{status: [rejected|fulfilled], ...}`, rather than `{state: [rejected|fulfilled], ...}`.
* The `containerRef` argument for `XH.toast()` should now be a DOM element. Component instances are
  no longer supported types for this value. This is required to support functional Components
  throughout the toolkit.
* Apps that need to prevent a `StoreFilterField` from binding to a `GridModel` in context, need to
  set the `store` or `gridModel` property explicitly to null.
* The Blueprint non-standard decorators `ContextMenuTarget` and `HotkeysTarget` are no longer
  supported. Use the new hooks `useContextMenu()` and `useHotkeys()` instead. For convenience, this
  functionality has also been made available directly on `Panel` via the `contextMenu` and `hotkeys`
  props.
* `DataView` and `DataViewModel` have been moved from `/desktop/cmp/dataview` to the cross-platform
  package `/cmp/dataview`.
* `isReactElement` has been removed. Applications should use the native React API method
  `React.isValidElement` instead.

### ⚙️ Technical

* `createObservableRef()` is now available in `@xh/hoist/utils/react` package. Use this function for
  creating refs that are functionally equivalent to refs created with `React.createRef()`, yet fully
  observable. With this change the `Ref` class in the same package is now obsolete.
* Hoist now establishes a proper react "error boundary" around all application code. This means that
  errors throw when rendering will be caught and displayed in the standard Hoist exception dialog,
  and stack traces for rendering errors should be significantly less verbose.
* Not a Hoist feature, exactly, but the latest version of `@xh/hoist-dev-utils` (see below) enables
  support for the `optional chaining` (aka null safe) and `nullish coalescing` operators via their
  Babel proposal plugins. Developers are encouraged to make good use of the new syntax below:
  * conditional-chaining: `let foo = bar?.baz?.qux;`
  * nullish coalescing: `let foo = bar ?? 'someDefaultValue';`

### 🐞 Bug Fixes

* Date picker month and year controls will now work properly in `localDate` mode. (Previously would
  reset to underlying value.)
* Individual `Buttons` within a `ButtonGroupInput` will accept a disabled prop while continuing to
  respect the overall `ButtonGroupInput`'s disabled prop.
* Raised z-index level of AG-Grid tooltip to ensure tooltips for AG-Grid context menu items appear
  above the context menu.

### 📚 Libraries

* @blueprintjs/core `3.18 -> 3.19`
* @blueprintjs/datetime `3.12 -> 3.14`
* @fortawesome/fontawesome-pro `5.10 -> 5.11`
* @xh/hoist-dev-utils `3.8 -> 4.3` (multiple transitive updates to build tooling)
* ag-grid `21.1 -> 21.2`
* highcharts `7.1 -> 7.2`
* mobx `5.13 -> 5.14`
* react-transition-group `4.2 -> 4.3`
* rsvp (removed)
* store2 `2.9 -> 2.10`

[Commit Log](https://github.com/xh/hoist-react/compare/v27.1.0...v28.0.0)

## v27.1.0 - 2019-09-05

### 🎁 New Features

* `Column.exportFormat` can now be a function, which supports setting Excel formats on a per-cell
  (vs. entire column) basis by returning a conditional `exportFormat` based upon the value and / or
  record.
  * ⚠️ Note that per-cell formatting _requires_ that apps update their server to use hoist-core
    v6.3.0+ to work, although earlier versions of hoist-core _are_ backwards compatible with the
    pre-existing, column-level export formatting.
* `DataViewModel` now supports a `sortBy` config. Accepts the same inputs as `GridModel.sortBy`,
  with the caveat that only a single-level sort is supported at this time.

[Commit Log](https://github.com/xh/hoist-react/compare/v27.0.1...v27.1.0)

## v27.0.1 - 2019-08-26

### 🐞 Bug Fixes

* Fix to `Store.clear()` and `GridModel.clear()`, which delegates to the same (#1324).

[Commit Log](https://github.com/xh/hoist-react/compare/v27.0.0...v27.0.1)

## v27.0.0 - 2019-08-23

### 🎁 New Features

* A new `LocalDate` class has been added to the toolkit. This class provides client-side support for
  "business" or "calendar" days that do not have a time component. It is an immutable class that
  supports '==', '<' and '>', as well as a number of convenient manipulation functions. Support for
  the `LocalDate` class has also been added throughout the toolkit, including:
  * `Field.type` now supports an additional `localDate` option for automatic conversion of server
    data to this type when loading into a `Store`.
  * `fetchService` is aware of this class and will automatically serialize all instances of it for
    posting to the server. ⚠ NOTE that along with this change, `fetchService` and its methods such
    as `XH.fetchJson()` will now serialize regular JS Date objects as ms timestamps when provided in
    params. Previously Dates were serialized in their default `toString()` format. This would be a
    breaking change for an app that relied on that default Date serialization, but it was made for
    increased symmetry with how Hoist JSON-serializes Dates and LocalDates on the server-side.
  * `DateInput` can now be used to seamlessly bind to a `LocalDate` as well as a `Date`. See its new
    prop of `valueType` which can be set to `localDate` or `date` (default).
  * A new `localDateCol` config has been added to the `@xh/hoist/grid/columns` package with
    standardized rendering and formatting.
* New `TreeMap` and `SplitTreeMap` components added, to render hierarchical data in a configurable
  TreeMap visualization based on the Highcharts library. Supports optional binding to a GridModel,
  which syncs selection and expand / collapse state.
* `Column` gets a new `highlightOnChange` config. If true, the grid will highlight the cell on each
  change by flashing its background. (Currently this is a simple on/off config - future iterations
  could support a function variant or other options to customize the flash effect based on the
  old/new values.) A new CSS var `--xh-grid-cell-change-bg-highlight` can be used to customize the
  color used, app-wide or scoped to a particular grid selector. Note that columns must *not* specify
  `rendererIsComplex` (see below) if they wish to enable the new highlight flag.

### 💥 Breaking Changes

* The updating of `Store` data has been reworked to provide a simpler and more powerful API that
  allows for the applications of additions, deletions, and updates in a single transaction:
  * The signature of `Store.updateData()` has been substantially changed, and is now the main entry
    point for all updates.
  * `Store.removeRecords()` has been removed. Use `Store.updateData()` instead.
  * `Store.addData()` has been removed. Use `Store.updateData()` instead.
* `Column` takes an additional property `rendererIsComplex`. Application must set this flag to
  `true` to indicate if a column renderer uses values other than its own bound field. This change
  provides an efficiency boost by allowing ag-Grid to use its default change detection instead of
  forcing a cell refresh on any change.

### ⚙️ Technical

* `Grid` will now update the underlying ag-Grid using ag-Grid transactions rather than relying on
  agGrid `deltaRowMode`. This is intended to provide the best possible grid performance and
  generally streamline the use of the ag-Grid Api.

### 🐞 Bug Fixes

* Panel resize events are now properly throttled, avoiding extreme lagginess when resizing panels
  that contain complex components such as big grids.
* Workaround for issues with the mobile Onsen toolkit throwing errors while resetting page stack.
* Dialogs call `doCancel()` handler if cancelled via `<esc>` keypress.

### 📚 Libraries

* @xh/hoist-dev-utils `3.7 -> 3.8`
* qs `6.7 -> 6.8`
* store2 `2.8 -> 2.9`

[Commit Log](https://github.com/xh/hoist-react/compare/v26.0.1...v27.0.0)

## v26.0.1 - 2019-08-07

### 🎁 New Features

* **WebSocket support** has been added in the form of `XH.webSocketService` to establish and
  maintain a managed websocket connection with the Hoist UI server. This is implemented on the
  client via the native `WebSocket` object supported by modern browsers and relies on the
  corresponding service and management endpoints added to Hoist Core v6.1.
  * Apps must declare `webSocketsEnabled: true` in their `AppSpec` configuration to enable this
    overall functionality on the client.
  * Apps can then subscribe via the new service to updates on a requested topic and will receive any
    inbound messages for that topic via a callback.
  * The service will monitor the socket connection with a regular heartbeat and attempt to
    re-establish if dropped.
  * A new admin console snap-in provides an overview of connected websocket clients.
* The `XH.message()` and related methods such as `XH.alert()` now support more flexible
  `confirmProps` and `cancelProps` configs, each of which will be passed to their respective button
  and merged with suitable defaults. Allows use of the new `autoFocus` prop with these preconfigured
  dialogs.
  * By default, `XH.alert()` and `XH.confirm()` will auto focus the confirm button for user
    convenience.
  * The previous text/intent configs have been deprecated and the message methods will log a console
    warning if they are used (although it will continue to respect them to aid transitioning to the
    new configs).
* `GridModel` now supports a `copyCell` context menu action. See `StoreContextMenu` for more
  details.
* New `GridCountLabel` component provides an alternative to existing `StoreCountLabel`, outputting
  both overall record count and current selection count in a configurable way.
* The `Button` component accepts an `autoFocus` prop to attempt to focus on render.
* The `Checkbox` component accepts an `autoFocus` prop to attempt to focus on render.

### 💥 Breaking Changes

* `StoreCountLabel` has been moved from `/desktop/cmp/store` to the cross-platform package
  `/cmp/store`. Its `gridModel` prop has also been removed - usages with grids should likely switch
  to the new `GridCountLabel` component, noted above and imported from `/cmp/grid`.
* The API for `ClipboardButton` and `ClipboardMenuItem` has been simplified, and made implementation
  independent. Specify a single `getCopyText` function rather than the `clipboardSpec`.
  (`clipboardSpec` is an artifact from the removed `clipboard` library).
* The `XH.prompt()` and `XH.message()` input config has been updated to work as documented, with any
  initial/default value for the input sourced from `input.initialValue`. Was previously sourced from
  `input.value` (#1298).
* ChartModel `config` has been deprecated. Please use `highchartsConfig` instead.

### 🐞 Bug Fixes

* The `Select.selectOnFocus` prop is now respected when used in tandem with `enableCreate` and/or
  `queryFn` props.
* `DateInput` popup _will_ now close when input is blurred but will _not_ immediately close when
  `enableTextInput` is `false` and a month or year is clicked (#1293).
* Buttons within a grid `actionCol` now render properly in compact mode, without clipping/overflow.

### ⚙️ Technical

* `AgGridModel` will now throw an exception if any of its methods which depend on ag-Grid state are
  called before the grid has been fully initialized (ag-Grid onGridReady event has fired).
  Applications can check the new `isReady` property on `AgGridModel` before calling such methods to️️
  verify the grid is fully initialized.

### 📚 Libraries

* @blueprintjs/core `3.17 -> 3.18`
* @blueprintjs/datetime `3.11 -> 3.12`
* @fortawesome/fontawesome `5.9 -> 5.10`
* ag-grid `21.0.1 -> 21.1.1`
* store2 `2.7 -> 2.8`
* The `clipboard` library has been replaced with the simpler `clipboard-copy` library.

[Commit Log](https://github.com/xh/hoist-react/compare/v25.2.0...v26.0.1)

## v25.2.0 - 2019-07-25

### 🎁 New Features

* `RecordAction` supports a new `secondaryText` property. When used for a Grid context menu item,
  this text appears on the right side of the menu item, usually used for displaying the shortcut key
  associated with an action.

### 🐞 Bug Fixes

* Fixed issue with loopy behavior when using `Select.selectOnFocus` and changing focus
  simultaneously with keyboard and mouse.

[Commit Log](https://github.com/xh/hoist-react/compare/v25.1.0...v25.2.0)

## v25.1.0 - 2019-07-23

### 🎁 New Features

* `JsonInput` includes buttons for toggling showing in a full-screen dialog window. Also added a
  convenience button to auto-format `JsonInput's` content.
* `DateInput` supports a new `enableTextInput` prop. When this property is set to false, `DateInput`
  will be entirely driven by the provided date picker. Additionally, `DateInput` styles have been
  improved for its various modes to more clearly convey its functionality.
* `ExportButton` will auto-disable itself if bound to an empty `GridModel`. This helper button will
  now also throw a console warning (to alert the developer) if `gridModel.enableExport != true`.

### ⚙️ Technical

* Classes decorated with `@LoadSupport` will now throw an exception out of their provided
  `loadAsync()` method if called with a parameter that's not a plain object (i.e. param is clearly
  not a `LoadSpec`). Note this might be a breaking change, in so far as it introduces additional
  validation around this pre-existing API requirement.
* Requirements for the `colorSpec` option passed to Hoist number formatters have been relaxed to
  allow partial definitions such that, for example, only negative values may receive the CSS class
  specified, without having to account for positive value styling.

### 🐞 Bug Fixes

* `RestFormModel` now submits dirty fields only when editing a record, as intended (#1245).
* `FormField` will no longer override the disabled prop of its child input if true (#1262).

### 📚 Libraries

* mobx `5.11 -> 5.13`
* Misc. patch-level updates

[Commit Log](https://github.com/xh/hoist-react/compare/v25.0.0...v25.1.0)

## v25.0.0 - 2019-07-16

### 🎁 New Features

* `Column` accepts a new `comparator` callback to customize how column cell values are sorted by the
  grid.
* Added `XH.prompt()` to show a simple message popup with a built-in, configurable HoistInput. When
  submitted by the user, its callback or resolved promise will include the input's value.
* `Select` accepts a new `selectOnFocus` prop. The behaviour is analogous to the `selectOnFocus`
  prop already in `TextInput`, `TextArea` and `NumberInput`.

### 💥 Breaking Changes

* The `fmtPercent` and `percentRenderer` methods will now multiply provided value by 100. This is
  consistent with the behavior of Excel's percentage formatting and matches the expectations of
  `ExportFormat.PCT`. Columns that were previously using `exportValue: v => v/100` as a workaround
  to the previous renderer behavior should remove this line of code.
* `DimensionChooserModel`'s `historyPreference` config has been renamed `preference`. It now
  supports saving both value and history to the same preference (existing history preferences will
  be handled).

[Commit Log](https://github.com/xh/hoist-react/compare/v24.2.0...v25.0.0)

## v24.2.0 - 2019-07-08

### 🎁 New Features

* `GridModel` accepts a new `colDefaults` configuration. Defaults provided via this object will be
  merged (deeply) into all column configs as they are instantiated.
* New `Panel.compactHeader` and `DockContainer.compactHeaders` props added to enable more compact
  and space efficient styling for headers in these components.
  * ⚠️ Note that as part of this change, internal panel header CSS class names changed slightly -
    apps that were targeting these internal selectors would need to adjust. See
    desktop/cmp/panel/impl/PanelHeader.scss for the relevant updates.
* A new `exportOptions.columns` option on `GridModel` replaces `exportOptions.includeHiddenCols`.
  The updated and more flexible config supports special strings 'VISIBLE' (default), 'ALL', and/or a
  list of specific colIds to include in an export.
  * To avoid immediate breaking changes, GridModel will log a warning on any remaining usages of
    `includeHiddenCols` but auto-set to `columns: 'ALL'` to maintain the same behavior.
* Added new preference `xhShowVersionBar` to allow more fine-grained control of when the Hoist
  version bar is showing. It defaults to `auto`, preserving the current behavior of always showing
  the footer to Hoist Admins while including it for non-admins *only* in non-production
  environments. The pref can alternatively be set to 'always' or 'never' on a per-user basis.

### 📚 Libraries

* @blueprintjs/core `3.16 -> 3.17`
* @blueprintjs/datetime `3.10 -> 3.11`
* mobx `5.10 -> 5.11`
* react-transition-group `2.8 -> 4.2`

[Commit Log](https://github.com/xh/hoist-react/compare/v24.1.1...v24.2.0)

## v24.1.1 - 2019-07-01

### 🐞 Bug Fixes

* Mobile column chooser internal layout/sizing fixed when used in certain secure mobile browsers.

[Commit Log](https://github.com/xh/hoist-react/compare/v24.1.0...v24.1.1)

## v24.1.0 - 2019-07-01

### 🎁 New Features

* `DateInput.enableClear` prop added to support built-in button to null-out a date input's value.

### 🐞 Bug Fixes

* The `Select` component now properly shows all options when the pick-list is re-shown after a
  change without first blurring the control. (Previously this interaction edge case would only show
  the option matching the current input value.) #1198
* Mobile mask component `onClick` callback prop restored - required to dismiss mobile menus when not
  tapping a menu option.
* When checking for a possible expired session within `XH.handleException()`, prompt for app login
  only for Ajax requests made to relative URLs (not e.g. remote APIs accessed via CORS). #1189

### ✨ Style

* Panel splitter collapse button more visible in dark theme. CSS vars to customize further fixed.
* The mobile app menu button has been moved to the right side of the top appBar, consistent with its
  placement in desktop apps.

### 📚 Libraries

* @blueprintjs/core `3.15 -> 3.16`
* @blueprintjs/datetime `3.9 -> 3.10`
* codemirror `5.47 -> 5.48`
* mobx `6.0 -> 6.1`

[Commit Log](https://github.com/xh/hoist-react/compare/v24.0.0...v24.1.0)

## v24.0.0 - 2019-06-24

### 🎁 New Features

#### Data

* A `StoreFilter` object has been introduced to the data API. This allows `Store` and
  `StoreFilterField` to support the ability to conditionally include all children when filtering
  hierarchical data stores, and could support additional filtering customizations in the future.
* `Store` now provides a `summaryRecord` property which can be used to expose aggregated data for
  the data it contains. The raw data for this record can be provided to `loadData()` and
  `updateData()` either via an explicit argument to these methods, or as the root node of the raw
  data provided (see `Store.loadRootAsSummary`).
* The `StoreFilterField` component accepts new optional `model` and `bind` props to allow control of
  its text value from an external model's observable.
* `pwd` is now a new supported type of `Field` in the `@xh/hoist/core/data` package.

#### Grid

* `GridModel` now supports a `showSummary` config which can be used to display its store's
  summaryRecord (see above) as either a pinned top or bottom row.
* `GridModel` also adds a `enableColumnPinning` config to enable/disable user-driven pinning. On
  desktop, if enabled, users can pin columns by dragging them to the left or right edges of the grid
  (the default ag-Grid gesture). Column pinned state is now also captured and maintained by the
  overall grid state system.
* The desktop column chooser now options in a non-modal popover when triggered from the standard
  `ColChooserButton` component. This offers a quicker and less disruptive alternative to the modal
  dialog (which is still used when launched from the grid context menu). In this popover mode,
  updates to columns are immediately reflected in the underlying grid.
* The mobile `ColChooser` has been improved significantly. It now renders displayed and available
  columns as two lists, allowing drag and drop between to update the visibility and ordering. It
  also provides an easy option to toggle pinning the first column.
* `DimensionChooser` now supports an optional empty / ungrouped configuration with a value of `[]`.
  See `DimensionChooserModel.enableClear` and `DimensionChooser.emptyText`.

#### Other Features

* Core `AutoRefreshService` added to trigger an app-wide data refresh on a configurable interval, if
  so enabled via a combination of soft-config and user preference. Auto-refresh relies on the use of
  the root `RefreshContextModel` and model-level `LoadSupport`.
* A new `LoadingIndicator` component is available as a more minimal / unobtrusive alternative to a
  modal mask. Typically configured via a new `Panel.loadingIndicator` prop, the indicator can be
  bound to a `PendingTaskModel` and will automatically show/hide a spinner and/or custom message in
  an overlay docked to the corner of the parent Panel.
* `DateInput` adds support for new `enablePicker` and `showPickerOnFocus` props, offering greater
  control over when the calendar picker is shown. The new default behaviour is to not show the
  picker on focus, instead showing it via a built-in button.
* Transitions have been disabled by default on desktop Dialog and Popover components (both are from
  the Blueprint library) and on the Hoist Mask component. This should result in a snappier user
  experience, especially when working on remote / virtual workstations. Any in-app customizations to
  disable or remove transitions can now be removed in favor of this toolkit-wide change.
* Added new `@bindable.ref` variant of the `@bindable` decorator.

### 💥 Breaking Changes

* Apps that defined and initialized their own `AutoRefreshService` service or functionality should
  leverage the new Hoist service if possible. Apps with a pre-existing custom service of the same
  name must either remove in favor of the new service or - if they have special requirements not
  covered by the Hoist implementation - rename their own service to avoid a naming conflict.
* The `StoreFilterField.onFilterChange` callback will now be passed a `StoreFilter`, rather than a
  function.
* `DateInput` now has a calendar button on the right side of the input which is 22 pixels square.
  Applications explicitly setting width or height on this component should ensure that they are
  providing enough space for it to display its contents without clipping.

### 🐞 Bug Fixes

* Performance for bulk grid selections has been greatly improved (#1157)
* Toolbars now specify a minimum height (or width when vertical) to avoid shrinking unexpectedly
  when they contain only labels or are entirely empty (but still desired to e.g. align UIs across
  multiple panels). Customize if needed via the new `--xh-tbar-min-size` CSS var.
* All Hoist Components that accept a `model` prop now have that properly documented in their
  prop-types.
* Admin Log Viewer no longer reverses its lines when not in tail mode.

### ⚙️ Technical

* The `AppSpec` config passed to `XH.renderApp()` now supports a `clientAppCode` value to compliment
  the existing `clientAppName`. Both values are now optional and defaulted from the project-wide
  `appCode` and `appName` values set via the project's Webpack config. (Note that `clientAppCode` is
  referenced by the new `AutoRefreshService` to support configurable auto-refresh intervals on a
  per-app basis.)

### 📚 Libraries

* ag-grid `20.0 -> 21.0`
* react-select `2.4 -> 3.0`
* mobx-react `5.4 -> 6.0.3`
* font-awesome `5.8 -> 5.9`
* react-beautiful-dnd `10.1.1 -> 11.0.4`

[Commit Log](https://github.com/xh/hoist-react/compare/v23.0.0...v24.0.0)

## v23.0.0 - 2019-05-30

### 🎁 New Features

* `GridModel` now accepts a config of `cellBorders`, similar to `rowBorders`
* `Panel.tbar` and `Panel.bbar` props now accept an array of Elements and will auto-generate a
  `Toolbar` to contain them, avoiding the need for the extra import of `toolbar()`.
* New functions `withDebug` and `withShortDebug` have been added to provide a terse syntax for
  adding debug messages that track the execution of specific blocks of code.
* `XH.toast()` now supports an optional `containerRef` argument that can be used for anchoring a
  toast within another component (desktop only). Can be used to display more targeted toasts within
  the relevant section of an application UI, as opposed to the edge of the screen.
* `ButtonGroupInput` accepts a new `enableClear` prop that allows the active / depressed button to
  be unselected by pressing it again - this sets the value of the input as a whole to `null`.
* Hoist Admins now always see the VersionBar in the footer.
* `Promise.track` now accepts an optional `omit` config that indicates when no tracking will be
  performed.
* `fmtNumber` now accepts an optional `prefix` config that prepends immediately before the number,
  but after the sign (`+`, `-`).
* New utility methods `forEachAsync()` and `whileAsync()` have been added to allow non-blocking
  execution of time-consuming loops.

### 💥 Breaking Changes

* The `AppOption.refreshRequired` config has been renamed to `reloadRequired` to better match the
  `XH.reloadApp()` method called to reload the entire app in the browser. Any options defined by an
  app that require it to be fully reloaded should have this renamed config set to `true`.
* The options dialog will now automatically trigger an app-wide data _refresh_ via
  `XH.refreshAppAsync()` if options have changed that don't require a _reload_.
* The `EventSupport` mixin has been removed. There are no known uses of it and it is in conflict
  with the overall reactive structure of the hoist-react API. If your app listens to the
  `appStateChanged`, `prefChange` or `prefsPushed` events you will need to adjust accordingly.

### 🐞 Bug Fixes

* `Select` will now let the user edit existing text in conditions where it is expected to be
  editable. #880
* The Admin "Config Differ" tool has been updated to reflect changes to `Record` made in v22. It is
  once again able to apply remote config values.
* A `Panel` with configs `resizable: true, collapsible: false` now renders with a splitter.
* A `Panel` with no `icon`, `title`, or `headerItems` will not render a blank header.
* `FileChooser.enableMulti` now behaves as one might expect -- true to allow multiple files in a
  single upload. Previous behavior (the ability to add multiple files to dropzone) is now controlled
  by `enableAddMulti`.

[Commit Log](https://github.com/xh/hoist-react/compare/v22.0.0...v23.0.0)


## v22.0.0 - 2019-04-29

### 🎁 New Features

* A new `DockContainer` component provides a user-friendly way to render multiple child components
  "docked" to its bottom edge. Each child view is rendered with a configurable header and controls
  to allow the user to expand it, collapse it, or optionally "pop it out" into a modal dialog.
* A new `AgGrid` component provides a much lighter Hoist wrapper around ag-Grid while maintaining
  consistent styling and layout support. This allows apps to use any features supported by ag-Grid
  without conflicting with functionality added by the core Hoist `Grid`.
  * Note that this lighter wrapper lacks a number of core Hoist features and integrations, including
    store support, grid state, enhanced column and renderer APIs, absolute value sorting, and more.
  * An associated `AgGridModel` provides access to to the ag-Grid APIs, minimal styling configs, and
    several utility methods for managing Grid state.
* Added `GridModel.groupSortFn` config to support custom group sorting (replaces any use of
  `agOptions.defaultGroupSortComparator`).
* The `Column.cellClass` and `Column.headerClass` configs now accept functions to dynamically
  generate custom classes based on the Record and/or Column being rendered.
* The `Record` object now provides an additional getter `Record.allChildren` to return all children
  of the record, irrespective of the current filter in place on the record's store. This supplements
  the existing `Record.children` getter, which returns only the children meeting the filter.

### 💥 Breaking Changes

* The class `LocalStore` has been renamed `Store`, and is now the main implementation and base class
  for Store Data. The extraneous abstract superclass `BaseStore` has been removed.
* `Store.dataLastUpdated` had been renamed `Store.lastUpdated` on the new class and is now a simple
  timestamp (ms) rather than a Javascript Date object.
* The constructor argument `Store.processRawData` now expects a function that *returns* a modified
  object with the necessary edits. This allows implementations to safely *clone* the raw data rather
  than mutating it.
* The method `Store.removeRecord` has been replaced with the method `Store.removeRecords`. This will
  facilitate efficient bulk deletes.

### ⚙️ Technical

* `Grid` now performs an important performance workaround when loading a new dataset that would
  result in the removal of a significant amount of existing records/rows. The underlying ag-Grid
  component has a serious bottleneck here (acknowledged as AG-2879 in their bug tracker). The Hoist
  grid wrapper will now detect when this is likely and proactively clear all data using a different
  API call before loading the new dataset.
* The implementations `Store`, `RecordSet`, and `Record` have been updated to more efficiently
  re-use existing record references when loading, updating, or filtering data in a store. This keeps
  the Record objects within a store as stable as possible, and allows additional optimizations by
  ag-Grid and its `deltaRowDataMode`.
* When loading raw data into store `Record`s, Hoist will now perform additional conversions based on
  the declared `Field.type`. The unused `Field.nullable` has been removed.
* `LocalStorageService` now uses both the `appCode` and current username for its namespace key,
  ensuring that e.g. local prefs/grid state are not overwritten across multiple app users on one OS
  profile, or when admin impersonation is active. The service will automatically perform a one-time
  migration of existing local state from the old namespace to the new. #674
* `elem` no longer skips `null` children in its calls to `React.createElement()`. These children may
  play the role of placeholders when using conditional rendering, and skipping them was causing
  React to trigger extra re-renders. This change further simplifies Hoist's element factory and
  removes an unnecessary divergence with the behavior of JSX.


### 🐞 Bug Fixes

* `Grid` exports retain sorting, including support for absolute value sorting. #1068
* Ensure `FormField`s are keyed with their model ID, so that React can properly account for dynamic
  changes to fields within a form. #1031
* Prompt for app refresh in (rare) case of mismatch between client and server-side session user.
  (This can happen during impersonation and is defended against in server-side code.) #675

[Commit Log](https://github.com/xh/hoist-react/compare/v21.0.2...v22.0.0)

## v21.0.2 - 2019-04-05

### 📚 Libraries

* Rollback ag-Grid to v20.0.0 after running into new performance issues with large datasets and
  `deltaRowDataMode`. Updates to tree filtering logic, also related to grid performance issues with
  filtered tree results returning much larger record counts.

## v21.0.0 - 2019-04-04

### 🎁 New Features

* `FetchService` fetch methods now accept a plain object as the `headers` argument. These headers
  will be merged with the default headers provided by FetchService.
* An app can also now specify default headers to be sent with every fetch request via
  `XH.fetchService.setDefaultHeaders()`. You can pass either a plain object, or a closure which
  returns one.
* `Grid` supports a new `onGridReady` prop, allowing apps to hook into the ag-Grid event callback
  without inadvertently short-circuiting the Grid's own internal handler.

### 💥 Breaking Changes

* The shortcut getter `FormModel.isNotValid` was deemed confusing and has been removed from the API.
  In most cases applications should use `!FormModel.isValid` instead; this expression will return
  `false` for the `Unknown` as well as the `NotValid` state. Applications that wish to explicitly
  test for the `NotValid` state should use the `validationState` getter.
* Multiple HoistInputs have changed their `onKeyPress` props to `onKeyDown`, including TextInput,
  NumberInput, TextArea & SearchInput. The `onKeyPress` event has been deprecated in general and has
  limitations on which keys will trigger the event to fire (i.e. it would not fire on an arrow
  keypress).
* FetchService's fetch methods no longer support `contentType` parameter. Instead, specify a custom
  content-type by setting a 'Content-Type' header using the `headers` parameter.
* FetchService's fetch methods no longer support `acceptJson` parameter. Instead, pass an {"Accept":
  "application/json"} header using the `headers` parameter.

### ✨ Style

* Black point + grid colors adjusted in dark theme to better blend with overall blue-gray tint.
* Mobile styles have been adjusted to increase the default font size and grid row height, in
  addition to a number of other smaller visual adjustments.

### 🐞 Bug Fixes

* Avoid throwing React error due to tab / routing interactions. Tab / routing / state support
  generally improved. (#1052)
* `GridModel.selectFirst()` improved to reliably select first visible record even when one or more
  groupBy levels active. (#1058)

### 📚 Libraries

* ag-Grid `~20.1 -> ~20.2` (fixes ag-grid sorting bug with treeMode)
* @blueprint/core `3.14 -> 3.15`
* @blueprint/datetime `3.7 -> 3.8`
* react-dropzone `10.0 -> 10.1`
* react-transition-group `2.6 -> 2.8`

[Commit Log](https://github.com/xh/hoist-react/compare/v20.2.1...v21.0.0)

## v20.2.1 - 2019-03-28

* Minor tweaks to grid styles - CSS var for pinned column borders, drop left/right padding on
  center-aligned grid cells.

[Commit Log](https://github.com/xh/hoist-react/compare/v20.2.0...v20.2.1)

## v20.2.0 - 2019-03-27

### 🎁 New Features

* `GridModel` exposes three new configs - `rowBorders`, `stripeRows`, and `showCellFocus` - to
  provide additional control over grid styling. The former `Grid` prop `showHover` has been
  converted to a `GridModel` config for symmetry with these other flags and more efficient
  re-rendering. Note that some grid-related CSS classes have also been modified to better conform to
  the BEM approach used elsewhere - this could be a breaking change for apps that keyed off of
  certain Hoist grid styles (not expected to be a common case).
* `Select` adds a `queryBuffer` prop to avoid over-eager calls to an async `queryFn`. This buffer is
  defaulted to 300ms to provide some out-of-the-box debouncing of keyboard input when an async query
  is provided. A longer value might be appropriate for slow / intensive queries to a remote API.

### 🐞 Bug Fixes

* A small `FormField.labelWidth` config value will now be respected, even if it is less than the
  default minWidth of 80px.
* Unnecessary re-renders of inactive tab panels now avoided.
* `Grid`'s filter will now be consistently applied to all tree grid records. Previously, the filter
  skipped deeply nested records under specific conditions.
* `Timer` no longer requires its `runFn` to be a promise, as it briefly (and unintentionally) did.
* Suppressed default browser resize handles on `textarea`.

[Commit Log](https://github.com/xh/hoist-react/compare/v20.1.1...v20.2.0)

## v20.1.1 - 2019-03-27

### 🐞 Bug Fixes

* Fix form field reset so that it will call computeValidationAsync even if revalidation is not
  triggered because the field's value did not change when reset.

[Commit Log](https://github.com/xh/hoist-react/compare/v20.1.0...v20.1.1)


## v20.1.0 - 2019-03-14

### 🎁 New Features

* Standard app options panel now includes a "Restore Defaults" button to clear all user preferences
  as well as any custom grid state, resetting the app to its default state for that user.

### 🐞 Bug Fixes

* Removed a delay from `HoistInput` blur handling, ensuring `noteBlurred()` is called as soon as the
  element loses focus. This should remove a class of bugs related to input values not flushing into
  their models quickly enough when `commitOnChange: false` and the user moves directly from an input
  to e.g. clicking a submit button. #1023
* Fix to Admin ConfigDiffer tool (missing decorator).

### ⚙️ Technical

* The `GridModel.store` config now accepts a plain object and will internally create a `LocalStore`.
  This store config can also be partially specified or even omitted entirely. GridModel will ensure
  that the store is auto-configured with all fields in configured grid columns, reducing the need
  for app code boilerplate (re)enumerating field names.
* `Timer` class reworked to allow its interval to be adjusted dynamically via `setInterval()`,
  without requiring the Timer to be re-created.

[Commit Log](https://github.com/xh/hoist-react/compare/v20.0.1...v20.1.0)


## v20.0.1 - 2019-03-08

### 🐞 Bug Fixes

* Ensure `RestStore` processes records in a standard way following a save/add operation (#1010).

[Commit Log](https://github.com/xh/hoist-react/compare/v20.0.0...v20.0.1)


## v20.0.0 - 2019-03-06

### 💥 Breaking Changes

* The `@LoadSupport` decorator has been substantially reworked and enhanced from its initial release
  in v19. It is no longer needed on the HoistComponent, but rather should be put directly on the
  owned HoistModel implementing the loading. IMPORTANT NOTE: all models should implement
  `doLoadAsync` rather than `loadAsync`. Please see `LoadSupport` for more information on this
  important change.
* `TabContainer` and `TabContainerModel` are now cross-platform. Apps should update their code to
  import both from `@xh/hoist/cmp/tab`.
* `TabContainer.switcherPosition` has been moved to `TabContainerModel`. Please note that changes to
  `switcherPosition` are not supported on mobile, where the switcher will always appear beneath the
  container.
* The `Label` component from `@xh/hoist/desktop/cmp/input` has been removed. Applications should
  consider using the basic html `label` element instead (or a `FormField` if applicable).
* The `LeftRightChooserModel` constructor no longer accepts a `leftSortBy` and `rightSortBy`
  property. The implementation of these properties was generally broken. Use `leftSorted` and
  `rightSorted` instead.

#### Mobile

* Mobile `Page` has changed - `Pages` are now wrappers around `Panels` that are designed to be used
  with a `NavigationModel` or `TabContainer`. `Page` accepts the same props as `Panel`, meaning uses
  of `loadModel` should be replaced with `mask`.
* The mobile `AppBar` title is static and defaults to the app name. If you want to display page
  titles, it is recommended to use the `title` prop on the `Page`.

### 🎁 New Features

* Enhancements to Model and Component data loading via `@LoadSupport` provides a stronger set of
  conventions and better support for distinguishing between initial loads / auto/background
  refreshes / user- driven refreshes. It also provides new patterns for ensuring application
  Services are refreshed as part of a reworked global refresh cycle.
* RestGridModel supports a new `cloneAction` to take an existing record and open the editor form in
  "add mode" with all editable fields pre-populated from the source record. The action calls
  `prepareCloneFn`, if defined on the RestGridModel, to perform any transform operations before
  rendering the form.
* Tabs in `TabContainerModel` now support an `icon` property on the desktop.
* Charts take a new optional `aspectRatio` prop.
* Added new `Column.headerTooltip` config.
* Added new method `markManaged` on `ManagedSupport`.
* Added new function decorator `debounced`.
* Added new function `applyMixin` providing support for structured creation of class decorators
  (mixins).

#### Mobile

* Column chooser support available for mobile Grids. Users can check/uncheck columns to add/remove
  them from a configurable grid and reorder the columns in the list via drag and drop. Pair
  `GridModel.enableColChooser` with a mobile `colChooserButton` to allow use.
* Added `DialogPage` to the mobile toolkit. These floating pages do not participate in navigation or
  routing, and are used for showing fullscreen views outside of the Navigator / TabContainer
  context.
* Added `Panel` to the mobile toolkit, which offers a header element with standardized styling,
  title, and icon, as well as support for top and bottom toolbars.
* The mobile `AppBar` has been updated to more closely match the desktop `AppBar`, adding `icon`,
  `leftItems`, `hideAppMenuButton` and `appMenuButtonProps` props.
* Added routing support to mobile.

### 🐞 Bug Fixes

* The HighCharts wrapper component properly resizes its chart.
* Mobile dimension chooser button properly handles overflow for longer labels.
* Sizing fixes for multi-line inputs such as textArea and jsonInput.
* NumberInput calls a `onKeyPress` prop if given.
* Layout fixes on several admin panels and detail popups.

### 📚 Libraries

* @blueprintjs/core `3.13 -> 3.14`
* @xh/hoist-dev-utils `3.5 -> 3.6`
* ag-Grid `~20.0 -> ~20.1`
* react-dropzone `~8.0 -> ~9.0`
* react-select `~2.3 -> ~2.4`
* router5 `~6.6 -> ~7.0`
* react `~16.7 -> ~16.8`

[Commit Log](https://github.com/xh/hoist-react/compare/v19.0.1...v20.0.0)

## v19.0.1 - 2019-02-12

### 🐞 Bug Fixes

* Additional updates and simplifications to `FormField` sizing of child `HoistInput` elements, for
  more reliable sizing and spacing filling behavior.

[Commit Log](https://github.com/xh/hoist-react/compare/v19.0.0...v19.0.1)


## v19.0.0 - 2019-02-08

### 🎁 New Features

* Added a new architecture for signaling the need to load / refresh new data across either the
  entire app or a section of the component hierarchy. This new system relies on React context to
  minimizes the need for explicit application wiring, and improves support for auto-refresh. See
  newly added decorator `@LoadSupport` and classes/components `RefreshContext`,
  `RefreshContextModel`, and `RefreshContextView` for more info.
* `TabContainerModel` and `TabModel` now support `refreshMode` and `renderMode` configs to allow
  better control over how inactive tabs are mounted/unmounted and how tabs handle refresh requests
  when hidden or (re)activated.
* Apps can implement `getAppOptions()` in their `AppModel` class to specify a set of app-wide
  options that should be editable via a new built-in Options dialog. This system includes built-in
  support for reading/writing options to preferences, or getting/setting their values via custom
  handlers. The toolkit handles the rendering of the dialog.
* Standard top-level app buttons - for actions such as launching the new Options dialog, switching
  themes, launching the admin client, and logging out - have been moved into a new menu accessible
  from the top-right corner of the app, leaving more space for app-specific controls in the AppBar.
* `RecordGridModel` now supports an enhanced `editors` configuration that exposes the full set of
  validation and display support from the Forms package.
* `HoistInput` sizing is now consistently implemented using `LayoutSupport`. All sizable
  `HoistInputs` now have default `width` to ensure a standard display out of the box. `JsonInput`
  and `TextArea` also have default `height`. These defaults can be overridden by declaring explicit
  `width` and `height` values, or unset by setting the prop to `null`.
* `HoistInputs` within `FormFields` will be automatically sized to fill the available space in the
  `FormField`. In these cases, it is advised to either give the `FormField` an explicit size or
  render it in a flex layout.

### 💥 Breaking Changes

* ag-Grid has been updated to v20.0.0. Most apps shouldn't require any changes - however, if you are
  using `agOptions` to set sorting, filtering or resizing properties, these may need to change:

  For the `Grid`, `agOptions.enableColResize`, `agOptions.enableSorting` and `agOptions.enableFilter`
  have been removed. You can replicate their effects by using `agOptions.defaultColDef`. For
  `Columns`, `suppressFilter` has been removed, an should be replaced with `filter: false`.

* `HoistAppModel.requestRefresh` and `TabContainerModel.requestRefresh` have been removed.
  Applications should use the new Refresh architecture described above instead.
* `tabRefreshMode` on TabContainer has been renamed `renderMode`.
* `TabModel.reloadOnShow` has been removed. Set the `refreshMode` property on TabContainerModel or
  TabModel to `TabRefreshMode.ON_SHOW_ALWAYS` instead.
* The mobile APIs for `TabContainerModel`, `TabModel`, and `RefreshButton` have been rewritten to
  more closely mirror the desktop API.
* The API for `RecordGridModel` editors has changed -- `type` is no longer supported. Use
  `fieldModel` and `formField` instead.
* `LocalStore.loadRawData` requires that all records presented to store have unique IDs specified.
  See `LocalStore.idSpec` for more information.

### 🐞 Bug Fixes

* SwitchInput and RadioInput now properly highlight validation errors in `minimal` mode.

### 📚 Libraries

* @blueprintjs/core `3.12 -> 3.13`
* ag-Grid `~19.1.4 -> ~20.0.0`

[Commit Log](https://github.com/xh/hoist-react/compare/v18.1.2...v19.0.0)


## v18.1.2 - 2019-01-30

### 🐞 Bug Fixes

* Grid integrations relying on column visibility (namely export, storeFilterField) now correctly
  consult updated column state from GridModel. #935
* Ensure `FieldModel.initialValue` is observable to ensure that computed dirty state (and any other
  derivations) are updated if it changes. #934
* Fixes to ensure Admin console log viewer more cleanly handles exceptions (e.g. attempting to
  auto-refresh on a log file that has been deleted).

[Commit Log](https://github.com/xh/hoist-react/compare/v18.1.1...v18.1.2)

## v18.1.1 - 2019-01-29

* Grid cell padding can be controlled via a new set of CSS vars and is reduced by default for grids
  in compact mode.
* The `addRecordAsync()` and `saveRecordAsync()` methods on `RestStore` return the updated record.

[Commit Log](https://github.com/xh/hoist-react/compare/v18.1.0...v18.1.1)


## v18.1.0 - 2019-01-28

### 🎁 New Features

* New `@managed` class field decorator can be used to mark a property as fully created/owned by its
  containing class (provided that class has installed the matching `@ManagedSupport` decorator).
  * The framework will automatically pass any `@managed` class members to `XH.safeDestroy()` on
    destroy/unmount to ensure their own `destroy()` lifecycle methods are called and any related
    resources are disposed of properly, notably MobX observables and reactions.
  * In practice, this should be used to decorate any properties on `HoistModel`, `HoistService`, or
    `HoistComponent` classes that hold a reference to a `HoistModel` created by that class. All of
    those core artifacts support the new decorator, `HoistModel` already provides a built-in
    `destroy()` method, and calling that method when an app is done with a Model is an important
    best practice that can now happen more reliably / easily.
* `FormModel.getData()` accepts a new single parameter `dirtyOnly` - pass true to get back only
  fields which have been modified.
* The mobile `Select` component indicates the current value with a ✅ in the drop-down list.
* Excel exports from tree grids now include the matching expand/collapse tree controls baked into
  generated Excel file.

### 🐞 Bug Fixes

* The `JsonInput` component now properly respects / indicates disabled state.

### 📚 Libraries

* Hoist-dev-utils `3.4.1 -> 3.5.0` - updated webpack and other build tool dependencies, as well as
  an improved eslint configuration.
* @blueprintjs/core `3.10 -> 3.12`
* @blueprintjs/datetime `3.5 -> 3.7`
* fontawesome `5.6 -> 5.7`
* mobx `5.8 -> 5.9`
* react-select `2.2 -> 2.3`
* Other patch updates

[Commit Log](https://github.com/xh/hoist-react/compare/v18.0.0...v18.1.0)

## v18.0.0 - 2019-01-15

### 🎁 New Features

* Form support has been substantially enhanced and restructured to provide both a cleaner API and
  new functionality:
  * `FormModel` and `FieldModel` are now concrete classes and provide the main entry point for
    specifying the contents of a form. The `Field` and `FieldSupport` decorators have been removed.
  * Fields and sub-forms may now be dynamically added to FormModel.
  * The validation state of a FormModel is now *immediately* available after construction and
    independent of the GUI. The triggering of the *display* of that state is now a separate process
    triggered by GUI actions such as blur.
  * `FormField` has been substantially reworked to support a read-only display and inherit common
    property settings from its containing `Form`.
  * `HoistInput` has been moved into the `input` package to clarify that these are lower level
    controls and independent of the Forms package.

* `RestGrid` now supports a `mask` prop. RestGrid loading is now masked by default.
* `Chart` component now supports a built-in zoom out gesture: click and drag from right-to-left on
  charts with x-axis zooming.
* `Select` now supports an `enableClear` prop to control the presence of an optional inline clear
  button.
* `Grid` components take `onCellClicked` and `onCellDoubleClicked` event handlers.
* A new desktop `FileChooser` wraps a preconfigured react-dropzone component to allow users to
  easily select files for upload or other client-side processing.

### 💥 Breaking Changes

* Major changes to Form (see above). `HoistInput` imports will also need to be adjusted to move from
  `form` to `input`.
* The name of the HoistInput `field` prop has been changed to `bind`. This change distinguishes the
  lower-level input package more clearly from the higher-level form package which uses it. It also
  more clearly relates the property to the associated `@bindable` annotation for models.
* A `Select` input with `enableMulti = true` will by default no longer show an inline x to clear the
  input value. Use the `enableClear` prop to re-enable.
* Column definitions are exported from the `grid` package. To ensure backwards compatibility,
  replace imports from `@xh/hoist/desktop/columns` with `@xh/hoist/desktop/cmp/grid`.

### 📚 Libraries

* React `~16.6.0 -> ~16.7.0`
* Patch version updates to multiple other dependencies.

[Commit Log](https://github.com/xh/hoist-react/compare/v17.0.0...v18.0.0)

## v17.0.0 - 2018-12-21

### 💥 Breaking Changes

* The implementation of the `model` property on `HoistComponent` has been substantially enhanced:
  * "Local" Models should now be specified on the Component class declaration by simply setting the
    `model` property, rather than the confusing `localModel` property.
  * HoistComponent now supports a static `modelClass` class property. If set, this property will
    allow a HoistComponent to auto-create a model internally when presented with a plain javascript
    object as its `model` prop. This is especially useful in cases like `Panel` and `TabContainer`,
    where apps often need to specify a model but do not require a reference to the model. Those
    usages can now skip importing and instantiating an instance of the component's model class
    themselves.
  * Hoist will now throw an Exception if an application attempts to changes the model on an existing
    HoistComponent instance or presents the wrong type of model to a HoistComponent where
    `modelClass` has been specified.

* `PanelSizingModel` has been renamed `PanelModel`. The class now also has the following new
  optional properties, all of which are `true` by default:
  * `showSplitter` - controls visibility of the splitter bar on the outside edge of the component.
  * `showSplitterCollapseButton` - controls visibility of the collapse button on the splitter bar.
  * `showHeaderCollapseButton` - controls visibility of a (new) collapse button in the header.

* The API methods for exporting grid data have changed and gained new features:
  * Grids must opt-in to export with the `GridModel.enableExport` config.
  * Exporting a `GridModel` is handled by the new `GridExportService`, which takes a collection of
    `exportOptions`. See `GridExportService.exportAsync` for available `exportOptions`.
  * All export entry points (`GridModel.exportAsync()`, `ExportButton` and the export context menu
    items) support `exportOptions`. Additionally, `GridModel` can be configured with default
    `exportOptions` in its config.

* The `buttonPosition` prop on `NumberInput` has been removed due to problems with the underlying
  implementation. Support for incrementing buttons on NumberInputs will be re-considered for future
  versions of Hoist.

### 🎁 New Features

* `TextInput` on desktop now supports an `enableClear` property to allow easy addition of a clear
  button at the right edge of the component.
* `TabContainer` enhancements:
  * An `omit` property can now be passed in the tab configs passed to the `TabContainerModel`
    constructor to conditionally exclude a tab from the container
  * Each `TabModel` can now be retrieved by id via the new `getTabById` method on
    `TabContainerModel`.
  * `TabModel.title` can now be changed at runtime.
  * `TabModel` now supports the following properties, which can be changed at runtime or set via the
    config:
    * `disabled` - applies a disabled style in the switcher and blocks navigation to the tab via
      user click, routing, or the API.
    * `excludeFromSwitcher` - removes the tab from the switcher, but the tab can still be navigated
      to programmatically or via routing.
* `MultiFieldRenderer` `multiFieldConfig` now supports a `delimiter` property to separate
  consecutive SubFields.
* `MultiFieldRenderer` SubFields now support a `position` property, to allow rendering in either the
  top or bottom row.
* `StoreCountLabel` now supports a new 'includeChildren' prop to control whether or not children
  records are included in the count. By default this is `false`.
* `Checkbox` now supports a `displayUnsetState` prop which may be used to display a visually
  distinct state for null values.
* `Select` now renders with a checkbox next to the selected item in its dropdown menu, instead of
  relying on highlighting. A new `hideSelectedOptionCheck` prop is available to disable.
* `RestGridModel` supports a `readonly` property.
* `DimensionChooser`, various `HoistInput` components, `Toolbar` and `ToolbarSeparator` have been
  added to the mobile component library.
* Additional environment enums for UAT and BCP, added to Hoist Core 5.4.0, are supported in the
  application footer.

### 🐞 Bug Fixes

* `NumberInput` will no longer immediately convert its shorthand value (e.g. "3m") into numeric form
  while the user remains focused on the input.
* Grid `actionCol` columns no longer render Button components for each action, relying instead on
  plain HTML / CSS markup for a significant performance improvement when there are many rows and/or
  actions per row.
* Grid exports more reliably include the appropriate file extension.
* `Select` will prevent an `<esc>` keypress from bubbling up to parent components only when its menu
  is open. (In that case, the component assumes escape was pressed to close its menu and captures
  the keypress, otherwise it should leave it alone and let it e.g. close a parent popover).

[Commit Log](https://github.com/xh/hoist-react/compare/v16.0.1...v17.0.0)

## v16.0.1 - 2018-12-12

### 🐞 Bug Fixes

* Fix to FeedbackForm allowing attempted submission with an empty message.

[Commit Log](https://github.com/xh/hoist-react/compare/v16.0.0...v16.0.1)


## v16.0.0

### 🎁 New Features

* Support for ComboBoxes and Dropdowns have been improved dramatically, via a new `Select` component
  based on react-select.
* The ag-Grid based `Grid` and `GridModel` are now available on both mobile and desktop. We have
  also added new support for multi-row/multi-field columns via the new `multiFieldRenderer` renderer
  function.
* The app initialization lifecycle has been restructured so that no App classes are constructed
  until Hoist is fully initialized.
* `Column` now supports an optional `rowHeight` property.
* `Button` now defaults to 'minimal' mode, providing a much lighter-weight visual look-and-feel to
  HoistApps. `Button` also implements `@LayoutSupport`.
* Grouping state is now saved by the grid state support on `GridModel`.
* The Hoist `DimChooser` component has been ported to hoist-react.
* `fetchService` now supports an `autoAbortKey` in its fetch methods. This can be used to
  automatically cancel obsolete requests that have been superseded by more recent variants.
* Support for new `clickableLabel` property on `FormField`.
* `RestForm` now supports a read-only view.
* Hoist now supports automatic tracking of app/page load times.

### 💥 Breaking Changes

* The new location for the cross-platform grid component is `@xh/hoist/cmp/grid`. The `columns`
  package has also moved under a new sub-package in this location.
* Hoist top-level App Structure has changed in order to improve consistency of the Model-View
  conventions, to improve the accessibility of services, and to support the improvements in app
  initialization mentioned above:
  - `XH.renderApp` now takes a new `AppSpec` configuration.
  - `XH.app` is now `XH.appModel`.
  - All services are installed directly on `XH`.
  - `@HoistApp` is now `@HoistAppModel`
* `RecordAction` has been substantially refactored and improved. These are now typically immutable
  and may be shared.
  - `prepareFn` has been replaced with a `displayFn`.
  - `actionFn` and `displayFn` now take a single object as their parameter.
* The `hide` property on `Column` has been changed to `hidden`.
* The `ColChooserButton` has been moved from the incorrect location `@xh/hoist/cmp/grid` to
  `@xh/hoist/desktop/cmp/button`. This is a desktop-only component. Apps will have to adjust these
  imports.
* `withDefaultTrue` and `withDefaultFalse` in `@xh/hoist/utils/js` have been removed. Use
  `withDefault` instead.
* `CheckBox` has been renamed `Checkbox`


### ⚙️ Technical

* ag-Grid has been upgraded to v19.1
* mobx has been upgraded to v5.6
* React has been upgraded to v16.6
* Allow browsers with proper support for Proxy (e.g Edge) to access Hoist Applications.


### 🐞 Bug Fixes

* Extensive. See full change list below.

[Commit Log](https://github.com/xh/hoist-react/compare/v15.1.2...v16.0.0)


## v15.1.2

🛠 Hotfix release to MultiSelect to cap the maximum number of options rendered by the drop-down
list. Note, this component is being replaced in Hoist v16 by the react-select library.

[Commit Log](https://github.com/xh/hoist-react/compare/v15.1.1...v15.1.2)

## v15.1.1

### 🐞 Bug Fixes

* Fix to minimal validation mode for FormField disrupting input focus.
* Fix to JsonInput disrupting input focus.

### ⚙️ Technical

* Support added for TLBR-style notation when specifying margin/padding via layoutSupport - e.g.
  box({margin: '10 20 5 5'}).
* Tweak to lockout panel message when the user has no roles.

[Commit Log](https://github.com/xh/hoist-react/compare/v15.1.0...v15.1.1)


## v15.1.0

### 🎁 New Features

* The FormField component takes a new minimal prop to display validation errors with a tooltip only
  as opposed to an inline message string. This can be used to help reduce shifting / jumping form
  layouts as required.
* The admin-only user impersonation toolbar will now accept new/unknown users, to support certain
  SSO application implementations that can create users on the fly.

### ⚙️ Technical

* Error reporting to server w/ custom user messages is disabled if the user is not known to the
  client (edge case with errors early in app lifecycle, prior to successful authentication).

[Commit Log](https://github.com/xh/hoist-react/compare/v15.0.0...v15.1.0)


## v15.0.0

### 💥 Breaking Changes

* This update does not require any application client code changes, but does require updating the
  Hoist Core Grails plugin to >= 5.0. Hoist Core changes to how application roles are loaded and
  users are authenticated required minor changes to how JS clients bootstrap themselves and load
  user data.
* The Hoist Core HoistImplController has also been renamed to XhController, again requiring Hoist
  React adjustments to call the updated /xh/ paths for these (implementation) endpoints. Again, no
  app updates required beyond taking the latest Hoist Core plugin.

[Commit Log](https://github.com/xh/hoist-react/compare/v14.2.0...v15.0.0)


## v14.2.0

### 🎁 New Features

* Upgraded hoist-dev-utils to 3.0.3. Client builds now use the latest Webpack 4 and Babel 7 for
  noticeably faster builds and recompiles during CI and at development time.
* GridModel now has a top-level agColumnApi property to provide a direct handle on the ag-Grid
  Column API object.

### ⚙️ Technical

* Support for column groups strengthened with the addition of a dedicated ColumnGroup sibling class
  to Column. This includes additional internal refactoring to reduce unnecessary cloning of Column
  configurations and provide a more managed path for Column updates. Public APIs did not change.
  (#694)

### 📚 Libraries

* Blueprint Core `3.6.1 -> 3.7.0`
* Blueprint Datetime `3.2.0 -> 3.3.0`
* Fontawesome `5.3.x -> 5.4.x`
* MobX `5.1.2 -> 5.5.0`
* Router5 `6.5.0 -> 6.6.0`

[Commit Log](https://github.com/xh/hoist-react/compare/v14.1.3...v14.2.0)


## v14.1.3

### 🐞 Bug Fixes

* Ensure JsonInput reacts properly to value changes.

### ⚙️ Technical

* Block user pinning/unpinning in Grid via drag-and-drop - pending further work via #687.
* Support "now" as special token for dateIs min/max validation rules.
* Tweak grouped grid row background color.

[Commit Log](https://github.com/xh/hoist-react/compare/v14.1.1...v14.1.3)


## v14.1.1

### 🐞 Bug Fixes

* Fixes GridModel support for row-level grouping at same time as column grouping.

[Commit Log](https://github.com/xh/hoist-react/compare/v14.1.0...v14.1.1)


## v14.1.0

### 🎁 New Features

* GridModel now supports multiple levels of row grouping. Pass the public setGroupBy() method an
  array of string column IDs, or a falsey value / empty array to ungroup. Note that the public and
  observable groupBy property on GridModel will now always be an array, even if the grid is not
  grouped or has only a single level of grouping.
* GridModel exposes public expandAll() and collapseAll() methods for grouped / tree grids, and
  StoreContextMenu supports a new "expandCollapseAll" string token to insert context menu items.
  These are added to the default menu, but auto-hide when the grid is not in a grouped state.
* The Grid component provides a new onKeyDown prop, which takes a callback and will fire on any
  keypress targeted within the Grid. Note such a handler is not provided directly by ag-Grid.
* The Column class supports pinned as a top-level config. Supports passing true to pin to the left.

### 🐞 Bug Fixes

* Updates to Grid column widths made via ag-Grid's "autosize to fit" API are properly persisted to
  grid state.

[Commit Log](https://github.com/xh/hoist-react/compare/v14.0.0...v14.1.0)


## v14.0.0

* Along with numerous bug fixes, v14 brings with it a number of important enhancements for grids,
  including support for tree display, 'action' columns, and absolute value sorting. It also includes
  some new controls and improvement to focus display.

### 💥 Breaking Changes

* The signatures of the Column.elementRenderer and Column.renderer have been changed to be
  consistent with each other, and more extensible. Each takes two arguments -- the value to be
  rendered, and a single bundle of metadata.
* StoreContextMenuAction has been renamed to RecordAction. Its action property has been renamed to
  actionFn for consistency and clarity.
* LocalStore : The method LocalStore.processRawData no longer takes an array of all records, but
  instead takes just a single record. Applications that need to operate on all raw records in bulk
  should do so before presenting them to LocalStore. Also, LocalStores template methods for override
  have also changed substantially, and sub-classes that rely on these methods will need to be
  adjusted accordingly.

### 🎁 New Features

#### Grid

* The Store API now supports hierarchical datasets. Applications need to simply provide raw data for
  records with a "children" property containing the raw data for their children.
* Grid supports a 'TreeGrid' mode. To show a tree grid, bind the GridModel to a store containing
  hierarchical data (as above), set treeMode: true on the GridModel, and specify a column to display
  the tree controls (isTreeColumn: true)
* Grid supports absolute sorting for numerical columns. Specify absSort: true on your column config
  to enable. Clicking the grid header will now cycle through ASC > DESC > DESC (abs) sort modes.
* Grid supports an 'Actions' column for one-click record actions. See cmp/desktop/columns/actionCol.
* A new showHover prop on the desktop Grid component will highlight the hovered row with default
  styling. A new GridModel.rowClassFn callback was added to support per-row custom classes based on
  record data.
* A new ExportFormat.LONG_TEXT format has been added, along with a new Column.exportWidth config.
  This supports exporting columns that contain long text (e.g. notes) as multi-line cells within
  Excel.

#### Other Components

* RadioInput and ButtonGroupInput have been added to the desktop/cmp/form package.
* DateInput now has support for entering and displaying time values.
* NumberInput displays its unformatted value when focused.
* Focused components are now better highlighted, with additional CSS vars provided to customize as
  needed.

### 🐞 Bug Fixes

* Calls to GridModel.setGroupBy() work properly not only on the first, but also all subsequent calls
  (#644).
* Background / style issues resolved on several input components in dark theme (#657).
* Grid context menus appear properly over other floating components.

### 📚 Libraries

* React `16.5.1 -> 16.5.2`
* router5 `6.4.2 -> 6.5.0`
* CodeMirror, Highcharts, and MobX patch updates

[Commit Log](https://github.com/xh/hoist-react/compare/v13.0.0...v14.0.0)


## v13.0.0

🍀Lucky v13 brings with it a number of enhancements for forms and validation, grouped column support
in the core Grid API, a fully wrapped MultiSelect component, decorator syntax adjustments, and a
number of other fixes and enhancements.

It also includes contributions from new ExHI team members Arjun and Brendan. 🎉

### 💥 Breaking Changes

* The core `@HoistComponent`, `@HoistService`, and `@HoistModel` decorators are **no longer
  parameterized**, meaning that trailing `()` should be removed after each usage. (#586)
* The little-used `hoistComponentFactory()` method was also removed as a further simplification
  (#587).
* The `HoistField` superclass has been renamed to `HoistInput` and the various **desktop form
  control components have been renamed** to match (55afb8f). Apps using these components (which will
  likely be most apps) will need to adapt to the new names.
  * This was done to better distinguish between the input components and the upgraded Field concept
    on model classes (see below).

### 🎁 New Features

⭐️ **Forms and Fields** have been a major focus of attention, with support for structured data
fields added to Models via the `@FieldSupport` and `@field()` decorators.
* Models annotated with `@FieldSupport` can decorate member properties with `@field()`, making those
  properties observable and settable (with a generated `setXXX()` method).
* The `@field()` decorators themselves can be passed an optional display label string as well as
  zero or more *validation rules* to define required constraints on the value of the field.
* A set of predefined constraints is provided within the toolkit within the `/field/` package.
* Models using `FieldSupport` should be sure to call the `initFields()` method installed by the
  decorator within their constructor. This method can be called without arguments to generally
  initialize the field system, or it can be passed an object of field names to initial/default
  values, which will set those values on the model class properties and provide change/dirty
  detection and the ability to "reset" a form.
* A new `FormField` UI component can be used to wrap input components within a form. The `FormField`
  wrapper can accept the source model and field name, and will apply those to its child input. It
  leverages the Field model to automatically display a label, indicate required fields, and print
  validation error messages. This new component should be the building-block for most non-trivial
  forms within an application.

Other enhancements include:
* **Grid columns can be grouped**, with support for grouping added to the grid state management
  system, column chooser, and export manager (#565). To define a column group, nest column
  definitions passed to `GridModel.columns` within a wrapper object of the form `{headerName: 'My
  group', children: [...]}`.

(Note these release notes are incomplete for this version.)

[Commit Log](https://github.com/xh/hoist-react/compare/v12.1.2...v13.0.0)


## v12.1.2

### 🐞 Bug Fixes

* Fix casing on functions generated by `@settable` decorator
  (35c7daa209a4205cb011583ebf8372319716deba).

[Commit Log](https://github.com/xh/hoist-react/compare/v12.1.1...v12.1.2)


## v12.1.1

### 🐞 Bug Fixes

* Avoid passing unknown HoistField component props down to Blueprint select/checkbox controls.

### 📚 Libraries

* Rollback update of `@blueprintjs/select` package `3.1.0 -> 3.0.0` - this included breaking API
  changes and will be revisited in #558.

[Commit Log](https://github.com/xh/hoist-react/compare/v12.1.0...v12.1.1)


## v12.1.0

### 🎁 New Features

* New `@bindable` and `@settable` decorators added for MobX support. Decorating a class member
  property with `@bindable` makes it a MobX `@observable` and auto-generates a setter method on the
  class wrapped in a MobX `@action`.
* A `fontAwesomeIcon` element factory is exported for use with other FA icons not enumerated by the
  `Icon` class.
* CSS variables added to control desktop Blueprint form control margins. These remain defaulted to
  zero, but now within CSS with support for variable overrides. A Blueprint library update also
  brought some changes to certain field-related alignment and style properties. Review any form
  controls within apps to ensure they remain aligned as desired
  (8275719e66b4677ec5c68a56ccc6aa3055283457 and df667b75d41d12dba96cbd206f5736886cb2ac20).

### 🐞 Bug Fixes

* Grid cells are fully refreshed on a data update, ensuring cell renderers that rely on data other
  than their primary display field are updated (#550).
* Grid auto-sizing is run after a data update, ensuring flex columns resize to adjust for possible
  scrollbar visibility changes (#553).
* Dropdown fields can be instantiated with fewer required properties set (#541).

### 📚 Libraries

* Blueprint `3.0.1 -> 3.4.0`
* FontAwesome `5.2.0 -> 5.3.0`
* CodeMirror `5.39.2 -> 5.40.0`
* MobX `5.0.3 -> 5.1.0`
* router5 `6.3.0 -> 6.4.2`
* React `16.4.1 -> 16.4.2`

[Commit Log](https://github.com/xh/hoist-react/compare/v12.0.0...v12.1.0)


## v12.0.0

Hoist React v12 is a relatively large release, with multiple refactorings around grid columns,
`elemFactory` support, classNames, and a re-organization of classes and exports within `utils`.

### 💥 Breaking Changes

#### ⭐️ Grid Columns

**A new `Column` class describes a top-level API for columns and their supported options** and is
intended to be a cross-platform layer on top of ag-Grid and TBD mobile grid implementations.
* The desktop `GridModel` class now accepts a collection of `Column` configuration objects to define
  its available columns.
* Columns may be configured with `flex: true` to cause them to stretch all available horizontal
  space within a grid, sharing it equally with any other flex columns. However note that this should
  be used sparingly, as flex columns have some deliberate limitations to ensure stable and
  consistent behavior. Most noticeably, they cannot be resized directly by users. Often, a best
  practice will be to insert an `emptyFlexCol` configuration as the last column in a grid - this
  will avoid messy-looking gaps in the layout while not requiring a data-driven column be flexed.
* User customizations to column widths are now saved if the GridModel has been configured with a
  `stateModel` key or model instance - see `GridStateModel`.
* Columns accept a `renderer` config to format text or HTML-based output. This is a callback that is
  provided the value, the row-level record, and a metadata object with the column's `colId`. An
  `elementRenderer` config is also available for cells that should render a Component.
* An `agOptions` config key continues to provide a way to pass arbitrary options to the underlying
  ag-Grid instance (for desktop implementations). This is considered an "escape hatch" and should be
  used with care, but can provide a bridge to required ag-Grid features as the Hoist-level API
  continues to develop.
* The "factory pattern" for Column templates / defaults has been removed, replaced by a simpler
  approach that recommends exporting simple configuration partials and spreading them into
  instance-specific column configs.
* See 0798f6bb20092c59659cf888aeaf9ecb01db52a6 for primary commit.

#### ⭐️ Element Factory, LayoutSupport, BaseClassName

Hoist provides core support for creating components via a factory pattern, powered by the `elem()`
and `elemFactory()` methods. This approach remains the recommended way to instantiate component
elements, but was **simplified and streamlined**.
* The rarely used `itemSpec` argument was removed (this previously applied defaults to child items).
* Developers can now also use JSX to instantiate all Hoist-provided components while still taking
  advantage of auto-handling for layout-related properties provided by the `LayoutSupport` mixin.
  * HoistComponents should now spread **`...this.getLayoutProps()`** into their outermost rendered
    child to enable promotion of layout properties.
* All HoistComponents can now specify a **baseClassName** on their component class and should pass
  `className: this.getClassName()` down to their outermost rendered child. This allows components to
  cleanly layer on a base CSS class name with any instance-specific classes.
* See 8342d3870102ee9bda4d11774019c4928866f256 for primary commit.

#### ⭐️ Panel resizing / collapsing

**The `Panel` component now takes a `sizingModel` prop to control and encapsulate newly built-in
resizing and collapsing behavior** (#534).
* See the `PanelSizingModel` class for configurable details, including continued support for saving
  sizing / collapsed state as a user preference.
* **The standalone `Resizable` component was removed** in favor of the improved support built into
  Panel directly.

#### Other

* Two promise-related models have been combined into **a new, more powerful `PendingTaskModel`**,
  and the `LoadMask` component has been removed and consolidated into `Mask`
  (d00a5c6e8fc1e0e89c2ce3eef5f3e14cb842f3c8).
  * `Panel` now exposes a single `mask` prop that can take either a configured `mask` element or a
    simple boolean to display/remove a default mask.
* **Classes within the `utils` package have been re-organized** into more standardized and scalable
  namespaces. Imports of these classes will need to be adjusted.

### 🎁 New Features

* **The desktop Grid component now offers a `compact` mode** with configurable styling to display
  significantly more data with reduced padding and font sizes.
* The top-level `AppBar` refresh button now provides a default implementation, calling a new
  abstract `requestRefresh()` method on `HoistApp`.
* The grid column chooser can now be configured to display its column groups as initially collapsed,
  for especially large collections of columns.
* A new `XH.restoreDefaultsAsync()` method provides a centralized way to wipe out user-specific
  preferences or customizations (#508).
* Additional Blueprint `MultiSelect`, `Tag`, and `FormGroup` controls re-exported.

### 🐞 Bug Fixes

* Some components were unintentionally not exporting their Component class directly, blocking JSX
  usage. All components now export their class.
* Multiple fixes to `DayField` (#531).
* JsonField now responds properly when switching from light to dark theme (#507).
* Context menus properly filter out duplicated separators (#518).

[Commit Log](https://github.com/xh/hoist-react/compare/v11.0.0...v12.0.0)


## v11.0.0

### 💥 Breaking Changes

* **Blueprint has been upgraded to the latest 3.x release.** The primary breaking change here is the
  renaming of all `pt-` CSS classes to use a new `bp3-` prefix. Any in-app usages of the BP
  selectors will need to be updated. See the
  [Blueprint "What's New" page](http://blueprintjs.com/docs/#blueprint/whats-new-3.0).
* **FontAwesome has been upgraded to the latest 5.2 release.** Only the icons enumerated in the
  Hoist `Icon` class are now registered via the FA `library.add()` method for inclusion in bundled
  code, resulting in a significant reduction in bundle size. Apps wishing to use other FA icons not
  included by Hoist must import and register them - see the
  [FA React Readme](https://github.com/FortAwesome/react-fontawesome/blob/master/README.md) for
  details.
* **The `mobx-decorators` dependency has been removed** due to lack of official support for the
  latest MobX update, as well as limited usage within the toolkit. This package was primarily
  providing the optional `@setter` decorator, which should now be replaced as needed by dedicated
  `@action` setter methods (19cbf86138499bda959303e602a6d58f6e95cb40).

### 🎁 Enhancements

* `HoistComponent` now provides a `getClassNames()` method that will merge any `baseCls` CSS class
  names specified on the component with any instance-specific classes passed in via props (#252).
  * Components that wish to declare and support a `baseCls` should use this method to generate and
    apply a combined list of classes to their outermost rendered elements (see `Grid`).
  * Base class names have been added for relevant Hoist-provided components - e.g. `.xh-panel` and
    `.xh-grid`. These will be appended to any instance class names specified within applications and
    be available as public CSS selectors.
* Relevant `HoistField` components support inline `leftIcon` and `rightElement` props. `DayField`
  adds support for `minDay / maxDay` props.
* Styling for the built-in ag-Grid loading overlay has been simplified and improved (#401).
* Grid column definitions can now specify an `excludeFromExport` config to drop them from
  server-generated Excel/CSV exports (#485).

### 🐞 Bug Fixes

* Grid data loading and selection reactions have been hardened and better coordinated to prevent
  throwing when attempting to set a selection before data has been loaded (#484).

### 📚 Libraries

* Blueprint `2.x -> 3.x`
* FontAwesome `5.0.x -> 5.2.x`
* CodeMirror `5.37.0 -> 5.39.2`
* router5 `6.2.4 -> 6.3.0`

[Commit Log](https://github.com/xh/hoist-react/compare/v10.0.1...v11.0.0)


## v10.0.1

### 🐞 Bug Fixes

* Grid `export` context menu token now defaults to server-side 'exportExcel' export.
  * Specify the `exportLocal` token to return a menu item for local ag-Grid export.
* Columns with `field === null` skipped for server-side export (considered spacer / structural
  columns).

## v10.0.0

### 💥 Breaking Changes

* **Access to the router API has changed** with the `XH` global now exposing `router` and
  `routerState` properties and a `navigate()` method directly.
* `ToastManager` has been deprecated. Use `XH.toast` instead.
* `Message` is no longer a public class (and its API has changed). Use `XH.message/confirm/alert`
  instead.
* Export API has changed. The Built-in grid export now uses more powerful server-side support. To
  continue to use local AG based export, call method `GridModel.localExport()`. Built-in export
  needs to be enabled with the new property on `GridModel.enableExport`. See `GridModel` for more
  details.

### 🎁 Enhancements

* New Mobile controls and `AppContainer` provided services (impersonation, about, and version bars).
* Full-featured server-side Excel export for grids.

### 🐞 Bug Fixes

* Prevent automatic zooming upon input focus on mobile devices (#476).
* Clear the selection when showing the context menu for a record which is not already selected
  (#469).
* Fix to make lockout script readable by Compatibility Mode down to IE5.

### 📚 Libraries

* MobX `4.2.x -> 5.0.x`

[Commit Log](https://github.com/xh/hoist-react/compare/v9.0.0...v10.0.0)


## v9.0.0

### 💥 Breaking Changes

* **Hoist-provided mixins (decorators) have been refactored to be more granular and have been broken
  out of `HoistComponent`.**
  * New discrete mixins now exist for `LayoutSupport` and `ContextMenuSupport` - these should be
    added directly to components that require the functionality they add for auto-handling of
    layout-related props and support for showing right-click menus. The corresponding options on
    `HoistComponent` that used to enable them have been removed.
  * For consistency, we have also renamed `EventTarget -> EventSupport` and `Reactive ->
    ReactiveSupport` mixins. These both continue to be auto-applied to HoistModel and HoistService
    classes, and ReactiveSupport enabled by default in HoistComponent.
* **The Context menu API has changed.** The `ContextMenuSupport` mixin now specifies an abstract
  `getContextMenuItems()` method for component implementation (replacing the previous
  `renderContextMenu()` method). See the new [`ContextMenuItem` class for what these items support,
  as well as several static default items that can be used.
  * The top-level `AppContainer` no longer provides a default context menu, instead allowing the
    browser's own context menu to show unless an app / component author has implemented custom
    context-menu handling at any level of their component hierarchy.

### 🐞 Bug Fixes

* TabContainer active tab can become out of sync with the router state (#451)
  * ⚠️ Note this also involved a change to the `TabContainerModel` API - `activateTab()` is now the
    public method to set the active tab and ensure both the tab and the route land in the correct
    state.
* Remove unintended focused cell borders that came back with the prior ag-Grid upgrade.

[Commit Log](https://github.com/xh/hoist-react/compare/v8.0.0...v9.0.0)


## v8.0.0

Hoist React v8 brings a big set of improvements and fixes, some API and package re-organizations,
and ag-Grid upgrade, and more. 🚀

### 💥 Breaking Changes

* **Component package directories have been re-organized** to provide better symmetry between
  pre-existing "desktop" components and a new set of mobile-first component. Current desktop
  applications should replace imports from `@xh/hoist/cmp/xxx` with `@xh/hoist/desktop/cmp/xxx`.
  * Important exceptions include several classes within `@xh/hoist/cmp/layout/`, which remain
    cross-platform.
  * `Panel` and `Resizable` components have moved to their own packages in
    `@xh/hoist/desktop/cmp/panel` and `@xh/hoist/desktop/cmp/resizable`.
* **Multiple changes and improvements made to tab-related APIs and components.**
  * The `TabContainerModel` constructor API has changed, notably `children` -> `tabs`, `useRoutes` ->
    `route` (to specify a starting route as a string) and `switcherPosition` has moved from a model
    config to a prop on the `TabContainer` component.
  * `TabPane` and `TabPaneModel` have been renamed `Tab` and `TabModel`, respectively, with several
    related renames.
* **Application entry-point classes decorated with `@HoistApp` must implement the new getter method
  `containerClass()`** to specify the platform specific component used to wrap the app's
  `componentClass`.
  * This will typically be `@xh/hoist/[desktop|mobile]/AppContainer` depending on platform.

### 🎁 New Features

* **Tab-related APIs re-worked and improved**, including streamlined support for routing, a new
  `tabRenderMode` config on `TabContainerModel`, and better naming throughout.
* **Ag-grid updated to latest v18.x** - now using native flex for overall grid layout and sizing
  controls, along with multiple other vendor improvements.
* Additional `XH` API methods exposed for control of / integration with Router5.
* The core `@HoistComponent` decorated now installs a new `isDisplayed` getter to report on
  component visibility, taking into account the visibility of its ancestors in the component tree.
* Mobile and Desktop app package / component structure made more symmetrical (#444).
* Initial versions of multiple new mobile components added to the toolkit.
* Support added for **`IdleService` - automatic app suspension on inactivity** (#427).
* Hoist wrapper added for the low-level Blueprint **button component** - provides future hooks into
  button customizations and avoids direct BP import (#406).
* Built-in support for collecting user feedback via a dedicated dialog, convenient XH methods and
  default appBar button (#379).
* New `XH.isDevelopmentMode` constant added, true when running in local Webpack dev-server mode.
* CSS variables have been added to customize and standardize the Blueprint "intent" based styling,
  with defaults adjusted to be less distracting (#420).

### 🐞 Bug Fixes

* Preference-related events have been standardized and bugs resolved related to pushAsync() and the
  `prefChange` event (ee93290).
* Admin log viewer auto-refreshes in tail-mode (#330).
* Distracting grid "loading" overlay removed (#401).
* Clipboard button ("click-to-copy" functionality) restored (#442).

[Commit Log](https://github.com/xh/hoist-react/compare/v7.2.0...v8.0.0)

## v7.2.0

### 🎁 New Features

+ Admin console grids now outfitted with column choosers and grid state. #375
+ Additional components for Onsen UI mobile development.

### 🐞 Bug Fixes

+ Multiple improvements to the Admin console config differ. #380 #381 #392

[Commit Log](https://github.com/xh/hoist-react/compare/v7.1.0...v7.2.0)

## v7.1.0

### 🎁 New Features

* Additional kit components added for Onsen UI mobile development.

### 🐞 Bug Fixes

* Dropdown fields no longer default to `commitOnChange: true` - avoiding unexpected commits of
  type-ahead query values for the comboboxes.
* Exceptions thrown from FetchService more accurately report the remote host when unreachable, along
  with some additional enhancements to fetch exception reporting for clarity.

[Commit Log](https://github.com/xh/hoist-react/compare/v7.0.0...v7.1.0)

## v7.0.0

### 💥 Breaking Changes

* **Restructuring of core `App` concept** with change to new `@HoistApp` decorator and conventions
  around defining `App.js` and `AppComponent.js` files as core app entry points. `XH.app` now
  installed to provide access to singleton instance of primary app class. See #387.

### 🎁 New Features

* **Added `AppBar` component** to help further standardize a pattern for top-level application
  headers.
* **Added `SwitchField` and `SliderField`** form field components.
* **Kit package added for Onsen UI** - base component library for mobile development.
* **Preferences get a group field for better organization**, parity with AppConfigs. (Requires
  hoist-core 3.1.x.)

### 🐞 Bug Fixes

* Improvements to `Grid` component's interaction with underlying ag-Grid instance, avoiding extra
  renderings and unwanted loss of state. 03de0ae7

[Commit Log](https://github.com/xh/hoist-react/compare/v6.0.0...v7.0.0)


## v6.0.0

### 💥 Breaking Changes

* API for `MessageModel` has changed as part of the feature addition noted below, with `alert()` and
  `confirm()` replaced by `show()` and new `XH` convenience methods making the need for direct calls
  rare.
* `TabContainerModel` no longer takes an `orientation` prop, replaced by the more flexible
  `switcherPosition` as noted below.

### 🎁 New Features

* **Initial version of grid state** now available, supporting easy persistence of user grid column
  selections and sorting. The `GridModel` constructor now takes a `stateModel` argument, which in
  its simplest form is a string `xhStateId` used to persist grid state to local storage. See the
  `GridStateModel` class for implementation details. #331
* The **Message API** has been improved and simplified, with new `XH.confirm()` and `XH.alert()`
  methods providing an easy way to show pop-up alerts without needing to manually construct or
  maintain a `MessageModel`. #349
* **`TabContainer` components can now be controlled with a remote `TabSwitcher`** that does not need
  to be directly docked to the container itself. Specify `switcherPosition:none` on the
  `TabContainerModel` to suppress showing the switching affordance on the tabs themselves and
  instantiate a `TabSwitcher` bound to the same model to control a tabset from elsewhere in the
  component hierarchy. In particular, this enabled top-level application tab navigation to move up
  into the top toolbar, saving vertical space in the layout. #368
* `DataViewModel` supports an `emptyText` config.

### 🐞 Bugfixes

* Dropdown fields no longer fire multiple commit messages, and no longer commit partial entries
  under some circumstances. #353 and #354
* Grids resizing fixed when shrinking the containing component. #357

[Commit Log](https://github.com/xh/hoist-react/compare/v5.0.0...v6.0.0)


## v5.0.0

### 💥 Breaking Changes

* **Multi environment configs have been unwound** See these release notes/instructions for how to
  migrate: https://github.com/xh/hoist-core/releases/tag/release-3.0.0
* **Breaking change to context menus in dataviews and grids not using the default context menu:**
  StoreContextMenu no longer takes an array of items as an argument to its constructor. Instead it
  takes a configuration object with an ‘items’ key that will point to any current implementation’s
  array of items. This object can also contain an optional gridModel argument which is intended to
  support StoreContextMenuItems that may now be specified as known ‘hoist tokens’, currently limited
  to a ‘colChooser’ token.

### 🎁 New Features

* Config differ presents inline view, easier to read diffs now.
* Print Icon added!

### 🐞 Bugfixes

* Update processFailedLoad to loadData into gridModel store, Fixes #337
* Fix regression to ErrorTracking. Make errorTrackingService safer/simpler to call at any point in
  life-cycle.
* Fix broken LocalStore state.
* Tweak flex prop for charts. Side by side charts in a flexbox now auto-size themselves! Fixes #342
* Provide token parsing for storeContextMenus. Context menus are all grown up! Fixes #300

## v4.0.1

### 🐞 Bugfixes

* DataView now properly re-renders its items when properties on their records change (and the ID
  does not)


## v4.0.0

### 💥 Breaking Changes

* **The `GridModel` selection API has been reworked for clarity.** These models formerly exposed
  their selectionModel as `grid.selection` - now that getter returns the selected records. A new
  `selectedRecord` getter is also available to return a single selection, and new string shortcut
  options are available when configuring GridModel selection behavior.
* **Grid components can now take an `agOptions` prop** to pass directly to the underlying ag-grid
  component, as well as an `onRowDoubleClicked` handler function.
  16be2bfa10e5aab4ce8e7e2e20f8569979dd70d1

### 🎁 New Features

* Additional core components have been updated with built-in `layoutSupport`, allowing developers to
  set width/height/flex and other layout properties directly as top-level props for key comps such
  as Grid, DataView, and Chart. These special props are processed via `elemFactory` into a
  `layoutConfig` prop that is now passed down to the underlying wrapper div for these components.
  081fb1f3a2246a4ff624ab123c6df36c1474ed4b

### 🐞 Bugfixes

* Log viewer tail mode now working properly for long log files - #325


## v3.0.1

### 🐞 Bugfixes

* FetchService throws a dedicated exception when the server is unreachable, fixes a confusing
  failure case detailed in #315


## v3.0.0

### 💥 Breaking Changes

* **An application's `AppModel` class must now implement a new `checkAccess()` method.** This method
  is passed the current user, and the appModel should determine if that user should see the UI and
  return an object with a `hasAccess` boolean and an optional `message` string. For a return with
  `hasAccess: false`, the framework will render a lockout panel instead of the primary UI.
  974c1def99059f11528c476f04e0d8c8a0811804
  * Note that this is only a secondary level of "security" designed to avoid showing an unauthorized
    user a confusing / non-functional UI. The server or any other third-party data sources must
    always be the actual enforcer of access to data or other operations.
* **We updated the APIs for core MobX helper methods added to component/model/service classes.** In
  particular, `addReaction()` was updated to take a more declarative / clear config object.
  8169123a4a8be6940b747e816cba40bd10fa164e
  * See Reactive.js - the mixin that provides this functionality.

### 🎁 New Features

* Built-in client-side lockout support, as per above.

### 🐞 Bugfixes

* None

------------------------------------------

Copyright © 2021 Extremely Heavy Industries Inc. - all rights reserved

------------------------------------------

📫☎️🌎 info@xh.io | https://xh.io/contact<|MERGE_RESOLUTION|>--- conflicted
+++ resolved
@@ -17,12 +17,9 @@
 * In the `@xh/hoist/desktop/grid` package, `CheckboxEditor` has been renamed `BooleanEditor`. This
   new component supports a `quickToggle` prop which allows for more streamlined inline editing of
   boolean values.
-<<<<<<< HEAD
 * `loadAsync`, `refreshAsync`, and `autoRefreshAsync` now all support passing app-specific metadata.
   Configuration passed to these methods will be integrated with the standard `LoadSpec` and
   available to implementations of `doLoadAsync` and other methods in the `LoadSupport` API.
-
-=======
 * A spinner is now shown while the app downloads and parses its javascript - most noticeable when
   loading a new (uncached) version, especially on a slower mobile connection. (Requires
   `@xh/hoist-dev-utils` v5.11 or greater to enable.)
@@ -32,7 +29,6 @@
 * Removed `DEFAULT_SORTING_ORDER` static from `Column` class in favor of three new preset constants:
   `ASC_FIRST`, `DESC_FIRST`, and `ABS_DESC_FIRST`. Hoist will now default sorting order on columns
   based on field type. Sorting order can still be manually set via `Column.sortingOrder`.
->>>>>>> 54df6037
 
 ### 🐞 Bug Fixes
 
