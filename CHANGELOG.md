# Changelog

## v49.0.0-SNAPSHOT - unreleased

### 🎁 New Features

<<<<<<< HEAD
* Added `Store.filterValueMode`, allowing apps more control over how values are retrieved from
  records when filtering on record fields.
=======
* Apps can now add to the admin console's menu items through `AppModel.getAppMenuButtonExtraItems`.
* Apps can now hide the Admin > General > Users tab  by setting `hideUsersTab` to false in the new
  soft config `xhAdminAppConfig`.

### ⚙️ Technical

* Stricter Model Binding/Lookup: This version of Hoist now more strictly enforces that only
 instances of `HoistModel` may serve as  models for `HoistComponent`s.  In addition, Hoist models
 stored at properties with the `_` prefix are also considered private and not eligible for model
 lookup. These changes are not expected to be a problem for most apps, but may require minor rework
 for applications that were binding components to non-standard or "private" models.
>>>>>>> 1588da41

## v48.0.1 - 2022-04-22

### 🐞 Bug Fixes

* Improve default rendering to call `toString()` on non-react elements returned by renderers.
* Fixed issue with `model` property missing from `Model.componentProps` under certain conditions.

[Commit Log](https://github.com/xh/hoist-react/compare/v48.0.0...v48.0.1)

## v48.0.0 - 2022-04-21

### 🎁 New Features

* A new `DashCanvas` layout component for creating scrollable dashboards that allow users to
  manually place and size their widgets using a grid-based layout. Note that this component is in
  beta and its API is subject to change.
* FontAwesome upgraded to v6. This includes redesigns of the majority of bundled icons - please
  check your app's icon usages carefully.
* Enhancements to admin log viewer. Log file metadata (size & last modified) available with
  optional upgrade to `hoist-core >= 13.2`.
* Mobile `Dialog` will scroll internally if taller than the screen.
* Configs passed to `XH.message()` and its variants now take an optional `className` to apply to the
  message dialog.
* `fmtQuantity` now displays values greater than one billion with `b` unit, similar to current
  handling of millions with `m`.

### 💥 Breaking Changes

* Hoist now requires ag-Grid v27.2.0 or higher - update your ag-Grid dependency in your app's
  `package.json` file. See the [ag-Grid Changelog](https://www.ag-grid.com/changelog) for details.
  NOTE that ag-Grid 27 includes a big breaking change to render cell contents via native React
  elements rather than HTML, along with other major API changes. To accommodate these changes, the
  following changes are required in Hoist apps:
    * `Column.renderer` must now return a React Element rather than an HTML string (plain strings
      are also OK, but any formatting must be done via React). Please review your app grids and
      update any custom renderers accordingly. `Column.elementRenderer` has been removed.
    * `DataViewModel.elementRenderer` has been renamed `DataViewModel.renderer`.
    * Formatter methods and renderers (e.g. `fmtNumber`, `numberRenderer`, etc.) now return React
      Elements by default. The `asElement` option to these functions has been removed. Use the
      new `asHtml` option to return an HTML string where required.
    * The `isPopup` argument to `useInlineEditorModel()` has been removed. If you want to display
      your inline editor in a popup, you must set the new flag `Column.editorIsPopup` to `true`.
* Deprecated message configs `confirmText`, `confirmIntent`, `cancelText`, `cancelIntent` have been
  removed.

### 🐞 Bug Fixes

* Set ag-Grid's `suppressLastEmptyLineOnPaste` to true to work around a bug with Excel (Windows)
  that adds an empty line beneath the range pasted from the clipboard in editable grids.
* Fixes an issue where `NumberInput` would initially render blank values if `max` or `min` were
  set.
* Fixes an issue where tree maps would always show green for a `heatValue` of zero.

### 📚 Libraries

* @fortawesome/fontawesome-pro `5.14 -> 6.1`
* mobx `6.3 -> 6.5`
* mobx-react-lite `3.2 -> 3.3`

[Commit Log](https://github.com/xh/hoist-react/compare/v47.1.2...v48.0.0)

## v47.1.2 - 2022-04-01

### 🐞 Bug Fixes

* `FieldFilter`'s check of `committedData` is now null safe. A record with no `committedData` will
  not be filtered out.

[Commit Log](https://github.com/xh/hoist-react/compare/v47.1.1...v47.1.2)

## v47.1.1 - 2022-03-26

### 🎁 New Features

* New "sync with system" theme option - sets the Hoist theme to light/dark based on the user's OS.
* Added `cancelAlign` config to `XH.message()` and variants. Customize to "left" to render
  Cancel and Confirm actions separated by a filler.
* Added `GridModel.restoreDefaultsFn`, an optional function called after `restoreDefaultsAsync`.
  Allows apps to run additional, app-specific logic after a grid has been reset (e.g. resetting
  other, related preferences or state not managed by `GridModel` directly).
* Added `AppSpec.lockoutPanel`, allowing apps to specify a custom component.

### 🐞 Bug Fixes

* Fixed column auto-sizing when `headerName` is/returns an element.
* Fixed bug where subforms were not properly registering as dirty.
* Fixed an issue where `Select` inputs would commit `null` whilst clearing the text input.
* Fixed `Clock` component bug introduced in v47 (configured timezone was not respected).

### 📚 Libraries

* @blueprintjs/core `3.53 -> 3.54`
* @blueprintjs/datetime `3.23 -> 3.24`

[Commit Log](https://github.com/xh/hoist-react/compare/v47.0.1...v47.1.1)

## v47.0.1 - 2022-03-06

### 🐞 Bug Fixes

* Fix to mobile `ColChooser` error re. internal model handling.

[Commit Log](https://github.com/xh/hoist-react/compare/v47.0.0...v47.0.1)

## v47.0.0 - 2022-03-04

### 🎁 New Features

* Version 47 provides new features to simplify the wiring of models to each other and the components
  they render. In particular, it formalizes the existing concept of "linked" HoistModels - models
  created by Hoist via the `creates` directive or the `useLocalModel` hook - and provides them with
  the following new features:
    - an observable `componentProps` property with access to the props of their rendered component.
    - a `lookupModel()` method and a `@lookup` decorator that can be used to acquire references to
      other HoistModels that are ancestors of the model in the component hierarchy.
    - new `onLinked()` and `afterLinked()` lifecycle methods, called when the model's associated
      component is first rendered.
* As before, linked models are auto-loaded and registered for refreshes within the `RefreshContext`
  they reside in, as well as destroyed when their linked component is unmounted. Also note that the
  new features described above are all "opt-in" and should be fully backward compatible with
  existing application code.
* Hoist will now more clearly alert if a model specified via the `uses()` directive cannot be
  resolved. A new `optional` config (default false) supports components with optional models.
* New support in Cube views for aggregators that depend on rows in the data set other than their
  direct children. See new property `Aggregator.dependOnChildrenOnly` and new `AggregationContext`
  argument passed to `Aggregator.aggregate()` and `Aggregator.replace()`
* Clarified internal CSS classes and styling for `FormField`.
    * ⚠️ Note that as part of this change, the `xh-form-field-fill` class name is no longer in use.
      Apps should check for any styles for that class and replace with `.xh-form-field-inner--flex`.

### 🐞 Bug Fixes

* Fixed an issue where the menu would flash open and closed when clicking on the `FilterChooser`
  favorites button.

### 💥 Breaking Changes

* Dashboard widgets no longer receive the `viewModel` prop. Access to the `DashViewModel` within a
  widget should be obtained using either the lookup decorator (i.e. `@lookup(DashViewModel)`)
  or the `lookupModel()` method.

### 📚 Libraries

* @blueprintjs/core `3.52 -> 3.53`

[Commit Log](https://github.com/xh/hoist-react/compare/v46.1.2...v47.0.0)

## v46.1.2 - 2022-02-18

### 🐞 Bug Fixes

* Fixed an issue where column autosize can reset column order under certain circumstances.

[Commit Log](https://github.com/xh/hoist-react/compare/v46.1.1...v46.1.2)

## v46.1.1 - 2022-02-15

### 🐞 Bug Fixes

* Prevent `onClick` for disabled mobile `Buttons`.

[Commit Log](https://github.com/xh/hoist-react/compare/v46.1.0...v46.1.1)

## v46.1.0 - 2022-02-07

### Technical

* This release modifies our workaround to handle the ag-Grid v26 changes to cast all of their node
  ids to strings. The initial approach in v46.0.0 - matching the ag-Grid behavior by casting all
  `StoreRecord` ids to strings - was deemed too problematic for applications and has been reverted.
  Numerical ids in Store are once again fully supported.
* To accommodate the ag-Grid changes, applications that are using ag-Grid APIs (e.g.
  `agApi.getNode()`) should be sure to use the new property `StoreRecord.agId` to locate and compare
  records. We expect such usages to be rare in application code.

### 🎁 New Features

* `XH.showFeedbackDialog()` now takes an optional message to pre-populate within the dialog.
* Admins can now force suspension of individual client apps from the Server > WebSockets tab.
  Intended to e.g. force an app to stop refreshing an expensive query or polling an endpoint removed
  in a new release. Requires websockets to be enabled on both server and client.
* `FormField`s no longer need to specify a child input, and will simply render their readonly
  version if no child is specified. This simplifies the common use-case of fields/forms that are
  always readonly.

### 🐞 Bug Fixes

* `FormField` no longer throw if given a child that did not have `propTypes`.

[Commit Log](https://github.com/xh/hoist-react/compare/v46.0.0...v46.1.0)

## v46.0.0 - 2022-01-25

### 🎁 New Features

* `ExceptionHandler` provides a collection of overridable static properties, allowing you to set
  app-wide default behaviour for exception handling.
* `XH.handleException()` takes new `alertType` option to render error alerts via the familiar
  `dialog` or new `toast` UI.
* `XH.toast()` takes new `actionButtonProps` option to render an action button within a toast.
* New `GridModel.highlightRowOnClick` config adds a temporary highlight class to grid rows on user
  click/tap. Intended to improve UI feedback - especially on mobile, where it's enabled by default.
* New `GridModel.isInEditingMode` observable tracks inline editing start/stop with a built-in
  debounce, avoiding rapid cycling when e.g. tabbing between cells.
* `NumberInput` now supports a new `scaleFactor` prop which will be applied when converting between
  the internal and external values.
* `FilterChooser` now displays more minimal field name suggestions when first focused, as well as a
  new, configurable usage hint (`FilterChooserModel.introHelpText`) above those suggestions.

### 💥 Breaking Changes

* Hoist now requires ag-Grid v26.2.0 or higher - update your ag-Grid dependency in your app's
  `package.json` file. See the [ag-Grid Changelog](https://www.ag-grid.com/changelog) for details.
* `StoreRecord.id` must now be a String. Integers IDs were previously supported, but will be cast
  Strings during record creation.
    * Apps using numeric record IDs for internal or server-side APIs will need to be reviewed and
      updated to handle/convert string values.
    * This change was necessitated by a change to Ag-Grid, which now also requires String IDs for
      its row node APIs.
* `LocalDate` methods `toString()`, `toJSON()`, `valueOf()`, and `isoString()` now all return the
  standard ISO format `YYYY-MM-DD`, consistent with built-in `Date.toISOString()`. Prior versions
  returned`YYYYMMDD`.
* The `stringifyErrorSafely` function has been moved from the `@xh/hoist/exception` package to a
  public method on `XH.exceptionHandler`. (No/little impact expected on app code.)

### 🐞 Bug Fixes

* Fix to incorrect viewport orientation reporting due to laggy mobile resize events and DOM APIs.

[Commit Log](https://github.com/xh/hoist-react/compare/v45.0.2...v46.0.0)

## v45.0.2 - 2022-01-13

### 🎁 New Features

* `FilterChooser` has new `menuWidth` prop, allowing you to specify as width for the dropdown menu
  that is different from the control.

### 🐞 Bug Fixes

* Fixed cache clearing method on Admin Console's Server > Services tab.
* Several fixes to behavior of `GridAutosizeMode.MANAGED`

[Commit Log](https://github.com/xh/hoist-react/compare/v45.0.1...v45.0.2)

## v45.0.1 - 2022-01-07

### 🐞 Bug Fixes

* Fixed a minor bug preventing Hoist apps from running on mobile Blackberry Access (Android)
  browsers

### ⚙️ Technical

* New flag `Store.experimental.castIdToString`

[Commit Log](https://github.com/xh/hoist-react/compare/v45.0.0...v45.0.1)

## v45.0.0 - 2022-01-05

### 🎁 New Features

* Grid filters configured with `GridFilterFieldSpec.enableValues` offer autocomplete suggestions
  for 'Equals' and 'Not Equals' filters.
* `GridFilterFieldSpec` has new `values` and `forceSelection` configs.
* `FilterChooser` displays a list of fields configured for filtering to improve the usability /
  discoverability of the control. Enabled by default, but can be disabled via
  new `suggestFieldsWhenEmpty` model config.
* `TreeMap` uses lightest shading for zero heat, reserving grey for nil.
* New property `Store.reuseRecords` controls if records should be reused across loads based on
  sharing identical (by reference) raw data. NOTE - this behavior was previously always enabled, but
  can be problematic under certain conditions and is not necessary for most applications. Apps with
  large datasets that want to continue to use this caching should set this flag explicitly.
* Grid column filters tweaked with several improvements to usability and styling.
* `LocalDate.get()` now supports both 'YYYY-MM-DD' and 'YYYYMMDD' inputs.
* Mobile `Button` has new `intent`, `minimal` and `outlined` props.

### 💥 Breaking Changes

* `FilterChooserFieldSpec.suggestValues` has been renamed `enableValues`, and now only accepts a
  boolean.
* `Column.exportFormat`, `Column.exportWidth` and the `ExportFormat` enum have been renamed
  `Column.excelFormat`, `Column.excelWidth` and `ExcelFormat` respectively.
* `Store.reuseRecords` must now be explicitly set on Stores with large datasets that wish to cache
  records by raw data identity (see above).
* `Record` class renamed to `StoreRecord` in anticipation of upcoming changes to JavaScript standard
  and to improve compatibility with TypeScript.
    * Not expected to have much or any impact on application code, except potentially JSDoc typings.
* Mobile `Button` no longer supports `modifier` prop. Use `minimal` and `outlined` instead.
* The following deprecated APIs were removed:
    * GridModel.selection
    * GridModel.selectedRecordId
    * StoreSelectionModel.records
    * StoreSelectionModel.ids
    * StoreSelectionModel.singleRecord
    * StoreSelectionModel.selectedRecordId
    * DataViewModel.selection
    * DataViewModel.selectedRecordId
    * RestGridModel.selection
    * LogUtils.withShortDebug
    * Promise.start

### 🐞 Bug Fixes

* `DashContainer` overflow menu still displays when the optional menu button is enabled.
* Charts in fullscreen mode now exit fullscreen mode gracefully before re-rendering.

### 📚 Libraries

* @popperjs/core `2.10 -> 2.11`
* codemirror `5.63 -> 6.65`
* http-status-codes `2.1 -> 2.2`
* prop-types `15.7 -> 15.8`
* store2 `2.12 -> 2.13`
* ua-parser-js `0.7 -> 1.0.2` (re-enables auto-patch updates)

[Commit Log](https://github.com/xh/hoist-react/compare/v44.3.0...v45.0.0)

## v44.3.0 - 2021-12-15

### 🐞 Bug Fixes

* Fixes issue with columns failing to resize on first try.
* Fixes issue preventing use of context menus on iPad.

### 📚 Libraries

* @blueprintjs/core `3.51 -> 3.52`

* [Commit Log](https://github.com/xh/hoist-react/compare/v44.2.0...v44.3.0)

## v44.2.0 - 2021-12-07

### 🎁 New Features

* Desktop inline grid editor `Select` now commits the value immediately on selection.
* `DashContainerModel` now supports an observable `showMenuButton` config which will display a
  button in the stack header for showing the context menu
* Added `GridAutosizeMode.MANAGED` to autosize Grid columns on data or `sizingMode` changes, unless
  the user has manually modified their column widths.
* Copying from Grids to the clipboard will now use the value provided by the `exportValue`
  property on the column.
* Refresh application hotkey is now built into hoist's global hotkeys (shift + r).
* Non-SSO applications will now automatically reload when a request fails due to session timeout.
* New utility methods `withInfo` and `logInfo` provide variants of the existing `withDebug` and
  `logDebug` methods, but log at the more verbose `console.log` level.

### 🐞 Bug Fixes

* Desktop panel splitter can now be dragged over an `iframe` and reliably resize the panel.
* Ensure scrollbar does not appear on multi-select in toolbar when not needed.
* `XH.isPortrait` property fixed so that it no longer changes due to the appearance of the mobile
  keyboard.

[Commit Log](https://github.com/xh/hoist-react/compare/v44.1.0...v44.2.0)

## v44.1.0 - 2021-11-08

### 🎁 New Features

* Changes to App Options are now tracked in the admin activity tab.
* New Server > Environment tab added to Admin Console to display UI server environment variables and
  JVM system properties. (Requires `hoist-core >= 10.1` to enable this optional feature.)
* Provided observable getters `XH.viewportSize`, `XH.isPortrait` and `XH.isLandscape` to allow apps
  to react to changes in viewport size and orientation.

### 🐞 Bug Fixes

* Desktop inline grid editor `DateInput` now reliably shows its date picker pop-up aligned with the
  grid cell under edit.
* Desktop `Select.hideDropdownIndicator` now defaults to `true` on tablet devices due to UX bugs
  with the select library component and touch devices.
* Ensure `Column.autosizeBufferPx` is respected if provided.

### ✨ Style

* New `--xh-menu-item` CSS vars added, with tweaks to default desktop menu styling.
* Highlight background color added to mobile menu items while pressed.

[Commit Log](https://github.com/xh/hoist-react/compare/v44.0.0...v44.1.0)

## v44.0.0 - 2021-10-26

⚠ NOTE - apps must update to `hoist-core >= 10.0.0` when taking this hoist-react update.

### 🎁 New Features

* TileFrame now supports new `onLayoutChange` callback prop.

### 🐞 Bug Fixes

* Field Filters in data package now act only on the `committed` value of the record. This stabilizes
  filtering behavior in editable grids.
* `JsonBlobService.updateAsync()` now supports data modifications with `null` values.
* Fixes an issue with Alert Banner not broadcasting to all users.
* Selected option in `Select` now scrolls into view on menu open.

### 💥 Breaking Changes

* Update required to `hoist-core >= 10.0.0` due to changes in `JsonBlobService` APIs and the
  addition of new, dedicated endpoints for Alert Banner management.

[Commit Log](https://github.com/xh/hoist-react/compare/v43.2.0...v44.0.0)

## v43.2.0 - 2021-10-14

### 🎁 New Features

* Admins can now configure an app-wide alert banner via a new tab in the Hoist Admin console.
  Intended to alert users about planned maintenance / downtime, known problems with data or upstream
  systems, and other similar use cases.
* Minor re-org of the Hoist Admin console tabs. Panels relating primarily to server-side features
  (including logging) are now grouped under a top-level "Server" tab. Configs have moved under
  "General" with the new Alert Banner feature.

### 🐞 Bug Fixes

* Always enforce a minimal `wait()` within `GridModel.autosizeAsync()` to ensure that the Grid has
  reacted to any data changes and ag-Grid accurately reports on expanded rows to measure.

[Commit Log](https://github.com/xh/hoist-react/compare/v43.1.0...v43.2.0)

## v43.1.0 - 2021-10-04

### 🎁 New Features

* The Admin Console log viewer now supports downloading log files.
    * Note apps must update to `hoist-core >= v10.0` to enable this feature.
    * Core upgrade is _not_ a general requirement of this Hoist React release.
* The `field` key in the constructor for `Column` will now accept an Object with field defaults, as
  an alternative to the field name. This form allows the auto-construction of fully-defined `Field`
  objects from the column specification.

### 🐞 Bug Fixes

* `GridModel` no longer mutates any `selModel` or `colChooser` config objects provided to its
  constructor, resolving an edge-case bug where re-using the same object for either of these configs
  across multiple GridModel instances (e.g. as a shared set of defaults) would break.
* Grid autosizing tweaked to improve size estimation for indented tree rows and on mobile.

### 📚 Libraries

* @blueprintjs/core `3.50 -> 3.51`

[Commit Log](https://github.com/xh/hoist-react/compare/v43.0.2...v43.1.0)

## v43.0.2 - 2021-10-04

### 🐞 Bug Fixes

* Fix (important) to ensure static preload spinner loaded from the intended path.
    * Please also update to latest `hoist-dev-utils >= 5.11.1` if possible.
    * Avoids issue where loading an app on a nested route could trigger double-loading of app
      assets.

[Commit Log](https://github.com/xh/hoist-react/compare/v43.0.1...v43.0.2)

## v43.0.1 - 2021-10-04

### 🎁 New Features

* New `GridFindField` component that enables users to search through a Grid and select rows that
  match the entered search term, _without_ applying any filtering. Especially useful for grids with
  aggregations or other logic that preclude client-side filtering of the data.
* Tree grid rows can be expanded / collapsed by clicking anywhere on the row. The new
  `GridModel.clicksToExpand` config can be used to control how many clicks will toggle the row.
  Defaults to double-click for desktop, and single tap for mobile - set to 0 to disable entirely.
* Added `GridModel.onCellContextMenu` handler. Note that for mobile (phone) apps, this handler fires
  on the "long press" (aka "tap and hold") gesture. This means it can be used as an alternate event
  for actions like drilling into a record detail, especially for parent rows on tree grids, where
  single tap will by default expand/collapse the node.
* In the `@xh/hoist/desktop/grid` package, `CheckboxEditor` has been renamed `BooleanEditor`. This
  new component supports a `quickToggle` prop which allows for more streamlined inline editing of
  boolean values.
* `LoadSpec` now supports a new `meta` property. Use this property to pass app-specific metadata
  through the `LoadSupport` loading and refresh lifecycle.
* A spinner is now shown while the app downloads and parses its javascript - most noticeable when
  loading a new (uncached) version, especially on a slower mobile connection. (Requires
  `@xh/hoist-dev-utils` v5.11 or greater to enable.)
* Log Levels now include information on when the custom config was last updated and by whom.
    * Note apps must update their server-side to `hoist-core v10.0` or greater to persist the date
      and username associated with the config (although this is _not_ a general or hard requirement
      for taking this version of hoist-react).

### ⚙️ Technical

* Removed `DEFAULT_SORTING_ORDER` static from `Column` class in favor of three new preset constants:
  `ASC_FIRST`, `DESC_FIRST`, and `ABS_DESC_FIRST`. Hoist will now default sorting order on columns
  based on field type. Sorting order can still be manually set via `Column.sortingOrder`.

### 🐞 Bug Fixes

* The ag-grid grid property `stopEditingWhenCellsLoseFocus` is now enabled by default to ensure
  values are committed to the Store if the user clicks somewhere outside the grid while editing a
  cell.
* Triggering inline editing of text or select editor cells by typing characters will no longer lose
  the first character pressed.

### ✨ Style

* New `TreeStyle.COLORS` and `TreeStyle.COLORS_AND_BORDERS` tree grid styles have been added. Use
  the `--xh-grid-tree-group-color-level-*` CSS vars to customize colors as needed.
* `TreeStyle.HIGHLIGHTS` and `TreeStyle.HIGHLIGHTS_AND_BORDERS` now highlight row nodes on a
  gradient according to their depth.
* Default colors for masks and dialog backdrops have been adjusted, with less obtrusive colors used
  for masks via `--xh-mask-bg` and a darker `--xh-backdrop-bg` var now used behind dialogs.
* Mobile-specific styles and CSS vars for panel and dialog title background have been tweaked to use
  desktop defaults, and mobile dialogs now respect `--xh-popup-*` vars as expected.

### 💥 Breaking Changes

* In the `@xh/hoist/desktop/grid` package, `CheckboxEditor` has been renamed `BooleanEditor`.

### ⚙️ Technical

* The `xhLastReadChangelog` preference will not save SNAPSHOT versions to ensure the user continues
  to see the 'What's New?' notification for non-SNAPSHOT releases.

### 📚 Libraries

* @blueprintjs/core `3.49 -> 3.50`
* codemirror `5.62 -> 5.63`

[Commit Log](https://github.com/xh/hoist-react/compare/v42.6.0...v43.0.1)

## v42.6.0 - 2021-09-17

### 🎁 New Features

* New `Column.autosizeBufferPx` config applies column-specific autosize buffer and overrides
  `GridAutosizeOptions.bufferPx`.
* `Select` input now supports new `maxMenuHeight` prop.

### 🐞 Bug Fixes

* Fixes issue with incorrect Grid auto-sizing for Grids with certain row and cell styles.
* Grid sizing mode styles no longer conflict with custom use of `groupUseEntireRow: false` within
  `agOptions`.
* Fixes an issue on iOS where `NumberInput` would incorrectly bring up a text keyboard.

### ✨ Style

* Reduced default Grid header and group row heights to minimize their use of vertical space,
  especially at larger sizing modes. As before, apps can override via the `AgGrid.HEADER_HEIGHTS`
  and `AgGrid.GROUP_ROW_HEIGHTS` static properties. The reduction in height does not apply to group
  rows that do not use the entire width of the row.
* Restyled Grid header rows with `--xh-grid-bg` and `--xh-text-color-muted` for a more minimal look
  overall. As before, use the `--xh-grid-header-*` CSS vars to customize if needed.

[Commit Log](https://github.com/xh/hoist-react/compare/v42.5.0...v42.6.0)

## v42.5.0 - 2021-09-10

### 🎁 New Features

* Provide applications with the ability to override default logic for "restore defaults". This
  allows complex and device-specific sub-apps to perform more targeted and complete clearing of user
  state. See new overridable method `HoistAppModel.restoreDefaultsAsync` for more information.

### 🐞 Bug Fixes

* Improved coverage of Fetch `abort` errors.
* The in-app changelog will no longer prompt the user with the "What's New" button if category-based
  filtering results in a version without any release notes.

### ✨ Style

* New CSS vars added to support easier customization of desktop Tab font/size/color. Tabs now
  respect standard `--xh-font-size` by default.

### 📚 Libraries

* @blueprintjs/core `3.48 -> 3.49`
* @popperjs/core `2.9 -> 2.10`

[Commit Log](https://github.com/xh/hoist-react/compare/v42.4.0...v42.5.0)

## v42.4.0 - 2021-09-03

### 🎁 New Features

* New `GridFilterModel.commitOnChange` config (default `true`) applies updated filters as soon as
  they are changed within the pop-up menu. Set to `false` for large datasets or whenever filtering
  is a more intensive operation.
* Mobile `Select` input now supports async `queryFn` prop for parity with desktop.
* `TreeMapModel` now supports new `maxLabels` config for improved performance.

### ✨ Style

* Hoist's default font is now [Inter](https://rsms.me/inter/), shipped and bundled via the
  `inter-ui` npm package. Inter is a modern, open-source font that leverages optical sizing to
  ensure maximum readability, even at very small sizes (e.g. `sizingMode: 'tiny'`). It's also a
  "variable" font, meaning it supports any weights from 1-1000 with a single font file download.
* Default Grid header heights have been reduced for a more compact display and greater
  differentiation between header and data rows. As before, apps can customize the pixel heights used
  by overwriting the `AgGrid.HEADER_HEIGHTS` static, typically within `Bootstrap.js`.

### ⚙️ Technical

* Mobile pull-to-refresh/swipe-to-go-back gestures now disabled over charts to avoid disrupting
  their own swipe-based zooming and panning features.

[Commit Log](https://github.com/xh/hoist-react/compare/v42.2.0...v42.4.0)

## v42.2.0 - 2021-08-27

### 🎁 New Features

* Charts now hide scrollbar, rangeSelector, navigator, and export buttons and show axis labels when
  printing or exporting images.

[Commit Log](https://github.com/xh/hoist-react/compare/v42.1.1...v42.2.0)

## v42.1.1 - 2021-08-20

* Update new `XH.sizingMode` support to store distinct values for the selected sizing mode on
  desktop, tablet, and mobile (phone) platforms.
* Additional configuration supported for newly-introduced `AppOption` preset components.

### 📚 Libraries

* @blueprintjs/core `3.47 -> 3.48`

[Commit Log](https://github.com/xh/hoist-react/compare/v42.1.0...v42.1.1)

## v42.1.0 - 2021-08-19

### 🎁 New Features

* Added observable `XH.sizingMode` to govern app-wide `sizingMode`. `GridModel`s will bind to this
  `sizingMode` by default. Apps that have already implemented custom solutions around a centralized
  `sizingMode` should endeavor to unwind in favor of this.
    * ⚠ NOTE - this change requires a new application preference be defined - `xhSizingMode`. This
      should be a JSON pref, with a suggested default value of `{}`.
* Added `GridAutosizeMode.ON_SIZING_MODE_CHANGE` to autosize Grid columns whenever
  `GridModel.sizingMode` changes - it is now the default `GridAutosizeOptions.mode`.
* Added a library of reusable `AppOption` preset components, including `ThemeAppOption`,
  `SizingModeAppOption` and `AutoRefreshAppOptions`. Apps that have implemented custom `AppOption`
  controls to manage these Hoist-provided options should consider migrating to these defaults.
* `Icon` factories now support `intent`.
* `TreeMapModel` and `SplitTreeMapModel` now supports a `theme` config, accepting the strings
  'light' or 'dark'. Leave it undefined to use the global theme.
* Various usability improvements and simplifications to `GroupingChooser`.

### 🐞 Bug Fixes

* Fixed an issue preventing `FormField` labels from rendering if `fieldDefaults` was undefined.

### ✨ Style

* New `Badge.compact` prop sets size to half that of parent element when true (default false). The
  `position` prop has been removed in favor of customizing placement of the component.

[Commit Log](https://github.com/xh/hoist-react/compare/v42.0.0...v42.1.0)

## v42.0.0 - 2021-08-13

### 🎁 New Features

* Column-level filtering is now officially supported for desktop grids!
    * New `GridModel.filterModel` config accepts a config object to customize filtering options, or
      `true` to enable grid-based filtering with defaults.
    * New `Column.filterable` config enables a customized header menu with filtering options. The
      new control offers two tabs - a "Values" tab for an enumerated "set-type" filter and a "
      Custom" tab to support more complex queries with multiple clauses.
* New `TaskObserver` replaces existing `PendingTaskModel`, providing improved support for joining
  and masking multiple asynchronous tasks.
* Mobile `NavigatorModel` provides a new 'pull down' gesture to trigger an app-wide data refresh.
  This gesture is enabled by default, but can be disabled via the `pullDownToRefresh` flag.
* `RecordAction` now supports a `className` config.
* `Chart` provides a default context menu with its standard menu button actions, including a new
  'Copy to Clipboard' action.

### 💥 Breaking Changes

* `FilterChooserModel.sourceStore` and `FilterChooserModel.targetStore` have been renamed
  `FilterChooserModel.valueSource` and `FilterChooserModel.bind` respectively. Furthermore, both
  configs now support either a `Store` or a cube `View`. This is to provide a common API with the
  new `GridFilterModel` filtering described above.
* `GridModel.setFilter()` and `DataViewModel.setFilter()` have been removed. Either configure your
  grid with a `GridFilterModel`, or set the filter on the underlying `Store` instead.
* `FunctionFilter` now requires a `key` property.
* `PendingTaskModel` has been replaced by the new `TaskObserver` in `@xh/hoist/core`.
    * ⚠ NOTE - `TaskObserver` instances should be created via the provided static factory methods
      and
      _not_ directly via the `new` keyword. `TaskObserver.trackLast()` can be used as a drop-in
      replacement for `new PendingTaskModel()`.
* The `model` prop on `LoadingIndicator` and `Mask` has been replaced with `bind`. Provide one or
  more `TaskObserver`s to this prop.

### ⚙️ Technical

* `GridModel` has a new `selectedIds` getter to get the IDs of currently selected records. To
  provide consistency across models, the following getters have been deprecated and renamed:
    + `selectedRecordId` has been renamed `selectedId` in `GridModel`, `StoreSelectionModel`, and
      `DataViewModel`
    + `selection` has been renamed `selectedRecords` in `GridModel`, `DataViewModel`, and
      `RestGridModel`
    + `singleRecord`, `records`, and `ids` have been renamed `selectedRecord`, `selectedRecords`,
      and
      `selectedIds`, respectively, in `StoreSelectionModel`

### ✨ Style

* Higher contrast on grid context menus for improved legibility.

[Commit Log](https://github.com/xh/hoist-react/compare/v41.3.0...v42.0.0)

## v41.3.0 - 2021-08-09

### 🎁 New Features

* New `Cube` aggregators `ChildCountAggregator` and `LeafCountAggregator`.
* Mobile `NavigatorModel` provides a new "swipe" gesture to go back in the page stack. This is
  enabled by default, but may be turned off via the new `swipeToGoBack` prop.
* Client error reports now include the full URL for additional troubleshooting context.
    * Note apps must update their server-side to `hoist-core v9.3` or greater to persist URLs with
      error reports (although this is _not_ a general or hard requirement for taking this version of
      hoist-react).

[Commit Log](https://github.com/xh/hoist-react/compare/v41.2.0...v41.3.0)

## v41.2.0 - 2021-07-30

### 🎁 New Features

* New `GridModel.rowClassRules` and `Column.cellClassRules` configs added. Previously apps needed to
  use `agOptions` to dynamically apply and remove CSS classes using either of these options - now
  they are fully supported by Hoist.
    * ⚠ Note that, to avoid conflicts with internal usages of these configs, Hoist will check and
      throw if either is passed via `agOptions`. Apps only need to move their configs to the new
      location - the shape of the rules object does *not* need to change.
* New `GridAutosizeOptions.includeCollapsedChildren` config controls whether values from collapsed
  (i.e. hidden) child records should be measured when computing column sizes. Default of `false`
  improves autosize performance for large tree grids and should generally match user expectations
  around WYSIWYG autosizing.
* New `GridModel.beginEditAsync()` and `endEditAsync()` APIs added to start/stop inline editing.
    * ⚠ Note that - in a minor breaking change - the function form of the `Column.editable` config
      is no longer passed an `agParams` argument, as editing might now begin and need to be
      evaluated outside the context of an AG-Grid event.
* New `GridModel.clicksToEdit` config controls the number of clicks required to trigger
  inline-editing of a grid cell. Default remains 2 (double click ).
* Timeouts are now configurable on grid exports via a new `exportOptions.timeout` config.
* Toasts may now be dismissed programmatically - use the new `ToastModel` returned by the
  `XH.toast()` API and its variants.
* `Form` supports setting readonlyRenderer in `fieldDefaults` prop.
* New utility hook `useCached` provides a more flexible variant of `React.useCallback`.

### 🐞 Bug Fixes

* Inline grid editing supports passing of JSX editor components.
* `GridExportService` catches any exceptions thrown during export preparation and warns the user
  that something went wrong.
* GridModel with 'disabled' selection no longer shows "ghost" selection when using keyboard.
* Tree grids now style "parent" rows consistently with highlights/borders if requested, even for
  mixed-depth trees where some rows have children at a given level and others do not.

### ⚙️ Technical

* `FetchService` will now actively `abort()` fetch requests that it is abandoning due to its own
  `timeout` option. This allows the browser to release the associated resources associated with
  these requests.
* The `start()` function in `@xh/hoist/promise` has been deprecated. Use `wait()` instead, which can
  now be called without any args to establish a Promise chain and/or introduce a minimal amount of
  asynchronousity.
* ⚠ Note that the raw `AgGrid` component no longer enhances the native keyboard handling provided by
  ag-Grid. All Hoist key handling customizations are now limited to `Grid`. If you wish to provide
  custom handling in a raw `AgGrid` component, see the example here:
  https://www.ag-grid.com/javascript-grid/row-selection/#example-selection-with-keyboard-arrow-keys

### ✨ Style

* The red and green color values applied in dark mode have been lightened for improved legibility.
* The default `colorSpec` config for number formatters has changed to use new dedicated CSS classes
  and variables.
* New/renamed CSS vars `--xh-grid-selected-row-bg` and `--xh-grid-selected-row-text-color` now used
  to style selected grid rows.
    * ⚠ Note the `--xh-grid-bg-highlight` CSS var has been removed.
* New `.xh-cell--editable` CSS class applied to cells with inline editing enabled.
    * ⚠ Grid CSS class `.xh-invalid-cell` has been renamed to `.xh-cell--invalid` for consistency -
      any app style overrides should update to this new classname.

### 📚 Libraries

* core-js `3.15 -> 3.16`

[Commit Log](https://github.com/xh/hoist-react/compare/v41.1.0...v41.2.0)

## v41.1.0 - 2021-07-23

### 🎁 New Features

* Button to expand / collapse all rows within a tree grid now added by default to the primary tree
  column header. (New `Column.headerHasExpandCollapse` property provided to disable.)
* New `@logWithDebug` annotation provides easy timed logging of method execution (via `withDebug`).
* New `AppSpec.disableXssProtection` config allows default disabling of Field-level XSS protection
  across the app. Intended for secure, internal apps with tight performance tolerances.
* `Constraint` callbacks are now provided with a `record` property when validating Store data and a
  `fieldModel` property when validating Form data.
* New `Badge` component allows a styled badge to be placed inline with text/title, e.g. to show a
  counter or status indicator within a tab title or menu item.
* Updated `TreeMap` color scheme, with a dedicated set of colors for dark mode.
* New XH convenience methods `successToast()`, `warningToast()`, and `dangerToast()` show toast
  alerts with matching intents and appropriate icons.
    * ⚠ Note that the default `XH.toast()` call now shows a toast with the primary (blue) intent and
      no icon. Previously toasts displayed by default with a success (green) intent and checkmark.
* GridModel provides a public API method `setColumnState` for taking a previously saved copy of
  gridModel.columnState and applying it back to a GridModel in one call.

### 🐞 Bug Fixes

* Fixed an issue preventing export of very large (>100k rows) grids.
* Fixed an issue where updating summary data in a Store without also updating other data would not
  update the bound grid.
* Intent styles now properly applied to minimal buttons within `Panel.headerItems`.
* Improved `GridModel` async selection methods to ensure they do not wait forever if grid does not
  mount.
* Fixed an issue preventing dragging the chart navigator range in a dialog.

### ⚙️ Technical

* New `Exception.timeout()` util to throw exceptions explicitly marked as timeouts, used by
  `Promise.timeout` extension.
* `withShortDebug` has been deprecated. Use `withDebug` instead, which has the identical behavior.
  This API simplification mirrors a recent change to `hoist-core`.

### ✨ Style

* If the first child of a `Placeholder` component is a Hoist icon, it will not automatically be
  styled to 4x size with reduced opacity. (See new Toolbox example under the "Other" tab.)

### 📚 Libraries

* @blueprintjs/core `3.46 -> 3.47`
* dompurify `2.2 -> 2.3`

[Commit Log](https://github.com/xh/hoist-react/compare/v41.0.0...v41.1.0)

## v41.0.0 - 2021-07-01

### 🎁 New Features

* Inline editing of Grid/Record data is now officially supported:
    + New `Column.editor` config accepts an editor component to enable managed editing of the cells
      in that column. New `CheckboxEditor`, `DateEditor`, `NumberEditor`, `SelectEditor`
      , `TextAreaEditor`
      and `TextEditor` components wrap their corresponding HoistInputs with the required hook-based
      API and can be passed to this new config directly.
    + `Store` now contains built-in support for validation of its uncommitted records. To enable,
      specify the new `rules` property on the `Field`s in your `Store`. Note that these rules and
      constraints use the same API as the forms package, and rules and constraints may be shared
      between the `data` and `form` packages freely.
    + `GridModel` will automatically display editors and record validation messages as the user
      moves between cells and records. The new `GridModel.fullRowEditing` config controls whether
      editors are displayed for the focused cell only or for the entire row.
* All Hoist Components now support a `modelRef` prop. Supply a ref to this prop in order to gain a
  pointer to a Component's backing `HoistModel`.
* `DateInput` has been improved to allow more flexible parsing of user input with multiple formats.
  See the new prop `DateInput.parseStrings`.
* New `Column.sortValue` config takes an alternate field name (as a string) to sort the column by
  that field's value, or a function to produce a custom cell-level value for comparison. The values
  produced by this property will be also passed to any custom comparator, if one is defined.
* New `GridModel.hideEmptyTextBeforeLoad` config prevents showing the `emptyText` until the store
  has been loaded at least once. Apps that depend on showing `emptyText` before first load should
  set this property to `false`.
* `ExpandCollapseButton` now works for grouped grids in addition to tree grids.
* `FieldModel.initialValue` config now accepts functions, allowing for just-in-time initialization
  of Form data (e.g. to pre-populate a Date field with the current time).
* `TreeMapModel` and `SplitTreeMapModel` now support a `maxHeat` config, which can be used to
  provide a stable absolute maximum brightness (positive or negative) within the entire TreeMap.
* `ErrorMessage` will now automatically look for an `error` property on its primary context model.
* `fmtNumber()` supports new flags `withCommas` and `omitFourDigitComma` to customize the treatment
  of commas in number displays.
* `isValidJson` function added to form validation constraints.
* New `Select.enableFullscreen` prop added to the mobile component. Set to true (default on phones)
  to render the input in a full-screen modal when focused, ensuring there is enough room for the
  on-screen keyboard.

### 💥 Breaking Changes

* Removed support for class-based Hoist Components via the `@HoistComponent` decorator (deprecated
  in v38). Use functional components created via the `hoistCmp()` factory instead.
* Removed `DimensionChooser` (deprecated in v37). Use `GroupingChooser` instead.
* Changed the behavior of `FormModel.init()` to always re-initialize *all* fields. (Previously, it
  would only initialize fields explicitly passed via its single argument). We believe that this is
  more in line with developer expectations and will allow the removal of app workarounds to force a
  reset of all values. Most apps using FormModel should not need to change, but please review and
  test any usages of this particular method.
* Replaced the `Grid`, `DataView`, and `RestGrid` props below with new configurable fields on
  `GridModel`, `DataViewModel`, and `RestGridModel`, respectively. This further consolidates grid
  options into the model layer, allowing for more consistent application code and developer
  discovery.
    + `onKeyDown`
    + `onRowClicked`
    + `onRowDoubleClicked`
    + `onCellClicked`
    + `onCellDoubleClicked`
* Renamed the confusing and ambiguous property name `labelAlign` in several components:
    + `FormField`: `labelAlign` has been renamed to `labelTextAlign`
    + `SwitchInput`, `RadioInput`, and `Checkbox`: `labelAlign` has been renamed `labelSide`.
* Renamed all CSS variables beginning with `--navbar` to start with `--appbar`, matching the Hoist
  component name.
* Removed `TreeMapModel.colorMode` value 'balanced'. Use the new `maxHeat` config to prevent outlier
  values from dominating the color range of the TreeMap.
* The classes `Rule` and `ValidationState` and all constraint functions (e.g. `required`,
  `validEmail`, `numberIs`, etc.) have been moved from the `cmp\form` package to the `data` package.
* Hoist grids now require ag-Grid v25.3.0 or higher - update your ag-Grid dependency in your app's
  `package.json` file. See the [ag-Grid Changelog](https://www.ag-grid.com/ag-grid-changelog/) for
  details.
* Hoist charts now require Highcharts v9.1.0 or higher - update your Highcharts dependency in your
  app's `package.json` file. See the
  [Highcharts Changelog](https://www.highcharts.com/changelog/#highcharts-stock) for details.

### 🐞 Bug Fixes

* Fixed disable behavior for Hoist-provided button components using popover.
* Fixed default disabling of autocomplete within `TextInput`.
* Squelched console warning re. precision/stepSize emitted by Blueprint-based `numberInput`.

### ⚙️ Technical

* Improved exception serialization to better handle `LocalDate` and similar custom JS classes.
* Re-exported Blueprint `EditableText` component (w/elemFactory wrapper) from `kit/blueprint`.

### 📚 Libraries

* @blueprintjs/core `3.44 -> 3.46`
* codemirror `5.60 -> 5.62`
* core-js `3.10 -> 3.15`
* filesize `6.2 -> 6.4`
* mobx `6.1 -> 6.3`
* react-windowed-select `3.0 -> 3.1`

[Commit Log](https://github.com/xh/hoist-react/compare/v40.0.0...v41.0.0)

## v40.0.0 - 2021-04-22

⚠ Please ensure your `@xh/hoist-dev-utils` dependency is >= v5.7.0. This is required to support the
new changelog feature described below. Even if you are not yet using the feature, you must update
your dev-utils dependency for your project to build.

### 🎁 New Features

* Added support for displaying an in-app changelog (release notes) to the user. See the new
  `ChangelogService` for details and instructions on how to enable.
* Added `XH.showBanner()` to display a configurable banner across the top of viewport, as another
  non-modal alternative for attention-getting application alerts.
* New method `XH.showException()` uses Hoist's built-in exception display to show exceptions that
  have already been handled directly by application code. Use as an alternative to
  `XH.handleException()`.
* `XH.track()` supports a new `oncePerSession` option. This flag can be set by applications to avoid
  duplicate tracking messages for certain types of activity.
* Mobile `NavigatorModel` now supports a `track` flag to automatically track user page views,
  equivalent to the existing `track` flag on `TabContainerModel`. Both implementations now use the
  new `oncePerSession` flag to avoid duplicate messages as a user browses within a session.
* New `Spinner` component returns a simple img-based spinner as an animated PNG, available in two
  sizes. Used for the platform-specific `Mask` and `LoadingIndicator` components. Replaces previous
  SVG-based implementations to mitigate rendering performance issues over remote connections.

### 💥 Breaking Changes

* `Store` now creates a shared object to hold the default values for every `Field` and uses this
  object as the prototype for the `data` property of every `Record` instance.
    * Only non-default values are explicitly written to `Record.data`, making for a more efficient
      representation of default values and improving the performance of `Record` change detection.
    * Note this means that `Record.data` *no longer* contains keys for *all* fields as
      `own-enumerable` properties.
    * Applications requiring a full enumeration of all values should call the
      new `Record.getValues()`
      method, which returns a new and fully populated object suitable for spreading or cloning.
    * This behavior was previously available via `Store.experimental.shareDefaults` but is now
      always enabled.
* For API consistency with the new `showBanner()` util, the `actionFn` prop for the recently-added
  `ErrorMessage` component has been deprecated. Specify as an `onClick` handler within the
  component's `actionButtonProps` prop instead.
* The `GridModel.experimental.externalSort` flag has been promoted from an experiment to a
  fully-supported config. Default remains `false`, but apps that were using this flag must now pass
  it directly: `new GridModel({externalSort: true, ...})`.
* Hoist re-exports and wrappers for the Blueprint `Spinner` and Onsen `ProgressCircular` components
  have been removed, in favor of the new Hoist `Spinner` component mentioned above.
* Min version for `@xh/hoist-dev-utils` is now v5.7.0, as per above.

### 🐞 Bug Fixes

* Formatters in the `@xh/hoist/format` package no longer modify their options argument.
* `TileFrame` edge-case bug fixed where the appearance of an internal scrollbar could thrash layout
  calculations.
* XSS protection (dompurify processing) disabled on selected REST editor grids within the Hoist
  Admin console. Avoids content within configs and JSON blobs being unintentionally mangled.

### ⚙️ Technical

* Improvements to exception serialization, especially for any raw javascript `Error` thrown by
  client-side code.

### ✨ Style

* Buttons nested inline within desktop input components (e.g. clear buttons) tweaked to avoid
  odd-looking background highlight on hover.
* Background highlight color of minimal/outlined buttons tweaked for dark theme.
* `CodeInput` respects standard XH theme vars for its background-color and (monospace) font family.
  Its built-in toolbar has also been made compact and slightly re-organized.

### 📚 Libraries

* @blueprintjs/core `3.41 -> 3.44`
* @blueprintjs/datetime `3.21 -> 3.23`
* classnames `2.2 -> 2.3`
* codemirror `5.59 -> 5.60`
* core-js `3.9 -> 3.10`
* filesize `6.1 -> 6.2`
* qs `6.9 -> 6.10`
* react-beautiful-dnd `13.0 -> 13.1`
* react-select `4.2 -> 4.3`

[Commit Log](https://github.com/xh/hoist-react/compare/v39.0.1...v40.0.0)

## v39.0.1 - 2021-03-24

### 🐞 Bug Fixes

* Fixes regression preventing the loading of the Activity Tab in the Hoist Admin console.
* Fixes icon alignment in `DateInput`.

[Commit Log](https://github.com/xh/hoist-react/compare/v39.0.0...v39.0.1)

## v39.0.0 - 2021-03-23

### 🎁 New Features

#### Components + Props

* New `TileFrame` layout component renders a collection of child items using a layout that balances
  filling the available space against maintaining tile width / height ratio.
* Desktop `Toolbar` accepts new `compact` prop. Set to `true` to render the toolbar with reduced
  height and font-size.
* New `StoreFilterField` prop `autoApply` allows developers to more easily use `StoreFilterField` in
  conjunction with other filters or custom logic. Set to `false` and specify an `onFilterChange`
  callback to take full control of filter application.
* New `RestGrid` prop `formClassName` allows custom CSS class to be applied to its managed
  `RestForm` dialog.

#### Models + Configs

* New property `selectedRecordId` on `StoreSelectionModel`, `GridModel`, and `DataViewModel`.
  Observe this instead of `selectedRecord` when you wish to track only the `id` of the selected
  record and not changes to its data.
* `TreeMapModel.colorMode` config supports new value `wash`, which retains the positive and negative
  color while ignoring the intensity of the heat value.
* New method `ChartModel.updateHighchartsConfig()` provides a more convenient API for changing a
  chart's configuration post-construction.
* New `Column.omit` config supports conditionally excluding a column from its `GridModel`.

#### Services + Utils

* New method `FetchService.setDefaultTimeout()`.
* New convenience getter `LocalDate.isToday`.
* `HoistBase.addReaction()` now accepts convenient string values for its `equals` flag.

### 💥 Breaking Changes

* The method `HoistAppModel.preAuthInitAsync()` has been renamed to `preAuthAsync()` and should now
  be defined as `static` within apps that implement it to run custom pre-authentication routines.
    * This change allows Hoist to defer construction of the `AppModel` until Hoist itself has been
      initialized, and also better reflects the special status of this function and when it is
      called in the Hoist lifecycle.
* Hoist grids now require ag-Grid v25.1.0 or higher - update your ag-Grid dependency in your app's
  `package.json` file. See the [ag-Grid Changelog](https://www.ag-grid.com/ag-grid-changelog/) for
  details.

### ⚙️ Technical

* Improvements to behavior/performance of apps in hidden/inactive browser tabs. See the
  [page visibility API reference](https://developer.mozilla.org/en-US/docs/Web/API/Page_Visibility_API)
  for details. Now, when the browser tab is hidden:
    * Auto-refresh is suspended.
    * The `forEachAsync()` and `whileAsync()` utils run synchronously, without inserting waits that
      would be overly throttled by the browser.
* Updates to support compatibility with agGrid 25.1.0.
* Improved serialization of `LoadSpec` instances within error report stacktraces.

### 📚 Libraries

* @blueprintjs/core `3.39 -> 3.41`
* @blueprintjs/datetime `3.20 -> 3.21`
* @popperjs/core `2.8 -> 2.9`
* core-js `3.8 -> 3.9`
* react-select `4.1 -> 4.2`

[Commit Log](https://github.com/xh/hoist-react/compare/v38.3.0...v39.0.0)

## v38.3.0 - 2021-03-03

### 🎁 New Features

* New `Store.freezeData` and `Store.idEncodesTreePath` configs added as performance optimizations
  when loading very large data sets (50k+ rows).
* New `ColChooserModel.autosizeOnCommit` config triggers an autosize run whenever the chooser is
  closed. (Defaulted to true on mobile.)

[Commit Log](https://github.com/xh/hoist-react/compare/v38.2.0...v38.3.0)

## v38.2.0 - 2021-03-01

### 🐞 Bug Fixes

* Fix to edge-case where `Grid` would lose its selection if set on the model prior to the component
  mounting and ag-Grid full rendering.
* Fix to prevent unintended triggering of app auto-refresh immediately after init.

### ⚙️ Technical

* New config `Cube.fieldDefaults` - matches same config added to `Store` in prior release.
* App auto-refresh interval keys off of last *completed* refresh cycle if there is one. Avoids
  over-eager refresh when cycle is fast relative to the time it takes to do the refresh.
* New experimental property `Store.experimental.shareDefaults`. If true, `Record.data` will be
  created with default values for all fields stored on a prototype, with only non-default values
  stored on `data` directly. This can yield major performance improvements for stores with sparsely
  populated records (i.e. many records with default values). Note that when set, the `data` property
  on `Record` will no longer contain keys for *all* fields as `own-enumerable` properties. This may
  be a breaking change for some applications.

[Commit Log](https://github.com/xh/hoist-react/compare/v38.1.1...v38.2.0)

## v38.1.1 - 2021-02-26

### ⚙️ Technical

* New config `Store.fieldDefaults` supports defaulting config options for all `Field` instances
  created by a `Store`.

[Commit Log](https://github.com/xh/hoist-react/compare/v38.1.0...v38.1.1)

## v38.1.0 - 2021-02-24

⚠ Please ensure your `@xh/hoist-dev-utils` dependency is >= v5.6.0. This is required to successfully
resolve and bundle transitive dependencies of the upgraded `react-select` library.

### 🐞 Bug Fixes

* A collapsible `Panel` will now restore its user specified-size when re-opened. Previously the
  panel would be reset to the default size.
* `Store.lastLoaded` property now initialized to `null`. Previously this property had been set to
  the construction time of the Store.
* Tweak to `Grid` style rules to ensure sufficient specificity of rules related to indenting child
  rows within tree grids.
* Improvements to parsing of `Field`s of type 'int': we now correctly parse values presented in
  exponential notation and coerce `NaN` values to `null`.

### 🎁 New Features

* `GridModel` has new async variants of existing methods: `selectFirstAsync`, `selectAsync`, and
  `ensureSelectionVisibleAsync`. These methods build-in the necessary waiting for the underlying
  grid implementation to be ready and fully rendered to ensure reliable selection. In addition, the
  first two methods will internally call the third. The existing non-async counterparts for these
  methods have been deprecated.
* GridModel has a new convenience method `preSelectFirstAsync` for initializing the selection in
  grids, without disturbing any existing selection.
* Added new `Store.loadTreeData` config (default `true`) to enable or disable building of nested
  Records when the raw data elements being loaded have a `children` property.
* Cube `View` now detects and properly handles streaming updates to source data that include changes
  to row dimensions as well as measures.*
* `DataViewModel.itemHeight` can now be a function that returns a pixel height.
* The `LoadSpec` object passed to `doLoadAsync()` is now a defined class with additional properties
  `isStale`, `isObsolete` and `loadNumber`. Use these properties to abandon out-of-order
  asynchronous returns from the server.
    * 💥 NOTE that calls to `loadAsync()` no longer accept a plain object for their `loadSpec`
      parameter. Application code such as `fooModel.loadAsync({isRefresh: true})` should be updated
      to use the wrapper APIs provided by `LoadSupport` - e.g. `fooModel.refreshAsync()`. (This was
      already the best practice, but is now enforced.)
* New `autoHeight` property on grid `Column`. When set the grid will increase the row height
  dynamically to accommodate cell content in this column.

### 📚 Libraries

* @blueprintjs/core `3.38 -> 3.39`
* react-select `3.1 -> 4.1`
* react-windowed-select `2.0 -> 3.0`

[Commit Log](https://github.com/xh/hoist-react/compare/v38.0.0...v38.1.0)

## v38.0.0 - 2021-02-04

Hoist v38 includes major refactoring to streamline core classes, bring the toolkit into closer
alignment with the latest developments in Javascript, React, and MobX, and allow us to more easily
provide documentation and additional features. Most notably, we have removed the use of class based
decorators, in favor of a simpler inheritance-based approach to defining models and services.

* We are introducing a new root superclass `HoistBase` which provides many of the syntax
  enhancements and conventions used throughout Hoist for persistence, resource management, and
  reactivity.
* New base classes of `HoistModel` and `HoistService` replace the existing class decorators
  `@HoistModel` and `@HoistService`. Application models and services should now `extend` these base
  classes instead of applying the (now removed) decorators. For your application's `AppModel`,
  extend the new `HoistAppModel` superclass.
* We have also removed the need for the explicit `@LoadSupport` annotation on these classes. The
  presence of a defined `doLoadAsync()` method is now sufficient to allow classes extending
  `HoistModel` and `HoistService` to participate in the loading and refreshing lifecycle as before.
* We have deprecated support for class-based Components via the `@HoistComponent` class decorator.
  To continue to use this decorator, please import it from the `@xh\hoist\deprecated` package.
  Please note that we plan to remove `@HoistComponent` in a future version.
* Due to changes in MobX v6.0.1, all classes that host observable fields and actions will now also
  need to provide a constructor containing a call to `makeObservable(this)`. This change will
  require updates to most `HoistModel` and `HoistService` classes. See
  [this article from MobX](https://michel.codes/blogs/mobx6) for more on this change and the
  motivation behind it.

### 🎁 New Features

* New utility method `getOrCreate` for easy caching of properties on objects.
* The `Menu` system on mobile has been reworked to be more consistent with desktop. A new
  `MenuButton` component has been added to the mobile framework, which renders a `Menu` of
  `MenuItems` next to the `MenuButton`. This change also includes the removal of `AppMenuModel` (see
  Breaking Changes).
* Added `ExpandCollapseButton` to the mobile toolkit, to expand / collapse all rows in a tree grid.
* Added `Popover` to the mobile toolkit, a component to display floating content next to a target
  element. Its API is based on the Blueprint `Popover` component used on desktop.
* `StoreFilterField` now matches the rendered string values for `date` and `localDate` fields when
  linked to a properly configured `GridModel`.
* `GroupingChooser` gets several minor usability improvements + clearer support for an empty /
  ungrouped state, when so enabled.

### 💥 Breaking Changes

* All `HoistModel` and `HoistService` classes must be adjusted as described above.
* `@HoistComponent` has been deprecated and moved to `@xh\hoist\deprecated`
* Hoist grids now require ag-Grid v25.0.1 or higher - if your app uses ag-Grid, update your ag-Grid
  dependency in your app's `package.json` file.
* The `uses()` function (called within `hoistComponent()` factory configs for model context lookups)
  and the `useContextModel()` function no longer accept class names as strings. Pass the class
  itself (or superclass) of the model you wish to select for your component. `Uses` will throw if
  given any string other than "*", making the need for any updates clear in that case.
* The `Ref` class, deprecated in v26, has now been removed. Use `createObservableRef` instead.
* `AppMenuModel` has been removed. The `AppMenuButton` is now configured via
  `AppBar.appMenuButtonProps`. As with desktop, menu items can be added with
  `AppBar.appMenuButtonProps.extraItems[]`

### ⚙️ Technical

* We have removed the experimental flags `useTransactions`, and `deltaSort` from `GridModel`. The
  former has been the default behavior for Hoist for several releases, and the latter is obsolete.

### 📚 Libraries

* @blueprintjs/core `3.36 -> 3.38`
* codemirror `5.58 -> 5.59`
* mobx `5.15 -> 6.1`
* mobx-react `6.3 -> 7.1`

[Commit Log](https://github.com/xh/hoist-react/compare/v37.2.0...v38.0.0)

## v37.2.0 - 2021-01-22

### 🎁 New Features

* New `ErrorMessage` component for standard "inline" rendering of Errors and Exceptions, with retry
  support.
* `Cube` now supports an `omitFn` to allow apps to remove unwanted, single-node children.

[Commit Log](https://github.com/xh/hoist-react/compare/v37.1.0...v37.2.0)

## v37.1.0 - 2021-01-20

### 🎁 New Features

* Columns in `ColChooser` can now be filtered by their `chooserGroup`.
* `Cube` now supports a `bucketSpecFn` config which allows dynamic bucketing and aggregation of
  rows.

### 🐞 Bug Fixes

* Fix issue where a `View` would create a root row even if there were no leaf rows.
* Fixed regression in `LeftRightChooser` not displaying description callout.

[Commit Log](https://github.com/xh/hoist-react/compare/v37.0.0...v37.1.0)

## v37.0.0 - 2020-12-15

### 🎁 New Features

* New `GroupingChooser` component provides a new interface for selecting a list of fields
  (dimensions) for grouping APIs, offering drag-and-drop reordering and persisted favorites.
    * This is intended as a complete replacement for the existing `DimensionChooser`. That component
      should be considered deprecated and will be removed in future releases.
* New props added to `TabSwitcher`:
    * `enableOverflow` shows tabs that would normally overflow their container in a drop down menu.
    * `tabWidth`, `tabMinWidth` & `tabMaxWidth` allow flexible configuration of tab sizes within the
      switcher.
* `TabModel` now supports a bindable `tooltip`, which can be used to render strings or elements
  while hovering over tabs.
* New `Placeholder` component provides a thin wrapper around `Box` with standardized, muted styling.
* New `StoreFilterField.matchMode` prop allows customizing match to `start`, `startWord`, or `any`.
* `Select` now implements enhanced typeahead filtering of options. The default filtering is now
  based on a case-insensitive match of word starts in the label. (Previously it was based on a match
  _anywhere_ in the label _or_ value.) To customize this behavior, applications should use the new
  `filterFn` prop.
* New Admin Console Monitor > Memory tab added to view snapshots of JVM memory usage. (Requires
  Hoist Core v8.7 or greater.)
* `FormModel` and `FieldModel` gain support for Focus Management.
* New `boundInput` getter on `FieldModel` to facilitate imperative access to controls, when needed.
  This getter will return the new `HoistInputModel` interface, which support basic DOM access as
  well as standard methods for `focus()`, `blur()`, and `select()`.
* New `GridModel` config `lockColumnGroups` to allow controlling whether child columns can be moved
  outside their parent group. Defaults to `true` to maintain existing behavior.

### 💥 Breaking Changes

* New `TabContainerModel` config `switcher` replaces `switcherPosition` to allow for more flexible
  configuration of the default `TabSwitcher`.
    * Use `switcher: true` to retain default behavior.
    * Use `switcher: false` to not include a TabSwitcher. (previously `switcherPosition: 'none'`)
    * Use `switcher: {...}` to provide customisation props for the `TabSwitcher`. See `TabSwitcher`
      documentation for more information.
* The `HoistInput` base class has been removed. This change marks the completion of our efforts to
  remove all internal uses of React class-based Components in Hoist. The following adjustments are
  required:
    * Application components extending `HoistInput` should use the `useHoistInputModel` hook
      instead.
    * Applications getting refs to `HoistInputs` should be aware that these refs now return a ref to
      a
      `HoistInputModel`. In order to get the DOM element associated with the component use the new
      `domEl` property of that model rather than the`HoistComponent.getDOMNode()` method.
* Hoist grids now require ag-Grid v24.1.0 or higher - update your ag-Grid dependency in your app's
  `package.json` file. ag-Grid v24.1.0
  [lists 5 breaking changes](https://www.ag-grid.com/ag-grid-changelog/), including the two called
  out below. *Note that these cautions apply only to direct use of the ag-Grid APIs* - if your app
  is using the Hoist `Grid` and `GridModel` exclusively, there should be no need to adjust code
  around columns or grid state, as the related Hoist classes have been updated to handle these
  changes.
    * AG-4291 - Reactive Columns - the state pattern for ag-grid wrapper has changed as a result of
      this change. If your app made heavy use of saving/loading grid state, please test carefully
      after upgrade.
    * AG-1959 - Aggregation - Add additional parameters to the Custom Aggregation methods. If your
      app implements custom aggregations, they might need to be updated.

### 🔒 Security

* The data package `Field` class now sanitizes all String values during parsing, using the DOMPurify
  library to defend against XSS attacks and other issues with malformed HTML or scripting content
  loaded into `Record`s and rendered by `Grid` or other data-driven components. Please contact XH if
  you find any reason to disable this protection, or observe any unintended side effects of this
  additional processing.

### 🐞 Bug Fixes

* Fix issue where grid row striping inadvertently disabled by default for non-tree grids.
* Fix issue where grid empty text cleared on autosize.

### ✨ Style

* Default `Chart` themes reworked in both light and dark modes to better match overall Hoist theme.

### ⚙️ Technical

* Note that the included Onsen fork has been replaced with the latest Onsen release. Apps should not
  need to make any changes.
* `Cube.info` is now directly observable.
* `@managed` and `markManaged` have been enhanced to allow for the cleanup of arrays of objects as
  well as objects. This matches the existing array support in `XH.safeDestroy()`.

### 📚 Libraries

* @xh/onsenui `~0.1.2` -> onsenui `~2.11.1`
* @xh/react-onsenui `~0.1.2` -> react-onsenui `~1.11.3`
* @blueprintjs/core `3.35 -> 3.36`
* @blueprintjs/datetime `3.19 -> 3.20`
* clipboard-copy `3.1 -> 4.0`
* core-js `3.6 -> 3.8`
* dompurify `added @ 2.2`
* react `16.13 -> 17.0`
* semver `added @ 7.3`

[Commit Log](https://github.com/xh/hoist-react/compare/v36.6.1...v37.0.0)

## v36.6.1 - 2020-11-06

### 🐞 Bug Fixes

* Fix issue where grid row striping would be turned off by default for non-tree grids

[Commit Log](https://github.com/xh/hoist-react/compare/v36.6.0...v36.6.1)

## v36.6.0 - 2020-10-28

### 🎁 New Features

* New `GridModel.treeStyle` config enables more distinctive styling of tree grids, with optional
  background highlighting and ledger-line style borders on group rows.
    * ⚠ By default, tree grids will now have highlighted group rows (but no group borders). Set
      `treeStyle: 'none'` on any `GridModel` instances where you do _not_ want the new default
      style.
* New `DashContainerModel.extraMenuItems` config supports custom app menu items in Dashboards
* An "About" item has been added to the default app menu.
* The default `TabSwitcher` now supports scrolling, and will show overflowing tabs in a drop down
  menu.

### 🐞 Bug Fixes

* Ensure that `Button`s with `active: true` set directly (outside of a `ButtonGroupInput`) get the
  correct active/pressed styling.
* Fixed regression in `Column.tooltip` function displaying escaped HTML characters.
* Fixed issue where the utility method `calcActionColWidth` was not correctly incorporating the
  padding in the returned value.

### ⚙️ Technical

* Includes technical updates to `JsonBlob` archiving. This change requires an update to `hoist-core`
  `v8.6.1` or later, and modifications to the `xh_json_blob` table. See the
  [hoist-core changelog](https://github.com/xh/hoist-core/blob/develop/CHANGELOG.md) for further
  details.

### 📚 Libraries

* @blueprintjs/core `3.33 -> 3.35`

[Commit Log](https://github.com/xh/hoist-react/compare/v36.5.0...v36.6.0)

## v36.5.0 - 2020-10-16

### 🐞 Bug Fixes

* Fix text and hover+active background colors for header tool buttons in light theme.

### ⚙️ Technical

* Install a default simple string renderer on all columns. This provides consistency in column
  rendering, and fixes some additional issues with alignment and rendering of Grid columns
  introduced by the change to flexbox-based styling in grid cells.
* Support (optional) logout action in SSO applications.

### 📚 Libraries

* @blueprintjs/core `3.31 -> 3.33`
* @blueprintjs/datetime `3.18 -> 3.19`
* @fortawesome/fontawesome-pro `5.14 -> 5.15`
* moment `2.24 -> 2.29`
* numbro `2.2 -> 2.3`

[Commit Log](https://github.com/xh/hoist-react/compare/v36.4.0...v36.5.0)

## v36.4.0 - 2020-10-09

### 🎁 New Features

* `TabContainerModel` supports dynamically adding and removing tabs via new public methods.
* `Select` supports a new `menuWidth` prop to control the width of the dropdown.

### 🐞 Bug Fixes

* Fixed v36.3.0 regression re. horizontal alignment of Grid columns.

[Commit Log](https://github.com/xh/hoist-react/compare/v36.3.0...v36.4.0)

## v36.3.0 - 2020-10-07

### 💥 Breaking Changes

* The following CSS variables are no longer in use:
    + `--xh-grid-line-height`
    + `--xh-grid-line-height-px`
    + `--xh-grid-large-line-height`
    + `--xh-grid-large-line-height-px`
    + `--xh-grid-compact-line-height`
    + `--xh-grid-compact-line-height-px`
    + `--xh-grid-tiny-line-height`
    + `--xh-grid-tiny-line-height-px`

### ⚙️ Technical

* We have improved and simplified the vertical centering of content within Grid cells using
  flexbox-based styling, rather than the CSS variables above.

### 🎁 New Features

* `Select` now supports `hideSelectedOptions` and `closeMenuOnSelect` props.
* `XH.message()` and its variants (`XH.prompt(), XH.confirm(), XH.alert()`) all support an optional
  new config `messageKey`. This key can be used by applications to prevent popping up the same
  dialog repeatedly. Hoist will only show the last message posted for any given key.
* Misc. Improvements to organization of admin client tabs.

### 🐞 Bug Fixes

* Fixed issue with sporadic failures reading grid state using `legacyStateKey`.
* Fixed regression to the display of `autoFocus` buttons; focus rectangle restored.

[Commit Log](https://github.com/xh/hoist-react/compare/v36.2.1...v36.3.0)

## v36.2.1 - 2020-10-01

### 🐞 Bug Fixes

* Fixed issue in `LocalDate.previousWeekday()` which did not correctly handle Sunday dates.
* Fixed regression in `Grid` column header rendering for non-string headerNames.

[Commit Log](https://github.com/xh/hoist-react/compare/v36.2.0...v36.2.1)

## v36.2.0 - 2020-09-25

### 💥 Breaking Changes

* New `GridModel` config `colChooserModel` replaces `enableColChooser` to allow for more flexible
  configuration of the grid `colChooser`
    * Use `colChooserModel: true` to retain default behavior.
    * See documentation on `GridModel.ColChooserModelConfig` for more information.
* The `Grid` `hideHeaders` prop has been converted to a field on `AgGridModel` and `GridModel`. All
  grid options of this type are now on the model hierarchy, allowing consistent application code and
  developer discovery.

### 🎁 New Features

* Provides new `CustomProvider` for applications that want to use the Persistence API, but need to
  provide their own storage implementation.
* Added `restoreDefaults` action to default context menu for `GridModel`.
* Added `restoreDefaultsWarning` config to `GridModel`.
* `FormModel` has a new convenience method `setValues` for putting data into one or more fields in
  the form.
* Admin Preference and Config panels now support bulk regrouping actions.

### 🐞 Bug Fixes

* Fixed an error in implementation of `@managed` preventing proper cleanup of resources.
* Fixed a regression introduced in v36.1.0 in `FilterChooser`: Restore support for `disabled` prop.

[Commit Log](https://github.com/xh/hoist-react/compare/v36.1.0...v36.2.0)

## v36.1.0 - 2020-09-22

⚠ NOTE - apps should update to `hoist-core >= 8.3.0` when taking this hoist-react update. This is
required to support both the new `JsonBlobService` and updates to the Admin Activity and Client
Error tracking tabs described below.

### 🎁 New Features

* Added new `JsonBlobService` for saving and updating named chunks of arbitrary JSON data.
* `GridModelPersistOptions` now supports a `legacyStateKey` property. This key will identify the
  pre-v35 location for grid state, and can be used by applications to provide a more flexible
  migration of user grid state after an upgrade to Hoist v35.0.0 or greater. The value of this
  property will continue to default to 'key', preserving the existing upgrade behavior of the
  initial v35 release.
* The Admin Config and Pref diff tools now support pasting in a config for comparison instead of
  loading one from a remote server (useful for deployments where the remote config cannot be
  accessed via an XHR call).
* The `ClipboardButton.getCopyText` prop now supports async functions.
* The `Select` input supports a new `leftIcon` prop.
* `RestGrid` now supports bulk delete when multiple rows are selected.
* `RestGrid`'s `actionWarning` messages may now be specified as functions.

### 🐞 Bug Fixes

* Fixed several cases where `selectOnFocus` prop on `Select` was not working.
* `FilterChooser` auto-suggest values sourced from the *unfiltered* records on `sourceStore`.
* `RestForm` editors will now source their default label from the corresponding `Field.displayName`
  property. Previously an undocumented `label` config could be provided with each editor object -
  this has been removed.
* Improved time zone handling in the Admin Console "Activity Tracking" and "Client Errors" tabs.
    * Users will now see consistent bucketing of activity into an "App Day" that corresponds to the
      LocalDate when the event occurred in the application's timezone.
    * This day will be reported consistently regardless of the time zones of the local browser or
      deployment server.
* Resetting Grid columns to their default state (e.g. via the Column Chooser) retains enhancements
  applied from matching Store fields.
* Desktop `DateInput` now handles out-of-bounds dates without throwing exception during rendering.
* Dragging a grid column with an element-based header no longer displays `[object Object]` in the
  draggable placeholder.

### 📚 Libraries

* codemirror `5.57 -> 5.58`

[Commit Log](https://github.com/xh/hoist-react/compare/v36.0.0...v36.1.0)

## v36.0.0 - 2020-09-04

### 🎁 New Features

#### Data Filtering

We have enhanced support for filtering data in Hoist Grids, Stores, and Cubes with an upgraded
`Filter` API and a new `FilterChooser` component. This bundle of enhancements includes:

* A new `@xh/hoist/data/filter` package to support the creation of composable filters, including the
  following new classes:
    * `FieldFilter` - filters by comparing the value of a given field to one or more given candidate
      values using one of several supported operators.
    * `FunctionFilter` - filters via a custom function specified by the developer.
    * `CompoundFilter` - combines multiple filters (including other nested CompoundFilters) via an
      AND or OR operator.
* A new `FilterChooser` UI component that integrates tightly with these data package classes to
  provide a user and developer friendly autocomplete-enabled UI for filtering data based on
  dimensions (e.g. trader = jdoe, assetClass != Equities), metrics (e.g. P&L > 1m), or any
  combination thereof.
* Updates to `Store`, `StoreFilterField`, and `cube/Query` to use the new Filter API.
* A new `setFilter()` convenience method to `Grid` and `DataView`.

To get the most out of the new Filtering capabilities, developers are encouraged to add or expand
the configs for any relevant `Store.fields` to include both their `type` and a `displayName`. Many
applications might not have Field configs specified at all for their Stores, instead relying on
Store's ability to infer its Fields from Grid Column definitions.

We are looking to gradually invert this relationship, so that core information about an app's
business objects and their properties is configured once at the `data/Field` level and then made
available to related APIs and components such as grids, filters, and forms. See note in New Features
below regarding related updates to `GridModel.columns` config processing.

#### Grid

* Added new `GridModel.setColumnVisible()` method, along with `showColumn()` and `hideColumn()`
  convenience methods. Can replace calls to `applyColumnStateChanges()` when all you need to do is
  show or hide a single column.
* Elided Grid column headers now show the full `headerName` value in a tooltip.
* Grid column definitions now accept a new `displayName` config as the recommended entry point for
  defining a friendly user-facing label for a Column.
    * If the GridModel's Store has configured a `displayName` for the linked data field, the column
      will default to use that (if not otherwise specified).
    * If specified or sourced from a Field, `displayName` will be used as the default value for the
      pre-existing `headerName` and `chooserName` configs.
* Grid columns backed by a Store Field of type `number` or `int` will be right-aligned by default.
* Added new `GridModel.showGroupRowCounts` config to allow easy hiding of group row member counts
  within each full-width group row. Default is `true`, maintaining current behavior of showing the
  counts for each group.

#### Other

* Added new `AppSpec.showBrowserContextMenu` config to control whether the browser's default context
  menu will be shown if no app-specific context menu (e.g. from a grid) would be triggered.
    * ⚠ Note this new config defaults to `false`, meaning the browser context menu will *not* be
      available. Developers should set to true for apps that expect/depend on the built-in menu.
* `LocalDate` has gained several new static factories: `tomorrow()`, `yesterday()`,
  `[start/end]OfMonth()`, and `[start/end]OfYear()`.
* A new `@computeOnce` decorator allows for lazy computation and caching of the results of decorated
  class methods or getters. Used in `LocalDate` and intended for similar immutable, long-lived
  objects that can benefit from such caching.
* `CodeInput` and `JsonInput` get new `enableSearch` and `showToolbar` props. Enabling search
  provides an simple inline find feature for searching the input's contents.
* The Admin console's Monitor Status tab displays more clearly when there are no active monitors.

### 💥 Breaking Changes

* Renamed the `data/Field.label` property to `displayName`.
* Changed the `DimensionChooserModel.dimensions` config to require objects of the
  form `{name, displayName, isLeafDimension}` when provided as an `Object[]`.
    * Previously these objects were expected to be of the form `{value, label, isLeaf}`.
    * Note however that this same config can now be passed the `dimensions` directly from a
      configured
      `Cube` instead, which is the recommended approach and should DRY up dimension definitions for
      typical use cases.
* Changes required due to the new filter API:
    * The classes `StoreFilter` and `ValueFilter` have been removed and replaced by `FunctionFilter`
      and `FieldFilter`, respectively. In most cases apps will need to make minimal or no changes.
    * The `filters/setFilters` property on `Query` has been changed to `filter/setFilter`. In most
      case apps should not need to change anything other than the name of this property - the new
      property will continue to support array representations of multiple filters.
    * `Store` has gained a new property `filterIncludesChildren` to replace the functionality
      previously provided by `StoreFilter.includesChildren`.
    * `StoreFilterField.filterOptions` has been removed. Set `filterIncludesChildren` directly on
      the store instead.

### ✨ Style

* CSS variables for "intents" - most commonly used on buttons - have been reworked to use HSL color
  values and support several standard variations of lightness and transparency.
    * Developers are encouraged to customize intents by setting the individual HSL vars provided for
      each intent (e.g. `--intent-primary-h` to adjust the primary hue) and/or the different levels
      of lightness (e.g. `--intent-primary-l3` to adjust the default lightness).
    * ⚠ Uses of the prior intent var overrides such as `--intent-primary` will no longer work. It is
      possible to set directly via `--xh-intent-primary`, but components such as buttons will still
      use the default intent shades for variations such as hover and pressed states. Again, review
      and customize the HSL vars if required.
* Desktop `Button` styles and classes have been rationalized and reworked to allow for more
  consistent and direct styling of buttons in all their many permutations (standard/minimal/outlined
  styles * default/hovered/pressed/disabled states * light/dark themes).
    * Customized intent colors will now also be applied to outlined and minimal buttons.
    * Dedicated classes are now applied to desktop buttons based on their style and state.
      Developers can key off of these classes directly if required.

### 🐞 Bug Fixes

* Fixed `Column.tooltipElement` so that it can work if a `headerTooltip` is also specified on the
  same column.
* Fixed issue where certain values (e.g. `%`) would break in `Column.tooltipElement`.
* Fixed issue where newly loaded records in `Store` were not being frozen as promised by the API.

### 📚 Libraries

* @blueprintjs/core `3.30 -> 3.31`
* codemirror `5.56 -> 5.57`
* http-status-codes `1.4 -> 2.1`
* mobx-react `6.2 -> 6.3`
* store2 `2.11 -> 2.12`

[Commit Log](https://github.com/xh/hoist-react/compare/v35.2.1...v36.0.0)

## v35.2.1 - 2020-07-31

### 🐞 Bug Fixes

* A Grid's docked summary row is now properly cleared when its bound Store is cleared.
* Additional SVG paths added to `requiredBlueprintIcons.js` to bring back calendar scroll icons on
  the DatePicker component.
* Colors specified via the `--xh-intent-` CSS vars have been removed from minimal / outlined desktop
  `Button` components because of incompatibility with `ButtonGroupInput` component. Fix to address
  issue forthcoming. (This reverts the change made in 35.2.0 below.)

[Commit Log](https://github.com/xh/hoist-react/compare/v35.2.0...v35.2.1)

## v35.2.0 - 2020-07-21

### 🎁 New Features

* `TabContainerModel` now supports a `persistWith` config to persist the active tab.
* `TabContainerModel` now supports a `emptyText` config to display when TabContainer gets rendered
  with no children.

### ⚙️ Technical

* Supports smaller bundle sizes via a greatly reduced set of BlueprintJS icons. (Requires apps to be
  built with `@xh/hoist-dev-utils` v5.2 or greater to take advantage of this optimization.)

### 🐞 Bug Fixes

* Colors specified via the `--xh-intent-` CSS vars are now applied to minimal / outlined desktop
  `Button` components. Previously they fell through to use default Blueprint colors in these modes.
* Code input correctly handles dynamically toggling readonly/disabled state.

### 📚 Libraries

* @fortawesome/fontawesome-pro `5.13 -> 5.14`
* codemirror `5.55 -> 5.56`

[Commit Log](https://github.com/xh/hoist-react/compare/v35.1.1...v35.2.0)

## v35.1.1 - 2020-07-17

### 📚 Libraries

* @blueprintjs/core `3.29 -> 3.30`

[Commit Log](https://github.com/xh/hoist-react/compare/v35.1.0...v35.1.1)

## v35.1.0 - 2020-07-16

### 🎁 New Features

* Extend existing environment diff tool to preferences. Now, both configs and preferences may be
  diffed across servers. This feature will require an update of hoist-core to a version 8.1.0 or
  greater.
* `ExportOptions.columns` provided to `GridModel` can now be specified as a function, allowing for
  full control of columns to export, including their sort order.

### 🐞 Bug Fixes

* `GridModel`s export feature was previously excluding summary rows. These are now included.
* Fixed problems with coloring and shading algorithm in `TreeMap`.
* Fixed problems with sort order of exports in `GridModel`.
* Ensure that preferences are written to server, even if set right before navigating away from page.
* Prevent situation where a spurious exception can be sent to server when application is unloaded
  while waiting on a fetch request.

[Commit Log](https://github.com/xh/hoist-react/compare/v35.0.1...v35.1.0)

## v35.0.1 - 2020-07-02

### 🐞 Bug Fixes

* Column headers no longer allocate space for a sort arrow icon when the column has an active
  `GridSorter` in the special state of `sort: null`.
* Grid auto-sizing better accounts for margins on sort arrow icons.

[Commit Log](https://github.com/xh/hoist-react/compare/v35.0.0...v35.0.1)

## v35.0.0 - 2020-06-29

### ⚖️ Licensing Change

As of this release, Hoist is [now licensed](LICENSE.md) under the popular and permissive
[Apache 2.0 open source license](https://www.apache.org/licenses/LICENSE-2.0). Previously, Hoist was
"source available" via our public GitHub repository but still covered by a proprietary license.

We are making this change to align Hoist's licensing with our ongoing commitment to openness,
transparency and ease-of-use, and to clarify and emphasize the suitability of Hoist for use within a
wide variety of enterprise software projects. For any questions regarding this change, please
[contact us](https://xh.io/contact/).

### 🎁 New Features

* Added a new Persistence API to provide a more flexible yet consistent approach to saving state for
  Components, Models, and Services to different persistent locations such as Hoist Preferences,
  browser local storage, and Hoist Dashboard views.
    * The primary entry points for this API are the new `@PersistSupport` and `@persist`
      annotations.
      `@persist` can be added to any observable property on a `@PersistSupport` to make it
      automatically synchronize with a `PersistenceProvider`. Both `HoistModel` and `HoistService`
      are decorated with `@PersistSupport`.
    * This is designed to replace any app-specific code previously added to synchronize fields and
      their values to Preferences via ad-hoc initializers and reactions.
    * This same API is now used to handle state persistence for `GridStateModel`, `PanelModel`,
      `DimensionChooserModel`, and `DashContainerModel` - configurable via the new `persistWith`
      option on those classes.
* `FetchService` now installs a default timeout of 30 seconds for all requests. This can be disabled
  by setting timeout to `null`. Fetch Timeout Exceptions have also been improved to include the same
  information as other standard exceptions thrown by this service.
    * 💥 Apps that were relying on the lack of a built-in timeout for long-running requests should
      ensure they configure such calls with a longer or null timeout.
* `Store` gets new `clearFilter()` and `recordIsFiltered()` helper functions.
* The Admin console's Activity Tracking tab has been significantly upgraded to allow admins to
  better analyze both built-in and custom tracking data generated by their application. Its sibling
  Client Errors tab has also been updated with a docked detail panel.
* `CodeInput` gets new `showCopyButton` prop - set to true to provide an inline action button to
  copy the editor contents to the clipboard.
* Hoist config `xhEnableMonitoring` can be used to enable/disable the Admin monitor tab and its
  associated server-side jobs

### 💥 Breaking Changes

* Applications should update to `hoist-core` v8.0.1 or above, required to support the upgraded Admin
  Activity Tracking tab. Contact XH for assistance with this update.
* The option `PanelModel.prefName` has been removed in favor of `persistWith`. Existing user state
  will be transferred to the new format, assuming a `PersistenceProvider` of type 'pref' referring
  to the same preference is used (e.g. `persistWith: {prefKey: 'my-panel-model-prefName'}`.
* The option `GridModel.stateModel` has been removed in favor of `persistWith`. Existing user state
  will be transferred to the new format, assuming a `PersistenceProvider` of type 'localStorage'
  referring to the same key is used (e.g. `persistWith: {localStorageKey: 'my-grid-state-id'}`.
    * Use the new `GridModel.persistOptions` config for finer control over what grid state is
      persisted (replacement for stateModel configs to disable persistence of column
      state/sorting/grouping).
* The options `DimensionChooserModel.preference` and `DimensionChooserModel.historyPreference` have
  been removed in favor of `persistWith`.
* `AppSpec.idleDetectionEnabled` has been removed. App-specific Idle detection is now enabled via
  the new `xhIdleConfig` config. The old `xhIdleTimeoutMins` has also been deprecated.
* `AppSpec.idleDialogClass` has been renamed `AppSpec.idlePanel`. If specified, it should be a
  full-screen component.
* `PinPad` and `PinPadModel` have been moved to `@xh/hoist/cmp/pinpad`, and is now available for use
  with both standard and mobile toolkits.
* Third-party dependencies updated to properly reflect application-level licensing requirements.
  Applications must now import and provide their licensed version of ag-Grid, and Highcharts to
  Hoist. See file `Bootstrap.js` in Toolbox for an example.

### 🐞 Bug Fixes

* Sorting special columns generated by custom ag-Grid configurations (e.g. auto-group columns) no
  longer throws with an error.
* The `deepFreeze()` util - used to freeze data in `Record` instances - now only attempts to freeze
  a whitelist of object types that are known to be safely freezable. Custom application classes and
  other potentially-problematic objects (such as `moment` instances) are no longer frozen when
  loaded into `Record` fields.

### 📚 Libraries

Note that certain licensed third-party dependencies have been removed as direct dependencies of this
project, as per note in Breaking Changes above.

* @xh/hoist-dev-utils `4.x -> 5.x` - apps should also update to the latest 5.x release of dev-utils.
  Although license and dependency changes triggered a new major version of this dev dependency, no
  application-level changes should be required.
* @blueprintjs/core `3.28 -> 3.29`
* codemirror `5.54 -> 5.55`
* react-select `3.0 -> 3.1`

### 📚 Optional Libraries

* ag-Grid `23.0.2` > `23.2.0` (See Toolbox app for example on this upgrade)
* Highcharts `8.0.4 -> 8.1.1`

[Commit Log](https://github.com/xh/hoist-react/compare/v34.0.0...v35.0.0)

## v34.0.0 - 2020-05-26

### 🎁 New Features

* Hoist's enhanced autosizing is now enabled on all grids by default. See `GridModel` and
  `GridAutosizeService` for more details.
* New flags `XH.isPhone`, `XH.isTablet`, and `XH.isDesktop` available for device-specific switching.
  Corresponding `.xh-phone`, `.xh-tablet`, and `.xh-desktop` CSS classes are added to the document
  `body`. These flags and classes are set based on the detected device, as per its user-agent.
    * One of the two higher-level CSS classes `.xh-standard` or `.xh-mobile` will also be applied
      based on an app's use of the primary (desktop-centric) components vs mobile components - as
      declared by its `AppSpec.isMobileApp` - regardless of the detected device.
    * These changes provide more natural support for use cases such as apps that are built with
      standard components yet target/support tablet users.
* New method `Record.get()` provides an alternative API for checked data access.
* The mobile `Select` component supports the `enableFilter` and `enableCreate` props.
* `DashContainerModel` supports new `layoutLocked`, `contentLocked` and `renameLocked` modes.
* `DimensionChooser` now has the ability to persist its value and history separately.
* Enhance Hoist Admin's Activity Tracking tab.
* Enhance Hoist Admin's Client Error tab.

### 💥 Breaking Changes

* `emptyFlexCol` has been removed from the Hoist API and should simply be removed from all client
  applications. Improvements to agGrid's default rendering of empty space have made it obsolete.
* `isMobile` property on `XH` and `AppSpec` has been renamed to `isMobileApp`. All apps will need to
  update their (required) use of this flag in the app specifications within their
  `/client-app/src/apps` directory.
* The `xh-desktop` class should no longer be used to indicate a non-mobile toolkit based app. For
  this purpose, use `xh-standard` instead.

### 🐞 Bug Fixes

* Fix to Average Aggregators when used with hierarchical data.
* Fixes to Context Menu handling on `Panel` to allow better handling of `[]` and `null`.

### 📚 Libraries

* @blueprintjs/core `3.26 -> 3.28`
* @blueprintjs/datetime `3.16 -> 3.18`
* codemirror `5.53 -> 5.54`
* react-transition-group `4.3 -> 4.4`

[Commit Log](https://github.com/xh/hoist-react/compare/v33.3.0...v34.0.0)

## v33.3.0 - 2020-05-08

### ⚙️ Technical

* Additional updates to experimental autosize feature: standardization of naming, better masking
  control, and API fixes. Added new property `autosizeOptions` on `GridModel` and main entry point
  is now named `GridModel.autosizeAsync()`.

### 🐞 Bug Fixes

* `Column.hideable` will now be respected by ag-grid column drag and drop
  [#1900](https://github.com/xh/hoist-react/issues/1900)
* Fixed an issue where dragging a column would cause it to be sorted unintentionally.

[Commit Log](https://github.com/xh/hoist-react/compare/v33.2.0...v33.3.0)

## v33.2.0 - 2020-05-07

### 🎁 New Features

* Virtual column rendering has been disabled by default, as it offered a minimal performance benefit
  for most grids while compromising autosizing. See new `GridModel.useVirtualColumns` config, which
  can be set to `true` to re-enable this behavior if required.
* Any `GridModel` can now be reset to its code-prescribed defaults via the column chooser reset
  button. Previously, resetting to defaults was only possible for grids that persisted their state
  with a `GridModel.stateModel` config.

### 🐞 Bug Fixes

* Fixed several issues with new grid auto-sizing feature.
* Fixed issues with and generally improved expand/collapse column alignment in tree grids.
    * 💥 Note that this improvement introduced a minor breaking change for apps that have customized
      tree indentation via the removed `--grid-tree-indent-px` CSS var. Use `--grid-tree-indent`
      instead. Note the new var is specified in em units to scale well across grid sizing modes.

### ⚙️ Technical

* Note that the included version of Onsen has been replaced with a fork that includes updates for
  react 16.13. Apps should not need to make any changes.

### 📚 Libraries

* react `~16.8 -> ~16.13`
* onsenui `~16.8` -> @xh/onsenui `~16.13`
* react-onsenui `~16.8` -> @xh/react-onsenui `~16.13`

[Commit Log](https://github.com/xh/hoist-react/compare/v33.1.0...33.2.0)

## v33.1.0 - 2020-05-05

### 🎁 New Features

* Added smart auto-resizing of columns in `GridModel` Unlike ag-Grid's native auto-resizing support,
  Hoist's auto-resizing will also take into account collapsed rows, off-screen cells that are not
  currently rendered in the DOM, and summary rows. See the new `GridAutosizeService` for details.
    * This feature is currently marked as 'experimental' and must be enabled by passing a special
      config to the `GridModel` constructor of the form `experimental: {useHoistAutosize: true}`. In
      future versions of Hoist, we expect to make it the default behavior.
* `GridModel.autoSizeColumns()` has been renamed `GridModel.autosizeColumns()`, with lowercase 's'.
  Similarly, the `autoSizeColumns` context menu token has been renamed `autosizeColumns`.

### 🐞 Bug Fixes

* Fixed a regression with `StoreFilterField` introduced in v33.0.1.

[Commit Log](https://github.com/xh/hoist-react/compare/v33.0.2...33.1.0)

## v33.0.2 - 2020-05-01

### 🎁 New Features

* Add Hoist Cube Aggregators: `AverageAggregator` and `AverageStrictAggregator`
* `ColAutosizeButton` has been added to desktop and mobile

### 🐞 Bug Fixes

* Fixed mobile menus to constrain to the bottom of the viewport, scrolling if necessary.
  [#1862](https://github.com/xh/hoist-react/issues/1862)
* Tightened up mobile tree grid, fixed issues in mobile column chooser.
* Fixed a bug with reloading hierarchical data in `Store`.
  [#1871](https://github.com/xh/hoist-react/issues/1871)

[Commit Log](https://github.com/xh/hoist-react/compare/v33.0.1...33.0.2)

## v33.0.1 - 2020-04-29

### 🎁 New Features

* `StoreFieldField` supports dot-separated field names in a bound `GridModel`, meaning it will now
  match on columns with fields such as `address.city`.

* `Toolbar.enableOverflowMenu` now defaults to `false`. This was determined safer and more
  appropriate due to issues with the underlying Blueprint implementation, and the need to configure
  it carefully.

### 🐞 Bug Fixes

* Fixed an important bug with state management in `StoreFilterField`. See
  https://github.com/xh/hoist-react/issues/1854

* Fixed the default sort order for grids. ABS DESC should be first when present.

### 📚 Libraries

* @blueprintjs/core `3.25 -> 3.26`
* codemirror `5.52 -> 5.53`

[Commit Log](https://github.com/xh/hoist-react/compare/v33.0.0...v33.0.1)

## v33.0.0 - 2020-04-22

### 🎁 New Features

* The object returned by the `data` property on `Record` now includes the record `id`. This will
  allow for convenient access of the id with the other field values on the record.
* The `Timer` class has been enhanced and further standardized with its Hoist Core counterpart:
    * Both the `interval` and `timeout` arguments may be specified as functions, or config keys
      allowing for dynamic lookup and reconfiguration.
    * Added `intervalUnits` and `timeoutUnits` arguments.
    * `delay` can now be specified as a boolean for greater convenience.

### 💥 Breaking Changes

* We have consolidated the import location for several packages, removing unintended nested index
  files and 'sub-packages'. In particular, the following locations now provide a single index file
  for import for all of their public contents: `@xh/hoist/core`, `@xh/hoist/data`,
  `@xh/hoist/cmp/grid`, and `@xh/hoist/desktop/cmp/grid`. Applications may need to update import
  statements that referred to index files nested within these directories.
* Removed the unnecessary and confusing `values` getter on `BaseFieldModel`. This getter was not
  intended for public use and was intended for the framework's internal implementation only.
* `ColumnGroup.align` has been renamed to `ColumnGroup.headerAlign`. This avoids confusion with the
  `Column` API, where `align` refers to the alignment of cell contents within the column.

### 🐞 Bug Fixes

* Exceptions will no longer overwrite the currently shown exception in the exception dialog if the
  currently shown exception requires reloading the application.
  [#1834](https://github.com/xh/hoist-react/issues/1834)

### ⚙️ Technical

* Note that the Mobx React bindings have been updated to 6.2, and we have enabled the recommended
  "observer batching" feature as per
  [the mobx-react docs](https://github.com/mobxjs/mobx-react-lite/#observer-batching).

### 📚 Libraries

* @blueprintjs/core `3.24 -> 3.25`
* @blueprintjs/datetime `3.15 -> 3.16`
* mobx-react `6.1 -> 6.2`

[Commit Log](https://github.com/xh/hoist-react/compare/v32.0.4...v33.0.0)

## v32.0.5 - 2020-07-14

### 🐞 Bug Fixes

* Fixes a regression in which grid exports were no longer sorting rows properly.

[Commit Log](https://github.com/xh/hoist-react/compare/v32.0.4...v32.0.5)

## v32.0.4 - 2020-04-09

### 🐞 Bug Fixes

* Fixes a regression with the alignment of `ColumnGroup` headers.
* Fixes a bug with 'Copy Cell' context menu item for certain columns displaying the Record ID.
* Quiets console logging of 'routine' exceptions to 'debug' instead of 'log'.

[Commit Log](https://github.com/xh/hoist-react/compare/v32.0.3...v32.0.4)

## v32.0.3 - 2020-04-06

### 🐞 Bug Fixes

* Suppresses a console warning from ag-Grid for `GridModel`s that do not specify an `emptyText`.

[Commit Log](https://github.com/xh/hoist-react/compare/v32.0.2...v32.0.3)

## v32.0.2 - 2020-04-03

⚠ Note that this release includes a *new major version of ag-Grid*. Please consult the
[ag-Grid Changelog](https://www.ag-grid.com/ag-grid-changelog/) for versions 22-23 to review
possible breaking changes to any direct/custom use of ag-Grid APIs and props within applications.

### 🎁 New Features

* GridModel `groupSortFn` now accepts `null` to turn off sorting of group rows.
* `DockViewModel` now supports optional `width`, `height` and `collapsedWidth` configs.
* The `appMenuButton.extraItems` prop now accepts `MenuItem` configs (as before) but also React
  elements and the special string token '-' (shortcut to render a `MenuDivider`).
* Grid column `flex` param will now accept numbers, with available space divided between flex
  columns in proportion to their `flex` value.
* `Column` now supports a `sortingOrder` config to allow control of the sorting options that will be
  cycled through when the user clicks on the header.
* `PanelModel` now supports setting a `refreshMode` to control how collapsed panels respond to
  refresh requests.

### 💥 Breaking Changes

* The internal DOM structure of desktop `Panel` has changed to always include an inner frame with
  class `.xh-panel__content`. You may need to update styling that targets the inner structure of
  `Panel` via `.xh-panel`.
* The hooks `useOnResize()` and `useOnVisibleChange()` no longer take a `ref` argument. Use
  `composeRefs` to combine the ref that they return with any ref you wish to compose them with.
* The callback for `useOnResize()` will now receive an object representing the locations and
  dimensions of the element's content box. (Previously it incorrectly received an array of
  `ResizeObserver` entries that had to be de-referenced)
* `PanelModel.collapsedRenderMode` has been renamed to `PanelModel.renderMode`, to be more
  consistent with other Hoist APIs such as `TabContainer`, `DashContainer`, and `DockContainer`.

### 🐞 Bug Fixes

* Checkboxes in grid rows in Tiny sizing mode have been styled to fit correctly within the row.
* `GridStateModel` no longer saves/restores the width of non-resizable columns.
  [#1718](https://github.com/xh/hoist-react/issues/1718)
* Fixed an issue with the hooks useOnResize and useOnVisibleChange. In certain conditions these
  hooks would not be called. [#1808](https://github.com/xh/hoist-react/issues/1808)
* Inputs that accept a rightElement prop will now properly display an Icon passed as that element.
  [#1803](https://github.com/xh/hoist-react/issues/1803)

### ⚙️ Technical

* Flex columns now use the built-in ag-Grid flex functionality.

### 📚 Libraries

* ag-grid-community `removed @ 21.2`
* ag-grid-enterprise `21.2` replaced with @ag-grid-enterprise/all-modules `23.0`
* ag-grid-react `21.2` replaced with @ag-grid-community/react `23.0`
* @fortawesome/* `5.12 -> 5.13`
* codemirror `5.51 -> 5.52`
* filesize `6.0 -> 6.1`
* numbro `2.1 -> 2.2`
* react-beautiful-dnd `12.0 -> 13.0`
* store2 `2.10 -> 2.11`
* compose-react-refs `NEW 1.0.4`

[Commit Log](https://github.com/xh/hoist-react/compare/v31.0.0...v32.0.2)

## v31.0.0 - 2020-03-16

### 🎁 New Features

* The mobile `Navigator` / `NavigatorModel` API has been improved and made consistent with other
  Hoist content container APIs such as `TabContainer`, `DashContainer`, and `DockContainer`.
    * `NavigatorModel` and `PageModel` now support setting a `RenderMode` and `RefreshMode` to
      control how inactive pages are mounted/unmounted and how they respond to refresh requests.
    * `Navigator` pages are no longer required to to return `Page` components - they can now return
      any suitable component.
* `DockContainerModel` and `DockViewModel` also now support `refreshMode` and `renderMode` configs.
* `Column` now auto-sizes when double-clicking / double-tapping its header.
* `Toolbar` will now collapse overflowing items into a drop down menu. (Supported for horizontal
  toolbars only at this time.)
* Added new `xhEnableLogViewer` config (default `true`) to enable or disable the Admin Log Viewer.

#### 🎨 Icons

* Added `Icon.icon()` factory method as a new common entry point for creating new FontAwesome based
  icons in Hoist. It should typically be used instead of using the `FontAwesomeIcon` component
  directly.
* Also added a new `Icon.fileIcon()` factory. This method take a filename and returns an appropriate
  icon based on its extension.
* All Icon factories can now accept an `asHtml` parameter, as an alternative to calling the helper
  function `convertIconToSVG()` on the element. Use this to render icons as raw html where needed
  (e.g. grid renderers).
* Icons rendered as html will now preserve their styling, tooltips, and size.

### 💥 Breaking Changes

* The application's primary `HoistApplicationModel` is now instantiated and installed as
  `XH.appModel` earlier within the application initialization sequence, with construction happening
  prior to the init of the XH identity, config, and preference services.
    * This allows for a new `preAuthInitAsync()` lifecycle method to be called on the model before
      auth has completed, but could be a breaking change for appModel code that relied on these
      services for field initialization or in its constructor.
    * Such code should be moved to the core `initAsync()` method instead, which continues to be
      called after all XH-level services are initialized and ready.
* Mobile apps may need to adjust to the following updates to `NavigatorModel` and related APIs:
    * `NavigatorModel`'s `routes` constructor parameter has been renamed `pages`.
    * `NavigatorModel`'s observable `pages[]` has been renamed `stack[]`.
    * `NavigatorPageModel` has been renamed `PageModel`. Apps do not usually create `PageModels`
      directly, so this change is unlikely to require code updates.
    * `Page` has been removed from the mobile toolkit. Components that previously returned a `Page`
      for inclusion in a `Navigator` or `TabContainer` can now return any component. It is
      recommended you replace `Page` with `Panel` where appropriate.
* Icon enhancements described above removed the following public methods:
    * The `fontAwesomeIcon()` factory function (used to render icons not already enumerated by
      Hoist)
      has been replaced by the improved `Icon.icon()` factory - e.g. `fontAwesomeIcon({icon: ['far',
      'alicorn']}) -> Icon.icon({iconName: 'alicorn'})`.
    * The `convertIconToSvg()` utility method has been replaced by the new `asHtml` parameter on
      icon factory functions. If you need to convert an existing icon element,
      use `convertIconToHtml()`.
* `Toolbar` items should be provided as direct children. Wrapping Toolbar items in container
  components can result in unexpected item overflow.

### 🐞 Bug Fixes

* The `fmtDate()` utility now properly accepts, parses, and formats a string value input as
  documented.
* Mobile `PinPad` input responsiveness improved on certain browsers to avoid lag.

### ⚙️ Technical

* New lifecycle methods `preAuthInitAsync()` and `logoutAsync()` added to the `HoistAppModel`
  decorator (aka the primary `XH.appModel`).

[Commit Log](https://github.com/xh/hoist-react/compare/v30.1.0...v31.0.0)

## v30.1.0 - 2020-03-04

### 🐞 Bug Fixes

* Ensure `WebSocketService.connected` remains false until `channelKey` assigned and received from
  server.
* When empty, `DashContainer` now displays a user-friendly prompt to add an initial view.

### ⚙️ Technical

* Form validation enhanced to improve handling of asynchronous validation. Individual rules and
  constraints are now re-evaluated in parallel, allowing for improved asynchronous validation.
* `Select` will now default to selecting contents on focus if in filter or creatable mode.

[Commit Log](https://github.com/xh/hoist-react/compare/v30.0.0...30.1.0)

## v30.0.0 - 2020-02-29

### 🎁 New Features

* `GridModel` and `DataViewModel` now support `groupRowHeight`, `groupRowRenderer` and
  `groupRowElementRenderer` configs. Grouping is new in general to `DataViewModel`, which now takes
  a `groupBy` config.
    * `DataViewModel` allows for settable and multiple groupings and sorters.
    * `DataViewModel` also now supports additional configs from the underlying `GridModel` that make
      sense in a `DataView` context, such as `showHover` and `rowBorders`.
* `TabContainerModel` now accepts a `track` property (default false) for easily tracking tab views
  via Hoist's built-in activity tracking.
* The browser document title is now set to match `AppSpec.clientAppName` - helpful for projects with
  multiple javascript client apps.
* `StoreFilterField` accepts all other config options from `TextInput` (e.g. `disabled`).
* Clicking on a summary row in `Grid` now clears its record selection.
* The `@LoadSupport` decorator now provides an additional observable property `lastException`. The
  decorator also now logs load execution times and failures to `console.debug` automatically.
* Support for mobile `Panel.scrollable` prop made more robust with re-implementation of inner
  content element. Note this change included a tweak to some CSS class names for mobile `Panel`
  internals that could require adjustments if directly targeted by app stylesheets.
* Added new `useOnVisibleChange` hook.
* Columns now support a `headerAlign` config to allow headers to be aligned differently from column
  contents.

### 💥 Breaking Changes

* `Toolbar` items must be provided as direct children. Wrapping Toolbar items in container
  components can result in unexpected item overflow.
* `DataView.rowCls` prop removed, replaced by new `DataViewModel.rowClassFn` config for more
  flexibility and better symmetry with `GridModel`.
* `DataViewModel.itemRenderer` renamed to `DataViewModel.elementRenderer`
* `DataView` styling has been updated to avoid applying several unwanted styles from `Grid`. Note
  that apps might rely on these styles (intentionally or not) for their `itemRenderer` components
  and appearance and will need to adjust.
* Several CSS variables related to buttons have been renamed for consistency, and button style rules
  have been adjusted to ensure they take effect reliably across desktop and mobile buttons
  ([#1568](https://github.com/xh/hoist-react/pull/1568)).
* The optional `TreeMapModel.highchartsConfig` object will now be recursively merged with the
  top-level config generated by the Hoist model and component, where previously it was spread onto
  the generated config. This could cause a change in behavior for apps using this config to
  customize map instances, but provides more flexibility for e.g. customizing the `series`.
* The signature of `useOnResize` hook has been modified slightly for API consistency and clarity.
  Options are now passed in a configuration object.

### 🐞 Bug Fixes

* Fixed an issue where charts that are rendered while invisible would have the incorrect size.
  [#1703](https://github.com/xh/hoist-react/issues/1703)
* Fixed an issue where zeroes entered by the user in `PinPad` would be displayed as blanks.
* Fixed `fontAwesomeIcon` elem factory component to always include the default 'fa-fw' className.
  Previously, it was overridden if a `className` prop was provided.
* Fixed an issue where ConfigDiffer would always warn about deletions, even when there weren't any.
  [#1652](https://github.com/xh/hoist-react/issues/1652)
* `TextInput` will now set its value to `null` when all text is deleted and the clear icon will
  automatically hide.
* Fixed an issue where multiple buttons in a `ButtonGroupInput` could be shown as active
  simultaneously. [#1592](https://github.com/xh/hoist-react/issues/1592)
* `StoreFilterField` will again match on `Record.id` if bound to a Store or a GridModel with the
  `id` column visible. [#1697](https://github.com/xh/hoist-react/issues/1697)
* A number of fixes have been applied to `RelativeTimeStamp` and `getRelativeTimestamp`, especially
  around its handling of 'equal' or 'epsilon equal' times. Remove unintended leading whitespace from
  `getRelativeTimestamp`.

### ⚙️ Technical

* The `addReaction` and `addAutorun` methods (added to Hoist models, components, and services by the
  `ReactiveSupport` mixin) now support a configurable `debounce` argument. In many cases, this is
  preferable to the built-in MobX `delay` argument, which only provides throttling and not true
  debouncing.
* New `ChartModel.highchart` property provides a reference to the underlying HighChart component.

### 📚 Libraries

* @blueprintjs/core `3.23 -> 3.24`
* react-dates `21.7 -> 21.8`
* react-beautiful-dnd `11.0 -> 12.2`

[Commit Log](https://github.com/xh/hoist-react/compare/v29.1.0...v30.0.0)

## v29.1.0 - 2020-02-07

### 🎁 New Features

#### Grid

* The `compact` config on `GridModel` has been deprecated in favor of the more powerful `sizingMode`
  which supports the values 'large', 'standard', 'compact', or 'tiny'.
    * Each new mode has its own set of CSS variables for applications to override as needed.
    * Header and row heights are configurable for each via the `HEADER_HEIGHTS` and `ROW_HEIGHTS`
      static properties of the `AgGrid` component. These objects can be modified on init by
      applications that wish to customize the default row heights globally.
    * 💥 Note that these height config objects were previously exported as constants from AgGrid.js.
      This would be a breaking change for any apps that imported the old objects directly (
      considered unlikely).
* `GridModel` now exposes an `autoSizeColumns` method, and the Grid context menu now contains an
  `Autosize Columns` option by default.
* `Column` and `ColumnGroup` now support React elements for `headerName`.

#### Data

* The `Store` constructor now accepts a `data` argument to load data at initialization.
* The `xh/hoist/data/cube` package has been modified substantially to better integrate with the core
  data package and support observable "Views". See documentation on `Cube` for more information.

#### Other

* Added a `PinPad` component for streamlined handling of PIN entry on mobile devices.
* `FormField` now takes `tooltipPosition` and `tooltipBoundary` props for customizing minimal
  validation tooltip.
* `RecordAction.actionFn` parameters now include a `buttonEl` property containing the button element
  when used in an action column.
* Mobile Navigator component now takes an `animation` prop which can be set to 'slide' (default),
  'lift', 'fade', or 'none'. These values are passed to the underlying onsenNavigator component.
  ([#1641](https://github.com/xh/hoist-react/pull/1641))
* `AppOption` configs now accept an `omit` property for conditionally excluding options.

### 🐞 Bug Fixes

* Unselectable grid rows are now skipped during up/down keyboard navigation.
* Fix local quick filtering in `LeftRightChooser` (v29 regression).
* Fix `SplitTreeMap` - the default filtering once again splits the map across positive and negative
  values as intended (v29 regression).

### ⚙️ Technical

* `FormFields` now check that they are contained in a Hoist `Form`.

### 📚 Libraries

* @blueprintjs/core `3.22 -> 3.23`
* codemirror `5.50 -> 5.51`
* react-dates `21.5 -> 21.7`

[Commit Log](https://github.com/xh/hoist-react/compare/v29.0.0...v29.1.0)

## v29.0.0 - 2020-01-24

### 🗄️ Data Package Changes

Several changes have been made to data package (`Store` and `Record`) APIs for loading, updating,
and modifying data. They include some breaking changes, but pave the way for upcoming enhancements
to fully support inline grid editing and other new features.

Store now tracks the "committed" state of its records, which represents the data as it was loaded
(typically from the server) via `loadData()` or `updateData()`. Records are now immutable and
frozen, so they cannot be changed directly, but Store offers a new `modifyRecords()` API to apply
local modifications to data in a tracked and managed way. (Store creates new records internally to
hold both this modified data and the original, "committed" data.) This additional state tracking
allows developers to query Stores for modified or added records (e.g. to flush back to the server
and persist) as well as call new methods to revert changes (e.g. to undo a block of changes that the
user wishes to discard).

Note the following more specific changes to these related classes:

#### Record

* 💥 Record data properties are now nested within a `data` object on Record instances and are no
  longer available as top-level properties on the Record itself.
    * Calls to access data such as `rec.quantity` must be modified to `rec.data.quantity`.
    * When accessing multiple properties, destructuring provides an efficient syntax -
      e.g. `const {quantity, price} = rec.data;`.
* 💥 Records are now immutable and cannot be modified by applications directly.
    * This is a breaking change, but should only affect apps with custom inline grid editing
      implementations or similar code that modifies individual record values.
    * Calls to change data such as `rec.quantity = 100` must now be made through the Record's Store,
      e.g. `store.modifyData({id: 41, quantity: 100})`
* Record gains new getters for inspecting its state, including: `isAdd`, `isModified`, and
  `isCommitted`.

#### Store

* 💥 `noteDataUpdated()` has been removed, as out-of-band modifications to Store Records are no
  longer possible.
* 💥 Store's `idSpec` function is now called with the raw record data - previously it was passed
  source data after it had been run through the store's optional `processRawData` function. (This is
  unlikely to have a practical impact on most apps, but is included here for completeness.)
* `Store.updateData()` now accepts a flat list of raw data to process into Record additions and
  updates. Previously developers needed to call this method with an object containing add, update,
  and/or remove keys mapped to arrays. Now Store will produce an object of this shape automatically.
* `Store.refreshFilter()` method has been added to allow applications to rebuild the filtered data
  set if some application state has changed (apart from the store's data itself) which would affect
  the store filter.
* Store gains new methods for manipulating its Records and data, including `addRecords()`,
  `removeRecords()`, `modifyRecords()`, `revertRecords()`, and `revert()`. New getters have been
  added for `addedRecords`, `removedRecords`, `modifiedRecords`, and `isModified`.

#### Column

* Columns have been enhanced for provide basic support for inline-editing of record data. Further
  inline editing support enhancements are planned for upcoming Hoist releases.
* `Column.getValueFn` config added to retrieve the cell value for a Record field. The default
  implementation pulls the value from the Record's new `data` property (see above). Apps that
  specify custom `valueGetter` callbacks via `Column.agOptions` should now implement their custom
  logic in this new config.
* `Column.setValueFn` config added to support modifying the Column field's value on the underlying
  Record. The default implementation calls the new `Store.modifyRecords()` API and should be
  sufficient for the majority of cases.
* `Column.editable` config added to indicate if a column/cell should be inline-editable.

### 🎁 New Features

* Added keyboard support to ag-Grid context menus.
* Added `GridModel.setEmptyText()` to allow updates to placeholder text after initial construction.
* Added `GridModel.ensureSelectionVisible()` to scroll the currently selected row into view.
* When a `TreeMap` is bound to a `GridModel`, the grid will now respond to map selection changes by
  scrolling to ensure the selected grid row is visible.
* Added a `Column.tooltipElement` config to support fully customizable tooltip components.
* Added a `useOnResize` hook, which runs a function when a component is resized.
* Exposed an `inputRef` prop on numberInput, textArea, and textInput
* `PanelModel` now accepts a `maxSize` config.
* `RelativeTimeStamp` now support a `relativeTo` option, allowing it to display the difference
  between a timestamp and another reference time other than now. Both the component and the
  `getRelativeTimestamp()` helper function now leverage moment.js for their underlying
  implementation.
* A new `Clock` component displays the time, either local to the browser or for a configurable
  timezone.
* `LeftRightChooser` gets a new `showCounts` option to print the number of items on each side.
* `Select` inputs support a new property `enableWindowed` (desktop platform only) to improve
  rendering performance with large lists of options.
* `Select` inputs support grouped options. To use, add an attribute `options` containing an array of
  sub-options.
* `FetchService` methods support a new `timeout` option. This config chains `Promise.timeout()` to
  the promises returned by the service.
* Added alpha version of `DashContainer` for building dynamic, draggable dashboard-style layouts.
  Please note: the API for this component is subject to change - use at your own risk!
* `Select` now allows the use of objects as values.
* Added a new `xhEnableImpersonation` config to enable or disable the ability of Hoist Admins to
  impersonate other users. Note that this defaults to `false`. Apps will need to set this config to
  continue using impersonation. (Note that an update to hoist-core 6.4+ is required for this config
  to be enforced on the server.)
* `FormField` now supports a `requiredIndicator` to customize how required fields are displayed.
* Application build tags are now included in version update checks, primarily to prompt dev/QA users
  to refresh when running SNAPSHOT versions. (Note that an update to hoist-core 6.4+ is required for
  the server to emit build tag for comparison.)
* `CodeInput` component added to provide general `HoistInput` support around the CodeMirror code
  editor. The pre-existing `JsonInput` has been converted to a wrapper around this class.
* `JsonInput` now supports an `autoFocus` prop.
* `Select` now supports a `hideDropdownIndicator` prop.
* `useOnResize` hook will now ignore visibility changes, i.e. a component resizing to a size of 0.
* `DimensionChooser` now supports a `popoverPosition` prop.
* `AppBar.appMenuButtonPosition` prop added to configure the App Menu on the left or the right, and
  `AppMenuButton` now accepts and applies any `Button` props to customize.
* New `--xh-grid-tree-indent-px` CSS variable added to allow control over the amount of indentation
  applied to tree grid child nodes.

### 💥 Breaking Changes

* `GridModel.contextMenuFn` config replaced with a `contextMenu` parameter. The new parameter will
  allow context menus to be specified with a simple array in addition to the function specification
  currently supported.
* `GridModel.defaultContextMenuTokens` config renamed to `defaultContextMenu`.
* `Chart` and `ChartModel` have been moved from `desktop/cmp/charts` to `cmp/charts`.
* `StoreFilterField` has been moved from `desktop/cmp/store` to `cmp/store`.
* The options `nowEpsilon` and `nowString` on `RelativeTimestamp` have been renamed to `epsilon` and
  `equalString`, respectively.
* `TabRenderMode` and `TabRefreshMode` have been renamed to `RenderMode` and `RefreshMode` and moved
  to the `core` package. These enumerations are now used in the APIs for `Panel`, `TabContainer`,
  and `DashContainer`.
* `DockViewModel` now requires a function, or a HoistComponent as its `content` param. It has always
  been documented this way, but a bug in the original implementation had it accepting an actual
  element rather than a function. As now implemented, the form of the `content` param is consistent
  across `TabModel`, `DockViewModel`, and `DashViewSpec`.
* `JsonInput.showActionButtons` prop replaced with more specific `showFormatButton` and
  `showFullscreenButton` props.
* The `DataView.itemHeight` prop has been moved to `DataViewModel` where it can now be changed
  dynamically by applications.
* Desktop `AppBar.appMenuButtonOptions` prop renamed to `appMenuButtonProps` for consistency.

### 🐞 Bug Fixes

* Fixed issue where JsonInput was not receiving its `model` from context
  ([#1456](https://github.com/xh/hoist-react/issues/1456))
* Fixed issue where TreeMap would not be initialized if the TreeMapModel was created after the
  GridModel data was loaded ([#1471](https://github.com/xh/hoist-react/issues/1471))
* Fixed issue where export would create malformed file with dynamic header names
* Fixed issue where exported tree grids would have incorrect aggregate data
  ([#1447](https://github.com/xh/hoist-react/issues/1447))
* Fixed issue where resizable Panels could grow larger than desired
  ([#1498](https://github.com/xh/hoist-react/issues/1498))
* Changed RestGrid to only display export button if export is enabled
  ([#1490](https://github.com/xh/hoist-react/issues/1490))
* Fixed errors when grouping rows in Grids with `groupUseEntireRow` turned off
  ([#1520](https://github.com/xh/hoist-react/issues/1520))
* Fixed problem where charts were resized when being hidden
  ([#1528](https://github.com/xh/hoist-react/issues/1528))
* Fixed problem where charts were needlessly re-rendered, hurting performance and losing some state
  ([#1505](https://github.com/xh/hoist-react/issues/1505))
* Removed padding from Select option wrapper elements which was making it difficult for custom
  option renderers to control the padding ([1571](https://github.com/xh/hoist-react/issues/1571))
* Fixed issues with inconsistent indentation for tree grid nodes under certain conditions
  ([#1546](https://github.com/xh/hoist-react/issues/1546))
* Fixed autoFocus on NumberInput.

### 📚 Libraries

* @blueprintjs/core `3.19 -> 3.22`
* @blueprintjs/datetime `3.14 -> 3.15`
* @fortawesome/fontawesome-pro `5.11 -> 5.12`
* codemirror `5.49 -> 5.50`
* core-js `3.3 -> 3.6`
* fast-deep-equal `2.0 -> 3.1`
* filesize `5.0 -> 6.0`
* highcharts 7.2 -> 8.0`
* mobx `5.14 -> 5.15`
* react-dates `21.3 -> 21.5`
* react-dropzone `10.1 -> 10.2`
* react-windowed-select `added @ 2.0.1`

[Commit Log](https://github.com/xh/hoist-react/compare/v28.2.0...v29.0.0)

## v28.2.0 - 2019-11-08

### 🎁 New Features

* Added a `DateInput` component to the mobile toolkit. Its API supports many of the same options as
  its desktop analog with the exception of `timePrecision`, which is not yet supported.
* Added `minSize` to panelModel. A resizable panel can now be prevented from resizing to a size
  smaller than minSize. ([#1431](https://github.com/xh/hoist-react/issues/1431))

### 🐞 Bug Fixes

* Made `itemHeight` a required prop for `DataView`. This avoids an issue where agGrid went into an
  infinite loop if this value was not set.
* Fixed a problem with `RestStore` behavior when `dataRoot` changed from its default value.

[Commit Log](https://github.com/xh/hoist-react/compare/v28.1.1...v28.2.0)

## v28.1.1 - 2019-10-23

### 🐞 Bug Fixes

* Fixes a bug with default model context being set incorrectly within context inside of `Panel`.

[Commit Log](https://github.com/xh/hoist-react/compare/v28.1.0...v28.1.1)

## v28.1.0 - 2019-10-18

### 🎁 New Features

* `DateInput` supports a new `strictInputParsing` prop to enforce strict parsing of keyed-in entries
  by the underlying moment library. The default value is false, maintained the existing behavior
  where [moment will do its best](https://momentjs.com/guides/#/parsing/) to parse an entered date
  string that doesn't exactly match the specified format
* Any `DateInput` values entered that exceed any specified max/minDate will now be reset to null,
  instead of being set to the boundary date (which was surprising and potentially much less obvious
  to a user that their input had been adjusted automatically).
* `Column` and `ColumnGroup` now accept a function for `headerName`. The header will be
  automatically re-rendered when any observable properties referenced by the `headerName` function
  are modified.
* `ColumnGroup` now accepts an `align` config for setting the header text alignment
* The flag `toContext` for `uses` and `creates` has been replaced with a new flag `publishMode` that
  provides more granular control over how models are published and looked up via context. Components
  can specify `ModelPublishMode.LIMITED` to make their model available for contained components
  without it becoming the default model or exposing its sub-models.

### 🐞 Bug Fixes

* Tree columns can now specify `renderer` or `elementRenderer` configs without breaking the standard
  ag-Grid group cell renderer auto-applied to tree columns (#1397).
* Use of a custom `Column.comparator` function will no longer break agGrid-provided column header
  filter menus (#1400).
* The MS Edge browser does not return a standard Promise from `async` functions, so the the return
  of those functions did not previously have the required Hoist extensions installed on its
  prototype. Edge "native" Promises are now also polyfilled / extended as required. (#1411).
* Async `Select` combobox queries are now properly debounced as per the `queryBuffer` prop (#1416).

### ⚙️ Technical

* Grid column group headers now use a custom React component instead of the default ag-Grid column
  header, resulting in a different DOM structure and CSS classes. Existing CSS overrides of the
  ag-Grid column group headers may need to be updated to work with the new structure/classes.
* We have configured `stylelint` to enforce greater consistency in our stylesheets within this
  project. The initial linting run resulted in a large number of updates to our SASS files, almost
  exclusively whitespace changes. No functional changes are intended/expected. We have also enabled
  hooks to run both JS and style linting on pre-commit. Neither of these updates directly affects
  applications, but the same tools could be configured for apps if desired.

### 📚 Libraries

* core-js `3.2 -> 3.3`
* filesize `4.2 -> 5.0`
* http-status-codes `added @ 1.3`

[Commit Log](https://github.com/xh/hoist-react/compare/v28.0.0...v28.1.0)

## v28.0.0 - 2019-10-07

_"The one with the hooks."_

**Hoist now fully supports React functional components and hooks.** The new `hoistComponent`
function is now the recommended method for defining new components and their corresponding element
factories. See that (within HoistComponentFunctional.js) and the new `useLocalModel()` and
`useContextModel()` hooks (within [core/hooks](core/hooks)) for more information.

Along with the performance benefits and the ability to use React hooks, Hoist functional components
are designed to read and write their models via context. This allows a much less verbose
specification of component element trees.

Note that **Class-based Components remain fully supported** (by both Hoist and React) using the
familiar `@HoistComponent` decorator, but transitioning to functional components within Hoist apps
is now strongly encouraged. In particular note that Class-based Components will *not* be able to
leverage the context for model support discussed above.

### 🎁 New Features

* Resizable panels now default to not redrawing their content when resized until the resize bar is
  dropped. This offers an improved user experience for most situations, especially when layouts are
  complex. To re-enable the previous dynamic behavior, set `PanelModel.resizeWhileDragging: true`.
* The default text input shown by `XH.prompt()` now has `selectOnFocus: true` and will confirm the
  user's entry on an `<enter>` keypress (same as clicking 'OK').
* `stringExcludes` function added to form validation constraints. This allows an input value to
  block specific characters or strings, e.g. no slash "/" in a textInput for a filename.
* `constrainAll` function added to form validation constraints. This takes another constraint as its
  only argument, and applies that constraint to an array of values, rather than just to one value.
  This is useful for applying a constraint to inputs that produce arrays, such as tag pickers.
* `DateInput` now accepts LocalDates as `value`, `minDate` and `maxDate` props.
* `RelativeTimestamp` now accepts a `bind` prop to specify a model field name from which it can pull
  its timestamp. The model itself can either be passed as a prop or (better) sourced automatically
  from the parent context. Developers are encouraged to take this change to minimize re-renders of
  parent components (which often contain grids and other intensive layouts).
* `Record` now has properties and methods for accessing and iterating over children, descendants,
  and ancestors
* `Store` now has methods for retrieving the descendants and ancestors of a given Record

### 💥 Breaking Changes

* **Apps must update their dev dependencies** to the latest `@xh/hoist-dev-utils` package: v4.0+.
  This updates the versions of Babel / Webpack used in builds to their latest / current versions and
  swaps to the updated Babel recommendation of `core-js` for polyfills.
* The `allSettled` function in `@xh/promise` has been removed. Applications using this method should
  use the ECMA standard (stage-2) `Promise.allSettled` instead. This method is now fully available
  in Hoist via bundled polyfills. Note that the standard method returns an array of objects of the
  form `{status: [rejected|fulfilled], ...}`, rather than `{state: [rejected|fulfilled], ...}`.
* The `containerRef` argument for `XH.toast()` should now be a DOM element. Component instances are
  no longer supported types for this value. This is required to support functional Components
  throughout the toolkit.
* Apps that need to prevent a `StoreFilterField` from binding to a `GridModel` in context, need to
  set the `store` or `gridModel` property explicitly to null.
* The Blueprint non-standard decorators `ContextMenuTarget` and `HotkeysTarget` are no longer
  supported. Use the new hooks `useContextMenu()` and `useHotkeys()` instead. For convenience, this
  functionality has also been made available directly on `Panel` via the `contextMenu` and `hotkeys`
  props.
* `DataView` and `DataViewModel` have been moved from `/desktop/cmp/dataview` to the cross-platform
  package `/cmp/dataview`.
* `isReactElement` has been removed. Applications should use the native React API method
  `React.isValidElement` instead.

### ⚙️ Technical

* `createObservableRef()` is now available in `@xh/hoist/utils/react` package. Use this function for
  creating refs that are functionally equivalent to refs created with `React.createRef()`, yet fully
  observable. With this change the `Ref` class in the same package is now obsolete.
* Hoist now establishes a proper react "error boundary" around all application code. This means that
  errors throw when rendering will be caught and displayed in the standard Hoist exception dialog,
  and stack traces for rendering errors should be significantly less verbose.
* Not a Hoist feature, exactly, but the latest version of `@xh/hoist-dev-utils` (see below) enables
  support for the `optional chaining` (aka null safe) and `nullish coalescing` operators via their
  Babel proposal plugins. Developers are encouraged to make good use of the new syntax below:
    * conditional-chaining: `let foo = bar?.baz?.qux;`
    * nullish coalescing: `let foo = bar ?? 'someDefaultValue';`

### 🐞 Bug Fixes

* Date picker month and year controls will now work properly in `localDate` mode. (Previously would
  reset to underlying value.)
* Individual `Buttons` within a `ButtonGroupInput` will accept a disabled prop while continuing to
  respect the overall `ButtonGroupInput`'s disabled prop.
* Raised z-index level of AG-Grid tooltip to ensure tooltips for AG-Grid context menu items appear
  above the context menu.

### 📚 Libraries

* @blueprintjs/core `3.18 -> 3.19`
* @blueprintjs/datetime `3.12 -> 3.14`
* @fortawesome/fontawesome-pro `5.10 -> 5.11`
* @xh/hoist-dev-utils `3.8 -> 4.3` (multiple transitive updates to build tooling)
* ag-grid `21.1 -> 21.2`
* highcharts `7.1 -> 7.2`
* mobx `5.13 -> 5.14`
* react-transition-group `4.2 -> 4.3`
* rsvp (removed)
* store2 `2.9 -> 2.10`

[Commit Log](https://github.com/xh/hoist-react/compare/v27.1.0...v28.0.0)

## v27.1.0 - 2019-09-05

### 🎁 New Features

* `Column.exportFormat` can now be a function, which supports setting Excel formats on a per-cell
  (vs. entire column) basis by returning a conditional `exportFormat` based upon the value and / or
  record.
    * ⚠️ Note that per-cell formatting _requires_ that apps update their server to use hoist-core
      v6.3.0+ to work, although earlier versions of hoist-core _are_ backwards compatible with the
      pre-existing, column-level export formatting.
* `DataViewModel` now supports a `sortBy` config. Accepts the same inputs as `GridModel.sortBy`,
  with the caveat that only a single-level sort is supported at this time.

[Commit Log](https://github.com/xh/hoist-react/compare/v27.0.1...v27.1.0)

## v27.0.1 - 2019-08-26

### 🐞 Bug Fixes

* Fix to `Store.clear()` and `GridModel.clear()`, which delegates to the same (#1324).

[Commit Log](https://github.com/xh/hoist-react/compare/v27.0.0...v27.0.1)

## v27.0.0 - 2019-08-23

### 🎁 New Features

* A new `LocalDate` class has been added to the toolkit. This class provides client-side support for
  "business" or "calendar" days that do not have a time component. It is an immutable class that
  supports '==', '<' and '>', as well as a number of convenient manipulation functions. Support for
  the `LocalDate` class has also been added throughout the toolkit, including:
    * `Field.type` now supports an additional `localDate` option for automatic conversion of server
      data to this type when loading into a `Store`.
    * `fetchService` is aware of this class and will automatically serialize all instances of it for
      posting to the server. ⚠ NOTE that along with this change, `fetchService` and its methods such
      as `XH.fetchJson()` will now serialize regular JS Date objects as ms timestamps when provided
      in params. Previously Dates were serialized in their default `toString()` format. This would
      be a breaking change for an app that relied on that default Date serialization, but it was
      made for increased symmetry with how Hoist JSON-serializes Dates and LocalDates on the
      server-side.
    * `DateInput` can now be used to seamlessly bind to a `LocalDate` as well as a `Date`. See its
      new prop of `valueType` which can be set to `localDate` or `date` (default).
    * A new `localDateCol` config has been added to the `@xh/hoist/grid/columns` package with
      standardized rendering and formatting.
* New `TreeMap` and `SplitTreeMap` components added, to render hierarchical data in a configurable
  TreeMap visualization based on the Highcharts library. Supports optional binding to a GridModel,
  which syncs selection and expand / collapse state.
* `Column` gets a new `highlightOnChange` config. If true, the grid will highlight the cell on each
  change by flashing its background. (Currently this is a simple on/off config - future iterations
  could support a function variant or other options to customize the flash effect based on the
  old/new values.) A new CSS var `--xh-grid-cell-change-bg-highlight` can be used to customize the
  color used, app-wide or scoped to a particular grid selector. Note that columns must *not* specify
  `rendererIsComplex` (see below) if they wish to enable the new highlight flag.

### 💥 Breaking Changes

* The updating of `Store` data has been reworked to provide a simpler and more powerful API that
  allows for the applications of additions, deletions, and updates in a single transaction:
    * The signature of `Store.updateData()` has been substantially changed, and is now the main
      entry point for all updates.
    * `Store.removeRecords()` has been removed. Use `Store.updateData()` instead.
    * `Store.addData()` has been removed. Use `Store.updateData()` instead.
* `Column` takes an additional property `rendererIsComplex`. Application must set this flag to
  `true` to indicate if a column renderer uses values other than its own bound field. This change
  provides an efficiency boost by allowing ag-Grid to use its default change detection instead of
  forcing a cell refresh on any change.

### ⚙️ Technical

* `Grid` will now update the underlying ag-Grid using ag-Grid transactions rather than relying on
  agGrid `deltaRowMode`. This is intended to provide the best possible grid performance and
  generally streamline the use of the ag-Grid Api.

### 🐞 Bug Fixes

* Panel resize events are now properly throttled, avoiding extreme lagginess when resizing panels
  that contain complex components such as big grids.
* Workaround for issues with the mobile Onsen toolkit throwing errors while resetting page stack.
* Dialogs call `doCancel()` handler if cancelled via `<esc>` keypress.

### 📚 Libraries

* @xh/hoist-dev-utils `3.7 -> 3.8`
* qs `6.7 -> 6.8`
* store2 `2.8 -> 2.9`

[Commit Log](https://github.com/xh/hoist-react/compare/v26.0.1...v27.0.0)

## v26.0.1 - 2019-08-07

### 🎁 New Features

* **WebSocket support** has been added in the form of `XH.webSocketService` to establish and
  maintain a managed websocket connection with the Hoist UI server. This is implemented on the
  client via the native `WebSocket` object supported by modern browsers and relies on the
  corresponding service and management endpoints added to Hoist Core v6.1.
    * Apps must declare `webSocketsEnabled: true` in their `AppSpec` configuration to enable this
      overall functionality on the client.
    * Apps can then subscribe via the new service to updates on a requested topic and will receive
      any inbound messages for that topic via a callback.
    * The service will monitor the socket connection with a regular heartbeat and attempt to
      re-establish if dropped.
    * A new admin console snap-in provides an overview of connected websocket clients.
* The `XH.message()` and related methods such as `XH.alert()` now support more flexible
  `confirmProps` and `cancelProps` configs, each of which will be passed to their respective button
  and merged with suitable defaults. Allows use of the new `autoFocus` prop with these preconfigured
  dialogs.
    * By default, `XH.alert()` and `XH.confirm()` will auto focus the confirm button for user
      convenience.
    * The previous text/intent configs have been deprecated and the message methods will log a
      console warning if they are used (although it will continue to respect them to aid
      transitioning to the new configs).
* `GridModel` now supports a `copyCell` context menu action. See `StoreContextMenu` for more
  details.
* New `GridCountLabel` component provides an alternative to existing `StoreCountLabel`, outputting
  both overall record count and current selection count in a configurable way.
* The `Button` component accepts an `autoFocus` prop to attempt to focus on render.
* The `Checkbox` component accepts an `autoFocus` prop to attempt to focus on render.

### 💥 Breaking Changes

* `StoreCountLabel` has been moved from `/desktop/cmp/store` to the cross-platform package
  `/cmp/store`. Its `gridModel` prop has also been removed - usages with grids should likely switch
  to the new `GridCountLabel` component, noted above and imported from `/cmp/grid`.
* The API for `ClipboardButton` and `ClipboardMenuItem` has been simplified, and made implementation
  independent. Specify a single `getCopyText` function rather than the `clipboardSpec`.
  (`clipboardSpec` is an artifact from the removed `clipboard` library).
* The `XH.prompt()` and `XH.message()` input config has been updated to work as documented, with any
  initial/default value for the input sourced from `input.initialValue`. Was previously sourced from
  `input.value` (#1298).
* ChartModel `config` has been deprecated. Please use `highchartsConfig` instead.

### 🐞 Bug Fixes

* The `Select.selectOnFocus` prop is now respected when used in tandem with `enableCreate` and/or
  `queryFn` props.
* `DateInput` popup _will_ now close when input is blurred but will _not_ immediately close when
  `enableTextInput` is `false` and a month or year is clicked (#1293).
* Buttons within a grid `actionCol` now render properly in compact mode, without clipping/overflow.

### ⚙️ Technical

* `AgGridModel` will now throw an exception if any of its methods which depend on ag-Grid state are
  called before the grid has been fully initialized (ag-Grid onGridReady event has fired).
  Applications can check the new `isReady` property on `AgGridModel` before calling such methods
  to️️ verify the grid is fully initialized.

### 📚 Libraries

* @blueprintjs/core `3.17 -> 3.18`
* @blueprintjs/datetime `3.11 -> 3.12`
* @fortawesome/fontawesome `5.9 -> 5.10`
* ag-grid `21.0.1 -> 21.1.1`
* store2 `2.7 -> 2.8`
* The `clipboard` library has been replaced with the simpler `clipboard-copy` library.

[Commit Log](https://github.com/xh/hoist-react/compare/v25.2.0...v26.0.1)

## v25.2.0 - 2019-07-25

### 🎁 New Features

* `RecordAction` supports a new `secondaryText` property. When used for a Grid context menu item,
  this text appears on the right side of the menu item, usually used for displaying the shortcut key
  associated with an action.

### 🐞 Bug Fixes

* Fixed issue with loopy behavior when using `Select.selectOnFocus` and changing focus
  simultaneously with keyboard and mouse.

[Commit Log](https://github.com/xh/hoist-react/compare/v25.1.0...v25.2.0)

## v25.1.0 - 2019-07-23

### 🎁 New Features

* `JsonInput` includes buttons for toggling showing in a full-screen dialog window. Also added a
  convenience button to auto-format `JsonInput's` content.
* `DateInput` supports a new `enableTextInput` prop. When this property is set to false, `DateInput`
  will be entirely driven by the provided date picker. Additionally, `DateInput` styles have been
  improved for its various modes to more clearly convey its functionality.
* `ExportButton` will auto-disable itself if bound to an empty `GridModel`. This helper button will
  now also throw a console warning (to alert the developer) if `gridModel.enableExport != true`.

### ⚙️ Technical

* Classes decorated with `@LoadSupport` will now throw an exception out of their provided
  `loadAsync()` method if called with a parameter that's not a plain object (i.e. param is clearly
  not a `LoadSpec`). Note this might be a breaking change, in so far as it introduces additional
  validation around this pre-existing API requirement.
* Requirements for the `colorSpec` option passed to Hoist number formatters have been relaxed to
  allow partial definitions such that, for example, only negative values may receive the CSS class
  specified, without having to account for positive value styling.

### 🐞 Bug Fixes

* `RestFormModel` now submits dirty fields only when editing a record, as intended (#1245).
* `FormField` will no longer override the disabled prop of its child input if true (#1262).

### 📚 Libraries

* mobx `5.11 -> 5.13`
* Misc. patch-level updates

[Commit Log](https://github.com/xh/hoist-react/compare/v25.0.0...v25.1.0)

## v25.0.0 - 2019-07-16

### 🎁 New Features

* `Column` accepts a new `comparator` callback to customize how column cell values are sorted by the
  grid.
* Added `XH.prompt()` to show a simple message popup with a built-in, configurable HoistInput. When
  submitted by the user, its callback or resolved promise will include the input's value.
* `Select` accepts a new `selectOnFocus` prop. The behaviour is analogous to the `selectOnFocus`
  prop already in `TextInput`, `TextArea` and `NumberInput`.

### 💥 Breaking Changes

* The `fmtPercent` and `percentRenderer` methods will now multiply provided value by 100. This is
  consistent with the behavior of Excel's percentage formatting and matches the expectations of
  `ExportFormat.PCT`. Columns that were previously using `exportValue: v => v/100` as a workaround
  to the previous renderer behavior should remove this line of code.
* `DimensionChooserModel`'s `historyPreference` config has been renamed `preference`. It now
  supports saving both value and history to the same preference (existing history preferences will
  be handled).

[Commit Log](https://github.com/xh/hoist-react/compare/v24.2.0...v25.0.0)

## v24.2.0 - 2019-07-08

### 🎁 New Features

* `GridModel` accepts a new `colDefaults` configuration. Defaults provided via this object will be
  merged (deeply) into all column configs as they are instantiated.
* New `Panel.compactHeader` and `DockContainer.compactHeaders` props added to enable more compact
  and space efficient styling for headers in these components.
    * ⚠️ Note that as part of this change, internal panel header CSS class names changed slightly -
      apps that were targeting these internal selectors would need to adjust. See
      desktop/cmp/panel/impl/PanelHeader.scss for the relevant updates.
* A new `exportOptions.columns` option on `GridModel` replaces `exportOptions.includeHiddenCols`.
  The updated and more flexible config supports special strings 'VISIBLE' (default), 'ALL', and/or a
  list of specific colIds to include in an export.
    * To avoid immediate breaking changes, GridModel will log a warning on any remaining usages of
      `includeHiddenCols` but auto-set to `columns: 'ALL'` to maintain the same behavior.
* Added new preference `xhShowVersionBar` to allow more fine-grained control of when the Hoist
  version bar is showing. It defaults to `auto`, preserving the current behavior of always showing
  the footer to Hoist Admins while including it for non-admins *only* in non-production
  environments. The pref can alternatively be set to 'always' or 'never' on a per-user basis.

### 📚 Libraries

* @blueprintjs/core `3.16 -> 3.17`
* @blueprintjs/datetime `3.10 -> 3.11`
* mobx `5.10 -> 5.11`
* react-transition-group `2.8 -> 4.2`

[Commit Log](https://github.com/xh/hoist-react/compare/v24.1.1...v24.2.0)

## v24.1.1 - 2019-07-01

### 🐞 Bug Fixes

* Mobile column chooser internal layout/sizing fixed when used in certain secure mobile browsers.

[Commit Log](https://github.com/xh/hoist-react/compare/v24.1.0...v24.1.1)

## v24.1.0 - 2019-07-01

### 🎁 New Features

* `DateInput.enableClear` prop added to support built-in button to null-out a date input's value.

### 🐞 Bug Fixes

* The `Select` component now properly shows all options when the pick-list is re-shown after a
  change without first blurring the control. (Previously this interaction edge case would only show
  the option matching the current input value.) #1198
* Mobile mask component `onClick` callback prop restored - required to dismiss mobile menus when not
  tapping a menu option.
* When checking for a possible expired session within `XH.handleException()`, prompt for app login
  only for Ajax requests made to relative URLs (not e.g. remote APIs accessed via CORS). #1189

### ✨ Style

* Panel splitter collapse button more visible in dark theme. CSS vars to customize further fixed.
* The mobile app menu button has been moved to the right side of the top appBar, consistent with its
  placement in desktop apps.

### 📚 Libraries

* @blueprintjs/core `3.15 -> 3.16`
* @blueprintjs/datetime `3.9 -> 3.10`
* codemirror `5.47 -> 5.48`
* mobx `6.0 -> 6.1`

[Commit Log](https://github.com/xh/hoist-react/compare/v24.0.0...v24.1.0)

## v24.0.0 - 2019-06-24

### 🎁 New Features

#### Data

* A `StoreFilter` object has been introduced to the data API. This allows `Store` and
  `StoreFilterField` to support the ability to conditionally include all children when filtering
  hierarchical data stores, and could support additional filtering customizations in the future.
* `Store` now provides a `summaryRecord` property which can be used to expose aggregated data for
  the data it contains. The raw data for this record can be provided to `loadData()` and
  `updateData()` either via an explicit argument to these methods, or as the root node of the raw
  data provided (see `Store.loadRootAsSummary`).
* The `StoreFilterField` component accepts new optional `model` and `bind` props to allow control of
  its text value from an external model's observable.
* `pwd` is now a new supported type of `Field` in the `@xh/hoist/core/data` package.

#### Grid

* `GridModel` now supports a `showSummary` config which can be used to display its store's
  summaryRecord (see above) as either a pinned top or bottom row.
* `GridModel` also adds a `enableColumnPinning` config to enable/disable user-driven pinning. On
  desktop, if enabled, users can pin columns by dragging them to the left or right edges of the grid
  (the default ag-Grid gesture). Column pinned state is now also captured and maintained by the
  overall grid state system.
* The desktop column chooser now options in a non-modal popover when triggered from the standard
  `ColChooserButton` component. This offers a quicker and less disruptive alternative to the modal
  dialog (which is still used when launched from the grid context menu). In this popover mode,
  updates to columns are immediately reflected in the underlying grid.
* The mobile `ColChooser` has been improved significantly. It now renders displayed and available
  columns as two lists, allowing drag and drop between to update the visibility and ordering. It
  also provides an easy option to toggle pinning the first column.
* `DimensionChooser` now supports an optional empty / ungrouped configuration with a value of `[]`.
  See `DimensionChooserModel.enableClear` and `DimensionChooser.emptyText`.

#### Other Features

* Core `AutoRefreshService` added to trigger an app-wide data refresh on a configurable interval, if
  so enabled via a combination of soft-config and user preference. Auto-refresh relies on the use of
  the root `RefreshContextModel` and model-level `LoadSupport`.
* A new `LoadingIndicator` component is available as a more minimal / unobtrusive alternative to a
  modal mask. Typically configured via a new `Panel.loadingIndicator` prop, the indicator can be
  bound to a `PendingTaskModel` and will automatically show/hide a spinner and/or custom message in
  an overlay docked to the corner of the parent Panel.
* `DateInput` adds support for new `enablePicker` and `showPickerOnFocus` props, offering greater
  control over when the calendar picker is shown. The new default behaviour is to not show the
  picker on focus, instead showing it via a built-in button.
* Transitions have been disabled by default on desktop Dialog and Popover components (both are from
  the Blueprint library) and on the Hoist Mask component. This should result in a snappier user
  experience, especially when working on remote / virtual workstations. Any in-app customizations to
  disable or remove transitions can now be removed in favor of this toolkit-wide change.
* Added new `@bindable.ref` variant of the `@bindable` decorator.

### 💥 Breaking Changes

* Apps that defined and initialized their own `AutoRefreshService` service or functionality should
  leverage the new Hoist service if possible. Apps with a pre-existing custom service of the same
  name must either remove in favor of the new service or - if they have special requirements not
  covered by the Hoist implementation - rename their own service to avoid a naming conflict.
* The `StoreFilterField.onFilterChange` callback will now be passed a `StoreFilter`, rather than a
  function.
* `DateInput` now has a calendar button on the right side of the input which is 22 pixels square.
  Applications explicitly setting width or height on this component should ensure that they are
  providing enough space for it to display its contents without clipping.

### 🐞 Bug Fixes

* Performance for bulk grid selections has been greatly improved (#1157)
* Toolbars now specify a minimum height (or width when vertical) to avoid shrinking unexpectedly
  when they contain only labels or are entirely empty (but still desired to e.g. align UIs across
  multiple panels). Customize if needed via the new `--xh-tbar-min-size` CSS var.
* All Hoist Components that accept a `model` prop now have that properly documented in their
  prop-types.
* Admin Log Viewer no longer reverses its lines when not in tail mode.

### ⚙️ Technical

* The `AppSpec` config passed to `XH.renderApp()` now supports a `clientAppCode` value to compliment
  the existing `clientAppName`. Both values are now optional and defaulted from the project-wide
  `appCode` and `appName` values set via the project's Webpack config. (Note that `clientAppCode` is
  referenced by the new `AutoRefreshService` to support configurable auto-refresh intervals on a
  per-app basis.)

### 📚 Libraries

* ag-grid `20.0 -> 21.0`
* react-select `2.4 -> 3.0`
* mobx-react `5.4 -> 6.0.3`
* font-awesome `5.8 -> 5.9`
* react-beautiful-dnd `10.1.1 -> 11.0.4`

[Commit Log](https://github.com/xh/hoist-react/compare/v23.0.0...v24.0.0)

## v23.0.0 - 2019-05-30

### 🎁 New Features

* `GridModel` now accepts a config of `cellBorders`, similar to `rowBorders`
* `Panel.tbar` and `Panel.bbar` props now accept an array of Elements and will auto-generate a
  `Toolbar` to contain them, avoiding the need for the extra import of `toolbar()`.
* New functions `withDebug` and `withShortDebug` have been added to provide a terse syntax for
  adding debug messages that track the execution of specific blocks of code.
* `XH.toast()` now supports an optional `containerRef` argument that can be used for anchoring a
  toast within another component (desktop only). Can be used to display more targeted toasts within
  the relevant section of an application UI, as opposed to the edge of the screen.
* `ButtonGroupInput` accepts a new `enableClear` prop that allows the active / depressed button to
  be unselected by pressing it again - this sets the value of the input as a whole to `null`.
* Hoist Admins now always see the VersionBar in the footer.
* `Promise.track` now accepts an optional `omit` config that indicates when no tracking will be
  performed.
* `fmtNumber` now accepts an optional `prefix` config that prepends immediately before the number,
  but after the sign (`+`, `-`).
* New utility methods `forEachAsync()` and `whileAsync()` have been added to allow non-blocking
  execution of time-consuming loops.

### 💥 Breaking Changes

* The `AppOption.refreshRequired` config has been renamed to `reloadRequired` to better match the
  `XH.reloadApp()` method called to reload the entire app in the browser. Any options defined by an
  app that require it to be fully reloaded should have this renamed config set to `true`.
* The options dialog will now automatically trigger an app-wide data _refresh_ via
  `XH.refreshAppAsync()` if options have changed that don't require a _reload_.
* The `EventSupport` mixin has been removed. There are no known uses of it and it is in conflict
  with the overall reactive structure of the hoist-react API. If your app listens to the
  `appStateChanged`, `prefChange` or `prefsPushed` events you will need to adjust accordingly.

### 🐞 Bug Fixes

* `Select` will now let the user edit existing text in conditions where it is expected to be
  editable. #880
* The Admin "Config Differ" tool has been updated to reflect changes to `Record` made in v22. It is
  once again able to apply remote config values.
* A `Panel` with configs `resizable: true, collapsible: false` now renders with a splitter.
* A `Panel` with no `icon`, `title`, or `headerItems` will not render a blank header.
* `FileChooser.enableMulti` now behaves as one might expect -- true to allow multiple files in a
  single upload. Previous behavior (the ability to add multiple files to dropzone) is now controlled
  by `enableAddMulti`.

[Commit Log](https://github.com/xh/hoist-react/compare/v22.0.0...v23.0.0)

## v22.0.0 - 2019-04-29

### 🎁 New Features

* A new `DockContainer` component provides a user-friendly way to render multiple child components
  "docked" to its bottom edge. Each child view is rendered with a configurable header and controls
  to allow the user to expand it, collapse it, or optionally "pop it out" into a modal dialog.
* A new `AgGrid` component provides a much lighter Hoist wrapper around ag-Grid while maintaining
  consistent styling and layout support. This allows apps to use any features supported by ag-Grid
  without conflicting with functionality added by the core Hoist `Grid`.
    * Note that this lighter wrapper lacks a number of core Hoist features and integrations,
      including store support, grid state, enhanced column and renderer APIs, absolute value
      sorting, and more.
    * An associated `AgGridModel` provides access to to the ag-Grid APIs, minimal styling configs,
      and several utility methods for managing Grid state.
* Added `GridModel.groupSortFn` config to support custom group sorting (replaces any use of
  `agOptions.defaultGroupSortComparator`).
* The `Column.cellClass` and `Column.headerClass` configs now accept functions to dynamically
  generate custom classes based on the Record and/or Column being rendered.
* The `Record` object now provides an additional getter `Record.allChildren` to return all children
  of the record, irrespective of the current filter in place on the record's store. This supplements
  the existing `Record.children` getter, which returns only the children meeting the filter.

### 💥 Breaking Changes

* The class `LocalStore` has been renamed `Store`, and is now the main implementation and base class
  for Store Data. The extraneous abstract superclass `BaseStore` has been removed.
* `Store.dataLastUpdated` had been renamed `Store.lastUpdated` on the new class and is now a simple
  timestamp (ms) rather than a Javascript Date object.
* The constructor argument `Store.processRawData` now expects a function that *returns* a modified
  object with the necessary edits. This allows implementations to safely *clone* the raw data rather
  than mutating it.
* The method `Store.removeRecord` has been replaced with the method `Store.removeRecords`. This will
  facilitate efficient bulk deletes.

### ⚙️ Technical

* `Grid` now performs an important performance workaround when loading a new dataset that would
  result in the removal of a significant amount of existing records/rows. The underlying ag-Grid
  component has a serious bottleneck here (acknowledged as AG-2879 in their bug tracker). The Hoist
  grid wrapper will now detect when this is likely and proactively clear all data using a different
  API call before loading the new dataset.
* The implementations `Store`, `RecordSet`, and `Record` have been updated to more efficiently
  re-use existing record references when loading, updating, or filtering data in a store. This keeps
  the Record objects within a store as stable as possible, and allows additional optimizations by
  ag-Grid and its `deltaRowDataMode`.
* When loading raw data into store `Record`s, Hoist will now perform additional conversions based on
  the declared `Field.type`. The unused `Field.nullable` has been removed.
* `LocalStorageService` now uses both the `appCode` and current username for its namespace key,
  ensuring that e.g. local prefs/grid state are not overwritten across multiple app users on one OS
  profile, or when admin impersonation is active. The service will automatically perform a one-time
  migration of existing local state from the old namespace to the new. #674
* `elem` no longer skips `null` children in its calls to `React.createElement()`. These children may
  play the role of placeholders when using conditional rendering, and skipping them was causing
  React to trigger extra re-renders. This change further simplifies Hoist's element factory and
  removes an unnecessary divergence with the behavior of JSX.

### 🐞 Bug Fixes

* `Grid` exports retain sorting, including support for absolute value sorting. #1068
* Ensure `FormField`s are keyed with their model ID, so that React can properly account for dynamic
  changes to fields within a form. #1031
* Prompt for app refresh in (rare) case of mismatch between client and server-side session user.
  (This can happen during impersonation and is defended against in server-side code.) #675

[Commit Log](https://github.com/xh/hoist-react/compare/v21.0.2...v22.0.0)

## v21.0.2 - 2019-04-05

### 📚 Libraries

* Rollback ag-Grid to v20.0.0 after running into new performance issues with large datasets and
  `deltaRowDataMode`. Updates to tree filtering logic, also related to grid performance issues with
  filtered tree results returning much larger record counts.

## v21.0.0 - 2019-04-04

### 🎁 New Features

* `FetchService` fetch methods now accept a plain object as the `headers` argument. These headers
  will be merged with the default headers provided by FetchService.
* An app can also now specify default headers to be sent with every fetch request via
  `XH.fetchService.setDefaultHeaders()`. You can pass either a plain object, or a closure which
  returns one.
* `Grid` supports a new `onGridReady` prop, allowing apps to hook into the ag-Grid event callback
  without inadvertently short-circuiting the Grid's own internal handler.

### 💥 Breaking Changes

* The shortcut getter `FormModel.isNotValid` was deemed confusing and has been removed from the API.
  In most cases applications should use `!FormModel.isValid` instead; this expression will return
  `false` for the `Unknown` as well as the `NotValid` state. Applications that wish to explicitly
  test for the `NotValid` state should use the `validationState` getter.
* Multiple HoistInputs have changed their `onKeyPress` props to `onKeyDown`, including TextInput,
  NumberInput, TextArea & SearchInput. The `onKeyPress` event has been deprecated in general and has
  limitations on which keys will trigger the event to fire (i.e. it would not fire on an arrow
  keypress).
* FetchService's fetch methods no longer support `contentType` parameter. Instead, specify a custom
  content-type by setting a 'Content-Type' header using the `headers` parameter.
* FetchService's fetch methods no longer support `acceptJson` parameter. Instead, pass an {"Accept":
  "application/json"} header using the `headers` parameter.

### ✨ Style

* Black point + grid colors adjusted in dark theme to better blend with overall blue-gray tint.
* Mobile styles have been adjusted to increase the default font size and grid row height, in
  addition to a number of other smaller visual adjustments.

### 🐞 Bug Fixes

* Avoid throwing React error due to tab / routing interactions. Tab / routing / state support
  generally improved. (#1052)
* `GridModel.selectFirst()` improved to reliably select first visible record even when one or more
  groupBy levels active. (#1058)

### 📚 Libraries

* ag-Grid `~20.1 -> ~20.2` (fixes ag-grid sorting bug with treeMode)
* @blueprint/core `3.14 -> 3.15`
* @blueprint/datetime `3.7 -> 3.8`
* react-dropzone `10.0 -> 10.1`
* react-transition-group `2.6 -> 2.8`

[Commit Log](https://github.com/xh/hoist-react/compare/v20.2.1...v21.0.0)

## v20.2.1 - 2019-03-28

* Minor tweaks to grid styles - CSS var for pinned column borders, drop left/right padding on
  center-aligned grid cells.

[Commit Log](https://github.com/xh/hoist-react/compare/v20.2.0...v20.2.1)

## v20.2.0 - 2019-03-27

### 🎁 New Features

* `GridModel` exposes three new configs - `rowBorders`, `stripeRows`, and `showCellFocus` - to
  provide additional control over grid styling. The former `Grid` prop `showHover` has been
  converted to a `GridModel` config for symmetry with these other flags and more efficient
  re-rendering. Note that some grid-related CSS classes have also been modified to better conform to
  the BEM approach used elsewhere - this could be a breaking change for apps that keyed off of
  certain Hoist grid styles (not expected to be a common case).
* `Select` adds a `queryBuffer` prop to avoid over-eager calls to an async `queryFn`. This buffer is
  defaulted to 300ms to provide some out-of-the-box debouncing of keyboard input when an async query
  is provided. A longer value might be appropriate for slow / intensive queries to a remote API.

### 🐞 Bug Fixes

* A small `FormField.labelWidth` config value will now be respected, even if it is less than the
  default minWidth of 80px.
* Unnecessary re-renders of inactive tab panels now avoided.
* `Grid`'s filter will now be consistently applied to all tree grid records. Previously, the filter
  skipped deeply nested records under specific conditions.
* `Timer` no longer requires its `runFn` to be a promise, as it briefly (and unintentionally) did.
* Suppressed default browser resize handles on `textarea`.

[Commit Log](https://github.com/xh/hoist-react/compare/v20.1.1...v20.2.0)

## v20.1.1 - 2019-03-27

### 🐞 Bug Fixes

* Fix form field reset so that it will call computeValidationAsync even if revalidation is not
  triggered because the field's value did not change when reset.

[Commit Log](https://github.com/xh/hoist-react/compare/v20.1.0...v20.1.1)

## v20.1.0 - 2019-03-14

### 🎁 New Features

* Standard app options panel now includes a "Restore Defaults" button to clear all user preferences
  as well as any custom grid state, resetting the app to its default state for that user.

### 🐞 Bug Fixes

* Removed a delay from `HoistInput` blur handling, ensuring `noteBlurred()` is called as soon as the
  element loses focus. This should remove a class of bugs related to input values not flushing into
  their models quickly enough when `commitOnChange: false` and the user moves directly from an input
  to e.g. clicking a submit button. #1023
* Fix to Admin ConfigDiffer tool (missing decorator).

### ⚙️ Technical

* The `GridModel.store` config now accepts a plain object and will internally create a `LocalStore`.
  This store config can also be partially specified or even omitted entirely. GridModel will ensure
  that the store is auto-configured with all fields in configured grid columns, reducing the need
  for app code boilerplate (re)enumerating field names.
* `Timer` class reworked to allow its interval to be adjusted dynamically via `setInterval()`,
  without requiring the Timer to be re-created.

[Commit Log](https://github.com/xh/hoist-react/compare/v20.0.1...v20.1.0)

## v20.0.1 - 2019-03-08

### 🐞 Bug Fixes

* Ensure `RestStore` processes records in a standard way following a save/add operation (#1010).

[Commit Log](https://github.com/xh/hoist-react/compare/v20.0.0...v20.0.1)

## v20.0.0 - 2019-03-06

### 💥 Breaking Changes

* The `@LoadSupport` decorator has been substantially reworked and enhanced from its initial release
  in v19. It is no longer needed on the HoistComponent, but rather should be put directly on the
  owned HoistModel implementing the loading. IMPORTANT NOTE: all models should implement
  `doLoadAsync` rather than `loadAsync`. Please see `LoadSupport` for more information on this
  important change.
* `TabContainer` and `TabContainerModel` are now cross-platform. Apps should update their code to
  import both from `@xh/hoist/cmp/tab`.
* `TabContainer.switcherPosition` has been moved to `TabContainerModel`. Please note that changes to
  `switcherPosition` are not supported on mobile, where the switcher will always appear beneath the
  container.
* The `Label` component from `@xh/hoist/desktop/cmp/input` has been removed. Applications should
  consider using the basic html `label` element instead (or a `FormField` if applicable).
* The `LeftRightChooserModel` constructor no longer accepts a `leftSortBy` and `rightSortBy`
  property. The implementation of these properties was generally broken. Use `leftSorted` and
  `rightSorted` instead.

#### Mobile

* Mobile `Page` has changed - `Pages` are now wrappers around `Panels` that are designed to be used
  with a `NavigationModel` or `TabContainer`. `Page` accepts the same props as `Panel`, meaning uses
  of `loadModel` should be replaced with `mask`.
* The mobile `AppBar` title is static and defaults to the app name. If you want to display page
  titles, it is recommended to use the `title` prop on the `Page`.

### 🎁 New Features

* Enhancements to Model and Component data loading via `@LoadSupport` provides a stronger set of
  conventions and better support for distinguishing between initial loads / auto/background
  refreshes / user- driven refreshes. It also provides new patterns for ensuring application
  Services are refreshed as part of a reworked global refresh cycle.
* RestGridModel supports a new `cloneAction` to take an existing record and open the editor form in
  "add mode" with all editable fields pre-populated from the source record. The action calls
  `prepareCloneFn`, if defined on the RestGridModel, to perform any transform operations before
  rendering the form.
* Tabs in `TabContainerModel` now support an `icon` property on the desktop.
* Charts take a new optional `aspectRatio` prop.
* Added new `Column.headerTooltip` config.
* Added new method `markManaged` on `ManagedSupport`.
* Added new function decorator `debounced`.
* Added new function `applyMixin` providing support for structured creation of class decorators
  (mixins).

#### Mobile

* Column chooser support available for mobile Grids. Users can check/uncheck columns to add/remove
  them from a configurable grid and reorder the columns in the list via drag and drop. Pair
  `GridModel.enableColChooser` with a mobile `colChooserButton` to allow use.
* Added `DialogPage` to the mobile toolkit. These floating pages do not participate in navigation or
  routing, and are used for showing fullscreen views outside of the Navigator / TabContainer
  context.
* Added `Panel` to the mobile toolkit, which offers a header element with standardized styling,
  title, and icon, as well as support for top and bottom toolbars.
* The mobile `AppBar` has been updated to more closely match the desktop `AppBar`, adding `icon`,
  `leftItems`, `hideAppMenuButton` and `appMenuButtonProps` props.
* Added routing support to mobile.

### 🐞 Bug Fixes

* The HighCharts wrapper component properly resizes its chart.
* Mobile dimension chooser button properly handles overflow for longer labels.
* Sizing fixes for multi-line inputs such as textArea and jsonInput.
* NumberInput calls a `onKeyPress` prop if given.
* Layout fixes on several admin panels and detail popups.

### 📚 Libraries

* @blueprintjs/core `3.13 -> 3.14`
* @xh/hoist-dev-utils `3.5 -> 3.6`
* ag-Grid `~20.0 -> ~20.1`
* react-dropzone `~8.0 -> ~9.0`
* react-select `~2.3 -> ~2.4`
* router5 `~6.6 -> ~7.0`
* react `~16.7 -> ~16.8`

[Commit Log](https://github.com/xh/hoist-react/compare/v19.0.1...v20.0.0)

## v19.0.1 - 2019-02-12

### 🐞 Bug Fixes

* Additional updates and simplifications to `FormField` sizing of child `HoistInput` elements, for
  more reliable sizing and spacing filling behavior.

[Commit Log](https://github.com/xh/hoist-react/compare/v19.0.0...v19.0.1)

## v19.0.0 - 2019-02-08

### 🎁 New Features

* Added a new architecture for signaling the need to load / refresh new data across either the
  entire app or a section of the component hierarchy. This new system relies on React context to
  minimizes the need for explicit application wiring, and improves support for auto-refresh. See
  newly added decorator `@LoadSupport` and classes/components `RefreshContext`,
  `RefreshContextModel`, and `RefreshContextView` for more info.
* `TabContainerModel` and `TabModel` now support `refreshMode` and `renderMode` configs to allow
  better control over how inactive tabs are mounted/unmounted and how tabs handle refresh requests
  when hidden or (re)activated.
* Apps can implement `getAppOptions()` in their `AppModel` class to specify a set of app-wide
  options that should be editable via a new built-in Options dialog. This system includes built-in
  support for reading/writing options to preferences, or getting/setting their values via custom
  handlers. The toolkit handles the rendering of the dialog.
* Standard top-level app buttons - for actions such as launching the new Options dialog, switching
  themes, launching the admin client, and logging out - have been moved into a new menu accessible
  from the top-right corner of the app, leaving more space for app-specific controls in the AppBar.
* `RecordGridModel` now supports an enhanced `editors` configuration that exposes the full set of
  validation and display support from the Forms package.
* `HoistInput` sizing is now consistently implemented using `LayoutSupport`. All sizable
  `HoistInputs` now have default `width` to ensure a standard display out of the box. `JsonInput`
  and `TextArea` also have default `height`. These defaults can be overridden by declaring explicit
  `width` and `height` values, or unset by setting the prop to `null`.
* `HoistInputs` within `FormFields` will be automatically sized to fill the available space in the
  `FormField`. In these cases, it is advised to either give the `FormField` an explicit size or
  render it in a flex layout.

### 💥 Breaking Changes

* ag-Grid has been updated to v20.0.0. Most apps shouldn't require any changes - however, if you are
  using `agOptions` to set sorting, filtering or resizing properties, these may need to change:

  For the `Grid`, `agOptions.enableColResize`, `agOptions.enableSorting`
  and `agOptions.enableFilter`
  have been removed. You can replicate their effects by using `agOptions.defaultColDef`. For
  `Columns`, `suppressFilter` has been removed, an should be replaced with `filter: false`.

* `HoistAppModel.requestRefresh` and `TabContainerModel.requestRefresh` have been removed.
  Applications should use the new Refresh architecture described above instead.
* `tabRefreshMode` on TabContainer has been renamed `renderMode`.
* `TabModel.reloadOnShow` has been removed. Set the `refreshMode` property on TabContainerModel or
  TabModel to `TabRefreshMode.ON_SHOW_ALWAYS` instead.
* The mobile APIs for `TabContainerModel`, `TabModel`, and `RefreshButton` have been rewritten to
  more closely mirror the desktop API.
* The API for `RecordGridModel` editors has changed -- `type` is no longer supported. Use
  `fieldModel` and `formField` instead.
* `LocalStore.loadRawData` requires that all records presented to store have unique IDs specified.
  See `LocalStore.idSpec` for more information.

### 🐞 Bug Fixes

* SwitchInput and RadioInput now properly highlight validation errors in `minimal` mode.

### 📚 Libraries

* @blueprintjs/core `3.12 -> 3.13`
* ag-Grid `~19.1.4 -> ~20.0.0`

[Commit Log](https://github.com/xh/hoist-react/compare/v18.1.2...v19.0.0)

## v18.1.2 - 2019-01-30

### 🐞 Bug Fixes

* Grid integrations relying on column visibility (namely export, storeFilterField) now correctly
  consult updated column state from GridModel. #935
* Ensure `FieldModel.initialValue` is observable to ensure that computed dirty state (and any other
  derivations) are updated if it changes. #934
* Fixes to ensure Admin console log viewer more cleanly handles exceptions (e.g. attempting to
  auto-refresh on a log file that has been deleted).

[Commit Log](https://github.com/xh/hoist-react/compare/v18.1.1...v18.1.2)

## v18.1.1 - 2019-01-29

* Grid cell padding can be controlled via a new set of CSS vars and is reduced by default for grids
  in compact mode.
* The `addRecordAsync()` and `saveRecordAsync()` methods on `RestStore` return the updated record.

[Commit Log](https://github.com/xh/hoist-react/compare/v18.1.0...v18.1.1)

## v18.1.0 - 2019-01-28

### 🎁 New Features

* New `@managed` class field decorator can be used to mark a property as fully created/owned by its
  containing class (provided that class has installed the matching `@ManagedSupport` decorator).
    * The framework will automatically pass any `@managed` class members to `XH.safeDestroy()` on
      destroy/unmount to ensure their own `destroy()` lifecycle methods are called and any related
      resources are disposed of properly, notably MobX observables and reactions.
    * In practice, this should be used to decorate any properties on `HoistModel`, `HoistService`,
      or
      `HoistComponent` classes that hold a reference to a `HoistModel` created by that class. All of
      those core artifacts support the new decorator, `HoistModel` already provides a built-in
      `destroy()` method, and calling that method when an app is done with a Model is an important
      best practice that can now happen more reliably / easily.
* `FormModel.getData()` accepts a new single parameter `dirtyOnly` - pass true to get back only
  fields which have been modified.
* The mobile `Select` component indicates the current value with a ✅ in the drop-down list.
* Excel exports from tree grids now include the matching expand/collapse tree controls baked into
  generated Excel file.

### 🐞 Bug Fixes

* The `JsonInput` component now properly respects / indicates disabled state.

### 📚 Libraries

* Hoist-dev-utils `3.4.1 -> 3.5.0` - updated webpack and other build tool dependencies, as well as
  an improved eslint configuration.
* @blueprintjs/core `3.10 -> 3.12`
* @blueprintjs/datetime `3.5 -> 3.7`
* fontawesome `5.6 -> 5.7`
* mobx `5.8 -> 5.9`
* react-select `2.2 -> 2.3`
* Other patch updates

[Commit Log](https://github.com/xh/hoist-react/compare/v18.0.0...v18.1.0)

## v18.0.0 - 2019-01-15

### 🎁 New Features

* Form support has been substantially enhanced and restructured to provide both a cleaner API and
  new functionality:
    * `FormModel` and `FieldModel` are now concrete classes and provide the main entry point for
      specifying the contents of a form. The `Field` and `FieldSupport` decorators have been
      removed.
    * Fields and sub-forms may now be dynamically added to FormModel.
    * The validation state of a FormModel is now *immediately* available after construction and
      independent of the GUI. The triggering of the *display* of that state is now a separate
      process triggered by GUI actions such as blur.
    * `FormField` has been substantially reworked to support a read-only display and inherit common
      property settings from its containing `Form`.
    * `HoistInput` has been moved into the `input` package to clarify that these are lower level
      controls and independent of the Forms package.

* `RestGrid` now supports a `mask` prop. RestGrid loading is now masked by default.
* `Chart` component now supports a built-in zoom out gesture: click and drag from right-to-left on
  charts with x-axis zooming.
* `Select` now supports an `enableClear` prop to control the presence of an optional inline clear
  button.
* `Grid` components take `onCellClicked` and `onCellDoubleClicked` event handlers.
* A new desktop `FileChooser` wraps a preconfigured react-dropzone component to allow users to
  easily select files for upload or other client-side processing.

### 💥 Breaking Changes

* Major changes to Form (see above). `HoistInput` imports will also need to be adjusted to move from
  `form` to `input`.
* The name of the HoistInput `field` prop has been changed to `bind`. This change distinguishes the
  lower-level input package more clearly from the higher-level form package which uses it. It also
  more clearly relates the property to the associated `@bindable` annotation for models.
* A `Select` input with `enableMulti = true` will by default no longer show an inline x to clear the
  input value. Use the `enableClear` prop to re-enable.
* Column definitions are exported from the `grid` package. To ensure backwards compatibility,
  replace imports from `@xh/hoist/desktop/columns` with `@xh/hoist/desktop/cmp/grid`.

### 📚 Libraries

* React `~16.6.0 -> ~16.7.0`
* Patch version updates to multiple other dependencies.

[Commit Log](https://github.com/xh/hoist-react/compare/v17.0.0...v18.0.0)

## v17.0.0 - 2018-12-21

### 💥 Breaking Changes

* The implementation of the `model` property on `HoistComponent` has been substantially enhanced:
    * "Local" Models should now be specified on the Component class declaration by simply setting
      the
      `model` property, rather than the confusing `localModel` property.
    * HoistComponent now supports a static `modelClass` class property. If set, this property will
      allow a HoistComponent to auto-create a model internally when presented with a plain
      javascript object as its `model` prop. This is especially useful in cases like `Panel`
      and `TabContainer`, where apps often need to specify a model but do not require a reference to
      the model. Those usages can now skip importing and instantiating an instance of the
      component's model class themselves.
    * Hoist will now throw an Exception if an application attempts to changes the model on an
      existing HoistComponent instance or presents the wrong type of model to a HoistComponent where
      `modelClass` has been specified.

* `PanelSizingModel` has been renamed `PanelModel`. The class now also has the following new
  optional properties, all of which are `true` by default:
    * `showSplitter` - controls visibility of the splitter bar on the outside edge of the component.
    * `showSplitterCollapseButton` - controls visibility of the collapse button on the splitter bar.
    * `showHeaderCollapseButton` - controls visibility of a (new) collapse button in the header.

* The API methods for exporting grid data have changed and gained new features:
    * Grids must opt-in to export with the `GridModel.enableExport` config.
    * Exporting a `GridModel` is handled by the new `GridExportService`, which takes a collection of
      `exportOptions`. See `GridExportService.exportAsync` for available `exportOptions`.
    * All export entry points (`GridModel.exportAsync()`, `ExportButton` and the export context menu
      items) support `exportOptions`. Additionally, `GridModel` can be configured with default
      `exportOptions` in its config.

* The `buttonPosition` prop on `NumberInput` has been removed due to problems with the underlying
  implementation. Support for incrementing buttons on NumberInputs will be re-considered for future
  versions of Hoist.

### 🎁 New Features

* `TextInput` on desktop now supports an `enableClear` property to allow easy addition of a clear
  button at the right edge of the component.
* `TabContainer` enhancements:
    * An `omit` property can now be passed in the tab configs passed to the `TabContainerModel`
      constructor to conditionally exclude a tab from the container
    * Each `TabModel` can now be retrieved by id via the new `getTabById` method on
      `TabContainerModel`.
    * `TabModel.title` can now be changed at runtime.
    * `TabModel` now supports the following properties, which can be changed at runtime or set via
      the config:
        * `disabled` - applies a disabled style in the switcher and blocks navigation to the tab via
          user click, routing, or the API.
        * `excludeFromSwitcher` - removes the tab from the switcher, but the tab can still be
          navigated to programmatically or via routing.
* `MultiFieldRenderer` `multiFieldConfig` now supports a `delimiter` property to separate
  consecutive SubFields.
* `MultiFieldRenderer` SubFields now support a `position` property, to allow rendering in either the
  top or bottom row.
* `StoreCountLabel` now supports a new 'includeChildren' prop to control whether or not children
  records are included in the count. By default this is `false`.
* `Checkbox` now supports a `displayUnsetState` prop which may be used to display a visually
  distinct state for null values.
* `Select` now renders with a checkbox next to the selected item in its dropdown menu, instead of
  relying on highlighting. A new `hideSelectedOptionCheck` prop is available to disable.
* `RestGridModel` supports a `readonly` property.
* `DimensionChooser`, various `HoistInput` components, `Toolbar` and `ToolbarSeparator` have been
  added to the mobile component library.
* Additional environment enums for UAT and BCP, added to Hoist Core 5.4.0, are supported in the
  application footer.

### 🐞 Bug Fixes

* `NumberInput` will no longer immediately convert its shorthand value (e.g. "3m") into numeric form
  while the user remains focused on the input.
* Grid `actionCol` columns no longer render Button components for each action, relying instead on
  plain HTML / CSS markup for a significant performance improvement when there are many rows and/or
  actions per row.
* Grid exports more reliably include the appropriate file extension.
* `Select` will prevent an `<esc>` keypress from bubbling up to parent components only when its menu
  is open. (In that case, the component assumes escape was pressed to close its menu and captures
  the keypress, otherwise it should leave it alone and let it e.g. close a parent popover).

[Commit Log](https://github.com/xh/hoist-react/compare/v16.0.1...v17.0.0)

## v16.0.1 - 2018-12-12

### 🐞 Bug Fixes

* Fix to FeedbackForm allowing attempted submission with an empty message.

[Commit Log](https://github.com/xh/hoist-react/compare/v16.0.0...v16.0.1)

## v16.0.0

### 🎁 New Features

* Support for ComboBoxes and Dropdowns have been improved dramatically, via a new `Select` component
  based on react-select.
* The ag-Grid based `Grid` and `GridModel` are now available on both mobile and desktop. We have
  also added new support for multi-row/multi-field columns via the new `multiFieldRenderer` renderer
  function.
* The app initialization lifecycle has been restructured so that no App classes are constructed
  until Hoist is fully initialized.
* `Column` now supports an optional `rowHeight` property.
* `Button` now defaults to 'minimal' mode, providing a much lighter-weight visual look-and-feel to
  HoistApps. `Button` also implements `@LayoutSupport`.
* Grouping state is now saved by the grid state support on `GridModel`.
* The Hoist `DimChooser` component has been ported to hoist-react.
* `fetchService` now supports an `autoAbortKey` in its fetch methods. This can be used to
  automatically cancel obsolete requests that have been superseded by more recent variants.
* Support for new `clickableLabel` property on `FormField`.
* `RestForm` now supports a read-only view.
* Hoist now supports automatic tracking of app/page load times.

### 💥 Breaking Changes

* The new location for the cross-platform grid component is `@xh/hoist/cmp/grid`. The `columns`
  package has also moved under a new sub-package in this location.
* Hoist top-level App Structure has changed in order to improve consistency of the Model-View
  conventions, to improve the accessibility of services, and to support the improvements in app
  initialization mentioned above:
    - `XH.renderApp` now takes a new `AppSpec` configuration.
    - `XH.app` is now `XH.appModel`.
    - All services are installed directly on `XH`.
    - `@HoistApp` is now `@HoistAppModel`
* `RecordAction` has been substantially refactored and improved. These are now typically immutable
  and may be shared.
    - `prepareFn` has been replaced with a `displayFn`.
    - `actionFn` and `displayFn` now take a single object as their parameter.
* The `hide` property on `Column` has been changed to `hidden`.
* The `ColChooserButton` has been moved from the incorrect location `@xh/hoist/cmp/grid` to
  `@xh/hoist/desktop/cmp/button`. This is a desktop-only component. Apps will have to adjust these
  imports.
* `withDefaultTrue` and `withDefaultFalse` in `@xh/hoist/utils/js` have been removed. Use
  `withDefault` instead.
* `CheckBox` has been renamed `Checkbox`

### ⚙️ Technical

* ag-Grid has been upgraded to v19.1
* mobx has been upgraded to v5.6
* React has been upgraded to v16.6
* Allow browsers with proper support for Proxy (e.g Edge) to access Hoist Applications.

### 🐞 Bug Fixes

* Extensive. See full change list below.

[Commit Log](https://github.com/xh/hoist-react/compare/v15.1.2...v16.0.0)

## v15.1.2

🛠 Hotfix release to MultiSelect to cap the maximum number of options rendered by the drop-down
list. Note, this component is being replaced in Hoist v16 by the react-select library.

[Commit Log](https://github.com/xh/hoist-react/compare/v15.1.1...v15.1.2)

## v15.1.1

### 🐞 Bug Fixes

* Fix to minimal validation mode for FormField disrupting input focus.
* Fix to JsonInput disrupting input focus.

### ⚙️ Technical

* Support added for TLBR-style notation when specifying margin/padding via layoutSupport - e.g. box(
  {margin: '10 20 5 5'}).
* Tweak to lockout panel message when the user has no roles.

[Commit Log](https://github.com/xh/hoist-react/compare/v15.1.0...v15.1.1)

## v15.1.0

### 🎁 New Features

* The FormField component takes a new minimal prop to display validation errors with a tooltip only
  as opposed to an inline message string. This can be used to help reduce shifting / jumping form
  layouts as required.
* The admin-only user impersonation toolbar will now accept new/unknown users, to support certain
  SSO application implementations that can create users on the fly.

### ⚙️ Technical

* Error reporting to server w/ custom user messages is disabled if the user is not known to the
  client (edge case with errors early in app lifecycle, prior to successful authentication).

[Commit Log](https://github.com/xh/hoist-react/compare/v15.0.0...v15.1.0)

## v15.0.0

### 💥 Breaking Changes

* This update does not require any application client code changes, but does require updating the
  Hoist Core Grails plugin to >= 5.0. Hoist Core changes to how application roles are loaded and
  users are authenticated required minor changes to how JS clients bootstrap themselves and load
  user data.
* The Hoist Core HoistImplController has also been renamed to XhController, again requiring Hoist
  React adjustments to call the updated /xh/ paths for these (implementation) endpoints. Again, no
  app updates required beyond taking the latest Hoist Core plugin.

[Commit Log](https://github.com/xh/hoist-react/compare/v14.2.0...v15.0.0)

## v14.2.0

### 🎁 New Features

* Upgraded hoist-dev-utils to 3.0.3. Client builds now use the latest Webpack 4 and Babel 7 for
  noticeably faster builds and recompiles during CI and at development time.
* GridModel now has a top-level agColumnApi property to provide a direct handle on the ag-Grid
  Column API object.

### ⚙️ Technical

* Support for column groups strengthened with the addition of a dedicated ColumnGroup sibling class
  to Column. This includes additional internal refactoring to reduce unnecessary cloning of Column
  configurations and provide a more managed path for Column updates. Public APIs did not change.
  (#694)

### 📚 Libraries

* Blueprint Core `3.6.1 -> 3.7.0`
* Blueprint Datetime `3.2.0 -> 3.3.0`
* Fontawesome `5.3.x -> 5.4.x`
* MobX `5.1.2 -> 5.5.0`
* Router5 `6.5.0 -> 6.6.0`

[Commit Log](https://github.com/xh/hoist-react/compare/v14.1.3...v14.2.0)

## v14.1.3

### 🐞 Bug Fixes

* Ensure JsonInput reacts properly to value changes.

### ⚙️ Technical

* Block user pinning/unpinning in Grid via drag-and-drop - pending further work via #687.
* Support "now" as special token for dateIs min/max validation rules.
* Tweak grouped grid row background color.

[Commit Log](https://github.com/xh/hoist-react/compare/v14.1.1...v14.1.3)

## v14.1.1

### 🐞 Bug Fixes

* Fixes GridModel support for row-level grouping at same time as column grouping.

[Commit Log](https://github.com/xh/hoist-react/compare/v14.1.0...v14.1.1)

## v14.1.0

### 🎁 New Features

* GridModel now supports multiple levels of row grouping. Pass the public setGroupBy() method an
  array of string column IDs, or a falsey value / empty array to ungroup. Note that the public and
  observable groupBy property on GridModel will now always be an array, even if the grid is not
  grouped or has only a single level of grouping.
* GridModel exposes public expandAll() and collapseAll() methods for grouped / tree grids, and
  StoreContextMenu supports a new "expandCollapseAll" string token to insert context menu items.
  These are added to the default menu, but auto-hide when the grid is not in a grouped state.
* The Grid component provides a new onKeyDown prop, which takes a callback and will fire on any
  keypress targeted within the Grid. Note such a handler is not provided directly by ag-Grid.
* The Column class supports pinned as a top-level config. Supports passing true to pin to the left.

### 🐞 Bug Fixes

* Updates to Grid column widths made via ag-Grid's "autosize to fit" API are properly persisted to
  grid state.

[Commit Log](https://github.com/xh/hoist-react/compare/v14.0.0...v14.1.0)

## v14.0.0

* Along with numerous bug fixes, v14 brings with it a number of important enhancements for grids,
  including support for tree display, 'action' columns, and absolute value sorting. It also includes
  some new controls and improvement to focus display.

### 💥 Breaking Changes

* The signatures of the Column.elementRenderer and Column.renderer have been changed to be
  consistent with each other, and more extensible. Each takes two arguments -- the value to be
  rendered, and a single bundle of metadata.
* StoreContextMenuAction has been renamed to RecordAction. Its action property has been renamed to
  actionFn for consistency and clarity.
* LocalStore : The method LocalStore.processRawData no longer takes an array of all records, but
  instead takes just a single record. Applications that need to operate on all raw records in bulk
  should do so before presenting them to LocalStore. Also, LocalStores template methods for override
  have also changed substantially, and sub-classes that rely on these methods will need to be
  adjusted accordingly.

### 🎁 New Features

#### Grid

* The Store API now supports hierarchical datasets. Applications need to simply provide raw data for
  records with a "children" property containing the raw data for their children.
* Grid supports a 'TreeGrid' mode. To show a tree grid, bind the GridModel to a store containing
  hierarchical data (as above), set treeMode: true on the GridModel, and specify a column to display
  the tree controls (isTreeColumn: true)
* Grid supports absolute sorting for numerical columns. Specify absSort: true on your column config
  to enable. Clicking the grid header will now cycle through ASC > DESC > DESC (abs) sort modes.
* Grid supports an 'Actions' column for one-click record actions. See cmp/desktop/columns/actionCol.
* A new showHover prop on the desktop Grid component will highlight the hovered row with default
  styling. A new GridModel.rowClassFn callback was added to support per-row custom classes based on
  record data.
* A new ExportFormat.LONG_TEXT format has been added, along with a new Column.exportWidth config.
  This supports exporting columns that contain long text (e.g. notes) as multi-line cells within
  Excel.

#### Other Components

* RadioInput and ButtonGroupInput have been added to the desktop/cmp/form package.
* DateInput now has support for entering and displaying time values.
* NumberInput displays its unformatted value when focused.
* Focused components are now better highlighted, with additional CSS vars provided to customize as
  needed.

### 🐞 Bug Fixes

* Calls to GridModel.setGroupBy() work properly not only on the first, but also all subsequent calls
  (#644).
* Background / style issues resolved on several input components in dark theme (#657).
* Grid context menus appear properly over other floating components.

### 📚 Libraries

* React `16.5.1 -> 16.5.2`
* router5 `6.4.2 -> 6.5.0`
* CodeMirror, Highcharts, and MobX patch updates

[Commit Log](https://github.com/xh/hoist-react/compare/v13.0.0...v14.0.0)

## v13.0.0

🍀Lucky v13 brings with it a number of enhancements for forms and validation, grouped column support
in the core Grid API, a fully wrapped MultiSelect component, decorator syntax adjustments, and a
number of other fixes and enhancements.

It also includes contributions from new ExHI team members Arjun and Brendan. 🎉

### 💥 Breaking Changes

* The core `@HoistComponent`, `@HoistService`, and `@HoistModel` decorators are **no longer
  parameterized**, meaning that trailing `()` should be removed after each usage. (#586)
* The little-used `hoistComponentFactory()` method was also removed as a further simplification
  (#587).
* The `HoistField` superclass has been renamed to `HoistInput` and the various **desktop form
  control components have been renamed** to match (55afb8f). Apps using these components (which will
  likely be most apps) will need to adapt to the new names.
    * This was done to better distinguish between the input components and the upgraded Field
      concept on model classes (see below).

### 🎁 New Features

⭐️ **Forms and Fields** have been a major focus of attention, with support for structured data
fields added to Models via the `@FieldSupport` and `@field()` decorators.

* Models annotated with `@FieldSupport` can decorate member properties with `@field()`, making those
  properties observable and settable (with a generated `setXXX()` method).
* The `@field()` decorators themselves can be passed an optional display label string as well as
  zero or more *validation rules* to define required constraints on the value of the field.
* A set of predefined constraints is provided within the toolkit within the `/field/` package.
* Models using `FieldSupport` should be sure to call the `initFields()` method installed by the
  decorator within their constructor. This method can be called without arguments to generally
  initialize the field system, or it can be passed an object of field names to initial/default
  values, which will set those values on the model class properties and provide change/dirty
  detection and the ability to "reset" a form.
* A new `FormField` UI component can be used to wrap input components within a form. The `FormField`
  wrapper can accept the source model and field name, and will apply those to its child input. It
  leverages the Field model to automatically display a label, indicate required fields, and print
  validation error messages. This new component should be the building-block for most non-trivial
  forms within an application.

Other enhancements include:

* **Grid columns can be grouped**, with support for grouping added to the grid state management
  system, column chooser, and export manager (#565). To define a column group, nest column
  definitions passed to `GridModel.columns` within a wrapper object of the
  form `{headerName: 'My group', children: [...]}`.

(Note these release notes are incomplete for this version.)

[Commit Log](https://github.com/xh/hoist-react/compare/v12.1.2...v13.0.0)

## v12.1.2

### 🐞 Bug Fixes

* Fix casing on functions generated by `@settable` decorator
  (35c7daa209a4205cb011583ebf8372319716deba).

[Commit Log](https://github.com/xh/hoist-react/compare/v12.1.1...v12.1.2)

## v12.1.1

### 🐞 Bug Fixes

* Avoid passing unknown HoistField component props down to Blueprint select/checkbox controls.

### 📚 Libraries

* Rollback update of `@blueprintjs/select` package `3.1.0 -> 3.0.0` - this included breaking API
  changes and will be revisited in #558.

[Commit Log](https://github.com/xh/hoist-react/compare/v12.1.0...v12.1.1)

## v12.1.0

### 🎁 New Features

* New `@bindable` and `@settable` decorators added for MobX support. Decorating a class member
  property with `@bindable` makes it a MobX `@observable` and auto-generates a setter method on the
  class wrapped in a MobX `@action`.
* A `fontAwesomeIcon` element factory is exported for use with other FA icons not enumerated by the
  `Icon` class.
* CSS variables added to control desktop Blueprint form control margins. These remain defaulted to
  zero, but now within CSS with support for variable overrides. A Blueprint library update also
  brought some changes to certain field-related alignment and style properties. Review any form
  controls within apps to ensure they remain aligned as desired
  (8275719e66b4677ec5c68a56ccc6aa3055283457 and df667b75d41d12dba96cbd206f5736886cb2ac20).

### 🐞 Bug Fixes

* Grid cells are fully refreshed on a data update, ensuring cell renderers that rely on data other
  than their primary display field are updated (#550).
* Grid auto-sizing is run after a data update, ensuring flex columns resize to adjust for possible
  scrollbar visibility changes (#553).
* Dropdown fields can be instantiated with fewer required properties set (#541).

### 📚 Libraries

* Blueprint `3.0.1 -> 3.4.0`
* FontAwesome `5.2.0 -> 5.3.0`
* CodeMirror `5.39.2 -> 5.40.0`
* MobX `5.0.3 -> 5.1.0`
* router5 `6.3.0 -> 6.4.2`
* React `16.4.1 -> 16.4.2`

[Commit Log](https://github.com/xh/hoist-react/compare/v12.0.0...v12.1.0)

## v12.0.0

Hoist React v12 is a relatively large release, with multiple refactorings around grid columns,
`elemFactory` support, classNames, and a re-organization of classes and exports within `utils`.

### 💥 Breaking Changes

#### ⭐️ Grid Columns

**A new `Column` class describes a top-level API for columns and their supported options** and is
intended to be a cross-platform layer on top of ag-Grid and TBD mobile grid implementations.

* The desktop `GridModel` class now accepts a collection of `Column` configuration objects to define
  its available columns.
* Columns may be configured with `flex: true` to cause them to stretch all available horizontal
  space within a grid, sharing it equally with any other flex columns. However note that this should
  be used sparingly, as flex columns have some deliberate limitations to ensure stable and
  consistent behavior. Most noticeably, they cannot be resized directly by users. Often, a best
  practice will be to insert an `emptyFlexCol` configuration as the last column in a grid - this
  will avoid messy-looking gaps in the layout while not requiring a data-driven column be flexed.
* User customizations to column widths are now saved if the GridModel has been configured with a
  `stateModel` key or model instance - see `GridStateModel`.
* Columns accept a `renderer` config to format text or HTML-based output. This is a callback that is
  provided the value, the row-level record, and a metadata object with the column's `colId`. An
  `elementRenderer` config is also available for cells that should render a Component.
* An `agOptions` config key continues to provide a way to pass arbitrary options to the underlying
  ag-Grid instance (for desktop implementations). This is considered an "escape hatch" and should be
  used with care, but can provide a bridge to required ag-Grid features as the Hoist-level API
  continues to develop.
* The "factory pattern" for Column templates / defaults has been removed, replaced by a simpler
  approach that recommends exporting simple configuration partials and spreading them into
  instance-specific column configs.
* See 0798f6bb20092c59659cf888aeaf9ecb01db52a6 for primary commit.

#### ⭐️ Element Factory, LayoutSupport, BaseClassName

Hoist provides core support for creating components via a factory pattern, powered by the `elem()`
and `elemFactory()` methods. This approach remains the recommended way to instantiate component
elements, but was **simplified and streamlined**.

* The rarely used `itemSpec` argument was removed (this previously applied defaults to child items).
* Developers can now also use JSX to instantiate all Hoist-provided components while still taking
  advantage of auto-handling for layout-related properties provided by the `LayoutSupport` mixin.
    * HoistComponents should now spread **`...this.getLayoutProps()`** into their outermost rendered
      child to enable promotion of layout properties.
* All HoistComponents can now specify a **baseClassName** on their component class and should pass
  `className: this.getClassName()` down to their outermost rendered child. This allows components to
  cleanly layer on a base CSS class name with any instance-specific classes.
* See 8342d3870102ee9bda4d11774019c4928866f256 for primary commit.

#### ⭐️ Panel resizing / collapsing

**The `Panel` component now takes a `sizingModel` prop to control and encapsulate newly built-in
resizing and collapsing behavior** (#534).

* See the `PanelSizingModel` class for configurable details, including continued support for saving
  sizing / collapsed state as a user preference.
* **The standalone `Resizable` component was removed** in favor of the improved support built into
  Panel directly.

#### Other

* Two promise-related models have been combined into **a new, more powerful `PendingTaskModel`**,
  and the `LoadMask` component has been removed and consolidated into `Mask`
  (d00a5c6e8fc1e0e89c2ce3eef5f3e14cb842f3c8).
    * `Panel` now exposes a single `mask` prop that can take either a configured `mask` element or a
      simple boolean to display/remove a default mask.
* **Classes within the `utils` package have been re-organized** into more standardized and scalable
  namespaces. Imports of these classes will need to be adjusted.

### 🎁 New Features

* **The desktop Grid component now offers a `compact` mode** with configurable styling to display
  significantly more data with reduced padding and font sizes.
* The top-level `AppBar` refresh button now provides a default implementation, calling a new
  abstract `requestRefresh()` method on `HoistApp`.
* The grid column chooser can now be configured to display its column groups as initially collapsed,
  for especially large collections of columns.
* A new `XH.restoreDefaultsAsync()` method provides a centralized way to wipe out user-specific
  preferences or customizations (#508).
* Additional Blueprint `MultiSelect`, `Tag`, and `FormGroup` controls re-exported.

### 🐞 Bug Fixes

* Some components were unintentionally not exporting their Component class directly, blocking JSX
  usage. All components now export their class.
* Multiple fixes to `DayField` (#531).
* JsonField now responds properly when switching from light to dark theme (#507).
* Context menus properly filter out duplicated separators (#518).

[Commit Log](https://github.com/xh/hoist-react/compare/v11.0.0...v12.0.0)

## v11.0.0

### 💥 Breaking Changes

* **Blueprint has been upgraded to the latest 3.x release.** The primary breaking change here is the
  renaming of all `pt-` CSS classes to use a new `bp3-` prefix. Any in-app usages of the BP
  selectors will need to be updated. See the
  [Blueprint "What's New" page](http://blueprintjs.com/docs/#blueprint/whats-new-3.0).
* **FontAwesome has been upgraded to the latest 5.2 release.** Only the icons enumerated in the
  Hoist `Icon` class are now registered via the FA `library.add()` method for inclusion in bundled
  code, resulting in a significant reduction in bundle size. Apps wishing to use other FA icons not
  included by Hoist must import and register them - see the
  [FA React Readme](https://github.com/FortAwesome/react-fontawesome/blob/master/README.md) for
  details.
* **The `mobx-decorators` dependency has been removed** due to lack of official support for the
  latest MobX update, as well as limited usage within the toolkit. This package was primarily
  providing the optional `@setter` decorator, which should now be replaced as needed by dedicated
  `@action` setter methods (19cbf86138499bda959303e602a6d58f6e95cb40).

### 🎁 Enhancements

* `HoistComponent` now provides a `getClassNames()` method that will merge any `baseCls` CSS class
  names specified on the component with any instance-specific classes passed in via props (#252).
    * Components that wish to declare and support a `baseCls` should use this method to generate and
      apply a combined list of classes to their outermost rendered elements (see `Grid`).
    * Base class names have been added for relevant Hoist-provided components - e.g. `.xh-panel` and
      `.xh-grid`. These will be appended to any instance class names specified within applications
      and be available as public CSS selectors.
* Relevant `HoistField` components support inline `leftIcon` and `rightElement` props. `DayField`
  adds support for `minDay / maxDay` props.
* Styling for the built-in ag-Grid loading overlay has been simplified and improved (#401).
* Grid column definitions can now specify an `excludeFromExport` config to drop them from
  server-generated Excel/CSV exports (#485).

### 🐞 Bug Fixes

* Grid data loading and selection reactions have been hardened and better coordinated to prevent
  throwing when attempting to set a selection before data has been loaded (#484).

### 📚 Libraries

* Blueprint `2.x -> 3.x`
* FontAwesome `5.0.x -> 5.2.x`
* CodeMirror `5.37.0 -> 5.39.2`
* router5 `6.2.4 -> 6.3.0`

[Commit Log](https://github.com/xh/hoist-react/compare/v10.0.1...v11.0.0)

## v10.0.1

### 🐞 Bug Fixes

* Grid `export` context menu token now defaults to server-side 'exportExcel' export.
    * Specify the `exportLocal` token to return a menu item for local ag-Grid export.
* Columns with `field === null` skipped for server-side export (considered spacer / structural
  columns).

## v10.0.0

### 💥 Breaking Changes

* **Access to the router API has changed** with the `XH` global now exposing `router` and
  `routerState` properties and a `navigate()` method directly.
* `ToastManager` has been deprecated. Use `XH.toast` instead.
* `Message` is no longer a public class (and its API has changed). Use `XH.message/confirm/alert`
  instead.
* Export API has changed. The Built-in grid export now uses more powerful server-side support. To
  continue to use local AG based export, call method `GridModel.localExport()`. Built-in export
  needs to be enabled with the new property on `GridModel.enableExport`. See `GridModel` for more
  details.

### 🎁 Enhancements

* New Mobile controls and `AppContainer` provided services (impersonation, about, and version bars).
* Full-featured server-side Excel export for grids.

### 🐞 Bug Fixes

* Prevent automatic zooming upon input focus on mobile devices (#476).
* Clear the selection when showing the context menu for a record which is not already selected
  (#469).
* Fix to make lockout script readable by Compatibility Mode down to IE5.

### 📚 Libraries

* MobX `4.2.x -> 5.0.x`

[Commit Log](https://github.com/xh/hoist-react/compare/v9.0.0...v10.0.0)

## v9.0.0

### 💥 Breaking Changes

* **Hoist-provided mixins (decorators) have been refactored to be more granular and have been broken
  out of `HoistComponent`.**
    * New discrete mixins now exist for `LayoutSupport` and `ContextMenuSupport` - these should be
      added directly to components that require the functionality they add for auto-handling of
      layout-related props and support for showing right-click menus. The corresponding options on
      `HoistComponent` that used to enable them have been removed.
    * For consistency, we have also renamed `EventTarget -> EventSupport` and `Reactive ->
      ReactiveSupport` mixins. These both continue to be auto-applied to HoistModel and HoistService
      classes, and ReactiveSupport enabled by default in HoistComponent.
* **The Context menu API has changed.** The `ContextMenuSupport` mixin now specifies an abstract
  `getContextMenuItems()` method for component implementation (replacing the previous
  `renderContextMenu()` method). See the new [`ContextMenuItem` class for what these items support,
  as well as several static default items that can be used.
    * The top-level `AppContainer` no longer provides a default context menu, instead allowing the
      browser's own context menu to show unless an app / component author has implemented custom
      context-menu handling at any level of their component hierarchy.

### 🐞 Bug Fixes

* TabContainer active tab can become out of sync with the router state (#451)
    * ⚠️ Note this also involved a change to the `TabContainerModel` API - `activateTab()` is now
      the public method to set the active tab and ensure both the tab and the route land in the
      correct state.
* Remove unintended focused cell borders that came back with the prior ag-Grid upgrade.

[Commit Log](https://github.com/xh/hoist-react/compare/v8.0.0...v9.0.0)

## v8.0.0

Hoist React v8 brings a big set of improvements and fixes, some API and package re-organizations,
and ag-Grid upgrade, and more. 🚀

### 💥 Breaking Changes

* **Component package directories have been re-organized** to provide better symmetry between
  pre-existing "desktop" components and a new set of mobile-first component. Current desktop
  applications should replace imports from `@xh/hoist/cmp/xxx` with `@xh/hoist/desktop/cmp/xxx`.
    * Important exceptions include several classes within `@xh/hoist/cmp/layout/`, which remain
      cross-platform.
    * `Panel` and `Resizable` components have moved to their own packages in
      `@xh/hoist/desktop/cmp/panel` and `@xh/hoist/desktop/cmp/resizable`.
* **Multiple changes and improvements made to tab-related APIs and components.**
    * The `TabContainerModel` constructor API has changed, notably `children` -> `tabs`, `useRoutes`
      ->
      `route` (to specify a starting route as a string) and `switcherPosition` has moved from a
      model config to a prop on the `TabContainer` component.
    * `TabPane` and `TabPaneModel` have been renamed `Tab` and `TabModel`, respectively, with
      several related renames.
* **Application entry-point classes decorated with `@HoistApp` must implement the new getter method
  `containerClass()`** to specify the platform specific component used to wrap the app's
  `componentClass`.
    * This will typically be `@xh/hoist/[desktop|mobile]/AppContainer` depending on platform.

### 🎁 New Features

* **Tab-related APIs re-worked and improved**, including streamlined support for routing, a new
  `tabRenderMode` config on `TabContainerModel`, and better naming throughout.
* **Ag-grid updated to latest v18.x** - now using native flex for overall grid layout and sizing
  controls, along with multiple other vendor improvements.
* Additional `XH` API methods exposed for control of / integration with Router5.
* The core `@HoistComponent` decorated now installs a new `isDisplayed` getter to report on
  component visibility, taking into account the visibility of its ancestors in the component tree.
* Mobile and Desktop app package / component structure made more symmetrical (#444).
* Initial versions of multiple new mobile components added to the toolkit.
* Support added for **`IdleService` - automatic app suspension on inactivity** (#427).
* Hoist wrapper added for the low-level Blueprint **button component** - provides future hooks into
  button customizations and avoids direct BP import (#406).
* Built-in support for collecting user feedback via a dedicated dialog, convenient XH methods and
  default appBar button (#379).
* New `XH.isDevelopmentMode` constant added, true when running in local Webpack dev-server mode.
* CSS variables have been added to customize and standardize the Blueprint "intent" based styling,
  with defaults adjusted to be less distracting (#420).

### 🐞 Bug Fixes

* Preference-related events have been standardized and bugs resolved related to pushAsync() and the
  `prefChange` event (ee93290).
* Admin log viewer auto-refreshes in tail-mode (#330).
* Distracting grid "loading" overlay removed (#401).
* Clipboard button ("click-to-copy" functionality) restored (#442).

[Commit Log](https://github.com/xh/hoist-react/compare/v7.2.0...v8.0.0)

## v7.2.0

### 🎁 New Features

+ Admin console grids now outfitted with column choosers and grid state. #375
+ Additional components for Onsen UI mobile development.

### 🐞 Bug Fixes

+ Multiple improvements to the Admin console config differ. #380 #381 #392

[Commit Log](https://github.com/xh/hoist-react/compare/v7.1.0...v7.2.0)

## v7.1.0

### 🎁 New Features

* Additional kit components added for Onsen UI mobile development.

### 🐞 Bug Fixes

* Dropdown fields no longer default to `commitOnChange: true` - avoiding unexpected commits of
  type-ahead query values for the comboboxes.
* Exceptions thrown from FetchService more accurately report the remote host when unreachable, along
  with some additional enhancements to fetch exception reporting for clarity.

[Commit Log](https://github.com/xh/hoist-react/compare/v7.0.0...v7.1.0)

## v7.0.0

### 💥 Breaking Changes

* **Restructuring of core `App` concept** with change to new `@HoistApp` decorator and conventions
  around defining `App.js` and `AppComponent.js` files as core app entry points. `XH.app` now
  installed to provide access to singleton instance of primary app class. See #387.

### 🎁 New Features

* **Added `AppBar` component** to help further standardize a pattern for top-level application
  headers.
* **Added `SwitchField` and `SliderField`** form field components.
* **Kit package added for Onsen UI** - base component library for mobile development.
* **Preferences get a group field for better organization**, parity with AppConfigs. (Requires
  hoist-core 3.1.x.)

### 🐞 Bug Fixes

* Improvements to `Grid` component's interaction with underlying ag-Grid instance, avoiding extra
  renderings and unwanted loss of state. 03de0ae7

[Commit Log](https://github.com/xh/hoist-react/compare/v6.0.0...v7.0.0)

## v6.0.0

### 💥 Breaking Changes

* API for `MessageModel` has changed as part of the feature addition noted below, with `alert()` and
  `confirm()` replaced by `show()` and new `XH` convenience methods making the need for direct calls
  rare.
* `TabContainerModel` no longer takes an `orientation` prop, replaced by the more flexible
  `switcherPosition` as noted below.

### 🎁 New Features

* **Initial version of grid state** now available, supporting easy persistence of user grid column
  selections and sorting. The `GridModel` constructor now takes a `stateModel` argument, which in
  its simplest form is a string `xhStateId` used to persist grid state to local storage. See the
  `GridStateModel` class for implementation details. #331
* The **Message API** has been improved and simplified, with new `XH.confirm()` and `XH.alert()`
  methods providing an easy way to show pop-up alerts without needing to manually construct or
  maintain a `MessageModel`. #349
* **`TabContainer` components can now be controlled with a remote `TabSwitcher`** that does not need
  to be directly docked to the container itself. Specify `switcherPosition:none` on the
  `TabContainerModel` to suppress showing the switching affordance on the tabs themselves and
  instantiate a `TabSwitcher` bound to the same model to control a tabset from elsewhere in the
  component hierarchy. In particular, this enabled top-level application tab navigation to move up
  into the top toolbar, saving vertical space in the layout. #368
* `DataViewModel` supports an `emptyText` config.

### 🐞 Bugfixes

* Dropdown fields no longer fire multiple commit messages, and no longer commit partial entries
  under some circumstances. #353 and #354
* Grids resizing fixed when shrinking the containing component. #357

[Commit Log](https://github.com/xh/hoist-react/compare/v5.0.0...v6.0.0)

## v5.0.0

### 💥 Breaking Changes

* **Multi environment configs have been unwound** See these release notes/instructions for how to
  migrate: https://github.com/xh/hoist-core/releases/tag/release-3.0.0
* **Breaking change to context menus in dataviews and grids not using the default context menu:**
  StoreContextMenu no longer takes an array of items as an argument to its constructor. Instead it
  takes a configuration object with an ‘items’ key that will point to any current implementation’s
  array of items. This object can also contain an optional gridModel argument which is intended to
  support StoreContextMenuItems that may now be specified as known ‘hoist tokens’, currently limited
  to a ‘colChooser’ token.

### 🎁 New Features

* Config differ presents inline view, easier to read diffs now.
* Print Icon added!

### 🐞 Bugfixes

* Update processFailedLoad to loadData into gridModel store, Fixes #337
* Fix regression to ErrorTracking. Make errorTrackingService safer/simpler to call at any point in
  life-cycle.
* Fix broken LocalStore state.
* Tweak flex prop for charts. Side by side charts in a flexbox now auto-size themselves! Fixes #342
* Provide token parsing for storeContextMenus. Context menus are all grown up! Fixes #300

## v4.0.1

### 🐞 Bugfixes

* DataView now properly re-renders its items when properties on their records change (and the ID
  does not)

## v4.0.0

### 💥 Breaking Changes

* **The `GridModel` selection API has been reworked for clarity.** These models formerly exposed
  their selectionModel as `grid.selection` - now that getter returns the selected records. A new
  `selectedRecord` getter is also available to return a single selection, and new string shortcut
  options are available when configuring GridModel selection behavior.
* **Grid components can now take an `agOptions` prop** to pass directly to the underlying ag-grid
  component, as well as an `onRowDoubleClicked` handler function.
  16be2bfa10e5aab4ce8e7e2e20f8569979dd70d1

### 🎁 New Features

* Additional core components have been updated with built-in `layoutSupport`, allowing developers to
  set width/height/flex and other layout properties directly as top-level props for key comps such
  as Grid, DataView, and Chart. These special props are processed via `elemFactory` into a
  `layoutConfig` prop that is now passed down to the underlying wrapper div for these components.
  081fb1f3a2246a4ff624ab123c6df36c1474ed4b

### 🐞 Bugfixes

* Log viewer tail mode now working properly for long log files - #325

## v3.0.1

### 🐞 Bugfixes

* FetchService throws a dedicated exception when the server is unreachable, fixes a confusing
  failure case detailed in #315

## v3.0.0

### 💥 Breaking Changes

* **An application's `AppModel` class must now implement a new `checkAccess()` method.** This method
  is passed the current user, and the appModel should determine if that user should see the UI and
  return an object with a `hasAccess` boolean and an optional `message` string. For a return with
  `hasAccess: false`, the framework will render a lockout panel instead of the primary UI.
  974c1def99059f11528c476f04e0d8c8a0811804
    * Note that this is only a secondary level of "security" designed to avoid showing an
      unauthorized user a confusing / non-functional UI. The server or any other third-party data
      sources must always be the actual enforcer of access to data or other operations.
* **We updated the APIs for core MobX helper methods added to component/model/service classes.** In
  particular, `addReaction()` was updated to take a more declarative / clear config object.
  8169123a4a8be6940b747e816cba40bd10fa164e
    * See Reactive.js - the mixin that provides this functionality.

### 🎁 New Features

* Built-in client-side lockout support, as per above.

### 🐞 Bugfixes

* None

------------------------------------------

Copyright © 2021 Extremely Heavy Industries Inc. - all rights reserved

------------------------------------------

📫☎️🌎 info@xh.io | https://xh.io/contact<|MERGE_RESOLUTION|>--- conflicted
+++ resolved
@@ -4,13 +4,11 @@
 
 ### 🎁 New Features
 
-<<<<<<< HEAD
-* Added `Store.filterValueMode`, allowing apps more control over how values are retrieved from
-  records when filtering on record fields.
-=======
 * Apps can now add to the admin console's menu items through `AppModel.getAppMenuButtonExtraItems`.
 * Apps can now hide the Admin > General > Users tab  by setting `hideUsersTab` to false in the new
   soft config `xhAdminAppConfig`.
+* Added `Store.filterValueMode`, allowing apps more control over how values are retrieved from
+  records when filtering on record fields.
 
 ### ⚙️ Technical
 
@@ -19,7 +17,6 @@
  stored at properties with the `_` prefix are also considered private and not eligible for model
  lookup. These changes are not expected to be a problem for most apps, but may require minor rework
  for applications that were binding components to non-standard or "private" models.
->>>>>>> 1588da41
 
 ## v48.0.1 - 2022-04-22
 
