# Changelog

<<<<<<< HEAD
## v44.0.0-SNAPSHOT - unreleased

[Commit Log](https://github.com/xh/hoist-react/compare/v43.0.1...develop)
=======
## v43.0.2 - 2021-10-04

### 🐞 Bug Fixes

* Fix (important) to ensure static preload spinner loaded from the intended path.
  * Please also update to latest `hoist-dev-utils >= 5.11.1` if possible.
  * Avoids issue where loading an app on a nested route could trigger double-loading of app assets.

[Commit Log](https://github.com/xh/hoist-react/compare/v43.0.1...v43.0.2)
>>>>>>> 3cb88b11

## v43.0.1 - 2021-10-04

### 🎁 New Features

* New `GridFindField` component that enables users to search through a Grid and select rows that
  match the entered search term, _without_ applying any filtering. Especially useful for grids with
  aggregations or other logic that preclude client-side filtering of the data.
* Tree grid rows can be expanded / collapsed by clicking anywhere on the row. The new
  `GridModel.clicksToExpand` config can be used to control how many clicks will toggle the row.
  Defaults to double-click for desktop, and single tap for mobile - set to 0 to disable entirely.
* Added `GridModel.onCellContextMenu` handler. Note that for mobile (phone) apps, this handler fires
  on the "long press" (aka "tap and hold") gesture. This means it can be used as an alternate event
  for actions like drilling into a record detail, especially for parent rows on tree grids, where
  single tap will by default expand/collapse the node.
* In the `@xh/hoist/desktop/grid` package, `CheckboxEditor` has been renamed `BooleanEditor`. This
  new component supports a `quickToggle` prop which allows for more streamlined inline editing of
  boolean values.
* `LoadSpec` now supports a new `meta` property.  Use this property to pass app-specific metadata
   through the `LoadSupport` loading and refresh lifecycle.
* A spinner is now shown while the app downloads and parses its javascript - most noticeable when
  loading a new (uncached) version, especially on a slower mobile connection. (Requires
  `@xh/hoist-dev-utils` v5.11 or greater to enable.)
* Log Viewer now supports downloading log files.
  * Note apps must update their server-side to `hoist-core v10.0` or greater to download log files
    (although this is _not_ a general or hard requirement for taking this version of hoist-react).

### ⚙️ Technical

* Removed `DEFAULT_SORTING_ORDER` static from `Column` class in favor of three new preset constants:
  `ASC_FIRST`, `DESC_FIRST`, and `ABS_DESC_FIRST`. Hoist will now default sorting order on columns
  based on field type. Sorting order can still be manually set via `Column.sortingOrder`.

### 🐞 Bug Fixes

* The ag-grid grid property `stopEditingWhenCellsLoseFocus` is now enabled by default to ensure
  values are committed to the Store if the user clicks somewhere outside the grid while editing a
  cell.
* Triggering inline editing of text or select editor cells by typing characters will no longer lose
  the first character pressed.

### ✨ Style

* New `TreeStyle.COLORS` and `TreeStyle.COLORS_AND_BORDERS` tree grid styles have been added. Use
  the `--xh-grid-tree-group-color-level-*` CSS vars to customize colors as needed.
* `TreeStyle.HIGHLIGHTS` and `TreeStyle.HIGHLIGHTS_AND_BORDERS` now highlight row nodes on a
  gradient according to their depth.
* Default colors for masks and dialog backdrops have been adjusted, with less obtrusive colors used
  for masks via `--xh-mask-bg` and a darker `--xh-backdrop-bg` var now used behind dialogs.
* Mobile-specific styles and CSS vars for panel and dialog title background have been tweaked to use
  desktop defaults, and mobile dialogs now respect `--xh-popup-*` vars as expected.

### 🎁 Breaking Changes

* In the `@xh/hoist/desktop/grid` package, `CheckboxEditor` has been renamed `BooleanEditor`.

### ⚙️ Technical

* The `xhLastReadChangelog` preference will not save SNAPSHOT versions to ensure the user continues
  to see the 'What's New?' notification for non-SNAPSHOT releases.

### 📚 Libraries

* @blueprintjs/core `3.49 -> 3.50`
* codemirror `5.62 -> 5.63`

[Commit Log](https://github.com/xh/hoist-react/compare/v42.6.0...v43.0.1)

## v42.6.0 - 2021-09-17

### 🎁 New Features

* New `Column.autosizeBufferPx` config applies column-specific autosize buffer and overrides
  `GridAutosizeOptions.bufferPx`.
* `Select` input now supports new `maxMenuHeight` prop.

### 🐞 Bug Fixes

* Fixes issue with incorrect Grid auto-sizing for Grids with certain row and cell styles.
* Grid sizing mode styles no longer conflict with custom use of `groupUseEntireRow: false` within
  `agOptions`.
* Fixes an issue on iOS where `NumberInput` would incorrectly bring up a text keyboard.

### ✨ Style

* Reduced default Grid header and group row heights to minimize their use of vertical space,
  especially at larger sizing modes. As before, apps can override via the `AgGrid.HEADER_HEIGHTS`
  and `AgGrid.GROUP_ROW_HEIGHTS` static properties. The reduction in height does not apply to group
  rows that do not use the entire width of the row.
* Restyled Grid header rows with `--xh-grid-bg` and `--xh-text-color-muted` for a more minimal look
  overall. As before, use the `--xh-grid-header-*` CSS vars to customize if needed.

[Commit Log](https://github.com/xh/hoist-react/compare/v42.5.0...v42.6.0)

## v42.5.0 - 2021-09-10

### 🎁 New Features

* Provide applications with the ability to override default logic for "restore defaults". This
  allows complex and device-specific sub-apps to perform more targeted and complete clearing of user
  state. See new overridable method `HoistAppModel.restoreDefaultsAsync` for more information.

### 🐞 Bug Fixes

* Improved coverage of Fetch `abort` errors.
* The in-app changelog will no longer prompt the user with the "What's New" button if category-based
  filtering results in a version without any release notes.

### ✨ Style

* New CSS vars added to support easier customization of desktop Tab font/size/color. Tabs now
  respect standard `--xh-font-size` by default.

### 📚 Libraries

* @blueprintjs/core `3.48 -> 3.49`
* @popperjs/core `2.9 -> 2.10`

[Commit Log](https://github.com/xh/hoist-react/compare/v42.4.0...v42.5.0)

## v42.4.0 - 2021-09-03

### 🎁 New Features

* New `GridFilterModel.commitOnChange` config (default `true`) applies updated filters as soon as
  they are changed within the pop-up menu. Set to `false` for large datasets or whenever filtering
  is a more intensive operation.
* Mobile `Select` input now supports async `queryFn` prop for parity with desktop.
* `TreeMapModel` now supports new `maxLabels` config for improved performance.

### ✨ Style

* Hoist's default font is now [Inter](https://rsms.me/inter/), shipped and bundled via the
  `inter-ui` npm package. Inter is a modern, open-source font that leverages optical sizing to
  ensure maximum readability, even at very small sizes (e.g. `sizingMode: 'tiny'`). It's also a
  "variable" font, meaning it supports any weights from 1-1000 with a single font file download.
* Default Grid header heights have been reduced for a more compact display and greater
  differentiation between header and data rows. As before, apps can customize the pixel heights used
  by overwriting the `AgGrid.HEADER_HEIGHTS` static, typically within `Bootstrap.js`.

### ⚙️ Technical

* Mobile pull-to-refresh/swipe-to-go-back gestures now disabled over charts to avoid disrupting
  their own swipe-based zooming and panning features.

[Commit Log](https://github.com/xh/hoist-react/compare/v42.2.0...v42.4.0)

## v42.2.0 - 2021-08-27

### 🎁 New Features

* Charts now hide scrollbar, rangeSelector, navigator, and export buttons and show axis labels when
  printing or exporting images.

[Commit Log](https://github.com/xh/hoist-react/compare/v42.1.1...v42.2.0)

## v42.1.1 - 2021-08-20

* Update new `XH.sizingMode` support to store distinct values for the selected sizing mode on
  desktop, tablet, and mobile (phone) platforms.
* Additional configuration supported for newly-introduced `AppOption` preset components.

### 📚 Libraries

* @blueprintjs/core `3.47 -> 3.48`

[Commit Log](https://github.com/xh/hoist-react/compare/v42.1.0...v42.1.1)

## v42.1.0 - 2021-08-19

### 🎁 New Features

* Added observable `XH.sizingMode` to govern app-wide `sizingMode`. `GridModel`s will bind to this
  `sizingMode` by default. Apps that have already implemented custom solutions around a centralized
  `sizingMode` should endeavor to unwind in favor of this.
  * ⚠ NOTE - this change requires a new application preference be defined - `xhSizingMode`. This
    should be a JSON pref, with a suggested default value of `{}`.
* Added `GridAutosizeMode.ON_SIZING_MODE_CHANGE` to autosize Grid columns whenever
  `GridModel.sizingMode` changes - it is now the default `GridAutosizeOptions.mode`.
* Added a library of reusable `AppOption` preset components, including `ThemeAppOption`,
  `SizingModeAppOption` and `AutoRefreshAppOptions`. Apps that have implemented custom `AppOption`
  controls to manage these Hoist-provided options should consider migrating to these defaults.
* `Icon` factories now support `intent`.
* `TreeMapModel` and `SplitTreeMapModel` now supports a `theme` config, accepting the strings
  'light' or 'dark'. Leave it undefined to use the global theme.
* Various usability improvements and simplifications to `GroupingChooser`.

### 🐞 Bug Fixes

* Fixed an issue preventing `FormField` labels from rendering if `fieldDefaults` was undefined.

### ✨ Style

* New `Badge.compact` prop sets size to half that of parent element when true (default false). The
  `position` prop has been removed in favor of customizing placement of the component.

[Commit Log](https://github.com/xh/hoist-react/compare/v42.0.0...v42.1.0)

## v42.0.0 - 2021-08-13

### 🎁 New Features

* Column-level filtering is now officially supported for desktop grids!
  * New `GridModel.filterModel` config accepts a config object to customize filtering options, or
    `true` to enable grid-based filtering with defaults.
  * New `Column.filterable` config enables a customized header menu with filtering options. The new
    control offers two tabs - a "Values" tab for an enumerated "set-type" filter and a "Custom" tab
    to support more complex queries with multiple clauses.
* New `TaskObserver` replaces existing `PendingTaskModel`, providing improved support for joining
  and masking multiple asynchronous tasks.
* Mobile `NavigatorModel` provides a new 'pull down' gesture to trigger an app-wide data refresh.
  This gesture is enabled by default, but can be disabled via the `pullDownToRefresh` flag.
* `RecordAction` now supports a `className` config.
* `Chart` provides a default context menu with its standard menu button actions, including a new
  'Copy to Clipboard' action.

### 💥 Breaking Changes

* `FilterChooserModel.sourceStore` and `FilterChooserModel.targetStore` have been renamed
  `FilterChooserModel.valueSource` and `FilterChooserModel.bind` respectively. Furthermore, both
  configs now support either a `Store` or a cube `View`. This is to provide a common API with the
  new `GridFilterModel` filtering described above.
* `GridModel.setFilter()` and `DataViewModel.setFilter()` have been removed. Either configure your
  grid with a `GridFilterModel`, or set the filter on the underlying `Store` instead.
* `FunctionFilter` now requires a `key` property.
* `PendingTaskModel` has been replaced by the new `TaskObserver` in `@xh/hoist/core`.
  * ⚠ NOTE - `TaskObserver` instances should be created via the provided static factory methods and
    _not_ directly via the `new` keyword. `TaskObserver.trackLast()` can be used as a drop-in
    replacement for `new PendingTaskModel()`.
* The `model` prop on `LoadingIndicator` and `Mask` has been replaced with `bind`. Provide one or
  more `TaskObserver`s to this prop.

### ⚙️ Technical

* `GridModel` has a new `selectedIds` getter to get the IDs of currently selected records. To
  provide consistency across models, the following getters have been deprecated and renamed:
  + `selectedRecordId` has been renamed `selectedId` in `GridModel`, `StoreSelectionModel`, and
    `DataViewModel`
  + `selection` has been renamed `selectedRecords` in `GridModel`, `DataViewModel`, and
    `RestGridModel`
  + `singleRecord`, `records`, and `ids` have been renamed `selectedRecord`, `selectedRecords`, and
    `selectedIds`, respectively, in `StoreSelectionModel`

### ✨ Style

* Higher contrast on grid context menus for improved legibility.


[Commit Log](https://github.com/xh/hoist-react/compare/v41.3.0...v42.0.0)

## v41.3.0 - 2021-08-09

### 🎁 New Features

* New `Cube` aggregators `ChildCountAggregator` and `LeafCountAggregator`.
* Mobile `NavigatorModel` provides a new "swipe" gesture to go back in the page stack. This is
  enabled by default, but may be turned off via the new `swipeToGoBack` prop.
* Client error reports now include the full URL for additional troubleshooting context.
  * Note apps must update their server-side to `hoist-core v9.3` or greater to persist URLs with
    error reports (although this is _not_ a general or hard requirement for taking this version of
    hoist-react).

[Commit Log](https://github.com/xh/hoist-react/compare/v41.2.0...v41.3.0)

## v41.2.0 - 2021-07-30

### 🎁 New Features

* New `GridModel.rowClassRules` and `Column.cellClassRules` configs added. Previously apps needed to
  use `agOptions` to dynamically apply and remove CSS classes using either of these options - now
  they are fully supported by Hoist.
  * ⚠ Note that, to avoid conflicts with internal usages of these configs, Hoist will check and
    throw if either is passed via `agOptions`. Apps only need to move their configs to the new
    location - the shape of the rules object does *not* need to change.
* New `GridAutosizeOptions.includeCollapsedChildren` config controls whether values from collapsed
  (i.e. hidden) child records should be measured when computing column sizes. Default of `false`
  improves autosize performance for large tree grids and should generally match user expectations
  around WYSIWYG autosizing.
* New `GridModel.beginEditAsync()` and `endEditAsync()` APIs added to start/stop inline editing.
  * ⚠ Note that - in a minor breaking change - the function form of the `Column.editable` config is
    no longer passed an `agParams` argument, as editing might now begin and need to be evaluated
    outside the context of an AG-Grid event.
* New `GridModel.clicksToEdit` config controls the number of clicks required to trigger
  inline-editing of a grid cell. Default remains 2 (double click ).
* Timeouts are now configurable on grid exports via a new `exportOptions.timeout` config.
* Toasts may now be dismissed programmatically - use the new `ToastModel` returned by the
  `XH.toast()` API and its variants.
* `Form` supports setting readonlyRenderer in `fieldDefaults` prop.
* New utility hook `useCached` provides a more flexible variant of `React.useCallback`.

### 🐞 Bug Fixes

* Inline grid editing supports passing of JSX editor components.
* `GridExportService` catches any exceptions thrown during export preparation and warns the user
  that something went wrong.
* GridModel with 'disabled' selection no longer shows "ghost" selection when using keyboard.
* Tree grids now style "parent" rows consistently with highlights/borders if requested, even for
  mixed-depth trees where some rows have children at a given level and others do not.

### ⚙️ Technical

* `FetchService` will now actively `abort()` fetch requests that it is abandoning due to its own
  `timeout` option. This allows the browser to release the associated resources associated with
  these requests.
* The `start()` function in `@xh/hoist/promise` has been deprecated. Use `wait()` instead, which can
  now be called without any args to establish a Promise chain and/or introduce a minimal amount of
  asynchronousity.
* ⚠ Note that the raw `AgGrid` component no longer enhances the native keyboard handling provided by
  ag-Grid. All Hoist key handling customizations are now limited to `Grid`. If you wish to provide
  custom handling in a raw `AgGrid` component, see the example here:
  https://www.ag-grid.com/javascript-grid/row-selection/#example-selection-with-keyboard-arrow-keys


### ✨ Style

* The red and green color values applied in dark mode have been lightened for improved legibility.
* The default `colorSpec` config for number formatters has changed to use new dedicated CSS classes
  and variables.
* New/renamed CSS vars `--xh-grid-selected-row-bg` and `--xh-grid-selected-row-text-color` now used
  to style selected grid rows.
  * ⚠ Note the `--xh-grid-bg-highlight` CSS var has been removed.
* New `.xh-cell--editable` CSS class applied to cells with inline editing enabled.
  * ⚠ Grid CSS class `.xh-invalid-cell` has been renamed to `.xh-cell--invalid` for consistency -
    any app style overrides should update to this new classname.

### 📚 Libraries

* core-js `3.15 -> 3.16`

[Commit Log](https://github.com/xh/hoist-react/compare/v41.1.0...v41.2.0)

## v41.1.0 - 2021-07-23

### 🎁 New Features

* Button to expand / collapse all rows within a tree grid now added by default to the primary tree
  column header. (New `Column.headerHasExpandCollapse` property provided to disable.)
* New `@logWithDebug` annotation provides easy timed logging of method execution (via `withDebug`).
* New `AppSpec.disableXssProtection` config allows default disabling of Field-level XSS protection
  across the app. Intended for secure, internal apps with tight performance tolerances.
* `Constraint` callbacks are now provided with a `record` property when validating Store data and a
  `fieldModel` property when validating Form data.
* New `Badge` component allows a styled badge to be placed inline with text/title, e.g. to show a
  counter or status indicator within a tab title or menu item.
* Updated `TreeMap` color scheme, with a dedicated set of colors for dark mode.
* New XH convenience methods `successToast()`, `warningToast()`, and `dangerToast()` show toast
  alerts with matching intents and appropriate icons.
  * ⚠ Note that the default `XH.toast()` call now shows a toast with the primary (blue) intent and
    no icon. Previously toasts displayed by default with a success (green) intent and checkmark.
* GridModel provides a public API method `setColumnState` for taking a previously saved copy of
  gridModel.columnState and applying it back to a GridModel in one call.

### 🐞 Bug Fixes

* Fixed an issue preventing export of very large (>100k rows) grids.
* Fixed an issue where updating summary data in a Store without also updating other data would not
  update the bound grid.
* Intent styles now properly applied to minimal buttons within `Panel.headerItems`.
* Improved `GridModel` async selection methods to ensure they do not wait forever if grid does not
  mount.
* Fixed an issue preventing dragging the chart navigator range in a dialog.

### ⚙️ Technical

* New `Exception.timeout()` util to throw exceptions explicitly marked as timeouts, used by
  `Promise.timeout` extension.
* `withShortDebug` has been deprecated. Use `withDebug` instead, which has the identical behavior.
  This API simplification mirrors a recent change to `hoist-core`.

### ✨ Style

* If the first child of a `Placeholder` component is a Hoist icon, it will not automatically be
  styled to 4x size with reduced opacity. (See new Toolbox example under the "Other" tab.)

### 📚 Libraries

* @blueprintjs/core `3.46 -> 3.47`
* dompurify `2.2 -> 2.3`

[Commit Log](https://github.com/xh/hoist-react/compare/v41.0.0...v41.1.0)

## v41.0.0 - 2021-07-01

### 🎁 New Features

* Inline editing of Grid/Record data is now officially supported:
  + New `Column.editor` config accepts an editor component to enable managed editing of the cells in
    that column. New `CheckboxEditor`, `DateEditor`, `NumberEditor`, `SelectEditor`, `TextAreaEditor`
    and `TextEditor` components wrap their corresponding HoistInputs with the required hook-based
    API and can be passed to this new config directly.
  + `Store` now contains built-in support for validation of its uncommitted records. To enable,
    specify the new `rules` property on the `Field`s in your `Store`. Note that these rules and
    constraints use the same API as the forms package, and rules and constraints may be shared
    between the `data` and `form` packages freely.
  + `GridModel` will automatically display editors and record validation messages as the user moves
    between cells and records. The new `GridModel.fullRowEditing` config controls whether editors
    are displayed for the focused cell only or for the entire row.
* All Hoist Components now support a `modelRef` prop. Supply a ref to this prop in order to gain a
  pointer to a Component's backing `HoistModel`.
* `DateInput` has been improved to allow more flexible parsing of user input with multiple formats.
  See the new prop `DateInput.parseStrings`.
* New `Column.sortValue` config takes an alternate field name (as a string) to sort the column by
  that field's value, or a function to produce a custom cell-level value for comparison. The values
  produced by this property will be also passed to any custom comparator, if one is defined.
* New `GridModel.hideEmptyTextBeforeLoad` config prevents showing the `emptyText` until the store
  has been loaded at least once. Apps that depend on showing `emptyText` before first load should
  set this property to `false`.
* `ExpandCollapseButton` now works for grouped grids in addition to tree grids.
* `FieldModel.initialValue` config now accepts functions, allowing for just-in-time initialization
  of Form data (e.g. to pre-populate a Date field with the current time).
* `TreeMapModel` and `SplitTreeMapModel` now support a `maxHeat` config, which can be used to
  provide a stable absolute maximum brightness (positive or negative) within the entire TreeMap.
* `ErrorMessage` will now automatically look for an `error` property on its primary context model.
* `fmtNumber()` supports new flags `withCommas` and `omitFourDigitComma` to customize the treatment
  of commas in number displays.
* `isValidJson` function added to form validation constraints.
* New `Select.enableFullscreen` prop added to the mobile component. Set to true (default on phones)
  to render the input in a full-screen modal when focused, ensuring there is enough room for the
  on-screen keyboard.

### 💥 Breaking Changes

* Removed support for class-based Hoist Components via the `@HoistComponent` decorator (deprecated
  in v38). Use functional components created via the `hoistCmp()` factory instead.
* Removed `DimensionChooser` (deprecated in v37). Use `GroupingChooser` instead.
* Changed the behavior of `FormModel.init()` to always re-initialize *all* fields. (Previously, it
  would only initialize fields explicitly passed via its single argument). We believe that this is
  more in line with developer expectations and will allow the removal of app workarounds to force a
  reset of all values. Most apps using FormModel should not need to change, but please review and
  test any usages of this particular method.
* Replaced the `Grid`, `DataView`, and `RestGrid` props below with new configurable fields on
  `GridModel`, `DataViewModel`, and `RestGridModel`, respectively. This further consolidates grid
  options into the model layer, allowing for more consistent application code and developer
  discovery.
  + `onKeyDown`
  + `onRowClicked`
  + `onRowDoubleClicked`
  + `onCellClicked`
  + `onCellDoubleClicked`
* Renamed the confusing and ambiguous property name `labelAlign` in several components:
  + `FormField`: `labelAlign` has been renamed to `labelTextAlign`
  + `SwitchInput`, `RadioInput`, and `Checkbox`: `labelAlign` has been renamed `labelSide`.
* Renamed all CSS variables beginning with `--navbar` to start with `--appbar`, matching the Hoist
  component name.
* Removed `TreeMapModel.colorMode` value 'balanced'. Use the new `maxHeat` config to prevent outlier
  values from dominating the color range of the TreeMap.
* The classes `Rule` and `ValidationState` and all constraint functions (e.g. `required`,
  `validEmail`, `numberIs`, etc.) have been moved from the `cmp\form` package to the `data` package.
* Hoist grids now require ag-Grid v25.3.0 or higher - update your ag-Grid dependency in your app's
  `package.json` file. See the [ag-Grid Changelog](https://www.ag-grid.com/ag-grid-changelog/) for
  details.
* Hoist charts now require Highcharts v9.1.0 or higher - update your Highcharts dependency in your
  app's `package.json` file. See the
  [Highcharts Changelog](https://www.highcharts.com/changelog/#highcharts-stock) for details.

### 🐞 Bug Fixes

* Fixed disable behavior for Hoist-provided button components using popover.
* Fixed default disabling of autocomplete within `TextInput`.
* Squelched console warning re. precision/stepSize emitted by Blueprint-based `numberInput`.

### ⚙️ Technical

* Improved exception serialization to better handle `LocalDate` and similar custom JS classes.
* Re-exported Blueprint `EditableText` component (w/elemFactory wrapper) from `kit/blueprint`.

### 📚 Libraries

* @blueprintjs/core `3.44 -> 3.46`
* codemirror `5.60 -> 5.62`
* core-js `3.10 -> 3.15`
* filesize `6.2 -> 6.4`
* mobx `6.1 -> 6.3`
* react-windowed-select `3.0 -> 3.1`

[Commit Log](https://github.com/xh/hoist-react/compare/v40.0.0...v41.0.0)

## v40.0.0 - 2021-04-22

⚠ Please ensure your `@xh/hoist-dev-utils` dependency is >= v5.7.0. This is required to support the
new changelog feature described below. Even if you are not yet using the feature, you must update
your dev-utils dependency for your project to build.

### 🎁 New Features

* Added support for displaying an in-app changelog (release notes) to the user. See the new
  `ChangelogService` for details and instructions on how to enable.
* Added `XH.showBanner()` to display a configurable banner across the top of viewport, as another
  non-modal alternative for attention-getting application alerts.
* New method `XH.showException()` uses Hoist's built-in exception display to show exceptions that
  have already been handled directly by application code. Use as an alternative to
  `XH.handleException()`.
* `XH.track()` supports a new `oncePerSession` option. This flag can be set by applications to avoid
  duplicate tracking messages for certain types of activity.
* Mobile `NavigatorModel` now supports a `track` flag to automatically track user page views,
  equivalent to the existing `track` flag on `TabContainerModel`. Both implementations now use the
  new `oncePerSession` flag to avoid duplicate messages as a user browses within a session.
* New `Spinner` component returns a simple img-based spinner as an animated PNG, available in two
  sizes. Used for the platform-specific `Mask` and `LoadingIndicator` components. Replaces previous
  SVG-based implementations to mitigate rendering performance issues over remote connections.

### 💥 Breaking Changes

* `Store` now creates a shared object to hold the default values for every `Field` and uses this
  object as the prototype for the `data` property of every `Record` instance.
  * Only non-default values are explicitly written to `Record.data`, making for a more efficient
    representation of default values and improving the performance of `Record` change detection.
  * Note this means that `Record.data` *no longer* contains keys for *all* fields as
    `own-enumerable` properties.
  * Applications requiring a full enumeration of all values should call the new `Record.getValues()`
    method, which returns a new and fully populated object suitable for spreading or cloning.
  * This behavior was previously available via `Store.experimental.shareDefaults` but is now always
    enabled.
* For API consistency with the new `showBanner()` util, the `actionFn` prop for the recently-added
  `ErrorMessage` component has been deprecated. Specify as an `onClick` handler within the
  component's `actionButtonProps` prop instead.
* The `GridModel.experimental.externalSort` flag has been promoted from an experiment to a
  fully-supported config. Default remains `false`, but apps that were using this flag must now pass
  it directly: `new GridModel({externalSort: true, ...})`.
* Hoist re-exports and wrappers for the Blueprint `Spinner` and Onsen `ProgressCircular` components
  have been removed, in favor of the new Hoist `Spinner` component mentioned above.
* Min version for `@xh/hoist-dev-utils` is now v5.7.0, as per above.

### 🐞 Bug Fixes

* Formatters in the `@xh/hoist/format` package no longer modify their options argument.
* `TileFrame` edge-case bug fixed where the appearance of an internal scrollbar could thrash layout
  calculations.
* XSS protection (dompurify processing) disabled on selected REST editor grids within the Hoist
  Admin console. Avoids content within configs and JSON blobs being unintentionally mangled.

### ⚙️ Technical

* Improvements to exception serialization, especially for any raw javascript `Error` thrown by
  client-side code.

### ✨ Style

* Buttons nested inline within desktop input components (e.g. clear buttons) tweaked to avoid
  odd-looking background highlight on hover.
* Background highlight color of minimal/outlined buttons tweaked for dark theme.
* `CodeInput` respects standard XH theme vars for its background-color and (monospace) font family.
  Its built-in toolbar has also been made compact and slightly re-organized.

### 📚 Libraries

* @blueprintjs/core `3.41 -> 3.44`
* @blueprintjs/datetime `3.21 -> 3.23`
* classnames `2.2 -> 2.3`
* codemirror `5.59 -> 5.60`
* core-js `3.9 -> 3.10`
* filesize `6.1 -> 6.2`
* qs `6.9 -> 6.10`
* react-beautiful-dnd `13.0 -> 13.1`
* react-select `4.2 -> 4.3`

[Commit Log](https://github.com/xh/hoist-react/compare/v39.0.1...v40.0.0)

## v39.0.1 - 2021-03-24

### 🐞 Bug Fixes

* Fixes regression preventing the loading of the Activity Tab in the Hoist Admin console.
* Fixes icon alignment in `DateInput`.

[Commit Log](https://github.com/xh/hoist-react/compare/v39.0.0...v39.0.1)


## v39.0.0 - 2021-03-23

### 🎁 New Features

#### Components + Props

* New `TileFrame` layout component renders a collection of child items using a layout that balances
  filling the available space against maintaining tile width / height ratio.
* Desktop `Toolbar` accepts new `compact` prop. Set to `true` to render the toolbar with reduced
  height and font-size.
* New `StoreFilterField` prop `autoApply` allows developers to more easily use `StoreFilterField` in
  conjunction with other filters or custom logic. Set to `false` and specify an `onFilterChange`
  callback to take full control of filter application.
* New `RestGrid` prop `formClassName` allows custom CSS class to be applied to its managed
  `RestForm` dialog.

#### Models + Configs

* New property `selectedRecordId` on `StoreSelectionModel`, `GridModel`, and `DataViewModel`. Observe
  this instead of `selectedRecord` when you wish to track only the `id` of the selected record and
  not changes to its data.
* `TreeMapModel.colorMode` config supports new value `wash`, which retains the positive and negative
  color while ignoring the intensity of the heat value.
* New method `ChartModel.updateHighchartsConfig()` provides a more convenient API for changing a
  chart's configuration post-construction.
* New `Column.omit` config supports conditionally excluding a column from its `GridModel`.

#### Services + Utils

* New method `FetchService.setDefaultTimeout()`.
* New convenience getter `LocalDate.isToday`.
* `HoistBase.addReaction()` now accepts convenient string values for its `equals` flag.


### 💥 Breaking Changes

* The method `HoistAppModel.preAuthInitAsync()` has been renamed to `preAuthAsync()` and should now
  be defined as `static` within apps that implement it to run custom pre-authentication routines.
  * This change allows Hoist to defer construction of the `AppModel` until Hoist itself has been
    initialized, and also better reflects the special status of this function and when it is called
    in the Hoist lifecycle.
* Hoist grids now require ag-Grid v25.1.0 or higher - update your ag-Grid dependency in your app's
  `package.json` file. See the [ag-Grid Changelog](https://www.ag-grid.com/ag-grid-changelog/) for
  details.

### ⚙️ Technical

* Improvements to behavior/performance of apps in hidden/inactive browser tabs. See the
  [page visibility API reference](https://developer.mozilla.org/en-US/docs/Web/API/Page_Visibility_API)
  for details. Now, when the browser tab is hidden:
  * Auto-refresh is suspended.
  * The `forEachAsync()` and `whileAsync()` utils run synchronously, without inserting waits that
    would be overly throttled by the browser.
* Updates to support compatibility with agGrid 25.1.0.
* Improved serialization of `LoadSpec` instances within error report stacktraces.

### 📚 Libraries

* @blueprintjs/core `3.39 -> 3.41`
* @blueprintjs/datetime `3.20 -> 3.21`
* @popperjs/core `2.8 -> 2.9`
* core-js `3.8 -> 3.9`
* react-select `4.1 -> 4.2`

[Commit Log](https://github.com/xh/hoist-react/compare/v38.3.0...v39.0.0)

## v38.3.0 - 2021-03-03

### 🎁 New Features

* New `Store.freezeData` and `Store.idEncodesTreePath` configs added as performance optimizations
  when loading very large data sets (50k+ rows).
* New `ColChooserModel.autosizeOnCommit` config triggers an autosize run whenever the chooser is
  closed. (Defaulted to true on mobile.)

[Commit Log](https://github.com/xh/hoist-react/compare/v38.2.0...v38.3.0)

## v38.2.0 - 2021-03-01

### 🐞 Bug Fixes

* Fix to edge-case where `Grid` would lose its selection if set on the model prior to the component
  mounting and ag-Grid full rendering.
* Fix to prevent unintended triggering of app auto-refresh immediately after init.

### ⚙️ Technical

* New config `Cube.fieldDefaults` - matches same config added to `Store` in prior release.
* App auto-refresh interval keys off of last *completed* refresh cycle if there is one. Avoids
  over-eager refresh when cycle is fast relative to the time it takes to do the refresh.
* New experimental property `Store.experimental.shareDefaults`. If true, `Record.data` will be
  created with default values for all fields stored on a prototype, with only non-default values
  stored on `data` directly. This can yield major performance improvements for stores with sparsely
  populated records (i.e. many records with default values). Note that when set, the `data` property
  on `Record` will no longer contain keys for *all* fields as `own-enumerable` properties. This may
  be a breaking change for some applications.

[Commit Log](https://github.com/xh/hoist-react/compare/v38.1.1...v38.2.0)

## v38.1.1 - 2021-02-26

### ⚙️ Technical

* New config `Store.fieldDefaults` supports defaulting config options for all `Field` instances
  created by a `Store`.

[Commit Log](https://github.com/xh/hoist-react/compare/v38.1.0...v38.1.1)

## v38.1.0 - 2021-02-24

⚠ Please ensure your `@xh/hoist-dev-utils` dependency is >= v5.6.0. This is required to successfully
resolve and bundle transitive dependencies of the upgraded `react-select` library.

### 🐞 Bug Fixes

* A collapsible `Panel` will now restore its user specified-size when re-opened. Previously the
  panel would be reset to the default size.
* `Store.lastLoaded` property now initialized to `null`. Previously this property had been set to
  the construction time of the Store.
* Tweak to `Grid` style rules to ensure sufficient specificity of rules related to indenting child
  rows within tree grids.
* Improvements to parsing of `Field`s of type 'int': we now correctly parse values presented in
  exponential notation and coerce `NaN` values to `null`.

### 🎁 New Features

* `GridModel` has new async variants of existing methods: `selectFirstAsync`, `selectAsync`, and
  `ensureSelectionVisibleAsync`. These methods build-in the necessary waiting for the underlying
  grid implementation to be ready and fully rendered to ensure reliable selection. In addition, the
  first two methods will internally call the third. The existing non-async counterparts for these
  methods have been deprecated.
* GridModel has a new convenience method `preSelectFirstAsync` for initializing the selection in
  grids, without disturbing any existing selection.
* Added new `Store.loadTreeData` config (default `true`) to enable or disable building of nested
  Records when the raw data elements being loaded have a `children` property.
* Cube `View` now detects and properly handles streaming updates to source data that include changes
  to row dimensions as well as measures.*
* `DataViewModel.itemHeight` can now be a function that returns a pixel height.
* The `LoadSpec` object passed to `doLoadAsync()` is now a defined class with additional properties
  `isStale`, `isObsolete` and `loadNumber`. Use these properties to abandon out-of-order
  asynchronous returns from the server.
  * 💥 NOTE that calls to `loadAsync()` no longer accept a plain object for their `loadSpec`
    parameter. Application code such as `fooModel.loadAsync({isRefresh: true})` should be updated to
    use the wrapper APIs provided by `LoadSupport` - e.g. `fooModel.refreshAsync()`. (This was
    already the best practice, but is now enforced.)
* New `autoHeight` property on grid `Column`. When set the grid will increase the row height
  dynamically to accommodate cell content in this column.

### 📚 Libraries

* @blueprintjs/core `3.38 -> 3.39`
* react-select `3.1 -> 4.1`
* react-windowed-select `2.0 -> 3.0`

[Commit Log](https://github.com/xh/hoist-react/compare/v38.0.0...v38.1.0)


## v38.0.0 - 2021-02-04

Hoist v38 includes major refactoring to streamline core classes, bring the toolkit into closer
alignment with the latest developments in Javascript, React, and MobX, and allow us to more easily
provide documentation and additional features. Most notably, we have removed the use of class based
decorators, in favor of a simpler inheritance-based approach to defining models and services.

* We are introducing a new root superclass `HoistBase` which provides many of the syntax
  enhancements and conventions used throughout Hoist for persistence, resource management, and
  reactivity.
* New base classes of `HoistModel` and `HoistService` replace the existing class decorators
  `@HoistModel` and `@HoistService`. Application models and services should now `extend` these base
  classes instead of applying the (now removed) decorators. For your application's `AppModel`,
  extend the new `HoistAppModel` superclass.
* We have also removed the need for the explicit `@LoadSupport` annotation on these classes. The
  presence of a defined `doLoadAsync()` method is now sufficient to allow classes extending
  `HoistModel` and `HoistService` to participate in the loading and refreshing lifecycle as before.
* We have deprecated support for class-based Components via the `@HoistComponent` class decorator.
  To continue to use this decorator, please import it from the `@xh\hoist\deprecated` package.
  Please note that we plan to remove `@HoistComponent` in a future version.
* Due to changes in MobX v6.0.1, all classes that host observable fields and actions will now also
  need to provide a constructor containing a call to `makeObservable(this)`. This change will
  require updates to most `HoistModel` and `HoistService` classes. See
  [this article from MobX](https://michel.codes/blogs/mobx6) for more on this change and the
  motivation behind it.

### 🎁 New Features

* New utility method `getOrCreate` for easy caching of properties on objects.
* The `Menu` system on mobile has been reworked to be more consistent with desktop. A new
  `MenuButton` component has been added to the mobile framework, which renders a `Menu` of
  `MenuItems` next to the `MenuButton`. This change also includes the removal of `AppMenuModel` (see
  Breaking Changes).
* Added `ExpandCollapseButton` to the mobile toolkit, to expand / collapse all rows in a tree grid.
* Added `Popover` to the mobile toolkit, a component to display floating content next to a target
  element. Its API is based on the Blueprint `Popover` component used on desktop.
* `StoreFilterField` now matches the rendered string values for `date` and `localDate` fields when
  linked to a properly configured `GridModel`.
* `GroupingChooser` gets several minor usability improvements + clearer support for an empty /
  ungrouped state, when so enabled.

### 💥 Breaking Changes

* All `HoistModel` and `HoistService` classes must be adjusted as described above.
* `@HoistComponent` has been deprecated and moved to `@xh\hoist\deprecated`
* Hoist grids now require ag-Grid v25.0.1 or higher - if your app uses ag-Grid, update your ag-Grid
  dependency in your app's `package.json` file.
* The `uses()` function (called within `hoistComponent()` factory configs for model context lookups)
  and the `useContextModel()` function no longer accept class names as strings. Pass the class
  itself (or superclass) of the model you wish to select for your component. `Uses` will throw if
  given any string other than "*", making the need for any updates clear in that case.
* The `Ref` class, deprecated in v26, has now been removed. Use `createObservableRef` instead.
* `AppMenuModel` has been removed. The `AppMenuButton` is now configured via
  `AppBar.appMenuButtonProps`. As with desktop, menu items can be added with
  `AppBar.appMenuButtonProps.extraItems[]`

### ⚙️ Technical

* We have removed the experimental flags `useTransactions`, and `deltaSort` from `GridModel`. The
  former has been the default behavior for Hoist for several releases, and the latter is obsolete.

### 📚 Libraries

* @blueprintjs/core `3.36 -> 3.38`
* codemirror `5.58 -> 5.59`
* mobx `5.15 -> 6.1`
* mobx-react `6.3 -> 7.1`

[Commit Log](https://github.com/xh/hoist-react/compare/v37.2.0...v38.0.0)


## v37.2.0 - 2021-01-22

### 🎁 New Features

* New `ErrorMessage` component for standard "inline" rendering of Errors and Exceptions, with retry
  support.
* `Cube` now supports an `omitFn` to allow apps to remove unwanted, single-node children.

[Commit Log](https://github.com/xh/hoist-react/compare/v37.1.0...v37.2.0)

## v37.1.0 - 2021-01-20

### 🎁 New Features

* Columns in `ColChooser` can now be filtered by their `chooserGroup`.
* `Cube` now supports a `bucketSpecFn` config which allows dynamic bucketing and aggregation of
  rows.

### 🐞 Bug Fixes

* Fix issue where a `View` would create a root row even if there were no leaf rows.
* Fixed regression in `LeftRightChooser` not displaying description callout.

[Commit Log](https://github.com/xh/hoist-react/compare/v37.0.0...v37.1.0)

## v37.0.0 - 2020-12-15

### 🎁 New Features

* New `GroupingChooser` component provides a new interface for selecting a list of fields
  (dimensions) for grouping APIs, offering drag-and-drop reordering and persisted favorites.
  * This is intended as a complete replacement for the existing `DimensionChooser`. That component
    should be considered deprecated and will be removed in future releases.
* New props added to `TabSwitcher`:
  * `enableOverflow` shows tabs that would normally overflow their container in a drop down menu.
  * `tabWidth`, `tabMinWidth` & `tabMaxWidth` allow flexible configuration of tab sizes within the
    switcher.
* `TabModel` now supports a bindable `tooltip`, which can be used to render strings or elements
  while hovering over tabs.
* New `Placeholder` component provides a thin wrapper around `Box` with standardized, muted styling.
* New `StoreFilterField.matchMode` prop allows customizing match to `start`, `startWord`, or `any`.
* `Select` now implements enhanced typeahead filtering of options. The default filtering is now
  based on a case-insensitive match of word starts in the label. (Previously it was based on a match
  _anywhere_ in the label _or_ value.) To customize this behavior, applications should use the new
  `filterFn` prop.
* New Admin Console Monitor > Memory tab added to view snapshots of JVM memory usage. (Requires
  Hoist Core v8.7 or greater.)
* `FormModel` and `FieldModel` gain support for Focus Management.
* New `boundInput` getter on `FieldModel` to facilitate imperative access to controls, when needed.
  This getter will return the new `HoistInputModel` interface, which support basic DOM access as
  well as standard methods for `focus()`, `blur()`, and `select()`.
* New `GridModel` config `lockColumnGroups` to allow controlling whether child columns can be moved
  outside their parent group. Defaults to `true` to maintain existing behavior.

### 💥 Breaking Changes

* New `TabContainerModel` config `switcher` replaces `switcherPosition` to allow for more flexible
  configuration of the default `TabSwitcher`.
  * Use `switcher: true` to retain default behavior.
  * Use `switcher: false` to not include a TabSwitcher. (previously `switcherPosition: 'none'`)
  * Use `switcher: {...}` to provide customisation props for the `TabSwitcher`. See `TabSwitcher`
    documentation for more information.
* The `HoistInput` base class has been removed. This change marks the completion of our efforts to
  remove all internal uses of React class-based Components in Hoist. The following adjustments are
  required:
  * Application components extending `HoistInput` should use the `useHoistInputModel` hook instead.
  * Applications getting refs to `HoistInputs` should be aware that these refs now return a ref to a
    `HoistInputModel`. In order to get the DOM element associated with the component use the new
    `domEl` property of that model rather than the`HoistComponent.getDOMNode()` method.
* Hoist grids now require ag-Grid v24.1.0 or higher - update your ag-Grid dependency in your app's
  `package.json` file. ag-Grid v24.1.0
  [lists 5 breaking changes](https://www.ag-grid.com/ag-grid-changelog/), including the two called
  out below. *Note that these cautions apply only to direct use of the ag-Grid APIs* - if your app
  is using the Hoist `Grid` and `GridModel` exclusively, there should be no need to adjust code
  around columns or grid state, as the related Hoist classes have been updated to handle these
  changes.
  * AG-4291 - Reactive Columns - the state pattern for ag-grid wrapper has changed as a result of
    this change. If your app made heavy use of saving/loading grid state, please test carefully
    after upgrade.
  * AG-1959 - Aggregation - Add additional parameters to the Custom Aggregation methods. If your app
    implements custom aggregations, they might need to be updated.

### 🔒 Security

* The data package `Field` class now sanitizes all String values during parsing, using the DOMPurify
  library to defend against XSS attacks and other issues with malformed HTML or scripting content
  loaded into `Record`s and rendered by `Grid` or other data-driven components. Please contact XH if
  you find any reason to disable this protection, or observe any unintended side effects of this
  additional processing.

### 🐞 Bug Fixes

* Fix issue where grid row striping inadvertently disabled by default for non-tree grids.
* Fix issue where grid empty text cleared on autosize.

### ✨ Style

* Default `Chart` themes reworked in both light and dark modes to better match overall Hoist theme.

### ⚙️ Technical

* Note that the included Onsen fork has been replaced with the latest Onsen release. Apps should not
  need to make any changes.
* `Cube.info` is now directly observable.
* `@managed` and `markManaged` have been enhanced to allow for the cleanup of arrays of objects as
  well as objects. This matches the existing array support in `XH.safeDestroy()`.

### 📚 Libraries

* @xh/onsenui `~0.1.2` -> onsenui `~2.11.1`
* @xh/react-onsenui `~0.1.2` -> react-onsenui `~1.11.3`
* @blueprintjs/core `3.35 -> 3.36`
* @blueprintjs/datetime `3.19 -> 3.20`
* clipboard-copy `3.1 -> 4.0`
* core-js `3.6 -> 3.8`
* dompurify `added @ 2.2`
* react `16.13 -> 17.0`
* semver `added @ 7.3`

[Commit Log](https://github.com/xh/hoist-react/compare/v36.6.1...v37.0.0)

## v36.6.1 - 2020-11-06

### 🐞 Bug Fixes

* Fix issue where grid row striping would be turned off by default for non-tree grids

[Commit Log](https://github.com/xh/hoist-react/compare/v36.6.0...v36.6.1)

## v36.6.0 - 2020-10-28

### 🎁 New Features

* New `GridModel.treeStyle` config enables more distinctive styling of tree grids, with optional
  background highlighting and ledger-line style borders on group rows.
  * ⚠ By default, tree grids will now have highlighted group rows (but no group borders). Set
    `treeStyle: 'none'` on any `GridModel` instances where you do _not_ want the new default style.
* New `DashContainerModel.extraMenuItems` config supports custom app menu items in Dashboards
* An "About" item has been added to the default app menu.
* The default `TabSwitcher` now supports scrolling, and will show overflowing tabs in a drop down
  menu.

### 🐞 Bug Fixes

* Ensure that `Button`s with `active: true` set directly (outside of a `ButtonGroupInput`) get the
  correct active/pressed styling.
* Fixed regression in `Column.tooltip` function displaying escaped HTML characters.
* Fixed issue where the utility method `calcActionColWidth` was not correctly incorporating the
  padding in the returned value.

### ⚙️ Technical

* Includes technical updates to `JsonBlob` archiving. This change requires an update to `hoist-core`
  `v8.6.1` or later, and modifications to the `xh_json_blob` table. See the
  [hoist-core changelog](https://github.com/xh/hoist-core/blob/develop/CHANGELOG.md) for further
  details.

### 📚 Libraries

* @blueprintjs/core `3.33 -> 3.35`

[Commit Log](https://github.com/xh/hoist-react/compare/v36.5.0...v36.6.0)

## v36.5.0 - 2020-10-16

### 🐞 Bug Fixes

* Fix text and hover+active background colors for header tool buttons in light theme.

### ⚙️ Technical

* Install a default simple string renderer on all columns. This provides consistency in column
  rendering, and fixes some additional issues with alignment and rendering of Grid columns
  introduced by the change to flexbox-based styling in grid cells.
* Support (optional) logout action in SSO applications.

### 📚 Libraries

* @blueprintjs/core `3.31 -> 3.33`
* @blueprintjs/datetime `3.18 -> 3.19`
* @fortawesome/fontawesome-pro `5.14 -> 5.15`
* moment `2.24 -> 2.29`
* numbro `2.2 -> 2.3`

[Commit Log](https://github.com/xh/hoist-react/compare/v36.4.0...v36.5.0)

## v36.4.0 - 2020-10-09

### 🎁 New Features

* `TabContainerModel` supports dynamically adding and removing tabs via new public methods.
* `Select` supports a new `menuWidth` prop to control the width of the dropdown.

### 🐞 Bug Fixes

* Fixed v36.3.0 regression re. horizontal alignment of Grid columns.

[Commit Log](https://github.com/xh/hoist-react/compare/v36.3.0...v36.4.0)

## v36.3.0 - 2020-10-07

### 💥 Breaking Changes

* The following CSS variables are no longer in use:
  + `--xh-grid-line-height`
  + `--xh-grid-line-height-px`
  + `--xh-grid-large-line-height`
  + `--xh-grid-large-line-height-px`
  + `--xh-grid-compact-line-height`
  + `--xh-grid-compact-line-height-px`
  + `--xh-grid-tiny-line-height`
  + `--xh-grid-tiny-line-height-px`

### ⚙️ Technical

* We have improved and simplified the vertical centering of content within Grid cells using
  flexbox-based styling, rather than the CSS variables above.

### 🎁 New Features

* `Select` now supports `hideSelectedOptions` and `closeMenuOnSelect` props.
* `XH.message()` and its variants (`XH.prompt(), XH.confirm(), XH.alert()`) all support an optional
  new config `messageKey`. This key can be used by applications to prevent popping up the same
  dialog repeatedly. Hoist will only show the last message posted for any given key.
* Misc. Improvements to organization of admin client tabs.

### 🐞 Bug Fixes

* Fixed issue with sporadic failures reading grid state using `legacyStateKey`.
* Fixed regression to the display of `autoFocus` buttons; focus rectangle restored.

[Commit Log](https://github.com/xh/hoist-react/compare/v36.2.1...v36.3.0)

## v36.2.1 - 2020-10-01

### 🐞 Bug Fixes

* Fixed issue in `LocalDate.previousWeekday()` which did not correctly handle Sunday dates.
* Fixed regression in `Grid` column header rendering for non-string headerNames.

[Commit Log](https://github.com/xh/hoist-react/compare/v36.2.0...v36.2.1)

## v36.2.0 - 2020-09-25

### 💥 Breaking Changes

* New `GridModel` config `colChooserModel` replaces `enableColChooser` to allow for more flexible
  configuration of the grid `colChooser`
  * Use `colChooserModel: true` to retain default behavior.
  * See documentation on `GridModel.ColChooserModelConfig` for more information.
* The `Grid` `hideHeaders` prop has been converted to a field on `AgGridModel` and `GridModel`. All
  grid options of this type are now on the model hierarchy, allowing consistent application code and
  developer discovery.

### 🎁 New Features

* Provides new `CustomProvider` for applications that want to use the Persistence API, but need to
  provide their own storage implementation.
* Added `restoreDefaults` action to default context menu for `GridModel`.
* Added `restoreDefaultsWarning` config to `GridModel`.
* `FormModel` has a new convenience method `setValues` for putting data into one or more fields in
  the form.
* Admin Preference and Config panels now support bulk regrouping actions.

### 🐞 Bug Fixes

* Fixed an error in implementation of `@managed` preventing proper cleanup of resources.
* Fixed a regression introduced in v36.1.0 in `FilterChooser`: Restore support for `disabled` prop.

[Commit Log](https://github.com/xh/hoist-react/compare/v36.1.0...v36.2.0)

## v36.1.0 - 2020-09-22

⚠ NOTE - apps should update to `hoist-core >= 8.3.0` when taking this hoist-react update. This is
required to support both the new `JsonBlobService` and updates to the Admin Activity and Client
Error tracking tabs described below.

### 🎁 New Features

* Added new `JsonBlobService` for saving and updating named chunks of arbitrary JSON data.
* `GridModelPersistOptions` now supports a `legacyStateKey` property. This key will identify the
  pre-v35 location for grid state, and can be used by applications to provide a more flexible
  migration of user grid state after an upgrade to Hoist v35.0.0 or greater. The value of this
  property will continue to default to 'key', preserving the existing upgrade behavior of the
  initial v35 release.
* The Admin Config and Pref diff tools now support pasting in a config for comparison instead of
  loading one from a remote server (useful for deployments where the remote config cannot be
  accessed via an XHR call).
* The `ClipboardButton.getCopyText` prop now supports async functions.
* The `Select` input supports a new `leftIcon` prop.
* `RestGrid` now supports bulk delete when multiple rows are selected.
* `RestGrid`'s `actionWarning` messages may now be specified as functions.

### 🐞 Bug Fixes

* Fixed several cases where `selectOnFocus` prop on `Select` was not working.
* `FilterChooser` auto-suggest values sourced from the *unfiltered* records on `sourceStore`.
* `RestForm` editors will now source their default label from the corresponding `Field.displayName`
  property. Previously an undocumented `label` config could be provided with each editor object -
  this has been removed.
* Improved time zone handling in the Admin Console "Activity Tracking" and "Client Errors" tabs.
  * Users will now see consistent bucketing of activity into an "App Day" that corresponds to the
    LocalDate when the event occurred in the application's timezone.
  * This day will be reported consistently regardless of the time zones of the local browser or
    deployment server.
* Resetting Grid columns to their default state (e.g. via the Column Chooser) retains enhancements
  applied from matching Store fields.
* Desktop `DateInput` now handles out-of-bounds dates without throwing exception during rendering.
* Dragging a grid column with an element-based header no longer displays `[object Object]` in the
  draggable placeholder.

### 📚 Libraries

* codemirror `5.57 -> 5.58`

[Commit Log](https://github.com/xh/hoist-react/compare/v36.0.0...v36.1.0)

## v36.0.0 - 2020-09-04

### 🎁 New Features

#### Data Filtering

We have enhanced support for filtering data in Hoist Grids, Stores, and Cubes with an upgraded
`Filter` API and a new `FilterChooser` component. This bundle of enhancements includes:

* A new `@xh/hoist/data/filter` package to support the creation of composable filters, including the
  following new classes:
  * `FieldFilter` - filters by comparing the value of a given field to one or more given candidate
    values using one of several supported operators.
  * `FunctionFilter` - filters via a custom function specified by the developer.
  * `CompoundFilter` - combines multiple filters (including other nested CompoundFilters) via an AND
    or OR operator.
* A new `FilterChooser` UI component that integrates tightly with these data package classes to
  provide a user and developer friendly autocomplete-enabled UI for filtering data based on
  dimensions (e.g. trader = jdoe, assetClass != Equities), metrics (e.g. P&L > 1m), or any
  combination thereof.
* Updates to `Store`, `StoreFilterField`, and `cube/Query` to use the new Filter API.
* A new `setFilter()` convenience method to `Grid` and `DataView`.

To get the most out of the new Filtering capabilities, developers are encouraged to add or expand
the configs for any relevant `Store.fields` to include both their `type` and a `displayName`. Many
applications might not have Field configs specified at all for their Stores, instead relying on
Store's ability to infer its Fields from Grid Column definitions.

We are looking to gradually invert this relationship, so that core information about an app's
business objects and their properties is configured once at the `data/Field` level and then made
available to related APIs and components such as grids, filters, and forms. See note in New Features
below regarding related updates to `GridModel.columns` config processing.

#### Grid

* Added new `GridModel.setColumnVisible()` method, along with `showColumn()` and `hideColumn()`
  convenience methods. Can replace calls to `applyColumnStateChanges()` when all you need to do is
  show or hide a single column.
* Elided Grid column headers now show the full `headerName` value in a tooltip.
* Grid column definitions now accept a new `displayName` config as the recommended entry point for
  defining a friendly user-facing label for a Column.
  * If the GridModel's Store has configured a `displayName` for the linked data field, the column
    will default to use that (if not otherwise specified).
  * If specified or sourced from a Field, `displayName` will be used as the default value for the
    pre-existing `headerName` and `chooserName` configs.
* Grid columns backed by a Store Field of type `number` or `int` will be right-aligned by default.
* Added new `GridModel.showGroupRowCounts` config to allow easy hiding of group row member counts
  within each full-width group row. Default is `true`, maintaining current behavior of showing the
  counts for each group.

#### Other

* Added new `AppSpec.showBrowserContextMenu` config to control whether the browser's default context
  menu will be shown if no app-specific context menu (e.g. from a grid) would be triggered.
  * ⚠ Note this new config defaults to `false`, meaning the browser context menu will *not* be
    available. Developers should set to true for apps that expect/depend on the built-in menu.
* `LocalDate` has gained several new static factories: `tomorrow()`, `yesterday()`,
  `[start/end]OfMonth()`, and `[start/end]OfYear()`.
* A new `@computeOnce` decorator allows for lazy computation and caching of the results of decorated
  class methods or getters. Used in `LocalDate` and intended for similar immutable, long-lived
  objects that can benefit from such caching.
* `CodeInput` and `JsonInput` get new `enableSearch` and `showToolbar` props. Enabling search
  provides an simple inline find feature for searching the input's contents.
* The Admin console's Monitor Status tab displays more clearly when there are no active monitors.


### 💥 Breaking Changes

* Renamed the `data/Field.label` property to `displayName`.
* Changed the `DimensionChooserModel.dimensions` config to require objects of the form `{name,
  displayName, isLeafDimension}` when provided as an `Object[]`.
  * Previously these objects were expected to be of the form `{value, label, isLeaf}`.
  * Note however that this same config can now be passed the `dimensions` directly from a configured
    `Cube` instead, which is the recommended approach and should DRY up dimension definitions for
    typical use cases.
* Changes required due to the new filter API:
  * The classes `StoreFilter` and `ValueFilter` have been removed and replaced by `FunctionFilter`
    and `FieldFilter`, respectively. In most cases apps will need to make minimal or no changes.
  * The `filters/setFilters` property on `Query` has been changed to `filter/setFilter`. In most
    case apps should not need to change anything other than the name of this property - the new
    property will continue to support array representations of multiple filters.
  * `Store` has gained a new property `filterIncludesChildren` to replace the functionality
    previously provided by `StoreFilter.includesChildren`.
  * `StoreFilterField.filterOptions` has been removed. Set `filterIncludesChildren` directly on the
    store instead.

### ✨ Style

* CSS variables for "intents" - most commonly used on buttons - have been reworked to use HSL color
  values and support several standard variations of lightness and transparency.
  * Developers are encouraged to customize intents by setting the individual HSL vars provided for
    each intent (e.g. `--intent-primary-h` to adjust the primary hue) and/or the different levels of
    lightness (e.g. `--intent-primary-l3` to adjust the default lightness).
  * ⚠ Uses of the prior intent var overrides such as `--intent-primary` will no longer work. It is
    possible to set directly via `--xh-intent-primary`, but components such as buttons will still
    use the default intent shades for variations such as hover and pressed states. Again, review and
    customize the HSL vars if required.
* Desktop `Button` styles and classes have been rationalized and reworked to allow for more
  consistent and direct styling of buttons in all their many permutations (standard/minimal/outlined
  styles * default/hovered/pressed/disabled states * light/dark themes).
  * Customized intent colors will now also be applied to outlined and minimal buttons.
  * Dedicated classes are now applied to desktop buttons based on their style and state. Developers
    can key off of these classes directly if required.

### 🐞 Bug Fixes

* Fixed `Column.tooltipElement` so that it can work if a `headerTooltip` is also specified on the
  same column.
* Fixed issue where certain values (e.g. `%`) would break in `Column.tooltipElement`.
* Fixed issue where newly loaded records in `Store` were not being frozen as promised by the API.

### 📚 Libraries

* @blueprintjs/core `3.30 -> 3.31`
* codemirror `5.56 -> 5.57`
* http-status-codes `1.4 -> 2.1`
* mobx-react `6.2 -> 6.3`
* store2 `2.11 -> 2.12`

[Commit Log](https://github.com/xh/hoist-react/compare/v35.2.1...v36.0.0)


## v35.2.1 - 2020-07-31

### 🐞 Bug Fixes

* A Grid's docked summary row is now properly cleared when its bound Store is cleared.
* Additional SVG paths added to `requiredBlueprintIcons.js` to bring back calendar scroll icons on
  the DatePicker component.
* Colors specified via the `--xh-intent-` CSS vars have been removed from minimal / outlined desktop
  `Button` components because of incompatibility with `ButtonGroupInput` component. Fix to address
  issue forthcoming. (This reverts the change made in 35.2.0 below.)

[Commit Log](https://github.com/xh/hoist-react/compare/v35.2.0...v35.2.1)


## v35.2.0 - 2020-07-21

### 🎁 New Features

* `TabContainerModel` now supports a `persistWith` config to persist the active tab.
* `TabContainerModel` now supports a `emptyText` config to display when TabContainer gets rendered
  with no children.

### ⚙️ Technical

* Supports smaller bundle sizes via a greatly reduced set of BlueprintJS icons. (Requires apps to be
  built with `@xh/hoist-dev-utils` v5.2 or greater to take advantage of this optimization.)

### 🐞 Bug Fixes

* Colors specified via the `--xh-intent-` CSS vars are now applied to minimal / outlined desktop
  `Button` components. Previously they fell through to use default Blueprint colors in these modes.
* Code input correctly handles dynamically toggling readonly/disabled state.

### 📚 Libraries

* @fortawesome/fontawesome-pro `5.13 -> 5.14`
* codemirror `5.55 -> 5.56`

[Commit Log](https://github.com/xh/hoist-react/compare/v35.1.1...v35.2.0)


## v35.1.1 - 2020-07-17

### 📚 Libraries

* @blueprintjs/core `3.29 -> 3.30`

[Commit Log](https://github.com/xh/hoist-react/compare/v35.1.0...v35.1.1)


## v35.1.0 - 2020-07-16

### 🎁 New Features

* Extend existing environment diff tool to preferences. Now, both configs and preferences may be
  diffed across servers. This feature will require an update of hoist-core to a version 8.1.0 or
  greater.
* `ExportOptions.columns` provided to `GridModel` can now be specified as a function, allowing for
  full control of columns to export, including their sort order.

### 🐞 Bug Fixes

* `GridModel`s export feature was previously excluding summary rows. These are now included.
* Fixed problems with coloring and shading algorithm in `TreeMap`.
* Fixed problems with sort order of exports in `GridModel`.
* Ensure that preferences are written to server, even if set right before navigating away from page.
* Prevent situation where a spurious exception can be sent to server when application is unloaded
  while waiting on a fetch request.

[Commit Log](https://github.com/xh/hoist-react/compare/v35.0.1...v35.1.0)


## v35.0.1 - 2020-07-02

### 🐞 Bug Fixes

* Column headers no longer allocate space for a sort arrow icon when the column has an active
  `GridSorter` in the special state of `sort: null`.
* Grid auto-sizing better accounts for margins on sort arrow icons.

[Commit Log](https://github.com/xh/hoist-react/compare/v35.0.0...v35.0.1)


## v35.0.0 - 2020-06-29

### ⚖️ Licensing Change

As of this release, Hoist is [now licensed](LICENSE.md) under the popular and permissive
[Apache 2.0 open source license](https://www.apache.org/licenses/LICENSE-2.0). Previously, Hoist was
"source available" via our public GitHub repository but still covered by a proprietary license.

We are making this change to align Hoist's licensing with our ongoing commitment to openness,
transparency and ease-of-use, and to clarify and emphasize the suitability of Hoist for use within a
wide variety of enterprise software projects. For any questions regarding this change, please
[contact us](https://xh.io/contact/).

### 🎁 New Features

* Added a new Persistence API to provide a more flexible yet consistent approach to saving state for
  Components, Models, and Services to different persistent locations such as Hoist Preferences,
  browser local storage, and Hoist Dashboard views.
  * The primary entry points for this API are the new `@PersistSupport` and `@persist` annotations.
    `@persist` can be added to any observable property on a `@PersistSupport` to make it
    automatically synchronize with a `PersistenceProvider`. Both `HoistModel` and `HoistService` are
    decorated with `@PersistSupport`.
  * This is designed to replace any app-specific code previously added to synchronize fields and
    their values to Preferences via ad-hoc initializers and reactions.
  * This same API is now used to handle state persistence for `GridStateModel`, `PanelModel`,
    `DimensionChooserModel`, and `DashContainerModel` - configurable via the new `persistWith`
    option on those classes.
* `FetchService` now installs a default timeout of 30 seconds for all requests. This can be disabled
  by setting timeout to `null`. Fetch Timeout Exceptions have also been improved to include the same
  information as other standard exceptions thrown by this service.
  * 💥 Apps that were relying on the lack of a built-in timeout for long-running requests should
    ensure they configure such calls with a longer or null timeout.
* `Store` gets new `clearFilter()` and `recordIsFiltered()` helper functions.
* The Admin console's Activity Tracking tab has been significantly upgraded to allow admins to
  better analyze both built-in and custom tracking data generated by their application. Its sibling
  Client Errors tab has also been updated with a docked detail panel.
* `CodeInput` gets new `showCopyButton` prop - set to true to provide an inline action button to
  copy the editor contents to the clipboard.
* Hoist config `xhEnableMonitoring` can be used to enable/disable the Admin monitor tab and its
  associated server-side jobs

### 💥 Breaking Changes

* Applications should update to `hoist-core` v8.0.1 or above, required to support the upgraded Admin
  Activity Tracking tab. Contact XH for assistance with this update.
* The option `PanelModel.prefName` has been removed in favor of `persistWith`. Existing user state
  will be transferred to the new format, assuming a `PersistenceProvider` of type 'pref' referring
  to the same preference is used (e.g. `persistWith: {prefKey: 'my-panel-model-prefName'}`.
* The option `GridModel.stateModel` has been removed in favor of `persistWith`. Existing user state
  will be transferred to the new format, assuming a `PersistenceProvider` of type 'localStorage'
  referring to the same key is used (e.g. `persistWith: {localStorageKey: 'my-grid-state-id'}`.
  * Use the new `GridModel.persistOptions` config for finer control over what grid state is
    persisted (replacement for stateModel configs to disable persistence of column
    state/sorting/grouping).
* The options `DimensionChooserModel.preference` and `DimensionChooserModel.historyPreference` have
  been removed in favor of `persistWith`.
* `AppSpec.idleDetectionEnabled` has been removed. App-specific Idle detection is now enabled via
  the new `xhIdleConfig` config. The old `xhIdleTimeoutMins` has also been deprecated.
* `AppSpec.idleDialogClass` has been renamed `AppSpec.idlePanel`. If specified, it should be a
  full-screen component.
* `PinPad` and `PinPadModel` have been moved to `@xh/hoist/cmp/pinpad`, and is now available for use
  with both standard and mobile toolkits.
* Third-party dependencies updated to properly reflect application-level licensing requirements.
  Applications must now import and provide their licensed version of ag-Grid, and Highcharts to
  Hoist. See file `Bootstrap.js` in Toolbox for an example.

### 🐞 Bug Fixes

* Sorting special columns generated by custom ag-Grid configurations (e.g. auto-group columns) no
  longer throws with an error.
* The `deepFreeze()` util - used to freeze data in `Record` instances - now only attempts to freeze
  a whitelist of object types that are known to be safely freezable. Custom application classes and
  other potentially-problematic objects (such as `moment` instances) are no longer frozen when
  loaded into `Record` fields.

### 📚 Libraries

Note that certain licensed third-party dependencies have been removed as direct dependencies of this
project, as per note in Breaking Changes above.

* @xh/hoist-dev-utils `4.x -> 5.x` - apps should also update to the latest 5.x release of dev-utils.
  Although license and dependency changes triggered a new major version of this dev dependency, no
  application-level changes should be required.
* @blueprintjs/core `3.28 -> 3.29`
* codemirror `5.54 -> 5.55`
* react-select `3.0 -> 3.1`

### 📚 Optional Libraries

* ag-Grid `23.0.2` > `23.2.0` (See Toolbox app for example on this upgrade)
* Highcharts `8.0.4 -> 8.1.1`

[Commit Log](https://github.com/xh/hoist-react/compare/v34.0.0...v35.0.0)


## v34.0.0 - 2020-05-26

### 🎁 New Features

* Hoist's enhanced autosizing is now enabled on all grids by default. See `GridModel` and
  `GridAutosizeService` for more details.
* New flags `XH.isPhone`, `XH.isTablet`, and `XH.isDesktop` available for device-specific switching.
  Corresponding `.xh-phone`, `.xh-tablet`, and `.xh-desktop` CSS classes are added to the document
  `body`. These flags and classes are set based on the detected device, as per its user-agent.
  * One of the two higher-level CSS classes `.xh-standard` or `.xh-mobile` will also be applied
    based on an app's use of the primary (desktop-centric) components vs mobile components - as
    declared by its `AppSpec.isMobileApp` - regardless of the detected device.
  * These changes provide more natural support for use cases such as apps that are built with
    standard components yet target/support tablet users.
* New method `Record.get()` provides an alternative API for checked data access.
* The mobile `Select` component supports the `enableFilter` and `enableCreate` props.
* `DashContainerModel` supports new `layoutLocked`, `contentLocked` and `renameLocked` modes.
* `DimensionChooser` now has the ability to persist its value and history separately.
* Enhance Hoist Admin's Activity Tracking tab.
* Enhance Hoist Admin's Client Error tab.

### 💥 Breaking Changes

* `emptyFlexCol` has been removed from the Hoist API and should simply be removed from all client
  applications. Improvements to agGrid's default rendering of empty space have made it obsolete.
* `isMobile` property on `XH` and `AppSpec` has been renamed to `isMobileApp`. All apps will need to
  update their (required) use of this flag in the app specifications within their
  `/client-app/src/apps` directory.
* The `xh-desktop` class should no longer be used to indicate a non-mobile toolkit based app. For
  this purpose, use `xh-standard` instead.

### 🐞 Bug Fixes

* Fix to Average Aggregators when used with hierarchical data.
* Fixes to Context Menu handling on `Panel` to allow better handling of `[]` and `null`.

### 📚 Libraries

* @blueprintjs/core `3.26 -> 3.28`
* @blueprintjs/datetime `3.16 -> 3.18`
* codemirror `5.53 -> 5.54`
* react-transition-group `4.3 -> 4.4`

[Commit Log](https://github.com/xh/hoist-react/compare/v33.3.0...v34.0.0)


## v33.3.0 - 2020-05-08

### ⚙️ Technical

* Additional updates to experimental autosize feature: standardization of naming, better masking
  control, and API fixes. Added new property `autosizeOptions` on `GridModel` and main entry point
  is now named `GridModel.autosizeAsync()`.

### 🐞 Bug Fixes

* `Column.hideable` will now be respected by ag-grid column drag and drop
  [#1900](https://github.com/xh/hoist-react/issues/1900)
* Fixed an issue where dragging a column would cause it to be sorted unintentionally.

[Commit Log](https://github.com/xh/hoist-react/compare/v33.2.0...v33.3.0)


## v33.2.0 - 2020-05-07

### 🎁 New Features

* Virtual column rendering has been disabled by default, as it offered a minimal performance benefit
  for most grids while compromising autosizing. See new `GridModel.useVirtualColumns` config, which
  can be set to `true` to re-enable this behavior if required.
* Any `GridModel` can now be reset to its code-prescribed defaults via the column chooser reset
  button. Previously, resetting to defaults was only possible for grids that persisted their state
  with a `GridModel.stateModel` config.

### 🐞 Bug Fixes

* Fixed several issues with new grid auto-sizing feature.
* Fixed issues with and generally improved expand/collapse column alignment in tree grids.
  * 💥 Note that this improvement introduced a minor breaking change for apps that have customized
    tree indentation via the removed `--grid-tree-indent-px` CSS var. Use `--grid-tree-indent`
    instead. Note the new var is specified in em units to scale well across grid sizing modes.

### ⚙️ Technical

* Note that the included version of Onsen has been replaced with a fork that includes updates for
  react 16.13. Apps should not need to make any changes.

### 📚 Libraries

* react `~16.8 -> ~16.13`
* onsenui `~16.8` -> @xh/onsenui `~16.13`
* react-onsenui `~16.8` -> @xh/react-onsenui `~16.13`

[Commit Log](https://github.com/xh/hoist-react/compare/v33.1.0...33.2.0)


## v33.1.0 - 2020-05-05

### 🎁 New Features

* Added smart auto-resizing of columns in `GridModel` Unlike ag-Grid's native auto-resizing support,
  Hoist's auto-resizing will also take into account collapsed rows, off-screen cells that are not
  currently rendered in the DOM, and summary rows. See the new `GridAutosizeService` for details.
  * This feature is currently marked as 'experimental' and must be enabled by passing a special
    config to the `GridModel` constructor of the form `experimental: {useHoistAutosize: true}`. In
    future versions of Hoist, we expect to make it the default behavior.
* `GridModel.autoSizeColumns()` has been renamed `GridModel.autosizeColumns()`, with lowercase 's'.
  Similarly, the `autoSizeColumns` context menu token has been renamed `autosizeColumns`.

### 🐞 Bug Fixes

* Fixed a regression with `StoreFilterField` introduced in v33.0.1.

[Commit Log](https://github.com/xh/hoist-react/compare/v33.0.2...33.1.0)


## v33.0.2 - 2020-05-01

### 🎁 New Features

* Add Hoist Cube Aggregators: `AverageAggregator` and `AverageStrictAggregator`
* `ColAutosizeButton` has been added to desktop and mobile

### 🐞 Bug Fixes

* Fixed mobile menus to constrain to the bottom of the viewport, scrolling if necessary.
  [#1862](https://github.com/xh/hoist-react/issues/1862)
* Tightened up mobile tree grid, fixed issues in mobile column chooser.
* Fixed a bug with reloading hierarchical data in `Store`.
  [#1871](https://github.com/xh/hoist-react/issues/1871)

[Commit Log](https://github.com/xh/hoist-react/compare/v33.0.1...33.0.2)


## v33.0.1 - 2020-04-29

### 🎁 New Features

* `StoreFieldField` supports dot-separated field names in a bound `GridModel`, meaning it will now
  match on columns with fields such as `address.city`.

* `Toolbar.enableOverflowMenu` now defaults to `false`. This was determined safer and more
  appropriate due to issues with the underlying Blueprint implementation, and the need to configure
  it carefully.

### 🐞 Bug Fixes

* Fixed an important bug with state management in `StoreFilterField`. See
  https://github.com/xh/hoist-react/issues/1854

* Fixed the default sort order for grids. ABS DESC should be first when present.

### 📚 Libraries

* @blueprintjs/core `3.25 -> 3.26`
* codemirror `5.52 -> 5.53`

[Commit Log](https://github.com/xh/hoist-react/compare/v33.0.0...v33.0.1)

## v33.0.0 - 2020-04-22

### 🎁 New Features

* The object returned by the `data` property on `Record` now includes the record `id`. This will
  allow for convenient access of the id with the other field values on the record.
* The `Timer` class has been enhanced and further standardized with its Hoist Core counterpart:
  * Both the `interval` and `timeout` arguments may be specified as functions, or config keys
    allowing for dynamic lookup and reconfiguration.
  * Added `intervalUnits` and `timeoutUnits` arguments.
  * `delay` can now be specified as a boolean for greater convenience.

### 💥 Breaking Changes

* We have consolidated the import location for several packages, removing unintended nested index
  files and 'sub-packages'. In particular, the following locations now provide a single index file
  for import for all of their public contents: `@xh/hoist/core`, `@xh/hoist/data`,
  `@xh/hoist/cmp/grid`, and `@xh/hoist/desktop/cmp/grid`. Applications may need to update import
  statements that referred to index files nested within these directories.
* Removed the unnecessary and confusing `values` getter on `BaseFieldModel`. This getter was not
  intended for public use and was intended for the framework's internal implementation only.
* `ColumnGroup.align` has been renamed to `ColumnGroup.headerAlign`. This avoids confusion with the
  `Column` API, where `align` refers to the alignment of cell contents within the column.

### 🐞 Bug Fixes

* Exceptions will no longer overwrite the currently shown exception in the exception dialog if the
  currently shown exception requires reloading the application.
  [#1834](https://github.com/xh/hoist-react/issues/1834)

### ⚙️ Technical

* Note that the Mobx React bindings have been updated to 6.2, and we have enabled the recommended
  "observer batching" feature as per
  [the mobx-react docs](https://github.com/mobxjs/mobx-react-lite/#observer-batching).

### 📚 Libraries

* @blueprintjs/core `3.24 -> 3.25`
* @blueprintjs/datetime `3.15 -> 3.16`
* mobx-react `6.1 -> 6.2`

[Commit Log](https://github.com/xh/hoist-react/compare/v32.0.4...v33.0.0)

## v32.0.5 - 2020-07-14

### 🐞 Bug Fixes

* Fixes a regression in which grid exports were no longer sorting rows properly.

[Commit Log](https://github.com/xh/hoist-react/compare/v32.0.4...v32.0.5)

## v32.0.4 - 2020-04-09

### 🐞 Bug Fixes

* Fixes a regression with the alignment of `ColumnGroup` headers.
* Fixes a bug with 'Copy Cell' context menu item for certain columns displaying the Record ID.
* Quiets console logging of 'routine' exceptions to 'debug' instead of 'log'.

[Commit Log](https://github.com/xh/hoist-react/compare/v32.0.3...v32.0.4)

## v32.0.3 - 2020-04-06

### 🐞 Bug Fixes

* Suppresses a console warning from ag-Grid for `GridModel`s that do not specify an `emptyText`.

[Commit Log](https://github.com/xh/hoist-react/compare/v32.0.2...v32.0.3)

## v32.0.2 - 2020-04-03

⚠ Note that this release includes a *new major version of ag-Grid*. Please consult the
[ag-Grid Changelog](https://www.ag-grid.com/ag-grid-changelog/) for versions 22-23 to review
possible breaking changes to any direct/custom use of ag-Grid APIs and props within applications.

### 🎁 New Features

* GridModel `groupSortFn` now accepts `null` to turn off sorting of group rows.
* `DockViewModel` now supports optional `width`, `height` and `collapsedWidth` configs.
* The `appMenuButton.extraItems` prop now accepts `MenuItem` configs (as before) but also React
  elements and the special string token '-' (shortcut to render a `MenuDivider`).
* Grid column `flex` param will now accept numbers, with available space divided between flex
  columns in proportion to their `flex` value.
* `Column` now supports a `sortingOrder` config to allow control of the sorting options that will be
  cycled through when the user clicks on the header.
* `PanelModel` now supports setting a `refreshMode` to control how collapsed panels respond to
  refresh requests.

### 💥 Breaking Changes

* The internal DOM structure of desktop `Panel` has changed to always include an inner frame with
  class `.xh-panel__content`. You may need to update styling that targets the inner structure of
  `Panel` via `.xh-panel`.
* The hooks `useOnResize()` and `useOnVisibleChange()` no longer take a `ref` argument. Use
  `composeRefs` to combine the ref that they return with any ref you wish to compose them with.
* The callback for `useOnResize()` will now receive an object representing the locations and
  dimensions of the element's content box. (Previously it incorrectly received an array of
  `ResizeObserver` entries that had to be de-referenced)
* `PanelModel.collapsedRenderMode` has been renamed to `PanelModel.renderMode`, to be more
  consistent with other Hoist APIs such as `TabContainer`, `DashContainer`, and `DockContainer`.


### 🐞 Bug Fixes

* Checkboxes in grid rows in Tiny sizing mode have been styled to fit correctly within the row.
* `GridStateModel` no longer saves/restores the width of non-resizable columns.
  [#1718](https://github.com/xh/hoist-react/issues/1718)
* Fixed an issue with the hooks useOnResize and useOnVisibleChange. In certain conditions these
  hooks would not be called. [#1808](https://github.com/xh/hoist-react/issues/1808)
* Inputs that accept a rightElement prop will now properly display an Icon passed as that element.
  [#1803](https://github.com/xh/hoist-react/issues/1803)

### ⚙️ Technical

* Flex columns now use the built-in ag-Grid flex functionality.

### 📚 Libraries

* ag-grid-community `removed @ 21.2`
* ag-grid-enterprise `21.2` replaced with @ag-grid-enterprise/all-modules `23.0`
* ag-grid-react `21.2` replaced with @ag-grid-community/react `23.0`
* @fortawesome/* `5.12 -> 5.13`
* codemirror `5.51 -> 5.52`
* filesize `6.0 -> 6.1`
* numbro `2.1 -> 2.2`
* react-beautiful-dnd `12.0 -> 13.0`
* store2 `2.10 -> 2.11`
* compose-react-refs `NEW 1.0.4`

[Commit Log](https://github.com/xh/hoist-react/compare/v31.0.0...v32.0.2)

## v31.0.0 - 2020-03-16

### 🎁 New Features

* The mobile `Navigator` / `NavigatorModel` API has been improved and made consistent with other
  Hoist content container APIs such as `TabContainer`, `DashContainer`, and `DockContainer`.
  * `NavigatorModel` and `PageModel` now support setting a `RenderMode` and `RefreshMode` to control
    how inactive pages are mounted/unmounted and how they respond to refresh requests.
  * `Navigator` pages are no longer required to to return `Page` components - they can now return
    any suitable component.
* `DockContainerModel` and `DockViewModel` also now support `refreshMode` and `renderMode` configs.
* `Column` now auto-sizes when double-clicking / double-tapping its header.
* `Toolbar` will now collapse overflowing items into a drop down menu. (Supported for horizontal
  toolbars only at this time.)
* Added new `xhEnableLogViewer` config (default `true`) to enable or disable the Admin Log Viewer.

#### 🎨 Icons

* Added `Icon.icon()` factory method as a new common entry point for creating new FontAwesome based
  icons in Hoist. It should typically be used instead of using the `FontAwesomeIcon` component
  directly.
* Also added a new `Icon.fileIcon()` factory. This method take a filename and returns an appropriate
  icon based on its extension.
* All Icon factories can now accept an `asHtml` parameter, as an alternative to calling the helper
  function `convertIconToSVG()` on the element. Use this to render icons as raw html where needed
  (e.g. grid renderers).
* Icons rendered as html will now preserve their styling, tooltips, and size.

### 💥 Breaking Changes

* The application's primary `HoistApplicationModel` is now instantiated and installed as
  `XH.appModel` earlier within the application initialization sequence, with construction happening
  prior to the init of the XH identity, config, and preference services.
  * This allows for a new `preAuthInitAsync()` lifecycle method to be called on the model before
    auth has completed, but could be a breaking change for appModel code that relied on these
    services for field initialization or in its constructor.
  * Such code should be moved to the core `initAsync()` method instead, which continues to be called
    after all XH-level services are initialized and ready.
* Mobile apps may need to adjust to the following updates to `NavigatorModel` and related APIs:
  * `NavigatorModel`'s `routes` constructor parameter has been renamed `pages`.
  * `NavigatorModel`'s observable `pages[]` has been renamed `stack[]`.
  * `NavigatorPageModel` has been renamed `PageModel`. Apps do not usually create `PageModels`
    directly, so this change is unlikely to require code updates.
  * `Page` has been removed from the mobile toolkit. Components that previously returned a `Page`
    for inclusion in a `Navigator` or `TabContainer` can now return any component. It is recommended
    you replace `Page` with `Panel` where appropriate.
* Icon enhancements described above removed the following public methods:
  * The `fontAwesomeIcon()` factory function (used to render icons not already enumerated by Hoist)
    has been replaced by the improved `Icon.icon()` factory - e.g. `fontAwesomeIcon({icon: ['far',
    'alicorn']}) -> Icon.icon({iconName: 'alicorn'})`.
  * The `convertIconToSvg()` utility method has been replaced by the new `asHtml` parameter on icon
    factory functions. If you need to convert an existing icon element, use `convertIconToHtml()`.
* `Toolbar` items should be provided as direct children. Wrapping Toolbar items in container
  components can result in unexpected item overflow.

### 🐞 Bug Fixes

* The `fmtDate()` utility now properly accepts, parses, and formats a string value input as
  documented.
* Mobile `PinPad` input responsiveness improved on certain browsers to avoid lag.

### ⚙️ Technical

* New lifecycle methods `preAuthInitAsync()` and `logoutAsync()` added to the `HoistAppModel`
  decorator (aka the primary `XH.appModel`).

[Commit Log](https://github.com/xh/hoist-react/compare/v30.1.0...v31.0.0)

## v30.1.0 - 2020-03-04

### 🐞 Bug Fixes

* Ensure `WebSocketService.connected` remains false until `channelKey` assigned and received from
  server.
* When empty, `DashContainer` now displays a user-friendly prompt to add an initial view.

### ⚙️ Technical

* Form validation enhanced to improve handling of asynchronous validation. Individual rules and
  constraints are now re-evaluated in parallel, allowing for improved asynchronous validation.
* `Select` will now default to selecting contents on focus if in filter or creatable mode.

[Commit Log](https://github.com/xh/hoist-react/compare/v30.0.0...30.1.0)

## v30.0.0 - 2020-02-29

### 🎁 New Features

* `GridModel` and `DataViewModel` now support `groupRowHeight`, `groupRowRenderer` and
  `groupRowElementRenderer` configs. Grouping is new in general to `DataViewModel`, which now takes
  a `groupBy` config.
  * `DataViewModel` allows for settable and multiple groupings and sorters.
  * `DataViewModel` also now supports additional configs from the underlying `GridModel` that make
    sense in a `DataView` context, such as `showHover` and `rowBorders`.
* `TabContainerModel` now accepts a `track` property (default false) for easily tracking tab views
  via Hoist's built-in activity tracking.
* The browser document title is now set to match `AppSpec.clientAppName` - helpful for projects with
  multiple javascript client apps.
* `StoreFilterField` accepts all other config options from `TextInput` (e.g. `disabled`).
* Clicking on a summary row in `Grid` now clears its record selection.
* The `@LoadSupport` decorator now provides an additional observable property `lastException`. The
  decorator also now logs load execution times and failures to `console.debug` automatically.
* Support for mobile `Panel.scrollable` prop made more robust with re-implementation of inner
  content element. Note this change included a tweak to some CSS class names for mobile `Panel`
  internals that could require adjustments if directly targeted by app stylesheets.
* Added new `useOnVisibleChange` hook.
* Columns now support a `headerAlign` config to allow headers to be aligned differently from column
  contents.

### 💥 Breaking Changes

* `Toolbar` items must be provided as direct children. Wrapping Toolbar items in container
  components can result in unexpected item overflow.
* `DataView.rowCls` prop removed, replaced by new `DataViewModel.rowClassFn` config for more
  flexibility and better symmetry with `GridModel`.
* `DataViewModel.itemRenderer` renamed to `DataViewModel.elementRenderer`
* `DataView` styling has been updated to avoid applying several unwanted styles from `Grid`. Note
  that apps might rely on these styles (intentionally or not) for their `itemRenderer` components
  and appearance and will need to adjust.
* Several CSS variables related to buttons have been renamed for consistency, and button style rules
  have been adjusted to ensure they take effect reliably across desktop and mobile buttons
  ([#1568](https://github.com/xh/hoist-react/pull/1568)).
* The optional `TreeMapModel.highchartsConfig` object will now be recursively merged with the
  top-level config generated by the Hoist model and component, where previously it was spread onto
  the generated config. This could cause a change in behavior for apps using this config to
  customize map instances, but provides more flexibility for e.g. customizing the `series`.
* The signature of `useOnResize` hook has been modified slightly for API consistency and clarity.
  Options are now passed in a configuration object.

### 🐞 Bug Fixes

* Fixed an issue where charts that are rendered while invisible would have the incorrect size.
  [#1703](https://github.com/xh/hoist-react/issues/1703)
* Fixed an issue where zeroes entered by the user in `PinPad` would be displayed as blanks.
* Fixed `fontAwesomeIcon` elem factory component to always include the default 'fa-fw' className.
  Previously, it was overridden if a `className` prop was provided.
* Fixed an issue where ConfigDiffer would always warn about deletions, even when there weren't any.
  [#1652](https://github.com/xh/hoist-react/issues/1652)
* `TextInput` will now set its value to `null` when all text is deleted and the clear icon will
  automatically hide.
* Fixed an issue where multiple buttons in a `ButtonGroupInput` could be shown as active
  simultaneously. [#1592](https://github.com/xh/hoist-react/issues/1592)
* `StoreFilterField` will again match on `Record.id` if bound to a Store or a GridModel with the
  `id` column visible. [#1697](https://github.com/xh/hoist-react/issues/1697)
* A number of fixes have been applied to `RelativeTimeStamp` and `getRelativeTimestamp`, especially
  around its handling of 'equal' or 'epsilon equal' times. Remove unintended leading whitespace from
  `getRelativeTimestamp`.

### ⚙️ Technical

* The `addReaction` and `addAutorun` methods (added to Hoist models, components, and services by the
  `ReactiveSupport` mixin) now support a configurable `debounce` argument. In many cases, this is
  preferable to the built-in MobX `delay` argument, which only provides throttling and not true
  debouncing.
* New `ChartModel.highchart` property provides a reference to the underlying HighChart component.

### 📚 Libraries

* @blueprintjs/core `3.23 -> 3.24`
* react-dates `21.7 -> 21.8`
* react-beautiful-dnd `11.0 -> 12.2`

[Commit Log](https://github.com/xh/hoist-react/compare/v29.1.0...v30.0.0)

## v29.1.0 - 2020-02-07

### 🎁 New Features

#### Grid

* The `compact` config on `GridModel` has been deprecated in favor of the more powerful `sizingMode`
  which supports the values 'large', 'standard', 'compact', or 'tiny'.
  * Each new mode has its own set of CSS variables for applications to override as needed.
  * Header and row heights are configurable for each via the `HEADER_HEIGHTS` and `ROW_HEIGHTS`
    static properties of the `AgGrid` component. These objects can be modified on init by
    applications that wish to customize the default row heights globally.
  * 💥 Note that these height config objects were previously exported as constants from AgGrid.js.
    This would be a breaking change for any apps that imported the old objects directly (considered
    unlikely).
* `GridModel` now exposes an `autoSizeColumns` method, and the Grid context menu now contains an
  `Autosize Columns` option by default.
* `Column` and `ColumnGroup` now support React elements for `headerName`.

#### Data

* The `Store` constructor now accepts a `data` argument to load data at initialization.
* The `xh/hoist/data/cube` package has been modified substantially to better integrate with the core
  data package and support observable "Views". See documentation on `Cube` for more information.

#### Other

* Added a `PinPad` component for streamlined handling of PIN entry on mobile devices.
* `FormField` now takes `tooltipPosition` and `tooltipBoundary` props for customizing minimal
  validation tooltip.
* `RecordAction.actionFn` parameters now include a `buttonEl` property containing the button element
  when used in an action column.
* Mobile Navigator component now takes an `animation` prop which can be set to 'slide' (default),
  'lift', 'fade', or 'none'. These values are passed to the underlying onsenNavigator component.
  ([#1641](https://github.com/xh/hoist-react/pull/1641))
* `AppOption` configs now accept an `omit` property for conditionally excluding options.

### 🐞 Bug Fixes

* Unselectable grid rows are now skipped during up/down keyboard navigation.
* Fix local quick filtering in `LeftRightChooser` (v29 regression).
* Fix `SplitTreeMap` - the default filtering once again splits the map across positive and negative
  values as intended (v29 regression).

### ⚙️ Technical

* `FormFields` now check that they are contained in a Hoist `Form`.

### 📚 Libraries

* @blueprintjs/core `3.22 -> 3.23`
* codemirror `5.50 -> 5.51`
* react-dates `21.5 -> 21.7`

[Commit Log](https://github.com/xh/hoist-react/compare/v29.0.0...v29.1.0)

## v29.0.0 - 2020-01-24

### 🗄️ Data Package Changes

Several changes have been made to data package (`Store` and `Record`) APIs for loading, updating,
and modifying data. They include some breaking changes, but pave the way for upcoming enhancements
to fully support inline grid editing and other new features.

Store now tracks the "committed" state of its records, which represents the data as it was loaded
(typically from the server) via `loadData()` or `updateData()`. Records are now immutable and
frozen, so they cannot be changed directly, but Store offers a new `modifyRecords()` API to apply
local modifications to data in a tracked and managed way. (Store creates new records internally to
hold both this modified data and the original, "committed" data.) This additional state tracking
allows developers to query Stores for modified or added records (e.g. to flush back to the server
and persist) as well as call new methods to revert changes (e.g. to undo a block of changes that the
user wishes to discard).

Note the following more specific changes to these related classes:

#### Record

* 💥 Record data properties are now nested within a `data` object on Record instances and are no
  longer available as top-level properties on the Record itself.
  * Calls to access data such as `rec.quantity` must be modified to `rec.data.quantity`.
  * When accessing multiple properties, destructuring provides an efficient syntax - e.g. `const
    {quantity, price} = rec.data;`.
* 💥 Records are now immutable and cannot be modified by applications directly.
  * This is a breaking change, but should only affect apps with custom inline grid editing
    implementations or similar code that modifies individual record values.
  * Calls to change data such as `rec.quantity = 100` must now be made through the Record's Store,
    e.g. `store.modifyData({id: 41, quantity: 100})`
* Record gains new getters for inspecting its state, including: `isAdd`, `isModified`, and
  `isCommitted`.

#### Store

* 💥 `noteDataUpdated()` has been removed, as out-of-band modifications to Store Records are no
  longer possible.
* 💥 Store's `idSpec` function is now called with the raw record data - previously it was passed
  source data after it had been run through the store's optional `processRawData` function. (This is
  unlikely to have a practical impact on most apps, but is included here for completeness.)
* `Store.updateData()` now accepts a flat list of raw data to process into Record additions and
  updates. Previously developers needed to call this method with an object containing add, update,
  and/or remove keys mapped to arrays. Now Store will produce an object of this shape automatically.
* `Store.refreshFilter()` method has been added to allow applications to rebuild the filtered data
  set if some application state has changed (apart from the store's data itself) which would affect
  the store filter.
* Store gains new methods for manipulating its Records and data, including `addRecords()`,
  `removeRecords()`, `modifyRecords()`, `revertRecords()`, and `revert()`. New getters have been
  added for `addedRecords`, `removedRecords`, `modifiedRecords`, and `isModified`.

#### Column

* Columns have been enhanced for provide basic support for inline-editing of record data. Further
  inline editing support enhancements are planned for upcoming Hoist releases.
* `Column.getValueFn` config added to retrieve the cell value for a Record field. The default
  implementation pulls the value from the Record's new `data` property (see above). Apps that
  specify custom `valueGetter` callbacks via `Column.agOptions` should now implement their custom
  logic in this new config.
* `Column.setValueFn` config added to support modifying the Column field's value on the underlying
  Record. The default implementation calls the new `Store.modifyRecords()` API and should be
  sufficient for the majority of cases.
* `Column.editable` config added to indicate if a column/cell should be inline-editable.

### 🎁 New Features

* Added keyboard support to ag-Grid context menus.
* Added `GridModel.setEmptyText()` to allow updates to placeholder text after initial construction.
* Added `GridModel.ensureSelectionVisible()` to scroll the currently selected row into view.
* When a `TreeMap` is bound to a `GridModel`, the grid will now respond to map selection changes by
  scrolling to ensure the selected grid row is visible.
* Added a `Column.tooltipElement` config to support fully customizable tooltip components.
* Added a `useOnResize` hook, which runs a function when a component is resized.
* Exposed an `inputRef` prop on numberInput, textArea, and textInput
* `PanelModel` now accepts a `maxSize` config.
* `RelativeTimeStamp` now support a `relativeTo` option, allowing it to display the difference
  between a timestamp and another reference time other than now. Both the component and the
  `getRelativeTimestamp()` helper function now leverage moment.js for their underlying
  implementation.
* A new `Clock` component displays the time, either local to the browser or for a configurable
  timezone.
* `LeftRightChooser` gets a new `showCounts` option to print the number of items on each side.
* `Select` inputs support a new property `enableWindowed` (desktop platform only) to improve
  rendering performance with large lists of options.
* `Select` inputs support grouped options. To use, add an attribute `options` containing an array of
  sub-options.
* `FetchService` methods support a new `timeout` option. This config chains `Promise.timeout()` to
  the promises returned by the service.
* Added alpha version of `DashContainer` for building dynamic, draggable dashboard-style layouts.
  Please note: the API for this component is subject to change - use at your own risk!
* `Select` now allows the use of objects as values.
* Added a new `xhEnableImpersonation` config to enable or disable the ability of Hoist Admins to
  impersonate other users. Note that this defaults to `false`. Apps will need to set this config to
  continue using impersonation. (Note that an update to hoist-core 6.4+ is required for this config
  to be enforced on the server.)
* `FormField` now supports a `requiredIndicator` to customize how required fields are displayed.
* Application build tags are now included in version update checks, primarily to prompt dev/QA users
  to refresh when running SNAPSHOT versions. (Note that an update to hoist-core 6.4+ is required for
  the server to emit build tag for comparison.)
* `CodeInput` component added to provide general `HoistInput` support around the CodeMirror code
  editor. The pre-existing `JsonInput` has been converted to a wrapper around this class.
* `JsonInput` now supports an `autoFocus` prop.
* `Select` now supports a `hideDropdownIndicator` prop.
* `useOnResize` hook will now ignore visibility changes, i.e. a component resizing to a size of 0.
* `DimensionChooser` now supports a `popoverPosition` prop.
* `AppBar.appMenuButtonPosition` prop added to configure the App Menu on the left or the right, and
  `AppMenuButton` now accepts and applies any `Button` props to customize.
* New `--xh-grid-tree-indent-px` CSS variable added to allow control over the amount of indentation
  applied to tree grid child nodes.

### 💥 Breaking Changes

* `GridModel.contextMenuFn` config replaced with a `contextMenu` parameter. The new parameter will
  allow context menus to be specified with a simple array in addition to the function specification
  currently supported.
* `GridModel.defaultContextMenuTokens` config renamed to `defaultContextMenu`.
* `Chart` and `ChartModel` have been moved from `desktop/cmp/charts` to `cmp/charts`.
* `StoreFilterField` has been moved from `desktop/cmp/store` to `cmp/store`.
* The options `nowEpsilon` and `nowString` on `RelativeTimestamp` have been renamed to `epsilon` and
  `equalString`, respectively.
* `TabRenderMode` and `TabRefreshMode` have been renamed to `RenderMode` and `RefreshMode` and moved
  to the `core` package. These enumerations are now used in the APIs for `Panel`, `TabContainer`,
  and `DashContainer`.
* `DockViewModel` now requires a function, or a HoistComponent as its `content` param. It has always
  been documented this way, but a bug in the original implementation had it accepting an actual
  element rather than a function. As now implemented, the form of the `content` param is consistent
  across `TabModel`, `DockViewModel`, and `DashViewSpec`.
* `JsonInput.showActionButtons` prop replaced with more specific `showFormatButton` and
  `showFullscreenButton` props.
* The `DataView.itemHeight` prop has been moved to `DataViewModel` where it can now be changed
  dynamically by applications.
* Desktop `AppBar.appMenuButtonOptions` prop renamed to `appMenuButtonProps` for consistency.

### 🐞 Bug Fixes

* Fixed issue where JsonInput was not receiving its `model` from context
  ([#1456](https://github.com/xh/hoist-react/issues/1456))
* Fixed issue where TreeMap would not be initialized if the TreeMapModel was created after the
  GridModel data was loaded ([#1471](https://github.com/xh/hoist-react/issues/1471))
* Fixed issue where export would create malformed file with dynamic header names
* Fixed issue where exported tree grids would have incorrect aggregate data
  ([#1447](https://github.com/xh/hoist-react/issues/1447))
* Fixed issue where resizable Panels could grow larger than desired
  ([#1498](https://github.com/xh/hoist-react/issues/1498))
* Changed RestGrid to only display export button if export is enabled
  ([#1490](https://github.com/xh/hoist-react/issues/1490))
* Fixed errors when grouping rows in Grids with `groupUseEntireRow` turned off
  ([#1520](https://github.com/xh/hoist-react/issues/1520))
* Fixed problem where charts were resized when being hidden
  ([#1528](https://github.com/xh/hoist-react/issues/1528))
* Fixed problem where charts were needlessly re-rendered, hurting performance and losing some state
  ([#1505](https://github.com/xh/hoist-react/issues/1505))
* Removed padding from Select option wrapper elements which was making it difficult for custom
  option renderers to control the padding ([1571](https://github.com/xh/hoist-react/issues/1571))
* Fixed issues with inconsistent indentation for tree grid nodes under certain conditions
  ([#1546](https://github.com/xh/hoist-react/issues/1546))
* Fixed autoFocus on NumberInput.

### 📚 Libraries

* @blueprintjs/core `3.19 -> 3.22`
* @blueprintjs/datetime `3.14 -> 3.15`
* @fortawesome/fontawesome-pro `5.11 -> 5.12`
* codemirror `5.49 -> 5.50`
* core-js `3.3 -> 3.6`
* fast-deep-equal `2.0 -> 3.1`
* filesize `5.0 -> 6.0`
* highcharts 7.2 -> 8.0`
* mobx `5.14 -> 5.15`
* react-dates `21.3 -> 21.5`
* react-dropzone `10.1 -> 10.2`
* react-windowed-select `added @ 2.0.1`

[Commit Log](https://github.com/xh/hoist-react/compare/v28.2.0...v29.0.0)

## v28.2.0 - 2019-11-08

### 🎁 New Features

* Added a `DateInput` component to the mobile toolkit. Its API supports many of the same options as
  its desktop analog with the exception of `timePrecision`, which is not yet supported.
* Added `minSize` to panelModel. A resizable panel can now be prevented from resizing to a size
  smaller than minSize. ([#1431](https://github.com/xh/hoist-react/issues/1431))

### 🐞 Bug Fixes

* Made `itemHeight` a required prop for `DataView`. This avoids an issue where agGrid went into an
  infinite loop if this value was not set.
* Fixed a problem with `RestStore` behavior when `dataRoot` changed from its default value.

[Commit Log](https://github.com/xh/hoist-react/compare/v28.1.1...v28.2.0)

## v28.1.1 - 2019-10-23

### 🐞 Bug Fixes

* Fixes a bug with default model context being set incorrectly within context inside of `Panel`.

[Commit Log](https://github.com/xh/hoist-react/compare/v28.1.0...v28.1.1)

## v28.1.0 - 2019-10-18

### 🎁 New Features

* `DateInput` supports a new `strictInputParsing` prop to enforce strict parsing of keyed-in entries
  by the underlying moment library. The default value is false, maintained the existing behavior
  where [moment will do its best](https://momentjs.com/guides/#/parsing/) to parse an entered date
  string that doesn't exactly match the specified format
* Any `DateInput` values entered that exceed any specified max/minDate will now be reset to null,
  instead of being set to the boundary date (which was surprising and potentially much less obvious
  to a user that their input had been adjusted automatically).
* `Column` and `ColumnGroup` now accept a function for `headerName`. The header will be
  automatically re-rendered when any observable properties referenced by the `headerName` function
  are modified.
* `ColumnGroup` now accepts an `align` config for setting the header text alignment
* The flag `toContext` for `uses` and `creates` has been replaced with a new flag `publishMode` that
  provides more granular control over how models are published and looked up via context. Components
  can specify `ModelPublishMode.LIMITED` to make their model available for contained components
  without it becoming the default model or exposing its sub-models.

### 🐞 Bug Fixes

* Tree columns can now specify `renderer` or `elementRenderer` configs without breaking the standard
  ag-Grid group cell renderer auto-applied to tree columns (#1397).
* Use of a custom `Column.comparator` function will no longer break agGrid-provided column header
  filter menus (#1400).
* The MS Edge browser does not return a standard Promise from `async` functions, so the the return
  of those functions did not previously have the required Hoist extensions installed on its
  prototype. Edge "native" Promises are now also polyfilled / extended as required. (#1411).
* Async `Select` combobox queries are now properly debounced as per the `queryBuffer` prop (#1416).

### ⚙️ Technical

* Grid column group headers now use a custom React component instead of the default ag-Grid column
  header, resulting in a different DOM structure and CSS classes. Existing CSS overrides of the
  ag-Grid column group headers may need to be updated to work with the new structure/classes.
* We have configured `stylelint` to enforce greater consistency in our stylesheets within this
  project. The initial linting run resulted in a large number of updates to our SASS files, almost
  exclusively whitespace changes. No functional changes are intended/expected. We have also enabled
  hooks to run both JS and style linting on pre-commit. Neither of these updates directly affects
  applications, but the same tools could be configured for apps if desired.

### 📚 Libraries

* core-js `3.2 -> 3.3`
* filesize `4.2 -> 5.0`
* http-status-codes `added @ 1.3`

[Commit Log](https://github.com/xh/hoist-react/compare/v28.0.0...v28.1.0)

## v28.0.0 - 2019-10-07

_"The one with the hooks."_

**Hoist now fully supports React functional components and hooks.** The new `hoistComponent`
function is now the recommended method for defining new components and their corresponding element
factories. See that (within HoistComponentFunctional.js) and the new `useLocalModel()` and
`useContextModel()` hooks (within [core/hooks](core/hooks)) for more information.

Along with the performance benefits and the ability to use React hooks, Hoist functional components
are designed to read and write their models via context. This allows a much less verbose
specification of component element trees.

Note that **Class-based Components remain fully supported** (by both Hoist and React) using the
familiar `@HoistComponent` decorator, but transitioning to functional components within Hoist apps
is now strongly encouraged. In particular note that Class-based Components will *not* be able to
leverage the context for model support discussed above.

### 🎁 New Features

* Resizable panels now default to not redrawing their content when resized until the resize bar is
  dropped. This offers an improved user experience for most situations, especially when layouts are
  complex. To re-enable the previous dynamic behavior, set `PanelModel.resizeWhileDragging: true`.
* The default text input shown by `XH.prompt()` now has `selectOnFocus: true` and will confirm the
  user's entry on an `<enter>` keypress (same as clicking 'OK').
* `stringExcludes` function added to form validation constraints. This allows an input value to
  block specific characters or strings, e.g. no slash "/" in a textInput for a filename.
* `constrainAll` function added to form validation constraints. This takes another constraint as its
  only argument, and applies that constraint to an array of values, rather than just to one value.
  This is useful for applying a constraint to inputs that produce arrays, such as tag pickers.
* `DateInput` now accepts LocalDates as `value`, `minDate` and `maxDate` props.
* `RelativeTimestamp` now accepts a `bind` prop to specify a model field name from which it can pull
  its timestamp. The model itself can either be passed as a prop or (better) sourced automatically
  from the parent context. Developers are encouraged to take this change to minimize re-renders of
  parent components (which often contain grids and other intensive layouts).
* `Record` now has properties and methods for accessing and iterating over children, descendants,
  and ancestors
* `Store` now has methods for retrieving the descendants and ancestors of a given Record

### 💥 Breaking Changes

* **Apps must update their dev dependencies** to the latest `@xh/hoist-dev-utils` package: v4.0+.
  This updates the versions of Babel / Webpack used in builds to their latest / current versions and
  swaps to the updated Babel recommendation of `core-js` for polyfills.
* The `allSettled` function in `@xh/promise` has been removed. Applications using this method should
  use the ECMA standard (stage-2) `Promise.allSettled` instead. This method is now fully available
  in Hoist via bundled polyfills. Note that the standard method returns an array of objects of the
  form `{status: [rejected|fulfilled], ...}`, rather than `{state: [rejected|fulfilled], ...}`.
* The `containerRef` argument for `XH.toast()` should now be a DOM element. Component instances are
  no longer supported types for this value. This is required to support functional Components
  throughout the toolkit.
* Apps that need to prevent a `StoreFilterField` from binding to a `GridModel` in context, need to
  set the `store` or `gridModel` property explicitly to null.
* The Blueprint non-standard decorators `ContextMenuTarget` and `HotkeysTarget` are no longer
  supported. Use the new hooks `useContextMenu()` and `useHotkeys()` instead. For convenience, this
  functionality has also been made available directly on `Panel` via the `contextMenu` and `hotkeys`
  props.
* `DataView` and `DataViewModel` have been moved from `/desktop/cmp/dataview` to the cross-platform
  package `/cmp/dataview`.
* `isReactElement` has been removed. Applications should use the native React API method
  `React.isValidElement` instead.

### ⚙️ Technical

* `createObservableRef()` is now available in `@xh/hoist/utils/react` package. Use this function for
  creating refs that are functionally equivalent to refs created with `React.createRef()`, yet fully
  observable. With this change the `Ref` class in the same package is now obsolete.
* Hoist now establishes a proper react "error boundary" around all application code. This means that
  errors throw when rendering will be caught and displayed in the standard Hoist exception dialog,
  and stack traces for rendering errors should be significantly less verbose.
* Not a Hoist feature, exactly, but the latest version of `@xh/hoist-dev-utils` (see below) enables
  support for the `optional chaining` (aka null safe) and `nullish coalescing` operators via their
  Babel proposal plugins. Developers are encouraged to make good use of the new syntax below:
  * conditional-chaining: `let foo = bar?.baz?.qux;`
  * nullish coalescing: `let foo = bar ?? 'someDefaultValue';`

### 🐞 Bug Fixes

* Date picker month and year controls will now work properly in `localDate` mode. (Previously would
  reset to underlying value.)
* Individual `Buttons` within a `ButtonGroupInput` will accept a disabled prop while continuing to
  respect the overall `ButtonGroupInput`'s disabled prop.
* Raised z-index level of AG-Grid tooltip to ensure tooltips for AG-Grid context menu items appear
  above the context menu.

### 📚 Libraries

* @blueprintjs/core `3.18 -> 3.19`
* @blueprintjs/datetime `3.12 -> 3.14`
* @fortawesome/fontawesome-pro `5.10 -> 5.11`
* @xh/hoist-dev-utils `3.8 -> 4.3` (multiple transitive updates to build tooling)
* ag-grid `21.1 -> 21.2`
* highcharts `7.1 -> 7.2`
* mobx `5.13 -> 5.14`
* react-transition-group `4.2 -> 4.3`
* rsvp (removed)
* store2 `2.9 -> 2.10`

[Commit Log](https://github.com/xh/hoist-react/compare/v27.1.0...v28.0.0)

## v27.1.0 - 2019-09-05

### 🎁 New Features

* `Column.exportFormat` can now be a function, which supports setting Excel formats on a per-cell
  (vs. entire column) basis by returning a conditional `exportFormat` based upon the value and / or
  record.
  * ⚠️ Note that per-cell formatting _requires_ that apps update their server to use hoist-core
    v6.3.0+ to work, although earlier versions of hoist-core _are_ backwards compatible with the
    pre-existing, column-level export formatting.
* `DataViewModel` now supports a `sortBy` config. Accepts the same inputs as `GridModel.sortBy`,
  with the caveat that only a single-level sort is supported at this time.

[Commit Log](https://github.com/xh/hoist-react/compare/v27.0.1...v27.1.0)

## v27.0.1 - 2019-08-26

### 🐞 Bug Fixes

* Fix to `Store.clear()` and `GridModel.clear()`, which delegates to the same (#1324).

[Commit Log](https://github.com/xh/hoist-react/compare/v27.0.0...v27.0.1)

## v27.0.0 - 2019-08-23

### 🎁 New Features

* A new `LocalDate` class has been added to the toolkit. This class provides client-side support for
  "business" or "calendar" days that do not have a time component. It is an immutable class that
  supports '==', '<' and '>', as well as a number of convenient manipulation functions. Support for
  the `LocalDate` class has also been added throughout the toolkit, including:
  * `Field.type` now supports an additional `localDate` option for automatic conversion of server
    data to this type when loading into a `Store`.
  * `fetchService` is aware of this class and will automatically serialize all instances of it for
    posting to the server. ⚠ NOTE that along with this change, `fetchService` and its methods such
    as `XH.fetchJson()` will now serialize regular JS Date objects as ms timestamps when provided in
    params. Previously Dates were serialized in their default `toString()` format. This would be a
    breaking change for an app that relied on that default Date serialization, but it was made for
    increased symmetry with how Hoist JSON-serializes Dates and LocalDates on the server-side.
  * `DateInput` can now be used to seamlessly bind to a `LocalDate` as well as a `Date`. See its new
    prop of `valueType` which can be set to `localDate` or `date` (default).
  * A new `localDateCol` config has been added to the `@xh/hoist/grid/columns` package with
    standardized rendering and formatting.
* New `TreeMap` and `SplitTreeMap` components added, to render hierarchical data in a configurable
  TreeMap visualization based on the Highcharts library. Supports optional binding to a GridModel,
  which syncs selection and expand / collapse state.
* `Column` gets a new `highlightOnChange` config. If true, the grid will highlight the cell on each
  change by flashing its background. (Currently this is a simple on/off config - future iterations
  could support a function variant or other options to customize the flash effect based on the
  old/new values.) A new CSS var `--xh-grid-cell-change-bg-highlight` can be used to customize the
  color used, app-wide or scoped to a particular grid selector. Note that columns must *not* specify
  `rendererIsComplex` (see below) if they wish to enable the new highlight flag.

### 💥 Breaking Changes

* The updating of `Store` data has been reworked to provide a simpler and more powerful API that
  allows for the applications of additions, deletions, and updates in a single transaction:
  * The signature of `Store.updateData()` has been substantially changed, and is now the main entry
    point for all updates.
  * `Store.removeRecords()` has been removed. Use `Store.updateData()` instead.
  * `Store.addData()` has been removed. Use `Store.updateData()` instead.
* `Column` takes an additional property `rendererIsComplex`. Application must set this flag to
  `true` to indicate if a column renderer uses values other than its own bound field. This change
  provides an efficiency boost by allowing ag-Grid to use its default change detection instead of
  forcing a cell refresh on any change.

### ⚙️ Technical

* `Grid` will now update the underlying ag-Grid using ag-Grid transactions rather than relying on
  agGrid `deltaRowMode`. This is intended to provide the best possible grid performance and
  generally streamline the use of the ag-Grid Api.

### 🐞 Bug Fixes

* Panel resize events are now properly throttled, avoiding extreme lagginess when resizing panels
  that contain complex components such as big grids.
* Workaround for issues with the mobile Onsen toolkit throwing errors while resetting page stack.
* Dialogs call `doCancel()` handler if cancelled via `<esc>` keypress.

### 📚 Libraries

* @xh/hoist-dev-utils `3.7 -> 3.8`
* qs `6.7 -> 6.8`
* store2 `2.8 -> 2.9`

[Commit Log](https://github.com/xh/hoist-react/compare/v26.0.1...v27.0.0)

## v26.0.1 - 2019-08-07

### 🎁 New Features

* **WebSocket support** has been added in the form of `XH.webSocketService` to establish and
  maintain a managed websocket connection with the Hoist UI server. This is implemented on the
  client via the native `WebSocket` object supported by modern browsers and relies on the
  corresponding service and management endpoints added to Hoist Core v6.1.
  * Apps must declare `webSocketsEnabled: true` in their `AppSpec` configuration to enable this
    overall functionality on the client.
  * Apps can then subscribe via the new service to updates on a requested topic and will receive any
    inbound messages for that topic via a callback.
  * The service will monitor the socket connection with a regular heartbeat and attempt to
    re-establish if dropped.
  * A new admin console snap-in provides an overview of connected websocket clients.
* The `XH.message()` and related methods such as `XH.alert()` now support more flexible
  `confirmProps` and `cancelProps` configs, each of which will be passed to their respective button
  and merged with suitable defaults. Allows use of the new `autoFocus` prop with these preconfigured
  dialogs.
  * By default, `XH.alert()` and `XH.confirm()` will auto focus the confirm button for user
    convenience.
  * The previous text/intent configs have been deprecated and the message methods will log a console
    warning if they are used (although it will continue to respect them to aid transitioning to the
    new configs).
* `GridModel` now supports a `copyCell` context menu action. See `StoreContextMenu` for more
  details.
* New `GridCountLabel` component provides an alternative to existing `StoreCountLabel`, outputting
  both overall record count and current selection count in a configurable way.
* The `Button` component accepts an `autoFocus` prop to attempt to focus on render.
* The `Checkbox` component accepts an `autoFocus` prop to attempt to focus on render.

### 💥 Breaking Changes

* `StoreCountLabel` has been moved from `/desktop/cmp/store` to the cross-platform package
  `/cmp/store`. Its `gridModel` prop has also been removed - usages with grids should likely switch
  to the new `GridCountLabel` component, noted above and imported from `/cmp/grid`.
* The API for `ClipboardButton` and `ClipboardMenuItem` has been simplified, and made implementation
  independent. Specify a single `getCopyText` function rather than the `clipboardSpec`.
  (`clipboardSpec` is an artifact from the removed `clipboard` library).
* The `XH.prompt()` and `XH.message()` input config has been updated to work as documented, with any
  initial/default value for the input sourced from `input.initialValue`. Was previously sourced from
  `input.value` (#1298).
* ChartModel `config` has been deprecated. Please use `highchartsConfig` instead.

### 🐞 Bug Fixes

* The `Select.selectOnFocus` prop is now respected when used in tandem with `enableCreate` and/or
  `queryFn` props.
* `DateInput` popup _will_ now close when input is blurred but will _not_ immediately close when
  `enableTextInput` is `false` and a month or year is clicked (#1293).
* Buttons within a grid `actionCol` now render properly in compact mode, without clipping/overflow.

### ⚙️ Technical

* `AgGridModel` will now throw an exception if any of its methods which depend on ag-Grid state are
  called before the grid has been fully initialized (ag-Grid onGridReady event has fired).
  Applications can check the new `isReady` property on `AgGridModel` before calling such methods to️️
  verify the grid is fully initialized.

### 📚 Libraries

* @blueprintjs/core `3.17 -> 3.18`
* @blueprintjs/datetime `3.11 -> 3.12`
* @fortawesome/fontawesome `5.9 -> 5.10`
* ag-grid `21.0.1 -> 21.1.1`
* store2 `2.7 -> 2.8`
* The `clipboard` library has been replaced with the simpler `clipboard-copy` library.

[Commit Log](https://github.com/xh/hoist-react/compare/v25.2.0...v26.0.1)

## v25.2.0 - 2019-07-25

### 🎁 New Features

* `RecordAction` supports a new `secondaryText` property. When used for a Grid context menu item,
  this text appears on the right side of the menu item, usually used for displaying the shortcut key
  associated with an action.

### 🐞 Bug Fixes

* Fixed issue with loopy behavior when using `Select.selectOnFocus` and changing focus
  simultaneously with keyboard and mouse.

[Commit Log](https://github.com/xh/hoist-react/compare/v25.1.0...v25.2.0)

## v25.1.0 - 2019-07-23

### 🎁 New Features

* `JsonInput` includes buttons for toggling showing in a full-screen dialog window. Also added a
  convenience button to auto-format `JsonInput's` content.
* `DateInput` supports a new `enableTextInput` prop. When this property is set to false, `DateInput`
  will be entirely driven by the provided date picker. Additionally, `DateInput` styles have been
  improved for its various modes to more clearly convey its functionality.
* `ExportButton` will auto-disable itself if bound to an empty `GridModel`. This helper button will
  now also throw a console warning (to alert the developer) if `gridModel.enableExport != true`.

### ⚙️ Technical

* Classes decorated with `@LoadSupport` will now throw an exception out of their provided
  `loadAsync()` method if called with a parameter that's not a plain object (i.e. param is clearly
  not a `LoadSpec`). Note this might be a breaking change, in so far as it introduces additional
  validation around this pre-existing API requirement.
* Requirements for the `colorSpec` option passed to Hoist number formatters have been relaxed to
  allow partial definitions such that, for example, only negative values may receive the CSS class
  specified, without having to account for positive value styling.

### 🐞 Bug Fixes

* `RestFormModel` now submits dirty fields only when editing a record, as intended (#1245).
* `FormField` will no longer override the disabled prop of its child input if true (#1262).

### 📚 Libraries

* mobx `5.11 -> 5.13`
* Misc. patch-level updates

[Commit Log](https://github.com/xh/hoist-react/compare/v25.0.0...v25.1.0)

## v25.0.0 - 2019-07-16

### 🎁 New Features

* `Column` accepts a new `comparator` callback to customize how column cell values are sorted by the
  grid.
* Added `XH.prompt()` to show a simple message popup with a built-in, configurable HoistInput. When
  submitted by the user, its callback or resolved promise will include the input's value.
* `Select` accepts a new `selectOnFocus` prop. The behaviour is analogous to the `selectOnFocus`
  prop already in `TextInput`, `TextArea` and `NumberInput`.

### 💥 Breaking Changes

* The `fmtPercent` and `percentRenderer` methods will now multiply provided value by 100. This is
  consistent with the behavior of Excel's percentage formatting and matches the expectations of
  `ExportFormat.PCT`. Columns that were previously using `exportValue: v => v/100` as a workaround
  to the previous renderer behavior should remove this line of code.
* `DimensionChooserModel`'s `historyPreference` config has been renamed `preference`. It now
  supports saving both value and history to the same preference (existing history preferences will
  be handled).

[Commit Log](https://github.com/xh/hoist-react/compare/v24.2.0...v25.0.0)

## v24.2.0 - 2019-07-08

### 🎁 New Features

* `GridModel` accepts a new `colDefaults` configuration. Defaults provided via this object will be
  merged (deeply) into all column configs as they are instantiated.
* New `Panel.compactHeader` and `DockContainer.compactHeaders` props added to enable more compact
  and space efficient styling for headers in these components.
  * ⚠️ Note that as part of this change, internal panel header CSS class names changed slightly -
    apps that were targeting these internal selectors would need to adjust. See
    desktop/cmp/panel/impl/PanelHeader.scss for the relevant updates.
* A new `exportOptions.columns` option on `GridModel` replaces `exportOptions.includeHiddenCols`.
  The updated and more flexible config supports special strings 'VISIBLE' (default), 'ALL', and/or a
  list of specific colIds to include in an export.
  * To avoid immediate breaking changes, GridModel will log a warning on any remaining usages of
    `includeHiddenCols` but auto-set to `columns: 'ALL'` to maintain the same behavior.
* Added new preference `xhShowVersionBar` to allow more fine-grained control of when the Hoist
  version bar is showing. It defaults to `auto`, preserving the current behavior of always showing
  the footer to Hoist Admins while including it for non-admins *only* in non-production
  environments. The pref can alternatively be set to 'always' or 'never' on a per-user basis.

### 📚 Libraries

* @blueprintjs/core `3.16 -> 3.17`
* @blueprintjs/datetime `3.10 -> 3.11`
* mobx `5.10 -> 5.11`
* react-transition-group `2.8 -> 4.2`

[Commit Log](https://github.com/xh/hoist-react/compare/v24.1.1...v24.2.0)

## v24.1.1 - 2019-07-01

### 🐞 Bug Fixes

* Mobile column chooser internal layout/sizing fixed when used in certain secure mobile browsers.

[Commit Log](https://github.com/xh/hoist-react/compare/v24.1.0...v24.1.1)

## v24.1.0 - 2019-07-01

### 🎁 New Features

* `DateInput.enableClear` prop added to support built-in button to null-out a date input's value.

### 🐞 Bug Fixes

* The `Select` component now properly shows all options when the pick-list is re-shown after a
  change without first blurring the control. (Previously this interaction edge case would only show
  the option matching the current input value.) #1198
* Mobile mask component `onClick` callback prop restored - required to dismiss mobile menus when not
  tapping a menu option.
* When checking for a possible expired session within `XH.handleException()`, prompt for app login
  only for Ajax requests made to relative URLs (not e.g. remote APIs accessed via CORS). #1189

### ✨ Style

* Panel splitter collapse button more visible in dark theme. CSS vars to customize further fixed.
* The mobile app menu button has been moved to the right side of the top appBar, consistent with its
  placement in desktop apps.

### 📚 Libraries

* @blueprintjs/core `3.15 -> 3.16`
* @blueprintjs/datetime `3.9 -> 3.10`
* codemirror `5.47 -> 5.48`
* mobx `6.0 -> 6.1`

[Commit Log](https://github.com/xh/hoist-react/compare/v24.0.0...v24.1.0)

## v24.0.0 - 2019-06-24

### 🎁 New Features

#### Data

* A `StoreFilter` object has been introduced to the data API. This allows `Store` and
  `StoreFilterField` to support the ability to conditionally include all children when filtering
  hierarchical data stores, and could support additional filtering customizations in the future.
* `Store` now provides a `summaryRecord` property which can be used to expose aggregated data for
  the data it contains. The raw data for this record can be provided to `loadData()` and
  `updateData()` either via an explicit argument to these methods, or as the root node of the raw
  data provided (see `Store.loadRootAsSummary`).
* The `StoreFilterField` component accepts new optional `model` and `bind` props to allow control of
  its text value from an external model's observable.
* `pwd` is now a new supported type of `Field` in the `@xh/hoist/core/data` package.

#### Grid

* `GridModel` now supports a `showSummary` config which can be used to display its store's
  summaryRecord (see above) as either a pinned top or bottom row.
* `GridModel` also adds a `enableColumnPinning` config to enable/disable user-driven pinning. On
  desktop, if enabled, users can pin columns by dragging them to the left or right edges of the grid
  (the default ag-Grid gesture). Column pinned state is now also captured and maintained by the
  overall grid state system.
* The desktop column chooser now options in a non-modal popover when triggered from the standard
  `ColChooserButton` component. This offers a quicker and less disruptive alternative to the modal
  dialog (which is still used when launched from the grid context menu). In this popover mode,
  updates to columns are immediately reflected in the underlying grid.
* The mobile `ColChooser` has been improved significantly. It now renders displayed and available
  columns as two lists, allowing drag and drop between to update the visibility and ordering. It
  also provides an easy option to toggle pinning the first column.
* `DimensionChooser` now supports an optional empty / ungrouped configuration with a value of `[]`.
  See `DimensionChooserModel.enableClear` and `DimensionChooser.emptyText`.

#### Other Features

* Core `AutoRefreshService` added to trigger an app-wide data refresh on a configurable interval, if
  so enabled via a combination of soft-config and user preference. Auto-refresh relies on the use of
  the root `RefreshContextModel` and model-level `LoadSupport`.
* A new `LoadingIndicator` component is available as a more minimal / unobtrusive alternative to a
  modal mask. Typically configured via a new `Panel.loadingIndicator` prop, the indicator can be
  bound to a `PendingTaskModel` and will automatically show/hide a spinner and/or custom message in
  an overlay docked to the corner of the parent Panel.
* `DateInput` adds support for new `enablePicker` and `showPickerOnFocus` props, offering greater
  control over when the calendar picker is shown. The new default behaviour is to not show the
  picker on focus, instead showing it via a built-in button.
* Transitions have been disabled by default on desktop Dialog and Popover components (both are from
  the Blueprint library) and on the Hoist Mask component. This should result in a snappier user
  experience, especially when working on remote / virtual workstations. Any in-app customizations to
  disable or remove transitions can now be removed in favor of this toolkit-wide change.
* Added new `@bindable.ref` variant of the `@bindable` decorator.

### 💥 Breaking Changes

* Apps that defined and initialized their own `AutoRefreshService` service or functionality should
  leverage the new Hoist service if possible. Apps with a pre-existing custom service of the same
  name must either remove in favor of the new service or - if they have special requirements not
  covered by the Hoist implementation - rename their own service to avoid a naming conflict.
* The `StoreFilterField.onFilterChange` callback will now be passed a `StoreFilter`, rather than a
  function.
* `DateInput` now has a calendar button on the right side of the input which is 22 pixels square.
  Applications explicitly setting width or height on this component should ensure that they are
  providing enough space for it to display its contents without clipping.

### 🐞 Bug Fixes

* Performance for bulk grid selections has been greatly improved (#1157)
* Toolbars now specify a minimum height (or width when vertical) to avoid shrinking unexpectedly
  when they contain only labels or are entirely empty (but still desired to e.g. align UIs across
  multiple panels). Customize if needed via the new `--xh-tbar-min-size` CSS var.
* All Hoist Components that accept a `model` prop now have that properly documented in their
  prop-types.
* Admin Log Viewer no longer reverses its lines when not in tail mode.

### ⚙️ Technical

* The `AppSpec` config passed to `XH.renderApp()` now supports a `clientAppCode` value to compliment
  the existing `clientAppName`. Both values are now optional and defaulted from the project-wide
  `appCode` and `appName` values set via the project's Webpack config. (Note that `clientAppCode` is
  referenced by the new `AutoRefreshService` to support configurable auto-refresh intervals on a
  per-app basis.)

### 📚 Libraries

* ag-grid `20.0 -> 21.0`
* react-select `2.4 -> 3.0`
* mobx-react `5.4 -> 6.0.3`
* font-awesome `5.8 -> 5.9`
* react-beautiful-dnd `10.1.1 -> 11.0.4`

[Commit Log](https://github.com/xh/hoist-react/compare/v23.0.0...v24.0.0)

## v23.0.0 - 2019-05-30

### 🎁 New Features

* `GridModel` now accepts a config of `cellBorders`, similar to `rowBorders`
* `Panel.tbar` and `Panel.bbar` props now accept an array of Elements and will auto-generate a
  `Toolbar` to contain them, avoiding the need for the extra import of `toolbar()`.
* New functions `withDebug` and `withShortDebug` have been added to provide a terse syntax for
  adding debug messages that track the execution of specific blocks of code.
* `XH.toast()` now supports an optional `containerRef` argument that can be used for anchoring a
  toast within another component (desktop only). Can be used to display more targeted toasts within
  the relevant section of an application UI, as opposed to the edge of the screen.
* `ButtonGroupInput` accepts a new `enableClear` prop that allows the active / depressed button to
  be unselected by pressing it again - this sets the value of the input as a whole to `null`.
* Hoist Admins now always see the VersionBar in the footer.
* `Promise.track` now accepts an optional `omit` config that indicates when no tracking will be
  performed.
* `fmtNumber` now accepts an optional `prefix` config that prepends immediately before the number,
  but after the sign (`+`, `-`).
* New utility methods `forEachAsync()` and `whileAsync()` have been added to allow non-blocking
  execution of time-consuming loops.

### 💥 Breaking Changes

* The `AppOption.refreshRequired` config has been renamed to `reloadRequired` to better match the
  `XH.reloadApp()` method called to reload the entire app in the browser. Any options defined by an
  app that require it to be fully reloaded should have this renamed config set to `true`.
* The options dialog will now automatically trigger an app-wide data _refresh_ via
  `XH.refreshAppAsync()` if options have changed that don't require a _reload_.
* The `EventSupport` mixin has been removed. There are no known uses of it and it is in conflict
  with the overall reactive structure of the hoist-react API. If your app listens to the
  `appStateChanged`, `prefChange` or `prefsPushed` events you will need to adjust accordingly.

### 🐞 Bug Fixes

* `Select` will now let the user edit existing text in conditions where it is expected to be
  editable. #880
* The Admin "Config Differ" tool has been updated to reflect changes to `Record` made in v22. It is
  once again able to apply remote config values.
* A `Panel` with configs `resizable: true, collapsible: false` now renders with a splitter.
* A `Panel` with no `icon`, `title`, or `headerItems` will not render a blank header.
* `FileChooser.enableMulti` now behaves as one might expect -- true to allow multiple files in a
  single upload. Previous behavior (the ability to add multiple files to dropzone) is now controlled
  by `enableAddMulti`.

[Commit Log](https://github.com/xh/hoist-react/compare/v22.0.0...v23.0.0)


## v22.0.0 - 2019-04-29

### 🎁 New Features

* A new `DockContainer` component provides a user-friendly way to render multiple child components
  "docked" to its bottom edge. Each child view is rendered with a configurable header and controls
  to allow the user to expand it, collapse it, or optionally "pop it out" into a modal dialog.
* A new `AgGrid` component provides a much lighter Hoist wrapper around ag-Grid while maintaining
  consistent styling and layout support. This allows apps to use any features supported by ag-Grid
  without conflicting with functionality added by the core Hoist `Grid`.
  * Note that this lighter wrapper lacks a number of core Hoist features and integrations, including
    store support, grid state, enhanced column and renderer APIs, absolute value sorting, and more.
  * An associated `AgGridModel` provides access to to the ag-Grid APIs, minimal styling configs, and
    several utility methods for managing Grid state.
* Added `GridModel.groupSortFn` config to support custom group sorting (replaces any use of
  `agOptions.defaultGroupSortComparator`).
* The `Column.cellClass` and `Column.headerClass` configs now accept functions to dynamically
  generate custom classes based on the Record and/or Column being rendered.
* The `Record` object now provides an additional getter `Record.allChildren` to return all children
  of the record, irrespective of the current filter in place on the record's store. This supplements
  the existing `Record.children` getter, which returns only the children meeting the filter.

### 💥 Breaking Changes

* The class `LocalStore` has been renamed `Store`, and is now the main implementation and base class
  for Store Data. The extraneous abstract superclass `BaseStore` has been removed.
* `Store.dataLastUpdated` had been renamed `Store.lastUpdated` on the new class and is now a simple
  timestamp (ms) rather than a Javascript Date object.
* The constructor argument `Store.processRawData` now expects a function that *returns* a modified
  object with the necessary edits. This allows implementations to safely *clone* the raw data rather
  than mutating it.
* The method `Store.removeRecord` has been replaced with the method `Store.removeRecords`. This will
  facilitate efficient bulk deletes.

### ⚙️ Technical

* `Grid` now performs an important performance workaround when loading a new dataset that would
  result in the removal of a significant amount of existing records/rows. The underlying ag-Grid
  component has a serious bottleneck here (acknowledged as AG-2879 in their bug tracker). The Hoist
  grid wrapper will now detect when this is likely and proactively clear all data using a different
  API call before loading the new dataset.
* The implementations `Store`, `RecordSet`, and `Record` have been updated to more efficiently
  re-use existing record references when loading, updating, or filtering data in a store. This keeps
  the Record objects within a store as stable as possible, and allows additional optimizations by
  ag-Grid and its `deltaRowDataMode`.
* When loading raw data into store `Record`s, Hoist will now perform additional conversions based on
  the declared `Field.type`. The unused `Field.nullable` has been removed.
* `LocalStorageService` now uses both the `appCode` and current username for its namespace key,
  ensuring that e.g. local prefs/grid state are not overwritten across multiple app users on one OS
  profile, or when admin impersonation is active. The service will automatically perform a one-time
  migration of existing local state from the old namespace to the new. #674
* `elem` no longer skips `null` children in its calls to `React.createElement()`. These children may
  play the role of placeholders when using conditional rendering, and skipping them was causing
  React to trigger extra re-renders. This change further simplifies Hoist's element factory and
  removes an unnecessary divergence with the behavior of JSX.


### 🐞 Bug Fixes

* `Grid` exports retain sorting, including support for absolute value sorting. #1068
* Ensure `FormField`s are keyed with their model ID, so that React can properly account for dynamic
  changes to fields within a form. #1031
* Prompt for app refresh in (rare) case of mismatch between client and server-side session user.
  (This can happen during impersonation and is defended against in server-side code.) #675

[Commit Log](https://github.com/xh/hoist-react/compare/v21.0.2...v22.0.0)

## v21.0.2 - 2019-04-05

### 📚 Libraries

* Rollback ag-Grid to v20.0.0 after running into new performance issues with large datasets and
  `deltaRowDataMode`. Updates to tree filtering logic, also related to grid performance issues with
  filtered tree results returning much larger record counts.

## v21.0.0 - 2019-04-04

### 🎁 New Features

* `FetchService` fetch methods now accept a plain object as the `headers` argument. These headers
  will be merged with the default headers provided by FetchService.
* An app can also now specify default headers to be sent with every fetch request via
  `XH.fetchService.setDefaultHeaders()`. You can pass either a plain object, or a closure which
  returns one.
* `Grid` supports a new `onGridReady` prop, allowing apps to hook into the ag-Grid event callback
  without inadvertently short-circuiting the Grid's own internal handler.

### 💥 Breaking Changes

* The shortcut getter `FormModel.isNotValid` was deemed confusing and has been removed from the API.
  In most cases applications should use `!FormModel.isValid` instead; this expression will return
  `false` for the `Unknown` as well as the `NotValid` state. Applications that wish to explicitly
  test for the `NotValid` state should use the `validationState` getter.
* Multiple HoistInputs have changed their `onKeyPress` props to `onKeyDown`, including TextInput,
  NumberInput, TextArea & SearchInput. The `onKeyPress` event has been deprecated in general and has
  limitations on which keys will trigger the event to fire (i.e. it would not fire on an arrow
  keypress).
* FetchService's fetch methods no longer support `contentType` parameter. Instead, specify a custom
  content-type by setting a 'Content-Type' header using the `headers` parameter.
* FetchService's fetch methods no longer support `acceptJson` parameter. Instead, pass an {"Accept":
  "application/json"} header using the `headers` parameter.

### ✨ Style

* Black point + grid colors adjusted in dark theme to better blend with overall blue-gray tint.
* Mobile styles have been adjusted to increase the default font size and grid row height, in
  addition to a number of other smaller visual adjustments.

### 🐞 Bug Fixes

* Avoid throwing React error due to tab / routing interactions. Tab / routing / state support
  generally improved. (#1052)
* `GridModel.selectFirst()` improved to reliably select first visible record even when one or more
  groupBy levels active. (#1058)

### 📚 Libraries

* ag-Grid `~20.1 -> ~20.2` (fixes ag-grid sorting bug with treeMode)
* @blueprint/core `3.14 -> 3.15`
* @blueprint/datetime `3.7 -> 3.8`
* react-dropzone `10.0 -> 10.1`
* react-transition-group `2.6 -> 2.8`

[Commit Log](https://github.com/xh/hoist-react/compare/v20.2.1...v21.0.0)

## v20.2.1 - 2019-03-28

* Minor tweaks to grid styles - CSS var for pinned column borders, drop left/right padding on
  center-aligned grid cells.

[Commit Log](https://github.com/xh/hoist-react/compare/v20.2.0...v20.2.1)

## v20.2.0 - 2019-03-27

### 🎁 New Features

* `GridModel` exposes three new configs - `rowBorders`, `stripeRows`, and `showCellFocus` - to
  provide additional control over grid styling. The former `Grid` prop `showHover` has been
  converted to a `GridModel` config for symmetry with these other flags and more efficient
  re-rendering. Note that some grid-related CSS classes have also been modified to better conform to
  the BEM approach used elsewhere - this could be a breaking change for apps that keyed off of
  certain Hoist grid styles (not expected to be a common case).
* `Select` adds a `queryBuffer` prop to avoid over-eager calls to an async `queryFn`. This buffer is
  defaulted to 300ms to provide some out-of-the-box debouncing of keyboard input when an async query
  is provided. A longer value might be appropriate for slow / intensive queries to a remote API.

### 🐞 Bug Fixes

* A small `FormField.labelWidth` config value will now be respected, even if it is less than the
  default minWidth of 80px.
* Unnecessary re-renders of inactive tab panels now avoided.
* `Grid`'s filter will now be consistently applied to all tree grid records. Previously, the filter
  skipped deeply nested records under specific conditions.
* `Timer` no longer requires its `runFn` to be a promise, as it briefly (and unintentionally) did.
* Suppressed default browser resize handles on `textarea`.

[Commit Log](https://github.com/xh/hoist-react/compare/v20.1.1...v20.2.0)

## v20.1.1 - 2019-03-27

### 🐞 Bug Fixes

* Fix form field reset so that it will call computeValidationAsync even if revalidation is not
  triggered because the field's value did not change when reset.

[Commit Log](https://github.com/xh/hoist-react/compare/v20.1.0...v20.1.1)


## v20.1.0 - 2019-03-14

### 🎁 New Features

* Standard app options panel now includes a "Restore Defaults" button to clear all user preferences
  as well as any custom grid state, resetting the app to its default state for that user.

### 🐞 Bug Fixes

* Removed a delay from `HoistInput` blur handling, ensuring `noteBlurred()` is called as soon as the
  element loses focus. This should remove a class of bugs related to input values not flushing into
  their models quickly enough when `commitOnChange: false` and the user moves directly from an input
  to e.g. clicking a submit button. #1023
* Fix to Admin ConfigDiffer tool (missing decorator).

### ⚙️ Technical

* The `GridModel.store` config now accepts a plain object and will internally create a `LocalStore`.
  This store config can also be partially specified or even omitted entirely. GridModel will ensure
  that the store is auto-configured with all fields in configured grid columns, reducing the need
  for app code boilerplate (re)enumerating field names.
* `Timer` class reworked to allow its interval to be adjusted dynamically via `setInterval()`,
  without requiring the Timer to be re-created.

[Commit Log](https://github.com/xh/hoist-react/compare/v20.0.1...v20.1.0)


## v20.0.1 - 2019-03-08

### 🐞 Bug Fixes

* Ensure `RestStore` processes records in a standard way following a save/add operation (#1010).

[Commit Log](https://github.com/xh/hoist-react/compare/v20.0.0...v20.0.1)


## v20.0.0 - 2019-03-06

### 💥 Breaking Changes

* The `@LoadSupport` decorator has been substantially reworked and enhanced from its initial release
  in v19. It is no longer needed on the HoistComponent, but rather should be put directly on the
  owned HoistModel implementing the loading. IMPORTANT NOTE: all models should implement
  `doLoadAsync` rather than `loadAsync`. Please see `LoadSupport` for more information on this
  important change.
* `TabContainer` and `TabContainerModel` are now cross-platform. Apps should update their code to
  import both from `@xh/hoist/cmp/tab`.
* `TabContainer.switcherPosition` has been moved to `TabContainerModel`. Please note that changes to
  `switcherPosition` are not supported on mobile, where the switcher will always appear beneath the
  container.
* The `Label` component from `@xh/hoist/desktop/cmp/input` has been removed. Applications should
  consider using the basic html `label` element instead (or a `FormField` if applicable).
* The `LeftRightChooserModel` constructor no longer accepts a `leftSortBy` and `rightSortBy`
  property. The implementation of these properties was generally broken. Use `leftSorted` and
  `rightSorted` instead.

#### Mobile

* Mobile `Page` has changed - `Pages` are now wrappers around `Panels` that are designed to be used
  with a `NavigationModel` or `TabContainer`. `Page` accepts the same props as `Panel`, meaning uses
  of `loadModel` should be replaced with `mask`.
* The mobile `AppBar` title is static and defaults to the app name. If you want to display page
  titles, it is recommended to use the `title` prop on the `Page`.

### 🎁 New Features

* Enhancements to Model and Component data loading via `@LoadSupport` provides a stronger set of
  conventions and better support for distinguishing between initial loads / auto/background
  refreshes / user- driven refreshes. It also provides new patterns for ensuring application
  Services are refreshed as part of a reworked global refresh cycle.
* RestGridModel supports a new `cloneAction` to take an existing record and open the editor form in
  "add mode" with all editable fields pre-populated from the source record. The action calls
  `prepareCloneFn`, if defined on the RestGridModel, to perform any transform operations before
  rendering the form.
* Tabs in `TabContainerModel` now support an `icon` property on the desktop.
* Charts take a new optional `aspectRatio` prop.
* Added new `Column.headerTooltip` config.
* Added new method `markManaged` on `ManagedSupport`.
* Added new function decorator `debounced`.
* Added new function `applyMixin` providing support for structured creation of class decorators
  (mixins).

#### Mobile

* Column chooser support available for mobile Grids. Users can check/uncheck columns to add/remove
  them from a configurable grid and reorder the columns in the list via drag and drop. Pair
  `GridModel.enableColChooser` with a mobile `colChooserButton` to allow use.
* Added `DialogPage` to the mobile toolkit. These floating pages do not participate in navigation or
  routing, and are used for showing fullscreen views outside of the Navigator / TabContainer
  context.
* Added `Panel` to the mobile toolkit, which offers a header element with standardized styling,
  title, and icon, as well as support for top and bottom toolbars.
* The mobile `AppBar` has been updated to more closely match the desktop `AppBar`, adding `icon`,
  `leftItems`, `hideAppMenuButton` and `appMenuButtonProps` props.
* Added routing support to mobile.

### 🐞 Bug Fixes

* The HighCharts wrapper component properly resizes its chart.
* Mobile dimension chooser button properly handles overflow for longer labels.
* Sizing fixes for multi-line inputs such as textArea and jsonInput.
* NumberInput calls a `onKeyPress` prop if given.
* Layout fixes on several admin panels and detail popups.

### 📚 Libraries

* @blueprintjs/core `3.13 -> 3.14`
* @xh/hoist-dev-utils `3.5 -> 3.6`
* ag-Grid `~20.0 -> ~20.1`
* react-dropzone `~8.0 -> ~9.0`
* react-select `~2.3 -> ~2.4`
* router5 `~6.6 -> ~7.0`
* react `~16.7 -> ~16.8`

[Commit Log](https://github.com/xh/hoist-react/compare/v19.0.1...v20.0.0)

## v19.0.1 - 2019-02-12

### 🐞 Bug Fixes

* Additional updates and simplifications to `FormField` sizing of child `HoistInput` elements, for
  more reliable sizing and spacing filling behavior.

[Commit Log](https://github.com/xh/hoist-react/compare/v19.0.0...v19.0.1)


## v19.0.0 - 2019-02-08

### 🎁 New Features

* Added a new architecture for signaling the need to load / refresh new data across either the
  entire app or a section of the component hierarchy. This new system relies on React context to
  minimizes the need for explicit application wiring, and improves support for auto-refresh. See
  newly added decorator `@LoadSupport` and classes/components `RefreshContext`,
  `RefreshContextModel`, and `RefreshContextView` for more info.
* `TabContainerModel` and `TabModel` now support `refreshMode` and `renderMode` configs to allow
  better control over how inactive tabs are mounted/unmounted and how tabs handle refresh requests
  when hidden or (re)activated.
* Apps can implement `getAppOptions()` in their `AppModel` class to specify a set of app-wide
  options that should be editable via a new built-in Options dialog. This system includes built-in
  support for reading/writing options to preferences, or getting/setting their values via custom
  handlers. The toolkit handles the rendering of the dialog.
* Standard top-level app buttons - for actions such as launching the new Options dialog, switching
  themes, launching the admin client, and logging out - have been moved into a new menu accessible
  from the top-right corner of the app, leaving more space for app-specific controls in the AppBar.
* `RecordGridModel` now supports an enhanced `editors` configuration that exposes the full set of
  validation and display support from the Forms package.
* `HoistInput` sizing is now consistently implemented using `LayoutSupport`. All sizable
  `HoistInputs` now have default `width` to ensure a standard display out of the box. `JsonInput`
  and `TextArea` also have default `height`. These defaults can be overridden by declaring explicit
  `width` and `height` values, or unset by setting the prop to `null`.
* `HoistInputs` within `FormFields` will be automatically sized to fill the available space in the
  `FormField`. In these cases, it is advised to either give the `FormField` an explicit size or
  render it in a flex layout.

### 💥 Breaking Changes

* ag-Grid has been updated to v20.0.0. Most apps shouldn't require any changes - however, if you are
  using `agOptions` to set sorting, filtering or resizing properties, these may need to change:

  For the `Grid`, `agOptions.enableColResize`, `agOptions.enableSorting` and `agOptions.enableFilter`
  have been removed. You can replicate their effects by using `agOptions.defaultColDef`. For
  `Columns`, `suppressFilter` has been removed, an should be replaced with `filter: false`.

* `HoistAppModel.requestRefresh` and `TabContainerModel.requestRefresh` have been removed.
  Applications should use the new Refresh architecture described above instead.
* `tabRefreshMode` on TabContainer has been renamed `renderMode`.
* `TabModel.reloadOnShow` has been removed. Set the `refreshMode` property on TabContainerModel or
  TabModel to `TabRefreshMode.ON_SHOW_ALWAYS` instead.
* The mobile APIs for `TabContainerModel`, `TabModel`, and `RefreshButton` have been rewritten to
  more closely mirror the desktop API.
* The API for `RecordGridModel` editors has changed -- `type` is no longer supported. Use
  `fieldModel` and `formField` instead.
* `LocalStore.loadRawData` requires that all records presented to store have unique IDs specified.
  See `LocalStore.idSpec` for more information.

### 🐞 Bug Fixes

* SwitchInput and RadioInput now properly highlight validation errors in `minimal` mode.

### 📚 Libraries

* @blueprintjs/core `3.12 -> 3.13`
* ag-Grid `~19.1.4 -> ~20.0.0`

[Commit Log](https://github.com/xh/hoist-react/compare/v18.1.2...v19.0.0)


## v18.1.2 - 2019-01-30

### 🐞 Bug Fixes

* Grid integrations relying on column visibility (namely export, storeFilterField) now correctly
  consult updated column state from GridModel. #935
* Ensure `FieldModel.initialValue` is observable to ensure that computed dirty state (and any other
  derivations) are updated if it changes. #934
* Fixes to ensure Admin console log viewer more cleanly handles exceptions (e.g. attempting to
  auto-refresh on a log file that has been deleted).

[Commit Log](https://github.com/xh/hoist-react/compare/v18.1.1...v18.1.2)

## v18.1.1 - 2019-01-29

* Grid cell padding can be controlled via a new set of CSS vars and is reduced by default for grids
  in compact mode.
* The `addRecordAsync()` and `saveRecordAsync()` methods on `RestStore` return the updated record.

[Commit Log](https://github.com/xh/hoist-react/compare/v18.1.0...v18.1.1)


## v18.1.0 - 2019-01-28

### 🎁 New Features

* New `@managed` class field decorator can be used to mark a property as fully created/owned by its
  containing class (provided that class has installed the matching `@ManagedSupport` decorator).
  * The framework will automatically pass any `@managed` class members to `XH.safeDestroy()` on
    destroy/unmount to ensure their own `destroy()` lifecycle methods are called and any related
    resources are disposed of properly, notably MobX observables and reactions.
  * In practice, this should be used to decorate any properties on `HoistModel`, `HoistService`, or
    `HoistComponent` classes that hold a reference to a `HoistModel` created by that class. All of
    those core artifacts support the new decorator, `HoistModel` already provides a built-in
    `destroy()` method, and calling that method when an app is done with a Model is an important
    best practice that can now happen more reliably / easily.
* `FormModel.getData()` accepts a new single parameter `dirtyOnly` - pass true to get back only
  fields which have been modified.
* The mobile `Select` component indicates the current value with a ✅ in the drop-down list.
* Excel exports from tree grids now include the matching expand/collapse tree controls baked into
  generated Excel file.

### 🐞 Bug Fixes

* The `JsonInput` component now properly respects / indicates disabled state.

### 📚 Libraries

* Hoist-dev-utils `3.4.1 -> 3.5.0` - updated webpack and other build tool dependencies, as well as
  an improved eslint configuration.
* @blueprintjs/core `3.10 -> 3.12`
* @blueprintjs/datetime `3.5 -> 3.7`
* fontawesome `5.6 -> 5.7`
* mobx `5.8 -> 5.9`
* react-select `2.2 -> 2.3`
* Other patch updates

[Commit Log](https://github.com/xh/hoist-react/compare/v18.0.0...v18.1.0)

## v18.0.0 - 2019-01-15

### 🎁 New Features

* Form support has been substantially enhanced and restructured to provide both a cleaner API and
  new functionality:
  * `FormModel` and `FieldModel` are now concrete classes and provide the main entry point for
    specifying the contents of a form. The `Field` and `FieldSupport` decorators have been removed.
  * Fields and sub-forms may now be dynamically added to FormModel.
  * The validation state of a FormModel is now *immediately* available after construction and
    independent of the GUI. The triggering of the *display* of that state is now a separate process
    triggered by GUI actions such as blur.
  * `FormField` has been substantially reworked to support a read-only display and inherit common
    property settings from its containing `Form`.
  * `HoistInput` has been moved into the `input` package to clarify that these are lower level
    controls and independent of the Forms package.

* `RestGrid` now supports a `mask` prop. RestGrid loading is now masked by default.
* `Chart` component now supports a built-in zoom out gesture: click and drag from right-to-left on
  charts with x-axis zooming.
* `Select` now supports an `enableClear` prop to control the presence of an optional inline clear
  button.
* `Grid` components take `onCellClicked` and `onCellDoubleClicked` event handlers.
* A new desktop `FileChooser` wraps a preconfigured react-dropzone component to allow users to
  easily select files for upload or other client-side processing.

### 💥 Breaking Changes

* Major changes to Form (see above). `HoistInput` imports will also need to be adjusted to move from
  `form` to `input`.
* The name of the HoistInput `field` prop has been changed to `bind`. This change distinguishes the
  lower-level input package more clearly from the higher-level form package which uses it. It also
  more clearly relates the property to the associated `@bindable` annotation for models.
* A `Select` input with `enableMulti = true` will by default no longer show an inline x to clear the
  input value. Use the `enableClear` prop to re-enable.
* Column definitions are exported from the `grid` package. To ensure backwards compatibility,
  replace imports from `@xh/hoist/desktop/columns` with `@xh/hoist/desktop/cmp/grid`.

### 📚 Libraries

* React `~16.6.0 -> ~16.7.0`
* Patch version updates to multiple other dependencies.

[Commit Log](https://github.com/xh/hoist-react/compare/v17.0.0...v18.0.0)

## v17.0.0 - 2018-12-21

### 💥 Breaking Changes

* The implementation of the `model` property on `HoistComponent` has been substantially enhanced:
  * "Local" Models should now be specified on the Component class declaration by simply setting the
    `model` property, rather than the confusing `localModel` property.
  * HoistComponent now supports a static `modelClass` class property. If set, this property will
    allow a HoistComponent to auto-create a model internally when presented with a plain javascript
    object as its `model` prop. This is especially useful in cases like `Panel` and `TabContainer`,
    where apps often need to specify a model but do not require a reference to the model. Those
    usages can now skip importing and instantiating an instance of the component's model class
    themselves.
  * Hoist will now throw an Exception if an application attempts to changes the model on an existing
    HoistComponent instance or presents the wrong type of model to a HoistComponent where
    `modelClass` has been specified.

* `PanelSizingModel` has been renamed `PanelModel`. The class now also has the following new
  optional properties, all of which are `true` by default:
  * `showSplitter` - controls visibility of the splitter bar on the outside edge of the component.
  * `showSplitterCollapseButton` - controls visibility of the collapse button on the splitter bar.
  * `showHeaderCollapseButton` - controls visibility of a (new) collapse button in the header.

* The API methods for exporting grid data have changed and gained new features:
  * Grids must opt-in to export with the `GridModel.enableExport` config.
  * Exporting a `GridModel` is handled by the new `GridExportService`, which takes a collection of
    `exportOptions`. See `GridExportService.exportAsync` for available `exportOptions`.
  * All export entry points (`GridModel.exportAsync()`, `ExportButton` and the export context menu
    items) support `exportOptions`. Additionally, `GridModel` can be configured with default
    `exportOptions` in its config.

* The `buttonPosition` prop on `NumberInput` has been removed due to problems with the underlying
  implementation. Support for incrementing buttons on NumberInputs will be re-considered for future
  versions of Hoist.

### 🎁 New Features

* `TextInput` on desktop now supports an `enableClear` property to allow easy addition of a clear
  button at the right edge of the component.
* `TabContainer` enhancements:
  * An `omit` property can now be passed in the tab configs passed to the `TabContainerModel`
    constructor to conditionally exclude a tab from the container
  * Each `TabModel` can now be retrieved by id via the new `getTabById` method on
    `TabContainerModel`.
  * `TabModel.title` can now be changed at runtime.
  * `TabModel` now supports the following properties, which can be changed at runtime or set via the
    config:
    * `disabled` - applies a disabled style in the switcher and blocks navigation to the tab via
      user click, routing, or the API.
    * `excludeFromSwitcher` - removes the tab from the switcher, but the tab can still be navigated
      to programmatically or via routing.
* `MultiFieldRenderer` `multiFieldConfig` now supports a `delimiter` property to separate
  consecutive SubFields.
* `MultiFieldRenderer` SubFields now support a `position` property, to allow rendering in either the
  top or bottom row.
* `StoreCountLabel` now supports a new 'includeChildren' prop to control whether or not children
  records are included in the count. By default this is `false`.
* `Checkbox` now supports a `displayUnsetState` prop which may be used to display a visually
  distinct state for null values.
* `Select` now renders with a checkbox next to the selected item in its dropdown menu, instead of
  relying on highlighting. A new `hideSelectedOptionCheck` prop is available to disable.
* `RestGridModel` supports a `readonly` property.
* `DimensionChooser`, various `HoistInput` components, `Toolbar` and `ToolbarSeparator` have been
  added to the mobile component library.
* Additional environment enums for UAT and BCP, added to Hoist Core 5.4.0, are supported in the
  application footer.

### 🐞 Bug Fixes

* `NumberInput` will no longer immediately convert its shorthand value (e.g. "3m") into numeric form
  while the user remains focused on the input.
* Grid `actionCol` columns no longer render Button components for each action, relying instead on
  plain HTML / CSS markup for a significant performance improvement when there are many rows and/or
  actions per row.
* Grid exports more reliably include the appropriate file extension.
* `Select` will prevent an `<esc>` keypress from bubbling up to parent components only when its menu
  is open. (In that case, the component assumes escape was pressed to close its menu and captures
  the keypress, otherwise it should leave it alone and let it e.g. close a parent popover).

[Commit Log](https://github.com/xh/hoist-react/compare/v16.0.1...v17.0.0)

## v16.0.1 - 2018-12-12

### 🐞 Bug Fixes

* Fix to FeedbackForm allowing attempted submission with an empty message.

[Commit Log](https://github.com/xh/hoist-react/compare/v16.0.0...v16.0.1)


## v16.0.0

### 🎁 New Features

* Support for ComboBoxes and Dropdowns have been improved dramatically, via a new `Select` component
  based on react-select.
* The ag-Grid based `Grid` and `GridModel` are now available on both mobile and desktop. We have
  also added new support for multi-row/multi-field columns via the new `multiFieldRenderer` renderer
  function.
* The app initialization lifecycle has been restructured so that no App classes are constructed
  until Hoist is fully initialized.
* `Column` now supports an optional `rowHeight` property.
* `Button` now defaults to 'minimal' mode, providing a much lighter-weight visual look-and-feel to
  HoistApps. `Button` also implements `@LayoutSupport`.
* Grouping state is now saved by the grid state support on `GridModel`.
* The Hoist `DimChooser` component has been ported to hoist-react.
* `fetchService` now supports an `autoAbortKey` in its fetch methods. This can be used to
  automatically cancel obsolete requests that have been superseded by more recent variants.
* Support for new `clickableLabel` property on `FormField`.
* `RestForm` now supports a read-only view.
* Hoist now supports automatic tracking of app/page load times.

### 💥 Breaking Changes

* The new location for the cross-platform grid component is `@xh/hoist/cmp/grid`. The `columns`
  package has also moved under a new sub-package in this location.
* Hoist top-level App Structure has changed in order to improve consistency of the Model-View
  conventions, to improve the accessibility of services, and to support the improvements in app
  initialization mentioned above:
  - `XH.renderApp` now takes a new `AppSpec` configuration.
  - `XH.app` is now `XH.appModel`.
  - All services are installed directly on `XH`.
  - `@HoistApp` is now `@HoistAppModel`
* `RecordAction` has been substantially refactored and improved. These are now typically immutable
  and may be shared.
  - `prepareFn` has been replaced with a `displayFn`.
  - `actionFn` and `displayFn` now take a single object as their parameter.
* The `hide` property on `Column` has been changed to `hidden`.
* The `ColChooserButton` has been moved from the incorrect location `@xh/hoist/cmp/grid` to
  `@xh/hoist/desktop/cmp/button`. This is a desktop-only component. Apps will have to adjust these
  imports.
* `withDefaultTrue` and `withDefaultFalse` in `@xh/hoist/utils/js` have been removed. Use
  `withDefault` instead.
* `CheckBox` has been renamed `Checkbox`


### ⚙️ Technical

* ag-Grid has been upgraded to v19.1
* mobx has been upgraded to v5.6
* React has been upgraded to v16.6
* Allow browsers with proper support for Proxy (e.g Edge) to access Hoist Applications.


### 🐞 Bug Fixes

* Extensive. See full change list below.

[Commit Log](https://github.com/xh/hoist-react/compare/v15.1.2...v16.0.0)


## v15.1.2

🛠 Hotfix release to MultiSelect to cap the maximum number of options rendered by the drop-down
list. Note, this component is being replaced in Hoist v16 by the react-select library.

[Commit Log](https://github.com/xh/hoist-react/compare/v15.1.1...v15.1.2)

## v15.1.1

### 🐞 Bug Fixes

* Fix to minimal validation mode for FormField disrupting input focus.
* Fix to JsonInput disrupting input focus.

### ⚙️ Technical

* Support added for TLBR-style notation when specifying margin/padding via layoutSupport - e.g.
  box({margin: '10 20 5 5'}).
* Tweak to lockout panel message when the user has no roles.

[Commit Log](https://github.com/xh/hoist-react/compare/v15.1.0...v15.1.1)


## v15.1.0

### 🎁 New Features

* The FormField component takes a new minimal prop to display validation errors with a tooltip only
  as opposed to an inline message string. This can be used to help reduce shifting / jumping form
  layouts as required.
* The admin-only user impersonation toolbar will now accept new/unknown users, to support certain
  SSO application implementations that can create users on the fly.

### ⚙️ Technical

* Error reporting to server w/ custom user messages is disabled if the user is not known to the
  client (edge case with errors early in app lifecycle, prior to successful authentication).

[Commit Log](https://github.com/xh/hoist-react/compare/v15.0.0...v15.1.0)


## v15.0.0

### 💥 Breaking Changes

* This update does not require any application client code changes, but does require updating the
  Hoist Core Grails plugin to >= 5.0. Hoist Core changes to how application roles are loaded and
  users are authenticated required minor changes to how JS clients bootstrap themselves and load
  user data.
* The Hoist Core HoistImplController has also been renamed to XhController, again requiring Hoist
  React adjustments to call the updated /xh/ paths for these (implementation) endpoints. Again, no
  app updates required beyond taking the latest Hoist Core plugin.

[Commit Log](https://github.com/xh/hoist-react/compare/v14.2.0...v15.0.0)


## v14.2.0

### 🎁 New Features

* Upgraded hoist-dev-utils to 3.0.3. Client builds now use the latest Webpack 4 and Babel 7 for
  noticeably faster builds and recompiles during CI and at development time.
* GridModel now has a top-level agColumnApi property to provide a direct handle on the ag-Grid
  Column API object.

### ⚙️ Technical

* Support for column groups strengthened with the addition of a dedicated ColumnGroup sibling class
  to Column. This includes additional internal refactoring to reduce unnecessary cloning of Column
  configurations and provide a more managed path for Column updates. Public APIs did not change.
  (#694)

### 📚 Libraries

* Blueprint Core `3.6.1 -> 3.7.0`
* Blueprint Datetime `3.2.0 -> 3.3.0`
* Fontawesome `5.3.x -> 5.4.x`
* MobX `5.1.2 -> 5.5.0`
* Router5 `6.5.0 -> 6.6.0`

[Commit Log](https://github.com/xh/hoist-react/compare/v14.1.3...v14.2.0)


## v14.1.3

### 🐞 Bug Fixes

* Ensure JsonInput reacts properly to value changes.

### ⚙️ Technical

* Block user pinning/unpinning in Grid via drag-and-drop - pending further work via #687.
* Support "now" as special token for dateIs min/max validation rules.
* Tweak grouped grid row background color.

[Commit Log](https://github.com/xh/hoist-react/compare/v14.1.1...v14.1.3)


## v14.1.1

### 🐞 Bug Fixes

* Fixes GridModel support for row-level grouping at same time as column grouping.

[Commit Log](https://github.com/xh/hoist-react/compare/v14.1.0...v14.1.1)


## v14.1.0

### 🎁 New Features

* GridModel now supports multiple levels of row grouping. Pass the public setGroupBy() method an
  array of string column IDs, or a falsey value / empty array to ungroup. Note that the public and
  observable groupBy property on GridModel will now always be an array, even if the grid is not
  grouped or has only a single level of grouping.
* GridModel exposes public expandAll() and collapseAll() methods for grouped / tree grids, and
  StoreContextMenu supports a new "expandCollapseAll" string token to insert context menu items.
  These are added to the default menu, but auto-hide when the grid is not in a grouped state.
* The Grid component provides a new onKeyDown prop, which takes a callback and will fire on any
  keypress targeted within the Grid. Note such a handler is not provided directly by ag-Grid.
* The Column class supports pinned as a top-level config. Supports passing true to pin to the left.

### 🐞 Bug Fixes

* Updates to Grid column widths made via ag-Grid's "autosize to fit" API are properly persisted to
  grid state.

[Commit Log](https://github.com/xh/hoist-react/compare/v14.0.0...v14.1.0)


## v14.0.0

* Along with numerous bug fixes, v14 brings with it a number of important enhancements for grids,
  including support for tree display, 'action' columns, and absolute value sorting. It also includes
  some new controls and improvement to focus display.

### 💥 Breaking Changes

* The signatures of the Column.elementRenderer and Column.renderer have been changed to be
  consistent with each other, and more extensible. Each takes two arguments -- the value to be
  rendered, and a single bundle of metadata.
* StoreContextMenuAction has been renamed to RecordAction. Its action property has been renamed to
  actionFn for consistency and clarity.
* LocalStore : The method LocalStore.processRawData no longer takes an array of all records, but
  instead takes just a single record. Applications that need to operate on all raw records in bulk
  should do so before presenting them to LocalStore. Also, LocalStores template methods for override
  have also changed substantially, and sub-classes that rely on these methods will need to be
  adjusted accordingly.

### 🎁 New Features

#### Grid

* The Store API now supports hierarchical datasets. Applications need to simply provide raw data for
  records with a "children" property containing the raw data for their children.
* Grid supports a 'TreeGrid' mode. To show a tree grid, bind the GridModel to a store containing
  hierarchical data (as above), set treeMode: true on the GridModel, and specify a column to display
  the tree controls (isTreeColumn: true)
* Grid supports absolute sorting for numerical columns. Specify absSort: true on your column config
  to enable. Clicking the grid header will now cycle through ASC > DESC > DESC (abs) sort modes.
* Grid supports an 'Actions' column for one-click record actions. See cmp/desktop/columns/actionCol.
* A new showHover prop on the desktop Grid component will highlight the hovered row with default
  styling. A new GridModel.rowClassFn callback was added to support per-row custom classes based on
  record data.
* A new ExportFormat.LONG_TEXT format has been added, along with a new Column.exportWidth config.
  This supports exporting columns that contain long text (e.g. notes) as multi-line cells within
  Excel.

#### Other Components

* RadioInput and ButtonGroupInput have been added to the desktop/cmp/form package.
* DateInput now has support for entering and displaying time values.
* NumberInput displays its unformatted value when focused.
* Focused components are now better highlighted, with additional CSS vars provided to customize as
  needed.

### 🐞 Bug Fixes

* Calls to GridModel.setGroupBy() work properly not only on the first, but also all subsequent calls
  (#644).
* Background / style issues resolved on several input components in dark theme (#657).
* Grid context menus appear properly over other floating components.

### 📚 Libraries

* React `16.5.1 -> 16.5.2`
* router5 `6.4.2 -> 6.5.0`
* CodeMirror, Highcharts, and MobX patch updates

[Commit Log](https://github.com/xh/hoist-react/compare/v13.0.0...v14.0.0)


## v13.0.0

🍀Lucky v13 brings with it a number of enhancements for forms and validation, grouped column support
in the core Grid API, a fully wrapped MultiSelect component, decorator syntax adjustments, and a
number of other fixes and enhancements.

It also includes contributions from new ExHI team members Arjun and Brendan. 🎉

### 💥 Breaking Changes

* The core `@HoistComponent`, `@HoistService`, and `@HoistModel` decorators are **no longer
  parameterized**, meaning that trailing `()` should be removed after each usage. (#586)
* The little-used `hoistComponentFactory()` method was also removed as a further simplification
  (#587).
* The `HoistField` superclass has been renamed to `HoistInput` and the various **desktop form
  control components have been renamed** to match (55afb8f). Apps using these components (which will
  likely be most apps) will need to adapt to the new names.
  * This was done to better distinguish between the input components and the upgraded Field concept
    on model classes (see below).

### 🎁 New Features

⭐️ **Forms and Fields** have been a major focus of attention, with support for structured data
fields added to Models via the `@FieldSupport` and `@field()` decorators.
* Models annotated with `@FieldSupport` can decorate member properties with `@field()`, making those
  properties observable and settable (with a generated `setXXX()` method).
* The `@field()` decorators themselves can be passed an optional display label string as well as
  zero or more *validation rules* to define required constraints on the value of the field.
* A set of predefined constraints is provided within the toolkit within the `/field/` package.
* Models using `FieldSupport` should be sure to call the `initFields()` method installed by the
  decorator within their constructor. This method can be called without arguments to generally
  initialize the field system, or it can be passed an object of field names to initial/default
  values, which will set those values on the model class properties and provide change/dirty
  detection and the ability to "reset" a form.
* A new `FormField` UI component can be used to wrap input components within a form. The `FormField`
  wrapper can accept the source model and field name, and will apply those to its child input. It
  leverages the Field model to automatically display a label, indicate required fields, and print
  validation error messages. This new component should be the building-block for most non-trivial
  forms within an application.

Other enhancements include:
* **Grid columns can be grouped**, with support for grouping added to the grid state management
  system, column chooser, and export manager (#565). To define a column group, nest column
  definitions passed to `GridModel.columns` within a wrapper object of the form `{headerName: 'My
  group', children: [...]}`.

(Note these release notes are incomplete for this version.)

[Commit Log](https://github.com/xh/hoist-react/compare/v12.1.2...v13.0.0)


## v12.1.2

### 🐞 Bug Fixes

* Fix casing on functions generated by `@settable` decorator
  (35c7daa209a4205cb011583ebf8372319716deba).

[Commit Log](https://github.com/xh/hoist-react/compare/v12.1.1...v12.1.2)


## v12.1.1

### 🐞 Bug Fixes

* Avoid passing unknown HoistField component props down to Blueprint select/checkbox controls.

### 📚 Libraries

* Rollback update of `@blueprintjs/select` package `3.1.0 -> 3.0.0` - this included breaking API
  changes and will be revisited in #558.

[Commit Log](https://github.com/xh/hoist-react/compare/v12.1.0...v12.1.1)


## v12.1.0

### 🎁 New Features

* New `@bindable` and `@settable` decorators added for MobX support. Decorating a class member
  property with `@bindable` makes it a MobX `@observable` and auto-generates a setter method on the
  class wrapped in a MobX `@action`.
* A `fontAwesomeIcon` element factory is exported for use with other FA icons not enumerated by the
  `Icon` class.
* CSS variables added to control desktop Blueprint form control margins. These remain defaulted to
  zero, but now within CSS with support for variable overrides. A Blueprint library update also
  brought some changes to certain field-related alignment and style properties. Review any form
  controls within apps to ensure they remain aligned as desired
  (8275719e66b4677ec5c68a56ccc6aa3055283457 and df667b75d41d12dba96cbd206f5736886cb2ac20).

### 🐞 Bug Fixes

* Grid cells are fully refreshed on a data update, ensuring cell renderers that rely on data other
  than their primary display field are updated (#550).
* Grid auto-sizing is run after a data update, ensuring flex columns resize to adjust for possible
  scrollbar visibility changes (#553).
* Dropdown fields can be instantiated with fewer required properties set (#541).

### 📚 Libraries

* Blueprint `3.0.1 -> 3.4.0`
* FontAwesome `5.2.0 -> 5.3.0`
* CodeMirror `5.39.2 -> 5.40.0`
* MobX `5.0.3 -> 5.1.0`
* router5 `6.3.0 -> 6.4.2`
* React `16.4.1 -> 16.4.2`

[Commit Log](https://github.com/xh/hoist-react/compare/v12.0.0...v12.1.0)


## v12.0.0

Hoist React v12 is a relatively large release, with multiple refactorings around grid columns,
`elemFactory` support, classNames, and a re-organization of classes and exports within `utils`.

### 💥 Breaking Changes

#### ⭐️ Grid Columns

**A new `Column` class describes a top-level API for columns and their supported options** and is
intended to be a cross-platform layer on top of ag-Grid and TBD mobile grid implementations.
* The desktop `GridModel` class now accepts a collection of `Column` configuration objects to define
  its available columns.
* Columns may be configured with `flex: true` to cause them to stretch all available horizontal
  space within a grid, sharing it equally with any other flex columns. However note that this should
  be used sparingly, as flex columns have some deliberate limitations to ensure stable and
  consistent behavior. Most noticeably, they cannot be resized directly by users. Often, a best
  practice will be to insert an `emptyFlexCol` configuration as the last column in a grid - this
  will avoid messy-looking gaps in the layout while not requiring a data-driven column be flexed.
* User customizations to column widths are now saved if the GridModel has been configured with a
  `stateModel` key or model instance - see `GridStateModel`.
* Columns accept a `renderer` config to format text or HTML-based output. This is a callback that is
  provided the value, the row-level record, and a metadata object with the column's `colId`. An
  `elementRenderer` config is also available for cells that should render a Component.
* An `agOptions` config key continues to provide a way to pass arbitrary options to the underlying
  ag-Grid instance (for desktop implementations). This is considered an "escape hatch" and should be
  used with care, but can provide a bridge to required ag-Grid features as the Hoist-level API
  continues to develop.
* The "factory pattern" for Column templates / defaults has been removed, replaced by a simpler
  approach that recommends exporting simple configuration partials and spreading them into
  instance-specific column configs.
* See 0798f6bb20092c59659cf888aeaf9ecb01db52a6 for primary commit.

#### ⭐️ Element Factory, LayoutSupport, BaseClassName

Hoist provides core support for creating components via a factory pattern, powered by the `elem()`
and `elemFactory()` methods. This approach remains the recommended way to instantiate component
elements, but was **simplified and streamlined**.
* The rarely used `itemSpec` argument was removed (this previously applied defaults to child items).
* Developers can now also use JSX to instantiate all Hoist-provided components while still taking
  advantage of auto-handling for layout-related properties provided by the `LayoutSupport` mixin.
  * HoistComponents should now spread **`...this.getLayoutProps()`** into their outermost rendered
    child to enable promotion of layout properties.
* All HoistComponents can now specify a **baseClassName** on their component class and should pass
  `className: this.getClassName()` down to their outermost rendered child. This allows components to
  cleanly layer on a base CSS class name with any instance-specific classes.
* See 8342d3870102ee9bda4d11774019c4928866f256 for primary commit.

#### ⭐️ Panel resizing / collapsing

**The `Panel` component now takes a `sizingModel` prop to control and encapsulate newly built-in
resizing and collapsing behavior** (#534).
* See the `PanelSizingModel` class for configurable details, including continued support for saving
  sizing / collapsed state as a user preference.
* **The standalone `Resizable` component was removed** in favor of the improved support built into
  Panel directly.

#### Other

* Two promise-related models have been combined into **a new, more powerful `PendingTaskModel`**,
  and the `LoadMask` component has been removed and consolidated into `Mask`
  (d00a5c6e8fc1e0e89c2ce3eef5f3e14cb842f3c8).
  * `Panel` now exposes a single `mask` prop that can take either a configured `mask` element or a
    simple boolean to display/remove a default mask.
* **Classes within the `utils` package have been re-organized** into more standardized and scalable
  namespaces. Imports of these classes will need to be adjusted.

### 🎁 New Features

* **The desktop Grid component now offers a `compact` mode** with configurable styling to display
  significantly more data with reduced padding and font sizes.
* The top-level `AppBar` refresh button now provides a default implementation, calling a new
  abstract `requestRefresh()` method on `HoistApp`.
* The grid column chooser can now be configured to display its column groups as initially collapsed,
  for especially large collections of columns.
* A new `XH.restoreDefaultsAsync()` method provides a centralized way to wipe out user-specific
  preferences or customizations (#508).
* Additional Blueprint `MultiSelect`, `Tag`, and `FormGroup` controls re-exported.

### 🐞 Bug Fixes

* Some components were unintentionally not exporting their Component class directly, blocking JSX
  usage. All components now export their class.
* Multiple fixes to `DayField` (#531).
* JsonField now responds properly when switching from light to dark theme (#507).
* Context menus properly filter out duplicated separators (#518).

[Commit Log](https://github.com/xh/hoist-react/compare/v11.0.0...v12.0.0)


## v11.0.0

### 💥 Breaking Changes

* **Blueprint has been upgraded to the latest 3.x release.** The primary breaking change here is the
  renaming of all `pt-` CSS classes to use a new `bp3-` prefix. Any in-app usages of the BP
  selectors will need to be updated. See the
  [Blueprint "What's New" page](http://blueprintjs.com/docs/#blueprint/whats-new-3.0).
* **FontAwesome has been upgraded to the latest 5.2 release.** Only the icons enumerated in the
  Hoist `Icon` class are now registered via the FA `library.add()` method for inclusion in bundled
  code, resulting in a significant reduction in bundle size. Apps wishing to use other FA icons not
  included by Hoist must import and register them - see the
  [FA React Readme](https://github.com/FortAwesome/react-fontawesome/blob/master/README.md) for
  details.
* **The `mobx-decorators` dependency has been removed** due to lack of official support for the
  latest MobX update, as well as limited usage within the toolkit. This package was primarily
  providing the optional `@setter` decorator, which should now be replaced as needed by dedicated
  `@action` setter methods (19cbf86138499bda959303e602a6d58f6e95cb40).

### 🎁 Enhancements

* `HoistComponent` now provides a `getClassNames()` method that will merge any `baseCls` CSS class
  names specified on the component with any instance-specific classes passed in via props (#252).
  * Components that wish to declare and support a `baseCls` should use this method to generate and
    apply a combined list of classes to their outermost rendered elements (see `Grid`).
  * Base class names have been added for relevant Hoist-provided components - e.g. `.xh-panel` and
    `.xh-grid`. These will be appended to any instance class names specified within applications and
    be available as public CSS selectors.
* Relevant `HoistField` components support inline `leftIcon` and `rightElement` props. `DayField`
  adds support for `minDay / maxDay` props.
* Styling for the built-in ag-Grid loading overlay has been simplified and improved (#401).
* Grid column definitions can now specify an `excludeFromExport` config to drop them from
  server-generated Excel/CSV exports (#485).

### 🐞 Bug Fixes

* Grid data loading and selection reactions have been hardened and better coordinated to prevent
  throwing when attempting to set a selection before data has been loaded (#484).

### 📚 Libraries

* Blueprint `2.x -> 3.x`
* FontAwesome `5.0.x -> 5.2.x`
* CodeMirror `5.37.0 -> 5.39.2`
* router5 `6.2.4 -> 6.3.0`

[Commit Log](https://github.com/xh/hoist-react/compare/v10.0.1...v11.0.0)


## v10.0.1

### 🐞 Bug Fixes

* Grid `export` context menu token now defaults to server-side 'exportExcel' export.
  * Specify the `exportLocal` token to return a menu item for local ag-Grid export.
* Columns with `field === null` skipped for server-side export (considered spacer / structural
  columns).

## v10.0.0

### 💥 Breaking Changes

* **Access to the router API has changed** with the `XH` global now exposing `router` and
  `routerState` properties and a `navigate()` method directly.
* `ToastManager` has been deprecated. Use `XH.toast` instead.
* `Message` is no longer a public class (and its API has changed). Use `XH.message/confirm/alert`
  instead.
* Export API has changed. The Built-in grid export now uses more powerful server-side support. To
  continue to use local AG based export, call method `GridModel.localExport()`. Built-in export
  needs to be enabled with the new property on `GridModel.enableExport`. See `GridModel` for more
  details.

### 🎁 Enhancements

* New Mobile controls and `AppContainer` provided services (impersonation, about, and version bars).
* Full-featured server-side Excel export for grids.

### 🐞 Bug Fixes

* Prevent automatic zooming upon input focus on mobile devices (#476).
* Clear the selection when showing the context menu for a record which is not already selected
  (#469).
* Fix to make lockout script readable by Compatibility Mode down to IE5.

### 📚 Libraries

* MobX `4.2.x -> 5.0.x`

[Commit Log](https://github.com/xh/hoist-react/compare/v9.0.0...v10.0.0)


## v9.0.0

### 💥 Breaking Changes

* **Hoist-provided mixins (decorators) have been refactored to be more granular and have been broken
  out of `HoistComponent`.**
  * New discrete mixins now exist for `LayoutSupport` and `ContextMenuSupport` - these should be
    added directly to components that require the functionality they add for auto-handling of
    layout-related props and support for showing right-click menus. The corresponding options on
    `HoistComponent` that used to enable them have been removed.
  * For consistency, we have also renamed `EventTarget -> EventSupport` and `Reactive ->
    ReactiveSupport` mixins. These both continue to be auto-applied to HoistModel and HoistService
    classes, and ReactiveSupport enabled by default in HoistComponent.
* **The Context menu API has changed.** The `ContextMenuSupport` mixin now specifies an abstract
  `getContextMenuItems()` method for component implementation (replacing the previous
  `renderContextMenu()` method). See the new [`ContextMenuItem` class for what these items support,
  as well as several static default items that can be used.
  * The top-level `AppContainer` no longer provides a default context menu, instead allowing the
    browser's own context menu to show unless an app / component author has implemented custom
    context-menu handling at any level of their component hierarchy.

### 🐞 Bug Fixes

* TabContainer active tab can become out of sync with the router state (#451)
  * ⚠️ Note this also involved a change to the `TabContainerModel` API - `activateTab()` is now the
    public method to set the active tab and ensure both the tab and the route land in the correct
    state.
* Remove unintended focused cell borders that came back with the prior ag-Grid upgrade.

[Commit Log](https://github.com/xh/hoist-react/compare/v8.0.0...v9.0.0)


## v8.0.0

Hoist React v8 brings a big set of improvements and fixes, some API and package re-organizations,
and ag-Grid upgrade, and more. 🚀

### 💥 Breaking Changes

* **Component package directories have been re-organized** to provide better symmetry between
  pre-existing "desktop" components and a new set of mobile-first component. Current desktop
  applications should replace imports from `@xh/hoist/cmp/xxx` with `@xh/hoist/desktop/cmp/xxx`.
  * Important exceptions include several classes within `@xh/hoist/cmp/layout/`, which remain
    cross-platform.
  * `Panel` and `Resizable` components have moved to their own packages in
    `@xh/hoist/desktop/cmp/panel` and `@xh/hoist/desktop/cmp/resizable`.
* **Multiple changes and improvements made to tab-related APIs and components.**
  * The `TabContainerModel` constructor API has changed, notably `children` -> `tabs`, `useRoutes` ->
    `route` (to specify a starting route as a string) and `switcherPosition` has moved from a model
    config to a prop on the `TabContainer` component.
  * `TabPane` and `TabPaneModel` have been renamed `Tab` and `TabModel`, respectively, with several
    related renames.
* **Application entry-point classes decorated with `@HoistApp` must implement the new getter method
  `containerClass()`** to specify the platform specific component used to wrap the app's
  `componentClass`.
  * This will typically be `@xh/hoist/[desktop|mobile]/AppContainer` depending on platform.

### 🎁 New Features

* **Tab-related APIs re-worked and improved**, including streamlined support for routing, a new
  `tabRenderMode` config on `TabContainerModel`, and better naming throughout.
* **Ag-grid updated to latest v18.x** - now using native flex for overall grid layout and sizing
  controls, along with multiple other vendor improvements.
* Additional `XH` API methods exposed for control of / integration with Router5.
* The core `@HoistComponent` decorated now installs a new `isDisplayed` getter to report on
  component visibility, taking into account the visibility of its ancestors in the component tree.
* Mobile and Desktop app package / component structure made more symmetrical (#444).
* Initial versions of multiple new mobile components added to the toolkit.
* Support added for **`IdleService` - automatic app suspension on inactivity** (#427).
* Hoist wrapper added for the low-level Blueprint **button component** - provides future hooks into
  button customizations and avoids direct BP import (#406).
* Built-in support for collecting user feedback via a dedicated dialog, convenient XH methods and
  default appBar button (#379).
* New `XH.isDevelopmentMode` constant added, true when running in local Webpack dev-server mode.
* CSS variables have been added to customize and standardize the Blueprint "intent" based styling,
  with defaults adjusted to be less distracting (#420).

### 🐞 Bug Fixes

* Preference-related events have been standardized and bugs resolved related to pushAsync() and the
  `prefChange` event (ee93290).
* Admin log viewer auto-refreshes in tail-mode (#330).
* Distracting grid "loading" overlay removed (#401).
* Clipboard button ("click-to-copy" functionality) restored (#442).

[Commit Log](https://github.com/xh/hoist-react/compare/v7.2.0...v8.0.0)

## v7.2.0

### 🎁 New Features

+ Admin console grids now outfitted with column choosers and grid state. #375
+ Additional components for Onsen UI mobile development.

### 🐞 Bug Fixes

+ Multiple improvements to the Admin console config differ. #380 #381 #392

[Commit Log](https://github.com/xh/hoist-react/compare/v7.1.0...v7.2.0)

## v7.1.0

### 🎁 New Features

* Additional kit components added for Onsen UI mobile development.

### 🐞 Bug Fixes

* Dropdown fields no longer default to `commitOnChange: true` - avoiding unexpected commits of
  type-ahead query values for the comboboxes.
* Exceptions thrown from FetchService more accurately report the remote host when unreachable, along
  with some additional enhancements to fetch exception reporting for clarity.

[Commit Log](https://github.com/xh/hoist-react/compare/v7.0.0...v7.1.0)

## v7.0.0

### 💥 Breaking Changes

* **Restructuring of core `App` concept** with change to new `@HoistApp` decorator and conventions
  around defining `App.js` and `AppComponent.js` files as core app entry points. `XH.app` now
  installed to provide access to singleton instance of primary app class. See #387.

### 🎁 New Features

* **Added `AppBar` component** to help further standardize a pattern for top-level application
  headers.
* **Added `SwitchField` and `SliderField`** form field components.
* **Kit package added for Onsen UI** - base component library for mobile development.
* **Preferences get a group field for better organization**, parity with AppConfigs. (Requires
  hoist-core 3.1.x.)

### 🐞 Bug Fixes

* Improvements to `Grid` component's interaction with underlying ag-Grid instance, avoiding extra
  renderings and unwanted loss of state. 03de0ae7

[Commit Log](https://github.com/xh/hoist-react/compare/v6.0.0...v7.0.0)


## v6.0.0

### 💥 Breaking Changes

* API for `MessageModel` has changed as part of the feature addition noted below, with `alert()` and
  `confirm()` replaced by `show()` and new `XH` convenience methods making the need for direct calls
  rare.
* `TabContainerModel` no longer takes an `orientation` prop, replaced by the more flexible
  `switcherPosition` as noted below.

### 🎁 New Features

* **Initial version of grid state** now available, supporting easy persistence of user grid column
  selections and sorting. The `GridModel` constructor now takes a `stateModel` argument, which in
  its simplest form is a string `xhStateId` used to persist grid state to local storage. See the
  `GridStateModel` class for implementation details. #331
* The **Message API** has been improved and simplified, with new `XH.confirm()` and `XH.alert()`
  methods providing an easy way to show pop-up alerts without needing to manually construct or
  maintain a `MessageModel`. #349
* **`TabContainer` components can now be controlled with a remote `TabSwitcher`** that does not need
  to be directly docked to the container itself. Specify `switcherPosition:none` on the
  `TabContainerModel` to suppress showing the switching affordance on the tabs themselves and
  instantiate a `TabSwitcher` bound to the same model to control a tabset from elsewhere in the
  component hierarchy. In particular, this enabled top-level application tab navigation to move up
  into the top toolbar, saving vertical space in the layout. #368
* `DataViewModel` supports an `emptyText` config.

### 🐞 Bugfixes

* Dropdown fields no longer fire multiple commit messages, and no longer commit partial entries
  under some circumstances. #353 and #354
* Grids resizing fixed when shrinking the containing component. #357

[Commit Log](https://github.com/xh/hoist-react/compare/v5.0.0...v6.0.0)


## v5.0.0

### 💥 Breaking Changes

* **Multi environment configs have been unwound** See these release notes/instructions for how to
  migrate: https://github.com/xh/hoist-core/releases/tag/release-3.0.0
* **Breaking change to context menus in dataviews and grids not using the default context menu:**
  StoreContextMenu no longer takes an array of items as an argument to its constructor. Instead it
  takes a configuration object with an ‘items’ key that will point to any current implementation’s
  array of items. This object can also contain an optional gridModel argument which is intended to
  support StoreContextMenuItems that may now be specified as known ‘hoist tokens’, currently limited
  to a ‘colChooser’ token.

### 🎁 New Features

* Config differ presents inline view, easier to read diffs now.
* Print Icon added!

### 🐞 Bugfixes

* Update processFailedLoad to loadData into gridModel store, Fixes #337
* Fix regression to ErrorTracking. Make errorTrackingService safer/simpler to call at any point in
  life-cycle.
* Fix broken LocalStore state.
* Tweak flex prop for charts. Side by side charts in a flexbox now auto-size themselves! Fixes #342
* Provide token parsing for storeContextMenus. Context menus are all grown up! Fixes #300

## v4.0.1

### 🐞 Bugfixes

* DataView now properly re-renders its items when properties on their records change (and the ID
  does not)


## v4.0.0

### 💥 Breaking Changes

* **The `GridModel` selection API has been reworked for clarity.** These models formerly exposed
  their selectionModel as `grid.selection` - now that getter returns the selected records. A new
  `selectedRecord` getter is also available to return a single selection, and new string shortcut
  options are available when configuring GridModel selection behavior.
* **Grid components can now take an `agOptions` prop** to pass directly to the underlying ag-grid
  component, as well as an `onRowDoubleClicked` handler function.
  16be2bfa10e5aab4ce8e7e2e20f8569979dd70d1

### 🎁 New Features

* Additional core components have been updated with built-in `layoutSupport`, allowing developers to
  set width/height/flex and other layout properties directly as top-level props for key comps such
  as Grid, DataView, and Chart. These special props are processed via `elemFactory` into a
  `layoutConfig` prop that is now passed down to the underlying wrapper div for these components.
  081fb1f3a2246a4ff624ab123c6df36c1474ed4b

### 🐞 Bugfixes

* Log viewer tail mode now working properly for long log files - #325


## v3.0.1

### 🐞 Bugfixes

* FetchService throws a dedicated exception when the server is unreachable, fixes a confusing
  failure case detailed in #315


## v3.0.0

### 💥 Breaking Changes

* **An application's `AppModel` class must now implement a new `checkAccess()` method.** This method
  is passed the current user, and the appModel should determine if that user should see the UI and
  return an object with a `hasAccess` boolean and an optional `message` string. For a return with
  `hasAccess: false`, the framework will render a lockout panel instead of the primary UI.
  974c1def99059f11528c476f04e0d8c8a0811804
  * Note that this is only a secondary level of "security" designed to avoid showing an unauthorized
    user a confusing / non-functional UI. The server or any other third-party data sources must
    always be the actual enforcer of access to data or other operations.
* **We updated the APIs for core MobX helper methods added to component/model/service classes.** In
  particular, `addReaction()` was updated to take a more declarative / clear config object.
  8169123a4a8be6940b747e816cba40bd10fa164e
  * See Reactive.js - the mixin that provides this functionality.

### 🎁 New Features

* Built-in client-side lockout support, as per above.

### 🐞 Bugfixes

* None

------------------------------------------

Copyright © 2021 Extremely Heavy Industries Inc. - all rights reserved

------------------------------------------

📫☎️🌎 info@xh.io | https://xh.io/contact<|MERGE_RESOLUTION|>--- conflicted
+++ resolved
@@ -1,10 +1,15 @@
 # Changelog
 
-<<<<<<< HEAD
 ## v44.0.0-SNAPSHOT - unreleased
 
-[Commit Log](https://github.com/xh/hoist-react/compare/v43.0.1...develop)
-=======
+### 🎁 New Features
+
+* Log Viewer now supports downloading log files.
+  * Note apps must update their server-side to `hoist-core v10.0` or greater to download log files
+    (although this is _not_ a general or hard requirement for taking this version of hoist-react).
+
+[Commit Log](https://github.com/xh/hoist-react/compare/v43.0.2...develop)
+
 ## v43.0.2 - 2021-10-04
 
 ### 🐞 Bug Fixes
@@ -14,7 +19,6 @@
   * Avoids issue where loading an app on a nested route could trigger double-loading of app assets.
 
 [Commit Log](https://github.com/xh/hoist-react/compare/v43.0.1...v43.0.2)
->>>>>>> 3cb88b11
 
 ## v43.0.1 - 2021-10-04
 
@@ -38,9 +42,6 @@
 * A spinner is now shown while the app downloads and parses its javascript - most noticeable when
   loading a new (uncached) version, especially on a slower mobile connection. (Requires
   `@xh/hoist-dev-utils` v5.11 or greater to enable.)
-* Log Viewer now supports downloading log files.
-  * Note apps must update their server-side to `hoist-core v10.0` or greater to download log files
-    (although this is _not_ a general or hard requirement for taking this version of hoist-react).
 
 ### ⚙️ Technical
 
