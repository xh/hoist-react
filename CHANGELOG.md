# Changelog

## v30.0.0-SNAPSHOT - unreleased

### 🎁 New Features

* `DataViewModel` now supports grouping, with new `groupBy`, `groupRowHeight`, and `GroupRowRenderer`
  configs. `DataViewModel` also now supports additional configs from the underlying `GridModel` that
  make sense in a `DataView` context, such as `showHover` and `rowBorders`.
* Clicking on a summary row in `Grid` now clears its record selection.
* The browser document title is now set to the `clientAppName` from `AppSpec`. This is especially
  useful for projects with multiple javascript client apps.
* `StoreFilterField` accepts all other config options from `TextInput` (e.g. `disabled`, `textAlign`,
  and `spellCheck`).
<<<<<<< HEAD

### 💥 Breaking Changes

* `DataView.rowCls` prop removed, replaced by new `DataViewModel.rowClassFn` config for more
  flexibility and better symmetry with `GridModel`.
* `DataView` styling has been updated to avoid applying several unwanted styles from `Grid`. Note
  that apps might rely on these styles (intentionally or not) for their `itemRenderer` components
  and appearance and will need to adjust.
=======
* Clicking on a summary row in `Grid` now clears its record selection.
* Added a `highchart` property to ChartModel, which exposes the underlying HighChart component.
>>>>>>> b8b2ee23

### 🐞 Bug Fixes

* Fixed an issue where zeroes entered by the user in `PinPad` would be displayed as blanks.
* Fixed `fontAwesomeIcon` elem factory component to always include the default 'fa-fw' className.
  Previously, it was overridden if a `className` prop was provided.
* Fixed an issue where ConfigDiffer would always warn about deletions.
  [#1652](https://github.com/xh/hoist-react/issues/1652)
* `TextInput` will now set its value to `null` when all text is deleted and the clear icon will
  automatically hide.

[Commit Log](https://github.com/xh/hoist-react/compare/v29.1.0...develop)

## v29.1.0 - 2020-02-07

### 🎁 New Features

#### Grid

* The `compact` config on `GridModel` has been deprecated in favor of the more powerful `sizingMode`
  which supports the values 'large', 'standard', 'compact', or 'tiny'.
  * Each new mode has its own set of CSS variables for applications to override as needed.
  * Header and row heights are configurable for each via the `HEADER_HEIGHTS` and `ROW_HEIGHTS`
    static properties of the `AgGrid` component. These objects can be modified on init by
    applications that wish to customize the default row heights globally.
  * 💥 Note that these height config objects were previously exported as constants from AgGrid.js.
    This would be a breaking change for any apps that imported the old objects directly (considered
    unlikely).
* `GridModel` now exposes an `autoSizeColumns` method, and the Grid context menu now contains an
  `Autosize Columns` option by default.
* `Column` and `ColumnGroup` now support React elements for `headerName`.

#### Data

* The `Store` constructor now accepts a `data` argument to load data at initialization.
* The `xh/hoist/data/cube` package has been modified substantially to better integrate with the core
  data package and support observable "Views". See documentation on `Cube` for more information.

#### Other

* Added a `PinPad` component for streamlined handling of PIN entry on mobile devices.
* `FormField` now takes `tooltipPosition` and `tooltipBoundary` props for customizing minimal
  validation tooltip.
* `RecordAction.actionFn` parameters now include a `buttonEl` property containing the button element
  when used in an action column.
* Mobile Navigator component now takes an `animation` prop which can be set to 'slide' (default),
  'lift', 'fade', or 'none'. These values are passed to the underlying onsenNavigator component.
  ([#1641](https://github.com/xh/hoist-react/pull/1641))
* `AppOption` configs now accept an `omit` property for conditionally excluding options.

### 🐞 Bug Fixes

* Unselectable grid rows are now skipped during up/down keyboard navigation.
* Fix local quick filtering in `LeftRightChooser` (v29 regression).
* Fix `SplitTreeMap` - the default filtering once again splits the map across positive and negative
  values as intended (v29 regression).

### ⚙️ Technical

* `FormFields` now check that they are contained in a Hoist `Form`.

### 📚 Libraries

* @blueprintjs/core `3.22 -> 3.23`
* codemirror `5.50 -> 5.51`
* react-dates `21.5 -> 21.7`

[Commit Log](https://github.com/xh/hoist-react/compare/v29.0.0...v29.1.0)

## v29.0.0 - 2020-01-24

### 🗄️ Data Package Changes

Several changes have been made to data package (`Store` and `Record`) APIs for loading, updating,
and modifying data. They include some breaking changes, but pave the way for upcoming enhancements
to fully support inline grid editing and other new features.

Store now tracks the "committed" state of its records, which represents the data as it was loaded
(typically from the server) via `loadData()` or `updateData()`. Records are now immutable and
frozen, so they cannot be changed directly, but Store offers a new `modifyRecords()` API to apply
local modifications to data in a tracked and managed way. (Store creates new records internally to
hold both this modified data and the original, "committed" data.) This additional state tracking
allows developers to query Stores for modified or added records (e.g. to flush back to the server
and persist) as well as call new methods to revert changes (e.g. to undo a block of changes that the
user wishes to discard).

Note the following more specific changes to these related classes:

#### Record

* 💥 Record data properties are now nested within a `data` object on Record instances and are no
  longer available as top-level properties on the Record itself.
  * Calls to access data such as `rec.quantity` must be modified to `rec.data.quantity`.
  * When accessing multiple properties, destructuring provides an efficient syntax - e.g. `const
    {quantity, price} = rec.data;`.
* 💥 Records are now immutable and cannot be modified by applications directly.
  * This is a breaking change, but should only affect apps with custom inline grid editing
    implementations or similar code that modifies individual record values.
  * Calls to change data such as `rec.quantity = 100` must now be made through the Record's Store,
    e.g. `store.modifyData({id: 41, quantity: 100})`
* Record gains new getters for inspecting its state, including: `isAdd`, `isModified`, and
  `isCommitted`.

#### Store

* 💥 `noteDataUpdated()` has been removed, as out-of-band modifications to Store Records are no
  longer possible.
* 💥 Store's `idSpec` function is now called with the raw record data - previously it was passed
  source data after it had been run through the store's optional `processRawData` function. (This is
  unlikely to have a practical impact on most apps, but is included here for completeness.)
* `Store.updateData()` now accepts a flat list of raw data to process into Record additions and
  updates. Previously developers needed to call this method with an object containing add, update,
  and/or remove keys mapped to arrays. Now Store will produce an object of this shape automatically.
* `Store.refreshFilter()` method has been added to allow applications to rebuild the filtered data
  set if some application state has changed (apart from the store's data itself) which would affect
  the store filter.
* Store gains new methods for manipulating its Records and data, including `addRecords()`,
  `removeRecords()`, `modifyRecords()`, `revertRecords()`, and `revert()`. New getters have been
  added for `addedRecords`, `removedRecords`, `modifiedRecords`, and `isModified`.

#### Column

* Columns have been enhanced for provide basic support for inline-editing of record data. Further
  inline editing support enhancements are planned for upcoming Hoist releases.
* `Column.getValueFn` config added to retrieve the cell value for a Record field. The default
  implementation pulls the value from the Record's new `data` property (see above). Apps that
  specify custom `valueGetter` callbacks via `Column.agOptions` should now implement their custom
  logic in this new config.
* `Column.setValueFn` config added to support modifying the Column field's value on the underlying
  Record. The default implementation calls the new `Store.modifyRecords()` API and should be
  sufficient for the majority of cases.
* `Column.editable` config added to indicate if a column/cell should be inline-editable.

### 🎁 New Features

* Added keyboard support to ag-Grid context menus.
* Added `GridModel.setEmptyText()` to allow updates to placeholder text after initial construction.
* Added `GridModel.ensureSelectionVisible()` to scroll the currently selected row into view.
* When a `TreeMap` is bound to a `GridModel`, the grid will now respond to map selection changes by
  scrolling to ensure the selected grid row is visible.
* Added a `Column.tooltipElement` config to support fully customizable tooltip components.
* Added a `useOnResize` hook, which runs a function when a component is resized.
* Exposed an `inputRef` prop on numberInput, textArea, and textInput
* `PanelModel` now accepts a `maxSize` config.
* `RelativeTimeStamp` now support a `relativeTo` option, allowing it to display the difference
  between a timestamp and another reference time other than now. Both the component and the
  `getRelativeTimestamp()` helper function now leverage moment.js for their underlying
  implementation.
* A new `Clock` component displays the time, either local to the browser or for a configurable
  timezone.
* `LeftRightChooser` gets a new `showCounts` option to print the number of items on each side.
* `Select` inputs support a new property `enableWindowed` (desktop platform only) to improve
  rendering performance with large lists of options.
* `Select` inputs support grouped options. To use, add an attribute `options` containing an array of
  sub-options.
* `FetchService` methods support a new `timeout` option. This config chains `Promise.timeout()` to
  the promises returned by the service.
* Added alpha version of `DashContainer` for building dynamic, draggable dashboard-style layouts.
  Please note: the API for this component is subject to change - use at your own risk!
* `Select` now allows the use of objects as values.
* Added a new `xhEnableImpersonation` config to enable or disable the ability of Hoist Admins to
  impersonate other users. Note that this defaults to `false`. Apps will need to set this config to
  continue using impersonation. (Note that an update to hoist-core 6.4+ is required for this config
  to be enforced on the server.)
* `FormField` now supports a `requiredIndicator` to customize how required fields are displayed.
* Application build tags are now included in version update checks, primarily to prompt dev/QA users
  to refresh when running SNAPSHOT versions. (Note that an update to hoist-core 6.4+ is required for
  the server to emit build tag for comparison.)
* `CodeInput` component added to provide general `HoistInput` support around the CodeMirror code
  editor. The pre-existing `JsonInput` has been converted to a wrapper around this class.
* `JsonInput` now supports an `autoFocus` prop.
* `Select` now supports a `hideDropdownIndicator` prop.
* `useOnResize` hook will now ignore visibility changes, i.e. a component resizing to a size of 0.
* `DimensionChooser` now supports a `popoverPosition` prop.
* `AppBar.appMenuButtonPosition` prop added to configure the App Menu on the left or the right, and
  `AppMenuButton` now accepts and applies any `Button` props to customize.
* New `--xh-grid-tree-indent-px` CSS variable added to allow control over the amount of indentation
  applied to tree grid child nodes.

### 💥 Breaking Changes

* `GridModel.contextMenuFn` config replaced with a `contextMenu` parameter. The new parameter will
  allow context menus to be specified with a simple array in addition to the function specification
  currently supported.
* `GridModel.defaultContextMenuTokens` config renamed to `defaultContextMenu`.
* `Chart` and `ChartModel` have been moved from `desktop/cmp/charts` to `cmp/charts`.
* `StoreFilterField` has been moved from `desktop/cmp/store` to `cmp/store`.
* The options `nowEpsilon` and `nowString` on `RelativeTimestamp` have been renamed to `epsilon` and
  `equalString`, respectively.
* `TabRenderMode` and `TabRefreshMode` have been renamed to `RenderMode` and `RefreshMode` and moved
  to the `core` package. These enumerations are now used in the APIs for `Panel`, `TabContainer`,
  and `DashContainer`.
* `DockViewModel` now requires a function, or a HoistComponent as its `content` param. It has always
  been documented this way, but a bug in the original implementation had it accepting an actual
  element rather than a function. As now implemented, the form of the `content` param is consistent
  across `TabModel`, `DockViewModel`, and `DashViewSpec`.
* `JsonInput.showActionButtons` prop replaced with more specific `showFormatButton` and
  `showFullscreenButton` props.
* The `DataView.itemHeight` prop has been moved to `DataViewModel` where it can now be changed
  dynamically by applications.
* Desktop `AppBar.appMenuButtonOptions` prop renamed to `appMenuButtonProps` for consistency.

### 🐞 Bug Fixes

* Fixed issue where JsonInput was not receiving its `model` from context
  ([#1456](https://github.com/xh/hoist-react/issues/1456))
* Fixed issue where TreeMap would not be initialized if the TreeMapModel was created after the
  GridModel data was loaded ([#1471](https://github.com/xh/hoist-react/issues/1471))
* Fixed issue where export would create malformed file with dynamic header names
* Fixed issue where exported tree grids would have incorrect aggregate data
  ([#1447](https://github.com/xh/hoist-react/issues/1447))
* Fixed issue where resizable Panels could grow larger than desired
  ([#1498](https://github.com/xh/hoist-react/issues/1498))
* Changed RestGrid to only display export button if export is enabled
  ([#1490](https://github.com/xh/hoist-react/issues/1490))
* Fixed errors when grouping rows in Grids with `groupUseEntireRow` turned off
  ([#1520](https://github.com/xh/hoist-react/issues/1520))
* Fixed problem where charts were resized when being hidden
  ([#1528](https://github.com/xh/hoist-react/issues/1528))
* Fixed problem where charts were needlessly re-rendered, hurting performance and losing some state
  ([#1505](https://github.com/xh/hoist-react/issues/1505))
* Removed padding from Select option wrapper elements which was making it difficult for custom
  option renderers to control the padding ([1571](https://github.com/xh/hoist-react/issues/1571))
* Fixed issues with inconsistent indentation for tree grid nodes under certain conditions
  ([#1546](https://github.com/xh/hoist-react/issues/1546))
* Fixed autoFocus on NumberInput.

### 📚 Libraries

* @blueprintjs/core `3.19 -> 3.22`
* @blueprintjs/datetime `3.14 -> 3.15`
* @fortawesome/fontawesome-pro `5.11 -> 5.12`
* codemirror `5.49 -> 5.50`
* core-js `3.3 -> 3.6`
* fast-deep-equal `2.0 -> 3.1`
* filesize `5.0 -> 6.0`
* highcharts 7.2 -> 8.0`
* mobx `5.14 -> 5.15`
* react-dates `21.3 -> 21.5`
* react-dropzone `10.1 -> 10.2`
* react-windowed-select `added @ 2.0.1`

[Commit Log](https://github.com/xh/hoist-react/compare/v28.2.0...v29.0.0)

## v28.2.0 - 2019-11-08

### 🎁 New Features

* Added a `DateInput` component to the mobile toolkit. Its API supports many of the same options as
  its desktop analog with the exception of `timePrecision`, which is not yet supported.
* Added `minSize` to panelModel. A resizable panel can now be prevented from resizing to a size
  smaller than minSize. ([#1431](https://github.com/xh/hoist-react/issues/1431))

### 🐞 Bug Fixes

* Made `itemHeight` a required prop for `DataView`. This avoids an issue where agGrid went into an
  infinite loop if this value was not set.
* Fixed a problem with `RestStore` behavior when `dataRoot` changed from its default value.

[Commit Log](https://github.com/xh/hoist-react/compare/v28.1.1...v28.2.0)

## v28.1.1 - 2019-10-23

### 🐞 Bug Fixes

* Fixes a bug with default model context being set incorrectly within context inside of `Panel`.

[Commit Log](https://github.com/xh/hoist-react/compare/v28.1.0...v28.1.1)

## v28.1.0 - 2019-10-18

### 🎁 New Features

* `DateInput` supports a new `strictInputParsing` prop to enforce strict parsing of keyed-in entries
  by the underlying moment library. The default value is false, maintained the existing behavior
  where [moment will do its best](https://momentjs.com/guides/#/parsing/) to parse an entered date
  string that doesn't exactly match the specified format
* Any `DateInput` values entered that exceed any specified max/minDate will now be reset to null,
  instead of being set to the boundary date (which was surprising and potentially much less obvious
  to a user that their input had been adjusted automatically).
* `Column` and `ColumnGroup` now accept a function for `headerName`. The header will be
  automatically re-rendered when any observable properties referenced by the `headerName` function
  are modified.
* `ColumnGroup` now accepts an `align` config for setting the header text alignment
* The flag `toContext` for `uses` and `creates` has been replaced with a new flag `publishMode` that
  provides more granular control over how models are published and looked up via context. Components
  can specify `ModelPublishMode.LIMITED` to make their model available for contained components
  without it becoming the default model or exposing its sub-models.

### 🐞 Bug Fixes

* Tree columns can now specify `renderer` or `elementRenderer` configs without breaking the standard
  ag-Grid group cell renderer auto-applied to tree columns (#1397).
* Use of a custom `Column.comparator` function will no longer break agGrid-provided column header
  filter menus (#1400).
* The MS Edge browser does not return a standard Promise from `async` functions, so the the return
  of those functions did not previously have the required Hoist extensions installed on its
  prototype. Edge "native" Promises are now also polyfilled / extended as required. (#1411).
* Async `Select` combobox queries are now properly debounced as per the `queryBuffer` prop (#1416).

### ⚙️ Technical

* Grid column group headers now use a custom React component instead of the default ag-Grid column
  header, resulting in a different DOM structure and CSS classes. Existing CSS overrides of the
  ag-Grid column group headers may need to be updated to work with the new structure/classes.
* We have configured `stylelint` to enforce greater consistency in our stylesheets within this
  project. The initial linting run resulted in a large number of updates to our SASS files, almost
  exclusively whitespace changes. No functional changes are intended/expected. We have also enabled
  hooks to run both JS and style linting on pre-commit. Neither of these updates directly affects
  applications, but the same tools could be configured for apps if desired.

### 📚 Libraries

* core-js `3.2 -> 3.3`
* filesize `4.2 -> 5.0`
* http-status-codes `added @ 1.3`

[Commit Log](https://github.com/xh/hoist-react/compare/v28.0.0...v28.1.0)

## v28.0.0 - 2019-10-07

_"The one with the hooks."_

**Hoist now fully supports React functional components and hooks.** The new `hoistComponent`
function is now the recommended method for defining new components and their corresponding element
factories. See that (within [HoistComponentFunctional.js](core/HoistComponentFunctional.js)) and the
new `useLocalModel()` and `useContextModel()` hooks (within [core/hooks](core/hooks)) for more
information.

Along with the performance benefits and the ability to use React hooks, Hoist functional components
are designed to read and write their models via context. This allows a much less verbose
specification of component element trees.

Note that **Class-based Components remain fully supported** (by both Hoist and React) using the
familiar `@HoistComponent` decorator, but transitioning to functional components within Hoist apps
is now strongly encouraged. In particular note that Class-based Components will *not* be able to
leverage the context for model support discussed above.

### 🎁 New Features

* Resizable panels now default to not redrawing their content when resized until the resize bar is
  dropped. This offers an improved user experience for most situations, especially when layouts are
  complex. To re-enable the previous dynamic behavior, set `PanelModel.resizeWhileDragging: true`.
* The default text input shown by `XH.prompt()` now has `selectOnFocus: true` and will confirm the
  user's entry on an `<enter>` keypress (same as clicking 'OK').
* `stringExcludes` function added to form validation constraints. This allows an input value to
  block specific characters or strings, e.g. no slash "/" in a textInput for a filename.
* `constrainAll` function added to form validation constraints. This takes another constraint as its
  only argument, and applies that constraint to an array of values, rather than just to one value.
  This is useful for applying a constraint to inputs that produce arrays, such as tag pickers.
* `DateInput` now accepts LocalDates as `value`, `minDate` and `maxDate` props.
* `RelativeTimestamp` now accepts a `bind` prop to specify a model field name from which it can pull
  its timestamp. The model itself can either be passed as a prop or (better) sourced automatically
  from the parent context. Developers are encouraged to take this change to minimize re-renders of
  parent components (which often contain grids and other intensive layouts).
* `Record` now has properties and methods for accessing and iterating over children, descendants,
  and ancestors
* `Store` now has methods for retrieving the descendants and ancestors of a given Record

### 💥 Breaking Changes

* **Apps must update their dev dependencies** to the latest `@xh/hoist-dev-utils` package: v4.0+.
  This updates the versions of Babel / Webpack used in builds to their latest / current versions and
  swaps to the updated Babel recommendation of `core-js` for polyfills.
* The `allSettled` function in `@xh/promise` has been removed. Applications using this method should
  use the ECMA standard (stage-2) `Promise.allSettled` instead. This method is now fully available
  in Hoist via bundled polyfills. Note that the standard method returns an array of objects of the
  form `{status: [rejected|fulfilled], ...}`, rather than `{state: [rejected|fulfilled], ...}`.
* The `containerRef` argument for `XH.toast()` should now be a DOM element. Component instances are
  no longer supported types for this value. This is required to support functional Components
  throughout the toolkit.
* Apps that need to prevent a `StoreFilterField` from binding to a `GridModel` in context, need to
  set the `store` or `gridModel` property explicitly to null.
* The Blueprint non-standard decorators `ContextMenuTarget` and `HotkeysTarget` are no longer
  supported. Use the new hooks `useContextMenu()` and `useHotkeys()` instead. For convenience, this
  functionality has also been made available directly on `Panel` via the `contextMenu` and `hotkeys`
  props.
* `DataView` and `DataViewModel` have been moved from `/desktop/cmp/dataview` to the cross-platform
  package `/cmp/dataview`.
* `isReactElement` has been removed. Applications should use the native React API method
  `React.isValidElement` instead.

### ⚙️ Technical

* `createObservableRef()` is now available in `@xh/hoist/utils/react` package. Use this function for
  creating refs that are functionally equivalent to refs created with `React.createRef()`, yet fully
  observable. With this change the `Ref` class in the same package is now obsolete.
* Hoist now establishes a proper react "error boundary" around all application code. This means that
  errors throw when rendering will be caught and displayed in the standard Hoist exception dialog,
  and stack traces for rendering errors should be significantly less verbose.
* Not a Hoist feature, exactly, but the latest version of `@xh/hoist-dev-utils` (see below) enables
  support for the `optional chaining` (aka null safe) and `nullish coalescing` operators via their
  Babel proposal plugins. Developers are encouraged to make good use of the new syntax below:
  * conditional-chaining: `let foo = bar?.baz?.qux;`
  * nullish coalescing: `let foo = bar ?? 'someDefaultValue';`

### 🐞 Bug Fixes

* Date picker month and year controls will now work properly in `localDate` mode. (Previously would
  reset to underlying value.)
* Individual `Buttons` within a `ButtonGroupInput` will accept a disabled prop while continuing to
  respect the overall `ButtonGroupInput`'s disabled prop.
* Raised z-index level of AG-Grid tooltip to ensure tooltips for AG-Grid context menu items appear
  above the context menu.

### 📚 Libraries

* @blueprintjs/core `3.18 -> 3.19`
* @blueprintjs/datetime `3.12 -> 3.14`
* @fortawesome/fontawesome-pro `5.10 -> 5.11`
* @xh/hoist-dev-utils `3.8 -> 4.3` (multiple transitive updates to build tooling)
* ag-grid `21.1 -> 21.2`
* highcharts `7.1 -> 7.2`
* mobx `5.13 -> 5.14`
* react-transition-group `4.2 -> 4.3`
* rsvp (removed)
* store2 `2.9 -> 2.10`

[Commit Log](https://github.com/xh/hoist-react/compare/v27.1.0...v28.0.0)

## v27.1.0 - 2019-09-05

### 🎁 New Features

* `Column.exportFormat` can now be a function, which supports setting Excel formats on a per-cell
  (vs. entire column) basis by returning a conditional `exportFormat` based upon the value and / or
  record.
  * ⚠️ Note that per-cell formatting _requires_ that apps update their server to use hoist-core
    v6.3.0+ to work, although earlier versions of hoist-core _are_ backwards compatible with the
    pre-existing, column-level export formatting.
* `DataViewModel` now supports a `sortBy` config. Accepts the same inputs as `GridModel.sortBy`,
  with the caveat that only a single-level sort is supported at this time.

[Commit Log](https://github.com/xh/hoist-react/compare/v27.0.1...v27.1.0)

## v27.0.1 - 2019-08-26

### 🐞 Bug Fixes

* Fix to `Store.clear()` and `GridModel.clear()`, which delegates to the same (#1324).

[Commit Log](https://github.com/xh/hoist-react/compare/v27.0.0...v27.0.1)

## v27.0.0 - 2019-08-23

### 🎁 New Features

* A new `LocalDate` class has been added to the toolkit. This class provides client-side support for
  "business" or "calendar" days that do not have a time component. It is an immutable class that
  supports '==', '<' and '>', as well as a number of convenient manipulation functions. Support for
  the `LocalDate` class has also been added throughout the toolkit, including:
  * `Field.type` now supports an additional `localDate` option for automatic conversion of server
    data to this type when loading into a `Store`.
  * `fetchService` is aware of this class and will automatically serialize all instances of it for
    posting to the server. ⚠ NOTE that along with this change, `fetchService` and its methods such
    as `XH.fetchJson()` will now serialize regular JS Date objects as ms timestamps when provided in
    params. Previously Dates were serialized in their default `toString()` format. This would be a
    breaking change for an app that relied on that default Date serialization, but it was made for
    increased symmetry with how Hoist JSON-serializes Dates and LocalDates on the server-side.
  * `DateInput` can now be used to seamlessly bind to a `LocalDate` as well as a `Date`. See its new
    prop of `valueType` which can be set to `localDate` or `date` (default).
  * A new `localDateCol` config has been added to the `@xh/hoist/grid/columns` package with
    standardized rendering and formatting.
* New `TreeMap` and `SplitTreeMap` components added, to render hierarchical data in a configurable
  TreeMap visualization based on the Highcharts library. Supports optional binding to a GridModel,
  which syncs selection and expand / collapse state.
* `Column` gets a new `highlightOnChange` config. If true, the grid will highlight the cell on each
  change by flashing its background. (Currently this is a simple on/off config - future iterations
  could support a function variant or other options to customize the flash effect based on the
  old/new values.) A new CSS var `--xh-grid-cell-change-bg-highlight` can be used to customize the
  color used, app-wide or scoped to a particular grid selector. Note that columns must *not* specify
  `rendererIsComplex` (see below) if they wish to enable the new highlight flag.

### 💥 Breaking Changes

* The updating of `Store` data has been reworked to provide a simpler and more powerful API that
  allows for the applications of additions, deletions, and updates in a single transaction:
  * The signature of `Store.updateData()` has been substantially changed, and is now the main entry
    point for all updates.
  * `Store.removeRecords()` has been removed. Use `Store.updateData()` instead.
  * `Store.addData()` has been removed. Use `Store.updateData()` instead.
* `Column` takes an additional property `rendererIsComplex`. Application must set this flag to
  `true` to indicate if a column renderer uses values other than its own bound field. This change
  provides an efficiency boost by allowing ag-Grid to use its default change detection instead of
  forcing a cell refresh on any change.

### ⚙️ Technical

* `Grid` will now update the underlying ag-Grid using ag-Grid transactions rather than relying on
  agGrid `deltaRowMode`. This is intended to provide the best possible grid performance and
  generally streamline the use of the ag-Grid Api.

### 🐞 Bug Fixes

* Panel resize events are now properly throttled, avoiding extreme lagginess when resizing panels
  that contain complex components such as big grids.
* Workaround for issues with the mobile Onsen toolkit throwing errors while resetting page stack.
* Dialogs call `doCancel()` handler if cancelled via `<esc>` keypress.

### 📚 Libraries

* @xh/hoist-dev-utils `3.7 -> 3.8`
* qs `6.7 -> 6.8`
* store2 `2.8 -> 2.9`

[Commit Log](https://github.com/xh/hoist-react/compare/v26.0.1...v27.0.0)

## v26.0.1 - 2019-08-07

### 🎁 New Features

* **WebSocket support** has been added in the form of `XH.webSocketService` to establish and
  maintain a managed websocket connection with the Hoist UI server. This is implemented on the
  client via the native `WebSocket` object supported by modern browsers and relies on the
  corresponding service and management endpoints added to Hoist Core v6.1.
  * Apps must declare `webSocketsEnabled: true` in their `AppSpec` configuration to enable this
    overall functionality on the client.
  * Apps can then subscribe via the new service to updates on a requested topic and will receive any
    inbound messages for that topic via a callback.
  * The service will monitor the socket connection with a regular heartbeat and attempt to
    re-establish if dropped.
  * A new admin console snap-in provides an overview of connected websocket clients.
* The `XH.message()` and related methods such as `XH.alert()` now support more flexible
  `confirmProps` and `cancelProps` configs, each of which will be passed to their respective button
  and merged with suitable defaults. Allows use of the new `autoFocus` prop with these preconfigured
  dialogs.
  * By default, `XH.alert()` and `XH.confirm()` will auto focus the confirm button for user
    convenience.
  * The previous text/intent configs have been deprecated and the message methods will log a console
    warning if they are used (although it will continue to respect them to aid transitioning to the
    new configs).
* `GridModel` now supports a `copyCell` context menu action. See `StoreContextMenu` for more
  details.
* New `GridCountLabel` component provides an alternative to existing `StoreCountLabel`, outputting
  both overall record count and current selection count in a configurable way.
* The `Button` component accepts an `autoFocus` prop to attempt to focus on render.
* The `Checkbox` component accepts an `autoFocus` prop to attempt to focus on render.

### 💥 Breaking Changes

* `StoreCountLabel` has been moved from `/desktop/cmp/store` to the cross-platform package
  `/cmp/store`. Its `gridModel` prop has also been removed - usages with grids should likely switch
  to the new `GridCountLabel` component, noted above and imported from `/cmp/grid`.
* The API for `ClipboardButton` and `ClipboardMenuItem` has been simplified, and made implementation
  independent. Specify a single `getCopyText` function rather than the `clipboardSpec`.
  (`clipboardSpec` is an artifact from the removed `clipboard` library).
* The `XH.prompt()` and `XH.message()` input config has been updated to work as documented, with any
  initial/default value for the input sourced from `input.initialValue`. Was previously sourced from
  `input.value` (#1298).
* ChartModel `config` has been deprecated. Please use `highchartsConfig` instead.

### 🐞 Bug Fixes

* The `Select.selectOnFocus` prop is now respected when used in tandem with `enableCreate` and/or
  `queryFn` props.
* `DateInput` popup _will_ now close when input is blurred but will _not_ immediately close when
  `enableTextInput` is `false` and a month or year is clicked (#1293).
* Buttons within a grid `actionCol` now render properly in compact mode, without clipping/overflow.

### ⚙️ Technical

* `AgGridModel` will now throw an exception if any of its methods which depend on ag-Grid state are
  called before the grid has been fully initialized (ag-Grid onGridReady event has fired).
  Applications can check the new `isReady` property on `AgGridModel` before calling such methods to️️
  verify the grid is fully initialized.

### 📚 Libraries

* @blueprintjs/core `3.17 -> 3.18`
* @blueprintjs/datetime `3.11 -> 3.12`
* @fortawesome/fontawesome `5.9 -> 5.10`
* ag-grid `21.0.1 -> 21.1.1`
* store2 `2.7 -> 2.8`
* The `clipboard` library has been replaced with the simpler `clipboard-copy` library.

[Commit Log](https://github.com/xh/hoist-react/compare/v25.2.0...v26.0.1)

## v25.2.0 - 2019-07-25

### 🎁 New Features

* `RecordAction` supports a new `secondaryText` property. When used for a Grid context menu item,
  this text appears on the right side of the menu item, usually used for displaying the shortcut key
  associated with an action.

### 🐞 Bug Fixes

* Fixed issue with loopy behavior when using `Select.selectOnFocus` and changing focus
  simultaneously with keyboard and mouse.

[Commit Log](https://github.com/xh/hoist-react/compare/v25.1.0...v25.2.0)

## v25.1.0 - 2019-07-23

### 🎁 New Features

* `JsonInput` includes buttons for toggling showing in a full-screen dialog window. Also added a
  convenience button to auto-format `JsonInput's` content.
* `DateInput` supports a new `enableTextInput` prop. When this property is set to false, `DateInput`
  will be entirely driven by the provided date picker. Additionally, `DateInput` styles have been
  improved for its various modes to more clearly convey its functionality.
* `ExportButton` will auto-disable itself if bound to an empty `GridModel`. This helper button will
  now also throw a console warning (to alert the developer) if `gridModel.enableExport != true`.

### ⚙️ Technical

* Classes decorated with `@LoadSupport` will now throw an exception out of their provided
  `loadAsync()` method if called with a parameter that's not a plain object (i.e. param is clearly
  not a `LoadSpec`). Note this might be a breaking change, in so far as it introduces additional
  validation around this pre-existing API requirement.
* Requirements for the `colorSpec` option passed to Hoist number formatters have been relaxed to
  allow partial definitions such that, for example, only negative values may receive the CSS class
  specified, without having to account for positive value styling.

### 🐞 Bug Fixes

* `RestFormModel` now submits dirty fields only when editing a record, as intended (#1245).
* `FormField` will no longer override the disabled prop of its child input if true (#1262).

### 📚 Libraries

* mobx `5.11 -> 5.13`
* Misc. patch-level updates

[Commit Log](https://github.com/xh/hoist-react/compare/v25.0.0...v25.1.0)

## v25.0.0 - 2019-07-16

### 🎁 New Features

* `Column` accepts a new `comparator` callback to customize how column cell values are sorted by the
  grid.
* Added `XH.prompt()` to show a simple message popup with a built-in, configurable HoistInput. When
  submitted by the user, its callback or resolved promise will include the input's value.
* `Select` accepts a new `selectOnFocus` prop. The behaviour is analogous to the `selectOnFocus`
  prop already in `TextInput`, `TextArea` and `NumberInput`.

### 💥 Breaking Changes

* The `fmtPercent` and `percentRenderer` methods will now multiply provided value by 100. This is
  consistent with the behavior of Excel's percentage formatting and matches the expectations of
  `ExportFormat.PCT`. Columns that were previously using `exportValue: v => v/100` as a workaround
  to the previous renderer behavior should remove this line of code.
* `DimensionChooserModel`'s `historyPreference` config has been renamed `preference`. It now
  supports saving both value and history to the same preference (existing history preferences will
  be handled).

[Commit Log](https://github.com/xh/hoist-react/compare/v24.2.0...v25.0.0)

## v24.2.0 - 2019-07-08

### 🎁 New Features

* `GridModel` accepts a new `colDefaults` configuration. Defaults provided via this object will be
  merged (deeply) into all column configs as they are instantiated.
* New `Panel.compactHeader` and `DockContainer.compactHeaders` props added to enable more compact
  and space efficient styling for headers in these components.
  * ⚠️ Note that as part of this change, internal panel header CSS class names changed slightly -
    apps that were targeting these internal selectors would need to adjust. See
    desktop/cmp/panel/impl/PanelHeader.scss for the relevant updates.
* A new `exportOptions.columns` option on `GridModel` replaces `exportOptions.includeHiddenCols`.
  The updated and more flexible config supports special strings 'VISIBLE' (default), 'ALL', and/or a
  list of specific colIds to include in an export.
  * To avoid immediate breaking changes, GridModel will log a warning on any remaining usages of
    `includeHiddenCols` but auto-set to `columns: 'ALL'` to maintain the same behavior.
* Added new preference `xhShowVersionBar` to allow more fine-grained control of when the Hoist
  version bar is showing. It defaults to `auto`, preserving the current behavior of always showing
  the footer to Hoist Admins while including it for non-admins *only* in non-production
  environments. The pref can alternatively be set to 'always' or 'never' on a per-user basis.

### 📚 Libraries

* @blueprintjs/core `3.16 -> 3.17`
* @blueprintjs/datetime `3.10 -> 3.11`
* mobx `5.10 -> 5.11`
* react-transition-group `2.8 -> 4.2`

[Commit Log](https://github.com/xh/hoist-react/compare/v24.1.1...v24.2.0)

## v24.1.1 - 2019-07-01

### 🐞 Bug Fixes

* Mobile column chooser internal layout/sizing fixed when used in certain secure mobile browsers.

[Commit Log](https://github.com/xh/hoist-react/compare/v24.1.0...v24.1.1)

## v24.1.0 - 2019-07-01

### 🎁 New Features

* `DateInput.enableClear` prop added to support built-in button to null-out a date input's value.

### 🐞 Bug Fixes

* The `Select` component now properly shows all options when the pick-list is re-shown after a
  change without first blurring the control. (Previously this interaction edge case would only show
  the option matching the current input value.) #1198
* Mobile mask component `onClick` callback prop restored - required to dismiss mobile menus when not
  tapping a menu option.
* When checking for a possible expired session within `XH.handleException()`, prompt for app login
  only for Ajax requests made to relative URLs (not e.g. remote APIs accessed via CORS). #1189

### ✨ Style

* Panel splitter collapse button more visible in dark theme. CSS vars to customize further fixed.
* The mobile app menu button has been moved to the right side of the top appBar, consistent with its
  placement in desktop apps.

### 📚 Libraries

* @blueprintjs/core `3.15 -> 3.16`
* @blueprintjs/datetime `3.9 -> 3.10`
* codemirror `5.47 -> 5.48`
* mobx `6.0 -> 6.1`

[Commit Log](https://github.com/xh/hoist-react/compare/v24.0.0...v24.1.0)

## v24.0.0 - 2019-06-24

### 🎁 New Features

#### Data

* A `StoreFilter` object has been introduced to the data API. This allows `Store` and
  `StoreFilterField` to support the ability to conditionally include all children when filtering
  hierarchical data stores, and could support additional filtering customizations in the future.
* `Store` now provides a `summaryRecord` property which can be used to expose aggregated data for
  the data it contains. The raw data for this record can be provided to `loadData()` and
  `updateData()` either via an explicit argument to these methods, or as the root node of the raw
  data provided (see `Store.loadRootAsSummary`).
* The `StoreFilterField` component accepts new optional `model` and `bind` props to allow control of
  its text value from an external model's observable.
* `pwd` is now a new supported type of `Field` in the `@xh/hoist/core/data` package.

#### Grid

* `GridModel` now supports a `showSummary` config which can be used to display its store's
  summaryRecord (see above) as either a pinned top or bottom row.
* `GridModel` also adds a `enableColumnPinning` config to enable/disable user-driven pinning. On
  desktop, if enabled, users can pin columns by dragging them to the left or right edges of the grid
  (the default ag-Grid gesture). Column pinned state is now also captured and maintained by the
  overall grid state system.
* The desktop column chooser now options in a non-modal popover when triggered from the standard
  `ColChooserButton` component. This offers a quicker and less disruptive alternative to the modal
  dialog (which is still used when launched from the grid context menu). In this popover mode,
  updates to columns are immediately reflected in the underlying grid.
* The mobile `ColChooser` has been improved significantly. It now renders displayed and available
  columns as two lists, allowing drag and drop between to update the visibility and ordering. It
  also provides an easy option to toggle pinning the first column.
* `DimensionChooser` now supports an optional empty / ungrouped configuration with a value of `[]`.
  See `DimensionChooserModel.enableClear` and `DimensionChooser.emptyText`.

#### Other Features

* Core `AutoRefreshService` added to trigger an app-wide data refresh on a configurable interval, if
  so enabled via a combination of soft-config and user preference. Auto-refresh relies on the use of
  the root `RefreshContextModel` and model-level `LoadSupport`.
* A new `LoadingIndicator` component is available as a more minimal / unobtrusive alternative to a
  modal mask. Typically configured via a new `Panel.loadingIndicator` prop, the indicator can be
  bound to a `PendingTaskModel` and will automatically show/hide a spinner and/or custom message in
  an overlay docked to the corner of the parent Panel.
* `DateInput` adds support for new `enablePicker` and `showPickerOnFocus` props, offering greater
  control over when the calendar picker is shown. The new default behaviour is to not show the
  picker on focus, instead showing it via a built-in button.
* Transitions have been disabled by default on desktop Dialog and Popover components (both are from
  the Blueprint library) and on the Hoist Mask component. This should result in a snappier user
  experience, especially when working on remote / virtual workstations. Any in-app customizations to
  disable or remove transitions can now be removed in favor of this toolkit-wide change.
* Added new `@bindable.ref` variant of the `@bindable` decorator.

### 💥 Breaking Changes

* Apps that defined and initialized their own `AutoRefreshService` service or functionality should
  leverage the new Hoist service if possible. Apps with a pre-existing custom service of the same
  name must either remove in favor of the new service or - if they have special requirements not
  covered by the Hoist implementation - rename their own service to avoid a naming conflict.
* The `StoreFilterField.onFilterChange` callback will now be passed a `StoreFilter`, rather than a
  function.
* `DateInput` now has a calendar button on the right side of the input which is 22 pixels square.
  Applications explicitly setting width or height on this component should ensure that they are
  providing enough space for it to display its contents without clipping.

### 🐞 Bug Fixes

* Performance for bulk grid selections has been greatly improved (#1157)
* Toolbars now specify a minimum height (or width when vertical) to avoid shrinking unexpectedly
  when they contain only labels or are entirely empty (but still desired to e.g. align UIs across
  multiple panels). Customize if needed via the new `--xh-tbar-min-size` CSS var.
* All Hoist Components that accept a `model` prop now have that properly documented in their
  prop-types.
* Admin Log Viewer no longer reverses its lines when not in tail mode.

### ⚙️ Technical

* The `AppSpec` config passed to `XH.renderApp()` now supports a `clientAppCode` value to compliment
  the existing `clientAppName`. Both values are now optional and defaulted from the project-wide
  `appCode` and `appName` values set via the project's Webpack config. (Note that `clientAppCode` is
  referenced by the new `AutoRefreshService` to support configurable auto-refresh intervals on a
  per-app basis.)

### 📚 Libraries

* ag-grid `20.0 -> 21.0`
* react-select `2.4 -> 3.0`
* mobx-react `5.4 -> 6.0.3`
* font-awesome `5.8 -> 5.9`
* react-beautiful-dnd `10.1.1 -> 11.0.4`

[Commit Log](https://github.com/xh/hoist-react/compare/v23.0.0...v24.0.0)

## v23.0.0 - 2019-05-30

### 🎁 New Features

* `GridModel` now accepts a config of `cellBorders`, similar to `rowBorders`
* `Panel.tbar` and `Panel.bbar` props now accept an array of Elements and will auto-generate a
  `Toolbar` to contain them, avoiding the need for the extra import of `toolbar()`.
* New functions `withDebug` and `withShortDebug` have been added to provide a terse syntax for
  adding debug messages that track the execution of specific blocks of code.
* `XH.toast()` now supports an optional `containerRef` argument that can be used for anchoring a
  toast within another component (desktop only). Can be used to display more targeted toasts within
  the relevant section of an application UI, as opposed to the edge of the screen.
* `ButtonGroupInput` accepts a new `enableClear` prop that allows the active / depressed button to
  be unselected by pressing it again - this sets the value of the input as a whole to `null`.
* Hoist Admins now always see the VersionBar in the footer.
* `Promise.track` now accepts an optional `omit` config that indicates when no tracking will be
  performed.
* `fmtNumber` now accepts an optional `prefix` config that prepends immediately before the number,
  but after the sign (`+`, `-`).
* New utility methods `forEachAsync()` and `whileAsync()` have been added to allow non-blocking
  execution of time-consuming loops.

### 💥 Breaking Changes

* The `AppOption.refreshRequired` config has been renamed to `reloadRequired` to better match the
  `XH.reloadApp()` method called to reload the entire app in the browser. Any options defined by an
  app that require it to be fully reloaded should have this renamed config set to `true`.
* The options dialog will now automatically trigger an app-wide data _refresh_ via
  `XH.refreshAppAsync()` if options have changed that don't require a _reload_.
* The `EventSupport` mixin has been removed. There are no known uses of it and it is in conflict
  with the overall reactive structure of the hoist-react API. If your app listens to the
  `appStateChanged`, `prefChange` or `prefsPushed` events you will need to adjust accordingly.

### 🐞 Bug Fixes

* `Select` will now let the user edit existing text in conditions where it is expected to be
  editable. #880
* The Admin "Config Differ" tool has been updated to reflect changes to `Record` made in v22. It is
  once again able to apply remote config values.
* A `Panel` with configs `resizable: true, collapsible: false` now renders with a splitter.
* A `Panel` with no `icon`, `title`, or `headerItems` will not render a blank header.
* `FileChooser.enableMulti` now behaves as one might expect -- true to allow multiple files in a
  single upload. Previous behavior (the ability to add multiple files to dropzone) is now controlled
  by `enableAddMulti`.

[Commit Log](https://github.com/xh/hoist-react/compare/v22.0.0...v23.0.0)


## v22.0.0 - 2019-04-29

### 🎁 New Features

* A new `DockContainer` component provides a user-friendly way to render multiple child components
  "docked" to its bottom edge. Each child view is rendered with a configurable header and controls
  to allow the user to expand it, collapse it, or optionally "pop it out" into a modal dialog.
* A new `AgGrid` component provides a much lighter Hoist wrapper around ag-Grid while maintaining
  consistent styling and layout support. This allows apps to use any features supported by ag-Grid
  without conflicting with functionality added by the core Hoist `Grid`.
  * Note that this lighter wrapper lacks a number of core Hoist features and integrations, including
    store support, grid state, enhanced column and renderer APIs, absolute value sorting, and more.
  * An associated `AgGridModel` provides access to to the ag-Grid APIs, minimal styling configs, and
    several utility methods for managing Grid state.
* Added `GridModel.groupSortFn` config to support custom group sorting (replaces any use of
  `agOptions.defaultGroupSortComparator`).
* The `Column.cellClass` and `Column.headerClass` configs now accept functions to dynamically
  generate custom classes based on the Record and/or Column being rendered.
* The `Record` object now provides an additional getter `Record.allChildren` to return all children
  of the record, irrespective of the current filter in place on the record's store. This supplements
  the existing `Record.children` getter, which returns only the children meeting the filter.

### 💥 Breaking Changes

* The class `LocalStore` has been renamed `Store`, and is now the main implementation and base class
  for Store Data. The extraneous abstract superclass `BaseStore` has been removed.
* `Store.dataLastUpdated` had been renamed `Store.lastUpdated` on the new class and is now a simple
  timestamp (ms) rather than a Javascript Date object.
* The constructor argument `Store.processRawData` now expects a function that *returns* a modified
  object with the necessary edits. This allows implementations to safely *clone* the raw data rather
  than mutating it.
* The method `Store.removeRecord` has been replaced with the method `Store.removeRecords`. This will
  facilitate efficient bulk deletes.

### ⚙️ Technical

* `Grid` now performs an important performance workaround when loading a new dataset that would
  result in the removal of a significant amount of existing records/rows. The underlying ag-Grid
  component has a serious bottleneck here (acknowledged as AG-2879 in their bug tracker). The Hoist
  grid wrapper will now detect when this is likely and proactively clear all data using a different
  API call before loading the new dataset.
* The implementations `Store`, `RecordSet`, and `Record` have been updated to more efficiently
  re-use existing record references when loading, updating, or filtering data in a store. This keeps
  the Record objects within a store as stable as possible, and allows additional optimizations by
  ag-Grid and its `deltaRowDataMode`.
* When loading raw data into store `Record`s, Hoist will now perform additional conversions based on
  the declared `Field.type`. The unused `Field.nullable` has been removed.
* `LocalStorageService` now uses both the `appCode` and current username for its namespace key,
  ensuring that e.g. local prefs/grid state are not overwritten across multiple app users on one OS
  profile, or when admin impersonation is active. The service will automatically perform a one-time
  migration of existing local state from the old namespace to the new. #674
* `elem` no longer skips `null` children in its calls to `React.createElement()`. These children may
  play the role of placeholders when using conditional rendering, and skipping them was causing
  React to trigger extra re-renders. This change further simplifies Hoist's element factory and
  removes an unnecessary divergence with the behavior of JSX.


### 🐞 Bug Fixes

* `Grid` exports retain sorting, including support for absolute value sorting. #1068
* Ensure `FormField`s are keyed with their model ID, so that React can properly account for dynamic
  changes to fields within a form. #1031
* Prompt for app refresh in (rare) case of mismatch between client and server-side session user.
  (This can happen during impersonation and is defended against in server-side code.) #675

[Commit Log](https://github.com/xh/hoist-react/compare/v21.0.2...v22.0.0)

## v21.0.2 - 2019-04-05

### 📚 Libraries

* Rollback ag-Grid to v20.0.0 after running into new performance issues with large datasets and
  `deltaRowDataMode`. Updates to tree filtering logic, also related to grid performance issues with
  filtered tree results returning much larger record counts.

## v21.0.0 - 2019-04-04

### 🎁 New Features

* `FetchService` fetch methods now accept a plain object as the `headers` argument. These headers
  will be merged with the default headers provided by FetchService.
* An app can also now specify default headers to be sent with every fetch request via
  `XH.fetchService.setDefaultHeaders()`. You can pass either a plain object, or a closure which
  returns one.
* `Grid` supports a new `onGridReady` prop, allowing apps to hook into the ag-Grid event callback
  without inadvertently short-circuiting the Grid's own internal handler.

### 💥 Breaking Changes

* The shortcut getter `FormModel.isNotValid` was deemed confusing and has been removed from the API.
  In most cases applications should use `!FormModel.isValid` instead; this expression will return
  `false` for the `Unknown` as well as the `NotValid` state. Applications that wish to explicitly
  test for the `NotValid` state should use the `validationState` getter.
* Multiple HoistInputs have changed their `onKeyPress` props to `onKeyDown`, including TextInput,
  NumberInput, TextArea & SearchInput. The `onKeyPress` event has been deprecated in general and has
  limitations on which keys will trigger the event to fire (i.e. it would not fire on an arrow
  keypress).
* FetchService's fetch methods no longer support `contentType` parameter. Instead, specify a custom
  content-type by setting a 'Content-Type' header using the `headers` parameter.
* FetchService's fetch methods no longer support `acceptJson` parameter. Instead, pass an {"Accept":
  "application/json"} header using the `headers` parameter.

### ✨ Style

* Black point + grid colors adjusted in dark theme to better blend with overall blue-gray tint.
* Mobile styles have been adjusted to increase the default font size and grid row height, in
  addition to a number of other smaller visual adjustments.

### 🐞 Bug Fixes

* Avoid throwing React error due to tab / routing interactions. Tab / routing / state support
  generally improved. (#1052)
* `GridModel.selectFirst()` improved to reliably select first visible record even when one or more
  groupBy levels active. (#1058)

### 📚 Libraries

* ag-Grid `~20.1 -> ~20.2` (fixes ag-grid sorting bug with treeMode)
* @blueprint/core `3.14 -> 3.15`
* @blueprint/datetime `3.7 -> 3.8`
* react-dropzone `10.0 -> 10.1`
* react-transition-group `2.6 -> 2.8`

[Commit Log](https://github.com/xh/hoist-react/compare/v20.2.1...v21.0.0)

## v20.2.1 - 2019-03-28

* Minor tweaks to grid styles - CSS var for pinned column borders, drop left/right padding on
  center-aligned grid cells.

[Commit Log](https://github.com/xh/hoist-react/compare/v20.2.0...v20.2.1)

## v20.2.0 - 2019-03-27

### 🎁 New Features

* `GridModel` exposes three new configs - `rowBorders`, `stripeRows`, and `showCellFocus` - to
  provide additional control over grid styling. The former `Grid` prop `showHover` has been
  converted to a `GridModel` config for symmetry with these other flags and more efficient
  re-rendering. Note that some grid-related CSS classes have also been modified to better conform to
  the BEM approach used elsewhere - this could be a breaking change for apps that keyed off of
  certain Hoist grid styles (not expected to be a common case).
* `Select` adds a `queryBuffer` prop to avoid over-eager calls to an async `queryFn`. This buffer is
  defaulted to 300ms to provide some out-of-the-box debouncing of keyboard input when an async query
  is provided. A longer value might be appropriate for slow / intensive queries to a remote API.

### 🐞 Bug Fixes

* A small `FormField.labelWidth` config value will now be respected, even if it is less than the
  default minWidth of 80px.
* Unnecessary re-renders of inactive tab panels now avoided.
* `Grid`'s filter will now be consistently applied to all tree grid records. Previously, the filter
  skipped deeply nested records under specific conditions.
* `Timer` no longer requires its `runFn` to be a promise, as it briefly (and unintentionally) did.
* Suppressed default browser resize handles on `textarea`.

[Commit Log](https://github.com/xh/hoist-react/compare/v20.1.1...v20.2.0)

## v20.1.1 - 2019-03-27

### 🐞 Bug Fixes

* Fix form field reset so that it will call computeValidationAsync even if revalidation is not
  triggered because the field's value did not change when reset.

[Commit Log](https://github.com/xh/hoist-react/compare/v20.1.0...v20.1.1)


## v20.1.0 - 2019-03-14

### 🎁 New Features

* Standard app options panel now includes a "Restore Defaults" button to clear all user preferences
  as well as any custom grid state, resetting the app to its default state for that user.

### 🐞 Bug Fixes

* Removed a delay from `HoistInput` blur handling, ensuring `noteBlurred()` is called as soon as the
  element loses focus. This should remove a class of bugs related to input values not flushing into
  their models quickly enough when `commitOnChange: false` and the user moves directly from an input
  to e.g. clicking a submit button. #1023
* Fix to Admin ConfigDiffer tool (missing decorator).

### ⚙️ Technical

* The `GridModel.store` config now accepts a plain object and will internally create a `LocalStore`.
  This store config can also be partially specified or even omitted entirely. GridModel will ensure
  that the store is auto-configured with all fields in configured grid columns, reducing the need
  for app code boilerplate (re)enumerating field names.
* `Timer` class reworked to allow its interval to be adjusted dynamically via `setInterval()`,
  without requiring the Timer to be re-created.

[Commit Log](https://github.com/xh/hoist-react/compare/v20.0.1...v20.1.0)


## v20.0.1 - 2019-03-08

### 🐞 Bug Fixes

* Ensure `RestStore` processes records in a standard way following a save/add operation (#1010).

[Commit Log](https://github.com/xh/hoist-react/compare/v20.0.0...v20.0.1)


## v20.0.0 - 2019-03-06

### 💥 Breaking Changes

* The `@LoadSupport` decorator has been substantially reworked and enhanced from its initial release
  in v19. It is no longer needed on the HoistComponent, but rather should be put directly on the
  owned HoistModel implementing the loading. IMPORTANT NOTE: all models should implement
  `doLoadAsync` rather than `loadAsync`. Please see `LoadSupport` for more information on this
  important change.
* `TabContainer` and `TabContainerModel` are now cross-platform. Apps should update their code to
  import both from `@xh/hoist/cmp/tab`.
* `TabContainer.switcherPosition` has been moved to `TabContainerModel`. Please note that changes to
  `switcherPosition` are not supported on mobile, where the switcher will always appear beneath the
  container.
* The `Label` component from `@xh/hoist/desktop/cmp/input` has been removed. Applications should
  consider using the basic html `label` element instead (or a `FormField` if applicable).
* The `LeftRightChooserModel` constructor no longer accepts a `leftSortBy` and `rightSortBy`
  property. The implementation of these properties was generally broken. Use `leftSorted` and
  `rightSorted` instead.

#### Mobile

* Mobile `Page` has changed - `Pages` are now wrappers around `Panels` that are designed to be used
  with a `NavigationModel` or `TabContainer`. `Page` accepts the same props as `Panel`, meaning uses
  of `loadModel` should be replaced with `mask`.
* The mobile `AppBar` title is static and defaults to the app name. If you want to display page
  titles, it is recommended to use the `title` prop on the `Page`.

### 🎁 New Features

* Enhancements to Model and Component data loading via `@LoadSupport` provides a stronger set of
  conventions and better support for distinguishing between initial loads / auto/background
  refreshes / user- driven refreshes. It also provides new patterns for ensuring application
  Services are refreshed as part of a reworked global refresh cycle.
* RestGridModel supports a new `cloneAction` to take an existing record and open the editor form in
  "add mode" with all editable fields pre-populated from the source record. The action calls
  `prepareCloneFn`, if defined on the RestGridModel, to perform any transform operations before
  rendering the form.
* Tabs in `TabContainerModel` now support an `icon` property on the desktop.
* Charts take a new optional `aspectRatio` prop.
* Added new `Column.headerTooltip` config.
* Added new method `markManaged` on `ManagedSupport`.
* Added new function decorator `debounced`.
* Added new function `applyMixin` providing support for structured creation of class decorators
  (mixins).

#### Mobile

* Column chooser support available for mobile Grids. Users can check/uncheck columns to add/remove
  them from a configurable grid and reorder the columns in the list via drag and drop. Pair
  `GridModel.enableColChooser` with a mobile `colChooserButton` to allow use.
* Added `DialogPage` to the mobile toolkit. These floating pages do not participate in navigation or
  routing, and are used for showing fullscreen views outside of the Navigator / TabContainer
  context.
* Added `Panel` to the mobile toolkit, which offers a header element with standardized styling,
  title, and icon, as well as support for top and bottom toolbars.
* The mobile `AppBar` has been updated to more closely match the desktop `AppBar`, adding `icon`,
  `leftItems`, `hideAppMenuButton` and `appMenuButtonProps` props.
* Added routing support to mobile.

### 🐞 Bug Fixes

* The HighCharts wrapper component properly resizes its chart.
* Mobile dimension chooser button properly handles overflow for longer labels.
* Sizing fixes for multi-line inputs such as textArea and jsonInput.
* NumberInput calls a `onKeyPress` prop if given.
* Layout fixes on several admin panels and detail popups.

### 📚 Libraries

* @blueprintjs/core `3.13 -> 3.14`
* @xh/hoist-dev-utils `3.5 -> 3.6`
* ag-Grid `~20.0 -> ~20.1`
* react-dropzone `~8.0 -> ~9.0`
* react-select `~2.3 -> ~2.4`
* router5 `~6.6 -> ~7.0`
* react `~16.7 -> ~16.8`

[Commit Log](https://github.com/xh/hoist-react/compare/v19.0.1...v20.0.0)

## v19.0.1 - 2019-02-12

### 🐞 Bug Fixes

* Additional updates and simplifications to `FormField` sizing of child `HoistInput` elements, for
  more reliable sizing and spacing filling behavior.

[Commit Log](https://github.com/xh/hoist-react/compare/v19.0.0...v19.0.1)


## v19.0.0 - 2019-02-08

### 🎁 New Features

* Added a new architecture for signaling the need to load / refresh new data across either the
  entire app or a section of the component hierarchy. This new system relies on React context to
  minimizes the need for explicit application wiring, and improves support for auto-refresh. See
  newly added decorator `@LoadSupport` and classes/components `RefreshContext`,
  `RefreshContextModel`, and `RefreshContextView` for more info.
* `TabContainerModel` and `TabModel` now support `refreshMode` and `renderMode` configs to allow
  better control over how inactive tabs are mounted/unmounted and how tabs handle refresh requests
  when hidden or (re)activated.
* Apps can implement `getAppOptions()` in their `AppModel` class to specify a set of app-wide
  options that should be editable via a new built-in Options dialog. This system includes built-in
  support for reading/writing options to preferences, or getting/setting their values via custom
  handlers. The toolkit handles the rendering of the dialog.
* Standard top-level app buttons - for actions such as launching the new Options dialog, switching
  themes, launching the admin client, and logging out - have been moved into a new menu accessible
  from the top-right corner of the app, leaving more space for app-specific controls in the AppBar.
* `RecordGridModel` now supports an enhanced `editors` configuration that exposes the full set of
  validation and display support from the Forms package.
* `HoistInput` sizing is now consistently implemented using `LayoutSupport`. All sizable
  `HoistInputs` now have default `width` to ensure a standard display out of the box. `JsonInput`
  and `TextArea` also have default `height`. These defaults can be overridden by declaring explicit
  `width` and `height` values, or unset by setting the prop to `null`.
* `HoistInputs` within `FormFields` will be automatically sized to fill the available space in the
  `FormField`. In these cases, it is advised to either give the `FormField` an explicit size or
  render it in a flex layout.

### 💥 Breaking Changes

* ag-Grid has been updated to v20.0.0. Most apps shouldn't require any changes - however, if you are
  using `agOptions` to set sorting, filtering or resizing properties, these may need to change:

  For the `Grid`, `agOptions.enableColResize`, `agOptions.enableSorting` and `agOptions.enableFilter`
  have been removed. You can replicate their effects by using `agOptions.defaultColDef`. For
  `Columns`, `suppressFilter` has been removed, an should be replaced with `filter: false`.

* `HoistAppModel.requestRefresh` and `TabContainerModel.requestRefresh` have been removed.
  Applications should use the new Refresh architecture described above instead.
* `tabRefreshMode` on TabContainer has been renamed `renderMode`.
* `TabModel.reloadOnShow` has been removed. Set the `refreshMode` property on TabContainerModel or
  TabModel to `TabRefreshMode.ON_SHOW_ALWAYS` instead.
* The mobile APIs for `TabContainerModel`, `TabModel`, and `RefreshButton` have been rewritten to
  more closely mirror the desktop API.
* The API for `RecordGridModel` editors has changed -- `type` is no longer supported. Use
  `fieldModel` and `formField` intead.
* `LocalStore.loadRawData` requires that all records presented to store have unique IDs specified.
  See `LocalStore.idSpec` for more information.

### 🐞 Bug Fixes

* SwitchInput and RadioInput now properly highlight validation errors in `minimal` mode.

### 📚 Libraries

* @blueprintjs/core `3.12 -> 3.13`
* ag-Grid `~19.1.4 -> ~20.0.0`

[Commit Log](https://github.com/xh/hoist-react/compare/v18.1.2...v19.0.0)


## v18.1.2 - 2019-01-30

### 🐞 Bug Fixes

* Grid integrations relying on column visibility (namely export, storeFilterField) now correctly
  consult updated column state from GridModel. #935
* Ensure `FieldModel.initialValue` is observable to ensure that computed dirty state (and any other
  derivations) are updated if it changes. #934
* Fixes to ensure Admin console log viewer more cleanly handles exceptions (e.g. attempting to
  auto-refresh on a log file that has been deleted).

[Commit Log](https://github.com/xh/hoist-react/compare/v18.1.1...v18.1.2)

## v18.1.1 - 2019-01-29

* Grid cell padding can be controlled via a new set of CSS vars and is reduced by default for grids
  in compact mode.
* The `addRecordAsync()` and `saveRecordAsync()` methods on `RestStore` return the updated record.

[Commit Log](https://github.com/xh/hoist-react/compare/v18.1.0...v18.1.1)


## v18.1.0 - 2019-01-28

### 🎁 New Features

* New `@managed` class field decorator can be used to mark a property as fully created/owned by its
  containing class (provided that class has installed the matching `@ManagedSupport` decorator).
  * The framework will automatically pass any `@managed` class members to `XH.safeDestroy()` on
    destroy/unmount to ensure their own `destroy()` lifecycle methods are called and any related
    resources are disposed of properly, notably MobX observables and reactions.
  * In practice, this should be used to decorate any properties on `HoistModel`, `HoistService`, or
    `HoistComponent` classes that hold a reference to a `HoistModel` created by that class. All of
    those core artifacts support the new decorator, `HoistModel` already provides a built-in
    `destroy()` method, and calling that method when an app is done with a Model is an important
    best practice that can now happen more reliably / easily.
* `FormModel.getData()` accepts a new single parameter `dirtyOnly` - pass true to get back only
  fields which have been modified.
* The mobile `Select` component indicates the current value with a ✅ in the drop-down list.
* Excel exports from tree grids now include the matching expand/collapse tree controls baked into
  generated Excel file.

### 🐞 Bug Fixes

* The `JsonInput` component now properly respects / indicates disabled state.

### 📚 Libraries

* Hoist-dev-utils `3.4.1 -> 3.5.0` - updated webpack and other build tool dependencies, as well as
  an improved eslint configuration.
* @blueprintjs/core `3.10 -> 3.12`
* @blueprintjs/datetime `3.5 -> 3.7`
* fontawesome `5.6 -> 5.7`
* mobx `5.8 -> 5.9`
* react-select `2.2 -> 2.3`
* Other patch updates

[Commit Log](https://github.com/xh/hoist-react/compare/v18.0.0...v18.1.0)

## v18.0.0 - 2019-01-15

### 🎁 New Features

* Form support has been substantially enhanced and restructured to provide both a cleaner API and
  new functionality:
  * `FormModel` and `FieldModel` are now concrete classes and provide the main entry point for
    specifying the contents of a form. The `Field` and `FieldSupport` decorators have been removed.
  * Fields and sub-forms may now be dynamically added to FormModel.
  * The validation state of a FormModel is now *immediately* available after construction and
    independent of the GUI. The triggering of the *display* of that state is now a separate process
    triggered by GUI actions such as blur.
  * `FormField` has been substantially reworked to support a read-only display and inherit common
    property settings from its containing `Form`.
  * `HoistInput` has been moved into the `input` package to clarify that these are lower level
    controls and independent of the Forms package.

* `RestGrid` now supports a `mask` prop. RestGrid loading is now masked by default.
* `Chart` component now supports a built-in zoom out gesture: click and drag from right-to-left on
  charts with x-axis zooming.
* `Select` now supports an `enableClear` prop to control the presence of an optional inline clear
  button.
* `Grid` components take `onCellClicked` and `onCellDoubleClicked` event handlers.
* A new desktop `FileChooser` wraps a preconfigured react-dropzone component to allow users to
  easily select files for upload or other client-side processing.

### 💥 Breaking Changes

* Major changes to Form (see above). `HoistInput` imports will also need to be adjusted to move from
  `form` to `input`.
* The name of the HoistInput `field` prop has been changed to `bind`. This change distinguishes the
  lower-level input package more clearly from the higher-level form package which uses it. It also
  more clearly relates the property to the associated `@bindable` annotation for models.
* A `Select` input with `enableMulti = true` will by default no longer show an inline x to clear the
  input value. Use the `enableClear` prop to re-enable.
* Column definitions are exported from the `grid` package. To ensure backwards compatibility,
  replace imports from `@xh/hoist/desktop/columns` with `@xh/hoist/desktop/cmp/grid`.

### 📚 Libraries

* React `~16.6.0 -> ~16.7.0`
* Patch version updates to multiple other dependencies.

[Commit Log](https://github.com/xh/hoist-react/compare/v17.0.0...v18.0.0)

## v17.0.0 - 2018-12-21

### 💥 Breaking Changes

* The implementation of the `model` property on `HoistComponent` has been substantially enhanced:
  * "Local" Models should now be specified on the Component class declaration by simply setting the
    `model` property, rather than the confusing `localModel` property.
  * HoistComponent now supports a static `modelClass` class property. If set, this property will
    allow a HoistComponent to auto-create a model internally when presented with a plain javascript
    object as its `model` prop. This is especially useful in cases like `Panel` and `TabContainer`,
    where apps often need to specify a model but do not require a reference to the model. Those
    usages can now skip importing and instantiating an instance of the component's model class
    themselves.
  * Hoist will now throw an Exception if an application attempts to changes the model on an existing
    HoistComponent instance or presents the wrong type of model to a HoistComponent where
    `modelClass` has been specified.

* `PanelSizingModel` has been renamed `PanelModel`. The class now also has the following new
  optional properties, all of which are `true` by default:
  * `showSplitter` - controls visibility of the splitter bar on the outside edge of the component.
  * `showSplitterCollapseButton` - controls visibility of the collapse button on the splitter bar.
  * `showHeaderCollapseButton` - controls visibility of a (new) collapse button in the header.

* The API methods for exporting grid data have changed and gained new features:
  * Grids must opt-in to export with the `GridModel.enableExport` config.
  * Exporting a `GridModel` is handled by the new `GridExportService`, which takes a collection of
    `exportOptions`. See `GridExportService.exportAsync` for available `exportOptions`.
  * All export entry points (`GridModel.exportAsync()`, `ExportButton` and the export context menu
    items) support `exportOptions`. Additionally, `GridModel` can be configured with default
    `exportOptions` in its config.

* The `buttonPosition` prop on `NumberInput` has been removed due to problems with the underlying
  implementation. Support for incrementing buttons on NumberInputs will be re-considered for future
  versions of Hoist.

### 🎁 New Features

* `TextInput` on desktop now supports an `enableClear` property to allow easy addition of a clear
  button at the right edge of the component.
* `TabContainer` enhancements:
  * An `omit` property can now be passed in the tab configs passed to the `TabContainerModel`
    constructor to conditionally exclude a tab from the container
  * Each `TabModel` can now be retrieved by id via the new `getTabById` method on
    `TabContainerModel`.
  * `TabModel.title` can now be changed at runtime.
  * `TabModel` now supports the following properties, which can be changed at runtime or set via the
    config:
    * `disabled` - applies a disabled style in the switcher and blocks navigation to the tab via
      user click, routing, or the API.
    * `excludeFromSwitcher` - removes the tab from the switcher, but the tab can still be navigated
      to programmatically or via routing.
* `MultiFieldRenderer` `multiFieldConfig` now supports a `delimiter` property to separate
  consecutive SubFields.
* `MultiFieldRenderer` SubFields now support a `position` property, to allow rendering in either the
  top or bottom row.
* `StoreCountLabel` now supports a new 'includeChildren' prop to control whether or not children
  records are included in the count. By default this is `false`.
* `Checkbox` now supports a `displayUnsetState` prop which may be used to display a visually
  distinct state for null values.
* `Select` now renders with a checkbox next to the selected item in its drowndown menu, instead of
  relying on highlighting. A new `hideSelectedOptionCheck` prop is available to disable.
* `RestGridModel` supports a `readonly` property.
* `DimensionChooser`, various `HoistInput` components, `Toolbar` and `ToolbarSeparator` have been
  added to the mobile component library.
* Additional environment enums for UAT and BCP, added to Hoist Core 5.4.0, are supported in the
  application footer.

### 🐞 Bug Fixes

* `NumberInput` will no longer immediately convert its shorthand value (e.g. "3m") into numeric form
  while the user remains focused on the input.
* Grid `actionCol` columns no longer render Button components for each action, relying instead on
  plain HTML / CSS markup for a significant performance improvement when there are many rows and/or
  actions per row.
* Grid exports more reliably include the appropriate file extension.
* `Select` will prevent an `<esc>` keypress from bubbling up to parent components only when its menu
  is open. (In that case, the component assumes escape was pressed to close its menu and captures
  the keypress, otherwise it should leave it alone and let it e.g. close a parent popover).

[Commit Log](https://github.com/xh/hoist-react/compare/v16.0.1...v17.0.0)

## v16.0.1 - 2018-12-12

### 🐞 Bug Fixes

* Fix to FeedbackForm allowing attempted submission with an empty message.

[Commit Log](https://github.com/xh/hoist-react/compare/v16.0.0...v16.0.1)


## v16.0.0

### 🎁 New Features

* Support for ComboBoxes and Dropdowns have been improved dramatically, via a new `Select` component
  based on react-select.
* The ag-Grid based `Grid` and `GridModel` are now available on both mobile and desktop. We have
  also added new support for multi-row/multi-field columns via the new `multiFieldRenderer` renderer
  function.
* The app initialization lifecycle has been restructured so that no App classes are constructed
  until Hoist is fully initialized.
* `Column` now supports an optional `rowHeight` property.
* `Button` now defaults to 'minimal' mode, providing a much lighter-weight visual look-and-feel to
  HoistApps. `Button` also implements `@LayoutSupport`.
* Grouping state is now saved by the grid state support on `GridModel`.
* The Hoist `DimChooser` component has been ported to hoist-react.
* `fetchService` now supports an `autoAbortKey` in its fetch methods. This can be used to
  automatically cancel obsolete requests that have been superceded by more recent variants.
* Support for new `clickableLabel` property on `FormField`.
* `RestForm` now supports a read-only view.
* Hoist now supports automatic tracking of app/page load times.

### 💥 Breaking Changes

* The new location for the cross-platform grid component is `@xh/hoist/cmp/grid`. The `columns`
  package has also moved under a new sub-package in this location.
* Hoist top-level App Structure has changed in order to improve consistency of the Model-View
  conventions, to improve the accessibility of services, and to support the improvements in app
  initialization mentioned above:
  - `XH.renderApp` now takes a new `AppSpec` configuration.
  - `XH.app` is now `XH.appModel`.
  - All services are installed directly on `XH`.
  - `@HoistApp` is now `@HoistAppModel`
* `RecordAction` has been substantially refactored and improved. These are now typically immutable
  and may be shared.
  - `prepareFn` has been replaced with a `displayFn`.
  - `actionFn` and `displayFn` now take a single object as their parameter.
* The `hide` property on `Column` has been changed to `hidden`.
* The `ColChooserButton` has been moved from the incorrect location `@xh/hoist/cmp/grid` to
  `@xh/hoist/desktop/cmp/button`. This is a desktop-only component. Apps will have to adjust these
  imports.
* `withDefaultTrue` and `withDefaultFalse` in `@xh/hoist/utils/js` have been removed. Use
  `withDefault` instead.
* `CheckBox` has been renamed `Checkbox`


### ⚙️ Technical

* ag-Grid has been upgraded to v19.1
* mobx has been upgraded to v5.6
* React has been upgraded to v16.6
* Allow browsers with proper support for Proxy (e.g Edge) to access Hoist Applications.


### 🐞 Bug Fixes

* Extensive. See full change list below.

[Commit Log](https://github.com/xh/hoist-react/compare/v15.1.2...v16.0.0)


## v15.1.2

🛠 Hotfix release to MultiSelect to cap the maximum number of options rendered by the drop-down
list. Note, this component is being replaced in Hoist v16 by the react-select library.

[Commit Log](https://github.com/xh/hoist-react/compare/v15.1.1...v15.1.2)

## v15.1.1

### 🐞 Bug Fixes

* Fix to minimal validation mode for FormField disrupting input focus.
* Fix to JsonInput disrupting input focus.

### ⚙️ Technical

* Support added for TLBR-style notation when specifying margin/padding via layoutSupport - e.g.
  box({margin: '10 20 5 5'}).
* Tweak to lockout panel message when the user has no roles.

[Commit Log](https://github.com/xh/hoist-react/compare/v15.1.0...v15.1.1)


## v15.1.0

### 🎁 New Features

* The FormField component takes a new minimal prop to display validation errors with a tooltip only
  as opposed to an inline message string. This can be used to help reduce shifting / jumping form
  layouts as required.
* The admin-only user impersonation toolbar will now accept new/unknown users, to support certain
  SSO application implementations that can create users on the fly.

### ⚙️ Technical

* Error reporting to server w/ custom user messages is disabled if the user is not known to the
  client (edge case with errors early in app lifecycle, prior to successful authentication).

[Commit Log](https://github.com/xh/hoist-react/compare/v15.0.0...v15.1.0)


## v15.0.0

### 💥 Breaking Changes

* This update does not require any application client code changes, but does require updating the
  Hoist Core Grails plugin to >= 5.0. Hoist Core changes to how application roles are loaded and
  users are authenticated required minor changes to how JS clients bootstrap themselves and load
  user data.
* The Hoist Core HoistImplController has also been renamed to XhController, again requiring Hoist
  React adjustments to call the updated /xh/ paths for these (implementation) endpoints. Again, no
  app updates required beyond taking the latest Hoist Core plugin.

[Commit Log](https://github.com/xh/hoist-react/compare/v14.2.0...v15.0.0)


## v14.2.0

### 🎁 New Features

* Upgraded hoist-dev-utils to 3.0.3. Client builds now use the latest Webpack 4 and Babel 7 for
  noticeably faster builds and recompiles during CI and at development time.
* GridModel now has a top-level agColumnApi property to provide a direct handle on the ag-Grid
  Column API object.

### ⚙️ Technical

* Support for column groups strengthened with the addition of a dedicated ColumnGroup sibling class
  to Column. This includes additional internal refactoring to reduce unnecessary cloning of Column
  configurations and provide a more managed path for Column updates. Public APIs did not change.
  (#694)

### 📚 Libraries

* Blueprint Core `3.6.1 -> 3.7.0`
* Blueprint Datetime `3.2.0 -> 3.3.0`
* Fontawesome `5.3.x -> 5.4.x`
* MobX `5.1.2 -> 5.5.0`
* Router5 `6.5.0 -> 6.6.0`

[Commit Log](https://github.com/xh/hoist-react/compare/v14.1.3...v14.2.0)


## v14.1.3

### 🐞 Bug Fixes

* Ensure JsonInput reacts properly to value changes.

### ⚙️ Technical

* Block user pinning/unpinning in Grid via drag-and-drop - pending further work via #687.
* Support "now" as special token for dateIs min/max validation rules.
* Tweak grouped grid row background color.

[Commit Log](https://github.com/xh/hoist-react/compare/v14.1.1...v14.1.3)


## v14.1.1

### 🐞 Bug Fixes

* Fixes GridModel support for row-level grouping at same time as column grouping.

[Commit Log](https://github.com/xh/hoist-react/compare/v14.1.0...v14.1.1)


## v14.1.0

### 🎁 New Features

* GridModel now supports multiple levels of row grouping. Pass the public setGroupBy() method an
  array of string column IDs, or a falsey value / empty array to ungroup. Note that the public and
  observable groupBy property on GridModel will now always be an array, even if the grid is not
  grouped or has only a single level of grouping.
* GridModel exposes public expandAll() and collapseAll() methods for grouped / tree grids, and
  StoreContextMenu supports a new "expandCollapseAll" string token to insert context menu items.
  These are added to the default menu, but auto-hide when the grid is not in a grouped state.
* The Grid component provides a new onKeyDown prop, which takes a callback and will fire on any
  keypress targeted within the Grid. Note such a handler is not provided directly by ag-Grid.
* The Column class supports pinned as a top-level config. Supports passing true to pin to the left.

### 🐞 Bug Fixes

* Updates to Grid column widths made via ag-Grid's "autosize to fit" API are properly persisted to
  grid state.

[Commit Log](https://github.com/xh/hoist-react/compare/v14.0.0...v14.1.0)


## v14.0.0

* Along with numerous bug fixes, v14 brings with it a number of important enhancements for grids,
  including support for tree display, 'action' columns, and absolute value sorting. It also includes
  some new controls and improvement to focus display.

### 💥 Breaking Changes

* The signatures of the Column.elementRenderer and Column.renderer have been changed to be
  consistent with each other, and more extensible. Each takes two arguments -- the value to be
  rendered, and a single bundle of metadata.
* StoreContextMenuAction has been renamed to RecordAction. Its action property has been renamed to
  actionFn for consistency and clarity.
* LocalStore : The method LocalStore.processRawData no longer takes an array of all records, but
  instead takes just a single record. Applications that need to operate on all raw records in bulk
  should do so before presenting them to LocalStore. Also, LocalStores template methods for override
  have also changed substantially, and sub-classes that rely on these methods will need to be
  adjusted accordingly.

### 🎁 New Features

#### Grid

* The Store API now supports hierarchical datasets. Applications need to simply provide raw data for
  records with a "children" property containing the raw data for their children.
* Grid supports a 'TreeGrid' mode. To show a tree grid, bind the GridModel to a store containing
  hierarchical data (as above), set treeMode: true on the GridModel, and specify a column to display
  the tree controls (isTreeColumn: true)
* Grid supports absolute sorting for numerical columns. Specify absSort: true on your column config
  to enable. Clicking the grid header will now cycle through ASC > DESC > DESC (abs) sort modes.
* Grid supports an 'Actions' column for one-click record actions. See cmp/desktop/columns/actionCol.
* A new showHover prop on the desktop Grid component will highlight the hovered row with default
  styling. A new GridModel.rowClassFn callback was added to support per-row custom classes based on
  record data.
* A new ExportFormat.LONG_TEXT format has been added, along with a new Column.exportWidth config.
  This supports exporting columns that contain long text (e.g. notes) as multi-line cells within
  Excel.

#### Other Components

* RadioInput and ButtonGroupInputhave been added to the desktop/cmp/form package.
* DateInput now has support for entering and displaying time values.
* NumberInput displays its unformatted value when focused.
* Focused components are now better highlighted, with additional CSS vars provided to customize as
  needed.

### 🐞 Bug Fixes

* Calls to GridModel.setGroupBy() work properly not only on the first, but also all subsequent calls
  (#644).
* Background / style issues resolved on several input components in dark theme (#657).
* Grid context menus appear properly over other floating components.

### 📚 Libraries

* React `16.5.1 -> 16.5.2`
* router5 `6.4.2 -> 6.5.0`
* CodeMirror, Highcharts, and MobX patch updates

[Commit Log](https://github.com/xh/hoist-react/compare/v13.0.0...v14.0.0)


## v13.0.0

🍀Lucky v13 brings with it a number of enhancements for forms and validation, grouped column
support in the core Grid API, a fully wrapped MultiSelect component, decorator syntax adjustments,
and a number of other fixes and enhancements.

It also includes contributions from new ExHI team members Arjun and Brendan. 🎉

### 💥 Breaking Changes

* The core `@HoistComponent`, `@HoistService`, and `@HoistModel` decorators are **no longer
  parameterized**, meaning that trailing `()` should be removed after each usage. (#586)
* The little-used `hoistComponentFactory()` method was also removed as a further simplification
  (#587).
* The `HoistField` superclass has been renamed to `HoistInput` and the various **desktop form
  control components have been renamed** to match (55afb8f). Apps using these components (which will
  likely be most apps) will need to adapt to the new names.
  * This was done to better distinguish between the input components and the upgraded Field concept
    on model classes (see below).

### 🎁 New Features

⭐️ **Forms and Fields** have been a major focus of attention, with support for structured data
fields added to Models via the `@FieldSupport` and `@field()` decorators.
* Models annotated with `@FieldSupport` can decorate member properties with `@field()`, making those
  properties observable and settable (with a generated `setXXX()` method).
* The `@field()` decorators themselves can be passed an optional display label string as well as
  zero or more *validation rules* to define required constraints on the value of the field.
* A set of predefined constraints is provided within the toolkit within the `/field/` package.
* Models using `FieldSupport` should be sure to call the `initFields()` method installed by the
  decorator within their constructor. This method can be called without arguments to generally
  initialize the field system, or it can be passed an object of field names to initial/default
  values, which will set those values on the model class properties and provide change/dirty
  detection and the ability to "reset" a form.
* A new `FormField` UI component can be used to wrap input components within a form. The `FormField`
  wrapper can accept the source model and field name, and will apply those to its child input. It
  leverages the Field model to automatically display a label, indicate required fields, and print
  validation error messages. This new component should be the building-block for most non-trivial
  forms within an application.

Other enhancements include:
* **Grid columns can be grouped**, with support for grouping added to the grid state management
  system, column chooser, and export manager (#565). To define a column group, nest column
  definitions passed to `GridModel.columns` within a wrapper object of the form `{headerName: 'My
  group', children: [...]}`.

(Note these release notes are incomplete for this version.)

[Commit Log](https://github.com/xh/hoist-react/compare/v12.1.2...v13.0.0)


## v12.1.2

### 🐞 Bug Fixes

* Fix casing on functions generated by `@settable` decorator
  (35c7daa209a4205cb011583ebf8372319716deba).

[Commit Log](https://github.com/xh/hoist-react/compare/v12.1.1...v12.1.2)


## v12.1.1

### 🐞 Bug Fixes

* Avoid passing unknown HoistField component props down to Blueprint select/checkbox controls.

### 📚 Libraries

* Rollback update of `@blueprintjs/select` package `3.1.0 -> 3.0.0` - this included breaking API
  changes and will be revisited in #558.

[Commit Log](https://github.com/xh/hoist-react/compare/v12.1.0...v12.1.1)


## v12.1.0

### 🎁 New Features

* New `@bindable` and `@settable` decorators added for MobX support. Decorating a class member
  property with `@bindable` makes it a MobX `@observable` and auto-generates a setter method on the
  class wrapped in a MobX `@action`.
* A `fontAwesomeIcon` element factory is exported for use with other FA icons not enumerated by the
  `Icon` class.
* CSS variables added to control desktop Blueprint form control margins. These remain defaulted to
  zero, but now within CSS with support for variable overrides. A Blueprint library update also
  brought some changes to certain field-related alignment and style properties. Review any form
  controls within apps to ensure they remain aligned as desired
  (8275719e66b4677ec5c68a56ccc6aa3055283457 and df667b75d41d12dba96cbd206f5736886cb2ac20).

### 🐞 Bug Fixes

* Grid cells are fully refreshed on a data update, ensuring cell renderers that rely on data other
  than their primary display field are updated (#550).
* Grid auto-sizing is run after a data update, ensuring flex columns resize to adjust for possible
  scrollbar visibility changes (#553).
* Dropdown fields can be instantiated with fewer required properties set (#541).

### 📚 Libraries

* Blueprint `3.0.1 -> 3.4.0`
* FontAwesome `5.2.0 -> 5.3.0`
* CodeMirror `5.39.2 -> 5.40.0`
* MobX `5.0.3 -> 5.1.0`
* router5 `6.3.0 -> 6.4.2`
* React `16.4.1 -> 16.4.2`

[Commit Log](https://github.com/xh/hoist-react/compare/v12.0.0...v12.1.0)


## v12.0.0

Hoist React v12 is a relatively large release, with multiple refactorings around grid columns,
`elemFactory` support, classNames, and a re-organization of classes and exports within `utils`.

### 💥 Breaking Changes

#### ⭐️ Grid Columns

**A new `Column` class describes a top-level API for columns and their supported options** and is
intended to be a cross-platform layer on top of ag-Grid and TBD mobile grid implementations.
* The desktop `GridModel` class now accepts a collection of `Column` configuration objects to define
  its available columns.
* Columns may be configured with `flex: true` to cause them to stretch all available horizontal
  space within a grid, sharing it equally with any other flex columns. However note that this should
  be used sparingly, as flex columns have some deliberate limitations to ensure stable and
  consistent behavior. Most noticeably, they cannot be resized directly by users. Often, a best
  practice will be to insert an `emptyFlexCol` configuration as the last column in a grid - this
  will avoid messy-looking gaps in the layout while not requiring a data-driven column be flexed.
* User customizations to column widths are now saved if the GridModel has been configured with a
  `stateModel` key or model instance - see `GridStateModel`.
* Columns accept a `renderer` config to format text or HTML-based output. This is a callback that is
  provided the value, the row-level record, and a metadata object with the column's `colId`. An
  `elementRenderer` config is also available for cells that should render a Component.
* An `agOptions` config key continues to provide a way to pass arbitrary options to the underlying
  ag-Grid instance (for desktop implementations). This is considered an "escape hatch" and should be
  used with care, but can provide a bridge to required ag-Grid features as the Hoist-level API
  continues to develop.
* The "factory pattern" for Column templates / defaults has been removed, replaced by a simpler
  approach that recommends exporting simple configuration partials and spreading them into
  instance-specific column configs.
  [See the Admin app for some examples](https://github.com/xh/hoist-react/blob/a1b14ac6d41aa8f8108a518218ce889fe5596780/admin/tabs/activity/tracking/ActivityGridModel.js#L42)
  of this pattern.
* See 0798f6bb20092c59659cf888aeaf9ecb01db52a6 for primary commit.

#### ⭐️ Element Factory, LayoutSupport, BaseClassName

Hoist provides core support for creating components via a factory pattern, powered by the `elem()`
and `elemFactory()` methods. This approach remains the recommended way to instantiate component
elements, but was **simplified and streamlined**.
* The rarely used `itemSpec` argument was removed (this previously applied defaults to child items).
* Developers can now also use JSX to instantiate all Hoist-provided components while still taking
  advantage of auto-handling for layout-related properties provided by the `LayoutSupport` mixin.
  * HoistComponents should now spread **`...this.getLayoutProps()`** into their outermost rendered
    child to enable promotion of layout properties.
* All HoistComponents can now specify a **baseClassName** on their component class and should pass
  `className: this.getClassName()` down to their outermost rendered child. This allows components to
  cleanly layer on a base CSS class name with any instance-specific classes.
* See 8342d3870102ee9bda4d11774019c4928866f256 for primary commit.

#### ⭐️ Panel resizing / collapsing

**The `Panel` component now takes a `sizingModel` prop to control and encapsulate newly built-in
resizing and collapsing behavior** (#534).
* See the `PanelSizingModel` class for configurable details, including continued support for saving
  sizing / collapsed state as a user preference.
* **The standalone `Resizable` component was removed** in favor of the improved support built into
  Panel directly.

#### Other

* Two promise-related models have been combined into **a new, more powerful `PendingTaskModel`**,
  and the `LoadMask` component has been removed and consolidated into `Mask`
  (d00a5c6e8fc1e0e89c2ce3eef5f3e14cb842f3c8).
  * `Panel` now exposes a single `mask` prop that can take either a configured `mask` element or a
    simple boolean to display/remove a default mask.
* **Classes within the `utils` package have been re-organized** into more standardized and scalable
  namespaces. Imports of these classes will need to be adjusted.

### 🎁 New Features

* **The desktop Grid component now offers a `compact` mode** with configurable styling to display
  significantly more data with reduced padding and font sizes.
* The top-level `AppBar` refresh button now provides a default implementation, calling a new
  abstract `requestRefresh()` method on `HoistApp`.
* The grid column chooser can now be configured to display its column groups as initially collapsed,
  for especially large collections of columns.
* A new `XH.restoreDefaultsAsync()` method provides a centralized way to wipe out user-specific
  preferences or customizations (#508).
* Additional Blueprint `MultiSelect`, `Tag`, and `FormGroup` controls re-exported.

### 🐞 Bug Fixes

* Some components were unintentionally not exporting their Component class directly, blocking JSX
  usage. All components now export their class.
* Multiple fixes to `DayField` (#531).
* JsonField now responds properly when switching from light to dark theme (#507).
* Context menus properly filter out duplicated separators (#518).

[Commit Log](https://github.com/xh/hoist-react/compare/v11.0.0...v12.0.0)


## v11.0.0

### 💥 Breaking Changes

* **Blueprint has been upgraded to the latest 3.x release.** The primary breaking change here is the
  renaming of all `pt-` CSS classes to use a new `bp3-` prefix. Any in-app usages of the BP
  selectors will need to be updated. See the
  [Blueprint "What's New" page](http://blueprintjs.com/docs/#blueprint/whats-new-3.0).
* **FontAwesome has been upgraded to the latest 5.2 release.** Only the icons enumerated in the
  Hoist `Icon` class are now registered via the FA `library.add()` method for inclusion in bundled
  code, resulting in a significant reduction in bundle size. Apps wishing to use other FA icons not
  included by Hoist must import and register them - see the
  [FA React Readme](https://github.com/FortAwesome/react-fontawesome/blob/master/README.md) for
  details.
* **The `mobx-decorators` dependency has been removed** due to lack of official support for the
  latest MobX update, as well as limited usage within the toolkit. This package was primarily
  providing the optional `@setter` decorator, which should now be replaced as needed by dedicated
  `@action` setter methods (19cbf86138499bda959303e602a6d58f6e95cb40).

### 🎁 Enhancements

* `HoistComponent` now provides a `getClassNames()` method that will merge any `baseCls` CSS class
  names specified on the component with any instance-specific classes passed in via props (#252).
  * Components that wish to declare and support a `baseCls` should use this method to generate and
    apply a combined list of classes to their outermost rendered elements (see `Grid`).
  * Base class names have been added for relevant Hoist-provided components - e.g. `.xh-panel` and
    `.xh-grid`. These will be appended to any instance class names specified within applications and
    be available as public CSS selectors.
* Relevant `HoistField` components support inline `leftIcon` and `rightElement` props. `DayField`
  adds support for `minDay / maxDay` props.
* Styling for the built-in ag-Grid loading overlay has been simplified and improved (#401).
* Grid column definitions can now specify an `excludeFromExport` config to drop them from
  server-generated Excel/CSV exports (#485).

### 🐞 Bug Fixes

* Grid data loading and selection reactions have been hardened and better coordinated to prevent
  throwing when attempting to set a selection before data has been loaded (#484).

### 📚 Libraries

* Blueprint `2.x -> 3.x`
* FontAwesome `5.0.x -> 5.2.x`
* CodeMirror `5.37.0 -> 5.39.2`
* router5 `6.2.4 -> 6.3.0`

[Commit Log](https://github.com/xh/hoist-react/compare/v10.0.1...v11.0.0)


## v10.0.1

### 🐞 Bug Fixes

* Grid `export` context menu token now defaults to server-side 'exportExcel' export.
  * Specify the `exportLocal` token to return a menu item for local ag-Grid export.
* Columns with `field === null` skipped for server-side export (considered spacer / structural
  columns).

## v10.0.0

### 💥 Breaking Changes

* **Access to the router API has changed** with the `XH` global now exposing `router` and
  `routerState` properties and a `navigate()` method directly.
* `ToastManager` has been deprecated. Use `XH.toast` instead.
* `Message` is no longer a public class (and its API has changed). Use `XH.message/confirm/alert`
  instead.
* Export API has changed. The Built-in grid export now uses more powerful server-side support. To
  continue to use local AG based export, call method `GridModel.localExport()`. Built-in export
  needs to be enabled with the new property on `GridModel.enableExport`. See `GridModel` for more
  details.

### 🎁 Enhancements

* New Mobile controls and `AppContainer` provided services (impersonation, about, and version bars).
* Full-featured server-side Excel export for grids.

### 🐞 Bug Fixes

* Prevent automatic zooming upon input focus on mobile devices (#476).
* Clear the selection when showing the context menu for a record which is not already selected
  (#469).
* Fix to make lockout script readable by Compatibility Mode down to IE5.

### 📚 Libraries

* MobX `4.2.x -> 5.0.x`

[Commit Log](https://github.com/xh/hoist-react/compare/v9.0.0...v10.0.0)


## v9.0.0

### 💥 Breaking Changes

* **Hoist-provided mixins (decorators) have been refactored to be more granular and have been broken
  out of `HoistComponent`.**
  * New discrete mixins now exist for `LayoutSupport` and `ContextMenuSupport` - these should be
    added directly to components that require the functionality they add for auto-handling of
    layout-related props and support for showing right-click menus. The corresponding options on
    `HoistComponent` that used to enable them have been removed.
  * For consistency, we have also renamed `EventTarget -> EventSupport` and `Reactive ->
    ReactiveSupport` mixins. These both continue to be auto-applied to HoistModel and HoistService
    classes, and ReactiveSupport enabled by default in HoistComponent.
* **The Context menu API has changed.** The `ContextMenuSupport` mixin now specifies an abstract
  `getContextMenuItems()` method for component implementation (replacing the previous
  `renderContextMenu()` method). See the new [`ContextMenuItem` class for what these items support,
  as well as several static default items that can be used.
  * The top-level `AppContainer` no longer provides a default context menu, instead allowing the
    browser's own context menu to show unless an app / component author has implemented custom
    context-menu handling at any level of their component hierarchy.

### 🐞 Bug Fixes

* TabContainer active tab can become out of sync with the router state (#451)
  * ⚠️ Note this also involved a change to the `TabContainerModel` API - `activateTab()` is now the
    public method to set the active tab and ensure both the tab and the route land in the correct
    state.
* Remove unintended focused cell borders that came back with the prior ag-Grid upgrade.

[Commit Log](https://github.com/xh/hoist-react/compare/v8.0.0...v9.0.0)


## v8.0.0

Hoist React v8 brings a big set of improvements and fixes, some API and package re-organizations,
and ag-Grid upgrade, and more. 🚀

### 💥 Breaking Changes

* **Component package directories have been re-organized** to provide better symmetry between
  pre-existing "desktop" components and a new set of mobile-first component. Current desktop
  applications should replace imports from `@xh/hoist/cmp/xxx` with `@xh/hoist/desktop/cmp/xxx`.
  * Important exceptions include several classes within `@xh/hoist/cmp/layout/`, which remain
    cross-platform.
  * `Panel` and `Resizable` components have moved to their own packages in
    `@xh/hoist/desktop/cmp/panel` and `@xh/hoist/desktop/cmp/resizable`.
* **Multiple changes and improvements made to tab-related APIs and components.**
  * The `TabContainerModel` constructor API has changed, notably `children` -> `tabs`, `useRoutes` ->
    `route` (to specify a starting route as a string) and `switcherPosition` has moved from a model
    config to a prop on the `TabContainer` component.
  * `TabPane` and `TabPaneModel` have been renamed `Tab` and `TabModel`, respectively, with several
    related renames.
* **Application entry-point classes decorated with `@HoistApp` must implement the new getter method
  `containerClass()`** to specify the platform specific component used to wrap the app's
  `componentClass`.
  * This will typically be `@xh/hoist/[desktop|mobile]/AppContainer` depending on platform.

### 🎁 New Features

* **Tab-related APIs re-worked and improved**, including streamlined support for routing, a new
  `tabRenderMode` config on `TabContainerModel`, and better naming throughout.
* **Ag-grid updated to latest v18.x** - now using native flex for overall grid layout and sizing
  controls, along with multiple other vendor improvements.
* Additional `XH` API methods exposed for control of / integration with Router5.
* The core `@HoistComponent` decorated now installs a new `isDisplayed` getter to report on
  component visibility, taking into account the visibility of its ancestors in the component tree.
* Mobile and Desktop app package / component structure made more symmetrical (#444).
* Initial versions of multiple new mobile components added to the toolkit.
* Support added for **`IdleService` - automatic app suspension on inactivity** (#427).
* Hoist wrapper added for the low-level Blueprint **button component** - provides future hooks into
  button customizations and avoids direct BP import (#406).
* Built-in support for collecting user feedback via a dedicated dialog, convenient XH methods and
  default appBar button (#379).
* New `XH.isDevelopmentMode` constant added, true when running in local Webpack dev-server mode.
* CSS variables have been added to customize and standardize the Blueprint "intent" based styling,
  with defaults adjusted to be less distracting (#420).

### 🐞 Bug Fixes

* Preference-related events have been standardized and bugs resolved related to pushAsync() and the
  `prefChange` event (ee93290).
* Admin log viewer auto-refreshes in tail-mode (#330).
* Distracting grid "loading" overlay removed (#401).
* Clipboard button ("click-to-copy" functionality) restored (#442).

[Commit Log](https://github.com/xh/hoist-react/compare/v7.2.0...v8.0.0)

## v7.2.0

### 🎁 New Features

+ Admin console grids now outfitted with column choosers and grid state. #375
+ Additional components for Onsen UI mobile development.

### 🐞 Bug Fixes

+ Multiple improvements to the Admin console config differ. #380 #381 #392

[Commit Log](https://github.com/xh/hoist-react/compare/v7.1.0...v7.2.0)

## v7.1.0

### 🎁 New Features

* Additional kit components added for Onsen UI mobile development.

### 🐞 Bug Fixes

* Dropdown fields no longer default to `commitOnChange: true` - avoiding unexpected commits of
  type-ahead query values for the comboboxes.
* Exceptions thrown from FetchService more accurately report the remote host when unreachable, along
  with some additional enhancements to fetch exception reporting for clarity.

[Commit Log](https://github.com/xh/hoist-react/compare/v7.0.0...v7.1.0)

## v7.0.0

### 💥 Breaking Changes

* **Restructuring of core `App` concept** with change to new `@HoistApp` decorator and conventions
  around defining `App.js` and `AppComponent.js` files as core app entry points. `XH.app` now
  installed to provide access to singleton instance of primary app class. See #387.

### 🎁 New Features

* **Added `AppBar` component** to help further standardize a pattern for top-level application
  headers.
* **Added `SwitchField` and `SliderField`** form field components.
* **Kit package added for Onsen UI** - base component library for mobile development.
* **Preferences get a group field for better organization**, parity with AppConfigs. (Requires
  hoist-core 3.1.x.)

### 🐞 Bug Fixes

* Improvements to `Grid` component's interaction with underlying ag-Grid instance, avoiding extra
  renderings and unwanted loss of state. 03de0ae7

[Commit Log](https://github.com/xh/hoist-react/compare/v6.0.0...v7.0.0)


## v6.0.0

### 💥 Breaking Changes

* API for `MessageModel` has changed as part of the feature addition noted below, with `alert()` and
  `confirm()` replaced by `show()` and new `XH` convenience methods making the need for direct calls
  rare.
* `TabContainerModel` no longer takes an `orientation` prop, replaced by the more flexible
  `switcherPosition` as noted below.

### 🎁 New Features

* **Initial version of grid state** now available, supporting easy persistence of user grid column
  selections and sorting. The `GridModel` constructor now takes a `stateModel` argument, which in
  its simplest form is a string `xhStateId` used to persist grid state to local storage. See the
  [`GridStateModel` class](https://github.com/xh/hoist-react/blob/develop/cmp/grid/GridStateModel.js)
  for implementation details. #331
* The **Message API** has been improved and simplified, with new `XH.confirm()` and `XH.alert()`
  methods providing an easy way to show pop-up alerts without needing to manually construct or
  maintain a `MessageModel`. #349
* **`TabContainer` components can now be controlled with a remote `TabSwitcher`** that does not need
  to be directly docked to the container itself. Specify `switcherPosition:none` on the
  `TabContainerModel` to suppress showing the switching affordance on the tabs themselves and
  instantiate a `TabSwitcher` bound to the same model to control a tabset from elsewhere in the
  component hierarchy. In particular, this enabled top-level application tab navigation to move up
  into the top toolbar, saving vertical space in the layout. #368
* `DataViewModel` supports an `emptyText` config.

### 🐞 Bugfixes

* Dropdown fields no longer fire multiple commit messages, and no longer commit partial entries
  under some circumstances. #353 and #354
* Grids resizing fixed when shrinking the containing component. #357

[Commit Log](https://github.com/xh/hoist-react/compare/v5.0.0...v6.0.0)


## v5.0.0

### 💥 Breaking Changes

* **Multi environment configs have been unwound** See these release notes/instructions for how to
  migrate: https://github.com/xh/hoist-core/releases/tag/release-3.0.0
* **Breaking change to context menus in dataviews and grids not using the default context menu:**
  StoreContextMenu no longer takes an array of items as an argument to its constructor. Instead it
  takes a configuration object with an ‘items’ key that will point to any current implementation’s
  array of items. This object can also contain an optional gridModel argument which is intended to
  support StoreContextMenuItems that may now be specified as known ‘hoist tokens’, currently limited
  to a ‘colChooser’ token.

### 🎁 New Features

* Config differ presents inline view, easier to read diffs now.
* Print Icon added!

### 🐞 Bugfixes

* Update processFailedLoad to loadData into gridModel store, Fixes #337
* Fix regression to ErrorTracking. Make errorTrackingService safer/simpler to call at any point in
  life-cycle.
* Fix broken LocalStore state.
* Tweak flex prop for charts. Side by side charts in a flexbox now auto-size themselves! Fixes #342
* Provide token parsing for storeContextMenus. Context menus are all grown up! Fixes #300

## v4.0.1

### 🐞 Bugfixes

* DataView now properly re-renders its items when properties on their records change (and the ID
  does not)


## v4.0.0

### 💥 Breaking Changes

* **The `GridModel` selection API has been reworked for clarity.** These models formerly exposed
  their selectionModel as `grid.selection` - now that getter returns the selected records. A new
  `selectedRecord` getter is also available to return a single selection, and new string shortcut
  options are available when configuring GridModel selection behavior.
* **Grid components can now take an `agOptions` prop** to pass directly to the underlying ag-grid
  component, as well as an `onRowDoubleClicked` handler function.
  16be2bfa10e5aab4ce8e7e2e20f8569979dd70d1

### 🎁 New Features

* Additional core components have been updated with built-in `layoutSupport`, allowing developers to
  set width/height/flex and other layout properties directly as top-level props for key comps such
  as Grid, DataView, and Chart. These special props are processed via `elemFactory` into a
  `layoutConfig` prop that is now passed down to the underlying wrapper div for these components.
  081fb1f3a2246a4ff624ab123c6df36c1474ed4b

### 🐞 Bugfixes

* Log viewer tail mode now working properly for long log files - #325


## v3.0.1

### 🐞 Bugfixes

* FetchService throws a dedicated exception when the server is unreachable, fixes a confusing
  failure case detailed in #315


## v3.0.0

### 💥 Breaking Changes

* **An application's `AppModel` class must now implement a new `checkAccess()` method.** This method
  is passed the current user, and the appModel should determine if that user should see the UI and
  return an object with a `hasAccess` boolean and an optional `message` string. For a return with
  `hasAccess: false`, the framework will render a lockout panel instead of the primary UI.
  974c1def99059f11528c476f04e0d8c8a0811804
  * Note that this is only a secondary level of "security" designed to avoid showing an unauthorized
    user a confusing / non-functional UI. The server or any other third-party data sources must
    always be the actual enforcer of access to data or other operations.
* **We updated the APIs for core MobX helper methods added to component/model/service classes.** In
  particular, `addReaction()` was updated to take a more declarative / clear config object.
  8169123a4a8be6940b747e816cba40bd10fa164e
  * See Reactive.js - the mixin that provides this functionality.

### 🎁 New Features

* Built-in client-side lockout support, as per above.

### 🐞 Bugfixes

* None

------------------------------------------

Copyright © 2020 Extremely Heavy Industries Inc. - all rights reserved

------------------------------------------

📫☎️🌎 info@xh.io | https://xh.io/contact<|MERGE_RESOLUTION|>--- conflicted
+++ resolved
@@ -12,7 +12,8 @@
   useful for projects with multiple javascript client apps.
 * `StoreFilterField` accepts all other config options from `TextInput` (e.g. `disabled`, `textAlign`,
   and `spellCheck`).
-<<<<<<< HEAD
+* Clicking on a summary row in `Grid` now clears its record selection.
+* Added a `highchart` property to ChartModel, which exposes the underlying HighChart component.
 
 ### 💥 Breaking Changes
 
@@ -21,10 +22,6 @@
 * `DataView` styling has been updated to avoid applying several unwanted styles from `Grid`. Note
   that apps might rely on these styles (intentionally or not) for their `itemRenderer` components
   and appearance and will need to adjust.
-=======
-* Clicking on a summary row in `Grid` now clears its record selection.
-* Added a `highchart` property to ChartModel, which exposes the underlying HighChart component.
->>>>>>> b8b2ee23
 
 ### 🐞 Bug Fixes
 
