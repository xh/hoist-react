--- conflicted
+++ resolved
@@ -4,12 +4,9 @@
 
 ### 🎁 New Features
 
-<<<<<<< HEAD
 * Desktop inline grid editor `Select` now commits the value immediately on selection.
-=======
 * `DashContainerModel` now supports an observable `showMenuButton` config which will display a
   button in the stack header for showing the context menu
->>>>>>> 0cd8ca1c
 
 ## v44.1.0 - 2021-11-08
 
