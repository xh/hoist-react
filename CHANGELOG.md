# Changelog

## 59.3.0 - 2023-11-09

### 🎁 New Features

* Improved Hoist support for automated testing via Playwright, Cypress, and similar tools:
    * Core Hoist components now accept an optional `testId` prop, to be rendered at an appropriate
      level of the DOM (within a `data-testid` HTML attribute). This can minimize the need to select
      components using criteria such as CSS classes or labels that are more likely to change and
      break tests.
    * When given a `testId`, certain composite components will generate and set "sub-testIds" on
      selected internal components. For example, a `TabContainer` will set a testId on each switcher
      button (derived from its tabId), and a `Form` will set testIds on nested `FormField`
      and `HoistInput` components (derived from their bound field names).
    * This release represents a first step in ongoing work to facilitate automated end-to-end
      testing of Hoist applications. Additional Hoist-specific utilities for writing tests in
      libraries such as Cypress and Playwright are coming soon.
* Added new `ZoneGrid` component, a highly specialized `Grid` that always displays its data with
  multi-line, full-width rows. Each row is broken into four zones (top/bottom and left/right),
  each of which can mapped by the user to render data from one or more fields.
    * Primarily intended for mobile, where horizontal scrolling can present usability issues, but
      also available on desktop, where it can serve as an easily user-configurable `DataView`.
* Added `Column.sortToBottom` to force specified values to sort the bottom, regardless of sort
  direction. Intended primarily to force null values to sort below all others.
* Upgraded the `RelativeTimestamp` component with a new `localDateMode` option to customize how
  near-term date/time differences are rendered with regards to calendar days.

### 🐞 Bug Fixes

* Fixed bug where interacting with a `Select` within a `Popover` can inadvertently cause the
  popover to close. If your app already has special handling in place to prevent this, you should
  be able to unwind it after upgrading.
<<<<<<< HEAD
* Ensure an unauthorized response from a proxy service endpoint does not prompt the user to refresh
  and log in again on an SSO-enabled application.

### 💥 Breaking Changes

* The `XH.getActiveModels` method has been renamed to `XH.getModels` for clarity and consistency.
  This is not expected to impact applications.
=======
* Improved the behavior of the clear button in `TextInput`. Clearing a field no longer drops focus,
  allowing the user to immediately begin typing in a new value.
* Fixed arguments passed to `ErrorMessageProps.actionFn` and `ErrorMessageProps.detailsFn`.
* Improved default error text in `ErrorMessage`.
>>>>>>> 5d7b4c19

### ⚙️ Technical

* Improved core `HoistComponent` performance by preventing unnecessary re-renderings triggered by
  spurious model lookup changes.
* New flag `GridModel.experimental.enableFullWidthScroll` enables scrollbars to span pinned columns.
  * Early test release behind the flag, expected to made the default behavior in next release.
* Renamed `XH.getActiveModels()` to `XH.getModels()` for clarity / consistency.
  * API change, but not expected to impact applications.
* Added `XH.getModel()` convenience method to return the first matching model.

## 59.2.0 - 2023-10-16

### 🎁 New Features

* New `DockViewConfig.onClose` hook invoked when a user attempts to remove a `DockContainer` view.
* Added `GridModel` APIs to lookup and show / hide entire column groups.
* Left / right borders are now rendered along `Grid` `ColumnGroup` edges by default, controllable
  with new `ColumnGroupSpec.borders` config.
* Enhanced the `CubeQuery` to support per-query post-processing functions
  with `Query.omitFn`, `Query.bucketSpecFn` and `Query.lockFn`. These properties default to their
  respective properties on `Cube`.

### 🐞 Bug Fixes

* `DashContainerModel` fixes:
    * Fix bug where `addView` would throw when adding a view to a row or column
    * Fix bug where `allowRemove` flag was dropped from state for containers
    * Fix bug in `DockContainer` where adding / removing views would cause other views to be
      remounted
* Fixed erroneous `GridModel` warning when using a tree column within a column group
* Fixed regression to alert banners. Resume allowing elements as messages.
* Fix `Grid` cell border styling inconsistencies.

### ⚙️ Typescript API Adjustments

* Added type for `ActionFnData.record`.

## 59.1.0 - 2023-09-20

### 🎁 New Features

* Introduced new `ErrorBoundary` component for finer-grained application handling of React Errors.
    * Hoist now wraps `Tab`, `DashCanvasView`, `DashContainerView`, `DockView`, and `Page` in an
      `ErrorBoundary`. This provides better isolation of application content, minimizing the chance
      that any individual component can crash the entire app.
    * A new `PanelModel.errorBoundary` prop allows developers to opt-in to an `ErrorBoundary`
      wrapper around the contents of any panel.
    * `ErrorMessage` component now provides an ability to show additional exception details.
* Added new `Markdown` component for rendering Markdown formatted strings as markup. This includes
  bundling `react-markdown` in Hoist.
    * If your app already uses `react-markdown` or similar, we recommend updating to use the
      new `Markdown` component exported by Hoist to benefit from future upgrades.
    * Admin-managed alert banners leverage the new markdown component to support bold, italics and
      links within alert messages.
* Improved and fixed up `Panel` headers, including:
    * Added new `Panel.headerClassName` prop for easier CSS manipulation of panel's header.
    * Improved `Panel.collapsedTitle` prop and added `Panel.collapsedIcon` prop. These two props now
      fully govern header display when collapsed.
* Improved styling for disabled `checkbox` inputs.

### ⚙️ Technical

* `XH.showException` has been deprecated. Use similar methods on `XH.exceptionHandler` instead.

### 📚 Libraries

* numbro `2.3 -> 2.4`
* react-markdown `added @ 8.0`
* remark-breaks `added @ 3.0`

## 59.0.3 - 2023-08-25

### ⚙️ Technical

* New `XH.flags` property to govern experimental, hotfix, or otherwise provisional features.

* Provide temporary workaround to chromium bug effecting BigNumber. Enabled via flag
  `applyBigNumberWorkaround`. See https://github.com/MikeMcl/bignumber.js/issues/354.

## 59.0.2 - 2023-08-24

### 🐞 Bug Fixes

* Restored support for `Select.selectOnFocus` (had broken with upgrade to `react-select` in v59.0).
* Fixed `DateInput` bug caused by changes in Chrome v116 - clicking on inputs
  with `enableTextInput: false` now open the date picker popup as expected.
* Flex inner title element added to `Panel` headers in v59.0, and set `display:flex` on the new
  element itself. Restores previous flexbox container behavior (when not L/R collapsed) for apps
  that are providing custom components as titles.
* `DashCanvas` now properly updates its layout when shown if the browser window had been resized
  while the component was hidden (e.g. in an inactive tab).
* Reverted upgrade to `react-select` in v59.0.0 due to issues found with `selectEditor` / inline
  grid editing. We will revisit this upgrade in a future release.

### 📚 Libraries

* react-select `5.7 -> 4.3`
* react-windowed-select `5.1 -> 3.1`

## 59.0.1 - 2023-08-17

### 🎁 New Features

* Added new `Panel.collapsedTitle` prop to make it easier to display a different title when the
  panel is collapsed.

## 59.0.0 - 2023-08-17

### 💥 Breaking Changes

* Apps must update their `typescript` dependency to v5.1. This should be a drop-in for most
  applications, or require only minor changes. Note that Hoist has not yet adopted the updated
  approach to decorators added in TS v5, maintaining compatibility with the "legacy" syntax.
* Apps that use and provide the `highcharts` library should be sure to update the version to v11.1.
  This should be a drop-in for most applications.
    * Visit https://www.highcharts.com/blog/changelog/ for specific changes.
* Apps must also update their `@xh/hoist-dev-utils` dependency to v7.0.0 or higher.
    * We recommend specifying this as `"@xh/hoist-dev-utils": "7.x"` in your `package.json` to
      automatically pick up future minor releases.
* `DataViewConfig` no longer directly supports `GridConfig` parameters - instead, nest `GridConfig`
  options you wish to set via the new `gridOptions` parameter. Please note that, as before, not
  all `GridConfig` options are supported by (or make sense for) the `DataView` component.

### 🎁 New Features

* New `GridAutosizeOptions.includeHiddenColumns` config controls whether hidden columns should
  also be included during the autosize process. Default of `false`. Useful when applications
  provide quick toggles between different column sets and would prefer to take the up-front cost of
  autosizing rather than doing it after the user loads a column set.
* New `NumberFormatOptions.strictZero` formatter config controls display of values that round to
  zero at the specified precision. Set to `false` to format those values as if they were *exactly*
  zero, triggering display of any `zeroDisplay` value and suppressing sign-based glyphs, '+/-'
  characters, and styling.
* New `DashModel.refreshContextModel` allows apps to programmatically refresh all widgets within
  a `DashCanvas` or `DashContainer`.
* New tab for monitoring JDBC connection pool stats added to the Admin Console. Apps
  with `hoist-core >= v17.2` will collect and display metrics for their primary datasource on a
  configurable frequency.
* `ButtonGroupInput` now allows `null` values for buttons as long as both `enableClear` and
  `enableMulti` are false.

### 🐞 Bug Fixes

* Fixed bug where a titled panel collapsed to either the left or right side of a layout could cause
  severe layout performance degradation (and even browser hangs) when resizing the browser window in
  the latest Chrome v115.
    * Note this required some adjustments to the internal DOM structure of `PanelHeader` - highly
      specific CSS selectors or visual tests may be affected.
* Fixed bug where `manuallySized` was not being set properly on column state.
* Fixed bug where mobile `Dialog` max height was not properly constrained to the viewport.
* Fixed bug where mobile `NumberInput` would clear when trying to enter decimals on certain devices.
* Suppressed extra top border on Grids with `hideHeaders: true`.

### ⚙️ Technical

* Suppressed dev-time console warnings thrown by Blueprint Toaster.

### 📚 Libraries

* mobx `6.8 -> 6.9`
* semver `7.3 -> 7.5`
* typescript `4.9 -> 5.1`
* highcharts `10.3 -> 11.1`
* react-select `4.3 -> 5.7`
* react-windowed-select `3.1 -> 5.1`

## 58.0.1 - 2023-07-13

### 🐞 Bug Fixes

* Fixed bug where `TabContainerModel` with routing enabled would drop route params when navigating
  between tabs.

## 58.0.0 - 2023-07-07

### 🎁 New Features

* Deprecated `xhAppVersionCheckEnabled` config in favor of object-based `xhAppVersionCheck`. Hoist
  will auto-migrate the existing value to this new config's `mode` flag. While backwards
  compatible with older versions of hoist-core, the new `forceReload` mode
  requires `hoist-core >= v16.4`.
* Enhanced `NumberFormatOptions.colorSpec` to accept CSS properties in addition to class names.
* Enhanced `TabSwitcher` to allow navigation using arrow keys when focused.
* Added new option `TrackOptions.logData` to provide support for logging application data in
  `TrackService.`  Requires `hoist-core >= v16.4`.
* New `XH.pageState` provides observable access to the current lifecycle state of the app, allowing
  apps to react to changes in page visibility and focus, as well as detecting when the browser has
  frozen a tab due to inactivity or navigation.

### 💥 Breaking Changes

* The `Column.getValueFn` and `Column.renderer` functions will no longer be passed the `agParams`
  argument. This argument was not passed consistently by Hoist when calling these functions; and was
  specifically omitted during operations such as column sizing, tooltip generation and Grid content
  searching. We do not expect this argument was being used in practice by applications, but
  applications should ensure this is the case, and adjust these callbacks if necessary.

## 57.0.0 - 2023-06-20

### 🎁 New Features

* Enhanced Admin alert banners with the ability to save messages as presets. Useful for
  standardizing alert or downtime banners, where pre-approved language can be saved as a preset for
  later loaded into a banner by members of an application support team (
  requires `hoist-core >= v16.3.0`).
* Added bindable `readonly` property to `LeftRightChooserModel`.

### ⚙️ Technical

* Support the `HOIST_IMPERSONATOR` role introduced in hoist-core `v16.3.0`
* Hoist now supports and requires ag-Grid v30 or higher. This version includes critical
  performance improvements to scrolling without the problematic 'ResizeObserver' issues discussed
  below.

### 💥 Breaking Changes

* The deprecated `@settable` decorator has now been removed. Use `@bindable` instead.
* The deprecated class `@xh/hoist/admin/App` has been removed. Use `@xh/hoist/admin/AppComponent`
  instead.

### 🐞 Bug Fixes

* Fixed a bug where Onsen components wrappers could not forward refs.
* Improved the exceptions thrown by fetchService when errors occur parsing response JSON.

## 56.6.0 - 2023-06-01

### 🎁 New Features

* New global property `AgGrid.DEFAULT_PROPS` to provide application wide defaults for any instances
  of `AgGrid` and `Grid` components.

### ⚙️ Technical

* The workaround of defaulting the AG Grid prop `suppressBrowserResizeObserver: true`, added in
  v56.3.0, has been removed. This workaround can cause sizing issues with flex columns and should
  not be needed once [the underlying issue](https://github.com/ag-grid/ag-grid/issues/6562) is fixed
  in an upcoming AG Grid release.
    * As of this release date, we recommend apps stay at AG Grid 29.2. This does not include the
      latest AG performance improvements, but avoids the sizing issues present in 29.3.5.
    * If you want to take the latest AG Grid 29.3.5, please re-enable
      the `suppressBrowserResizeObserver` flag with the new `DEFAULT_PROPS` static described
      above. Scan your app carefully for column sizing issues.

### 🐞 Bug Fixes

* Fixed broken change handler for mobile inputs that wrap around Onsen UI inputs, including
  `NumberInput`, `SearchInput`, and `TextInput`.

### 📚 Libraries

* @blueprintjs/core `^4.14 -> ^4.20` (apps might have already updated to a newer minor version)

## 56.5.0 - 2023-05-26

### 🎁 New Features

* Added `regexOption` and `caseSensitive` props to the `LogDisplayModel`. (Case-sensitive search
  requires `hoist-core >= v16.2.0`).
* Added new `GroupingChooserModel.commitOnChange` config - enable to update the observable grouping
  value as the user adjusts their choices within the control. Default behavior is unchanged,
  requiring user to dismiss the popover to commit the new value.
* Added new `Select.enableTooltips` prop - enable for select inputs where the text of a
  selected value might be elided due to space constraints. The tooltip will display the full text.
* Enabled user-driven sorting for the list of available values within Grid column filters.
* Updated `CodeInput.showCopyButton` (copy-to-clipboard feature) default to true (enabled).

### ⚙️ Technical

* `DataView` now supports an `agOptions` prop to allow passing arbitrary AG Grid props to the
  underlying grid instance. (Always supported by `Grid`, now also supported by `DataView`.)

### 🐞 Bug Fixes

* Fixed layout bug where popovers triggered from a parent `Panel` with `modalSupport` active could
  render beneath that parent's own modal dialog.
* Fixed broken `CodeInput` copy-to-clipboard feature.

## v56.4.0 - 2023-05-10

### 🎁 New Features

* Ensure that non-committed values are also checked when filtering a store with a FieldFilter.
  This will maximize chances that records under edit will not disappear from user view due to
  active filters.

### 🐞 Bug Fixes

* Fix bug where Grid ColumnHeaders could throw when `groupDisplayType` was set to `singleColumn`.

### ⚙️ Technical

* Adjustment to core model lookup in Hoist components to better support automated testing.
  Components no longer strictly require rendering within an `AppContainer`.

### ⚙️ Typescript API Adjustments

* Improved return types for `FetchService` methods and corrected `FetchOptions` interface.

## v56.3.0 - 2023-05-08

### 🎁 New Features

* Added support for new `sortOrder` argument to `XH.showBanner()`. A default sort order is applied
  if unspecified, ensuring banners do not unexpectedly change order when refreshed.

### ⚙️ Typescript API Adjustments

* Improved the recommendation for the app `declare` statement within
  our [TypeScript migration docs](https://github.com/xh/hoist-react/blob/develop/docs/upgrade-to-typescript.md#bootstrapts--service-declarations).
    * See this [Toolbox commit](https://github.com/xh/toolbox/commit/8df642cf) for a small,
      recommended app-level change to improve autocompletion and usage checks within IntelliJ.
* Added generic support to `XH.message()` and `XH.prompt()` signatures with return type
  of `Promise<T | boolean>`.
* Moved declaration of optional `children` prop to base `HoistProps` interface - required for TSX
  support.

### ✨ Styles

* Removed `--xh-banner-height` CSS var.
    * Desktop banners are implemented via `Toolbar`, which correctly sets a min height.
    * Mobile banners now specify `min-height: 40px` via the `.xh-banner` class.
    * This change allows banners containing custom components to grow to fit their contents without
      requiring app-level CSS overrides.
* Added new `--xh-grid-filter-popover-[height|width]-px` CSS variables to support easier custom
  sizing for grid column header filter popovers.

### ⚙️ Technical

* Updated internal config defaults to support latest AG Grid v29.3.4+ with use of
  AG `suppressBrowserResizeObserver` config. Applications are encouraged to update to the latest AG
  Grid dependencies to take advantage of ongoing performance updates.

## v56.2.0 - 2023-04-28

### 🎁 New Features

* Added `DashContainerModel.margin` config to customize the width of the resize splitters
  between widgets.

### ⚙️ Technical

* Improve scrolling performance for `Grid` and `DataView` via internal configuration updates.

## v56.1.0 - 2023-04-14

### 🎁 New Features

* Display improved memory management diagnostics within Admin console Memory Monitor.
    * New metrics require optional-but-recommended update to `hoist-core >= v16.1.0`.

### 🐞 Bug Fixes

* Fixes bug with display/reporting of exceptions during app initialization sequence.

## v56.0.0 - 2023-03-29

### 🎁 New Features

* `PanelModel` now supports a `defaultSize` property specified in percentage as well as pixels
  (e.g. `defaultSize: '20%'` as well as `defaultSize: 200`).
* `DashCanvas` views can now be programmatically added with specified width and height dimensions.
* New `FetchService.abort()` API allows manually aborting a pending fetch request.
* Hoist exceptions have been enhanced and standardized, including new TypeScript types. The
  `Error.cause` property is now populated for wrapping exceptions.
* New `GridModel.headerMenuDisplay` config for limiting column header menu visibility to on hover.

### 💥 Breaking Changes

* Requires Hoist Core v16 or higher.
* Requires AG Grid v29.0.0 or higher - update your AG Grid dependency in your app's `package.json`
  file. See the [AG Grid Changelog](https://www.ag-grid.com/changelog) for details.
    * Add a dependency on `@ag-grid-community/styles` to import new dedicated styles package.
    * Imports of AG Grid CSS files within your app's `Bootstrap.ts` file will also need to be
      updated to import styles from their new location. The recommended imports are now:

```typescript
import '@ag-grid-community/styles/ag-grid.css';
import '@ag-grid-community/styles/ag-theme-balham.css';
```

* New `xhActivityTrackingConfig` soft-configuration entry places new limits on the size of
  any `data` objects passed to `XH.track()` calls.
    * Any track requests with data objects exceeding this length will be persisted, but without the
      requested data.
    * Activity tracking can also be disabled (completely) via this same config.
* "Local" preferences are no longer supported. Application should use `LocalStorageService` instead.
  With v56, the `local` flag on any preferences will be ignored, and all preferences will be saved
  on the server instead.
    * Note that Hoist will execute a one-time migration of any existing local preference values
      from the user's browser to the server on app load.
* Removed `Column.tooltipElement`. Use `tooltip` instead.
* Removed `fill` prop on `TextArea` and `NumberInput` component. Use `flex` instead.
* Removed previously deprecated `Button.modifier.outline` and `Button.modifier.quiet` (mobile only).
* Removed previously deprecated `AppMenuButton.extraItems.onClick`. Use `actionFn` instead.

### ⚙️ Typescript API Adjustments

* New Typescript types for all Hoist exceptions.
* Integration of AG Grid community types.

### ⚙️ Technical

* Hoist source code has been reformatted with Prettier.
* Admin Console modules that have been disabled via config are no longer hidden completely, but
  instead will render a placeholder pointing to the relevant config name.

### 📚 Libraries

* mobx `6.7 -> 6.8`
* dompurify `2.4 -> 3.0`

## v55.4.0 - 2023-03-23

### 💥 Breaking Changes

* Requires AG Grid v29.0.0 or higher - see release notes for v56.0.0 above.

### 🐞 Bug Fixes

* Addresses `AgGrid` v28 regression whereby changing column visibility via state breaks grid
  rendering when column groups are set via the `groupId` property.

## v55.3.2 - 2023-03-22

### 🐞 Bug Fixes

* Fixed issue where a filter on a `LocalDate` field created via `FilterChooser` would cause a
  grid column filter on the same field to fail to properly render when shown.

## v55.3.1 - 2023-03-14

### 🐞 Bug Fixes

* Revert native `structuredClone` to lodash `deepClone` throughout toolkit.

## v55.3.0 - 2023-03-03

### 🐞 Bug Fixes

* Grid column filters scroll their internal grid horizontally to avoid clipping longer values.
* Minor improvements to the same grid filter dialog's alignment and labelling.

### ⚙️ Technical

* Use native `structuredClone` instead of lodash `deepClone` throughout toolkit.

## v55.2.1 - 2023-02-24

### 🐞 Bug Fixes

* Fixed issue where a resizable `Panel` splitter could be rendered incorrectly while dragging.

## v55.2.0 - 2023-02-10

### 🎁 New Features

* `DashCanvas` enhancements:
    * Views now support minimum and maximum dimensions.
    * Views now expose an `allowDuplicate` flag for controlling the `Duplicate` menu item
      visibility.

### 🐞 Bug Fixes

* Fixed a bug with Cube views having dimensions containing non-string or `null` values. Rows grouped
  by these dimensions would report values for the dimension which were incorrectly stringified (e.g.
  `'null'` vs. `null` or `'5'` vs. `5`). This has been fixed. Note that the stringified value is
  still reported for the rows' `cubeLabel` value, and will be used for the purposes of grouping.

### ⚙️ Typescript API Adjustments

* Improved signatures of `RestStore` APIs.

## v55.1.0 - 2023-02-09

Version 55 is the first major update of the toolkit after our transition to Typescript. In addition
to a host of runtime fixes and features, it also contains a good number of important Typescript
typing adjustments, which are listed below. It also includes a helpful
[Typescript upgrade guide](https://github.com/xh/hoist-react/blob/develop/docs/upgrade-to-typescript.md).

### 🎁 New Features

* Grid exports can now be tracked in the admin activity tab by setting `exportOptions.track` to
  true (defaults to false).
* Miscellaneous performance improvements to the cube package.
* The implementation of the `Cube.omitFn` feature has been enhanced. This function will now be
  called on *all* non-leaf nodes, not just single child nodes. This allows for more flexible
  editing of the shape of the resulting hierarchical data emitted by cube views.

### 🐞 Bug Fixes

* Fixed: grid cell editors would drop a single character edit.
* Fixed: grid date input editor's popup did not position correctly in a grid with pinned columns.
* Fixed issue with `DashContainer` flashing its "empty" text briefly before loading.
* Several Hoist TypeScript types, interfaces, and signatures have been improved or corrected (typing
  changes only).
* Fix bug where a `className` provided to a `Panel` with `modalSupport` would be dropped when in a
  modal state. Note this necessitated an additional layer in the `Panel` DOM hierarchy. Highly
  specific CSS selectors may be affected.
* Fix bug where `TileFrame` would not pass through the keys of its children.

### 💥 Breaking Changes

* The semantics of `Cube.omitFn` have changed such that it will now be called on all aggregate
  nodes, not just nodes with a single child. Applications may need to adjust any implementation of
  this function accordingly.
* `hoistCmp.containerFactory` and `hoistCmp.withContainerFactory` are removed in favor of
  the basic `hoistCmp.factory` and `hoistCmp.withFactory` respectively. See typescript
  API adjustments below.

### ⚙️ Typescript API Adjustments

The following Typescript API were adjusted in v55.

* Removed the distinction between `StandardElementFactory` and `ContainerElementFactory`. This
  distinction was deemed to be unnecessary, and overcomplicated the understanding of Hoist.
  Applications should simply continue to use `ElementFactory` instead. `hoistCmp.containerFactory`
  and `hoistCmp.withContainerFactory` are also removed in favor of the basic `hoistCmp.factory` and
  `hoistCmp.withFactory` respectively.
* `HoistProps.modelConfig` now references the type declaration of `HoistModel.config`. See
  `PanelModel` and `TabContainerModel` for examples.
* The new `SelectOption` type has been made multi-platform and moved to `@xh/hoist/core`.

**Note** that we do not intend to make such extensive Typescript changes going forward post-v55.0.
These changes were deemed critical and worth adjusting in our first typescript update, and before
typescript has been widely adopted in production Hoist apps.

### ⚙️ Technical

* Hoist's `Icon` enumeration has been re-organized slightly to better separate icons that describe
  "what they look like" - e.g. `Icon.magnifyingGlass()` - from an expanded set of aliases that
  describe "how they are used" - e.g. `Icon.search()`.
    * This allows apps to override icon choices made within Hoist components in a more targeted way,
      e.g. by setting `Icon.columnMenu = Icon.ellipsisVertical`.
* All Hoist configurations that support `omit: boolean` now additionally support a "thunkable"
  callback of type `() => boolean`.
* `Grid` will only persist minimal user column state for hidden columns, to reduce user pref sizes.

### 📚 Libraries

* @blueprintjs/core `^4.12 -> ^4.14`
* corejs `^3.26 -> ^3.27`
* mobx `6.6 -> 6.7`
* onsenui `2.11 -> 2.12` (*see testing note below)
* react-onsenui `1.11 > 1.13`

### ✅ Testing Scope

* *Full regression testing recommended for _mobile_ apps.* While the upgrade from 2.11 to 2.12
  appears as a minor release, it was in fact a major update to the library.
  See [the Onsen release notes](https://github.com/OnsenUI/OnsenUI/releases/tag/2.12.0) for
  additional details. Note that Hoist has handled all changes required to its Onsen API calls,
  and there are no breaking changes to the Hoist mobile component APIs. As a result, mobile apps
  _might_ not need to change anything, but extra care in testing is still recommended.

## v54.0.0 - 2022-12-31

We are pleased to announce that Hoist React has been fully rewritten in TypeScript! ✨🚀

All core Hoist Components, Models, and other utilities now have TypeScript interfaces for their
public APIs, improving the developer ergonomics of the toolkit with much more accurate dev-time type
checking and intellisense. Developers now also have the option (but are not required) to write
application code using TypeScript.

Runtime support for TypeScript is provided by `@xh/hoist-dev-utils v6.1+`, which recognizes and
transpiles TypeScript files (`.ts|.tsx`) via the `@babel/plugin-transform-typescript` plugin.
Development-time support can be provided by the user's IDE (e.g. IntelliJ or VSCode, which both
provide strong TypeScript-based error checking and auto-completion).

The goal of this release is to be backward compatible with v53 to the greatest degree possible, and
most applications will run with minimal or no changes. However, some breaking changes were required
and can require application adjustments, as detailed below.

As always, please review our [Toolbox project](https://github.com/xh/toolbox/), which we've updated
to use TypeScript for its own app-level code.

### 🎁 New Features

* New TypeScript interface `HoistProps` and per-component extensions to specify props for all
  components. This replaces the use of the `PropTypes` library, which is no longer included.
* ~~Enhanced TypeScript-aware implementations of `ElementFactory`, including separate factories for
  standard components (`elementFactory`) and components that often take children only
  (`containerElementFactory`).~~
* The `@bindable` annotation has been enhanced to produce a native javascript setter for its
  property as well as the `setXXX()` method it currently produces. This provides a more typescript
  friendly way to set properties in a mobx action, and should be the favored method going forward.
  The use of the `setXXX()` method will continue to be supported for backward compatibility.
* References to singleton instances of services and the app model can now also be gained via the
  static `instance` property on the class name of the singleton - e.g. `MyAppModel.instance`.
  Referencing app-level services and the AppModel via `XH` is still fully supported and recommended.
* New utility function `waitFor` returns a promise that will resolve after a specified condition
  has been met, polling at a specified interval.
* Hoist Components will now automatically remount if the model passed to them (via context or props)
  is changed during the lifetime of the component. This allows applications to swap out models
  without needing to manually force the remounting of related components with an explicit
  `key` setting, i.e.  `key: model.xhId`.
* `fmtQuantity` function now takes two new flags `useMillions` and `useBillions`.

### 💥 Breaking Changes

* The constructors for `GridModel` and `Column` no long accept arbitrary rest (e.g `...rest`)
  arguments for applying app-specific data to the object. Instead, use the new `appData` property
  on these objects.
* ~~The `elemFactory` function has been removed. Applications calling this function should specify
  `elementFactory` (typically) or `containerElementFactory` instead.~~
    * ~~Most application components are defined using helper aliases `hoistCmp.factory`
      and `hoistCmp.withFactory` - these calls do _not_ need to change, unless your component
      needs to take a list of children directly (i.e. `someComponent(child1, child2)`).~~
    * ~~Update the definition of any such components to use `hoistCmp.containerFactory` instead.~~
    * ~~Where possible, favor the simpler, default factory for more streamlined type suggestions /
      error messages regarding your component's valid props.~~
* The use of the `model` prop to provide a config object for a model to be created on-the-fly
  is deprecated.
    * Use the new `modelConfig` prop when passing a *plain object config* -
      e.g. `someComp({modelConfig: {modelOpt: true}})`
    * Continue to use the `model` prop when passing an existing model *instance* -
      e.g. `someComp({model: someCompModel})`.
* PropTypes support has been removed in favor of the type script interfaces discussed above. Apps
  importing Hoist Proptypes instances should simply remove these compile-time references.

### 🐞 Bug Fixes

* Fix bug where dragging on any panel header which is a descendant of a `DashCanvasView` would move
  the `DashCanvasView`.
* Fix bug where `GridModel.ensureRecordsVisibleAsync` could fail to make collapsed nodes visible.
* Fix bug where `GridPersistenceModel` would not clean outdated column state.
* Fix animation bug when popping pages in the mobile navigator.

### ⚙️ Technical

* Update `preflight.js` to catch errors that occur on startup, before our in-app exception handling
  is initialized.

### 📚 Libraries

* @blueprintjs/core `4.11 -> 4.12`
* @xh/hoist-dev-utils `6.0 -> 6.1`
* typescript `added @ 4.9`
* highcharts `9.3 -> 10.3`

### ✅ Testing Scope

* *Full regression testing recommended* - this is a major Hoist release and involved a significant
  amount of refactoring to the toolkit code. As such, we recommend a thorough regression test of any
  applications updating to this release from prior versions.

## v53.2.0 - 2022-11-15

### 🎁 New Features

* New methods `Store.errors`, `Store.errorCount`, and `StoreRecord.allErrors` provide convenient
  access to validation errors in the data package.
* New flag `Store.validationIsComplex` indicates whether *all* uncommitted records in a store should
  be revalidated when *any* record in the store is changed.
    * Defaults to `false`, which should be adequate for most use cases and can provide a significant
      performance boost in apps that bulk-insert 100s or 1000s of rows into editable grids.
    * Set to `true` for stores with validations that depend on other editable record values in the
      store (e.g. unique constraints), where a change to record X should cause another record Y to
      change its own validation status.

## v53.1.0 - 2022-11-03

### 🎁 New Features

* `PanelModel` now supports `modalSupport.defaultModal` option to allow rendering a Panel in an
  initially modal state.

### 🐞 Bug Fixes

* Fixed layout issues caused by top-level DOM elements created by `ModalSupport`
  and `ColumnWidthCalculator` (grid auto-sizing). Resolved occasional gaps between select inputs and
  their drop-down menus.
* Fix desktop styling bug where buttons inside a `Toast` could be rendered with a different color
  than the rest of the toast contents.
* Fix `GridModel` bug where `Store` would fail to recognize dot-separated field names as paths
  when provided as part of a field spec in object form.

### ⚙️ Technical

* Snap info (if available) from the `navigator.connection` global within the built-in call to track
  each application load.

## v53.0.0 - 2022-10-19

### 🎁 New Features

* The Hoist Admin Console is now accessible in a read-only capacity to users assigned the
  new `HOIST_ADMIN_READER` role.
* The pre-existing `HOIST_ADMIN` role inherits this new role, and is still required to take any
  actions that modify data.

### 💥 Breaking Changes

* Requires `hoist-core >= 14.4` to support the new `HOIST_ADMIN_READER` role described above. (Core
  upgrade _not_ required otherwise.)

## v52.0.2 - 2022-10-13

### 🐞 Bug Fixes

* Form field dirty checking now uses lodash `isEqual` to compare initial and current values,
  avoiding false positives with Array values.

## v52.0.1 - 2022-10-10

### 🎁 New Features

* New "Hoist Inspector" tool supports displaying and querying all of the Models, Services, and
  Stores within a running application.
    * Admin/dev-focused UI is built into all Desktop apps, activated via discrete new toggle in the
      bottom version bar (look for the 🔍 icon), or by running `XH.inspectorService.activate()`.
    * Selecting a model/service/store instance provides a quick view of its properties, including
      reactively updated observables. Useful for realtime troubleshooting of application state.
    * Includes auto-updated stats on total application model count and memory usage. Can aid in
      detecting and debugging memory leaks due to missing `@managed` annotations and other issues.
* New `DashCanvasViewModel.autoHeight` option fits the view's height to its rendered contents.
* New `DashCanvasAddViewButton` component supports adding views to `DashCanvas`.
* New `TabContainerModel.refreshContextModel` allows apps to programmatically load a `TabContainer`.
* `FilterChooserModel` now accepts shorthand inputs for numeric fields (e.g. "2m").
* Admin Console Config/Pref/Blob differ now displays the last updated time and user for each value.
* New observable `XH.environmentService.serverVersion` property, updated in the background via
  pre-existing `xhAppVersionCheckSecs` config. Note this does not replace or change the built-in
  upgrade prompt banner, but allows apps to take their own actions (e.g. reload immediately) when
  they detect an update on the server.

### 💥 Breaking Changes

* This release moves Hoist to **React v18**. Update your app's `package.json` to require the latest
  18.x versions of `react` and `react-dom`. Unless your app uses certain react-dom APIs directly, no
  other changes should be required.
* Removed deprecated method `XH.setDarkTheme()`. Use `XH.setTheme()` instead to select from our
  wide range of (two) theme options.

### 🐞 Bug Fixes

* `CompoundTaskObserver` improved to prioritize using specific messages from subtasks over the
  overall task message.
* Grid's built in context-menu option for filtering no longer shows `[object Object]` for columns
  that render React elements.
* `Store.updateData()` properly handles data in the `{rawData, parentId}` format, as documented.
* Disabled tabs now render with a muted text color on both light and dark themes, with
  new `--tab-disabled-text-color` CSS var added to customize.

### ⚙️ Technical

* `HoistComponents` no longer mutate the props object passed to them in React production mode. This
  was not causing noticeable application issues, but could result in a component's base CSS class
  being applied multiple times to its DOM element.
* `ModelSelector` used for model lookup and matching will now accept the class name of the model to
  match. Previously only a class reference could be provided.
* New check within service initialization to ensure that app service classes extend `HoistService`
  as required. (Has always been the expectation, but was not previously enforced.)
* `GridModel` will once again immediately sync data with its underlying AG Grid component. This
  reverses a v50.0.0 change that introduced a minimal debounce in order to work around an AG Grid
  rendering bug. The AG Grid bug has been resolved, and this workaround is no longer needed.
* `GridExportService` has improved support for columns of `FieldType.AUTO` and for columns with
  multiple data types and custom export functions. (`hoist-core >= 14.3` required for these
  particular improvements, but not for this Hoist React version in general.)
* The `trimToDepth` has been improved to return a depth-limited clone of its input that better
  handles nested arrays and passes through primitive inputs unchanged.

### 📚 Libraries

* @blueprintjs/core `4.6 -> 4.11`
* @blueprintjs/datetime `4.3 -> 4.4`
* @fortawesome `6.1 -> 6.2`
* dompurify `2.3 -> 2.4`
* react `17.0.1 -> 18.2.0`
* react-dom `17.0.1 -> 18.2.0`

## v51.0.0 - 2022-08-29

### 🎁 New Features

* `ButtonGroupInput` supports new `enableMulti` prop.
* `AboutDialog` can now display more dynamic custom properties.
* New option added to the Admin Activity Tracking chart to toggle on/off weekends when viewing a
  time series.
* The `filterText` field in `ColumnHeaderFilter` now gets autoFocused.

### 💥 Breaking Changes

* `CodeInput` is now rendered within an additional `div` element. Unlikely to cause issues, unless
  using targeted styling of this component.
* `xhAboutMenuConfigs` soft-config is no longer supported. To customize the `AboutDialog`, see
  `HoistAppModel.getAboutDialogItems()`

### 🐞 Bug Fixes

* Fixed issue where `ModalSupport` would trigger `MobX` memo warning in console.
* Fixed issues with `ModalSupport` implementation in `CodeInput`.
* Fixed `Grid` rendering glitches when used inside `Panel` with `ModalSupport`.
* Fixed incorrect text color on desktop toasts with a warning intent.
* Fixed potential for duplication of default Component `className` within list of CSS classes
  rendered into the DOM.
* Added missing `@computed` annotations to several `Store` getters that relay properties from
  its internal recordsets, including `maxDepth` and getters returning counts and empty status.
    * Avoids unnecessary internal render cycles within `Grid` when in tree mode.
    * Could require adjustments for apps that unintentionally relied on these observable getters
      triggering re-renders when records have changed in any way (but their output values have not).
* Hoist-supported menus will no longer filter out a `MenuDivider` if it has a `title`.
* The default `FormField` read-only renderer now supports line breaks.

### ⚙️ Technical

* The `addReaction()` and `addAutorun()` methods on `HoistBase` (i.e. models and services) now
  support passing multiple reactions in a single call and will ignore nullish inputs.

## v50.1.1 - 2022-07-29

### 🐞 Bug Fixes

* Fixed bug where components utilizing `ModalSupport` could render incorrectly when switching
  between inline and modal views.
* Improved behavior of `GridModel.whenReadyAsync()` to allow Grid more time to finish loading data.
  This improves the behavior of related methods `preSelectFirstAsync`, `selectFirstAsync`, and
  `ensureVisibleAsync`.
* `Grid` context menus are now disabled when a user is inline editing.
* An empty `DashCanvas` / `DashContainer` 'Add View' button now only displays a menu of available
  views, without unnecessarily nesting them inside an 'Add' submenu.
* Update `AppMenuButton` and `ContextMenu` to support Blueprint4 `menuItem`.

## v50.1.0 - 2022-07-21

### 🎁 New Features

* New `GridModel` method `ensureRecordsVisibleAsync` accepts one or more store records or IDs and
  scrolls to make them visible in the grid.

### 📚 Libraries

* @blueprintjs/core `4.5 -> 4.6`
* qs `6.10 -> 6.11`
* react-popper `2.2 -> 2.3`

## v50.0.0 - 2022-07-12

### 🎁 New Features

* New `PanelModel.modalSupport` option allows the user to expand a panel into a configurable modal
  dialog - without developers needing to write custom dialog implementations and without triggering
  a remount/rerender of the panel's contents.
* FilterChooser field suggestions now search within multi-word field names.
* Autosize performance has been improved for very large grids.
* New `@abstract` decorator now available for enforcing abstract methods / getters.
* `MessageModel` now receives `dismissable` and `cancelOnDismiss` flags to control the behavior of a
  popup message when clicking the background or hitting the escape key.

### 💥 Breaking Changes

* Hoist now requires AG Grid v28.0.0 or higher - update your AG Grid dependency in your app's
  `package.json` file. See the [AG Grid Changelog](https://www.ag-grid.com/changelog) for details.
* The data reactions between `GridModel` and the underlying Ag-Grid is now minimally debounced. This
  avoids multiple data updates during a single event loop tick, which can corrupt Ag-Grid's
  underlying state in the latest versions of that library.
    * This change should not affect most apps, but code that queries grid state immediately after
      loading or filtering a grid (e.g. selection, row visibility, or expansion state) should be
      tested carefully and may require a call to `await whenReadyAsync()`.
    * Note that this method is already incorporated in to several public methods on `GridModel`,
      including `selectFirstAsync()` and `ensureSelectionVisibleAsync()`.
    * ⚠ NOTE - this change has been reverted as of v52 (see above).
* Blueprint has updated all of its CSS class names to use the `bp4-` prefix instead of the `bp3-`
  prefix. Any apps styling these classes directly may need to be adjusted. See
  https://github.com/palantir/blueprint/wiki/Blueprint-4.0 for more info.
* Both `Panel.title` and `Panel.icon` props must be null or undefined to avoid rendering
  a `PanelHeader`. Previously specifying any 'falsey' value for both (e.g. an empty string
  title) would omit the header.
* `XHClass` (top-level Singleton model for Hoist) no longer extends `HoistBase`
* `DockView` component has been moved into the desktop-specific package `@xh/hoist/desktop/cmp`.
  Users of this component will need to adjust their imports accordingly.
* Requires `hoist-core >= 14.0`. Excel file exporting defaults to using column FieldType.

### 🐞 Bug Fixes

* Fixed several issues introduced with Ag-Grid v27 where rows gaps and similar rendering issues
  could appear after operating on it programmatically (see breaking changes above).
* `ColumnHeaders` now properly respond to mouse events on tablets (e.g. when using a Bluetooth
  trackpad on an iPad).
* Fixed bug where `DashCanvasModel.removeView()` was not properly disposing of removed views
* Fixed exception dialog getting overwhelmed by large messages.
* Fixed exporting to Excel file erroneously coercing certain strings (like "1e10") into numbers.

### ⚙️ Technical

* Hoist will now throw if you import a desktop specific class to a mobile app or vice-versa.

### 📚 Libraries

* @blueprintjs `3.54 -> 4.5`

[Commit Log](https://github.com/xh/hoist-react/compare/v49.2.0...v50.0.0)

## v49.2.0 - 2022-06-14

### 🎁 New Features

* New `@enumerable` decorator for making class members `enumerable`
* New `GridAutosizeOption` `renderedRowsOnly` supports more limited autosizing
  for very large grids.

### 🐞 Bug Fixes

* Fix `FilterChooser` looping between old values if updated too rapidly.
* Allow user to clear an unsupported `FilterChooser` value.
* Fix bug where `Panel` would throw when `headerItems = null`
* Fix column values filtering on `tags` fields if another filter is already present.
* Fix bug where `SwitchInput` `labelSide` would render inappropriately if within `compact` `toolbar`
* Fix bug where `SplitTreeMapModel.showSplitter` property wasn't being set in constructor

### 📚 Libraries

* mobx `6.5 -> 6.6`

[Commit Log](https://github.com/xh/hoist-react/compare/v49.1.0...v49.2.0)

## v49.1.0 - 2022-06-03

### 🎁 New Features

* A `DashCanvasViewModel` now supports `headerItems` and `extraMenuItems`
* `Store` now supports a `tags` field type
* `FieldFilter` supports `includes` and `excludes` operators for `tags` fields

### 🐞 Bug Fixes

* Fix regression with `begins`, `ends`, and `not like` filters.
* Fix `DashCanvas` styling so drag-handles no longer cause horizontal scroll bar to appear
* Fix bug where `DashCanvas` would not resize appropriately on scrollbar visibility change

[Commit Log](https://github.com/xh/hoist-react/compare/v49.0.0...v49.1.0)

## v49.0.0 - 2022-05-24

### 🎁 New Features

* Improved desktop `NumberInput`:
    * Re-implemented `min` and `max` props to properly constrain the value entered and fix several
      bugs with the underlying Blueprint control.
    * Fixed the `precision` prop to be fully respected - values emitted by the input are now
      truncated to the specified precision, if set.
    * Added additional debouncing to keep the value more stable while a user is typing.
* Added new `getAppMenuButtonExtraItems()` extension point on `@xh/hoist/admin/AppModel` to allow
  customization of the Admin Console's app menu.
* Devs can now hide the Admin > General > Users tab by setting `hideUsersTab: true` within a new,
  optional `xhAdminAppConfig` soft-config.
* Added new `SplitTreeMapModel.showSplitter` config to insert a four pixel buffer between the
  component's nested maps. Useful for visualizations with both positive and negative heat values on
  each side, to keep the two sides clearly distinguished from each other.
* New `xhChangelogConfig.limitToRoles` soft-config allows the in-app changelog (aka release notes)
  to be gated to a subset of users based on their role.
* Add support for `Map` and `WeakMap` collections in `LangUtils.getOrCreate()`.
* Mobile `textInput` now accepts an `enableClear` property with a default value of false.

### 💥 Breaking Changes

* `GridModel.groupRowElementRenderer` and `DataViewModel.groupRowElementRenderer` have been removed,
  please use `groupRowRenderer` instead. It must now return a React Element rather than an HTML
  string (plain strings are also OK, but any formatting must be done via React).
* Model classes passed to `HoistComponents` or configured in their factory must now
  extend `HoistModel`. This has long been a core assumption, but was not previously enforced.
* Nested model instances stored at properties with a `_` prefix are now considered private and will
  not be auto-wired or returned by model lookups. This should not affect most apps, but will require
  minor changes for apps that were binding components to non-standard or "private" models.
* Hoist will now throw if `Store.summaryRecord` does not have a unique ID.

### 🐞 Bug Fixes

* Fixed a bug with Panel drag-to-resize within iframes on Windows.
* Worked around an Ag-Grid bug where the grid would render incorrectly on certain sorting changes,
  specifically for abs sort columns, leaving mis-aligned rows and gaps in the grid body layout.
* Fixed a bug in `SelectEditor` that would cause the grid to lose keyboard focus during editing.

### ⚙️ Technical

* Hoist now protects against custom Grid renderers that may throw by catching the error and printing
  an "#ERROR" placeholder token in the affected cell.
* `TreeMapModel.valueRenderer` and `heatRenderer` callbacks are now passed the `StoreRecord` as a
  second argument.
* Includes a new, additional `index-manifest.html` static file required for compatibility with the
  upcoming `hoist-dev-utils v6.0` release (but remains compatible with current/older dev-utils).

### 📚 Libraries

* mobx-react-lite `3.3 -> 3.4`

[Commit Log](https://github.com/xh/hoist-react/compare/v48.0.1...v49.0.0)

## v48.0.1 - 2022-04-22

### 🐞 Bug Fixes

* Improve default rendering to call `toString()` on non-react elements returned by renderers.
* Fixed issue with `model` property missing from `Model.componentProps` under certain conditions.

[Commit Log](https://github.com/xh/hoist-react/compare/v48.0.0...v48.0.1)

## v48.0.0 - 2022-04-21

### 🎁 New Features

* A new `DashCanvas` layout component for creating scrollable dashboards that allow users to
  manually place and size their widgets using a grid-based layout. Note that this component is in
  beta and its API is subject to change.
* FontAwesome upgraded to v6. This includes redesigns of the majority of bundled icons - please
  check your app's icon usages carefully.
* Enhancements to admin log viewer. Log file metadata (size & last modified) available with
  optional upgrade to `hoist-core >= 13.2`.
* Mobile `Dialog` will scroll internally if taller than the screen.
* Configs passed to `XH.message()` and its variants now take an optional `className` to apply to the
  message dialog.
* `fmtQuantity` now displays values greater than one billion with `b` unit, similar to current
  handling of millions with `m`.

### 💥 Breaking Changes

* Hoist now requires AG Grid v27.2.0 or higher - update your AG Grid dependency in your app's
  `package.json` file. See the [AG Grid Changelog](https://www.ag-grid.com/changelog) for details.
  NOTE that AG Grid 27 includes a big breaking change to render cell contents via native React
  elements rather than HTML, along with other major API changes. To accommodate these changes, the
  following changes are required in Hoist apps:
    * `Column.renderer` must now return a React Element rather than an HTML string (plain strings
      are also OK, but any formatting must be done via React). Please review your app grids and
      update any custom renderers accordingly. `Column.elementRenderer` has been removed.
    * `DataViewModel.elementRenderer` has been renamed `DataViewModel.renderer`.
    * Formatter methods and renderers (e.g. `fmtNumber`, `numberRenderer`, etc.) now return React
      Elements by default. The `asElement` option to these functions has been removed. Use the
      new `asHtml` option to return an HTML string where required.
    * The `isPopup` argument to `useInlineEditorModel()` has been removed. If you want to display
      your inline editor in a popup, you must set the new flag `Column.editorIsPopup` to `true`.
* Deprecated message configs `confirmText`, `confirmIntent`, `cancelText`, `cancelIntent` have been
  removed.

### 🐞 Bug Fixes

* Set AG Grid's `suppressLastEmptyLineOnPaste` to true to work around a bug with Excel (Windows)
  that adds an empty line beneath the range pasted from the clipboard in editable grids.
* Fixes an issue where `NumberInput` would initially render blank values if `max` or `min` were
  set.
* Fixes an issue where tree maps would always show green for a `heatValue` of zero.

### 📚 Libraries

* @fortawesome/fontawesome-pro `5.14 -> 6.1`
* mobx `6.3 -> 6.5`
* mobx-react-lite `3.2 -> 3.3`

[Commit Log](https://github.com/xh/hoist-react/compare/v47.1.2...v48.0.0)

## v47.1.2 - 2022-04-01

### 🐞 Bug Fixes

* `FieldFilter`'s check of `committedData` is now null safe. A record with no `committedData` will
  not be filtered out.

[Commit Log](https://github.com/xh/hoist-react/compare/v47.1.1...v47.1.2)

## v47.1.1 - 2022-03-26

### 🎁 New Features

* New "sync with system" theme option - sets the Hoist theme to light/dark based on the user's OS.
* Added `cancelAlign` config to `XH.message()` and variants. Customize to "left" to render
  Cancel and Confirm actions separated by a filler.
* Added `GridModel.restoreDefaultsFn`, an optional function called after `restoreDefaultsAsync`.
  Allows apps to run additional, app-specific logic after a grid has been reset (e.g. resetting
  other, related preferences or state not managed by `GridModel` directly).
* Added `AppSpec.lockoutPanel`, allowing apps to specify a custom component.

### 🐞 Bug Fixes

* Fixed column auto-sizing when `headerName` is/returns an element.
* Fixed bug where subforms were not properly registering as dirty.
* Fixed an issue where `Select` inputs would commit `null` whilst clearing the text input.
* Fixed `Clock` component bug introduced in v47 (configured timezone was not respected).

### 📚 Libraries

* @blueprintjs/core `3.53 -> 3.54`
* @blueprintjs/datetime `3.23 -> 3.24`

[Commit Log](https://github.com/xh/hoist-react/compare/v47.0.1...v47.1.1)

## v47.0.1 - 2022-03-06

### 🐞 Bug Fixes

* Fix to mobile `ColChooser` error re. internal model handling.

[Commit Log](https://github.com/xh/hoist-react/compare/v47.0.0...v47.0.1)

## v47.0.0 - 2022-03-04

### 🎁 New Features

* Version 47 provides new features to simplify the wiring of models to each other and the components
  they render. In particular, it formalizes the existing concept of "linked" HoistModels - models
  created by Hoist via the `creates` directive or the `useLocalModel` hook - and provides them with
  the following new features:
    - an observable `componentProps` property with access to the props of their rendered component.
    - a `lookupModel()` method and a `@lookup` decorator that can be used to acquire references to
      other HoistModels that are ancestors of the model in the component hierarchy.
    - new `onLinked()` and `afterLinked()` lifecycle methods, called when the model's associated
      component is first rendered.
* As before, linked models are auto-loaded and registered for refreshes within the `RefreshContext`
  they reside in, as well as destroyed when their linked component is unmounted. Also note that the
  new features described above are all "opt-in" and should be fully backward compatible with
  existing application code.
* Hoist will now more clearly alert if a model specified via the `uses()` directive cannot be
  resolved. A new `optional` config (default false) supports components with optional models.
* New support in Cube views for aggregators that depend on rows in the data set other than their
  direct children. See new property `Aggregator.dependOnChildrenOnly` and new `AggregationContext`
  argument passed to `Aggregator.aggregate()` and `Aggregator.replace()`
* Clarified internal CSS classes and styling for `FormField`.
    * ⚠️ Note that as part of this change, the `xh-form-field-fill` class name is no longer in use.
      Apps should check for any styles for that class and replace with `.xh-form-field-inner--flex`.

### 🐞 Bug Fixes

* Fixed an issue where the menu would flash open and closed when clicking on the `FilterChooser`
  favorites button.

### 💥 Breaking Changes

* Dashboard widgets no longer receive the `viewModel` prop. Access to the `DashViewModel` within a
  widget should be obtained using either the lookup decorator (i.e. `@lookup(DashViewModel)`)
  or the `lookupModel()` method.

### 📚 Libraries

* @blueprintjs/core `3.52 -> 3.53`

[Commit Log](https://github.com/xh/hoist-react/compare/v46.1.2...v47.0.0)

## v46.1.2 - 2022-02-18

### 🐞 Bug Fixes

* Fixed an issue where column autosize can reset column order under certain circumstances.

[Commit Log](https://github.com/xh/hoist-react/compare/v46.1.1...v46.1.2)

## v46.1.1 - 2022-02-15

### 🐞 Bug Fixes

* Prevent `onClick` for disabled mobile `Buttons`.

[Commit Log](https://github.com/xh/hoist-react/compare/v46.1.0...v46.1.1)

## v46.1.0 - 2022-02-07

### Technical

* This release modifies our workaround to handle the AG Grid v26 changes to cast all of their node
  ids to strings. The initial approach in v46.0.0 - matching the AG Grid behavior by casting all
  `StoreRecord` ids to strings - was deemed too problematic for applications and has been reverted.
  Numerical ids in Store are once again fully supported.
* To accommodate the AG Grid changes, applications that are using AG Grid APIs (e.g.
  `agApi.getNode()`) should be sure to use the new property `StoreRecord.agId` to locate and compare
  records. We expect such usages to be rare in application code.

### 🎁 New Features

* `XH.showFeedbackDialog()` now takes an optional message to pre-populate within the dialog.
* Admins can now force suspension of individual client apps from the Server > WebSockets tab.
  Intended to e.g. force an app to stop refreshing an expensive query or polling an endpoint removed
  in a new release. Requires websockets to be enabled on both server and client.
* `FormField`s no longer need to specify a child input, and will simply render their readonly
  version if no child is specified. This simplifies the common use-case of fields/forms that are
  always readonly.

### 🐞 Bug Fixes

* `FormField` no longer throw if given a child that did not have `propTypes`.

[Commit Log](https://github.com/xh/hoist-react/compare/v46.0.0...v46.1.0)

## v46.0.0 - 2022-01-25

### 🎁 New Features

* `ExceptionHandler` provides a collection of overridable static properties, allowing you to set
  app-wide default behaviour for exception handling.
* `XH.handleException()` takes new `alertType` option to render error alerts via the familiar
  `dialog` or new `toast` UI.
* `XH.toast()` takes new `actionButtonProps` option to render an action button within a toast.
* New `GridModel.highlightRowOnClick` config adds a temporary highlight class to grid rows on user
  click/tap. Intended to improve UI feedback - especially on mobile, where it's enabled by default.
* New `GridModel.isInEditingMode` observable tracks inline editing start/stop with a built-in
  debounce, avoiding rapid cycling when e.g. tabbing between cells.
* `NumberInput` now supports a new `scaleFactor` prop which will be applied when converting between
  the internal and external values.
* `FilterChooser` now displays more minimal field name suggestions when first focused, as well as a
  new, configurable usage hint (`FilterChooserModel.introHelpText`) above those suggestions.

### 💥 Breaking Changes

* Hoist now requires AG Grid v26.2.0 or higher - update your AG Grid dependency in your app's
  `package.json` file. See the [AG Grid Changelog](https://www.ag-grid.com/changelog) for details.
* ~~`StoreRecord.id` must now be a String. Integers IDs were previously supported, but will be cast
  Strings during record creation.~~
    * ~~Apps using numeric record IDs for internal or server-side APIs will need to be reviewed and
      updated to handle/convert string values.~~
    * ~~This change was necessitated by a change to Ag-Grid, which now also requires String IDs for
      its row node APIs.~~
    * NOTE - the change above to require string IDs was unwound in v46.1.
* `LocalDate` methods `toString()`, `toJSON()`, `valueOf()`, and `isoString()` now all return the
  standard ISO format `YYYY-MM-DD`, consistent with built-in `Date.toISOString()`. Prior versions
  returned`YYYYMMDD`.
* The `stringifyErrorSafely` function has been moved from the `@xh/hoist/exception` package to a
  public method on `XH.exceptionHandler`. (No/little impact expected on app code.)

### 🐞 Bug Fixes

* Fix to incorrect viewport orientation reporting due to laggy mobile resize events and DOM APIs.

[Commit Log](https://github.com/xh/hoist-react/compare/v45.0.2...v46.0.0)

## v45.0.2 - 2022-01-13

### 🎁 New Features

* `FilterChooser` has new `menuWidth` prop, allowing you to specify as width for the dropdown menu
  that is different from the control.

### 🐞 Bug Fixes

* Fixed cache clearing method on Admin Console's Server > Services tab.
* Several fixes to behavior of `GridAutosizeMode.MANAGED`

[Commit Log](https://github.com/xh/hoist-react/compare/v45.0.1...v45.0.2)

## v45.0.1 - 2022-01-07

### 🐞 Bug Fixes

* Fixed a minor bug preventing Hoist apps from running on mobile Blackberry Access (Android)
  browsers

### ⚙️ Technical

* New flag `Store.experimental.castIdToString`

[Commit Log](https://github.com/xh/hoist-react/compare/v45.0.0...v45.0.1)

## v45.0.0 - 2022-01-05

### 🎁 New Features

* Grid filters configured with `GridFilterFieldSpec.enableValues` offer autocomplete suggestions
  for 'Equals' and 'Not Equals' filters.
* `GridFilterFieldSpec` has new `values` and `forceSelection` configs.
* `FilterChooser` displays a list of fields configured for filtering to improve the usability /
  discoverability of the control. Enabled by default, but can be disabled via
  new `suggestFieldsWhenEmpty` model config.
* `TreeMap` uses lightest shading for zero heat, reserving grey for nil.
* New property `Store.reuseRecords` controls if records should be reused across loads based on
  sharing identical (by reference) raw data. NOTE - this behavior was previously always enabled, but
  can be problematic under certain conditions and is not necessary for most applications. Apps with
  large datasets that want to continue to use this caching should set this flag explicitly.
* Grid column filters tweaked with several improvements to usability and styling.
* `LocalDate.get()` now supports both 'YYYY-MM-DD' and 'YYYYMMDD' inputs.
* Mobile `Button` has new `intent`, `minimal` and `outlined` props.

### 💥 Breaking Changes

* `FilterChooserFieldSpec.suggestValues` has been renamed `enableValues`, and now only accepts a
  boolean.
* `Column.exportFormat`, `Column.exportWidth` and the `ExportFormat` enum have been renamed
  `Column.excelFormat`, `Column.excelWidth` and `ExcelFormat` respectively.
* `Store.reuseRecords` must now be explicitly set on Stores with large datasets that wish to cache
  records by raw data identity (see above).
* `Record` class renamed to `StoreRecord` in anticipation of upcoming changes to JavaScript standard
  and to improve compatibility with TypeScript.
    * Not expected to have much or any impact on application code, except potentially JSDoc typings.
* Mobile `Button` no longer supports `modifier` prop. Use `minimal` and `outlined` instead.
* The following deprecated APIs were removed:
    * GridModel.selection
    * GridModel.selectedRecordId
    * StoreSelectionModel.records
    * StoreSelectionModel.ids
    * StoreSelectionModel.singleRecord
    * StoreSelectionModel.selectedRecordId
    * DataViewModel.selection
    * DataViewModel.selectedRecordId
    * RestGridModel.selection
    * LogUtils.withShortDebug
    * Promise.start

### 🐞 Bug Fixes

* `DashContainer` overflow menu still displays when the optional menu button is enabled.
* Charts in fullscreen mode now exit fullscreen mode gracefully before re-rendering.

### 📚 Libraries

* @popperjs/core `2.10 -> 2.11`
* codemirror `5.63 -> 6.65`
* http-status-codes `2.1 -> 2.2`
* prop-types `15.7 -> 15.8`
* store2 `2.12 -> 2.13`
* ua-parser-js `0.7 -> 1.0.2` (re-enables auto-patch updates)

[Commit Log](https://github.com/xh/hoist-react/compare/v44.3.0...v45.0.0)

## v44.3.0 - 2021-12-15

### 🐞 Bug Fixes

* Fixes issue with columns failing to resize on first try.
* Fixes issue preventing use of context menus on iPad.

### 📚 Libraries

* @blueprintjs/core `3.51 -> 3.52`

* [Commit Log](https://github.com/xh/hoist-react/compare/v44.2.0...v44.3.0)

## v44.2.0 - 2021-12-07

### 🎁 New Features

* Desktop inline grid editor `Select` now commits the value immediately on selection.
* `DashContainerModel` now supports an observable `showMenuButton` config which will display a
  button in the stack header for showing the context menu
* Added `GridAutosizeMode.MANAGED` to autosize Grid columns on data or `sizingMode` changes, unless
  the user has manually modified their column widths.
* Copying from Grids to the clipboard will now use the value provided by the `exportValue`
  property on the column.
* Refresh application hotkey is now built into hoist's global hotkeys (shift + r).
* Non-SSO applications will now automatically reload when a request fails due to session timeout.
* New utility methods `withInfo` and `logInfo` provide variants of the existing `withDebug` and
  `logDebug` methods, but log at the more verbose `console.log` level.

### 🐞 Bug Fixes

* Desktop panel splitter can now be dragged over an `iframe` and reliably resize the panel.
* Ensure scrollbar does not appear on multi-select in toolbar when not needed.
* `XH.isPortrait` property fixed so that it no longer changes due to the appearance of the mobile
  keyboard.

[Commit Log](https://github.com/xh/hoist-react/compare/v44.1.0...v44.2.0)

## v44.1.0 - 2021-11-08

### 🎁 New Features

* Changes to App Options are now tracked in the admin activity tab.
* New Server > Environment tab added to Admin Console to display UI server environment variables and
  JVM system properties. (Requires `hoist-core >= 10.1` to enable this optional feature.)
* Provided observable getters `XH.viewportSize`, `XH.isPortrait` and `XH.isLandscape` to allow apps
  to react to changes in viewport size and orientation.

### 🐞 Bug Fixes

* Desktop inline grid editor `DateInput` now reliably shows its date picker pop-up aligned with the
  grid cell under edit.
* Desktop `Select.hideDropdownIndicator` now defaults to `true` on tablet devices due to UX bugs
  with the select library component and touch devices.
* Ensure `Column.autosizeBufferPx` is respected if provided.

### ✨ Styles

* New `--xh-menu-item` CSS vars added, with tweaks to default desktop menu styling.
* Highlight background color added to mobile menu items while pressed.

[Commit Log](https://github.com/xh/hoist-react/compare/v44.0.0...v44.1.0)

## v44.0.0 - 2021-10-26

⚠ NOTE - apps must update to `hoist-core >= 10.0.0` when taking this hoist-react update.

### 🎁 New Features

* TileFrame now supports new `onLayoutChange` callback prop.

### 🐞 Bug Fixes

* Field Filters in data package now act only on the `committed` value of the record. This stabilizes
  filtering behavior in editable grids.
* `JsonBlobService.updateAsync()` now supports data modifications with `null` values.
* Fixes an issue with Alert Banner not broadcasting to all users.
* Selected option in `Select` now scrolls into view on menu open.

### 💥 Breaking Changes

* Update required to `hoist-core >= 10.0.0` due to changes in `JsonBlobService` APIs and the
  addition of new, dedicated endpoints for Alert Banner management.

[Commit Log](https://github.com/xh/hoist-react/compare/v43.2.0...v44.0.0)

## v43.2.0 - 2021-10-14

### 🎁 New Features

* Admins can now configure an app-wide alert banner via a new tab in the Hoist Admin console.
  Intended to alert users about planned maintenance / downtime, known problems with data or upstream
  systems, and other similar use cases.
* Minor re-org of the Hoist Admin console tabs. Panels relating primarily to server-side features
  (including logging) are now grouped under a top-level "Server" tab. Configs have moved under
  "General" with the new Alert Banner feature.

### 🐞 Bug Fixes

* Always enforce a minimal `wait()` within `GridModel.autosizeAsync()` to ensure that the Grid has
  reacted to any data changes and AG Grid accurately reports on expanded rows to measure.

[Commit Log](https://github.com/xh/hoist-react/compare/v43.1.0...v43.2.0)

## v43.1.0 - 2021-10-04

### 🎁 New Features

* The Admin Console log viewer now supports downloading log files.
    * Note apps must update to `hoist-core >= v10.0` to enable this feature.
    * Core upgrade is _not_ a general requirement of this Hoist React release.
* The `field` key in the constructor for `Column` will now accept an Object with field defaults, as
  an alternative to the field name. This form allows the auto-construction of fully-defined `Field`
  objects from the column specification.

### 🐞 Bug Fixes

* `GridModel` no longer mutates any `selModel` or `colChooser` config objects provided to its
  constructor, resolving an edge-case bug where re-using the same object for either of these configs
  across multiple GridModel instances (e.g. as a shared set of defaults) would break.
* Grid autosizing tweaked to improve size estimation for indented tree rows and on mobile.

### 📚 Libraries

* @blueprintjs/core `3.50 -> 3.51`

[Commit Log](https://github.com/xh/hoist-react/compare/v43.0.2...v43.1.0)

## v43.0.2 - 2021-10-04

### 🐞 Bug Fixes

* Fix (important) to ensure static preload spinner loaded from the intended path.
    * Please also update to latest `hoist-dev-utils >= 5.11.1` if possible.
    * Avoids issue where loading an app on a nested route could trigger double-loading of app
      assets.

[Commit Log](https://github.com/xh/hoist-react/compare/v43.0.1...v43.0.2)

## v43.0.1 - 2021-10-04

### 🎁 New Features

* New `GridFindField` component that enables users to search through a Grid and select rows that
  match the entered search term, _without_ applying any filtering. Especially useful for grids with
  aggregations or other logic that preclude client-side filtering of the data.
* Tree grid rows can be expanded / collapsed by clicking anywhere on the row. The new
  `GridModel.clicksToExpand` config can be used to control how many clicks will toggle the row.
  Defaults to double-click for desktop, and single tap for mobile - set to 0 to disable entirely.
* Added `GridModel.onCellContextMenu` handler. Note that for mobile (phone) apps, this handler fires
  on the "long press" (aka "tap and hold") gesture. This means it can be used as an alternate event
  for actions like drilling into a record detail, especially for parent rows on tree grids, where
  single tap will by default expand/collapse the node.
* In the `@xh/hoist/desktop/grid` package, `CheckboxEditor` has been renamed `BooleanEditor`. This
  new component supports a `quickToggle` prop which allows for more streamlined inline editing of
  boolean values.
* `LoadSpec` now supports a new `meta` property. Use this property to pass app-specific metadata
  through the `LoadSupport` loading and refresh lifecycle.
* A spinner is now shown while the app downloads and parses its javascript - most noticeable when
  loading a new (uncached) version, especially on a slower mobile connection. (Requires
  `@xh/hoist-dev-utils` v5.11 or greater to enable.)
* Log Levels now include information on when the custom config was last updated and by whom.
    * Note apps must update their server-side to `hoist-core v10.0` or greater to persist the date
      and username associated with the config (although this is _not_ a general or hard requirement
      for taking this version of hoist-react).

### ⚙️ Technical

* Removed `DEFAULT_SORTING_ORDER` static from `Column` class in favor of three new preset constants:
  `ASC_FIRST`, `DESC_FIRST`, and `ABS_DESC_FIRST`. Hoist will now default sorting order on columns
  based on field type. Sorting order can still be manually set via `Column.sortingOrder`.

### 🐞 Bug Fixes

* The ag-grid grid property `stopEditingWhenCellsLoseFocus` is now enabled by default to ensure
  values are committed to the Store if the user clicks somewhere outside the grid while editing a
  cell.
* Triggering inline editing of text or select editor cells by typing characters will no longer lose
  the first character pressed.

### ✨ Styles

* New `TreeStyle.COLORS` and `TreeStyle.COLORS_AND_BORDERS` tree grid styles have been added. Use
  the `--xh-grid-tree-group-color-level-*` CSS vars to customize colors as needed.
* `TreeStyle.HIGHLIGHTS` and `TreeStyle.HIGHLIGHTS_AND_BORDERS` now highlight row nodes on a
  gradient according to their depth.
* Default colors for masks and dialog backdrops have been adjusted, with less obtrusive colors used
  for masks via `--xh-mask-bg` and a darker `--xh-backdrop-bg` var now used behind dialogs.
* Mobile-specific styles and CSS vars for panel and dialog title background have been tweaked to use
  desktop defaults, and mobile dialogs now respect `--xh-popup-*` vars as expected.

### 💥 Breaking Changes

* In the `@xh/hoist/desktop/grid` package, `CheckboxEditor` has been renamed `BooleanEditor`.

### ⚙️ Technical

* The `xhLastReadChangelog` preference will not save SNAPSHOT versions to ensure the user continues
  to see the 'What's New?' notification for non-SNAPSHOT releases.

### 📚 Libraries

* @blueprintjs/core `3.49 -> 3.50`
* codemirror `5.62 -> 5.63`

[Commit Log](https://github.com/xh/hoist-react/compare/v42.6.0...v43.0.1)

## v42.6.0 - 2021-09-17

### 🎁 New Features

* New `Column.autosizeBufferPx` config applies column-specific autosize buffer and overrides
  `GridAutosizeOptions.bufferPx`.
* `Select` input now supports new `maxMenuHeight` prop.

### 🐞 Bug Fixes

* Fixes issue with incorrect Grid auto-sizing for Grids with certain row and cell styles.
* Grid sizing mode styles no longer conflict with custom use of `groupUseEntireRow: false` within
  `agOptions`.
* Fixes an issue on iOS where `NumberInput` would incorrectly bring up a text keyboard.

### ✨ Styles

* Reduced default Grid header and group row heights to minimize their use of vertical space,
  especially at larger sizing modes. As before, apps can override via the `AgGrid.HEADER_HEIGHTS`
  and `AgGrid.GROUP_ROW_HEIGHTS` static properties. The reduction in height does not apply to group
  rows that do not use the entire width of the row.
* Restyled Grid header rows with `--xh-grid-bg` and `--xh-text-color-muted` for a more minimal look
  overall. As before, use the `--xh-grid-header-*` CSS vars to customize if needed.

[Commit Log](https://github.com/xh/hoist-react/compare/v42.5.0...v42.6.0)

## v42.5.0 - 2021-09-10

### 🎁 New Features

* Provide applications with the ability to override default logic for "restore defaults". This
  allows complex and device-specific sub-apps to perform more targeted and complete clearing of user
  state. See new overridable method `HoistAppModel.restoreDefaultsAsync` for more information.

### 🐞 Bug Fixes

* Improved coverage of Fetch `abort` errors.
* The in-app changelog will no longer prompt the user with the "What's New" button if category-based
  filtering results in a version without any release notes.

### ✨ Styles

* New CSS vars added to support easier customization of desktop Tab font/size/color. Tabs now
  respect standard `--xh-font-size` by default.

### 📚 Libraries

* @blueprintjs/core `3.48 -> 3.49`
* @popperjs/core `2.9 -> 2.10`

[Commit Log](https://github.com/xh/hoist-react/compare/v42.4.0...v42.5.0)

## v42.4.0 - 2021-09-03

### 🎁 New Features

* New `GridFilterModel.commitOnChange` config (default `true`) applies updated filters as soon as
  they are changed within the pop-up menu. Set to `false` for large datasets or whenever filtering
  is a more intensive operation.
* Mobile `Select` input now supports async `queryFn` prop for parity with desktop.
* `TreeMapModel` now supports new `maxLabels` config for improved performance.

### ✨ Styles

* Hoist's default font is now [Inter](https://rsms.me/inter/), shipped and bundled via the
  `inter-ui` npm package. Inter is a modern, open-source font that leverages optical sizing to
  ensure maximum readability, even at very small sizes (e.g. `sizingMode: 'tiny'`). It's also a
  "variable" font, meaning it supports any weights from 1-1000 with a single font file download.
* Default Grid header heights have been reduced for a more compact display and greater
  differentiation between header and data rows. As before, apps can customize the pixel heights used
  by overwriting the `AgGrid.HEADER_HEIGHTS` static, typically within `Bootstrap.js`.

### ⚙️ Technical

* Mobile pull-to-refresh/swipe-to-go-back gestures now disabled over charts to avoid disrupting
  their own swipe-based zooming and panning features.

[Commit Log](https://github.com/xh/hoist-react/compare/v42.2.0...v42.4.0)

## v42.2.0 - 2021-08-27

### 🎁 New Features

* Charts now hide scrollbar, rangeSelector, navigator, and export buttons and show axis labels when
  printing or exporting images.

[Commit Log](https://github.com/xh/hoist-react/compare/v42.1.1...v42.2.0)

## v42.1.1 - 2021-08-20

* Update new `XH.sizingMode` support to store distinct values for the selected sizing mode on
  desktop, tablet, and mobile (phone) platforms.
* Additional configuration supported for newly-introduced `AppOption` preset components.

### 📚 Libraries

* @blueprintjs/core `3.47 -> 3.48`

[Commit Log](https://github.com/xh/hoist-react/compare/v42.1.0...v42.1.1)

## v42.1.0 - 2021-08-19

### 🎁 New Features

* Added observable `XH.sizingMode` to govern app-wide `sizingMode`. `GridModel`s will bind to this
  `sizingMode` by default. Apps that have already implemented custom solutions around a centralized
  `sizingMode` should endeavor to unwind in favor of this.
    * ⚠ NOTE - this change requires a new application preference be defined - `xhSizingMode`. This
      should be a JSON pref, with a suggested default value of `{}`.
* Added `GridAutosizeMode.ON_SIZING_MODE_CHANGE` to autosize Grid columns whenever
  `GridModel.sizingMode` changes - it is now the default `GridAutosizeOptions.mode`.
* Added a library of reusable `AppOption` preset components, including `ThemeAppOption`,
  `SizingModeAppOption` and `AutoRefreshAppOptions`. Apps that have implemented custom `AppOption`
  controls to manage these Hoist-provided options should consider migrating to these defaults.
* `Icon` factories now support `intent`.
* `TreeMapModel` and `SplitTreeMapModel` now supports a `theme` config, accepting the strings
  'light' or 'dark'. Leave it undefined to use the global theme.
* Various usability improvements and simplifications to `GroupingChooser`.

### 🐞 Bug Fixes

* Fixed an issue preventing `FormField` labels from rendering if `fieldDefaults` was undefined.

### ✨ Styles

* New `Badge.compact` prop sets size to half that of parent element when true (default false). The
  `position` prop has been removed in favor of customizing placement of the component.

[Commit Log](https://github.com/xh/hoist-react/compare/v42.0.0...v42.1.0)

## v42.0.0 - 2021-08-13

### 🎁 New Features

* Column-level filtering is now officially supported for desktop grids!
    * New `GridModel.filterModel` config accepts a config object to customize filtering options, or
      `true` to enable grid-based filtering with defaults.
    * New `Column.filterable` config enables a customized header menu with filtering options. The
      new control offers two tabs - a "Values" tab for an enumerated "set-type" filter and a "
      Custom" tab to support more complex queries with multiple clauses.
* New `TaskObserver` replaces existing `PendingTaskModel`, providing improved support for joining
  and masking multiple asynchronous tasks.
* Mobile `NavigatorModel` provides a new 'pull down' gesture to trigger an app-wide data refresh.
  This gesture is enabled by default, but can be disabled via the `pullDownToRefresh` flag.
* `RecordAction` now supports a `className` config.
* `Chart` provides a default context menu with its standard menu button actions, including a new
  'Copy to Clipboard' action.

### 💥 Breaking Changes

* `FilterChooserModel.sourceStore` and `FilterChooserModel.targetStore` have been renamed
  `FilterChooserModel.valueSource` and `FilterChooserModel.bind` respectively. Furthermore, both
  configs now support either a `Store` or a cube `View`. This is to provide a common API with the
  new `GridFilterModel` filtering described above.
* `GridModel.setFilter()` and `DataViewModel.setFilter()` have been removed. Either configure your
  grid with a `GridFilterModel`, or set the filter on the underlying `Store` instead.
* `FunctionFilter` now requires a `key` property.
* `PendingTaskModel` has been replaced by the new `TaskObserver` in `@xh/hoist/core`.
    * ⚠ NOTE - `TaskObserver` instances should be created via the provided static factory methods
      and
      _not_ directly via the `new` keyword. `TaskObserver.trackLast()` can be used as a drop-in
      replacement for `new PendingTaskModel()`.
* The `model` prop on `LoadingIndicator` and `Mask` has been replaced with `bind`. Provide one or
  more `TaskObserver`s to this prop.

### ⚙️ Technical

* `GridModel` has a new `selectedIds` getter to get the IDs of currently selected records. To
  provide consistency across models, the following getters have been deprecated and renamed:
    + `selectedRecordId` has been renamed `selectedId` in `GridModel`, `StoreSelectionModel`, and
      `DataViewModel`
    + `selection` has been renamed `selectedRecords` in `GridModel`, `DataViewModel`, and
      `RestGridModel`
    + `singleRecord`, `records`, and `ids` have been renamed `selectedRecord`, `selectedRecords`,
      and
      `selectedIds`, respectively, in `StoreSelectionModel`

### ✨ Styles

* Higher contrast on grid context menus for improved legibility.

[Commit Log](https://github.com/xh/hoist-react/compare/v41.3.0...v42.0.0)

## v41.3.0 - 2021-08-09

### 🎁 New Features

* New `Cube` aggregators `ChildCountAggregator` and `LeafCountAggregator`.
* Mobile `NavigatorModel` provides a new "swipe" gesture to go back in the page stack. This is
  enabled by default, but may be turned off via the new `swipeToGoBack` prop.
* Client error reports now include the full URL for additional troubleshooting context.
    * Note apps must update their server-side to `hoist-core v9.3` or greater to persist URLs with
      error reports (although this is _not_ a general or hard requirement for taking this version of
      hoist-react).

[Commit Log](https://github.com/xh/hoist-react/compare/v41.2.0...v41.3.0)

## v41.2.0 - 2021-07-30

### 🎁 New Features

* New `GridModel.rowClassRules` and `Column.cellClassRules` configs added. Previously apps needed to
  use `agOptions` to dynamically apply and remove CSS classes using either of these options - now
  they are fully supported by Hoist.
    * ⚠ Note that, to avoid conflicts with internal usages of these configs, Hoist will check and
      throw if either is passed via `agOptions`. Apps only need to move their configs to the new
      location - the shape of the rules object does *not* need to change.
* New `GridAutosizeOptions.includeCollapsedChildren` config controls whether values from collapsed
  (i.e. hidden) child records should be measured when computing column sizes. Default of `false`
  improves autosize performance for large tree grids and should generally match user expectations
  around WYSIWYG autosizing.
* New `GridModel.beginEditAsync()` and `endEditAsync()` APIs added to start/stop inline editing.
    * ⚠ Note that - in a minor breaking change - the function form of the `Column.editable` config
      is no longer passed an `agParams` argument, as editing might now begin and need to be
      evaluated outside the context of an AG-Grid event.
* New `GridModel.clicksToEdit` config controls the number of clicks required to trigger
  inline-editing of a grid cell. Default remains 2 (double click ).
* Timeouts are now configurable on grid exports via a new `exportOptions.timeout` config.
* Toasts may now be dismissed programmatically - use the new `ToastModel` returned by the
  `XH.toast()` API and its variants.
* `Form` supports setting readonlyRenderer in `fieldDefaults` prop.
* New utility hook `useCached` provides a more flexible variant of `React.useCallback`.

### 🐞 Bug Fixes

* Inline grid editing supports passing of JSX editor components.
* `GridExportService` catches any exceptions thrown during export preparation and warns the user
  that something went wrong.
* GridModel with 'disabled' selection no longer shows "ghost" selection when using keyboard.
* Tree grids now style "parent" rows consistently with highlights/borders if requested, even for
  mixed-depth trees where some rows have children at a given level and others do not.

### ⚙️ Technical

* `FetchService` will now actively `abort()` fetch requests that it is abandoning due to its own
  `timeout` option. This allows the browser to release the associated resources associated with
  these requests.
* The `start()` function in `@xh/hoist/promise` has been deprecated. Use `wait()` instead, which can
  now be called without any args to establish a Promise chain and/or introduce a minimal amount of
  asynchronousity.
* ⚠ Note that the raw `AgGrid` component no longer enhances the native keyboard handling provided by
  AG Grid. All Hoist key handling customizations are now limited to `Grid`. If you wish to provide
  custom handling in a raw `AgGrid` component, see the example here:
  https://www.ag-grid.com/javascript-grid/row-selection/#example-selection-with-keyboard-arrow-keys

### ✨ Styles

* The red and green color values applied in dark mode have been lightened for improved legibility.
* The default `colorSpec` config for number formatters has changed to use new dedicated CSS classes
  and variables.
* New/renamed CSS vars `--xh-grid-selected-row-bg` and `--xh-grid-selected-row-text-color` now used
  to style selected grid rows.
    * ⚠ Note the `--xh-grid-bg-highlight` CSS var has been removed.
* New `.xh-cell--editable` CSS class applied to cells with inline editing enabled.
    * ⚠ Grid CSS class `.xh-invalid-cell` has been renamed to `.xh-cell--invalid` for consistency -
      any app style overrides should update to this new classname.

### 📚 Libraries

* core-js `3.15 -> 3.16`

[Commit Log](https://github.com/xh/hoist-react/compare/v41.1.0...v41.2.0)

## v41.1.0 - 2021-07-23

### 🎁 New Features

* Button to expand / collapse all rows within a tree grid now added by default to the primary tree
  column header. (New `Column.headerHasExpandCollapse` property provided to disable.)
* New `@logWithDebug` annotation provides easy timed logging of method execution (via `withDebug`).
* New `AppSpec.disableXssProtection` config allows default disabling of Field-level XSS protection
  across the app. Intended for secure, internal apps with tight performance tolerances.
* `Constraint` callbacks are now provided with a `record` property when validating Store data and a
  `fieldModel` property when validating Form data.
* New `Badge` component allows a styled badge to be placed inline with text/title, e.g. to show a
  counter or status indicator within a tab title or menu item.
* Updated `TreeMap` color scheme, with a dedicated set of colors for dark mode.
* New XH convenience methods `successToast()`, `warningToast()`, and `dangerToast()` show toast
  alerts with matching intents and appropriate icons.
    * ⚠ Note that the default `XH.toast()` call now shows a toast with the primary (blue) intent and
      no icon. Previously toasts displayed by default with a success (green) intent and checkmark.
* GridModel provides a public API method `setColumnState` for taking a previously saved copy of
  gridModel.columnState and applying it back to a GridModel in one call.

### 🐞 Bug Fixes

* Fixed an issue preventing export of very large (>100k rows) grids.
* Fixed an issue where updating summary data in a Store without also updating other data would not
  update the bound grid.
* Intent styles now properly applied to minimal buttons within `Panel.headerItems`.
* Improved `GridModel` async selection methods to ensure they do not wait forever if grid does not
  mount.
* Fixed an issue preventing dragging the chart navigator range in a dialog.

### ⚙️ Technical

* New `Exception.timeout()` util to throw exceptions explicitly marked as timeouts, used by
  `Promise.timeout` extension.
* `withShortDebug` has been deprecated. Use `withDebug` instead, which has the identical behavior.
  This API simplification mirrors a recent change to `hoist-core`.

### ✨ Styles

* If the first child of a `Placeholder` component is a Hoist icon, it will not automatically be
  styled to 4x size with reduced opacity. (See new Toolbox example under the "Other" tab.)

### 📚 Libraries

* @blueprintjs/core `3.46 -> 3.47`
* dompurify `2.2 -> 2.3`

[Commit Log](https://github.com/xh/hoist-react/compare/v41.0.0...v41.1.0)

## v41.0.0 - 2021-07-01

### 🎁 New Features

* Inline editing of Grid/Record data is now officially supported:
    + New `Column.editor` config accepts an editor component to enable managed editing of the cells
      in that column. New `CheckboxEditor`, `DateEditor`, `NumberEditor`, `SelectEditor`
      , `TextAreaEditor`
      and `TextEditor` components wrap their corresponding HoistInputs with the required hook-based
      API and can be passed to this new config directly.
    + `Store` now contains built-in support for validation of its uncommitted records. To enable,
      specify the new `rules` property on the `Field`s in your `Store`. Note that these rules and
      constraints use the same API as the forms package, and rules and constraints may be shared
      between the `data` and `form` packages freely.
    + `GridModel` will automatically display editors and record validation messages as the user
      moves between cells and records. The new `GridModel.fullRowEditing` config controls whether
      editors are displayed for the focused cell only or for the entire row.
* All Hoist Components now support a `modelRef` prop. Supply a ref to this prop in order to gain a
  pointer to a Component's backing `HoistModel`.
* `DateInput` has been improved to allow more flexible parsing of user input with multiple formats.
  See the new prop `DateInput.parseStrings`.
* New `Column.sortValue` config takes an alternate field name (as a string) to sort the column by
  that field's value, or a function to produce a custom cell-level value for comparison. The values
  produced by this property will be also passed to any custom comparator, if one is defined.
* New `GridModel.hideEmptyTextBeforeLoad` config prevents showing the `emptyText` until the store
  has been loaded at least once. Apps that depend on showing `emptyText` before first load should
  set this property to `false`.
* `ExpandCollapseButton` now works for grouped grids in addition to tree grids.
* `FieldModel.initialValue` config now accepts functions, allowing for just-in-time initialization
  of Form data (e.g. to pre-populate a Date field with the current time).
* `TreeMapModel` and `SplitTreeMapModel` now support a `maxHeat` config, which can be used to
  provide a stable absolute maximum brightness (positive or negative) within the entire TreeMap.
* `ErrorMessage` will now automatically look for an `error` property on its primary context model.
* `fmtNumber()` supports new flags `withCommas` and `omitFourDigitComma` to customize the treatment
  of commas in number displays.
* `isValidJson` function added to form validation constraints.
* New `Select.enableFullscreen` prop added to the mobile component. Set to true (default on phones)
  to render the input in a full-screen modal when focused, ensuring there is enough room for the
  on-screen keyboard.

### 💥 Breaking Changes

* Removed support for class-based Hoist Components via the `@HoistComponent` decorator (deprecated
  in v38). Use functional components created via the `hoistCmp()` factory instead.
* Removed `DimensionChooser` (deprecated in v37). Use `GroupingChooser` instead.
* Changed the behavior of `FormModel.init()` to always re-initialize *all* fields. (Previously, it
  would only initialize fields explicitly passed via its single argument). We believe that this is
  more in line with developer expectations and will allow the removal of app workarounds to force a
  reset of all values. Most apps using FormModel should not need to change, but please review and
  test any usages of this particular method.
* Replaced the `Grid`, `DataView`, and `RestGrid` props below with new configurable fields on
  `GridModel`, `DataViewModel`, and `RestGridModel`, respectively. This further consolidates grid
  options into the model layer, allowing for more consistent application code and developer
  discovery.
    + `onKeyDown`
    + `onRowClicked`
    + `onRowDoubleClicked`
    + `onCellClicked`
    + `onCellDoubleClicked`
* Renamed the confusing and ambiguous property name `labelAlign` in several components:
    + `FormField`: `labelAlign` has been renamed to `labelTextAlign`
    + `SwitchInput`, `RadioInput`, and `Checkbox`: `labelAlign` has been renamed `labelSide`.
* Renamed all CSS variables beginning with `--navbar` to start with `--appbar`, matching the Hoist
  component name.
* Removed `TreeMapModel.colorMode` value 'balanced'. Use the new `maxHeat` config to prevent outlier
  values from dominating the color range of the TreeMap.
* The classes `Rule` and `ValidationState` and all constraint functions (e.g. `required`,
  `validEmail`, `numberIs`, etc.) have been moved from the `cmp\form` package to the `data` package.
* Hoist grids now require AG Grid v25.3.0 or higher - update your AG Grid dependency in your app's
  `package.json` file. See the [AG Grid Changelog](https://www.ag-grid.com/ag-grid-changelog/) for
  details.
* Hoist charts now require Highcharts v9.1.0 or higher - update your Highcharts dependency in your
  app's `package.json` file. See the
  [Highcharts Changelog](https://www.highcharts.com/changelog/#highcharts-stock) for details.

### 🐞 Bug Fixes

* Fixed disable behavior for Hoist-provided button components using popover.
* Fixed default disabling of autocomplete within `TextInput`.
* Squelched console warning re. precision/stepSize emitted by Blueprint-based `numberInput`.

### ⚙️ Technical

* Improved exception serialization to better handle `LocalDate` and similar custom JS classes.
* Re-exported Blueprint `EditableText` component (w/elemFactory wrapper) from `kit/blueprint`.

### 📚 Libraries

* @blueprintjs/core `3.44 -> 3.46`
* codemirror `5.60 -> 5.62`
* core-js `3.10 -> 3.15`
* filesize `6.2 -> 6.4`
* mobx `6.1 -> 6.3`
* react-windowed-select `3.0 -> 3.1`

[Commit Log](https://github.com/xh/hoist-react/compare/v40.0.0...v41.0.0)

## v40.0.0 - 2021-04-22

⚠ Please ensure your `@xh/hoist-dev-utils` dependency is >= v5.7.0. This is required to support the
new changelog feature described below. Even if you are not yet using the feature, you must update
your dev-utils dependency for your project to build.

### 🎁 New Features

* Added support for displaying an in-app changelog (release notes) to the user. See the new
  `ChangelogService` for details and instructions on how to enable.
* Added `XH.showBanner()` to display a configurable banner across the top of viewport, as another
  non-modal alternative for attention-getting application alerts.
* New method `XH.showException()` uses Hoist's built-in exception display to show exceptions that
  have already been handled directly by application code. Use as an alternative to
  `XH.handleException()`.
* `XH.track()` supports a new `oncePerSession` option. This flag can be set by applications to avoid
  duplicate tracking messages for certain types of activity.
* Mobile `NavigatorModel` now supports a `track` flag to automatically track user page views,
  equivalent to the existing `track` flag on `TabContainerModel`. Both implementations now use the
  new `oncePerSession` flag to avoid duplicate messages as a user browses within a session.
* New `Spinner` component returns a simple img-based spinner as an animated PNG, available in two
  sizes. Used for the platform-specific `Mask` and `LoadingIndicator` components. Replaces previous
  SVG-based implementations to mitigate rendering performance issues over remote connections.

### 💥 Breaking Changes

* `Store` now creates a shared object to hold the default values for every `Field` and uses this
  object as the prototype for the `data` property of every `Record` instance.
    * Only non-default values are explicitly written to `Record.data`, making for a more efficient
      representation of default values and improving the performance of `Record` change detection.
    * Note this means that `Record.data` *no longer* contains keys for *all* fields as
      `own-enumerable` properties.
    * Applications requiring a full enumeration of all values should call the
      new `Record.getValues()`
      method, which returns a new and fully populated object suitable for spreading or cloning.
    * This behavior was previously available via `Store.experimental.shareDefaults` but is now
      always enabled.
* For API consistency with the new `showBanner()` util, the `actionFn` prop for the recently-added
  `ErrorMessage` component has been deprecated. Specify as an `onClick` handler within the
  component's `actionButtonProps` prop instead.
* The `GridModel.experimental.externalSort` flag has been promoted from an experiment to a
  fully-supported config. Default remains `false`, but apps that were using this flag must now pass
  it directly: `new GridModel({externalSort: true, ...})`.
* Hoist re-exports and wrappers for the Blueprint `Spinner` and Onsen `ProgressCircular` components
  have been removed, in favor of the new Hoist `Spinner` component mentioned above.
* Min version for `@xh/hoist-dev-utils` is now v5.7.0, as per above.

### 🐞 Bug Fixes

* Formatters in the `@xh/hoist/format` package no longer modify their options argument.
* `TileFrame` edge-case bug fixed where the appearance of an internal scrollbar could thrash layout
  calculations.
* XSS protection (dompurify processing) disabled on selected REST editor grids within the Hoist
  Admin console. Avoids content within configs and JSON blobs being unintentionally mangled.

### ⚙️ Technical

* Improvements to exception serialization, especially for any raw javascript `Error` thrown by
  client-side code.

### ✨ Styles

* Buttons nested inline within desktop input components (e.g. clear buttons) tweaked to avoid
  odd-looking background highlight on hover.
* Background highlight color of minimal/outlined buttons tweaked for dark theme.
* `CodeInput` respects standard XH theme vars for its background-color and (monospace) font family.
  Its built-in toolbar has also been made compact and slightly re-organized.

### 📚 Libraries

* @blueprintjs/core `3.41 -> 3.44`
* @blueprintjs/datetime `3.21 -> 3.23`
* classnames `2.2 -> 2.3`
* codemirror `5.59 -> 5.60`
* core-js `3.9 -> 3.10`
* filesize `6.1 -> 6.2`
* qs `6.9 -> 6.10`
* react-beautiful-dnd `13.0 -> 13.1`
* react-select `4.2 -> 4.3`

[Commit Log](https://github.com/xh/hoist-react/compare/v39.0.1...v40.0.0)

## v39.0.1 - 2021-03-24

### 🐞 Bug Fixes

* Fixes regression preventing the loading of the Activity Tab in the Hoist Admin console.
* Fixes icon alignment in `DateInput`.

[Commit Log](https://github.com/xh/hoist-react/compare/v39.0.0...v39.0.1)

## v39.0.0 - 2021-03-23

### 🎁 New Features

#### Components + Props

* New `TileFrame` layout component renders a collection of child items using a layout that balances
  filling the available space against maintaining tile width / height ratio.
* Desktop `Toolbar` accepts new `compact` prop. Set to `true` to render the toolbar with reduced
  height and font-size.
* New `StoreFilterField` prop `autoApply` allows developers to more easily use `StoreFilterField` in
  conjunction with other filters or custom logic. Set to `false` and specify an `onFilterChange`
  callback to take full control of filter application.
* New `RestGrid` prop `formClassName` allows custom CSS class to be applied to its managed
  `RestForm` dialog.

#### Models + Configs

* New property `selectedRecordId` on `StoreSelectionModel`, `GridModel`, and `DataViewModel`.
  Observe this instead of `selectedRecord` when you wish to track only the `id` of the selected
  record and not changes to its data.
* `TreeMapModel.colorMode` config supports new value `wash`, which retains the positive and negative
  color while ignoring the intensity of the heat value.
* New method `ChartModel.updateHighchartsConfig()` provides a more convenient API for changing a
  chart's configuration post-construction.
* New `Column.omit` config supports conditionally excluding a column from its `GridModel`.

#### Services + Utils

* New method `FetchService.setDefaultTimeout()`.
* New convenience getter `LocalDate.isToday`.
* `HoistBase.addReaction()` now accepts convenient string values for its `equals` flag.

### 💥 Breaking Changes

* The method `HoistAppModel.preAuthInitAsync()` has been renamed to `preAuthAsync()` and should now
  be defined as `static` within apps that implement it to run custom pre-authentication routines.
    * This change allows Hoist to defer construction of the `AppModel` until Hoist itself has been
      initialized, and also better reflects the special status of this function and when it is
      called in the Hoist lifecycle.
* Hoist grids now require AG Grid v25.1.0 or higher - update your AG Grid dependency in your app's
  `package.json` file. See the [AG Grid Changelog](https://www.ag-grid.com/ag-grid-changelog/) for
  details.

### ⚙️ Technical

* Improvements to behavior/performance of apps in hidden/inactive browser tabs. See the
  [page visibility API reference](https://developer.mozilla.org/en-US/docs/Web/API/Page_Visibility_API)
  for details. Now, when the browser tab is hidden:
    * Auto-refresh is suspended.
    * The `forEachAsync()` and `whileAsync()` utils run synchronously, without inserting waits that
      would be overly throttled by the browser.
* Updates to support compatibility with agGrid 25.1.0.
* Improved serialization of `LoadSpec` instances within error report stacktraces.

### 📚 Libraries

* @blueprintjs/core `3.39 -> 3.41`
* @blueprintjs/datetime `3.20 -> 3.21`
* @popperjs/core `2.8 -> 2.9`
* core-js `3.8 -> 3.9`
* react-select `4.1 -> 4.2`

[Commit Log](https://github.com/xh/hoist-react/compare/v38.3.0...v39.0.0)

## v38.3.0 - 2021-03-03

### 🎁 New Features

* New `Store.freezeData` and `Store.idEncodesTreePath` configs added as performance optimizations
  when loading very large data sets (50k+ rows).
* New `ColChooserModel.autosizeOnCommit` config triggers an autosize run whenever the chooser is
  closed. (Defaulted to true on mobile.)

[Commit Log](https://github.com/xh/hoist-react/compare/v38.2.0...v38.3.0)

## v38.2.0 - 2021-03-01

### 🐞 Bug Fixes

* Fix to edge-case where `Grid` would lose its selection if set on the model prior to the component
  mounting and AG Grid full rendering.
* Fix to prevent unintended triggering of app auto-refresh immediately after init.

### ⚙️ Technical

* New config `Cube.fieldDefaults` - matches same config added to `Store` in prior release.
* App auto-refresh interval keys off of last *completed* refresh cycle if there is one. Avoids
  over-eager refresh when cycle is fast relative to the time it takes to do the refresh.
* New experimental property `Store.experimental.shareDefaults`. If true, `Record.data` will be
  created with default values for all fields stored on a prototype, with only non-default values
  stored on `data` directly. This can yield major performance improvements for stores with sparsely
  populated records (i.e. many records with default values). Note that when set, the `data` property
  on `Record` will no longer contain keys for *all* fields as `own-enumerable` properties. This may
  be a breaking change for some applications.

[Commit Log](https://github.com/xh/hoist-react/compare/v38.1.1...v38.2.0)

## v38.1.1 - 2021-02-26

### ⚙️ Technical

* New config `Store.fieldDefaults` supports defaulting config options for all `Field` instances
  created by a `Store`.

[Commit Log](https://github.com/xh/hoist-react/compare/v38.1.0...v38.1.1)

## v38.1.0 - 2021-02-24

⚠ Please ensure your `@xh/hoist-dev-utils` dependency is >= v5.6.0. This is required to successfully
resolve and bundle transitive dependencies of the upgraded `react-select` library.

### 🐞 Bug Fixes

* A collapsible `Panel` will now restore its user specified-size when re-opened. Previously the
  panel would be reset to the default size.
* `Store.lastLoaded` property now initialized to `null`. Previously this property had been set to
  the construction time of the Store.
* Tweak to `Grid` style rules to ensure sufficient specificity of rules related to indenting child
  rows within tree grids.
* Improvements to parsing of `Field`s of type 'int': we now correctly parse values presented in
  exponential notation and coerce `NaN` values to `null`.

### 🎁 New Features

* `GridModel` has new async variants of existing methods: `selectFirstAsync`, `selectAsync`, and
  `ensureSelectionVisibleAsync`. These methods build-in the necessary waiting for the underlying
  grid implementation to be ready and fully rendered to ensure reliable selection. In addition, the
  first two methods will internally call the third. The existing non-async counterparts for these
  methods have been deprecated.
* GridModel has a new convenience method `preSelectFirstAsync` for initializing the selection in
  grids, without disturbing any existing selection.
* Added new `Store.loadTreeData` config (default `true`) to enable or disable building of nested
  Records when the raw data elements being loaded have a `children` property.
* Cube `View` now detects and properly handles streaming updates to source data that include changes
  to row dimensions as well as measures.*
* `DataViewModel.itemHeight` can now be a function that returns a pixel height.
* The `LoadSpec` object passed to `doLoadAsync()` is now a defined class with additional properties
  `isStale`, `isObsolete` and `loadNumber`. Use these properties to abandon out-of-order
  asynchronous returns from the server.
    * 💥 NOTE that calls to `loadAsync()` no longer accept a plain object for their `loadSpec`
      parameter. Application code such as `fooModel.loadAsync({isRefresh: true})` should be updated
      to use the wrapper APIs provided by `LoadSupport` - e.g. `fooModel.refreshAsync()`. (This was
      already the best practice, but is now enforced.)
* New `autoHeight` property on grid `Column`. When set the grid will increase the row height
  dynamically to accommodate cell content in this column.

### 📚 Libraries

* @blueprintjs/core `3.38 -> 3.39`
* react-select `3.1 -> 4.1`
* react-windowed-select `2.0 -> 3.0`

[Commit Log](https://github.com/xh/hoist-react/compare/v38.0.0...v38.1.0)

## v38.0.0 - 2021-02-04

Hoist v38 includes major refactoring to streamline core classes, bring the toolkit into closer
alignment with the latest developments in Javascript, React, and MobX, and allow us to more easily
provide documentation and additional features. Most notably, we have removed the use of class based
decorators, in favor of a simpler inheritance-based approach to defining models and services.

* We are introducing a new root superclass `HoistBase` which provides many of the syntax
  enhancements and conventions used throughout Hoist for persistence, resource management, and
  reactivity.
* New base classes of `HoistModel` and `HoistService` replace the existing class decorators
  `@HoistModel` and `@HoistService`. Application models and services should now `extend` these base
  classes instead of applying the (now removed) decorators. For your application's `AppModel`,
  extend the new `HoistAppModel` superclass.
* We have also removed the need for the explicit `@LoadSupport` annotation on these classes. The
  presence of a defined `doLoadAsync()` method is now sufficient to allow classes extending
  `HoistModel` and `HoistService` to participate in the loading and refreshing lifecycle as before.
* We have deprecated support for class-based Components via the `@HoistComponent` class decorator.
  To continue to use this decorator, please import it from the `@xh\hoist\deprecated` package.
  Please note that we plan to remove `@HoistComponent` in a future version.
* Due to changes in MobX v6.0.1, all classes that host observable fields and actions will now also
  need to provide a constructor containing a call to `makeObservable(this)`. This change will
  require updates to most `HoistModel` and `HoistService` classes. See
  [this article from MobX](https://michel.codes/blogs/mobx6) for more on this change and the
  motivation behind it.

### 🎁 New Features

* New utility method `getOrCreate` for easy caching of properties on objects.
* The `Menu` system on mobile has been reworked to be more consistent with desktop. A new
  `MenuButton` component has been added to the mobile framework, which renders a `Menu` of
  `MenuItems` next to the `MenuButton`. This change also includes the removal of `AppMenuModel` (see
  Breaking Changes).
* Added `ExpandCollapseButton` to the mobile toolkit, to expand / collapse all rows in a tree grid.
* Added `Popover` to the mobile toolkit, a component to display floating content next to a target
  element. Its API is based on the Blueprint `Popover` component used on desktop.
* `StoreFilterField` now matches the rendered string values for `date` and `localDate` fields when
  linked to a properly configured `GridModel`.
* `GroupingChooser` gets several minor usability improvements + clearer support for an empty /
  ungrouped state, when so enabled.

### 💥 Breaking Changes

* All `HoistModel` and `HoistService` classes must be adjusted as described above.
* `@HoistComponent` has been deprecated and moved to `@xh\hoist\deprecated`
* Hoist grids now require AG Grid v25.0.1 or higher - if your app uses AG Grid, update your AG Grid
  dependency in your app's `package.json` file.
* The `uses()` function (called within `hoistComponent()` factory configs for model context lookups)
  and the `useContextModel()` function no longer accept class names as strings. Pass the class
  itself (or superclass) of the model you wish to select for your component. `Uses` will throw if
  given any string other than "*", making the need for any updates clear in that case.
* The `Ref` class, deprecated in v26, has now been removed. Use `createObservableRef` instead.
* `AppMenuModel` has been removed. The `AppMenuButton` is now configured via
  `AppBar.appMenuButtonProps`. As with desktop, menu items can be added with
  `AppBar.appMenuButtonProps.extraItems[]`

### ⚙️ Technical

* We have removed the experimental flags `useTransactions`, and `deltaSort` from `GridModel`. The
  former has been the default behavior for Hoist for several releases, and the latter is obsolete.

### 📚 Libraries

* @blueprintjs/core `3.36 -> 3.38`
* codemirror `5.58 -> 5.59`
* mobx `5.15 -> 6.1`
* mobx-react `6.3 -> 7.1`

[Commit Log](https://github.com/xh/hoist-react/compare/v37.2.0...v38.0.0)

## v37.2.0 - 2021-01-22

### 🎁 New Features

* New `ErrorMessage` component for standard "inline" rendering of Errors and Exceptions, with retry
  support.
* `Cube` now supports an `omitFn` to allow apps to remove unwanted, single-node children.

[Commit Log](https://github.com/xh/hoist-react/compare/v37.1.0...v37.2.0)

## v37.1.0 - 2021-01-20

### 🎁 New Features

* Columns in `ColChooser` can now be filtered by their `chooserGroup`.
* `Cube` now supports a `bucketSpecFn` config which allows dynamic bucketing and aggregation of
  rows.

### 🐞 Bug Fixes

* Fix issue where a `View` would create a root row even if there were no leaf rows.
* Fixed regression in `LeftRightChooser` not displaying description callout.

[Commit Log](https://github.com/xh/hoist-react/compare/v37.0.0...v37.1.0)

## v37.0.0 - 2020-12-15

### 🎁 New Features

* New `GroupingChooser` component provides a new interface for selecting a list of fields
  (dimensions) for grouping APIs, offering drag-and-drop reordering and persisted favorites.
    * This is intended as a complete replacement for the existing `DimensionChooser`. That component
      should be considered deprecated and will be removed in future releases.
* New props added to `TabSwitcher`:
    * `enableOverflow` shows tabs that would normally overflow their container in a drop down menu.
    * `tabWidth`, `tabMinWidth` & `tabMaxWidth` allow flexible configuration of tab sizes within the
      switcher.
* `TabModel` now supports a bindable `tooltip`, which can be used to render strings or elements
  while hovering over tabs.
* New `Placeholder` component provides a thin wrapper around `Box` with standardized, muted styling.
* New `StoreFilterField.matchMode` prop allows customizing match to `start`, `startWord`, or `any`.
* `Select` now implements enhanced typeahead filtering of options. The default filtering is now
  based on a case-insensitive match of word starts in the label. (Previously it was based on a match
  _anywhere_ in the label _or_ value.) To customize this behavior, applications should use the new
  `filterFn` prop.
* New Admin Console Monitor > Memory tab added to view snapshots of JVM memory usage. (Requires
  Hoist Core v8.7 or greater.)
* `FormModel` and `FieldModel` gain support for Focus Management.
* New `boundInput` getter on `FieldModel` to facilitate imperative access to controls, when needed.
  This getter will return the new `HoistInputModel` interface, which support basic DOM access as
  well as standard methods for `focus()`, `blur()`, and `select()`.
* New `GridModel` config `lockColumnGroups` to allow controlling whether child columns can be moved
  outside their parent group. Defaults to `true` to maintain existing behavior.

### 💥 Breaking Changes

* New `TabContainerModel` config `switcher` replaces `switcherPosition` to allow for more flexible
  configuration of the default `TabSwitcher`.
    * Use `switcher: true` to retain default behavior.
    * Use `switcher: false` to not include a TabSwitcher. (previously `switcherPosition: 'none'`)
    * Use `switcher: {...}` to provide customisation props for the `TabSwitcher`. See `TabSwitcher`
      documentation for more information.
* The `HoistInput` base class has been removed. This change marks the completion of our efforts to
  remove all internal uses of React class-based Components in Hoist. The following adjustments are
  required:
    * Application components extending `HoistInput` should use the `useHoistInputModel` hook
      instead.
    * Applications getting refs to `HoistInputs` should be aware that these refs now return a ref to
      a
      `HoistInputModel`. In order to get the DOM element associated with the component use the new
      `domEl` property of that model rather than the`HoistComponent.getDOMNode()` method.
* Hoist grids now require AG Grid v24.1.0 or higher - update your AG Grid dependency in your app's
  `package.json` file. AG Grid v24.1.0
  [lists 5 breaking changes](https://www.ag-grid.com/ag-grid-changelog/), including the two called
  out below. *Note that these cautions apply only to direct use of the AG Grid APIs* - if your app
  is using the Hoist `Grid` and `GridModel` exclusively, there should be no need to adjust code
  around columns or grid state, as the related Hoist classes have been updated to handle these
  changes.
    * AG-4291 - Reactive Columns - the state pattern for ag-grid wrapper has changed as a result of
      this change. If your app made heavy use of saving/loading grid state, please test carefully
      after upgrade.
    * AG-1959 - Aggregation - Add additional parameters to the Custom Aggregation methods. If your
      app implements custom aggregations, they might need to be updated.

### 🔒 Security

* The data package `Field` class now sanitizes all String values during parsing, using the DOMPurify
  library to defend against XSS attacks and other issues with malformed HTML or scripting content
  loaded into `Record`s and rendered by `Grid` or other data-driven components. Please contact XH if
  you find any reason to disable this protection, or observe any unintended side effects of this
  additional processing.

### 🐞 Bug Fixes

* Fix issue where grid row striping inadvertently disabled by default for non-tree grids.
* Fix issue where grid empty text cleared on autosize.

### ✨ Styles

* Default `Chart` themes reworked in both light and dark modes to better match overall Hoist theme.

### ⚙️ Technical

* Note that the included Onsen fork has been replaced with the latest Onsen release. Apps should not
  need to make any changes.
* `Cube.info` is now directly observable.
* `@managed` and `markManaged` have been enhanced to allow for the cleanup of arrays of objects as
  well as objects. This matches the existing array support in `XH.safeDestroy()`.

### 📚 Libraries

* @xh/onsenui `~0.1.2` -> onsenui `~2.11.1`
* @xh/react-onsenui `~0.1.2` -> react-onsenui `~1.11.3`
* @blueprintjs/core `3.35 -> 3.36`
* @blueprintjs/datetime `3.19 -> 3.20`
* clipboard-copy `3.1 -> 4.0`
* core-js `3.6 -> 3.8`
* dompurify `added @ 2.2`
* react `16.13 -> 17.0`
* semver `added @ 7.3`

[Commit Log](https://github.com/xh/hoist-react/compare/v36.6.1...v37.0.0)

## v36.6.1 - 2020-11-06

### 🐞 Bug Fixes

* Fix issue where grid row striping would be turned off by default for non-tree grids

[Commit Log](https://github.com/xh/hoist-react/compare/v36.6.0...v36.6.1)

## v36.6.0 - 2020-10-28

### 🎁 New Features

* New `GridModel.treeStyle` config enables more distinctive styling of tree grids, with optional
  background highlighting and ledger-line style borders on group rows.
    * ⚠ By default, tree grids will now have highlighted group rows (but no group borders). Set
      `treeStyle: 'none'` on any `GridModel` instances where you do _not_ want the new default
      style.
* New `DashContainerModel.extraMenuItems` config supports custom app menu items in Dashboards
* An "About" item has been added to the default app menu.
* The default `TabSwitcher` now supports scrolling, and will show overflowing tabs in a drop down
  menu.

### 🐞 Bug Fixes

* Ensure that `Button`s with `active: true` set directly (outside of a `ButtonGroupInput`) get the
  correct active/pressed styling.
* Fixed regression in `Column.tooltip` function displaying escaped HTML characters.
* Fixed issue where the utility method `calcActionColWidth` was not correctly incorporating the
  padding in the returned value.

### ⚙️ Technical

* Includes technical updates to `JsonBlob` archiving. This change requires an update to `hoist-core`
  `v8.6.1` or later, and modifications to the `xh_json_blob` table. See the
  [hoist-core changelog](https://github.com/xh/hoist-core/blob/develop/CHANGELOG.md) for further
  details.

### 📚 Libraries

* @blueprintjs/core `3.33 -> 3.35`

[Commit Log](https://github.com/xh/hoist-react/compare/v36.5.0...v36.6.0)

## v36.5.0 - 2020-10-16

### 🐞 Bug Fixes

* Fix text and hover+active background colors for header tool buttons in light theme.

### ⚙️ Technical

* Install a default simple string renderer on all columns. This provides consistency in column
  rendering, and fixes some additional issues with alignment and rendering of Grid columns
  introduced by the change to flexbox-based styling in grid cells.
* Support (optional) logout action in SSO applications.

### 📚 Libraries

* @blueprintjs/core `3.31 -> 3.33`
* @blueprintjs/datetime `3.18 -> 3.19`
* @fortawesome/fontawesome-pro `5.14 -> 5.15`
* moment `2.24 -> 2.29`
* numbro `2.2 -> 2.3`

[Commit Log](https://github.com/xh/hoist-react/compare/v36.4.0...v36.5.0)

## v36.4.0 - 2020-10-09

### 🎁 New Features

* `TabContainerModel` supports dynamically adding and removing tabs via new public methods.
* `Select` supports a new `menuWidth` prop to control the width of the dropdown.

### 🐞 Bug Fixes

* Fixed v36.3.0 regression re. horizontal alignment of Grid columns.

[Commit Log](https://github.com/xh/hoist-react/compare/v36.3.0...v36.4.0)

## v36.3.0 - 2020-10-07

### 💥 Breaking Changes

* The following CSS variables are no longer in use:
    + `--xh-grid-line-height`
    + `--xh-grid-line-height-px`
    + `--xh-grid-large-line-height`
    + `--xh-grid-large-line-height-px`
    + `--xh-grid-compact-line-height`
    + `--xh-grid-compact-line-height-px`
    + `--xh-grid-tiny-line-height`
    + `--xh-grid-tiny-line-height-px`

### ⚙️ Technical

* We have improved and simplified the vertical centering of content within Grid cells using
  flexbox-based styling, rather than the CSS variables above.

### 🎁 New Features

* `Select` now supports `hideSelectedOptions` and `closeMenuOnSelect` props.
* `XH.message()` and its variants (`XH.prompt(), XH.confirm(), XH.alert()`) all support an optional
  new config `messageKey`. This key can be used by applications to prevent popping up the same
  dialog repeatedly. Hoist will only show the last message posted for any given key.
* Misc. Improvements to organization of admin client tabs.

### 🐞 Bug Fixes

* Fixed issue with sporadic failures reading grid state using `legacyStateKey`.
* Fixed regression to the display of `autoFocus` buttons; focus rectangle restored.

[Commit Log](https://github.com/xh/hoist-react/compare/v36.2.1...v36.3.0)

## v36.2.1 - 2020-10-01

### 🐞 Bug Fixes

* Fixed issue in `LocalDate.previousWeekday()` which did not correctly handle Sunday dates.
* Fixed regression in `Grid` column header rendering for non-string headerNames.

[Commit Log](https://github.com/xh/hoist-react/compare/v36.2.0...v36.2.1)

## v36.2.0 - 2020-09-25

### 💥 Breaking Changes

* New `GridModel` config `colChooserModel` replaces `enableColChooser` to allow for more flexible
  configuration of the grid `colChooser`
    * Use `colChooserModel: true` to retain default behavior.
    * See documentation on `GridModel.ColChooserModelConfig` for more information.
* The `Grid` `hideHeaders` prop has been converted to a field on `AgGridModel` and `GridModel`. All
  grid options of this type are now on the model hierarchy, allowing consistent application code and
  developer discovery.

### 🎁 New Features

* Provides new `CustomProvider` for applications that want to use the Persistence API, but need to
  provide their own storage implementation.
* Added `restoreDefaults` action to default context menu for `GridModel`.
* Added `restoreDefaultsWarning` config to `GridModel`.
* `FormModel` has a new convenience method `setValues` for putting data into one or more fields in
  the form.
* Admin Preference and Config panels now support bulk regrouping actions.

### 🐞 Bug Fixes

* Fixed an error in implementation of `@managed` preventing proper cleanup of resources.
* Fixed a regression introduced in v36.1.0 in `FilterChooser`: Restore support for `disabled` prop.

[Commit Log](https://github.com/xh/hoist-react/compare/v36.1.0...v36.2.0)

## v36.1.0 - 2020-09-22

⚠ NOTE - apps should update to `hoist-core >= 8.3.0` when taking this hoist-react update. This is
required to support both the new `JsonBlobService` and updates to the Admin Activity and Client
Error tracking tabs described below.

### 🎁 New Features

* Added new `JsonBlobService` for saving and updating named chunks of arbitrary JSON data.
* `GridModelPersistOptions` now supports a `legacyStateKey` property. This key will identify the
  pre-v35 location for grid state, and can be used by applications to provide a more flexible
  migration of user grid state after an upgrade to Hoist v35.0.0 or greater. The value of this
  property will continue to default to 'key', preserving the existing upgrade behavior of the
  initial v35 release.
* The Admin Config and Pref diff tools now support pasting in a config for comparison instead of
  loading one from a remote server (useful for deployments where the remote config cannot be
  accessed via an XHR call).
* The `ClipboardButton.getCopyText` prop now supports async functions.
* The `Select` input supports a new `leftIcon` prop.
* `RestGrid` now supports bulk delete when multiple rows are selected.
* `RestGrid`'s `actionWarning` messages may now be specified as functions.

### 🐞 Bug Fixes

* Fixed several cases where `selectOnFocus` prop on `Select` was not working.
* `FilterChooser` auto-suggest values sourced from the *unfiltered* records on `sourceStore`.
* `RestForm` editors will now source their default label from the corresponding `Field.displayName`
  property. Previously an undocumented `label` config could be provided with each editor object -
  this has been removed.
* Improved time zone handling in the Admin Console "Activity Tracking" and "Client Errors" tabs.
    * Users will now see consistent bucketing of activity into an "App Day" that corresponds to the
      LocalDate when the event occurred in the application's timezone.
    * This day will be reported consistently regardless of the time zones of the local browser or
      deployment server.
* Resetting Grid columns to their default state (e.g. via the Column Chooser) retains enhancements
  applied from matching Store fields.
* Desktop `DateInput` now handles out-of-bounds dates without throwing exception during rendering.
* Dragging a grid column with an element-based header no longer displays `[object Object]` in the
  draggable placeholder.

### 📚 Libraries

* codemirror `5.57 -> 5.58`

[Commit Log](https://github.com/xh/hoist-react/compare/v36.0.0...v36.1.0)

## v36.0.0 - 2020-09-04

### 🎁 New Features

#### Data Filtering

We have enhanced support for filtering data in Hoist Grids, Stores, and Cubes with an upgraded
`Filter` API and a new `FilterChooser` component. This bundle of enhancements includes:

* A new `@xh/hoist/data/filter` package to support the creation of composable filters, including the
  following new classes:
    * `FieldFilter` - filters by comparing the value of a given field to one or more given candidate
      values using one of several supported operators.
    * `FunctionFilter` - filters via a custom function specified by the developer.
    * `CompoundFilter` - combines multiple filters (including other nested CompoundFilters) via an
      AND or OR operator.
* A new `FilterChooser` UI component that integrates tightly with these data package classes to
  provide a user and developer friendly autocomplete-enabled UI for filtering data based on
  dimensions (e.g. trader = jdoe, assetClass != Equities), metrics (e.g. P&L > 1m), or any
  combination thereof.
* Updates to `Store`, `StoreFilterField`, and `cube/Query` to use the new Filter API.
* A new `setFilter()` convenience method to `Grid` and `DataView`.

To get the most out of the new Filtering capabilities, developers are encouraged to add or expand
the configs for any relevant `Store.fields` to include both their `type` and a `displayName`. Many
applications might not have Field configs specified at all for their Stores, instead relying on
Store's ability to infer its Fields from Grid Column definitions.

We are looking to gradually invert this relationship, so that core information about an app's
business objects and their properties is configured once at the `data/Field` level and then made
available to related APIs and components such as grids, filters, and forms. See note in New Features
below regarding related updates to `GridModel.columns` config processing.

#### Grid

* Added new `GridModel.setColumnVisible()` method, along with `showColumn()` and `hideColumn()`
  convenience methods. Can replace calls to `applyColumnStateChanges()` when all you need to do is
  show or hide a single column.
* Elided Grid column headers now show the full `headerName` value in a tooltip.
* Grid column definitions now accept a new `displayName` config as the recommended entry point for
  defining a friendly user-facing label for a Column.
    * If the GridModel's Store has configured a `displayName` for the linked data field, the column
      will default to use that (if not otherwise specified).
    * If specified or sourced from a Field, `displayName` will be used as the default value for the
      pre-existing `headerName` and `chooserName` configs.
* Grid columns backed by a Store Field of type `number` or `int` will be right-aligned by default.
* Added new `GridModel.showGroupRowCounts` config to allow easy hiding of group row member counts
  within each full-width group row. Default is `true`, maintaining current behavior of showing the
  counts for each group.

#### Other

* Added new `AppSpec.showBrowserContextMenu` config to control whether the browser's default context
  menu will be shown if no app-specific context menu (e.g. from a grid) would be triggered.
    * ⚠ Note this new config defaults to `false`, meaning the browser context menu will *not* be
      available. Developers should set to true for apps that expect/depend on the built-in menu.
* `LocalDate` has gained several new static factories: `tomorrow()`, `yesterday()`,
  `[start/end]OfMonth()`, and `[start/end]OfYear()`.
* A new `@computeOnce` decorator allows for lazy computation and caching of the results of decorated
  class methods or getters. Used in `LocalDate` and intended for similar immutable, long-lived
  objects that can benefit from such caching.
* `CodeInput` and `JsonInput` get new `enableSearch` and `showToolbar` props. Enabling search
  provides an simple inline find feature for searching the input's contents.
* The Admin console's Monitor Status tab displays more clearly when there are no active monitors.

### 💥 Breaking Changes

* Renamed the `data/Field.label` property to `displayName`.
* Changed the `DimensionChooserModel.dimensions` config to require objects of the
  form `{name, displayName, isLeafDimension}` when provided as an `Object[]`.
    * Previously these objects were expected to be of the form `{value, label, isLeaf}`.
    * Note however that this same config can now be passed the `dimensions` directly from a
      configured
      `Cube` instead, which is the recommended approach and should DRY up dimension definitions for
      typical use cases.
* Changes required due to the new filter API:
    * The classes `StoreFilter` and `ValueFilter` have been removed and replaced by `FunctionFilter`
      and `FieldFilter`, respectively. In most cases apps will need to make minimal or no changes.
    * The `filters/setFilters` property on `Query` has been changed to `filter/setFilter`. In most
      case apps should not need to change anything other than the name of this property - the new
      property will continue to support array representations of multiple filters.
    * `Store` has gained a new property `filterIncludesChildren` to replace the functionality
      previously provided by `StoreFilter.includesChildren`.
    * `StoreFilterField.filterOptions` has been removed. Set `filterIncludesChildren` directly on
      the store instead.

### ✨ Styles

* CSS variables for "intents" - most commonly used on buttons - have been reworked to use HSL color
  values and support several standard variations of lightness and transparency.
    * Developers are encouraged to customize intents by setting the individual HSL vars provided for
      each intent (e.g. `--intent-primary-h` to adjust the primary hue) and/or the different levels
      of lightness (e.g. `--intent-primary-l3` to adjust the default lightness).
    * ⚠ Uses of the prior intent var overrides such as `--intent-primary` will no longer work. It is
      possible to set directly via `--xh-intent-primary`, but components such as buttons will still
      use the default intent shades for variations such as hover and pressed states. Again, review
      and customize the HSL vars if required.
* Desktop `Button` styles and classes have been rationalized and reworked to allow for more
  consistent and direct styling of buttons in all their many permutations (standard/minimal/outlined
  styles * default/hovered/pressed/disabled states * light/dark themes).
    * Customized intent colors will now also be applied to outlined and minimal buttons.
    * Dedicated classes are now applied to desktop buttons based on their style and state.
      Developers can key off of these classes directly if required.

### 🐞 Bug Fixes

* Fixed `Column.tooltipElement` so that it can work if a `headerTooltip` is also specified on the
  same column.
* Fixed issue where certain values (e.g. `%`) would break in `Column.tooltipElement`.
* Fixed issue where newly loaded records in `Store` were not being frozen as promised by the API.

### 📚 Libraries

* @blueprintjs/core `3.30 -> 3.31`
* codemirror `5.56 -> 5.57`
* http-status-codes `1.4 -> 2.1`
* mobx-react `6.2 -> 6.3`
* store2 `2.11 -> 2.12`

[Commit Log](https://github.com/xh/hoist-react/compare/v35.2.1...v36.0.0)

## v35.2.1 - 2020-07-31

### 🐞 Bug Fixes

* A Grid's docked summary row is now properly cleared when its bound Store is cleared.
* Additional SVG paths added to `requiredBlueprintIcons.js` to bring back calendar scroll icons on
  the DatePicker component.
* Colors specified via the `--xh-intent-` CSS vars have been removed from minimal / outlined desktop
  `Button` components because of incompatibility with `ButtonGroupInput` component. Fix to address
  issue forthcoming. (This reverts the change made in 35.2.0 below.)

[Commit Log](https://github.com/xh/hoist-react/compare/v35.2.0...v35.2.1)

## v35.2.0 - 2020-07-21

### 🎁 New Features

* `TabContainerModel` now supports a `persistWith` config to persist the active tab.
* `TabContainerModel` now supports a `emptyText` config to display when TabContainer gets rendered
  with no children.

### ⚙️ Technical

* Supports smaller bundle sizes via a greatly reduced set of BlueprintJS icons. (Requires apps to be
  built with `@xh/hoist-dev-utils` v5.2 or greater to take advantage of this optimization.)

### 🐞 Bug Fixes

* Colors specified via the `--xh-intent-` CSS vars are now applied to minimal / outlined desktop
  `Button` components. Previously they fell through to use default Blueprint colors in these modes.
* Code input correctly handles dynamically toggling readonly/disabled state.

### 📚 Libraries

* @fortawesome/fontawesome-pro `5.13 -> 5.14`
* codemirror `5.55 -> 5.56`

[Commit Log](https://github.com/xh/hoist-react/compare/v35.1.1...v35.2.0)

## v35.1.1 - 2020-07-17

### 📚 Libraries

* @blueprintjs/core `3.29 -> 3.30`

[Commit Log](https://github.com/xh/hoist-react/compare/v35.1.0...v35.1.1)

## v35.1.0 - 2020-07-16

### 🎁 New Features

* Extend existing environment diff tool to preferences. Now, both configs and preferences may be
  diffed across servers. This feature will require an update of hoist-core to a version 8.1.0 or
  greater.
* `ExportOptions.columns` provided to `GridModel` can now be specified as a function, allowing for
  full control of columns to export, including their sort order.

### 🐞 Bug Fixes

* `GridModel`s export feature was previously excluding summary rows. These are now included.
* Fixed problems with coloring and shading algorithm in `TreeMap`.
* Fixed problems with sort order of exports in `GridModel`.
* Ensure that preferences are written to server, even if set right before navigating away from page.
* Prevent situation where a spurious exception can be sent to server when application is unloaded
  while waiting on a fetch request.

[Commit Log](https://github.com/xh/hoist-react/compare/v35.0.1...v35.1.0)

## v35.0.1 - 2020-07-02

### 🐞 Bug Fixes

* Column headers no longer allocate space for a sort arrow icon when the column has an active
  `GridSorter` in the special state of `sort: null`.
* Grid auto-sizing better accounts for margins on sort arrow icons.

[Commit Log](https://github.com/xh/hoist-react/compare/v35.0.0...v35.0.1)

## v35.0.0 - 2020-06-29

### ⚖️ Licensing Change

As of this release, Hoist is [now licensed](LICENSE.md) under the popular and permissive
[Apache 2.0 open source license](https://www.apache.org/licenses/LICENSE-2.0). Previously, Hoist was
"source available" via our public GitHub repository but still covered by a proprietary license.

We are making this change to align Hoist's licensing with our ongoing commitment to openness,
transparency and ease-of-use, and to clarify and emphasize the suitability of Hoist for use within a
wide variety of enterprise software projects. For any questions regarding this change, please
[contact us](https://xh.io/contact/).

### 🎁 New Features

* Added a new Persistence API to provide a more flexible yet consistent approach to saving state for
  Components, Models, and Services to different persistent locations such as Hoist Preferences,
  browser local storage, and Hoist Dashboard views.
    * The primary entry points for this API are the new `@PersistSupport` and `@persist`
      annotations.
      `@persist` can be added to any observable property on a `@PersistSupport` to make it
      automatically synchronize with a `PersistenceProvider`. Both `HoistModel` and `HoistService`
      are decorated with `@PersistSupport`.
    * This is designed to replace any app-specific code previously added to synchronize fields and
      their values to Preferences via ad-hoc initializers and reactions.
    * This same API is now used to handle state persistence for `GridStateModel`, `PanelModel`,
      `DimensionChooserModel`, and `DashContainerModel` - configurable via the new `persistWith`
      option on those classes.
* `FetchService` now installs a default timeout of 30 seconds for all requests. This can be disabled
  by setting timeout to `null`. Fetch Timeout Exceptions have also been improved to include the same
  information as other standard exceptions thrown by this service.
    * 💥 Apps that were relying on the lack of a built-in timeout for long-running requests should
      ensure they configure such calls with a longer or null timeout.
* `Store` gets new `clearFilter()` and `recordIsFiltered()` helper functions.
* The Admin console's Activity Tracking tab has been significantly upgraded to allow admins to
  better analyze both built-in and custom tracking data generated by their application. Its sibling
  Client Errors tab has also been updated with a docked detail panel.
* `CodeInput` gets new `showCopyButton` prop - set to true to provide an inline action button to
  copy the editor contents to the clipboard.
* Hoist config `xhEnableMonitoring` can be used to enable/disable the Admin monitor tab and its
  associated server-side jobs

### 💥 Breaking Changes

* Applications should update to `hoist-core` v8.0.1 or above, required to support the upgraded Admin
  Activity Tracking tab. Contact XH for assistance with this update.
* The option `PanelModel.prefName` has been removed in favor of `persistWith`. Existing user state
  will be transferred to the new format, assuming a `PersistenceProvider` of type 'pref' referring
  to the same preference is used (e.g. `persistWith: {prefKey: 'my-panel-model-prefName'}`.
* The option `GridModel.stateModel` has been removed in favor of `persistWith`. Existing user state
  will be transferred to the new format, assuming a `PersistenceProvider` of type 'localStorage'
  referring to the same key is used (e.g. `persistWith: {localStorageKey: 'my-grid-state-id'}`.
    * Use the new `GridModel.persistOptions` config for finer control over what grid state is
      persisted (replacement for stateModel configs to disable persistence of column
      state/sorting/grouping).
* The options `DimensionChooserModel.preference` and `DimensionChooserModel.historyPreference` have
  been removed in favor of `persistWith`.
* `AppSpec.idleDetectionEnabled` has been removed. App-specific Idle detection is now enabled via
  the new `xhIdleConfig` config. The old `xhIdleTimeoutMins` has also been deprecated.
* `AppSpec.idleDialogClass` has been renamed `AppSpec.idlePanel`. If specified, it should be a
  full-screen component.
* `PinPad` and `PinPadModel` have been moved to `@xh/hoist/cmp/pinpad`, and is now available for use
  with both standard and mobile toolkits.
* Third-party dependencies updated to properly reflect application-level licensing requirements.
  Applications must now import and provide their licensed version of AG Grid, and Highcharts to
  Hoist. See file `Bootstrap.js` in Toolbox for an example.

### 🐞 Bug Fixes

* Sorting special columns generated by custom AG Grid configurations (e.g. auto-group columns) no
  longer throws with an error.
* The `deepFreeze()` util - used to freeze data in `Record` instances - now only attempts to freeze
  a whitelist of object types that are known to be safely freezable. Custom application classes and
  other potentially-problematic objects (such as `moment` instances) are no longer frozen when
  loaded into `Record` fields.

### 📚 Libraries

Note that certain licensed third-party dependencies have been removed as direct dependencies of this
project, as per note in Breaking Changes above.

* @xh/hoist-dev-utils `4.x -> 5.x` - apps should also update to the latest 5.x release of dev-utils.
  Although license and dependency changes triggered a new major version of this dev dependency, no
  application-level changes should be required.
* @blueprintjs/core `3.28 -> 3.29`
* codemirror `5.54 -> 5.55`
* react-select `3.0 -> 3.1`

### 📚 Optional Libraries

* AG Grid `23.0.2` > `23.2.0` (See Toolbox app for example on this upgrade)
* Highcharts `8.0.4 -> 8.1.1`

[Commit Log](https://github.com/xh/hoist-react/compare/v34.0.0...v35.0.0)

## v34.0.0 - 2020-05-26

### 🎁 New Features

* Hoist's enhanced autosizing is now enabled on all grids by default. See `GridModel` and
  `GridAutosizeService` for more details.
* New flags `XH.isPhone`, `XH.isTablet`, and `XH.isDesktop` available for device-specific switching.
  Corresponding `.xh-phone`, `.xh-tablet`, and `.xh-desktop` CSS classes are added to the document
  `body`. These flags and classes are set based on the detected device, as per its user-agent.
    * One of the two higher-level CSS classes `.xh-standard` or `.xh-mobile` will also be applied
      based on an app's use of the primary (desktop-centric) components vs mobile components - as
      declared by its `AppSpec.isMobileApp` - regardless of the detected device.
    * These changes provide more natural support for use cases such as apps that are built with
      standard components yet target/support tablet users.
* New method `Record.get()` provides an alternative API for checked data access.
* The mobile `Select` component supports the `enableFilter` and `enableCreate` props.
* `DashContainerModel` supports new `layoutLocked`, `contentLocked` and `renameLocked` modes.
* `DimensionChooser` now has the ability to persist its value and history separately.
* Enhance Hoist Admin's Activity Tracking tab.
* Enhance Hoist Admin's Client Error tab.

### 💥 Breaking Changes

* `emptyFlexCol` has been removed from the Hoist API and should simply be removed from all client
  applications. Improvements to agGrid's default rendering of empty space have made it obsolete.
* `isMobile` property on `XH` and `AppSpec` has been renamed to `isMobileApp`. All apps will need to
  update their (required) use of this flag in the app specifications within their
  `/client-app/src/apps` directory.
* The `xh-desktop` class should no longer be used to indicate a non-mobile toolkit based app. For
  this purpose, use `xh-standard` instead.

### 🐞 Bug Fixes

* Fix to Average Aggregators when used with hierarchical data.
* Fixes to Context Menu handling on `Panel` to allow better handling of `[]` and `null`.

### 📚 Libraries

* @blueprintjs/core `3.26 -> 3.28`
* @blueprintjs/datetime `3.16 -> 3.18`
* codemirror `5.53 -> 5.54`
* react-transition-group `4.3 -> 4.4`

[Commit Log](https://github.com/xh/hoist-react/compare/v33.3.0...v34.0.0)

## v33.3.0 - 2020-05-08

### ⚙️ Technical

* Additional updates to experimental autosize feature: standardization of naming, better masking
  control, and API fixes. Added new property `autosizeOptions` on `GridModel` and main entry point
  is now named `GridModel.autosizeAsync()`.

### 🐞 Bug Fixes

* `Column.hideable` will now be respected by ag-grid column drag and drop
  [#1900](https://github.com/xh/hoist-react/issues/1900)
* Fixed an issue where dragging a column would cause it to be sorted unintentionally.

[Commit Log](https://github.com/xh/hoist-react/compare/v33.2.0...v33.3.0)

## v33.2.0 - 2020-05-07

### 🎁 New Features

* Virtual column rendering has been disabled by default, as it offered a minimal performance benefit
  for most grids while compromising autosizing. See new `GridModel.useVirtualColumns` config, which
  can be set to `true` to re-enable this behavior if required.
* Any `GridModel` can now be reset to its code-prescribed defaults via the column chooser reset
  button. Previously, resetting to defaults was only possible for grids that persisted their state
  with a `GridModel.stateModel` config.

### 🐞 Bug Fixes

* Fixed several issues with new grid auto-sizing feature.
* Fixed issues with and generally improved expand/collapse column alignment in tree grids.
    * 💥 Note that this improvement introduced a minor breaking change for apps that have customized
      tree indentation via the removed `--grid-tree-indent-px` CSS var. Use `--grid-tree-indent`
      instead. Note the new var is specified in em units to scale well across grid sizing modes.

### ⚙️ Technical

* Note that the included version of Onsen has been replaced with a fork that includes updates for
  react 16.13. Apps should not need to make any changes.

### 📚 Libraries

* react `~16.8 -> ~16.13`
* onsenui `~16.8` -> @xh/onsenui `~16.13`
* react-onsenui `~16.8` -> @xh/react-onsenui `~16.13`

[Commit Log](https://github.com/xh/hoist-react/compare/v33.1.0...33.2.0)

## v33.1.0 - 2020-05-05

### 🎁 New Features

* Added smart auto-resizing of columns in `GridModel` Unlike AG Grid's native auto-resizing support,
  Hoist's auto-resizing will also take into account collapsed rows, off-screen cells that are not
  currently rendered in the DOM, and summary rows. See the new `GridAutosizeService` for details.
    * This feature is currently marked as 'experimental' and must be enabled by passing a special
      config to the `GridModel` constructor of the form `experimental: {useHoistAutosize: true}`. In
      future versions of Hoist, we expect to make it the default behavior.
* `GridModel.autoSizeColumns()` has been renamed `GridModel.autosizeColumns()`, with lowercase 's'.
  Similarly, the `autoSizeColumns` context menu token has been renamed `autosizeColumns`.

### 🐞 Bug Fixes

* Fixed a regression with `StoreFilterField` introduced in v33.0.1.

[Commit Log](https://github.com/xh/hoist-react/compare/v33.0.2...33.1.0)

## v33.0.2 - 2020-05-01

### 🎁 New Features

* Add Hoist Cube Aggregators: `AverageAggregator` and `AverageStrictAggregator`
* `ColAutosizeButton` has been added to desktop and mobile

### 🐞 Bug Fixes

* Fixed mobile menus to constrain to the bottom of the viewport, scrolling if necessary.
  [#1862](https://github.com/xh/hoist-react/issues/1862)
* Tightened up mobile tree grid, fixed issues in mobile column chooser.
* Fixed a bug with reloading hierarchical data in `Store`.
  [#1871](https://github.com/xh/hoist-react/issues/1871)

[Commit Log](https://github.com/xh/hoist-react/compare/v33.0.1...33.0.2)

## v33.0.1 - 2020-04-29

### 🎁 New Features

* `StoreFieldField` supports dot-separated field names in a bound `GridModel`, meaning it will now
  match on columns with fields such as `address.city`.

* `Toolbar.enableOverflowMenu` now defaults to `false`. This was determined safer and more
  appropriate due to issues with the underlying Blueprint implementation, and the need to configure
  it carefully.

### 🐞 Bug Fixes

* Fixed an important bug with state management in `StoreFilterField`. See
  https://github.com/xh/hoist-react/issues/1854

* Fixed the default sort order for grids. ABS DESC should be first when present.

### 📚 Libraries

* @blueprintjs/core `3.25 -> 3.26`
* codemirror `5.52 -> 5.53`

[Commit Log](https://github.com/xh/hoist-react/compare/v33.0.0...v33.0.1)

## v33.0.0 - 2020-04-22

### 🎁 New Features

* The object returned by the `data` property on `Record` now includes the record `id`. This will
  allow for convenient access of the id with the other field values on the record.
* The `Timer` class has been enhanced and further standardized with its Hoist Core counterpart:
    * Both the `interval` and `timeout` arguments may be specified as functions, or config keys
      allowing for dynamic lookup and reconfiguration.
    * Added `intervalUnits` and `timeoutUnits` arguments.
    * `delay` can now be specified as a boolean for greater convenience.

### 💥 Breaking Changes

* We have consolidated the import location for several packages, removing unintended nested index
  files and 'sub-packages'. In particular, the following locations now provide a single index file
  for import for all of their public contents: `@xh/hoist/core`, `@xh/hoist/data`,
  `@xh/hoist/cmp/grid`, and `@xh/hoist/desktop/cmp/grid`. Applications may need to update import
  statements that referred to index files nested within these directories.
* Removed the unnecessary and confusing `values` getter on `BaseFieldModel`. This getter was not
  intended for public use and was intended for the framework's internal implementation only.
* `ColumnGroup.align` has been renamed to `ColumnGroup.headerAlign`. This avoids confusion with the
  `Column` API, where `align` refers to the alignment of cell contents within the column.

### 🐞 Bug Fixes

* Exceptions will no longer overwrite the currently shown exception in the exception dialog if the
  currently shown exception requires reloading the application.
  [#1834](https://github.com/xh/hoist-react/issues/1834)

### ⚙️ Technical

* Note that the Mobx React bindings have been updated to 6.2, and we have enabled the recommended
  "observer batching" feature as per
  [the mobx-react docs](https://github.com/mobxjs/mobx-react-lite/#observer-batching).

### 📚 Libraries

* @blueprintjs/core `3.24 -> 3.25`
* @blueprintjs/datetime `3.15 -> 3.16`
* mobx-react `6.1 -> 6.2`

[Commit Log](https://github.com/xh/hoist-react/compare/v32.0.4...v33.0.0)

## v32.0.5 - 2020-07-14

### 🐞 Bug Fixes

* Fixes a regression in which grid exports were no longer sorting rows properly.

[Commit Log](https://github.com/xh/hoist-react/compare/v32.0.4...v32.0.5)

## v32.0.4 - 2020-04-09

### 🐞 Bug Fixes

* Fixes a regression with the alignment of `ColumnGroup` headers.
* Fixes a bug with 'Copy Cell' context menu item for certain columns displaying the Record ID.
* Quiets console logging of 'routine' exceptions to 'debug' instead of 'log'.

[Commit Log](https://github.com/xh/hoist-react/compare/v32.0.3...v32.0.4)

## v32.0.3 - 2020-04-06

### 🐞 Bug Fixes

* Suppresses a console warning from AG Grid for `GridModel`s that do not specify an `emptyText`.

[Commit Log](https://github.com/xh/hoist-react/compare/v32.0.2...v32.0.3)

## v32.0.2 - 2020-04-03

⚠ Note that this release includes a *new major version of AG Grid*. Please consult the
[AG Grid Changelog](https://www.ag-grid.com/ag-grid-changelog/) for versions 22-23 to review
possible breaking changes to any direct/custom use of AG Grid APIs and props within applications.

### 🎁 New Features

* GridModel `groupSortFn` now accepts `null` to turn off sorting of group rows.
* `DockViewModel` now supports optional `width`, `height` and `collapsedWidth` configs.
* The `appMenuButton.extraItems` prop now accepts `MenuItem` configs (as before) but also React
  elements and the special string token '-' (shortcut to render a `MenuDivider`).
* Grid column `flex` param will now accept numbers, with available space divided between flex
  columns in proportion to their `flex` value.
* `Column` now supports a `sortingOrder` config to allow control of the sorting options that will be
  cycled through when the user clicks on the header.
* `PanelModel` now supports setting a `refreshMode` to control how collapsed panels respond to
  refresh requests.

### 💥 Breaking Changes

* The internal DOM structure of desktop `Panel` has changed to always include an inner frame with
  class `.xh-panel__content`. You may need to update styling that targets the inner structure of
  `Panel` via `.xh-panel`.
* The hooks `useOnResize()` and `useOnVisibleChange()` no longer take a `ref` argument. Use
  `composeRefs` to combine the ref that they return with any ref you wish to compose them with.
* The callback for `useOnResize()` will now receive an object representing the locations and
  dimensions of the element's content box. (Previously it incorrectly received an array of
  `ResizeObserver` entries that had to be de-referenced)
* `PanelModel.collapsedRenderMode` has been renamed to `PanelModel.renderMode`, to be more
  consistent with other Hoist APIs such as `TabContainer`, `DashContainer`, and `DockContainer`.

### 🐞 Bug Fixes

* Checkboxes in grid rows in Tiny sizing mode have been styled to fit correctly within the row.
* `GridStateModel` no longer saves/restores the width of non-resizable columns.
  [#1718](https://github.com/xh/hoist-react/issues/1718)
* Fixed an issue with the hooks useOnResize and useOnVisibleChange. In certain conditions these
  hooks would not be called. [#1808](https://github.com/xh/hoist-react/issues/1808)
* Inputs that accept a rightElement prop will now properly display an Icon passed as that element.
  [#1803](https://github.com/xh/hoist-react/issues/1803)

### ⚙️ Technical

* Flex columns now use the built-in AG Grid flex functionality.

### 📚 Libraries

* ag-grid-community `removed @ 21.2`
* ag-grid-enterprise `21.2` replaced with @ag-grid-enterprise/all-modules `23.0`
* ag-grid-react `21.2` replaced with @ag-grid-community/react `23.0`
* @fortawesome/* `5.12 -> 5.13`
* codemirror `5.51 -> 5.52`
* filesize `6.0 -> 6.1`
* numbro `2.1 -> 2.2`
* react-beautiful-dnd `12.0 -> 13.0`
* store2 `2.10 -> 2.11`
* compose-react-refs `NEW 1.0.4`

[Commit Log](https://github.com/xh/hoist-react/compare/v31.0.0...v32.0.2)

## v31.0.0 - 2020-03-16

### 🎁 New Features

* The mobile `Navigator` / `NavigatorModel` API has been improved and made consistent with other
  Hoist content container APIs such as `TabContainer`, `DashContainer`, and `DockContainer`.
    * `NavigatorModel` and `PageModel` now support setting a `RenderMode` and `RefreshMode` to
      control how inactive pages are mounted/unmounted and how they respond to refresh requests.
    * `Navigator` pages are no longer required to to return `Page` components - they can now return
      any suitable component.
* `DockContainerModel` and `DockViewModel` also now support `refreshMode` and `renderMode` configs.
* `Column` now auto-sizes when double-clicking / double-tapping its header.
* `Toolbar` will now collapse overflowing items into a drop down menu. (Supported for horizontal
  toolbars only at this time.)
* Added new `xhEnableLogViewer` config (default `true`) to enable or disable the Admin Log Viewer.

#### 🎨 Icons

* Added `Icon.icon()` factory method as a new common entry point for creating new FontAwesome based
  icons in Hoist. It should typically be used instead of using the `FontAwesomeIcon` component
  directly.
* Also added a new `Icon.fileIcon()` factory. This method take a filename and returns an appropriate
  icon based on its extension.
* All Icon factories can now accept an `asHtml` parameter, as an alternative to calling the helper
  function `convertIconToSVG()` on the element. Use this to render icons as raw html where needed
  (e.g. grid renderers).
* Icons rendered as html will now preserve their styling, tooltips, and size.

### 💥 Breaking Changes

* The application's primary `HoistApplicationModel` is now instantiated and installed as
  `XH.appModel` earlier within the application initialization sequence, with construction happening
  prior to the init of the XH identity, config, and preference services.
    * This allows for a new `preAuthInitAsync()` lifecycle method to be called on the model before
      auth has completed, but could be a breaking change for appModel code that relied on these
      services for field initialization or in its constructor.
    * Such code should be moved to the core `initAsync()` method instead, which continues to be
      called after all XH-level services are initialized and ready.
* Mobile apps may need to adjust to the following updates to `NavigatorModel` and related APIs:
    * `NavigatorModel`'s `routes` constructor parameter has been renamed `pages`.
    * `NavigatorModel`'s observable `pages[]` has been renamed `stack[]`.
    * `NavigatorPageModel` has been renamed `PageModel`. Apps do not usually create `PageModels`
      directly, so this change is unlikely to require code updates.
    * `Page` has been removed from the mobile toolkit. Components that previously returned a `Page`
      for inclusion in a `Navigator` or `TabContainer` can now return any component. It is
      recommended you replace `Page` with `Panel` where appropriate.
* Icon enhancements described above removed the following public methods:
    * The `fontAwesomeIcon()` factory function (used to render icons not already enumerated by
      Hoist)
      has been replaced by the improved `Icon.icon()` factory - e.g. `fontAwesomeIcon({icon: ['far',
      'alicorn']}) -> Icon.icon({iconName: 'alicorn'})`.
    * The `convertIconToSvg()` utility method has been replaced by the new `asHtml` parameter on
      icon factory functions. If you need to convert an existing icon element,
      use `convertIconToHtml()`.
* `Toolbar` items should be provided as direct children. Wrapping Toolbar items in container
  components can result in unexpected item overflow.

### 🐞 Bug Fixes

* The `fmtDate()` utility now properly accepts, parses, and formats a string value input as
  documented.
* Mobile `PinPad` input responsiveness improved on certain browsers to avoid lag.

### ⚙️ Technical

* New lifecycle methods `preAuthInitAsync()` and `logoutAsync()` added to the `HoistAppModel`
  decorator (aka the primary `XH.appModel`).

[Commit Log](https://github.com/xh/hoist-react/compare/v30.1.0...v31.0.0)

## v30.1.0 - 2020-03-04

### 🐞 Bug Fixes

* Ensure `WebSocketService.connected` remains false until `channelKey` assigned and received from
  server.
* When empty, `DashContainer` now displays a user-friendly prompt to add an initial view.

### ⚙️ Technical

* Form validation enhanced to improve handling of asynchronous validation. Individual rules and
  constraints are now re-evaluated in parallel, allowing for improved asynchronous validation.
* `Select` will now default to selecting contents on focus if in filter or creatable mode.

[Commit Log](https://github.com/xh/hoist-react/compare/v30.0.0...30.1.0)

## v30.0.0 - 2020-02-29

### 🎁 New Features

* `GridModel` and `DataViewModel` now support `groupRowHeight`, `groupRowRenderer` and
  `groupRowElementRenderer` configs. Grouping is new in general to `DataViewModel`, which now takes
  a `groupBy` config.
    * `DataViewModel` allows for settable and multiple groupings and sorters.
    * `DataViewModel` also now supports additional configs from the underlying `GridModel` that make
      sense in a `DataView` context, such as `showHover` and `rowBorders`.
* `TabContainerModel` now accepts a `track` property (default false) for easily tracking tab views
  via Hoist's built-in activity tracking.
* The browser document title is now set to match `AppSpec.clientAppName` - helpful for projects with
  multiple javascript client apps.
* `StoreFilterField` accepts all other config options from `TextInput` (e.g. `disabled`).
* Clicking on a summary row in `Grid` now clears its record selection.
* The `@LoadSupport` decorator now provides an additional observable property `lastException`. The
  decorator also now logs load execution times and failures to `console.debug` automatically.
* Support for mobile `Panel.scrollable` prop made more robust with re-implementation of inner
  content element. Note this change included a tweak to some CSS class names for mobile `Panel`
  internals that could require adjustments if directly targeted by app stylesheets.
* Added new `useOnVisibleChange` hook.
* Columns now support a `headerAlign` config to allow headers to be aligned differently from column
  contents.

### 💥 Breaking Changes

* `Toolbar` items must be provided as direct children. Wrapping Toolbar items in container
  components can result in unexpected item overflow.
* `DataView.rowCls` prop removed, replaced by new `DataViewModel.rowClassFn` config for more
  flexibility and better symmetry with `GridModel`.
* `DataViewModel.itemRenderer` renamed to `DataViewModel.elementRenderer`
* `DataView` styling has been updated to avoid applying several unwanted styles from `Grid`. Note
  that apps might rely on these styles (intentionally or not) for their `itemRenderer` components
  and appearance and will need to adjust.
* Several CSS variables related to buttons have been renamed for consistency, and button style rules
  have been adjusted to ensure they take effect reliably across desktop and mobile buttons
  ([#1568](https://github.com/xh/hoist-react/pull/1568)).
* The optional `TreeMapModel.highchartsConfig` object will now be recursively merged with the
  top-level config generated by the Hoist model and component, where previously it was spread onto
  the generated config. This could cause a change in behavior for apps using this config to
  customize map instances, but provides more flexibility for e.g. customizing the `series`.
* The signature of `useOnResize` hook has been modified slightly for API consistency and clarity.
  Options are now passed in a configuration object.

### 🐞 Bug Fixes

* Fixed an issue where charts that are rendered while invisible would have the incorrect size.
  [#1703](https://github.com/xh/hoist-react/issues/1703)
* Fixed an issue where zeroes entered by the user in `PinPad` would be displayed as blanks.
* Fixed `fontAwesomeIcon` elem factory component to always include the default 'fa-fw' className.
  Previously, it was overridden if a `className` prop was provided.
* Fixed an issue where ConfigDiffer would always warn about deletions, even when there weren't any.
  [#1652](https://github.com/xh/hoist-react/issues/1652)
* `TextInput` will now set its value to `null` when all text is deleted and the clear icon will
  automatically hide.
* Fixed an issue where multiple buttons in a `ButtonGroupInput` could be shown as active
  simultaneously. [#1592](https://github.com/xh/hoist-react/issues/1592)
* `StoreFilterField` will again match on `Record.id` if bound to a Store or a GridModel with the
  `id` column visible. [#1697](https://github.com/xh/hoist-react/issues/1697)
* A number of fixes have been applied to `RelativeTimeStamp` and `getRelativeTimestamp`, especially
  around its handling of 'equal' or 'epsilon equal' times. Remove unintended leading whitespace from
  `getRelativeTimestamp`.

### ⚙️ Technical

* The `addReaction` and `addAutorun` methods (added to Hoist models, components, and services by the
  `ReactiveSupport` mixin) now support a configurable `debounce` argument. In many cases, this is
  preferable to the built-in MobX `delay` argument, which only provides throttling and not true
  debouncing.
* New `ChartModel.highchart` property provides a reference to the underlying HighChart component.

### 📚 Libraries

* @blueprintjs/core `3.23 -> 3.24`
* react-dates `21.7 -> 21.8`
* react-beautiful-dnd `11.0 -> 12.2`

[Commit Log](https://github.com/xh/hoist-react/compare/v29.1.0...v30.0.0)

## v29.1.0 - 2020-02-07

### 🎁 New Features

#### Grid

* The `compact` config on `GridModel` has been deprecated in favor of the more powerful `sizingMode`
  which supports the values 'large', 'standard', 'compact', or 'tiny'.
    * Each new mode has its own set of CSS variables for applications to override as needed.
    * Header and row heights are configurable for each via the `HEADER_HEIGHTS` and `ROW_HEIGHTS`
      static properties of the `AgGrid` component. These objects can be modified on init by
      applications that wish to customize the default row heights globally.
    * 💥 Note that these height config objects were previously exported as constants from AgGrid.js.
      This would be a breaking change for any apps that imported the old objects directly (
      considered unlikely).
* `GridModel` now exposes an `autoSizeColumns` method, and the Grid context menu now contains an
  `Autosize Columns` option by default.
* `Column` and `ColumnGroup` now support React elements for `headerName`.

#### Data

* The `Store` constructor now accepts a `data` argument to load data at initialization.
* The `xh/hoist/data/cube` package has been modified substantially to better integrate with the core
  data package and support observable "Views". See documentation on `Cube` for more information.

#### Other

* Added a `PinPad` component for streamlined handling of PIN entry on mobile devices.
* `FormField` now takes `tooltipPosition` and `tooltipBoundary` props for customizing minimal
  validation tooltip.
* `RecordAction.actionFn` parameters now include a `buttonEl` property containing the button element
  when used in an action column.
* Mobile Navigator component now takes an `animation` prop which can be set to 'slide' (default),
  'lift', 'fade', or 'none'. These values are passed to the underlying onsenNavigator component.
  ([#1641](https://github.com/xh/hoist-react/pull/1641))
* `AppOption` configs now accept an `omit` property for conditionally excluding options.

### 🐞 Bug Fixes

* Unselectable grid rows are now skipped during up/down keyboard navigation.
* Fix local quick filtering in `LeftRightChooser` (v29 regression).
* Fix `SplitTreeMap` - the default filtering once again splits the map across positive and negative
  values as intended (v29 regression).

### ⚙️ Technical

* `FormFields` now check that they are contained in a Hoist `Form`.

### 📚 Libraries

* @blueprintjs/core `3.22 -> 3.23`
* codemirror `5.50 -> 5.51`
* react-dates `21.5 -> 21.7`

[Commit Log](https://github.com/xh/hoist-react/compare/v29.0.0...v29.1.0)

## v29.0.0 - 2020-01-24

### 🗄️ Data Package Changes

Several changes have been made to data package (`Store` and `Record`) APIs for loading, updating,
and modifying data. They include some breaking changes, but pave the way for upcoming enhancements
to fully support inline grid editing and other new features.

Store now tracks the "committed" state of its records, which represents the data as it was loaded
(typically from the server) via `loadData()` or `updateData()`. Records are now immutable and
frozen, so they cannot be changed directly, but Store offers a new `modifyRecords()` API to apply
local modifications to data in a tracked and managed way. (Store creates new records internally to
hold both this modified data and the original, "committed" data.) This additional state tracking
allows developers to query Stores for modified or added records (e.g. to flush back to the server
and persist) as well as call new methods to revert changes (e.g. to undo a block of changes that the
user wishes to discard).

Note the following more specific changes to these related classes:

#### Record

* 💥 Record data properties are now nested within a `data` object on Record instances and are no
  longer available as top-level properties on the Record itself.
    * Calls to access data such as `rec.quantity` must be modified to `rec.data.quantity`.
    * When accessing multiple properties, destructuring provides an efficient syntax -
      e.g. `const {quantity, price} = rec.data;`.
* 💥 Records are now immutable and cannot be modified by applications directly.
    * This is a breaking change, but should only affect apps with custom inline grid editing
      implementations or similar code that modifies individual record values.
    * Calls to change data such as `rec.quantity = 100` must now be made through the Record's Store,
      e.g. `store.modifyData({id: 41, quantity: 100})`
* Record gains new getters for inspecting its state, including: `isAdd`, `isModified`, and
  `isCommitted`.

#### Store

* 💥 `noteDataUpdated()` has been removed, as out-of-band modifications to Store Records are no
  longer possible.
* 💥 Store's `idSpec` function is now called with the raw record data - previously it was passed
  source data after it had been run through the store's optional `processRawData` function. (This is
  unlikely to have a practical impact on most apps, but is included here for completeness.)
* `Store.updateData()` now accepts a flat list of raw data to process into Record additions and
  updates. Previously developers needed to call this method with an object containing add, update,
  and/or remove keys mapped to arrays. Now Store will produce an object of this shape automatically.
* `Store.refreshFilter()` method has been added to allow applications to rebuild the filtered data
  set if some application state has changed (apart from the store's data itself) which would affect
  the store filter.
* Store gains new methods for manipulating its Records and data, including `addRecords()`,
  `removeRecords()`, `modifyRecords()`, `revertRecords()`, and `revert()`. New getters have been
  added for `addedRecords`, `removedRecords`, `modifiedRecords`, and `isModified`.

#### Column

* Columns have been enhanced for provide basic support for inline-editing of record data. Further
  inline editing support enhancements are planned for upcoming Hoist releases.
* `Column.getValueFn` config added to retrieve the cell value for a Record field. The default
  implementation pulls the value from the Record's new `data` property (see above). Apps that
  specify custom `valueGetter` callbacks via `Column.agOptions` should now implement their custom
  logic in this new config.
* `Column.setValueFn` config added to support modifying the Column field's value on the underlying
  Record. The default implementation calls the new `Store.modifyRecords()` API and should be
  sufficient for the majority of cases.
* `Column.editable` config added to indicate if a column/cell should be inline-editable.

### 🎁 New Features

* Added keyboard support to AG Grid context menus.
* Added `GridModel.setEmptyText()` to allow updates to placeholder text after initial construction.
* Added `GridModel.ensureSelectionVisible()` to scroll the currently selected row into view.
* When a `TreeMap` is bound to a `GridModel`, the grid will now respond to map selection changes by
  scrolling to ensure the selected grid row is visible.
* Added a `Column.tooltipElement` config to support fully customizable tooltip components.
* Added a `useOnResize` hook, which runs a function when a component is resized.
* Exposed an `inputRef` prop on numberInput, textArea, and textInput
* `PanelModel` now accepts a `maxSize` config.
* `RelativeTimeStamp` now support a `relativeTo` option, allowing it to display the difference
  between a timestamp and another reference time other than now. Both the component and the
  `getRelativeTimestamp()` helper function now leverage moment.js for their underlying
  implementation.
* A new `Clock` component displays the time, either local to the browser or for a configurable
  timezone.
* `LeftRightChooser` gets a new `showCounts` option to print the number of items on each side.
* `Select` inputs support a new property `enableWindowed` (desktop platform only) to improve
  rendering performance with large lists of options.
* `Select` inputs support grouped options. To use, add an attribute `options` containing an array of
  sub-options.
* `FetchService` methods support a new `timeout` option. This config chains `Promise.timeout()` to
  the promises returned by the service.
* Added alpha version of `DashContainer` for building dynamic, draggable dashboard-style layouts.
  Please note: the API for this component is subject to change - use at your own risk!
* `Select` now allows the use of objects as values.
* Added a new `xhEnableImpersonation` config to enable or disable the ability of Hoist Admins to
  impersonate other users. Note that this defaults to `false`. Apps will need to set this config to
  continue using impersonation. (Note that an update to hoist-core 6.4+ is required for this config
  to be enforced on the server.)
* `FormField` now supports a `requiredIndicator` to customize how required fields are displayed.
* Application build tags are now included in version update checks, primarily to prompt dev/QA users
  to refresh when running SNAPSHOT versions. (Note that an update to hoist-core 6.4+ is required for
  the server to emit build tag for comparison.)
* `CodeInput` component added to provide general `HoistInput` support around the CodeMirror code
  editor. The pre-existing `JsonInput` has been converted to a wrapper around this class.
* `JsonInput` now supports an `autoFocus` prop.
* `Select` now supports a `hideDropdownIndicator` prop.
* `useOnResize` hook will now ignore visibility changes, i.e. a component resizing to a size of 0.
* `DimensionChooser` now supports a `popoverPosition` prop.
* `AppBar.appMenuButtonPosition` prop added to configure the App Menu on the left or the right, and
  `AppMenuButton` now accepts and applies any `Button` props to customize.
* New `--xh-grid-tree-indent-px` CSS variable added to allow control over the amount of indentation
  applied to tree grid child nodes.

### 💥 Breaking Changes

* `GridModel.contextMenuFn` config replaced with a `contextMenu` parameter. The new parameter will
  allow context menus to be specified with a simple array in addition to the function specification
  currently supported.
* `GridModel.defaultContextMenuTokens` config renamed to `defaultContextMenu`.
* `Chart` and `ChartModel` have been moved from `desktop/cmp/charts` to `cmp/charts`.
* `StoreFilterField` has been moved from `desktop/cmp/store` to `cmp/store`.
* The options `nowEpsilon` and `nowString` on `RelativeTimestamp` have been renamed to `epsilon` and
  `equalString`, respectively.
* `TabRenderMode` and `TabRefreshMode` have been renamed to `RenderMode` and `RefreshMode` and moved
  to the `core` package. These enumerations are now used in the APIs for `Panel`, `TabContainer`,
  and `DashContainer`.
* `DockViewModel` now requires a function, or a HoistComponent as its `content` param. It has always
  been documented this way, but a bug in the original implementation had it accepting an actual
  element rather than a function. As now implemented, the form of the `content` param is consistent
  across `TabModel`, `DockViewModel`, and `DashViewSpec`.
* `JsonInput.showActionButtons` prop replaced with more specific `showFormatButton` and
  `showFullscreenButton` props.
* The `DataView.itemHeight` prop has been moved to `DataViewModel` where it can now be changed
  dynamically by applications.
* Desktop `AppBar.appMenuButtonOptions` prop renamed to `appMenuButtonProps` for consistency.

### 🐞 Bug Fixes

* Fixed issue where JsonInput was not receiving its `model` from context
  ([#1456](https://github.com/xh/hoist-react/issues/1456))
* Fixed issue where TreeMap would not be initialized if the TreeMapModel was created after the
  GridModel data was loaded ([#1471](https://github.com/xh/hoist-react/issues/1471))
* Fixed issue where export would create malformed file with dynamic header names
* Fixed issue where exported tree grids would have incorrect aggregate data
  ([#1447](https://github.com/xh/hoist-react/issues/1447))
* Fixed issue where resizable Panels could grow larger than desired
  ([#1498](https://github.com/xh/hoist-react/issues/1498))
* Changed RestGrid to only display export button if export is enabled
  ([#1490](https://github.com/xh/hoist-react/issues/1490))
* Fixed errors when grouping rows in Grids with `groupUseEntireRow` turned off
  ([#1520](https://github.com/xh/hoist-react/issues/1520))
* Fixed problem where charts were resized when being hidden
  ([#1528](https://github.com/xh/hoist-react/issues/1528))
* Fixed problem where charts were needlessly re-rendered, hurting performance and losing some state
  ([#1505](https://github.com/xh/hoist-react/issues/1505))
* Removed padding from Select option wrapper elements which was making it difficult for custom
  option renderers to control the padding ([1571](https://github.com/xh/hoist-react/issues/1571))
* Fixed issues with inconsistent indentation for tree grid nodes under certain conditions
  ([#1546](https://github.com/xh/hoist-react/issues/1546))
* Fixed autoFocus on NumberInput.

### 📚 Libraries

* @blueprintjs/core `3.19 -> 3.22`
* @blueprintjs/datetime `3.14 -> 3.15`
* @fortawesome/fontawesome-pro `5.11 -> 5.12`
* codemirror `5.49 -> 5.50`
* core-js `3.3 -> 3.6`
* fast-deep-equal `2.0 -> 3.1`
* filesize `5.0 -> 6.0`
* highcharts 7.2 -> 8.0`
* mobx `5.14 -> 5.15`
* react-dates `21.3 -> 21.5`
* react-dropzone `10.1 -> 10.2`
* react-windowed-select `added @ 2.0.1`

[Commit Log](https://github.com/xh/hoist-react/compare/v28.2.0...v29.0.0)

## v28.2.0 - 2019-11-08

### 🎁 New Features

* Added a `DateInput` component to the mobile toolkit. Its API supports many of the same options as
  its desktop analog with the exception of `timePrecision`, which is not yet supported.
* Added `minSize` to panelModel. A resizable panel can now be prevented from resizing to a size
  smaller than minSize. ([#1431](https://github.com/xh/hoist-react/issues/1431))

### 🐞 Bug Fixes

* Made `itemHeight` a required prop for `DataView`. This avoids an issue where agGrid went into an
  infinite loop if this value was not set.
* Fixed a problem with `RestStore` behavior when `dataRoot` changed from its default value.

[Commit Log](https://github.com/xh/hoist-react/compare/v28.1.1...v28.2.0)

## v28.1.1 - 2019-10-23

### 🐞 Bug Fixes

* Fixes a bug with default model context being set incorrectly within context inside of `Panel`.

[Commit Log](https://github.com/xh/hoist-react/compare/v28.1.0...v28.1.1)

## v28.1.0 - 2019-10-18

### 🎁 New Features

* `DateInput` supports a new `strictInputParsing` prop to enforce strict parsing of keyed-in entries
  by the underlying moment library. The default value is false, maintained the existing behavior
  where [moment will do its best](https://momentjs.com/guides/#/parsing/) to parse an entered date
  string that doesn't exactly match the specified format
* Any `DateInput` values entered that exceed any specified max/minDate will now be reset to null,
  instead of being set to the boundary date (which was surprising and potentially much less obvious
  to a user that their input had been adjusted automatically).
* `Column` and `ColumnGroup` now accept a function for `headerName`. The header will be
  automatically re-rendered when any observable properties referenced by the `headerName` function
  are modified.
* `ColumnGroup` now accepts an `align` config for setting the header text alignment
* The flag `toContext` for `uses` and `creates` has been replaced with a new flag `publishMode` that
  provides more granular control over how models are published and looked up via context. Components
  can specify `ModelPublishMode.LIMITED` to make their model available for contained components
  without it becoming the default model or exposing its sub-models.

### 🐞 Bug Fixes

* Tree columns can now specify `renderer` or `elementRenderer` configs without breaking the standard
  AG Grid group cell renderer auto-applied to tree columns (#1397).
* Use of a custom `Column.comparator` function will no longer break agGrid-provided column header
  filter menus (#1400).
* The MS Edge browser does not return a standard Promise from `async` functions, so the the return
  of those functions did not previously have the required Hoist extensions installed on its
  prototype. Edge "native" Promises are now also polyfilled / extended as required. (#1411).
* Async `Select` combobox queries are now properly debounced as per the `queryBuffer` prop (#1416).

### ⚙️ Technical

* Grid column group headers now use a custom React component instead of the default AG Grid column
  header, resulting in a different DOM structure and CSS classes. Existing CSS overrides of the
  AG Grid column group headers may need to be updated to work with the new structure/classes.
* We have configured `stylelint` to enforce greater consistency in our stylesheets within this
  project. The initial linting run resulted in a large number of updates to our SASS files, almost
  exclusively whitespace changes. No functional changes are intended/expected. We have also enabled
  hooks to run both JS and style linting on pre-commit. Neither of these updates directly affects
  applications, but the same tools could be configured for apps if desired.

### 📚 Libraries

* core-js `3.2 -> 3.3`
* filesize `4.2 -> 5.0`
* http-status-codes `added @ 1.3`

[Commit Log](https://github.com/xh/hoist-react/compare/v28.0.0...v28.1.0)

## v28.0.0 - 2019-10-07

_"The one with the hooks."_

**Hoist now fully supports React functional components and hooks.** The new `hoistComponent`
function is now the recommended method for defining new components and their corresponding element
factories. See that (within HoistComponentFunctional.js) and the new `useLocalModel()` and
`useContextModel()` hooks (within [core/model](core/model)) for more information.

Along with the performance benefits and the ability to use React hooks, Hoist functional components
are designed to read and write their models via context. This allows a much less verbose
specification of component element trees.

Note that **Class-based Components remain fully supported** (by both Hoist and React) using the
familiar `@HoistComponent` decorator, but transitioning to functional components within Hoist apps
is now strongly encouraged. In particular note that Class-based Components will *not* be able to
leverage the context for model support discussed above.

### 🎁 New Features

* Resizable panels now default to not redrawing their content when resized until the resize bar is
  dropped. This offers an improved user experience for most situations, especially when layouts are
  complex. To re-enable the previous dynamic behavior, set `PanelModel.resizeWhileDragging: true`.
* The default text input shown by `XH.prompt()` now has `selectOnFocus: true` and will confirm the
  user's entry on an `<enter>` keypress (same as clicking 'OK').
* `stringExcludes` function added to form validation constraints. This allows an input value to
  block specific characters or strings, e.g. no slash "/" in a textInput for a filename.
* `constrainAll` function added to form validation constraints. This takes another constraint as its
  only argument, and applies that constraint to an array of values, rather than just to one value.
  This is useful for applying a constraint to inputs that produce arrays, such as tag pickers.
* `DateInput` now accepts LocalDates as `value`, `minDate` and `maxDate` props.
* `RelativeTimestamp` now accepts a `bind` prop to specify a model field name from which it can pull
  its timestamp. The model itself can either be passed as a prop or (better) sourced automatically
  from the parent context. Developers are encouraged to take this change to minimize re-renders of
  parent components (which often contain grids and other intensive layouts).
* `Record` now has properties and methods for accessing and iterating over children, descendants,
  and ancestors
* `Store` now has methods for retrieving the descendants and ancestors of a given Record

### 💥 Breaking Changes

* **Apps must update their dev dependencies** to the latest `@xh/hoist-dev-utils` package: v4.0+.
  This updates the versions of Babel / Webpack used in builds to their latest / current versions and
  swaps to the updated Babel recommendation of `core-js` for polyfills.
* The `allSettled` function in `@xh/promise` has been removed. Applications using this method should
  use the ECMA standard (stage-2) `Promise.allSettled` instead. This method is now fully available
  in Hoist via bundled polyfills. Note that the standard method returns an array of objects of the
  form `{status: [rejected|fulfilled], ...}`, rather than `{state: [rejected|fulfilled], ...}`.
* The `containerRef` argument for `XH.toast()` should now be a DOM element. Component instances are
  no longer supported types for this value. This is required to support functional Components
  throughout the toolkit.
* Apps that need to prevent a `StoreFilterField` from binding to a `GridModel` in context, need to
  set the `store` or `gridModel` property explicitly to null.
* The Blueprint non-standard decorators `ContextMenuTarget` and `HotkeysTarget` are no longer
  supported. Use the new hooks `useContextMenu()` and `useHotkeys()` instead. For convenience, this
  functionality has also been made available directly on `Panel` via the `contextMenu` and `hotkeys`
  props.
* `DataView` and `DataViewModel` have been moved from `/desktop/cmp/dataview` to the cross-platform
  package `/cmp/dataview`.
* `isReactElement` has been removed. Applications should use the native React API method
  `React.isValidElement` instead.

### ⚙️ Technical

* `createObservableRef()` is now available in `@xh/hoist/utils/react` package. Use this function for
  creating refs that are functionally equivalent to refs created with `React.createRef()`, yet fully
  observable. With this change the `Ref` class in the same package is now obsolete.
* Hoist now establishes a proper react "error boundary" around all application code. This means that
  errors throw when rendering will be caught and displayed in the standard Hoist exception dialog,
  and stack traces for rendering errors should be significantly less verbose.
* Not a Hoist feature, exactly, but the latest version of `@xh/hoist-dev-utils` (see below) enables
  support for the `optional chaining` (aka null safe) and `nullish coalescing` operators via their
  Babel proposal plugins. Developers are encouraged to make good use of the new syntax below:
    * conditional-chaining: `let foo = bar?.baz?.qux;`
    * nullish coalescing: `let foo = bar ?? 'someDefaultValue';`

### 🐞 Bug Fixes

* Date picker month and year controls will now work properly in `localDate` mode. (Previously would
  reset to underlying value.)
* Individual `Buttons` within a `ButtonGroupInput` will accept a disabled prop while continuing to
  respect the overall `ButtonGroupInput`'s disabled prop.
* Raised z-index level of AG-Grid tooltip to ensure tooltips for AG-Grid context menu items appear
  above the context menu.

### 📚 Libraries

* @blueprintjs/core `3.18 -> 3.19`
* @blueprintjs/datetime `3.12 -> 3.14`
* @fortawesome/fontawesome-pro `5.10 -> 5.11`
* @xh/hoist-dev-utils `3.8 -> 4.3` (multiple transitive updates to build tooling)
* ag-grid `21.1 -> 21.2`
* highcharts `7.1 -> 7.2`
* mobx `5.13 -> 5.14`
* react-transition-group `4.2 -> 4.3`
* rsvp (removed)
* store2 `2.9 -> 2.10`

[Commit Log](https://github.com/xh/hoist-react/compare/v27.1.0...v28.0.0)

## v27.1.0 - 2019-09-05

### 🎁 New Features

* `Column.exportFormat` can now be a function, which supports setting Excel formats on a per-cell
  (vs. entire column) basis by returning a conditional `exportFormat` based upon the value and / or
  record.
    * ⚠️ Note that per-cell formatting _requires_ that apps update their server to use hoist-core
      v6.3.0+ to work, although earlier versions of hoist-core _are_ backwards compatible with the
      pre-existing, column-level export formatting.
* `DataViewModel` now supports a `sortBy` config. Accepts the same inputs as `GridModel.sortBy`,
  with the caveat that only a single-level sort is supported at this time.

[Commit Log](https://github.com/xh/hoist-react/compare/v27.0.1...v27.1.0)

## v27.0.1 - 2019-08-26

### 🐞 Bug Fixes

* Fix to `Store.clear()` and `GridModel.clear()`, which delegates to the same (#1324).

[Commit Log](https://github.com/xh/hoist-react/compare/v27.0.0...v27.0.1)

## v27.0.0 - 2019-08-23

### 🎁 New Features

* A new `LocalDate` class has been added to the toolkit. This class provides client-side support for
  "business" or "calendar" days that do not have a time component. It is an immutable class that
  supports '==', '<' and '>', as well as a number of convenient manipulation functions. Support for
  the `LocalDate` class has also been added throughout the toolkit, including:
    * `Field.type` now supports an additional `localDate` option for automatic conversion of server
      data to this type when loading into a `Store`.
    * `fetchService` is aware of this class and will automatically serialize all instances of it for
      posting to the server. ⚠ NOTE that along with this change, `fetchService` and its methods such
      as `XH.fetchJson()` will now serialize regular JS Date objects as ms timestamps when provided
      in params. Previously Dates were serialized in their default `toString()` format. This would
      be a breaking change for an app that relied on that default Date serialization, but it was
      made for increased symmetry with how Hoist JSON-serializes Dates and LocalDates on the
      server-side.
    * `DateInput` can now be used to seamlessly bind to a `LocalDate` as well as a `Date`. See its
      new prop of `valueType` which can be set to `localDate` or `date` (default).
    * A new `localDateCol` config has been added to the `@xh/hoist/grid/columns` package with
      standardized rendering and formatting.
* New `TreeMap` and `SplitTreeMap` components added, to render hierarchical data in a configurable
  TreeMap visualization based on the Highcharts library. Supports optional binding to a GridModel,
  which syncs selection and expand / collapse state.
* `Column` gets a new `highlightOnChange` config. If true, the grid will highlight the cell on each
  change by flashing its background. (Currently this is a simple on/off config - future iterations
  could support a function variant or other options to customize the flash effect based on the
  old/new values.) A new CSS var `--xh-grid-cell-change-bg-highlight` can be used to customize the
  color used, app-wide or scoped to a particular grid selector. Note that columns must *not* specify
  `rendererIsComplex` (see below) if they wish to enable the new highlight flag.

### 💥 Breaking Changes

* The updating of `Store` data has been reworked to provide a simpler and more powerful API that
  allows for the applications of additions, deletions, and updates in a single transaction:
    * The signature of `Store.updateData()` has been substantially changed, and is now the main
      entry point for all updates.
    * `Store.removeRecords()` has been removed. Use `Store.updateData()` instead.
    * `Store.addData()` has been removed. Use `Store.updateData()` instead.
* `Column` takes an additional property `rendererIsComplex`. Application must set this flag to
  `true` to indicate if a column renderer uses values other than its own bound field. This change
  provides an efficiency boost by allowing AG Grid to use its default change detection instead of
  forcing a cell refresh on any change.

### ⚙️ Technical

* `Grid` will now update the underlying AG Grid using AG Grid transactions rather than relying on
  agGrid `deltaRowMode`. This is intended to provide the best possible grid performance and
  generally streamline the use of the AG Grid Api.

### 🐞 Bug Fixes

* Panel resize events are now properly throttled, avoiding extreme lagginess when resizing panels
  that contain complex components such as big grids.
* Workaround for issues with the mobile Onsen toolkit throwing errors while resetting page stack.
* Dialogs call `doCancel()` handler if cancelled via `<esc>` keypress.

### 📚 Libraries

* @xh/hoist-dev-utils `3.7 -> 3.8`
* qs `6.7 -> 6.8`
* store2 `2.8 -> 2.9`

[Commit Log](https://github.com/xh/hoist-react/compare/v26.0.1...v27.0.0)

## v26.0.1 - 2019-08-07

### 🎁 New Features

* **WebSocket support** has been added in the form of `XH.webSocketService` to establish and
  maintain a managed websocket connection with the Hoist UI server. This is implemented on the
  client via the native `WebSocket` object supported by modern browsers and relies on the
  corresponding service and management endpoints added to Hoist Core v6.1.
    * Apps must declare `webSocketsEnabled: true` in their `AppSpec` configuration to enable this
      overall functionality on the client.
    * Apps can then subscribe via the new service to updates on a requested topic and will receive
      any inbound messages for that topic via a callback.
    * The service will monitor the socket connection with a regular heartbeat and attempt to
      re-establish if dropped.
    * A new admin console snap-in provides an overview of connected websocket clients.
* The `XH.message()` and related methods such as `XH.alert()` now support more flexible
  `confirmProps` and `cancelProps` configs, each of which will be passed to their respective button
  and merged with suitable defaults. Allows use of the new `autoFocus` prop with these preconfigured
  dialogs.
    * By default, `XH.alert()` and `XH.confirm()` will auto focus the confirm button for user
      convenience.
    * The previous text/intent configs have been deprecated and the message methods will log a
      console warning if they are used (although it will continue to respect them to aid
      transitioning to the new configs).
* `GridModel` now supports a `copyCell` context menu action. See `StoreContextMenu` for more
  details.
* New `GridCountLabel` component provides an alternative to existing `StoreCountLabel`, outputting
  both overall record count and current selection count in a configurable way.
* The `Button` component accepts an `autoFocus` prop to attempt to focus on render.
* The `Checkbox` component accepts an `autoFocus` prop to attempt to focus on render.

### 💥 Breaking Changes

* `StoreCountLabel` has been moved from `/desktop/cmp/store` to the cross-platform package
  `/cmp/store`. Its `gridModel` prop has also been removed - usages with grids should likely switch
  to the new `GridCountLabel` component, noted above and imported from `/cmp/grid`.
* The API for `ClipboardButton` and `ClipboardMenuItem` has been simplified, and made implementation
  independent. Specify a single `getCopyText` function rather than the `clipboardSpec`.
  (`clipboardSpec` is an artifact from the removed `clipboard` library).
* The `XH.prompt()` and `XH.message()` input config has been updated to work as documented, with any
  initial/default value for the input sourced from `input.initialValue`. Was previously sourced from
  `input.value` (#1298).
* ChartModel `config` has been deprecated. Please use `highchartsConfig` instead.

### 🐞 Bug Fixes

* The `Select.selectOnFocus` prop is now respected when used in tandem with `enableCreate` and/or
  `queryFn` props.
* `DateInput` popup _will_ now close when input is blurred but will _not_ immediately close when
  `enableTextInput` is `false` and a month or year is clicked (#1293).
* Buttons within a grid `actionCol` now render properly in compact mode, without clipping/overflow.

### ⚙️ Technical

* `AgGridModel` will now throw an exception if any of its methods which depend on AG Grid state are
  called before the grid has been fully initialized (AG Grid onGridReady event has fired).
  Applications can check the new `isReady` property on `AgGridModel` before calling such methods
  to️️ verify the grid is fully initialized.

### 📚 Libraries

* @blueprintjs/core `3.17 -> 3.18`
* @blueprintjs/datetime `3.11 -> 3.12`
* @fortawesome/fontawesome `5.9 -> 5.10`
* ag-grid `21.0.1 -> 21.1.1`
* store2 `2.7 -> 2.8`
* The `clipboard` library has been replaced with the simpler `clipboard-copy` library.

[Commit Log](https://github.com/xh/hoist-react/compare/v25.2.0...v26.0.1)

## v25.2.0 - 2019-07-25

### 🎁 New Features

* `RecordAction` supports a new `secondaryText` property. When used for a Grid context menu item,
  this text appears on the right side of the menu item, usually used for displaying the shortcut key
  associated with an action.

### 🐞 Bug Fixes

* Fixed issue with loopy behavior when using `Select.selectOnFocus` and changing focus
  simultaneously with keyboard and mouse.

[Commit Log](https://github.com/xh/hoist-react/compare/v25.1.0...v25.2.0)

## v25.1.0 - 2019-07-23

### 🎁 New Features

* `JsonInput` includes buttons for toggling showing in a full-screen dialog window. Also added a
  convenience button to auto-format `JsonInput's` content.
* `DateInput` supports a new `enableTextInput` prop. When this property is set to false, `DateInput`
  will be entirely driven by the provided date picker. Additionally, `DateInput` styles have been
  improved for its various modes to more clearly convey its functionality.
* `ExportButton` will auto-disable itself if bound to an empty `GridModel`. This helper button will
  now also throw a console warning (to alert the developer) if `gridModel.enableExport != true`.

### ⚙️ Technical

* Classes decorated with `@LoadSupport` will now throw an exception out of their provided
  `loadAsync()` method if called with a parameter that's not a plain object (i.e. param is clearly
  not a `LoadSpec`). Note this might be a breaking change, in so far as it introduces additional
  validation around this pre-existing API requirement.
* Requirements for the `colorSpec` option passed to Hoist number formatters have been relaxed to
  allow partial definitions such that, for example, only negative values may receive the CSS class
  specified, without having to account for positive value styling.

### 🐞 Bug Fixes

* `RestFormModel` now submits dirty fields only when editing a record, as intended (#1245).
* `FormField` will no longer override the disabled prop of its child input if true (#1262).

### 📚 Libraries

* mobx `5.11 -> 5.13`
* Misc. patch-level updates

[Commit Log](https://github.com/xh/hoist-react/compare/v25.0.0...v25.1.0)

## v25.0.0 - 2019-07-16

### 🎁 New Features

* `Column` accepts a new `comparator` callback to customize how column cell values are sorted by the
  grid.
* Added `XH.prompt()` to show a simple message popup with a built-in, configurable HoistInput. When
  submitted by the user, its callback or resolved promise will include the input's value.
* `Select` accepts a new `selectOnFocus` prop. The behaviour is analogous to the `selectOnFocus`
  prop already in `TextInput`, `TextArea` and `NumberInput`.

### 💥 Breaking Changes

* The `fmtPercent` and `percentRenderer` methods will now multiply provided value by 100. This is
  consistent with the behavior of Excel's percentage formatting and matches the expectations of
  `ExportFormat.PCT`. Columns that were previously using `exportValue: v => v/100` as a workaround
  to the previous renderer behavior should remove this line of code.
* `DimensionChooserModel`'s `historyPreference` config has been renamed `preference`. It now
  supports saving both value and history to the same preference (existing history preferences will
  be handled).

[Commit Log](https://github.com/xh/hoist-react/compare/v24.2.0...v25.0.0)

## v24.2.0 - 2019-07-08

### 🎁 New Features

* `GridModel` accepts a new `colDefaults` configuration. Defaults provided via this object will be
  merged (deeply) into all column configs as they are instantiated.
* New `Panel.compactHeader` and `DockContainer.compactHeaders` props added to enable more compact
  and space efficient styling for headers in these components.
    * ⚠️ Note that as part of this change, internal panel header CSS class names changed slightly -
      apps that were targeting these internal selectors would need to adjust. See
      desktop/cmp/panel/impl/PanelHeader.scss for the relevant updates.
* A new `exportOptions.columns` option on `GridModel` replaces `exportOptions.includeHiddenCols`.
  The updated and more flexible config supports special strings 'VISIBLE' (default), 'ALL', and/or a
  list of specific colIds to include in an export.
    * To avoid immediate breaking changes, GridModel will log a warning on any remaining usages of
      `includeHiddenCols` but auto-set to `columns: 'ALL'` to maintain the same behavior.
* Added new preference `xhShowVersionBar` to allow more fine-grained control of when the Hoist
  version bar is showing. It defaults to `auto`, preserving the current behavior of always showing
  the footer to Hoist Admins while including it for non-admins *only* in non-production
  environments. The pref can alternatively be set to 'always' or 'never' on a per-user basis.

### 📚 Libraries

* @blueprintjs/core `3.16 -> 3.17`
* @blueprintjs/datetime `3.10 -> 3.11`
* mobx `5.10 -> 5.11`
* react-transition-group `2.8 -> 4.2`

[Commit Log](https://github.com/xh/hoist-react/compare/v24.1.1...v24.2.0)

## v24.1.1 - 2019-07-01

### 🐞 Bug Fixes

* Mobile column chooser internal layout/sizing fixed when used in certain secure mobile browsers.

[Commit Log](https://github.com/xh/hoist-react/compare/v24.1.0...v24.1.1)

## v24.1.0 - 2019-07-01

### 🎁 New Features

* `DateInput.enableClear` prop added to support built-in button to null-out a date input's value.

### 🐞 Bug Fixes

* The `Select` component now properly shows all options when the pick-list is re-shown after a
  change without first blurring the control. (Previously this interaction edge case would only show
  the option matching the current input value.) #1198
* Mobile mask component `onClick` callback prop restored - required to dismiss mobile menus when not
  tapping a menu option.
* When checking for a possible expired session within `XH.handleException()`, prompt for app login
  only for Ajax requests made to relative URLs (not e.g. remote APIs accessed via CORS). #1189

### ✨ Styles

* Panel splitter collapse button more visible in dark theme. CSS vars to customize further fixed.
* The mobile app menu button has been moved to the right side of the top appBar, consistent with its
  placement in desktop apps.

### 📚 Libraries

* @blueprintjs/core `3.15 -> 3.16`
* @blueprintjs/datetime `3.9 -> 3.10`
* codemirror `5.47 -> 5.48`
* mobx `6.0 -> 6.1`

[Commit Log](https://github.com/xh/hoist-react/compare/v24.0.0...v24.1.0)

## v24.0.0 - 2019-06-24

### 🎁 New Features

#### Data

* A `StoreFilter` object has been introduced to the data API. This allows `Store` and
  `StoreFilterField` to support the ability to conditionally include all children when filtering
  hierarchical data stores, and could support additional filtering customizations in the future.
* `Store` now provides a `summaryRecord` property which can be used to expose aggregated data for
  the data it contains. The raw data for this record can be provided to `loadData()` and
  `updateData()` either via an explicit argument to these methods, or as the root node of the raw
  data provided (see `Store.loadRootAsSummary`).
* The `StoreFilterField` component accepts new optional `model` and `bind` props to allow control of
  its text value from an external model's observable.
* `pwd` is now a new supported type of `Field` in the `@xh/hoist/core/data` package.

#### Grid

* `GridModel` now supports a `showSummary` config which can be used to display its store's
  summaryRecord (see above) as either a pinned top or bottom row.
* `GridModel` also adds a `enableColumnPinning` config to enable/disable user-driven pinning. On
  desktop, if enabled, users can pin columns by dragging them to the left or right edges of the grid
  (the default AG Grid gesture). Column pinned state is now also captured and maintained by the
  overall grid state system.
* The desktop column chooser now options in a non-modal popover when triggered from the standard
  `ColChooserButton` component. This offers a quicker and less disruptive alternative to the modal
  dialog (which is still used when launched from the grid context menu). In this popover mode,
  updates to columns are immediately reflected in the underlying grid.
* The mobile `ColChooser` has been improved significantly. It now renders displayed and available
  columns as two lists, allowing drag and drop between to update the visibility and ordering. It
  also provides an easy option to toggle pinning the first column.
* `DimensionChooser` now supports an optional empty / ungrouped configuration with a value of `[]`.
  See `DimensionChooserModel.enableClear` and `DimensionChooser.emptyText`.

#### Other Features

* Core `AutoRefreshService` added to trigger an app-wide data refresh on a configurable interval, if
  so enabled via a combination of soft-config and user preference. Auto-refresh relies on the use of
  the root `RefreshContextModel` and model-level `LoadSupport`.
* A new `LoadingIndicator` component is available as a more minimal / unobtrusive alternative to a
  modal mask. Typically configured via a new `Panel.loadingIndicator` prop, the indicator can be
  bound to a `PendingTaskModel` and will automatically show/hide a spinner and/or custom message in
  an overlay docked to the corner of the parent Panel.
* `DateInput` adds support for new `enablePicker` and `showPickerOnFocus` props, offering greater
  control over when the calendar picker is shown. The new default behaviour is to not show the
  picker on focus, instead showing it via a built-in button.
* Transitions have been disabled by default on desktop Dialog and Popover components (both are from
  the Blueprint library) and on the Hoist Mask component. This should result in a snappier user
  experience, especially when working on remote / virtual workstations. Any in-app customizations to
  disable or remove transitions can now be removed in favor of this toolkit-wide change.
* Added new `@bindable.ref` variant of the `@bindable` decorator.

### 💥 Breaking Changes

* Apps that defined and initialized their own `AutoRefreshService` service or functionality should
  leverage the new Hoist service if possible. Apps with a pre-existing custom service of the same
  name must either remove in favor of the new service or - if they have special requirements not
  covered by the Hoist implementation - rename their own service to avoid a naming conflict.
* The `StoreFilterField.onFilterChange` callback will now be passed a `StoreFilter`, rather than a
  function.
* `DateInput` now has a calendar button on the right side of the input which is 22 pixels square.
  Applications explicitly setting width or height on this component should ensure that they are
  providing enough space for it to display its contents without clipping.

### 🐞 Bug Fixes

* Performance for bulk grid selections has been greatly improved (#1157)
* Toolbars now specify a minimum height (or width when vertical) to avoid shrinking unexpectedly
  when they contain only labels or are entirely empty (but still desired to e.g. align UIs across
  multiple panels). Customize if needed via the new `--xh-tbar-min-size` CSS var.
* All Hoist Components that accept a `model` prop now have that properly documented in their
  prop-types.
* Admin Log Viewer no longer reverses its lines when not in tail mode.

### ⚙️ Technical

* The `AppSpec` config passed to `XH.renderApp()` now supports a `clientAppCode` value to compliment
  the existing `clientAppName`. Both values are now optional and defaulted from the project-wide
  `appCode` and `appName` values set via the project's Webpack config. (Note that `clientAppCode` is
  referenced by the new `AutoRefreshService` to support configurable auto-refresh intervals on a
  per-app basis.)

### 📚 Libraries

* ag-grid `20.0 -> 21.0`
* react-select `2.4 -> 3.0`
* mobx-react `5.4 -> 6.0.3`
* font-awesome `5.8 -> 5.9`
* react-beautiful-dnd `10.1.1 -> 11.0.4`

[Commit Log](https://github.com/xh/hoist-react/compare/v23.0.0...v24.0.0)

## v23.0.0 - 2019-05-30

### 🎁 New Features

* `GridModel` now accepts a config of `cellBorders`, similar to `rowBorders`
* `Panel.tbar` and `Panel.bbar` props now accept an array of Elements and will auto-generate a
  `Toolbar` to contain them, avoiding the need for the extra import of `toolbar()`.
* New functions `withDebug` and `withShortDebug` have been added to provide a terse syntax for
  adding debug messages that track the execution of specific blocks of code.
* `XH.toast()` now supports an optional `containerRef` argument that can be used for anchoring a
  toast within another component (desktop only). Can be used to display more targeted toasts within
  the relevant section of an application UI, as opposed to the edge of the screen.
* `ButtonGroupInput` accepts a new `enableClear` prop that allows the active / depressed button to
  be unselected by pressing it again - this sets the value of the input as a whole to `null`.
* Hoist Admins now always see the VersionBar in the footer.
* `Promise.track` now accepts an optional `omit` config that indicates when no tracking will be
  performed.
* `fmtNumber` now accepts an optional `prefix` config that prepends immediately before the number,
  but after the sign (`+`, `-`).
* New utility methods `forEachAsync()` and `whileAsync()` have been added to allow non-blocking
  execution of time-consuming loops.

### 💥 Breaking Changes

* The `AppOption.refreshRequired` config has been renamed to `reloadRequired` to better match the
  `XH.reloadApp()` method called to reload the entire app in the browser. Any options defined by an
  app that require it to be fully reloaded should have this renamed config set to `true`.
* The options dialog will now automatically trigger an app-wide data _refresh_ via
  `XH.refreshAppAsync()` if options have changed that don't require a _reload_.
* The `EventSupport` mixin has been removed. There are no known uses of it and it is in conflict
  with the overall reactive structure of the hoist-react API. If your app listens to the
  `appStateChanged`, `prefChange` or `prefsPushed` events you will need to adjust accordingly.

### 🐞 Bug Fixes

* `Select` will now let the user edit existing text in conditions where it is expected to be
  editable. #880
* The Admin "Config Differ" tool has been updated to reflect changes to `Record` made in v22. It is
  once again able to apply remote config values.
* A `Panel` with configs `resizable: true, collapsible: false` now renders with a splitter.
* A `Panel` with no `icon`, `title`, or `headerItems` will not render a blank header.
* `FileChooser.enableMulti` now behaves as one might expect -- true to allow multiple files in a
  single upload. Previous behavior (the ability to add multiple files to dropzone) is now controlled
  by `enableAddMulti`.

[Commit Log](https://github.com/xh/hoist-react/compare/v22.0.0...v23.0.0)

## v22.0.0 - 2019-04-29

### 🎁 New Features

* A new `DockContainer` component provides a user-friendly way to render multiple child components
  "docked" to its bottom edge. Each child view is rendered with a configurable header and controls
  to allow the user to expand it, collapse it, or optionally "pop it out" into a modal dialog.
* A new `AgGrid` component provides a much lighter Hoist wrapper around AG Grid while maintaining
  consistent styling and layout support. This allows apps to use any features supported by AG Grid
  without conflicting with functionality added by the core Hoist `Grid`.
    * Note that this lighter wrapper lacks a number of core Hoist features and integrations,
      including store support, grid state, enhanced column and renderer APIs, absolute value
      sorting, and more.
    * An associated `AgGridModel` provides access to to the AG Grid APIs, minimal styling configs,
      and several utility methods for managing Grid state.
* Added `GridModel.groupSortFn` config to support custom group sorting (replaces any use of
  `agOptions.defaultGroupSortComparator`).
* The `Column.cellClass` and `Column.headerClass` configs now accept functions to dynamically
  generate custom classes based on the Record and/or Column being rendered.
* The `Record` object now provides an additional getter `Record.allChildren` to return all children
  of the record, irrespective of the current filter in place on the record's store. This supplements
  the existing `Record.children` getter, which returns only the children meeting the filter.

### 💥 Breaking Changes

* The class `LocalStore` has been renamed `Store`, and is now the main implementation and base class
  for Store Data. The extraneous abstract superclass `BaseStore` has been removed.
* `Store.dataLastUpdated` had been renamed `Store.lastUpdated` on the new class and is now a simple
  timestamp (ms) rather than a Javascript Date object.
* The constructor argument `Store.processRawData` now expects a function that *returns* a modified
  object with the necessary edits. This allows implementations to safely *clone* the raw data rather
  than mutating it.
* The method `Store.removeRecord` has been replaced with the method `Store.removeRecords`. This will
  facilitate efficient bulk deletes.

### ⚙️ Technical

* `Grid` now performs an important performance workaround when loading a new dataset that would
  result in the removal of a significant amount of existing records/rows. The underlying AG Grid
  component has a serious bottleneck here (acknowledged as AG-2879 in their bug tracker). The Hoist
  grid wrapper will now detect when this is likely and proactively clear all data using a different
  API call before loading the new dataset.
* The implementations `Store`, `RecordSet`, and `Record` have been updated to more efficiently
  re-use existing record references when loading, updating, or filtering data in a store. This keeps
  the Record objects within a store as stable as possible, and allows additional optimizations by
  AG Grid and its `deltaRowDataMode`.
* When loading raw data into store `Record`s, Hoist will now perform additional conversions based on
  the declared `Field.type`. The unused `Field.nullable` has been removed.
* `LocalStorageService` now uses both the `appCode` and current username for its namespace key,
  ensuring that e.g. local prefs/grid state are not overwritten across multiple app users on one OS
  profile, or when admin impersonation is active. The service will automatically perform a one-time
  migration of existing local state from the old namespace to the new. #674
* `elem` no longer skips `null` children in its calls to `React.createElement()`. These children may
  play the role of placeholders when using conditional rendering, and skipping them was causing
  React to trigger extra re-renders. This change further simplifies Hoist's element factory and
  removes an unnecessary divergence with the behavior of JSX.

### 🐞 Bug Fixes

* `Grid` exports retain sorting, including support for absolute value sorting. #1068
* Ensure `FormField`s are keyed with their model ID, so that React can properly account for dynamic
  changes to fields within a form. #1031
* Prompt for app refresh in (rare) case of mismatch between client and server-side session user.
  (This can happen during impersonation and is defended against in server-side code.) #675

[Commit Log](https://github.com/xh/hoist-react/compare/v21.0.2...v22.0.0)

## v21.0.2 - 2019-04-05

### 📚 Libraries

* Rollback AG Grid to v20.0.0 after running into new performance issues with large datasets and
  `deltaRowDataMode`. Updates to tree filtering logic, also related to grid performance issues with
  filtered tree results returning much larger record counts.

## v21.0.0 - 2019-04-04

### 🎁 New Features

* `FetchService` fetch methods now accept a plain object as the `headers` argument. These headers
  will be merged with the default headers provided by FetchService.
* An app can also now specify default headers to be sent with every fetch request via
  `XH.fetchService.setDefaultHeaders()`. You can pass either a plain object, or a closure which
  returns one.
* `Grid` supports a new `onGridReady` prop, allowing apps to hook into the AG Grid event callback
  without inadvertently short-circuiting the Grid's own internal handler.

### 💥 Breaking Changes

* The shortcut getter `FormModel.isNotValid` was deemed confusing and has been removed from the API.
  In most cases applications should use `!FormModel.isValid` instead; this expression will return
  `false` for the `Unknown` as well as the `NotValid` state. Applications that wish to explicitly
  test for the `NotValid` state should use the `validationState` getter.
* Multiple HoistInputs have changed their `onKeyPress` props to `onKeyDown`, including TextInput,
  NumberInput, TextArea & SearchInput. The `onKeyPress` event has been deprecated in general and has
  limitations on which keys will trigger the event to fire (i.e. it would not fire on an arrow
  keypress).
* FetchService's fetch methods no longer support `contentType` parameter. Instead, specify a custom
  content-type by setting a 'Content-Type' header using the `headers` parameter.
* FetchService's fetch methods no longer support `acceptJson` parameter. Instead, pass an {"Accept":
  "application/json"} header using the `headers` parameter.

### ✨ Styles

* Black point + grid colors adjusted in dark theme to better blend with overall blue-gray tint.
* Mobile styles have been adjusted to increase the default font size and grid row height, in
  addition to a number of other smaller visual adjustments.

### 🐞 Bug Fixes

* Avoid throwing React error due to tab / routing interactions. Tab / routing / state support
  generally improved. (#1052)
* `GridModel.selectFirst()` improved to reliably select first visible record even when one or more
  groupBy levels active. (#1058)

### 📚 Libraries

* AG Grid `~20.1 -> ~20.2` (fixes ag-grid sorting bug with treeMode)
* @blueprint/core `3.14 -> 3.15`
* @blueprint/datetime `3.7 -> 3.8`
* react-dropzone `10.0 -> 10.1`
* react-transition-group `2.6 -> 2.8`

[Commit Log](https://github.com/xh/hoist-react/compare/v20.2.1...v21.0.0)

## v20.2.1 - 2019-03-28

* Minor tweaks to grid styles - CSS var for pinned column borders, drop left/right padding on
  center-aligned grid cells.

[Commit Log](https://github.com/xh/hoist-react/compare/v20.2.0...v20.2.1)

## v20.2.0 - 2019-03-27

### 🎁 New Features

* `GridModel` exposes three new configs - `rowBorders`, `stripeRows`, and `showCellFocus` - to
  provide additional control over grid styling. The former `Grid` prop `showHover` has been
  converted to a `GridModel` config for symmetry with these other flags and more efficient
  re-rendering. Note that some grid-related CSS classes have also been modified to better conform to
  the BEM approach used elsewhere - this could be a breaking change for apps that keyed off of
  certain Hoist grid styles (not expected to be a common case).
* `Select` adds a `queryBuffer` prop to avoid over-eager calls to an async `queryFn`. This buffer is
  defaulted to 300ms to provide some out-of-the-box debouncing of keyboard input when an async query
  is provided. A longer value might be appropriate for slow / intensive queries to a remote API.

### 🐞 Bug Fixes

* A small `FormField.labelWidth` config value will now be respected, even if it is less than the
  default minWidth of 80px.
* Unnecessary re-renders of inactive tab panels now avoided.
* `Grid`'s filter will now be consistently applied to all tree grid records. Previously, the filter
  skipped deeply nested records under specific conditions.
* `Timer` no longer requires its `runFn` to be a promise, as it briefly (and unintentionally) did.
* Suppressed default browser resize handles on `textarea`.

[Commit Log](https://github.com/xh/hoist-react/compare/v20.1.1...v20.2.0)

## v20.1.1 - 2019-03-27

### 🐞 Bug Fixes

* Fix form field reset so that it will call computeValidationAsync even if revalidation is not
  triggered because the field's value did not change when reset.

[Commit Log](https://github.com/xh/hoist-react/compare/v20.1.0...v20.1.1)

## v20.1.0 - 2019-03-14

### 🎁 New Features

* Standard app options panel now includes a "Restore Defaults" button to clear all user preferences
  as well as any custom grid state, resetting the app to its default state for that user.

### 🐞 Bug Fixes

* Removed a delay from `HoistInput` blur handling, ensuring `noteBlurred()` is called as soon as the
  element loses focus. This should remove a class of bugs related to input values not flushing into
  their models quickly enough when `commitOnChange: false` and the user moves directly from an input
  to e.g. clicking a submit button. #1023
* Fix to Admin ConfigDiffer tool (missing decorator).

### ⚙️ Technical

* The `GridModel.store` config now accepts a plain object and will internally create a `LocalStore`.
  This store config can also be partially specified or even omitted entirely. GridModel will ensure
  that the store is auto-configured with all fields in configured grid columns, reducing the need
  for app code boilerplate (re)enumerating field names.
* `Timer` class reworked to allow its interval to be adjusted dynamically via `setInterval()`,
  without requiring the Timer to be re-created.

[Commit Log](https://github.com/xh/hoist-react/compare/v20.0.1...v20.1.0)

## v20.0.1 - 2019-03-08

### 🐞 Bug Fixes

* Ensure `RestStore` processes records in a standard way following a save/add operation (#1010).

[Commit Log](https://github.com/xh/hoist-react/compare/v20.0.0...v20.0.1)

## v20.0.0 - 2019-03-06

### 💥 Breaking Changes

* The `@LoadSupport` decorator has been substantially reworked and enhanced from its initial release
  in v19. It is no longer needed on the HoistComponent, but rather should be put directly on the
  owned HoistModel implementing the loading. IMPORTANT NOTE: all models should implement
  `doLoadAsync` rather than `loadAsync`. Please see `LoadSupport` for more information on this
  important change.
* `TabContainer` and `TabContainerModel` are now cross-platform. Apps should update their code to
  import both from `@xh/hoist/cmp/tab`.
* `TabContainer.switcherPosition` has been moved to `TabContainerModel`. Please note that changes to
  `switcherPosition` are not supported on mobile, where the switcher will always appear beneath the
  container.
* The `Label` component from `@xh/hoist/desktop/cmp/input` has been removed. Applications should
  consider using the basic html `label` element instead (or a `FormField` if applicable).
* The `LeftRightChooserModel` constructor no longer accepts a `leftSortBy` and `rightSortBy`
  property. The implementation of these properties was generally broken. Use `leftSorted` and
  `rightSorted` instead.

#### Mobile

* Mobile `Page` has changed - `Pages` are now wrappers around `Panels` that are designed to be used
  with a `NavigationModel` or `TabContainer`. `Page` accepts the same props as `Panel`, meaning uses
  of `loadModel` should be replaced with `mask`.
* The mobile `AppBar` title is static and defaults to the app name. If you want to display page
  titles, it is recommended to use the `title` prop on the `Page`.

### 🎁 New Features

* Enhancements to Model and Component data loading via `@LoadSupport` provides a stronger set of
  conventions and better support for distinguishing between initial loads / auto/background
  refreshes / user- driven refreshes. It also provides new patterns for ensuring application
  Services are refreshed as part of a reworked global refresh cycle.
* RestGridModel supports a new `cloneAction` to take an existing record and open the editor form in
  "add mode" with all editable fields pre-populated from the source record. The action calls
  `prepareCloneFn`, if defined on the RestGridModel, to perform any transform operations before
  rendering the form.
* Tabs in `TabContainerModel` now support an `icon` property on the desktop.
* Charts take a new optional `aspectRatio` prop.
* Added new `Column.headerTooltip` config.
* Added new method `markManaged` on `ManagedSupport`.
* Added new function decorator `debounced`.
* Added new function `applyMixin` providing support for structured creation of class decorators
  (mixins).

#### Mobile

* Column chooser support available for mobile Grids. Users can check/uncheck columns to add/remove
  them from a configurable grid and reorder the columns in the list via drag and drop. Pair
  `GridModel.enableColChooser` with a mobile `colChooserButton` to allow use.
* Added `DialogPage` to the mobile toolkit. These floating pages do not participate in navigation or
  routing, and are used for showing fullscreen views outside of the Navigator / TabContainer
  context.
* Added `Panel` to the mobile toolkit, which offers a header element with standardized styling,
  title, and icon, as well as support for top and bottom toolbars.
* The mobile `AppBar` has been updated to more closely match the desktop `AppBar`, adding `icon`,
  `leftItems`, `hideAppMenuButton` and `appMenuButtonProps` props.
* Added routing support to mobile.

### 🐞 Bug Fixes

* The HighCharts wrapper component properly resizes its chart.
* Mobile dimension chooser button properly handles overflow for longer labels.
* Sizing fixes for multi-line inputs such as textArea and jsonInput.
* NumberInput calls a `onKeyPress` prop if given.
* Layout fixes on several admin panels and detail popups.

### 📚 Libraries

* @blueprintjs/core `3.13 -> 3.14`
* @xh/hoist-dev-utils `3.5 -> 3.6`
* ag-grid `~20.0 -> ~20.1`
* react-dropzone `~8.0 -> ~9.0`
* react-select `~2.3 -> ~2.4`
* router5 `~6.6 -> ~7.0`
* react `~16.7 -> ~16.8`

[Commit Log](https://github.com/xh/hoist-react/compare/v19.0.1...v20.0.0)

## v19.0.1 - 2019-02-12

### 🐞 Bug Fixes

* Additional updates and simplifications to `FormField` sizing of child `HoistInput` elements, for
  more reliable sizing and spacing filling behavior.

[Commit Log](https://github.com/xh/hoist-react/compare/v19.0.0...v19.0.1)

## v19.0.0 - 2019-02-08

### 🎁 New Features

* Added a new architecture for signaling the need to load / refresh new data across either the
  entire app or a section of the component hierarchy. This new system relies on React context to
  minimizes the need for explicit application wiring, and improves support for auto-refresh. See
  newly added decorator `@LoadSupport` and classes/components `RefreshContext`,
  `RefreshContextModel`, and `RefreshContextView` for more info.
* `TabContainerModel` and `TabModel` now support `refreshMode` and `renderMode` configs to allow
  better control over how inactive tabs are mounted/unmounted and how tabs handle refresh requests
  when hidden or (re)activated.
* Apps can implement `getAppOptions()` in their `AppModel` class to specify a set of app-wide
  options that should be editable via a new built-in Options dialog. This system includes built-in
  support for reading/writing options to preferences, or getting/setting their values via custom
  handlers. The toolkit handles the rendering of the dialog.
* Standard top-level app buttons - for actions such as launching the new Options dialog, switching
  themes, launching the admin client, and logging out - have been moved into a new menu accessible
  from the top-right corner of the app, leaving more space for app-specific controls in the AppBar.
* `RecordGridModel` now supports an enhanced `editors` configuration that exposes the full set of
  validation and display support from the Forms package.
* `HoistInput` sizing is now consistently implemented using `LayoutSupport`. All sizable
  `HoistInputs` now have default `width` to ensure a standard display out of the box. `JsonInput`
  and `TextArea` also have default `height`. These defaults can be overridden by declaring explicit
  `width` and `height` values, or unset by setting the prop to `null`.
* `HoistInputs` within `FormFields` will be automatically sized to fill the available space in the
  `FormField`. In these cases, it is advised to either give the `FormField` an explicit size or
  render it in a flex layout.

### 💥 Breaking Changes

* AG Grid has been updated to v20.0.0. Most apps shouldn't require any changes - however, if you are
  using `agOptions` to set sorting, filtering or resizing properties, these may need to change:

  For the `Grid`, `agOptions.enableColResize`, `agOptions.enableSorting`
  and `agOptions.enableFilter`
  have been removed. You can replicate their effects by using `agOptions.defaultColDef`. For
  `Columns`, `suppressFilter` has been removed, an should be replaced with `filter: false`.

* `HoistAppModel.requestRefresh` and `TabContainerModel.requestRefresh` have been removed.
  Applications should use the new Refresh architecture described above instead.
* `tabRefreshMode` on TabContainer has been renamed `renderMode`.
* `TabModel.reloadOnShow` has been removed. Set the `refreshMode` property on TabContainerModel or
  TabModel to `TabRefreshMode.ON_SHOW_ALWAYS` instead.
* The mobile APIs for `TabContainerModel`, `TabModel`, and `RefreshButton` have been rewritten to
  more closely mirror the desktop API.
* The API for `RecordGridModel` editors has changed -- `type` is no longer supported. Use
  `fieldModel` and `formField` instead.
* `LocalStore.loadRawData` requires that all records presented to store have unique IDs specified.
  See `LocalStore.idSpec` for more information.

### 🐞 Bug Fixes

* SwitchInput and RadioInput now properly highlight validation errors in `minimal` mode.

### 📚 Libraries

* @blueprintjs/core `3.12 -> 3.13`
* ag-grid `~19.1.4 -> ~20.0.0`

[Commit Log](https://github.com/xh/hoist-react/compare/v18.1.2...v19.0.0)

## v18.1.2 - 2019-01-30

### 🐞 Bug Fixes

* Grid integrations relying on column visibility (namely export, storeFilterField) now correctly
  consult updated column state from GridModel. #935
* Ensure `FieldModel.initialValue` is observable to ensure that computed dirty state (and any other
  derivations) are updated if it changes. #934
* Fixes to ensure Admin console log viewer more cleanly handles exceptions (e.g. attempting to
  auto-refresh on a log file that has been deleted).

[Commit Log](https://github.com/xh/hoist-react/compare/v18.1.1...v18.1.2)

## v18.1.1 - 2019-01-29

* Grid cell padding can be controlled via a new set of CSS vars and is reduced by default for grids
  in compact mode.
* The `addRecordAsync()` and `saveRecordAsync()` methods on `RestStore` return the updated record.

[Commit Log](https://github.com/xh/hoist-react/compare/v18.1.0...v18.1.1)

## v18.1.0 - 2019-01-28

### 🎁 New Features

* New `@managed` class field decorator can be used to mark a property as fully created/owned by its
  containing class (provided that class has installed the matching `@ManagedSupport` decorator).
    * The framework will automatically pass any `@managed` class members to `XH.safeDestroy()` on
      destroy/unmount to ensure their own `destroy()` lifecycle methods are called and any related
      resources are disposed of properly, notably MobX observables and reactions.
    * In practice, this should be used to decorate any properties on `HoistModel`, `HoistService`,
      or
      `HoistComponent` classes that hold a reference to a `HoistModel` created by that class. All of
      those core artifacts support the new decorator, `HoistModel` already provides a built-in
      `destroy()` method, and calling that method when an app is done with a Model is an important
      best practice that can now happen more reliably / easily.
* `FormModel.getData()` accepts a new single parameter `dirtyOnly` - pass true to get back only
  fields which have been modified.
* The mobile `Select` component indicates the current value with a ✅ in the drop-down list.
* Excel exports from tree grids now include the matching expand/collapse tree controls baked into
  generated Excel file.

### 🐞 Bug Fixes

* The `JsonInput` component now properly respects / indicates disabled state.

### 📚 Libraries

* Hoist-dev-utils `3.4.1 -> 3.5.0` - updated webpack and other build tool dependencies, as well as
  an improved eslint configuration.
* @blueprintjs/core `3.10 -> 3.12`
* @blueprintjs/datetime `3.5 -> 3.7`
* fontawesome `5.6 -> 5.7`
* mobx `5.8 -> 5.9`
* react-select `2.2 -> 2.3`
* Other patch updates

[Commit Log](https://github.com/xh/hoist-react/compare/v18.0.0...v18.1.0)

## v18.0.0 - 2019-01-15

### 🎁 New Features

* Form support has been substantially enhanced and restructured to provide both a cleaner API and
  new functionality:
    * `FormModel` and `FieldModel` are now concrete classes and provide the main entry point for
      specifying the contents of a form. The `Field` and `FieldSupport` decorators have been
      removed.
    * Fields and sub-forms may now be dynamically added to FormModel.
    * The validation state of a FormModel is now *immediately* available after construction and
      independent of the GUI. The triggering of the *display* of that state is now a separate
      process triggered by GUI actions such as blur.
    * `FormField` has been substantially reworked to support a read-only display and inherit common
      property settings from its containing `Form`.
    * `HoistInput` has been moved into the `input` package to clarify that these are lower level
      controls and independent of the Forms package.

* `RestGrid` now supports a `mask` prop. RestGrid loading is now masked by default.
* `Chart` component now supports a built-in zoom out gesture: click and drag from right-to-left on
  charts with x-axis zooming.
* `Select` now supports an `enableClear` prop to control the presence of an optional inline clear
  button.
* `Grid` components take `onCellClicked` and `onCellDoubleClicked` event handlers.
* A new desktop `FileChooser` wraps a preconfigured react-dropzone component to allow users to
  easily select files for upload or other client-side processing.

### 💥 Breaking Changes

* Major changes to Form (see above). `HoistInput` imports will also need to be adjusted to move from
  `form` to `input`.
* The name of the HoistInput `field` prop has been changed to `bind`. This change distinguishes the
  lower-level input package more clearly from the higher-level form package which uses it. It also
  more clearly relates the property to the associated `@bindable` annotation for models.
* A `Select` input with `enableMulti = true` will by default no longer show an inline x to clear the
  input value. Use the `enableClear` prop to re-enable.
* Column definitions are exported from the `grid` package. To ensure backwards compatibility,
  replace imports from `@xh/hoist/desktop/columns` with `@xh/hoist/desktop/cmp/grid`.

### 📚 Libraries

* React `~16.6.0 -> ~16.7.0`
* Patch version updates to multiple other dependencies.

[Commit Log](https://github.com/xh/hoist-react/compare/v17.0.0...v18.0.0)

## v17.0.0 - 2018-12-21

### 💥 Breaking Changes

* The implementation of the `model` property on `HoistComponent` has been substantially enhanced:
    * "Local" Models should now be specified on the Component class declaration by simply setting
      the
      `model` property, rather than the confusing `localModel` property.
    * HoistComponent now supports a static `modelClass` class property. If set, this property will
      allow a HoistComponent to auto-create a model internally when presented with a plain
      javascript object as its `model` prop. This is especially useful in cases like `Panel`
      and `TabContainer`, where apps often need to specify a model but do not require a reference to
      the model. Those usages can now skip importing and instantiating an instance of the
      component's model class themselves.
    * Hoist will now throw an Exception if an application attempts to changes the model on an
      existing HoistComponent instance or presents the wrong type of model to a HoistComponent where
      `modelClass` has been specified.

* `PanelSizingModel` has been renamed `PanelModel`. The class now also has the following new
  optional properties, all of which are `true` by default:
    * `showSplitter` - controls visibility of the splitter bar on the outside edge of the component.
    * `showSplitterCollapseButton` - controls visibility of the collapse button on the splitter bar.
    * `showHeaderCollapseButton` - controls visibility of a (new) collapse button in the header.

* The API methods for exporting grid data have changed and gained new features:
    * Grids must opt-in to export with the `GridModel.enableExport` config.
    * Exporting a `GridModel` is handled by the new `GridExportService`, which takes a collection of
      `exportOptions`. See `GridExportService.exportAsync` for available `exportOptions`.
    * All export entry points (`GridModel.exportAsync()`, `ExportButton` and the export context menu
      items) support `exportOptions`. Additionally, `GridModel` can be configured with default
      `exportOptions` in its config.

* The `buttonPosition` prop on `NumberInput` has been removed due to problems with the underlying
  implementation. Support for incrementing buttons on NumberInputs will be re-considered for future
  versions of Hoist.

### 🎁 New Features

* `TextInput` on desktop now supports an `enableClear` property to allow easy addition of a clear
  button at the right edge of the component.
* `TabContainer` enhancements:
    * An `omit` property can now be passed in the tab configs passed to the `TabContainerModel`
      constructor to conditionally exclude a tab from the container
    * Each `TabModel` can now be retrieved by id via the new `getTabById` method on
      `TabContainerModel`.
    * `TabModel.title` can now be changed at runtime.
    * `TabModel` now supports the following properties, which can be changed at runtime or set via
      the config:
        * `disabled` - applies a disabled style in the switcher and blocks navigation to the tab via
          user click, routing, or the API.
        * `excludeFromSwitcher` - removes the tab from the switcher, but the tab can still be
          navigated to programmatically or via routing.
* `MultiFieldRenderer` `multiFieldConfig` now supports a `delimiter` property to separate
  consecutive SubFields.
* `MultiFieldRenderer` SubFields now support a `position` property, to allow rendering in either the
  top or bottom row.
* `StoreCountLabel` now supports a new 'includeChildren' prop to control whether or not children
  records are included in the count. By default this is `false`.
* `Checkbox` now supports a `displayUnsetState` prop which may be used to display a visually
  distinct state for null values.
* `Select` now renders with a checkbox next to the selected item in its dropdown menu, instead of
  relying on highlighting. A new `hideSelectedOptionCheck` prop is available to disable.
* `RestGridModel` supports a `readonly` property.
* `DimensionChooser`, various `HoistInput` components, `Toolbar` and `ToolbarSeparator` have been
  added to the mobile component library.
* Additional environment enums for UAT and BCP, added to Hoist Core 5.4.0, are supported in the
  application footer.

### 🐞 Bug Fixes

* `NumberInput` will no longer immediately convert its shorthand value (e.g. "3m") into numeric form
  while the user remains focused on the input.
* Grid `actionCol` columns no longer render Button components for each action, relying instead on
  plain HTML / CSS markup for a significant performance improvement when there are many rows and/or
  actions per row.
* Grid exports more reliably include the appropriate file extension.
* `Select` will prevent an `<esc>` keypress from bubbling up to parent components only when its menu
  is open. (In that case, the component assumes escape was pressed to close its menu and captures
  the keypress, otherwise it should leave it alone and let it e.g. close a parent popover).

[Commit Log](https://github.com/xh/hoist-react/compare/v16.0.1...v17.0.0)

## v16.0.1 - 2018-12-12

### 🐞 Bug Fixes

* Fix to FeedbackForm allowing attempted submission with an empty message.

[Commit Log](https://github.com/xh/hoist-react/compare/v16.0.0...v16.0.1)

## v16.0.0

### 🎁 New Features

* Support for ComboBoxes and Dropdowns have been improved dramatically, via a new `Select` component
  based on react-select.
* The AG Grid based `Grid` and `GridModel` are now available on both mobile and desktop. We have
  also added new support for multi-row/multi-field columns via the new `multiFieldRenderer` renderer
  function.
* The app initialization lifecycle has been restructured so that no App classes are constructed
  until Hoist is fully initialized.
* `Column` now supports an optional `rowHeight` property.
* `Button` now defaults to 'minimal' mode, providing a much lighter-weight visual look-and-feel to
  HoistApps. `Button` also implements `@LayoutSupport`.
* Grouping state is now saved by the grid state support on `GridModel`.
* The Hoist `DimChooser` component has been ported to hoist-react.
* `fetchService` now supports an `autoAbortKey` in its fetch methods. This can be used to
  automatically cancel obsolete requests that have been superseded by more recent variants.
* Support for new `clickableLabel` property on `FormField`.
* `RestForm` now supports a read-only view.
* Hoist now supports automatic tracking of app/page load times.

### 💥 Breaking Changes

* The new location for the cross-platform grid component is `@xh/hoist/cmp/grid`. The `columns`
  package has also moved under a new sub-package in this location.
* Hoist top-level App Structure has changed in order to improve consistency of the Model-View
  conventions, to improve the accessibility of services, and to support the improvements in app
  initialization mentioned above:
    - `XH.renderApp` now takes a new `AppSpec` configuration.
    - `XH.app` is now `XH.appModel`.
    - All services are installed directly on `XH`.
    - `@HoistApp` is now `@HoistAppModel`
* `RecordAction` has been substantially refactored and improved. These are now typically immutable
  and may be shared.
    - `prepareFn` has been replaced with a `displayFn`.
    - `actionFn` and `displayFn` now take a single object as their parameter.
* The `hide` property on `Column` has been changed to `hidden`.
* The `ColChooserButton` has been moved from the incorrect location `@xh/hoist/cmp/grid` to
  `@xh/hoist/desktop/cmp/button`. This is a desktop-only component. Apps will have to adjust these
  imports.
* `withDefaultTrue` and `withDefaultFalse` in `@xh/hoist/utils/js` have been removed. Use
  `withDefault` instead.
* `CheckBox` has been renamed `Checkbox`

### ⚙️ Technical

* AG Grid has been upgraded to v19.1
* mobx has been upgraded to v5.6
* React has been upgraded to v16.6
* Allow browsers with proper support for Proxy (e.g Edge) to access Hoist Applications.

### 🐞 Bug Fixes

* Extensive. See full change list below.

[Commit Log](https://github.com/xh/hoist-react/compare/v15.1.2...v16.0.0)

## v15.1.2

🛠 Hotfix release to MultiSelect to cap the maximum number of options rendered by the drop-down
list. Note, this component is being replaced in Hoist v16 by the react-select library.

[Commit Log](https://github.com/xh/hoist-react/compare/v15.1.1...v15.1.2)

## v15.1.1

### 🐞 Bug Fixes

* Fix to minimal validation mode for FormField disrupting input focus.
* Fix to JsonInput disrupting input focus.

### ⚙️ Technical

* Support added for TLBR-style notation when specifying margin/padding via layoutSupport - e.g. box(
  {margin: '10 20 5 5'}).
* Tweak to lockout panel message when the user has no roles.

[Commit Log](https://github.com/xh/hoist-react/compare/v15.1.0...v15.1.1)

## v15.1.0

### 🎁 New Features

* The FormField component takes a new minimal prop to display validation errors with a tooltip only
  as opposed to an inline message string. This can be used to help reduce shifting / jumping form
  layouts as required.
* The admin-only user impersonation toolbar will now accept new/unknown users, to support certain
  SSO application implementations that can create users on the fly.

### ⚙️ Technical

* Error reporting to server w/ custom user messages is disabled if the user is not known to the
  client (edge case with errors early in app lifecycle, prior to successful authentication).

[Commit Log](https://github.com/xh/hoist-react/compare/v15.0.0...v15.1.0)

## v15.0.0

### 💥 Breaking Changes

* This update does not require any application client code changes, but does require updating the
  Hoist Core Grails plugin to >= 5.0. Hoist Core changes to how application roles are loaded and
  users are authenticated required minor changes to how JS clients bootstrap themselves and load
  user data.
* The Hoist Core HoistImplController has also been renamed to XhController, again requiring Hoist
  React adjustments to call the updated /xh/ paths for these (implementation) endpoints. Again, no
  app updates required beyond taking the latest Hoist Core plugin.

[Commit Log](https://github.com/xh/hoist-react/compare/v14.2.0...v15.0.0)

## v14.2.0

### 🎁 New Features

* Upgraded hoist-dev-utils to 3.0.3. Client builds now use the latest Webpack 4 and Babel 7 for
  noticeably faster builds and recompiles during CI and at development time.
* GridModel now has a top-level agColumnApi property to provide a direct handle on the AG Grid
  Column API object.

### ⚙️ Technical

* Support for column groups strengthened with the addition of a dedicated ColumnGroup sibling class
  to Column. This includes additional internal refactoring to reduce unnecessary cloning of Column
  configurations and provide a more managed path for Column updates. Public APIs did not change.
  (#694)

### 📚 Libraries

* Blueprint Core `3.6.1 -> 3.7.0`
* Blueprint Datetime `3.2.0 -> 3.3.0`
* Fontawesome `5.3.x -> 5.4.x`
* MobX `5.1.2 -> 5.5.0`
* Router5 `6.5.0 -> 6.6.0`

[Commit Log](https://github.com/xh/hoist-react/compare/v14.1.3...v14.2.0)

## v14.1.3

### 🐞 Bug Fixes

* Ensure JsonInput reacts properly to value changes.

### ⚙️ Technical

* Block user pinning/unpinning in Grid via drag-and-drop - pending further work via #687.
* Support "now" as special token for dateIs min/max validation rules.
* Tweak grouped grid row background color.

[Commit Log](https://github.com/xh/hoist-react/compare/v14.1.1...v14.1.3)

## v14.1.1

### 🐞 Bug Fixes

* Fixes GridModel support for row-level grouping at same time as column grouping.

[Commit Log](https://github.com/xh/hoist-react/compare/v14.1.0...v14.1.1)

## v14.1.0

### 🎁 New Features

* GridModel now supports multiple levels of row grouping. Pass the public setGroupBy() method an
  array of string column IDs, or a falsey value / empty array to ungroup. Note that the public and
  observable groupBy property on GridModel will now always be an array, even if the grid is not
  grouped or has only a single level of grouping.
* GridModel exposes public expandAll() and collapseAll() methods for grouped / tree grids, and
  StoreContextMenu supports a new "expandCollapseAll" string token to insert context menu items.
  These are added to the default menu, but auto-hide when the grid is not in a grouped state.
* The Grid component provides a new onKeyDown prop, which takes a callback and will fire on any
  keypress targeted within the Grid. Note such a handler is not provided directly by AG Grid.
* The Column class supports pinned as a top-level config. Supports passing true to pin to the left.

### 🐞 Bug Fixes

* Updates to Grid column widths made via AG Grid's "autosize to fit" API are properly persisted to
  grid state.

[Commit Log](https://github.com/xh/hoist-react/compare/v14.0.0...v14.1.0)

## v14.0.0

* Along with numerous bug fixes, v14 brings with it a number of important enhancements for grids,
  including support for tree display, 'action' columns, and absolute value sorting. It also includes
  some new controls and improvement to focus display.

### 💥 Breaking Changes

* The signatures of the Column.elementRenderer and Column.renderer have been changed to be
  consistent with each other, and more extensible. Each takes two arguments -- the value to be
  rendered, and a single bundle of metadata.
* StoreContextMenuAction has been renamed to RecordAction. Its action property has been renamed to
  actionFn for consistency and clarity.
* LocalStore : The method LocalStore.processRawData no longer takes an array of all records, but
  instead takes just a single record. Applications that need to operate on all raw records in bulk
  should do so before presenting them to LocalStore. Also, LocalStores template methods for override
  have also changed substantially, and sub-classes that rely on these methods will need to be
  adjusted accordingly.

### 🎁 New Features

#### Grid

* The Store API now supports hierarchical datasets. Applications need to simply provide raw data for
  records with a "children" property containing the raw data for their children.
* Grid supports a 'TreeGrid' mode. To show a tree grid, bind the GridModel to a store containing
  hierarchical data (as above), set treeMode: true on the GridModel, and specify a column to display
  the tree controls (isTreeColumn: true)
* Grid supports absolute sorting for numerical columns. Specify absSort: true on your column config
  to enable. Clicking the grid header will now cycle through ASC > DESC > DESC (abs) sort modes.
* Grid supports an 'Actions' column for one-click record actions. See cmp/desktop/columns/actionCol.
* A new showHover prop on the desktop Grid component will highlight the hovered row with default
  styling. A new GridModel.rowClassFn callback was added to support per-row custom classes based on
  record data.
* A new ExportFormat.LONG_TEXT format has been added, along with a new Column.exportWidth config.
  This supports exporting columns that contain long text (e.g. notes) as multi-line cells within
  Excel.

#### Other Components

* RadioInput and ButtonGroupInput have been added to the desktop/cmp/form package.
* DateInput now has support for entering and displaying time values.
* NumberInput displays its unformatted value when focused.
* Focused components are now better highlighted, with additional CSS vars provided to customize as
  needed.

### 🐞 Bug Fixes

* Calls to GridModel.setGroupBy() work properly not only on the first, but also all subsequent calls
  (#644).
* Background / style issues resolved on several input components in dark theme (#657).
* Grid context menus appear properly over other floating components.

### 📚 Libraries

* React `16.5.1 -> 16.5.2`
* router5 `6.4.2 -> 6.5.0`
* CodeMirror, Highcharts, and MobX patch updates

[Commit Log](https://github.com/xh/hoist-react/compare/v13.0.0...v14.0.0)

## v13.0.0

🍀Lucky v13 brings with it a number of enhancements for forms and validation, grouped column support
in the core Grid API, a fully wrapped MultiSelect component, decorator syntax adjustments, and a
number of other fixes and enhancements.

It also includes contributions from new ExHI team members Arjun and Brendan. 🎉

### 💥 Breaking Changes

* The core `@HoistComponent`, `@HoistService`, and `@HoistModel` decorators are **no longer
  parameterized**, meaning that trailing `()` should be removed after each usage. (#586)
* The little-used `hoistComponentFactory()` method was also removed as a further simplification
  (#587).
* The `HoistField` superclass has been renamed to `HoistInput` and the various **desktop form
  control components have been renamed** to match (55afb8f). Apps using these components (which will
  likely be most apps) will need to adapt to the new names.
    * This was done to better distinguish between the input components and the upgraded Field
      concept on model classes (see below).

### 🎁 New Features

⭐️ **Forms and Fields** have been a major focus of attention, with support for structured data
fields added to Models via the `@FieldSupport` and `@field()` decorators.

* Models annotated with `@FieldSupport` can decorate member properties with `@field()`, making those
  properties observable and settable (with a generated `setXXX()` method).
* The `@field()` decorators themselves can be passed an optional display label string as well as
  zero or more *validation rules* to define required constraints on the value of the field.
* A set of predefined constraints is provided within the toolkit within the `/field/` package.
* Models using `FieldSupport` should be sure to call the `initFields()` method installed by the
  decorator within their constructor. This method can be called without arguments to generally
  initialize the field system, or it can be passed an object of field names to initial/default
  values, which will set those values on the model class properties and provide change/dirty
  detection and the ability to "reset" a form.
* A new `FormField` UI component can be used to wrap input components within a form. The `FormField`
  wrapper can accept the source model and field name, and will apply those to its child input. It
  leverages the Field model to automatically display a label, indicate required fields, and print
  validation error messages. This new component should be the building-block for most non-trivial
  forms within an application.

Other enhancements include:

* **Grid columns can be grouped**, with support for grouping added to the grid state management
  system, column chooser, and export manager (#565). To define a column group, nest column
  definitions passed to `GridModel.columns` within a wrapper object of the
  form `{headerName: 'My group', children: [...]}`.

(Note these release notes are incomplete for this version.)

[Commit Log](https://github.com/xh/hoist-react/compare/v12.1.2...v13.0.0)

## v12.1.2

### 🐞 Bug Fixes

* Fix casing on functions generated by `@settable` decorator
  (35c7daa209a4205cb011583ebf8372319716deba).

[Commit Log](https://github.com/xh/hoist-react/compare/v12.1.1...v12.1.2)

## v12.1.1

### 🐞 Bug Fixes

* Avoid passing unknown HoistField component props down to Blueprint select/checkbox controls.

### 📚 Libraries

* Rollback update of `@blueprintjs/select` package `3.1.0 -> 3.0.0` - this included breaking API
  changes and will be revisited in #558.

[Commit Log](https://github.com/xh/hoist-react/compare/v12.1.0...v12.1.1)

## v12.1.0

### 🎁 New Features

* New `@bindable` and `@settable` decorators added for MobX support. Decorating a class member
  property with `@bindable` makes it a MobX `@observable` and auto-generates a setter method on the
  class wrapped in a MobX `@action`.
* A `fontAwesomeIcon` element factory is exported for use with other FA icons not enumerated by the
  `Icon` class.
* CSS variables added to control desktop Blueprint form control margins. These remain defaulted to
  zero, but now within CSS with support for variable overrides. A Blueprint library update also
  brought some changes to certain field-related alignment and style properties. Review any form
  controls within apps to ensure they remain aligned as desired
  (8275719e66b4677ec5c68a56ccc6aa3055283457 and df667b75d41d12dba96cbd206f5736886cb2ac20).

### 🐞 Bug Fixes

* Grid cells are fully refreshed on a data update, ensuring cell renderers that rely on data other
  than their primary display field are updated (#550).
* Grid auto-sizing is run after a data update, ensuring flex columns resize to adjust for possible
  scrollbar visibility changes (#553).
* Dropdown fields can be instantiated with fewer required properties set (#541).

### 📚 Libraries

* Blueprint `3.0.1 -> 3.4.0`
* FontAwesome `5.2.0 -> 5.3.0`
* CodeMirror `5.39.2 -> 5.40.0`
* MobX `5.0.3 -> 5.1.0`
* router5 `6.3.0 -> 6.4.2`
* React `16.4.1 -> 16.4.2`

[Commit Log](https://github.com/xh/hoist-react/compare/v12.0.0...v12.1.0)

## v12.0.0

Hoist React v12 is a relatively large release, with multiple refactorings around grid columns,
`elemFactory` support, classNames, and a re-organization of classes and exports within `utils`.

### 💥 Breaking Changes

#### ⭐️ Grid Columns

**A new `Column` class describes a top-level API for columns and their supported options** and is
intended to be a cross-platform layer on top of AG Grid and TBD mobile grid implementations.

* The desktop `GridModel` class now accepts a collection of `Column` configuration objects to define
  its available columns.
* Columns may be configured with `flex: true` to cause them to stretch all available horizontal
  space within a grid, sharing it equally with any other flex columns. However note that this should
  be used sparingly, as flex columns have some deliberate limitations to ensure stable and
  consistent behavior. Most noticeably, they cannot be resized directly by users. Often, a best
  practice will be to insert an `emptyFlexCol` configuration as the last column in a grid - this
  will avoid messy-looking gaps in the layout while not requiring a data-driven column be flexed.
* User customizations to column widths are now saved if the GridModel has been configured with a
  `stateModel` key or model instance - see `GridStateModel`.
* Columns accept a `renderer` config to format text or HTML-based output. This is a callback that is
  provided the value, the row-level record, and a metadata object with the column's `colId`. An
  `elementRenderer` config is also available for cells that should render a Component.
* An `agOptions` config key continues to provide a way to pass arbitrary options to the underlying
  AG Grid instance (for desktop implementations). This is considered an "escape hatch" and should be
  used with care, but can provide a bridge to required AG Grid features as the Hoist-level API
  continues to develop.
* The "factory pattern" for Column templates / defaults has been removed, replaced by a simpler
  approach that recommends exporting simple configuration partials and spreading them into
  instance-specific column configs.
* See 0798f6bb20092c59659cf888aeaf9ecb01db52a6 for primary commit.

#### ⭐️ Element Factory, LayoutSupport, BaseClassName

Hoist provides core support for creating components via a factory pattern, powered by the `elem()`
and `elemFactory()` methods. This approach remains the recommended way to instantiate component
elements, but was **simplified and streamlined**.

* The rarely used `itemSpec` argument was removed (this previously applied defaults to child items).
* Developers can now also use JSX to instantiate all Hoist-provided components while still taking
  advantage of auto-handling for layout-related properties provided by the `LayoutSupport` mixin.
    * HoistComponents should now spread **`...this.getLayoutProps()`** into their outermost rendered
      child to enable promotion of layout properties.
* All HoistComponents can now specify a **baseClassName** on their component class and should pass
  `className: this.getClassName()` down to their outermost rendered child. This allows components to
  cleanly layer on a base CSS class name with any instance-specific classes.
* See 8342d3870102ee9bda4d11774019c4928866f256 for primary commit.

#### ⭐️ Panel resizing / collapsing

**The `Panel` component now takes a `sizingModel` prop to control and encapsulate newly built-in
resizing and collapsing behavior** (#534).

* See the `PanelSizingModel` class for configurable details, including continued support for saving
  sizing / collapsed state as a user preference.
* **The standalone `Resizable` component was removed** in favor of the improved support built into
  Panel directly.

#### Other

* Two promise-related models have been combined into **a new, more powerful `PendingTaskModel`**,
  and the `LoadMask` component has been removed and consolidated into `Mask`
  (d00a5c6e8fc1e0e89c2ce3eef5f3e14cb842f3c8).
    * `Panel` now exposes a single `mask` prop that can take either a configured `mask` element or a
      simple boolean to display/remove a default mask.
* **Classes within the `utils` package have been re-organized** into more standardized and scalable
  namespaces. Imports of these classes will need to be adjusted.

### 🎁 New Features

* **The desktop Grid component now offers a `compact` mode** with configurable styling to display
  significantly more data with reduced padding and font sizes.
* The top-level `AppBar` refresh button now provides a default implementation, calling a new
  abstract `requestRefresh()` method on `HoistApp`.
* The grid column chooser can now be configured to display its column groups as initially collapsed,
  for especially large collections of columns.
* A new `XH.restoreDefaultsAsync()` method provides a centralized way to wipe out user-specific
  preferences or customizations (#508).
* Additional Blueprint `MultiSelect`, `Tag`, and `FormGroup` controls re-exported.

### 🐞 Bug Fixes

* Some components were unintentionally not exporting their Component class directly, blocking JSX
  usage. All components now export their class.
* Multiple fixes to `DayField` (#531).
* JsonField now responds properly when switching from light to dark theme (#507).
* Context menus properly filter out duplicated separators (#518).

[Commit Log](https://github.com/xh/hoist-react/compare/v11.0.0...v12.0.0)

## v11.0.0

### 💥 Breaking Changes

* **Blueprint has been upgraded to the latest 3.x release.** The primary breaking change here is the
  renaming of all `pt-` CSS classes to use a new `bp3-` prefix. Any in-app usages of the BP
  selectors will need to be updated. See the
  [Blueprint "What's New" page](http://blueprintjs.com/docs/#blueprint/whats-new-3.0).
* **FontAwesome has been upgraded to the latest 5.2 release.** Only the icons enumerated in the
  Hoist `Icon` class are now registered via the FA `library.add()` method for inclusion in bundled
  code, resulting in a significant reduction in bundle size. Apps wishing to use other FA icons not
  included by Hoist must import and register them - see the
  [FA React Readme](https://github.com/FortAwesome/react-fontawesome/blob/master/README.md) for
  details.
* **The `mobx-decorators` dependency has been removed** due to lack of official support for the
  latest MobX update, as well as limited usage within the toolkit. This package was primarily
  providing the optional `@setter` decorator, which should now be replaced as needed by dedicated
  `@action` setter methods (19cbf86138499bda959303e602a6d58f6e95cb40).

### 🎁 Enhancements

* `HoistComponent` now provides a `getClassNames()` method that will merge any `baseCls` CSS class
  names specified on the component with any instance-specific classes passed in via props (#252).
    * Components that wish to declare and support a `baseCls` should use this method to generate and
      apply a combined list of classes to their outermost rendered elements (see `Grid`).
    * Base class names have been added for relevant Hoist-provided components - e.g. `.xh-panel` and
      `.xh-grid`. These will be appended to any instance class names specified within applications
      and be available as public CSS selectors.
* Relevant `HoistField` components support inline `leftIcon` and `rightElement` props. `DayField`
  adds support for `minDay / maxDay` props.
* Styling for the built-in AG Grid loading overlay has been simplified and improved (#401).
* Grid column definitions can now specify an `excludeFromExport` config to drop them from
  server-generated Excel/CSV exports (#485).

### 🐞 Bug Fixes

* Grid data loading and selection reactions have been hardened and better coordinated to prevent
  throwing when attempting to set a selection before data has been loaded (#484).

### 📚 Libraries

* Blueprint `2.x -> 3.x`
* FontAwesome `5.0.x -> 5.2.x`
* CodeMirror `5.37.0 -> 5.39.2`
* router5 `6.2.4 -> 6.3.0`

[Commit Log](https://github.com/xh/hoist-react/compare/v10.0.1...v11.0.0)

## v10.0.1

### 🐞 Bug Fixes

* Grid `export` context menu token now defaults to server-side 'exportExcel' export.
    * Specify the `exportLocal` token to return a menu item for local AG Grid export.
* Columns with `field === null` skipped for server-side export (considered spacer / structural
  columns).

## v10.0.0

### 💥 Breaking Changes

* **Access to the router API has changed** with the `XH` global now exposing `router` and
  `routerState` properties and a `navigate()` method directly.
* `ToastManager` has been deprecated. Use `XH.toast` instead.
* `Message` is no longer a public class (and its API has changed). Use `XH.message/confirm/alert`
  instead.
* Export API has changed. The Built-in grid export now uses more powerful server-side support. To
  continue to use local AG based export, call method `GridModel.localExport()`. Built-in export
  needs to be enabled with the new property on `GridModel.enableExport`. See `GridModel` for more
  details.

### 🎁 Enhancements

* New Mobile controls and `AppContainer` provided services (impersonation, about, and version bars).
* Full-featured server-side Excel export for grids.

### 🐞 Bug Fixes

* Prevent automatic zooming upon input focus on mobile devices (#476).
* Clear the selection when showing the context menu for a record which is not already selected
  (#469).
* Fix to make lockout script readable by Compatibility Mode down to IE5.

### 📚 Libraries

* MobX `4.2.x -> 5.0.x`

[Commit Log](https://github.com/xh/hoist-react/compare/v9.0.0...v10.0.0)

## v9.0.0

### 💥 Breaking Changes

* **Hoist-provided mixins (decorators) have been refactored to be more granular and have been broken
  out of `HoistComponent`.**
    * New discrete mixins now exist for `LayoutSupport` and `ContextMenuSupport` - these should be
      added directly to components that require the functionality they add for auto-handling of
      layout-related props and support for showing right-click menus. The corresponding options on
      `HoistComponent` that used to enable them have been removed.
    * For consistency, we have also renamed `EventTarget -> EventSupport` and `Reactive ->
      ReactiveSupport` mixins. These both continue to be auto-applied to HoistModel and HoistService
      classes, and ReactiveSupport enabled by default in HoistComponent.
* **The Context menu API has changed.** The `ContextMenuSupport` mixin now specifies an abstract
  `getContextMenuItems()` method for component implementation (replacing the previous
  `renderContextMenu()` method). See the new [`ContextMenuItem` class for what these items support,
  as well as several static default items that can be used.
    * The top-level `AppContainer` no longer provides a default context menu, instead allowing the
      browser's own context menu to show unless an app / component author has implemented custom
      context-menu handling at any level of their component hierarchy.

### 🐞 Bug Fixes

* TabContainer active tab can become out of sync with the router state (#451)
    * ⚠️ Note this also involved a change to the `TabContainerModel` API - `activateTab()` is now
      the public method to set the active tab and ensure both the tab and the route land in the
      correct state.
* Remove unintended focused cell borders that came back with the prior AG Grid upgrade.

[Commit Log](https://github.com/xh/hoist-react/compare/v8.0.0...v9.0.0)

## v8.0.0

Hoist React v8 brings a big set of improvements and fixes, some API and package re-organizations,
and AG Grid upgrade, and more. 🚀

### 💥 Breaking Changes

* **Component package directories have been re-organized** to provide better symmetry between
  pre-existing "desktop" components and a new set of mobile-first component. Current desktop
  applications should replace imports from `@xh/hoist/cmp/xxx` with `@xh/hoist/desktop/cmp/xxx`.
    * Important exceptions include several classes within `@xh/hoist/cmp/layout/`, which remain
      cross-platform.
    * `Panel` and `Resizable` components have moved to their own packages in
      `@xh/hoist/desktop/cmp/panel` and `@xh/hoist/desktop/cmp/resizable`.
* **Multiple changes and improvements made to tab-related APIs and components.**
    * The `TabContainerModel` constructor API has changed, notably `children` -> `tabs`, `useRoutes`
      ->
      `route` (to specify a starting route as a string) and `switcherPosition` has moved from a
      model config to a prop on the `TabContainer` component.
    * `TabPane` and `TabPaneModel` have been renamed `Tab` and `TabModel`, respectively, with
      several related renames.
* **Application entry-point classes decorated with `@HoistApp` must implement the new getter method
  `containerClass()`** to specify the platform specific component used to wrap the app's
  `componentClass`.
    * This will typically be `@xh/hoist/[desktop|mobile]/AppContainer` depending on platform.

### 🎁 New Features

* **Tab-related APIs re-worked and improved**, including streamlined support for routing, a new
  `tabRenderMode` config on `TabContainerModel`, and better naming throughout.
* **Ag-grid updated to latest v18.x** - now using native flex for overall grid layout and sizing
  controls, along with multiple other vendor improvements.
* Additional `XH` API methods exposed for control of / integration with Router5.
* The core `@HoistComponent` decorated now installs a new `isDisplayed` getter to report on
  component visibility, taking into account the visibility of its ancestors in the component tree.
* Mobile and Desktop app package / component structure made more symmetrical (#444).
* Initial versions of multiple new mobile components added to the toolkit.
* Support added for **`IdleService` - automatic app suspension on inactivity** (#427).
* Hoist wrapper added for the low-level Blueprint **button component** - provides future hooks into
  button customizations and avoids direct BP import (#406).
* Built-in support for collecting user feedback via a dedicated dialog, convenient XH methods and
  default appBar button (#379).
* New `XH.isDevelopmentMode` constant added, true when running in local Webpack dev-server mode.
* CSS variables have been added to customize and standardize the Blueprint "intent" based styling,
  with defaults adjusted to be less distracting (#420).

### 🐞 Bug Fixes

* Preference-related events have been standardized and bugs resolved related to pushAsync() and the
  `prefChange` event (ee93290).
* Admin log viewer auto-refreshes in tail-mode (#330).
* Distracting grid "loading" overlay removed (#401).
* Clipboard button ("click-to-copy" functionality) restored (#442).

[Commit Log](https://github.com/xh/hoist-react/compare/v7.2.0...v8.0.0)

## v7.2.0

### 🎁 New Features

+ Admin console grids now outfitted with column choosers and grid state. #375
+ Additional components for Onsen UI mobile development.

### 🐞 Bug Fixes

+ Multiple improvements to the Admin console config differ. #380 #381 #392

[Commit Log](https://github.com/xh/hoist-react/compare/v7.1.0...v7.2.0)

## v7.1.0

### 🎁 New Features

* Additional kit components added for Onsen UI mobile development.

### 🐞 Bug Fixes

* Dropdown fields no longer default to `commitOnChange: true` - avoiding unexpected commits of
  type-ahead query values for the comboboxes.
* Exceptions thrown from FetchService more accurately report the remote host when unreachable, along
  with some additional enhancements to fetch exception reporting for clarity.

[Commit Log](https://github.com/xh/hoist-react/compare/v7.0.0...v7.1.0)

## v7.0.0

### 💥 Breaking Changes

* **Restructuring of core `App` concept** with change to new `@HoistApp` decorator and conventions
  around defining `App.js` and `AppComponent.js` files as core app entry points. `XH.app` now
  installed to provide access to singleton instance of primary app class. See #387.

### 🎁 New Features

* **Added `AppBar` component** to help further standardize a pattern for top-level application
  headers.
* **Added `SwitchField` and `SliderField`** form field components.
* **Kit package added for Onsen UI** - base component library for mobile development.
* **Preferences get a group field for better organization**, parity with AppConfigs. (Requires
  hoist-core 3.1.x.)

### 🐞 Bug Fixes

* Improvements to `Grid` component's interaction with underlying AG Grid instance, avoiding extra
  renderings and unwanted loss of state. 03de0ae7

[Commit Log](https://github.com/xh/hoist-react/compare/v6.0.0...v7.0.0)

## v6.0.0

### 💥 Breaking Changes

* API for `MessageModel` has changed as part of the feature addition noted below, with `alert()` and
  `confirm()` replaced by `show()` and new `XH` convenience methods making the need for direct calls
  rare.
* `TabContainerModel` no longer takes an `orientation` prop, replaced by the more flexible
  `switcherPosition` as noted below.

### 🎁 New Features

* **Initial version of grid state** now available, supporting easy persistence of user grid column
  selections and sorting. The `GridModel` constructor now takes a `stateModel` argument, which in
  its simplest form is a string `xhStateId` used to persist grid state to local storage. See the
  `GridStateModel` class for implementation details. #331
* The **Message API** has been improved and simplified, with new `XH.confirm()` and `XH.alert()`
  methods providing an easy way to show pop-up alerts without needing to manually construct or
  maintain a `MessageModel`. #349
* **`TabContainer` components can now be controlled with a remote `TabSwitcher`** that does not need
  to be directly docked to the container itself. Specify `switcherPosition:none` on the
  `TabContainerModel` to suppress showing the switching affordance on the tabs themselves and
  instantiate a `TabSwitcher` bound to the same model to control a tabset from elsewhere in the
  component hierarchy. In particular, this enabled top-level application tab navigation to move up
  into the top toolbar, saving vertical space in the layout. #368
* `DataViewModel` supports an `emptyText` config.

### 🐞 Bugfixes

* Dropdown fields no longer fire multiple commit messages, and no longer commit partial entries
  under some circumstances. #353 and #354
* Grids resizing fixed when shrinking the containing component. #357

[Commit Log](https://github.com/xh/hoist-react/compare/v5.0.0...v6.0.0)

## v5.0.0

### 💥 Breaking Changes

* **Multi environment configs have been unwound** See these release notes/instructions for how to
  migrate: https://github.com/xh/hoist-core/releases/tag/release-3.0.0
* **Breaking change to context menus in dataviews and grids not using the default context menu:**
  StoreContextMenu no longer takes an array of items as an argument to its constructor. Instead it
  takes a configuration object with an ‘items’ key that will point to any current implementation’s
  array of items. This object can also contain an optional gridModel argument which is intended to
  support StoreContextMenuItems that may now be specified as known ‘hoist tokens’, currently limited
  to a ‘colChooser’ token.

### 🎁 New Features

* Config differ presents inline view, easier to read diffs now.
* Print Icon added!

### 🐞 Bugfixes

* Update processFailedLoad to loadData into gridModel store, Fixes #337
* Fix regression to ErrorTracking. Make errorTrackingService safer/simpler to call at any point in
  life-cycle.
* Fix broken LocalStore state.
* Tweak flex prop for charts. Side by side charts in a flexbox now auto-size themselves! Fixes #342
* Provide token parsing for storeContextMenus. Context menus are all grown up! Fixes #300

## v4.0.1

### 🐞 Bugfixes

* DataView now properly re-renders its items when properties on their records change (and the ID
  does not)

## v4.0.0

### 💥 Breaking Changes

* **The `GridModel` selection API has been reworked for clarity.** These models formerly exposed
  their selectionModel as `grid.selection` - now that getter returns the selected records. A new
  `selectedRecord` getter is also available to return a single selection, and new string shortcut
  options are available when configuring GridModel selection behavior.
* **Grid components can now take an `agOptions` prop** to pass directly to the underlying ag-grid
  component, as well as an `onRowDoubleClicked` handler function.
  16be2bfa10e5aab4ce8e7e2e20f8569979dd70d1

### 🎁 New Features

* Additional core components have been updated with built-in `layoutSupport`, allowing developers to
  set width/height/flex and other layout properties directly as top-level props for key comps such
  as Grid, DataView, and Chart. These special props are processed via `elemFactory` into a
  `layoutConfig` prop that is now passed down to the underlying wrapper div for these components.
  081fb1f3a2246a4ff624ab123c6df36c1474ed4b

### 🐞 Bugfixes

* Log viewer tail mode now working properly for long log files - #325

## v3.0.1

### 🐞 Bugfixes

* FetchService throws a dedicated exception when the server is unreachable, fixes a confusing
  failure case detailed in #315

## v3.0.0

### 💥 Breaking Changes

* **An application's `AppModel` class must now implement a new `checkAccess()` method.** This method
  is passed the current user, and the appModel should determine if that user should see the UI and
  return an object with a `hasAccess` boolean and an optional `message` string. For a return with
  `hasAccess: false`, the framework will render a lockout panel instead of the primary UI.
  974c1def99059f11528c476f04e0d8c8a0811804
    * Note that this is only a secondary level of "security" designed to avoid showing an
      unauthorized user a confusing / non-functional UI. The server or any other third-party data
      sources must always be the actual enforcer of access to data or other operations.
* **We updated the APIs for core MobX helper methods added to component/model/service classes.** In
  particular, `addReaction()` was updated to take a more declarative / clear config object.
  8169123a4a8be6940b747e816cba40bd10fa164e
    * See Reactive.js - the mixin that provides this functionality.

### 🎁 New Features

* Built-in client-side lockout support, as per above.

### 🐞 Bugfixes

* None

------------------------------------------

Copyright © 2023 Extremely Heavy Industries Inc. - all rights reserved

------------------------------------------

📫☎️🌎 info@xh.io | https://xh.io/contact<|MERGE_RESOLUTION|>--- conflicted
+++ resolved
@@ -1,4 +1,8 @@
 # Changelog
+
+## 60.0.0-SNAPSHOT - unreleased
+* Ensure an unauthorized response from a proxy service endpoint does not prompt the user to refresh
+  and log in again on an SSO-enabled application.
 
 ## 59.3.0 - 2023-11-09
 
@@ -31,20 +35,10 @@
 * Fixed bug where interacting with a `Select` within a `Popover` can inadvertently cause the
   popover to close. If your app already has special handling in place to prevent this, you should
   be able to unwind it after upgrading.
-<<<<<<< HEAD
-* Ensure an unauthorized response from a proxy service endpoint does not prompt the user to refresh
-  and log in again on an SSO-enabled application.
-
-### 💥 Breaking Changes
-
-* The `XH.getActiveModels` method has been renamed to `XH.getModels` for clarity and consistency.
-  This is not expected to impact applications.
-=======
 * Improved the behavior of the clear button in `TextInput`. Clearing a field no longer drops focus,
   allowing the user to immediately begin typing in a new value.
 * Fixed arguments passed to `ErrorMessageProps.actionFn` and `ErrorMessageProps.detailsFn`.
 * Improved default error text in `ErrorMessage`.
->>>>>>> 5d7b4c19
 
 ### ⚙️ Technical
 
