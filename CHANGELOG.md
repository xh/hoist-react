--- conflicted
+++ resolved
@@ -4,10 +4,6 @@
 
 ### 🎁 New Features
 
-<<<<<<< HEAD
-* `RelativeTimestamp` component accepts new option `localDateMode` to calculate differences without time portions.
-* Added `Column.sortToBottom` which supports always sorting specified values to the bottom,
-=======
 * Built-in Hoist support for automated testing:
    * Core Hoist components now support the `TestSupportProps` interface and accordingly take an
      optional `testId` prop.  If supplied by application, this prop will be rendered in
@@ -21,21 +17,18 @@
     end-to-end testing of Hoist applications.  Additional hoist-specific utilities for writing
     tests in libraries such as cypress and playwright are coming soon.
 
- * Added `Column.sortToBottom` which supports always sorting specified values to the bottom,
->>>>>>> 09bf9d86
+* Added `Column.sortToBottom` which supports always sorting specified values to the bottom,
   regardless of sort direction.
-
-### 💥 Breaking Changes
-
-<<<<<<< HEAD
+* `RelativeTimestamp` component accepts new option `localDateMode` to calculate differences without time portions.
+
+### 💥 Breaking Changes
+
+* The `XH.getActiveModels` method has been renamed to `XH.getModels` for clarity and consistency.
+  This is not expected to impact applications.
 * `RelativeTimestamp` component's `ref` now returns object `{model, domEl}`.  An app that was using
   `ref.current` to access the `RelativeTimestamp` DOM element should now get the DOM element through `ref.current.domEl`.  A survey of
   known Hoist apps did not bring up any instances of `RelativeTimestamp`s `ref` being used, but we mention this
   just in case.
-=======
-* The `XH.getActiveModels` method has been renamed to `XH.getModels` for clarity and consistency.
-  This is not expected to impact applications.
->>>>>>> 09bf9d86
 
 ## 59.2.0 - 2023-10-16
 
