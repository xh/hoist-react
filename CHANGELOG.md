# Changelog

## v29.0.0-SNAPSHOT - under development

### 🎁 New Features

* Added keyboard support to ag-Grid context menus.
* Added `GridModel.setEmptyText()` to allow updates to placeholder text after initial construction.
* Added `GridModel.ensureSelectionVisible()` to scroll the currently selected row into view.
* When a `TreeMap` is bound to a `GridModel`, the grid will now respond to map selection changes by
  scrolling to ensure the selected grid row is visible.
* Added a `Column.tooltipElement` config to support fully customizable tooltip components.
* Added a `useOnResize` hook, which runs a function when a component is resized.
* Exposed an `inputRef` prop on numberInput, textArea, and textInput
* `PanelModel` now accepts a `maxSize` config.
* `RelativeTimeStamp` now support a `relativeTo` option, allowing it to display the difference
  between a timestamp and another reference time other than now. Both the component and the
  `getRelativeTimestamp()` helper function now leverage moment.js for their underlying
  implementation.
* A new `Clock` component displays the time, either local to the browser or for a configurable
  timezone.
* `LeftRightChooser` gets a new `showCounts` option to print the number of items on each side.

### 💥 Breaking Changes

* The `GridModel.contextMenuFn` parameter has been replaced with a `contextMenu`
  parameter. The new parameter will allow context menus to be specified with a simple array in
  addition to the function specification currently supported.
* The `GridModel.defaultContextMenuTokens` array has been renamed `defaultContextMenu`.
* `Chart` and `ChartModel` have been moved from `desktop/cmp/charts` to `cmp/charts`.
* `StoreFilterField` have been moved from `desktop/cmp/store` to `cmp/store`.
* The options `nowEpsilon` and `nowString` on `RelativeTimestamp` have been renamed to `epsilon` and
  `equalString`, respectively.

### 🐞 Bug Fixes

* Fixed autoFocus on NumberInput.
* Fixed issue where JsonInput was not receiving its `model` from context
  ([#1456](https://github.com/xh/hoist-react/issues/1456))
* Fixed issue where TreeMap would not be initialized if the TreeMapModel was created after the
  GridModel data was loaded ([#1471](https://github.com/xh/hoist-react/issues/1471))
* Fixed issue where export would create malformed file with dynamic header names
* Fixed issue where exported tree grids would have incorrect aggregate data
  ([#1447](https://github.com/xh/hoist-react/issues/1447))
* Fixed issue where resizable Panels could grow larger than desired
  ([#1498](https://github.com/xh/hoist-react/issues/1498))
<<<<<<< HEAD
  
### ⚙️ Technical

* Changed selects to use the `react-windowed-select` library for improved performance with large 
  option lists
=======
* Changed RestGrid to only display export button if export is enabled
  ([#1490](https://github.com/xh/hoist-react/issues/1490))
* Fixed errors when grouping rows in Grids with `groupUseEntireRow` turned off
  ([#1520](https://github.com/xh/hoist-react/issues/1520))
>>>>>>> d82059b5

### 📚 Libraries

* @blueprintjs/core `3.19 -> 3.22`
* @blueprintjs/datetime `3.14 -> 3.15`
* @fortawesome/fontawesome-pro `5.11 -> 5.12`
* codemirror `5.49 -> 5.50`
* core-js `3.3 -> 3.6`
* fast-deep-equal `2.0 -> 3.1`
* filesize `5.0 -> 6.0`
* highcharts 7.2 -> 8.0`
* mobx `5.14 -> 5.15`
* react-dates `21.3 -> 21.5`
<<<<<<< HEAD
* react-windowed-select `added @ 2.0.1`
=======
* react-dropzone `10.1 -> 10.2`
>>>>>>> d82059b5

[Commit Log](https://github.com/xh/hoist-react/compare/v28.2.0...develop)

## v28.2.0 - 2019-11-08

### 🎁 New Features

* Added a `DateInput` component to the mobile toolkit. Its API supports many of the same options as
  its desktop analog with the exception of `timePrecision`, which is not yet supported.
* Added `minSize` to panelModel. A resizable panel can now be prevented from resizing to a size
  smaller than minSize. ([#1431](https://github.com/xh/hoist-react/issues/1431))

### 🐞 Bug Fixes

* Made `itemHeight` a required prop for `DataView`. This avoids an issue where agGrid went into an
  infinite loop if this value was not set.
* Fixed a problem with `RestStore` behavior when `dataRoot` changed from its default value.

[Commit Log](https://github.com/xh/hoist-react/compare/v28.1.1...v28.2.0)

## v28.1.1 - 2019-10-23

### 🐞 Bug Fixes

* Fixes a bug with default model context being set incorrectly within context inside of `Panel`.

[Commit Log](https://github.com/xh/hoist-react/compare/v28.1.0...v28.1.1)

## v28.1.0 - 2019-10-18

### 🎁 New Features

* `DateInput` supports a new `strictInputParsing` prop to enforce strict parsing of keyed-in entries
  by the underlying moment library. The default value is false, maintained the existing behavior
  where [moment will do its best](https://momentjs.com/guides/#/parsing/) to parse an entered date
  string that doesn't exactly match the specified format
* Any `DateInput` values entered that exceed any specified max/minDate will now be reset to null,
  instead of being set to the boundary date (which was surprising and potentially much less obvious
  to a user that their input had been adjusted automatically).
* `Column` and `ColumnGroup` now accept a function for `headerName`. The header will be
  automatically re-rendered when any observable properties referenced by the `headerName` function
  are modified.
* `ColumnGroup` now accepts an `align` config for setting the header text alignment
* The flag `toContext` for `uses` and `creates` has been replaced with a new flag `publishMode` that
  provides more granular control over how models are published and looked up via context. Components
  can specify `ModelPublishMode.LIMITED` to make their model available for contained components
  without it becoming the default model or exposing its sub-models.

### 🐞 Bug Fixes

* Tree columns can now specify `renderer` or `elementRenderer` configs without breaking the standard
  ag-Grid group cell renderer auto-applied to tree columns (#1397).
* Use of a custom `Column.comparator` function will no longer break agGrid-provided column header
  filter menus (#1400).
* The MS Edge browser does not return a standard Promise from `async` functions, so the the return
  of those functions did not previously have the required Hoist extensions installed on its
  prototype. Edge "native" Promises are now also polyfilled / extended as required. (#1411).
* Async `Select` combobox queries are now properly debounced as per the `queryBuffer` prop (#1416).

### ⚙️ Technical

* Grid column group headers now use a custom React component instead of the default ag-Grid column
  header, resulting in a different DOM structure and CSS classes. Existing CSS overrides of the
  ag-Grid column group headers may need to be updated to work with the new structure/classes.
* We have configured `stylelint` to enforce greater consistency in our stylesheets within this
  project. The initial linting run resulted in a large number of updates to our SASS files, almost
  exclusively whitespace changes. No functional changes are intended/expected. We have also enabled
  hooks to run both JS and style linting on pre-commit. Neither of these updates directly affects
  applications, but the same tools could be configured for apps if desired.

### 📚 Libraries

* core-js `3.2 -> 3.3`
* filesize `4.2 -> 5.0`
* http-status-codes `added @ 1.3`

[Commit Log](https://github.com/xh/hoist-react/compare/v28.0.0...v28.1.0)

## v28.0.0 - 2019-10-07

_"The one with the hooks."_

**Hoist now fully supports React functional components and hooks.** The new `hoistComponent`
function is now the recommended method for defining new components and their corresponding element
factories. See that (within [HoistComponentFunctional.js](core/HoistComponentFunctional.js)) and the
new `useLocalModel()` and `useContextModel()` hooks (within [core/hooks](core/hooks)) for more
information.

Along with the performance benefits and the ability to use React hooks, Hoist functional components
are designed to read and write their models via context. This allows a much less verbose
specification of component element trees.

Note that **Class-based Components remain fully supported** (by both Hoist and React) using the
familiar `@HoistComponent` decorator, but transitioning to functional components within Hoist apps
is now strongly encouraged. In particular note that Class-based Components will *not* be able to
leverage the context for model support discussed above.

### 🎁 New Features

* Resizable panels now default to not redrawing their content when resized until the resize bar is
  dropped. This offers an improved user experience for most situations, especially when layouts are
  complex. To re-enable the previous dynamic behavior, set `PanelModel.resizeWhileDragging: true`.
* The default text input shown by `XH.prompt()` now has `selectOnFocus: true` and will confirm the
  user's entry on an `<enter>` keypress (same as clicking 'OK').
* `stringExcludes` function added to form validation constraints. This allows an input value to
  block specific characters or strings, e.g. no slash "/" in a textInput for a filename.
* `constrainAll` function added to form validation constraints. This takes another constraint as its
  only argument, and applies that constraint to an array of values, rather than just to one value.
  This is useful for applying a constraint to inputs that produce arrays, such as tag pickers.
* `DateInput` now accepts LocalDates as `value`, `minDate` and `maxDate` props.
* `RelativeTimestamp` now accepts a `bind` prop to specify a model field name from which it can pull
  its timestamp. The model itself can either be passed as a prop or (better) sourced automatically
  from the parent context. Developers are encouraged to take this change to minimize re-renders of
  parent components (which often contain grids and other intensive layouts).
* `Record` now has properties and methods for accessing and iterating over children, descendants,
  and ancestors
* `Store` now has methods for retrieving the descendants and ancestors of a given Record

### 💥 Breaking Changes

* **Apps must update their dev dependencies** to the latest `@xh/hoist-dev-utils` package: v4.0+.
  This updates the versions of Babel / Webpack used in builds to their latest / current versions and
  swaps to the updated Babel recommendation of `core-js` for polyfills.
* The `allSettled` function in `@xh/promise` has been removed. Applications using this method should
  use the ECMA standard (stage-2) `Promise.allSettled` instead. This method is now fully available
  in Hoist via bundled polyfills. Note that the standard method returns an array of objects of the
  form `{status: [rejected|fulfilled], ...}`, rather than `{state: [rejected|fulfilled], ...}`.
* The `containerRef` argument for `XH.toast()` should now be a DOM element. Component instances are
  no longer supported types for this value. This is required to support functional Components
  throughout the toolkit.
* Apps that need to prevent a `StoreFilterField` from binding to a `GridModel` in context, need to
  set the `store` or `gridModel` property explicitly to null.
* The Blueprint non-standard decorators `ContextMenuTarget` and `HotkeysTarget` are no longer
  supported. Use the new hooks `useContextMenu()` and `useHotkeys()` instead. For convenience, this
  functionality has also been made available directly on `Panel` via the `contextMenu` and `hotkeys`
  props.
* `DataView` and `DataViewModel` have been moved from `/desktop/cmp/dataview` to the cross-platform
  package `/cmp/dataview`.
* `isReactElement` has been removed. Applications should use the native React API method
  `React.isValidElement` instead.

### ⚙️ Technical

* `createObservableRef()` is now available in `@xh/hoist/utils/react` package. Use this function for
  creating refs that are functionally equivalent to refs created with `React.createRef()`, yet fully
  observable. With this change the `Ref` class in the same package is now obsolete.
* Hoist now establishes a proper react "error boundary" around all application code. This means that
  errors throw when rendering will be caught and displayed in the standard Hoist exception dialog,
  and stack traces for rendering errors should be significantly less verbose.
* Not a Hoist feature, exactly, but the latest version of `@xh/hoist-dev-utils` (see below) enables
  support for the `optional chaining` (aka null safe) and `nullish coalescing` operators via their
  Babel proposal plugins. Developers are encouraged to make good use of the new syntax below:
  *  conditional-chaining: `let foo = bar?.baz?.qux;`
  *  nullish coalescing: `let foo = bar ?? 'someDefaultValue';`

### 🐞 Bug Fixes

* Date picker month and year controls will now work properly in `localDate` mode. (Previously would
  reset to underlying value.)
* Individual `Buttons` within a `ButtonGroupInput` will accept a disabled prop while continuing to
  respect the overall `ButtonGroupInput`'s disabled prop.
* Raised z-index level of AG-Grid tooltip to ensure tooltips for AG-Grid context menu items appear
  above the context menu.

### 📚 Libraries

* @blueprintjs/core `3.18 -> 3.19`
* @blueprintjs/datetime `3.12 -> 3.14`
* @fortawesome/fontawesome-pro `5.10 -> 5.11`
* @xh/hoist-dev-utils `3.8 -> 4.3` (multiple transitive updates to build tooling)
* ag-grid `21.1 -> 21.2`
* highcharts `7.1 -> 7.2`
* mobx `5.13 -> 5.14`
* react-transition-group `4.2 -> 4.3`
* rsvp (removed)
* store2 `2.9 -> 2.10`

[Commit Log](https://github.com/xh/hoist-react/compare/v27.1.0...v28.0.0)

## v27.1.0 - 2019-09-05

### 🎁 New Features

* `Column.exportFormat` can now be a function, which supports setting Excel formats on a per-cell
  (vs. entire column) basis by returning a conditional `exportFormat` based upon the value and / or
  record.
  * ⚠️ Note that per-cell formatting _requires_ that apps update their server to use hoist-core
    v6.3.0+ to work, although earlier versions of hoist-core _are_ backwards compatible with the
    pre-existing, column-level export formatting.
* `DataViewModel` now supports a `sortBy` config. Accepts the same inputs as `GridModel.sortBy`,
  with the caveat that only a single-level sort is supported at this time.

[Commit Log](https://github.com/xh/hoist-react/compare/v27.0.1...v27.1.0)

## v27.0.1 - 2019-08-26

### 🐞 Bug Fixes

* Fix to `Store.clear()` and `GridModel.clear()`, which delegates to the same (#1324).

[Commit Log](https://github.com/xh/hoist-react/compare/v27.0.0...v27.0.1)

## v27.0.0 - 2019-08-23

### 🎁 New Features

* A new `LocalDate` class has been added to the toolkit. This class provides client-side support for
  "business" or "calendar" days that do not have a time component. It is an immutable class that
  supports '==', '<' and '>', as well as a number of convenient manipulation functions. Support for
  the `LocalDate` class has also been added throughout the toolkit, including:
  * `Field.type` now supports an additional `localDate` option for automatic conversion of server
    data to this type when loading into a `Store`.
  * `fetchService` is aware of this class and will automatically serialize all instances of it for
    posting to the server. ⚠ NOTE that along with this change, `fetchService` and its methods such
    as `XH.fetchJson()` will now serialize regular JS Date objects as ms timestamps when provided in
    params. Previously Dates were serialized in their default `toString()` format. This would be a
    breaking change for an app that relied on that default Date serialization, but it was made for
    increased symmetry with how Hoist JSON-serializes Dates and LocalDates on the server-side.
  * `DateInput` can now be used to seamlessly bind to a `LocalDate` as well as a `Date`. See its new
    prop of `valueType` which can be set to `localDate` or `date` (default).
  * A new `localDateCol` config has been added to the `@xh/hoist/grid/columns` package with
    standardized rendering and formatting.
* New `TreeMap` and `SplitTreeMap` components added, to render hierarchical data in a configurable
  TreeMap visualization based on the Highcharts library. Supports optional binding to a GridModel,
  which syncs selection and expand / collapse state.
* `Column` gets a new `highlightOnChange` config. If true, the grid will highlight the cell on each
  change by flashing its background. (Currently this is a simple on/off config - future iterations
  could support a function variant or other options to customize the flash effect based on the
  old/new values.) A new CSS var `--xh-grid-cell-change-bg-highlight` can be used to customize the
  color used, app-wide or scoped to a particular grid selector. Note that columns must *not* specify
  `rendererIsComplex` (see below) if they wish to enable the new highlight flag.

### 💥 Breaking Changes

* The updating of `Store` data has been reworked to provide a simpler and more powerful API that
  allows for the applications of additions, deletions, and updates in a single transaction:
  * The signature of `Store.updateData()` has been substantially changed, and is now the main entry
    point for all updates.
  * `Store.removeRecords()` has been removed. Use `Store.updateData()` instead.
  * `Store.addData()` has been removed. Use `Store.updateData()` instead.
* `Column` takes an additional property `rendererIsComplex`. Application must set this flag to
  `true` to indicate if a column renderer uses values other than its own bound field. This change
  provides an efficiency boost by allowing ag-Grid to use its default change detection instead of
  forcing a cell refresh on any change.

### ⚙️ Technical

* `Grid` will now update the underlying ag-Grid using ag-Grid transactions rather than relying on
  agGrid `deltaRowMode`. This is intended to provide the best possible grid performance and
  generally streamline the use of the ag-Grid Api.

### 🐞 Bug Fixes

* Panel resize events are now properly throttled, avoiding extreme lagginess when resizing panels
  that contain complex components such as big grids.
* Workaround for issues with the mobile Onsen toolkit throwing errors while resetting page stack.
* Dialogs call `doCancel()` handler if cancelled via `<esc>` keypress.

### 📚 Libraries

* @xh/hoist-dev-utils `3.7 -> 3.8`
* qs `6.7 -> 6.8`
* store2 `2.8 -> 2.9`

[Commit Log](https://github.com/xh/hoist-react/compare/v26.0.1...v27.0.0)

## v26.0.1 - 2019-08-07

### 🎁 New Features

* **WebSocket support** has been added in the form of `XH.webSocketService` to establish and
  maintain a managed websocket connection with the Hoist UI server. This is implemented on the
  client via the native `WebSocket` object supported by modern browsers and relies on the
  corresponding service and management endpoints added to Hoist Core v6.1.
  * Apps must declare `webSocketsEnabled: true` in their `AppSpec` configuration to enable this
    overall functionality on the client.
  * Apps can then subscribe via the new service to updates on a requested topic and will receive any
    inbound messages for that topic via a callback.
  * The service will monitor the socket connection with a regular heartbeat and attempt to
    re-establish if dropped.
  * A new admin console snap-in provides an overview of connected websocket clients.
* The `XH.message()` and related methods such as `XH.alert()` now support more flexible
  `confirmProps` and `cancelProps` configs, each of which will be passed to their respective button
  and merged with suitable defaults. Allows use of the new `autoFocus` prop with these preconfigured
  dialogs.
  * By default, `XH.alert()` and `XH.confirm()` will auto focus the confirm button for user
    convenience.
  * The previous text/intent configs have been deprecated and the message methods will log a console
    warning if they are used (although it will continue to respect them to aid transitioning to the
    new configs).
* `GridModel` now supports a `copyCell` context menu action. See `StoreContextMenu` for more
  details.
* New `GridCountLabel` component provides an alternative to existing `StoreCountLabel`, outputting
  both overall record count and current selection count in a configurable way.
* The `Button` component accepts an `autoFocus` prop to attempt to focus on render.
* The `Checkbox` component accepts an `autoFocus` prop to attempt to focus on render.

### 💥 Breaking Changes

* `StoreCountLabel` has been moved from `/desktop/cmp/store` to the cross-platform package
  `/cmp/store`. Its `gridModel` prop has also been removed - usages with grids should likely switch
  to the new `GridCountLabel` component, noted above and imported from `/cmp/grid`.
* The API for `ClipboardButton` and `ClipboardMenuItem` has been simplified, and made implementation
  independent. Specify a single `getCopyText` function rather than the `clipboardSpec`.
  (`clipboardSpec` is an artifact from the removed `clipboard` library).
* The `XH.prompt()` and `XH.message()` input config has been updated to work as documented, with any
  initial/default value for the input sourced from `input.initialValue`. Was previously sourced from
  `input.value` (#1298).
* ChartModel `config` has been deprecated. Please use `highchartsConfig` instead.

### 🐞 Bug Fixes

* The `Select.selectOnFocus` prop is now respected when used in tandem with `enableCreate` and/or
  `queryFn` props.
* `DateInput` popup _will_ now close when input is blurred but will _not_ immediately close when
  `enableTextInput` is `false` and a month or year is clicked (#1293).
* Buttons within a grid `actionCol` now render properly in compact mode, without clipping/overflow.

### ⚙️ Technical

* `AgGridModel` will now throw an exception if any of its methods which depend on ag-Grid state are
  called before the grid has been fully initialized (ag-Grid onGridReady event has fired).
  Applications can check the new `isReady` property on `AgGridModel` before calling such methods to
  verify the grid is fully initialized.

### 📚 Libraries

* @blueprintjs/core `3.17 -> 3.18`
* @blueprintjs/datetime `3.11 -> 3.12`
* @fortawesome/fontawesome `5.9 -> 5.10`
* ag-grid `21.0.1 -> 21.1.1`
* store2 `2.7 -> 2.8`
* The `clipboard` library has been replaced with the simpler `clipboard-copy` library.

[Commit Log](https://github.com/xh/hoist-react/compare/v25.2.0...v26.0.1)

## v25.2.0 - 2019-07-25

### 🎁 New Features

* `RecordAction` supports a new `secondaryText` property. When used for a Grid context menu item,
  this text appears on the right side of the menu item, usually used for displaying the shortcut key
  associated with an action.

### 🐞 Bug Fixes

* Fixed issue with loopy behavior when using `Select.selectOnFocus` and changing focus
  simultaneously with keyboard and mouse.

[Commit Log](https://github.com/xh/hoist-react/compare/v25.1.0...v25.2.0)

## v25.1.0 - 2019-07-23

### 🎁 New Features

* `JsonInput` includes buttons for toggling showing in a full-screen dialog window. Also added a
  convenience button to auto-format `JsonInput's` content.
* `DateInput` supports a new `enableTextInput` prop. When this property is set to false, `DateInput`
  will be entirely driven by the provided date picker. Additionally, `DateInput` styles have been
  improved for its various modes to more clearly convey its functionality.
* `ExportButton` will auto-disable itself if bound to an empty `GridModel`. This helper button will
  now also throw a console warning (to alert the developer) if `gridModel.enableExport != true`.

### ⚙️ Technical

* Classes decorated with `@LoadSupport` will now throw an exception out of their provided
  `loadAsync()` method if called with a parameter that's not a plain object (i.e. param is clearly
  not a `LoadSpec`). Note this might be a breaking change, in so far as it introduces additional
  validation around this pre-existing API requirement.
* Requirements for the `colorSpec` option passed to Hoist number formatters have been relaxed to
  allow partial definitions such that, for example, only negative values may receive the CSS class
  specified, without having to account for positive value styling.

### 🐞 Bug Fixes

* `RestFormModel` now submits dirty fields only when editing a record, as intended (#1245).
* `FormField` will no longer override the disabled prop of its child input if true (#1262).

### 📚 Libraries

* mobx `5.11 -> 5.13`
* Misc. patch-level updates

[Commit Log](https://github.com/xh/hoist-react/compare/v25.0.0...v25.1.0)

## v25.0.0 - 2019-07-16

### 🎁 New Features

* `Column` accepts a new `comparator` callback to customize how column cell values are sorted by the
  grid.
* Added `XH.prompt()` to show a simple message popup with a built-in, configurable HoistInput. When
  submitted by the user, its callback or resolved promise will include the input's value.
* `Select` accepts a new `selectOnFocus` prop. The behaviour is analogous to the `selectOnFocus`
  prop already in `TextInput`, `TextArea` and `NumberInput`.

### 💥 Breaking Changes

* The `fmtPercent` and `percentRenderer` methods will now multiply provided value by 100. This is
  consistent with the behavior of Excel's percentage formatting and matches the expectations of
  `ExportFormat.PCT`. Columns that were previously using `exportValue: v => v/100` as a workaround
  to the previous renderer behavior should remove this line of code.
* `DimensionChooserModel`'s `historyPreference` config has been renamed `preference`. It now
  supports saving both value and history to the same preference (existing history preferences will
  be handled).

[Commit Log](https://github.com/xh/hoist-react/compare/v24.2.0...v25.0.0)

## v24.2.0 - 2019-07-08

### 🎁 New Features

* `GridModel` accepts a new `colDefaults` configuration. Defaults provided via this object will be
  merged (deeply) into all column configs as they are instantiated.
* New `Panel.compactHeader` and `DockContainer.compactHeaders` props added to enable more compact
  and space efficient styling for headers in these components.
  * ⚠️ Note that as part of this change, internal panel header CSS class names changed slightly -
    apps that were targeting these internal selectors would need to adjust. See
    desktop/cmp/panel/impl/PanelHeader.scss for the relevant updates.
* A new `exportOptions.columns` option on `GridModel` replaces `exportOptions.includeHiddenCols`.
  The updated and more flexible config supports special strings 'VISIBLE' (default), 'ALL', and/or a
  list of specific colIds to include in an export.
  * To avoid immediate breaking changes, GridModel will log a warning on any remaining usages of
    `includeHiddenCols` but auto-set to `columns: 'ALL'` to maintain the same behavior.
* Added new preference `xhShowVersionBar` to allow more fine-grained control of when the Hoist
  version bar is showing. It defaults to `auto`, preserving the current behavior of always showing
  the footer to Hoist Admins while including it for non-admins *only* in non-production
  environments. The pref can alternatively be set to 'always' or 'never' on a per-user basis.

### 📚 Libraries

* @blueprintjs/core `3.16 -> 3.17`
* @blueprintjs/datetime `3.10 -> 3.11`
* mobx `5.10 -> 5.11`
* react-transition-group `2.8 -> 4.2`

[Commit Log](https://github.com/xh/hoist-react/compare/v24.1.1...v24.2.0)

## v24.1.1 - 2019-07-01

### 🐞 Bug Fixes

* Mobile column chooser internal layout/sizing fixed when used in certain secure mobile browsers.

[Commit Log](https://github.com/xh/hoist-react/compare/v24.1.0...v24.1.1)

## v24.1.0 - 2019-07-01

### 🎁 New Features

* `DateInput.enableClear` prop added to support built-in button to null-out a date input's value.

### 🐞 Bug Fixes

* The `Select` component now properly shows all options when the pick-list is re-shown after a
  change without first blurring the control. (Previously this interaction edge case would only show
  the option matching the current input value.) #1198
* Mobile mask component `onClick` callback prop restored - required to dismiss mobile menus when not
  tapping a menu option.
* When checking for a possible expired session within `XH.handleException()`, prompt for app login
  only for Ajax requests made to relative URLs (not e.g. remote APIs accessed via CORS). #1189

### ✨ Style

* Panel splitter collapse button more visible in dark theme. CSS vars to customize further fixed.
* The mobile app menu button has been moved to the right side of the top appBar, consistent with its
  placement in desktop apps.

### 📚 Libraries

* @blueprintjs/core `3.15 -> 3.16`
* @blueprintjs/datetime `3.9 -> 3.10`
* codemirror `5.47 -> 5.48`
* mobx `6.0 -> 6.1`

[Commit Log](https://github.com/xh/hoist-react/compare/v24.0.0...v24.1.0)

## v24.0.0 - 2019-06-24

### 🎁 New Features

#### Data

* A `StoreFilter` object has been introduced to the data API. This allows `Store` and
  `StoreFilterField` to support the ability to conditionally include all children when filtering
  hierarchical data stores, and could support additional filtering customizations in the future.
* `Store` now provides a `summaryRecord` property which can be used to expose aggregated data for
  the data it contains. The raw data for this record can be provided to `loadData()` and
  `updateData()` either via an explicit argument to these methods, or as the root node of the raw
  data provided (see `Store.loadRootAsSummary`).
* The `StoreFilterField` component accepts new optional `model` and `bind` props to allow control of
  its text value from an external model's observable.
* `pwd` is now a new supported type of `Field` in the `@xh/hoist/core/data` package.

#### Grid

* `GridModel` now supports a `showSummary` config which can be used to display its store's
  summaryRecord (see above) as either a pinned top or bottom row.
* `GridModel` also adds a `enableColumnPinning` config to enable/disable user-driven pinning. On
  desktop, if enabled, users can pin columns by dragging them to the left or right edges of the grid
  (the default ag-Grid gesture). Column pinned state is now also captured and maintained by the
  overall grid state system.
* The desktop column chooser now options in a non-modal popover when triggered from the standard
  `ColChooserButton` component. This offers a quicker and less disruptive alternative to the modal
  dialog (which is still used when launched from the grid context menu). In this popover mode,
  updates to columns are immediately reflected in the underlying grid.
* The mobile `ColChooser` has been improved significantly. It now renders displayed and available
  columns as two lists, allowing drag and drop between to update the visibility and ordering. It
  also provides an easy option to toggle pinning the first column.
* `DimensionChooser` now supports an optional empty / ungrouped configuration with a value of `[]`.
  See `DimensionChooserModel.enableClear` and `DimensionChooser.emptyText`.

#### Other Features

* Core `AutoRefreshService` added to trigger an app-wide data refresh on a configurable interval, if
  so enabled via a combination of soft-config and user preference. Auto-refresh relies on the use of
  the root `RefreshContextModel` and model-level `LoadSupport`.
* A new `LoadingIndicator` component is available as a more minimal / unobtrusive alternative to a
  modal mask. Typically configured via a new `Panel.loadingIndicator` prop, the indicator can be
  bound to a `PendingTaskModel` and will automatically show/hide a spinner and/or custom message in
  an overlay docked to the corner of the parent Panel.
* `DateInput` adds support for new `enablePicker` and `showPickerOnFocus` props, offering greater
  control over when the calendar picker is shown. The new default behaviour is to not show the
  picker on focus, instead showing it via a built-in button.
* Transitions have been disabled by default on desktop Dialog and Popover components (both are from
  the Blueprint library) and on the Hoist Mask component. This should result in a snappier user
  experience, especially when working on remote / virtual workstations. Any in-app customizations to
  disable or remove transitions can now be removed in favor of this toolkit-wide change.
* Added new `@bindable.ref` variant of the `@bindable` decorator.

### 💥 Breaking Changes

* Apps that defined and initialized their own `AutoRefreshService` service or functionality should
  leverage the new Hoist service if possible. Apps with a pre-existing custom service of the same
  name must either remove in favor of the new service or - if they have special requirements not
  covered by the Hoist implementation - rename their own service to avoid a naming conflict.
* The `StoreFilterField.onFilterChange` callback will now be passed a `StoreFilter`, rather than a
  function.
* `DateInput` now has a calendar button on the right side of the input which is 22 pixels square.
  Applications explicitly setting width or height on this component should ensure that they are
  providing enough space for it to display its contents without clipping.

### 🐞 Bug Fixes

* Performance for bulk grid selections has been greatly improved (#1157)
* Toolbars now specify a minimum height (or width when vertical) to avoid shrinking unexpectedly
  when they contain only labels or are entirely empty (but still desired to e.g. align UIs across
  multiple panels). Customize if needed via the new `--xh-tbar-min-size` CSS var.
* All Hoist Components that accept a `model` prop now have that properly documented in their
  prop-types.
* Admin Log Viewer no longer reverses its lines when not in tail mode.

### ⚙️ Technical

* The `AppSpec` config passed to `XH.renderApp()` now supports a `clientAppCode` value to compliment
  the existing `clientAppName`. Both values are now optional and defaulted from the project-wide
  `appCode` and `appName` values set via the project's Webpack config. (Note that `clientAppCode` is
  referenced by the new `AutoRefreshService` to support configurable auto-refresh intervals on a
  per-app basis.)

### 📚 Libraries

* ag-grid `20.0 -> 21.0`
* react-select `2.4 -> 3.0`
* mobx-react `5.4 -> 6.0.3`
* font-awesome `5.8 -> 5.9`
* react-beautiful-dnd `10.1.1 -> 11.0.4`

[Commit Log](https://github.com/xh/hoist-react/compare/v23.0.0...v24.0.0)

## v23.0.0 - 2019-05-30

### 🎁 New Features

* `GridModel` now accepts a config of `cellBorders`, similar to `rowBorders`
* `Panel.tbar` and `Panel.bbar` props now accept an array of Elements and will auto-generate a
  `Toolbar` to contain them, avoiding the need for the extra import of `toolbar()`.
* New functions `withDebug` and `withShortDebug` have been added to provide a terse syntax for
  adding debug messages that track the execution of specific blocks of code.
* `XH.toast()` now supports an optional `containerRef` argument that can be used for anchoring a
  toast within another component (desktop only). Can be used to display more targeted toasts within
  the relevant section of an application UI, as opposed to the edge of the screen.
* `ButtonGroupInput` accepts a new `enableClear` prop that allows the active / depressed button to
  be unselected by pressing it again - this sets the value of the input as a whole to `null`.
* Hoist Admins now always see the VersionBar in the footer.
* `Promise.track` now accepts an optional `omit` config that indicates when no tracking will be
  performed.
* `fmtNumber` now accepts an optional `prefix` config that prepends immediately before the number,
  but after the sign (`+`, `-`).
* New utility methods `forEachAsync()` and `whileAsync()` have been added to allow non-blocking
  execution of time-consuming loops.

### 💥 Breaking Changes

* The `AppOption.refreshRequired` config has been renamed to `reloadRequired` to better match the
  `XH.reloadApp()` method called to reload the entire app in the browser. Any options defined by an
  app that require it to be fully reloaded should have this renamed config set to `true`.
* The options dialog will now automatically trigger an app-wide data _refresh_ via
  `XH.refreshAppAsync()` if options have changed that don't require a _reload_.
* The `EventSupport` mixin has been removed. There are no known uses of it and it is in conflict
  with the overall reactive structure of the hoist-react API. If your app listens to the
  `appStateChanged`, `prefChange` or `prefsPushed` events you will need to adjust accordingly.

### 🐞 Bug Fixes

* `Select` will now let the user edit existing text in conditions where it is expected to be
  editable. #880
* The Admin "Config Differ" tool has been updated to reflect changes to `Record` made in v22. It is
  once again able to apply remote config values.
* A `Panel` with configs `resizable: true, collapsible: false` now renders with a splitter.
* A `Panel` with no `icon`, `title`, or `headerItems` will not render a blank header.
* `FileChooser.enableMulti` now behaves as one might expect -- true to allow multiple files in a
  single upload. Previous behavior (the ability to add multiple files to dropzone) is now controlled
  by `enableAddMulti`.

[Commit Log](https://github.com/xh/hoist-react/compare/v22.0.0...v23.0.0)


## v22.0.0 - 2019-04-29

### 🎁 New Features

* A new `DockContainer` component provides a user-friendly way to render multiple child components
  "docked" to its bottom edge. Each child view is rendered with a configurable header and controls
  to allow the user to expand it, collapse it, or optionally "pop it out" into a modal dialog.
* A new `AgGrid` component provides a much lighter Hoist wrapper around ag-Grid while maintaining
  consistent styling and layout support. This allows apps to use any features supported by ag-Grid
  without conflicting with functionality added by the core Hoist `Grid`.
  * Note that this lighter wrapper lacks a number of core Hoist features and integrations, including
    store support, grid state, enhanced column and renderer APIs, absolute value sorting, and more.
  * An associated `AgGridModel` provides access to to the ag-Grid APIs, minimal styling configs, and
    several utility methods for managing Grid state.
* Added `GridModel.groupSortFn` config to support custom group sorting (replaces any use of
  `agOptions.defaultGroupSortComparator`).
* The `Column.cellClass` and `Column.headerClass` configs now accept functions to dynamically
  generate custom classes based on the Record and/or Column being rendered.
* The `Record` object now provides an additional getter `Record.allChildren` to return all children
  of the record, irrespective of the current filter in place on the record's store. This supplements
  the existing `Record.children` getter, which returns only the children meeting the filter.

### 💥 Breaking Changes

* The class `LocalStore` has been renamed `Store`, and is now the main implementation and base class
  for Store Data. The extraneous abstract superclass `BaseStore` has been removed.
* `Store.dataLastUpdated` had been renamed `Store.lastUpdated` on the new class and is now a simple
  timestamp (ms) rather than a Javascript Date object.
* The constructor argument `Store.processRawData` now expects a function that *returns* a modified
  object with the necessary edits. This allows implementations to safely *clone* the raw data rather
  than mutating it.
* The method `Store.removeRecord` has been replaced with the method `Store.removeRecords`. This will
  facilitate efficient bulk deletes.

### ⚙️ Technical

* `Grid` now performs an important performance workaround when loading a new dataset that would
  result in the removal of a significant amount of existing records/rows. The underlying ag-Grid
  component has a serious bottleneck here (acknowledged as AG-2879 in their bug tracker). The Hoist
  grid wrapper will now detect when this is likely and proactively clear all data using a different
  API call before loading the new dataset.
* The implementations `Store`, `RecordSet`, and `Record` have been updated to more efficiently
  re-use existing record references when loading, updating, or filtering data in a store. This keeps
  the Record objects within a store as stable as possible, and allows additional optimizations by
  ag-Grid and its `deltaRowDataMode`.
* When loading raw data into store `Record`s, Hoist will now perform additional conversions based on
  the declared `Field.type`. The unused `Field.nullable` has been removed.
* `LocalStorageService` now uses both the `appCode` and current username for its namespace key,
  ensuring that e.g. local prefs/grid state are not overwritten across multiple app users on one OS
  profile, or when admin impersonation is active. The service will automatically perform a one-time
  migration of existing local state from the old namespace to the new. #674
* `elem` no longer skips `null` children in its calls to `React.createElement()`. These children may
  play the role of placeholders when using conditional rendering, and skipping them was causing
  React to trigger extra re-renders. This change further simplifies Hoist's element factory and
  removes an unnecessary divergence with the behavior of JSX.


### 🐞 Bug Fixes

* `Grid` exports retain sorting, including support for absolute value sorting. #1068
* Ensure `FormField`s are keyed with their model ID, so that React can properly account for dynamic
  changes to fields within a form. #1031
* Prompt for app refresh in (rare) case of mismatch between client and server-side session user.
  (This can happen during impersonation and is defended against in server-side code.) #675

[Commit Log](https://github.com/xh/hoist-react/compare/v21.0.2...v22.0.0)

## v21.0.2 - 2019-04-05

### 📚 Libraries

* Rollback ag-Grid to v20.0.0 after running into new performance issues with large datasets and
  `deltaRowDataMode`. Updates to tree filtering logic, also related to grid performance issues with
  filtered tree results returning much larger record counts.

## v21.0.0 - 2019-04-04

### 🎁 New Features

* `FetchService` fetch methods now accept a plain object as the `headers` argument. These headers
  will be merged with the default headers provided by FetchService.
* An app can also now specify default headers to be sent with every fetch request via
  `XH.fetchService.setDefaultHeaders()`. You can pass either a plain object, or a closure which
  returns one.
* `Grid` supports a new `onGridReady` prop, allowing apps to hook into the ag-Grid event callback
  without inadvertently short-circuiting the Grid's own internal handler.

### 💥 Breaking Changes

* The shortcut getter `FormModel.isNotValid` was deemed confusing and has been removed from the API.
  In most cases applications should use `!FormModel.isValid` instead; this expression will return
  `false` for the `Unknown` as well as the `NotValid` state. Applications that wish to explicitly
  test for the `NotValid` state should use the `validationState` getter.
* Multiple HoistInputs have changed their `onKeyPress` props to `onKeyDown`, including TextInput,
  NumberInput, TextArea & SearchInput. The `onKeyPress` event has been deprecated in general and has
  limitations on which keys will trigger the event to fire (i.e. it would not fire on an arrow
  keypress).
* FetchService's fetch methods no longer support `contentType` parameter. Instead, specify a custom
  content-type by setting a 'Content-Type' header using the `headers` parameter.
* FetchService's fetch methods no longer support `acceptJson` parameter. Instead, pass an {"Accept":
  "application/json"} header using the `headers` parameter.

### ✨ Style

* Black point + grid colors adjusted in dark theme to better blend with overall blue-gray tint.
* Mobile styles have been adjusted to increase the default font size and grid row height, in
  addition to a number of other smaller visual adjustments.

### 🐞 Bug Fixes

* Avoid throwing React error due to tab / routing interactions. Tab / routing / state support
  generally improved. (#1052)
* `GridModel.selectFirst()` improved to reliably select first visible record even when one or more
  groupBy levels active. (#1058)

### 📚 Libraries

* ag-Grid `~20.1 -> ~20.2` (fixes ag-grid sorting bug with treeMode)
* @blueprint/core `3.14 -> 3.15`
* @blueprint/datetime `3.7 -> 3.8`
* react-dropzone `10.0 -> 10.1`
* react-transition-group `2.6 -> 2.8`

[Commit Log](https://github.com/xh/hoist-react/compare/v20.2.1...v21.0.0)

## v20.2.1 - 2019-03-28

* Minor tweaks to grid styles - CSS var for pinned column borders, drop left/right padding on
  center-aligned grid cells.

[Commit Log](https://github.com/xh/hoist-react/compare/v20.2.0...v20.2.1)

## v20.2.0 - 2019-03-27

### 🎁 New Features

* `GridModel` exposes three new configs - `rowBorders`, `stripeRows`, and `showCellFocus` - to
  provide additional control over grid styling. The former `Grid` prop `showHover` has been
  converted to a `GridModel` config for symmetry with these other flags and more efficient
  re-rendering. Note that some grid-related CSS classes have also been modified to better conform to
  the BEM approach used elsewhere - this could be a breaking change for apps that keyed off of
  certain Hoist grid styles (not expected to be a common case).
* `Select` adds a `queryBuffer` prop to avoid over-eager calls to an async `queryFn`. This buffer is
  defaulted to 300ms to provide some out-of-the-box debouncing of keyboard input when an async query
  is provided. A longer value might be appropriate for slow / intensive queries to a remote API.

### 🐞 Bug Fixes

* A small `FormField.labelWidth` config value will now be respected, even if it is less than the
  default minWidth of 80px.
* Unnecessary re-renders of inactive tab panels now avoided.
* `Grid`'s filter will now be consistently applied to all tree grid records. Previously, the filter
  skipped deeply nested records under specific conditions.
* `Timer` no longer requires its `runFn` to be a promise, as it briefly (and unintentionally) did.
* Suppressed default browser resize handles on `textarea`.

[Commit Log](https://github.com/xh/hoist-react/compare/v20.1.1...v20.2.0)

## v20.1.1 - 2019-03-27

### 🐞 Bug Fixes

* Fix form field reset so that it will call computeValidationAsync even if revalidation is not
  triggered because the field's value did not change when reset.

[Commit Log](https://github.com/xh/hoist-react/compare/v20.1.0...v20.1.1)


## v20.1.0 - 2019-03-14

### 🎁 New Features

* Standard app options panel now includes a "Restore Defaults" button to clear all user preferences
  as well as any custom grid state, resetting the app to its default state for that user.

### 🐞 Bug Fixes

* Removed a delay from `HoistInput` blur handling, ensuring `noteBlurred()` is called as soon as the
  element loses focus. This should remove a class of bugs related to input values not flushing into
  their models quickly enough when `commitOnChange: false` and the user moves directly from an input
  to e.g. clicking a submit button. #1023
* Fix to Admin ConfigDiffer tool (missing decorator).

### ⚙️ Technical

* The `GridModel.store` config now accepts a plain object and will internally create a `LocalStore`.
  This store config can also be partially specified or even omitted entirely. GridModel will ensure
  that the store is auto-configured with all fields in configured grid columns, reducing the need
  for app code boilerplate (re)enumerating field names.
* `Timer` class reworked to allow its interval to be adjusted dynamically via `setInterval()`,
  without requiring the Timer to be re-created.

[Commit Log](https://github.com/xh/hoist-react/compare/v20.0.1...v20.1.0)


## v20.0.1 - 2019-03-08

### 🐞 Bug Fixes

* Ensure `RestStore` processes records in a standard way following a save/add operation (#1010).

[Commit Log](https://github.com/xh/hoist-react/compare/v20.0.0...v20.0.1)


## v20.0.0 - 2019-03-06

### 💥 Breaking Changes

* The `@LoadSupport` decorator has been substantially reworked and enhanced from its initial release
  in v19. It is no longer needed on the HoistComponent, but rather should be put directly on the
  owned HoistModel implementing the loading. IMPORTANT NOTE: all models should implement
  `doLoadAsync` rather than `loadAsync`. Please see `LoadSupport` for more information on this
  important change.
* `TabContainer` and `TabContainerModel` are now cross-platform. Apps should update their code to
  import both from `@xh/hoist/cmp/tab`.
* `TabContainer.switcherPosition` has been moved to `TabContainerModel`. Please note that changes to
  `switcherPosition` are not supported on mobile, where the switcher will always appear beneath the
  container.
* The `Label` component from `@xh/hoist/desktop/cmp/input` has been removed. Applications should
  consider using the basic html `label` element instead (or a `FormField` if applicable).
* The `LeftRightChooserModel` constructor no longer accepts a `leftSortBy` and `rightSortBy`
  property. The implementation of these properties was generally broken. Use `leftSorted` and
  `rightSorted` instead.

#### Mobile

* Mobile `Page` has changed - `Pages` are now wrappers around `Panels` that are designed to be used
  with a `NavigationModel` or `TabContainer`. `Page` accepts the same props as `Panel`, meaning uses
  of `loadModel` should be replaced with `mask`.
* The mobile `AppBar` title is static and defaults to the app name. If you want to display page
  titles, it is recommended to use the `title` prop on the `Page`.

### 🎁 New Features

* Enhancements to Model and Component data loading via `@LoadSupport` provides a stronger set of
  conventions and better support for distinguishing between initial loads / auto/background
  refreshes / user- driven refreshes. It also provides new patterns for ensuring application
  Services are refreshed as part of a reworked global refresh cycle.
* RestGridModel supports a new `cloneAction` to take an existing record and open the editor form in
  "add mode" with all editable fields pre-populated from the source record. The action calls
  `prepareCloneFn`, if defined on the RestGridModel, to perform any transform operations before
  rendering the form.
* Tabs in `TabContainerModel` now support an `icon` property on the desktop.
* Charts take a new optional `aspectRatio` prop.
* Added new `Column.headerTooltip` config.
* Added new method `markManaged` on `ManagedSupport`.
* Added new function decorator `debounced`.
* Added new function `applyMixin` providing support for structured creation of class decorators
  (mixins).

#### Mobile

* Column chooser support available for mobile Grids. Users can check/uncheck columns to add/remove
  them from a configurable grid and reorder the columns in the list via drag and drop. Pair
  `GridModel.enableColChooser` with a mobile `colChooserButton` to allow use.
* Added `DialogPage` to the mobile toolkit. These floating pages do not participate in navigation or
  routing, and are used for showing fullscreen views outside of the Navigator / TabContainer
  context.
* Added `Panel` to the mobile toolkit, which offers a header element with standardized styling,
  title, and icon, as well as support for top and bottom toolbars.
* The mobile `AppBar` has been updated to more closely match the desktop `AppBar`, adding `icon`,
  `leftItems`, `hideAppMenuButton` and `appMenuButtonProps` props.
* Added routing support to mobile.

### 🐞 Bug Fixes

* The HighCharts wrapper component properly resizes its chart.
* Mobile dimension chooser button properly handles overflow for longer labels.
* Sizing fixes for multi-line inputs such as textArea and jsonInput.
* NumberInput calls a `onKeyPress` prop if given.
* Layout fixes on several admin panels and detail popups.

### 📚 Libraries

* @blueprintjs/core `3.13 -> 3.14`
* @xh/hoist-dev-utils `3.5 -> 3.6`
* ag-Grid `~20.0 -> ~20.1`
* react-dropzone `~8.0 -> ~9.0`
* react-select `~2.3 -> ~2.4`
* router5 `~6.6 -> ~7.0`
* react `~16.7 -> ~16.8`

[Commit Log](https://github.com/xh/hoist-react/compare/v19.0.1...v20.0.0)

## v19.0.1 - 2019-02-12

### 🐞 Bug Fixes

* Additional updates and simplifications to `FormField` sizing of child `HoistInput` elements, for
  more reliable sizing and spacing filling behavior.

[Commit Log](https://github.com/xh/hoist-react/compare/v19.0.0...v19.0.1)


## v19.0.0 - 2019-02-08

### 🎁 New Features

* Added a new architecture for signaling the need to load / refresh new data across either the
  entire app or a section of the component hierarchy. This new system relies on React context to
  minimizes the need for explicit application wiring, and improves support for auto-refresh. See
  newly added decorator `@LoadSupport` and classes/components `RefreshContext`,
  `RefreshContextModel`, and `RefreshContextView` for more info.
* `TabContainerModel` and `TabModel` now support `refreshMode` and `renderMode` configs to allow
  better control over how inactive tabs are mounted/unmounted and how tabs handle refresh requests
  when hidden or (re)activated.
* Apps can implement `getAppOptions()` in their `AppModel` class to specify a set of app-wide
  options that should be editable via a new built-in Options dialog. This system includes built-in
  support for reading/writing options to preferences, or getting/setting their values via custom
  handlers. The toolkit handles the rendering of the dialog.
* Standard top-level app buttons - for actions such as launching the new Options dialog, switching
  themes, launching the admin client, and logging out - have been moved into a new menu accessible
  from the top-right corner of the app, leaving more space for app-specific controls in the AppBar.
* `RecordGridModel` now supports an enhanced `editors` configuration that exposes the full set of
  validation and display support from the Forms package.
* `HoistInput` sizing is now consistently implemented using `LayoutSupport`. All sizable
  `HoistInputs` now have default `width` to ensure a standard display out of the box. `JsonInput`
  and `TextArea` also have default `height`. These defaults can be overridden by declaring explicit
  `width` and `height` values, or unset by setting the prop to `null`.
* `HoistInputs` within `FormFields` will be automatically sized to fill the available space in the
  `FormField`. In these cases, it is advised to either give the `FormField` an explicit size or
  render it in a flex layout.

### 💥 Breaking Changes

* ag-Grid has been updated to v20.0.0. Most apps shouldn't require any changes - however, if you are
  using `agOptions` to set sorting, filtering or resizing properties, these may need to change:

  For the `Grid`, `agOptions.enableColResize`, `agOptions.enableSorting` and `agOptions.enableFilter`
  have been removed. You can replicate their effects by using `agOptions.defaultColDef`. For
  `Columns`, `suppressFilter` has been removed, an should be replaced with `filter: false`.

* `HoistAppModel.requestRefresh` and `TabContainerModel.requestRefresh` have been removed.
  Applications should use the new Refresh architecture described above instead.
* `tabRefreshMode` on TabContainer has been renamed `renderMode`.
* `TabModel.reloadOnShow` has been removed. Set the `refreshMode` property on TabContainerModel or
  TabModel to `TabRefreshMode.ON_SHOW_ALWAYS` instead.
* The mobile APIs for `TabContainerModel`, `TabModel`, and `RefreshButton` have been rewritten to
  more closely mirror the desktop API.
* The API for `RecordGridModel` editors has changed -- `type` is no longer supported. Use
  `fieldModel` and `formField` intead.
* `LocalStore.loadRawData` requires that all records presented to store have unique IDs specified.
  See `LocalStore.idSpec` for more information.

### 🐞 Bug Fixes

* SwitchInput and RadioInput now properly highlight validation errors in `minimal` mode.

### 📚 Libraries

* @blueprintjs/core `3.12 -> 3.13`
* ag-Grid `~19.1.4 -> ~20.0.0`

[Commit Log](https://github.com/xh/hoist-react/compare/v18.1.2...v19.0.0)


## v18.1.2 - 2019-01-30

### 🐞 Bug Fixes

* Grid integrations relying on column visibility (namely export, storeFilterField) now correctly
  consult updated column state from GridModel. #935
* Ensure `FieldModel.initialValue` is observable to ensure that computed dirty state (and any other
  derivations) are updated if it changes. #934
* Fixes to ensure Admin console log viewer more cleanly handles exceptions (e.g. attempting to
  auto-refresh on a log file that has been deleted).

[Commit Log](https://github.com/xh/hoist-react/compare/v18.1.1...v18.1.2)

## v18.1.1 - 2019-01-29

* Grid cell padding can be controlled via a new set of CSS vars and is reduced by default for grids
  in compact mode.
* The `addRecordAsync()` and `saveRecordAsync()` methods on `RestStore` return the updated record.

[Commit Log](https://github.com/xh/hoist-react/compare/v18.1.0...v18.1.1)


## v18.1.0 - 2019-01-28

### 🎁 New Features

* New `@managed` class field decorator can be used to mark a property as fully created/owned by its
  containing class (provided that class has installed the matching `@ManagedSupport` decorator).
  * The framework will automatically pass any `@managed` class members to `XH.safeDestroy()` on
    destroy/unmount to ensure their own `destroy()` lifecycle methods are called and any related
    resources are disposed of properly, notably MobX observables and reactions.
  * In practice, this should be used to decorate any properties on `HoistModel`, `HoistService`, or
    `HoistComponent` classes that hold a reference to a `HoistModel` created by that class. All of
    those core artifacts support the new decorator, `HoistModel` already provides a built-in
    `destroy()` method, and calling that method when an app is done with a Model is an important
    best practice that can now happen more reliably / easily.
* `FormModel.getData()` accepts a new single parameter `dirtyOnly` - pass true to get back only
  fields which have been modified.
* The mobile `Select` component indicates the current value with a ✅ in the drop-down list.
* Excel exports from tree grids now include the matching expand/collapse tree controls baked into
  generated Excel file.

### 🐞 Bug Fixes

* The `JsonInput` component now properly respects / indicates disabled state.

### 📚 Libraries

* Hoist-dev-utils `3.4.1 -> 3.5.0` - updated webpack and other build tool dependencies, as well as
  an improved eslint configuration.
* @blueprintjs/core `3.10 -> 3.12`
* @blueprintjs/datetime `3.5 -> 3.7`
* fontawesome `5.6 -> 5.7`
* mobx `5.8 -> 5.9`
* react-select `2.2 -> 2.3`
* Other patch updates

[Commit Log](https://github.com/xh/hoist-react/compare/v18.0.0...v18.1.0)

## v18.0.0 - 2019-01-15

### 🎁 New Features

* Form support has been substantially enhanced and restructured to provide both a cleaner API and
  new functionality:
  * `FormModel` and `FieldModel` are now concrete classes and provide the main entry point for
    specifying the contents of a form. The `Field` and `FieldSupport` decorators have been removed.
  * Fields and sub-forms may now be dynamically added to FormModel.
  * The validation state of a FormModel is now *immediately* available after construction and
    independent of the GUI. The triggering of the *display* of that state is now a separate process
    triggered by GUI actions such as blur.
  * `FormField` has been substantially reworked to support a read-only display and inherit common
    property settings from its containing `Form`.
  * `HoistInput` has been moved into the `input` package to clarify that these are lower level
    controls and independent of the Forms package.

* `RestGrid` now supports a `mask` prop. RestGrid loading is now masked by default.
* `Chart` component now supports a built-in zoom out gesture: click and drag from right-to-left on
  charts with x-axis zooming.
* `Select` now supports an `enableClear` prop to control the presence of an optional inline clear
  button.
* `Grid` components take `onCellClicked` and `onCellDoubleClicked` event handlers.
* A new desktop `FileChooser` wraps a preconfigured react-dropzone component to allow users to
  easily select files for upload or other client-side processing.

### 💥 Breaking Changes

* Major changes to Form (see above). `HoistInput` imports will also need to be adjusted to move from
  `form` to `input`.
* The name of the HoistInput `field` prop has been changed to `bind`. This change distinguishes the
  lower-level input package more clearly from the higher-level form package which uses it. It also
  more clearly relates the property to the associated `@bindable` annotation for models.
* A `Select` input with `enableMulti = true` will by default no longer show an inline x to clear the
  input value. Use the `enableClear` prop to re-enable.
* Column definitions are exported from the `grid` package. To ensure backwards compatibility,
  replace imports from `@xh/hoist/desktop/columns` with `@xh/hoist/desktop/cmp/grid`.

### 📚 Libraries

* React `~16.6.0 -> ~16.7.0`
* Patch version updates to multiple other dependencies.

[Commit Log](https://github.com/xh/hoist-react/compare/v17.0.0...v18.0.0)

## v17.0.0 - 2018-12-21

### 💥 Breaking Changes

* The implementation of the `model` property on `HoistComponent` has been substantially enhanced:
  *  "Local" Models should now be specified on the Component class declaration by simply setting the
     `model` property, rather than the confusing `localModel` property.
  *  HoistComponent now supports a static `modelClass` class property. If set, this property will
     allow a HoistComponent to auto-create a model internally when presented with a plain javascript
     object as its `model` prop. This is especially useful in cases like `Panel` and `TabContainer`,
     where apps often need to specify a model but do not require a reference to the model. Those
     usages can now skip importing and instantiating an instance of the component's model class
     themselves.
  *  Hoist will now throw an Exception if an application attempts to changes the model on an
     existing HoistComponent instance or presents the wrong type of model to a HoistComponent where
     `modelClass` has been specified.

* `PanelSizingModel` has been renamed `PanelModel`. The class now also has the following new
  optional properties, all of which are `true` by default:
  * `showSplitter` - controls visibility of the splitter bar on the outside edge of the component.
  * `showSplitterCollapseButton` - controls visibility of the collapse button on the splitter bar.
  * `showHeaderCollapseButton` - controls visibility of a (new) collapse button in the header.

* The API methods for exporting grid data have changed and gained new features:
  * Grids must opt-in to export with the `GridModel.enableExport` config.
  * Exporting a `GridModel` is handled by the new `GridExportService`, which takes a collection of
    `exportOptions`. See `GridExportService.exportAsync` for available `exportOptions`.
  * All export entry points (`GridModel.exportAsync()`, `ExportButton` and the export context menu
    items) support `exportOptions`. Additionally, `GridModel` can be configured with default
    `exportOptions` in its config.

* The `buttonPosition` prop on `NumberInput` has been removed due to problems with the underlying
  implementation. Support for incrementing buttons on NumberInputs will be re-considered for future
  versions of Hoist.

### 🎁 New Features

* `TextInput` on desktop now supports an `enableClear` property to allow easy addition of a clear
  button at the right edge of the component.
* `TabContainer` enhancements:
  * An `omit` property can now be passed in the tab configs passed to the `TabContainerModel`
    constructor to conditionally exclude a tab from the container
  * Each `TabModel` can now be retrieved by id via the new `getTabById` method on
    `TabContainerModel`.
  * `TabModel.title` can now be changed at runtime.
  * `TabModel` now supports the following properties, which can be changed at runtime or set via the
    config:
    * `disabled` - applies a disabled style in the switcher and blocks navigation to the tab via
      user click, routing, or the API.
    * `excludeFromSwitcher` - removes the tab from the switcher, but the tab can still be navigated
      to programmatically or via routing.
* `MultiFieldRenderer` `multiFieldConfig` now supports a `delimiter` property to separate
  consecutive SubFields.
* `MultiFieldRenderer` SubFields now support a `position` property, to allow rendering in either the
  top or bottom row.
* `StoreCountLabel` now supports a new 'includeChildren' prop to control whether or not children
  records are included in the count. By default this is `false`.
* `Checkbox` now supports a `displayUnsetState` prop which may be used to display a visually
  distinct state for null values.
* `Select` now renders with a checkbox next to the selected item in its drowndown menu, instead of
  relying on highlighting. A new `hideSelectedOptionCheck` prop is available to disable.
* `RestGridModel` supports a `readonly` property.
* `DimensionChooser`, various `HoistInput` components, `Toolbar` and `ToolbarSeparator` have been
  added to the mobile component library.
* Additional environment enums for UAT and BCP, added to Hoist Core 5.4.0, are supported in the
  application footer.

### 🐞 Bug Fixes

* `NumberInput` will no longer immediately convert its shorthand value (e.g. "3m") into numeric form
  while the user remains focused on the input.
* Grid `actionCol` columns no longer render Button components for each action, relying instead on
  plain HTML / CSS markup for a significant performance improvement when there are many rows and/or
  actions per row.
* Grid exports more reliably include the appropriate file extension.
* `Select` will prevent an `<esc>` keypress from bubbling up to parent components only when its menu
  is open. (In that case, the component assumes escape was pressed to close its menu and captures
  the keypress, otherwise it should leave it alone and let it e.g. close a parent popover).

[Commit Log](https://github.com/xh/hoist-react/compare/v16.0.1...v17.0.0)

## v16.0.1 - 2018-12-12

### 🐞 Bug Fixes

* Fix to FeedbackForm allowing attempted submission with an empty message.

[Commit Log](https://github.com/xh/hoist-react/compare/v16.0.0...v16.0.1)


## v16.0.0

### 🎁 New Features

* Support for ComboBoxes and Dropdowns have been improved dramatically, via a new `Select` component
  based on react-select.
* The ag-Grid based `Grid` and `GridModel` are now available on both mobile and desktop. We have
  also added new support for multi-row/multi-field columns via the new `multiFieldRenderer` renderer
  function.
* The app initialization lifecycle has been restructured so that no App classes are constructed
  until Hoist is fully initialized.
* `Column` now supports an optional `rowHeight` property.
* `Button` now defaults to 'minimal' mode, providing a much lighter-weight visual look-and-feel to
  HoistApps. `Button` also implements `@LayoutSupport`.
* Grouping state is now saved by the grid state support on `GridModel`.
* The Hoist `DimChooser` component has been ported to hoist-react.
* `fetchService` now supports an `autoAbortKey` in its fetch methods. This can be used to
  automatically cancel obsolete requests that have been superceded by more recent variants.
* Support for new `clickableLabel` property on `FormField`.
* `RestForm` now supports a read-only view.
* Hoist now supports automatic tracking of app/page load times.

### 💥 Breaking Changes

* The new location for the cross-platform grid component is `@xh/hoist/cmp/grid`. The `columns`
  package has also moved under a new sub-package in this location.
* Hoist top-level App Structure has changed in order to improve consistency of the Model-View
  conventions, to improve the accessibility of services, and to support the improvements in app
  initialization mentioned above:
  - `XH.renderApp` now takes a new `AppSpec` configuration.
  - `XH.app` is now `XH.appModel`.
  - All services are installed directly on `XH`.
  - `@HoistApp` is now `@HoistAppModel`
* `RecordAction` has been substantially refactored and improved. These are now typically immutable
  and may be shared.
  - `prepareFn` has been replaced with a `displayFn`.
  - `actionFn` and `displayFn` now take a single object as their parameter.
* The `hide` property on `Column` has been changed to `hidden`.
* The `ColChooserButton` has been moved from the incorrect location `@xh/hoist/cmp/grid` to
  `@xh/hoist/desktop/cmp/button`. This is a desktop-only component. Apps will have to adjust these
  imports.
* `withDefaultTrue` and `withDefaultFalse` in `@xh/hoist/utils/js` have been removed. Use
  `withDefault` instead.
* `CheckBox` has been renamed `Checkbox`


### ⚙️ Technical

* ag-Grid has been upgraded to v19.1
* mobx has been upgraded to v5.6
* React has been upgraded to v16.6
* Allow browsers with proper support for Proxy (e.g Edge) to access Hoist Applications.


### 🐞 Bug Fixes

* Extensive. See full change list below.

[Commit Log](https://github.com/xh/hoist-react/compare/v15.1.2...v16.0.0)


## v15.1.2

🛠 Hotfix release to MultiSelect to cap the maximum number of options rendered by the drop-down
list. Note, this component is being replaced in Hoist v16 by the react-select library.

[Commit Log](https://github.com/xh/hoist-react/compare/v15.1.1...v15.1.2)

## v15.1.1

### 🐞 Bug Fixes

* Fix to minimal validation mode for FormField disrupting input focus.
* Fix to JsonInput disrupting input focus.

### ⚙️ Technical

* Support added for TLBR-style notation when specifying margin/padding via layoutSupport - e.g.
  box({margin: '10 20 5 5'}).
* Tweak to lockout panel message when the user has no roles.

[Commit Log](https://github.com/xh/hoist-react/compare/v15.1.0...v15.1.1)


## v15.1.0

### 🎁 New Features

* The FormField component takes a new minimal prop to display validation errors with a tooltip only
  as opposed to an inline message string. This can be used to help reduce shifting / jumping form
  layouts as required.
* The admin-only user impersonation toolbar will now accept new/unknown users, to support certain
  SSO application implementations that can create users on the fly.

### ⚙️ Technical

* Error reporting to server w/ custom user messages is disabled if the user is not known to the
  client (edge case with errors early in app lifecycle, prior to successful authentication).

[Commit Log](https://github.com/xh/hoist-react/compare/v15.0.0...v15.1.0)


## v15.0.0

### 💥 Breaking Changes

* This update does not require any application client code changes, but does require updating the
  Hoist Core Grails plugin to >= 5.0. Hoist Core changes to how application roles are loaded and
  users are authenticated required minor changes to how JS clients bootstrap themselves and load
  user data.
* The Hoist Core HoistImplController has also been renamed to XhController, again requiring Hoist
  React adjustments to call the updated /xh/ paths for these (implementation) endpoints. Again, no
  app updates required beyond taking the latest Hoist Core plugin.

[Commit Log](https://github.com/xh/hoist-react/compare/v14.2.0...v15.0.0)


## v14.2.0

### 🎁 New Features

* Upgraded hoist-dev-utils to 3.0.3. Client builds now use the latest Webpack 4 and Babel 7 for
  noticeably faster builds and recompiles during CI and at development time.
* GridModel now has a top-level agColumnApi property to provide a direct handle on the ag-Grid
  Column API object.

### ⚙️ Technical

* Support for column groups strengthened with the addition of a dedicated ColumnGroup sibling class
  to Column. This includes additional internal refactoring to reduce unnecessary cloning of Column
  configurations and provide a more managed path for Column updates. Public APIs did not change.
  (#694)

### 📚 Libraries

* Blueprint Core `3.6.1 -> 3.7.0`
* Blueprint Datetime `3.2.0 -> 3.3.0`
* Fontawesome `5.3.x -> 5.4.x`
* MobX `5.1.2 -> 5.5.0`
* Router5 `6.5.0 -> 6.6.0`

[Commit Log](https://github.com/xh/hoist-react/compare/v14.1.3...v14.2.0)


## v14.1.3

### 🐞 Bug Fixes

* Ensure JsonInput reacts properly to value changes.

### ⚙️ Technical

* Block user pinning/unpinning in Grid via drag-and-drop - pending further work via #687.
* Support "now" as special token for dateIs min/max validation rules.
* Tweak grouped grid row background color.

[Commit Log](https://github.com/xh/hoist-react/compare/v14.1.1...v14.1.3)


## v14.1.1

### 🐞 Bug Fixes

* Fixes GridModel support for row-level grouping at same time as column grouping.

[Commit Log](https://github.com/xh/hoist-react/compare/v14.1.0...v14.1.1)


## v14.1.0

### 🎁 New Features

* GridModel now supports multiple levels of row grouping. Pass the public setGroupBy() method an
  array of string column IDs, or a falsey value / empty array to ungroup. Note that the public and
  observable groupBy property on GridModel will now always be an array, even if the grid is not
  grouped or has only a single level of grouping.
* GridModel exposes public expandAll() and collapseAll() methods for grouped / tree grids, and
  StoreContextMenu supports a new "expandCollapseAll" string token to insert context menu items.
  These are added to the default menu, but auto-hide when the grid is not in a grouped state.
* The Grid component provides a new onKeyDown prop, which takes a callback and will fire on any
  keypress targeted within the Grid. Note such a handler is not provided directly by ag-Grid.
* The Column class supports pinned as a top-level config. Supports passing true to pin to the left.

### 🐞 Bug Fixes

* Updates to Grid column widths made via ag-Grid's "autosize to fit" API are properly persisted to
  grid state.

[Commit Log](https://github.com/xh/hoist-react/compare/v14.0.0...v14.1.0)


## v14.0.0

* Along with numerous bug fixes, v14 brings with it a number of important enhancements for grids,
  including support for tree display, 'action' columns, and absolute value sorting. It also includes
  some new controls and improvement to focus display.

### 💥 Breaking Changes

* The signatures of the Column.elementRenderer and Column.renderer have been changed to be
  consistent with each other, and more extensible. Each takes two arguments -- the value to be
  rendered, and a single bundle of metadata.
* StoreContextMenuAction has been renamed to RecordAction. Its action property has been renamed to
  actionFn for consistency and clarity.
* LocalStore : The method LocalStore.processRawData no longer takes an array of all records, but
  instead takes just a single record. Applications that need to operate on all raw records in bulk
  should do so before presenting them to LocalStore. Also, LocalStores template methods for override
  have also changed substantially, and sub-classes that rely on these methods will need to be
  adjusted accordingly.

### 🎁 New Features

#### Grid

* The Store API now supports hierarchical datasets. Applications need to simply provide raw data for
  records with a "children" property containing the raw data for their children.
* Grid supports a 'TreeGrid' mode. To show a tree grid, bind the GridModel to a store containing
  hierarchical data (as above), set treeMode: true on the GridModel, and specify a column to display
  the tree controls (isTreeColumn: true)
* Grid supports absolute sorting for numerical columns. Specify absSort: true on your column config
  to enable. Clicking the grid header will now cycle through ASC > DESC > DESC (abs) sort modes.
* Grid supports an 'Actions' column for one-click record actions. See cmp/desktop/columns/actionCol.
* A new showHover prop on the desktop Grid component will highlight the hovered row with default
  styling. A new GridModel.rowClassFn callback was added to support per-row custom classes based on
  record data.
* A new ExportFormat.LONG_TEXT format has been added, along with a new Column.exportWidth config.
  This supports exporting columns that contain long text (e.g. notes) as multi-line cells within
  Excel.

#### Other Components

* RadioInput and ButtonGroupInputhave been added to the desktop/cmp/form package.
* DateInput now has support for entering and displaying time values.
* NumberInput displays its unformatted value when focused.
* Focused components are now better highlighted, with additional CSS vars provided to customize as
  needed.

### 🐞 Bug Fixes

* Calls to GridModel.setGroupBy() work properly not only on the first, but also all subsequent calls
  (#644).
* Background / style issues resolved on several input components in dark theme (#657).
* Grid context menus appear properly over other floating components.

### 📚 Libraries

* React `16.5.1 -> 16.5.2`
* router5 `6.4.2 -> 6.5.0`
* CodeMirror, Highcharts, and MobX patch updates

[Commit Log](https://github.com/xh/hoist-react/compare/v13.0.0...v14.0.0)


## v13.0.0

🍀Lucky v13 brings with it a number of enhancements for forms and validation, grouped column
support in the core Grid API, a fully wrapped MultiSelect component, decorator syntax adjustments,
and a number of other fixes and enhancements.

It also includes contributions from new ExHI team members Arjun and Brendan. 🎉

### 💥 Breaking Changes

* The core `@HoistComponent`, `@HoistService`, and `@HoistModel` decorators are **no longer
  parameterized**, meaning that trailing `()` should be removed after each usage. (#586)
* The little-used `hoistComponentFactory()` method was also removed as a further simplification
  (#587).
* The `HoistField` superclass has been renamed to `HoistInput` and the various **desktop form
  control components have been renamed** to match (55afb8f). Apps using these components (which will
  likely be most apps) will need to adapt to the new names.
  * This was done to better distinguish between the input components and the upgraded Field concept
    on model classes (see below).

### 🎁 New Features

⭐️ **Forms and Fields** have been a major focus of attention, with support for structured data
fields added to Models via the `@FieldSupport` and `@field()` decorators.
* Models annotated with `@FieldSupport` can decorate member properties with `@field()`, making those
  properties observable and settable (with a generated `setXXX()` method).
* The `@field()` decorators themselves can be passed an optional display label string as well as
  zero or more *validation rules* to define required constraints on the value of the field.
* A set of predefined constraints is provided within the toolkit within the `/field/` package.
* Models using `FieldSupport` should be sure to call the `initFields()` method installed by the
  decorator within their constructor. This method can be called without arguments to generally
  initialize the field system, or it can be passed an object of field names to initial/default
  values, which will set those values on the model class properties and provide change/dirty
  detection and the ability to "reset" a form.
* A new `FormField` UI component can be used to wrap input components within a form. The `FormField`
  wrapper can accept the source model and field name, and will apply those to its child input. It
  leverages the Field model to automatically display a label, indicate required fields, and print
  validation error messages. This new component should be the building-block for most non-trivial
  forms within an application.

Other enhancements include:
* **Grid columns can be grouped**, with support for grouping added to the grid state management
  system, column chooser, and export manager (#565). To define a column group, nest column
  definitions passed to `GridModel.columns` within a wrapper object of the form `{headerName: 'My
  group', children: [...]}`.

(Note these release notes are incomplete for this version.)

[Commit Log](https://github.com/xh/hoist-react/compare/v12.1.2...v13.0.0)


## v12.1.2

### 🐞 Bug Fixes

* Fix casing on functions generated by `@settable` decorator
  (35c7daa209a4205cb011583ebf8372319716deba).

[Commit Log](https://github.com/xh/hoist-react/compare/v12.1.1...v12.1.2)


## v12.1.1

### 🐞 Bug Fixes

* Avoid passing unknown HoistField component props down to Blueprint select/checkbox controls.

### 📚 Libraries

* Rollback update of `@blueprintjs/select` package `3.1.0 -> 3.0.0` - this included breaking API
  changes and will be revisited in #558.

[Commit Log](https://github.com/xh/hoist-react/compare/v12.1.0...v12.1.1)


## v12.1.0

### 🎁 New Features

* New `@bindable` and `@settable` decorators added for MobX support. Decorating a class member
  property with `@bindable` makes it a MobX `@observable` and auto-generates a setter method on the
  class wrapped in a MobX `@action`.
* A `fontAwesomeIcon` element factory is exported for use with other FA icons not enumerated by the
  `Icon` class.
* CSS variables added to control desktop Blueprint form control margins. These remain defaulted to
  zero, but now within CSS with support for variable overrides. A Blueprint library update also
  brought some changes to certain field-related alignment and style properties. Review any form
  controls within apps to ensure they remain aligned as desired
  (8275719e66b4677ec5c68a56ccc6aa3055283457 and df667b75d41d12dba96cbd206f5736886cb2ac20).

### 🐞 Bug Fixes

* Grid cells are fully refreshed on a data update, ensuring cell renderers that rely on data other
  than their primary display field are updated (#550).
* Grid auto-sizing is run after a data update, ensuring flex columns resize to adjust for possible
  scrollbar visibility changes (#553).
* Dropdown fields can be instantiated with fewer required properties set (#541).

### 📚 Libraries

* Blueprint `3.0.1 -> 3.4.0`
* FontAwesome `5.2.0 -> 5.3.0`
* CodeMirror `5.39.2 -> 5.40.0`
* MobX `5.0.3 -> 5.1.0`
* router5 `6.3.0 -> 6.4.2`
* React `16.4.1 -> 16.4.2`

[Commit Log](https://github.com/xh/hoist-react/compare/v12.0.0...v12.1.0)


## v12.0.0

Hoist React v12 is a relatively large release, with multiple refactorings around grid columns,
`elemFactory` support, classNames, and a re-organization of classes and exports within `utils`.

### 💥 Breaking Changes

#### ⭐️ Grid Columns

**A new `Column` class describes a top-level API for columns and their supported options** and is
intended to be a cross-platform layer on top of ag-Grid and TBD mobile grid implementations.
* The desktop `GridModel` class now accepts a collection of `Column` configuration objects to define
  its available columns.
* Columns may be configured with `flex: true` to cause them to stretch all available horizontal
  space within a grid, sharing it equally with any other flex columns. However note that this should
  be used sparingly, as flex columns have some deliberate limitations to ensure stable and
  consistent behavior. Most noticeably, they cannot be resized directly by users. Often, a best
  practice will be to insert an `emptyFlexCol` configuration as the last column in a grid - this
  will avoid messy-looking gaps in the layout while not requiring a data-driven column be flexed.
* User customizations to column widths are now saved if the GridModel has been configured with a
  `stateModel` key or model instance - see `GridStateModel`.
* Columns accept a `renderer` config to format text or HTML-based output. This is a callback that is
  provided the value, the row-level record, and a metadata object with the column's `colId`. An
  `elementRenderer` config is also available for cells that should render a Component.
* An `agOptions` config key continues to provide a way to pass arbitrary options to the underlying
  ag-Grid instance (for desktop implementations). This is considered an "escape hatch" and should be
  used with care, but can provide a bridge to required ag-Grid features as the Hoist-level API
  continues to develop.
* The "factory pattern" for Column templates / defaults has been removed, replaced by a simpler
  approach that recommends exporting simple configuration partials and spreading them into
  instance-specific column configs.
  [See the Admin app for some examples](https://github.com/xh/hoist-react/blob/a1b14ac6d41aa8f8108a518218ce889fe5596780/admin/tabs/activity/tracking/ActivityGridModel.js#L42)
  of this pattern.
* See 0798f6bb20092c59659cf888aeaf9ecb01db52a6 for primary commit.

#### ⭐️ Element Factory, LayoutSupport, BaseClassName

Hoist provides core support for creating components via a factory pattern, powered by the `elem()`
and `elemFactory()` methods. This approach remains the recommended way to instantiate component
elements, but was **simplified and streamlined**.
* The rarely used `itemSpec` argument was removed (this previously applied defaults to child items).
* Developers can now also use JSX to instantiate all Hoist-provided components while still taking
  advantage of auto-handling for layout-related properties provided by the `LayoutSupport` mixin.
  * HoistComponents should now spread **`...this.getLayoutProps()`** into their outermost rendered
    child to enable promotion of layout properties.
* All HoistComponents can now specify a **baseClassName** on their component class and should pass
  `className: this.getClassName()` down to their outermost rendered child. This allows components to
  cleanly layer on a base CSS class name with any instance-specific classes.
* See 8342d3870102ee9bda4d11774019c4928866f256 for primary commit.

#### ⭐️ Panel resizing / collapsing

**The `Panel` component now takes a `sizingModel` prop to control and encapsulate newly built-in
resizing and collapsing behavior** (#534).
* See the `PanelSizingModel` class for configurable details, including continued support for saving
  sizing / collapsed state as a user preference.
* **The standalone `Resizable` component was removed** in favor of the improved support built into
  Panel directly.

#### Other

* Two promise-related models have been combined into **a new, more powerful `PendingTaskModel`**,
  and the `LoadMask` component has been removed and consolidated into `Mask`
  (d00a5c6e8fc1e0e89c2ce3eef5f3e14cb842f3c8).
  * `Panel` now exposes a single `mask` prop that can take either a configured `mask` element or a
    simple boolean to display/remove a default mask.
* **Classes within the `utils` package have been re-organized** into more standardized and scalable
  namespaces. Imports of these classes will need to be adjusted.

### 🎁 New Features

* **The desktop Grid component now offers a `compact` mode** with configurable styling to display
  significantly more data with reduced padding and font sizes.
* The top-level `AppBar` refresh button now provides a default implementation, calling a new
  abstract `requestRefresh()` method on `HoistApp`.
* The grid column chooser can now be configured to display its column groups as initially collapsed,
  for especially large collections of columns.
* A new `XH.restoreDefaultsAsync()` method provides a centralized way to wipe out user-specific
  preferences or customizations (#508).
* Additional Blueprint `MultiSelect`, `Tag`, and `FormGroup` controls re-exported.

### 🐞 Bug Fixes

* Some components were unintentionally not exporting their Component class directly, blocking JSX
  usage. All components now export their class.
* Multiple fixes to `DayField` (#531).
* JsonField now responds properly when switching from light to dark theme (#507).
* Context menus properly filter out duplicated separators (#518).

[Commit Log](https://github.com/xh/hoist-react/compare/v11.0.0...v12.0.0)


## v11.0.0

### 💥 Breaking Changes

* **Blueprint has been upgraded to the latest 3.x release.** The primary breaking change here is the
  renaming of all `pt-` CSS classes to use a new `bp3-` prefix. Any in-app usages of the BP
  selectors will need to be updated. See the
  [Blueprint "What's New" page](http://blueprintjs.com/docs/#blueprint/whats-new-3.0).
* **FontAwesome has been upgraded to the latest 5.2 release.** Only the icons enumerated in the
  Hoist `Icon` class are now registered via the FA `library.add()` method for inclusion in bundled
  code, resulting in a significant reduction in bundle size. Apps wishing to use other FA icons not
  included by Hoist must import and register them - see the
  [FA React Readme](https://github.com/FortAwesome/react-fontawesome/blob/master/README.md) for
  details.
* **The `mobx-decorators` dependency has been removed** due to lack of official support for the
  latest MobX update, as well as limited usage within the toolkit. This package was primarily
  providing the optional `@setter` decorator, which should now be replaced as needed by dedicated
  `@action` setter methods (19cbf86138499bda959303e602a6d58f6e95cb40).

### 🎁 Enhancements

* `HoistComponent` now provides a `getClassNames()` method that will merge any `baseCls` CSS class
  names specified on the component with any instance-specific classes passed in via props (#252).
  * Components that wish to declare and support a `baseCls` should use this method to generate and
    apply a combined list of classes to their outermost rendered elements (see `Grid`).
  * Base class names have been added for relevant Hoist-provided components - e.g. `.xh-panel` and
    `.xh-grid`. These will be appended to any instance class names specified within applications and
    be available as public CSS selectors.
* Relevant `HoistField` components support inline `leftIcon` and `rightElement` props. `DayField`
  adds support for `minDay / maxDay` props.
* Styling for the built-in ag-Grid loading overlay has been simplified and improved (#401).
* Grid column definitions can now specify an `excludeFromExport` config to drop them from
  server-generated Excel/CSV exports (#485).

### 🐞 Bug Fixes

* Grid data loading and selection reactions have been hardened and better coordinated to prevent
  throwing when attempting to set a selection before data has been loaded (#484).

### 📚 Libraries

* Blueprint `2.x -> 3.x`
* FontAwesome `5.0.x -> 5.2.x`
* CodeMirror `5.37.0 -> 5.39.2`
* router5 `6.2.4 -> 6.3.0`

[Commit Log](https://github.com/xh/hoist-react/compare/v10.0.1...v11.0.0)


## v10.0.1

### 🐞 Bug Fixes

* Grid `export` context menu token now defaults to server-side 'exportExcel' export.
  * Specify the `exportLocal` token to return a menu item for local ag-Grid export.
* Columns with `field === null` skipped for server-side export (considered spacer / structural
  columns).

## v10.0.0

### 💥 Breaking Changes

* **Access to the router API has changed** with the `XH` global now exposing `router` and
  `routerState` properties and a `navigate()` method directly.
* `ToastManager` has been deprecated. Use `XH.toast` instead.
* `Message` is no longer a public class (and its API has changed). Use `XH.message/confirm/alert`
  instead.
*  Export API has changed. The Built-in grid export now uses more powerful server-side support. To
   continue to use local AG based export, call method `GridModel.localExport()`. Built-in export
   needs to be enabled with the new property on `GridModel.enableExport`. See `GridModel` for more
   details.

### 🎁 Enhancements

* New Mobile controls and `AppContainer` provided services (impersonation, about, and version bars).
* Full-featured server-side Excel export for grids.

### 🐞 Bug Fixes

* Prevent automatic zooming upon input focus on mobile devices (#476).
* Clear the selection when showing the context menu for a record which is not already selected
  (#469).
* Fix to make lockout script readable by Compatibility Mode down to IE5.

### 📚 Libraries

* MobX `4.2.x -> 5.0.x`

[Commit Log](https://github.com/xh/hoist-react/compare/v9.0.0...v10.0.0)


## v9.0.0

### 💥 Breaking Changes

* **Hoist-provided mixins (decorators) have been refactored to be more granular and have been broken
  out of `HoistComponent`.**
  * New discrete mixins now exist for `LayoutSupport` and `ContextMenuSupport` - these should be
    added directly to components that require the functionality they add for auto-handling of
    layout-related props and support for showing right-click menus. The corresponding options on
    `HoistComponent` that used to enable them have been removed.
  * For consistency, we have also renamed `EventTarget -> EventSupport` and `Reactive ->
    ReactiveSupport` mixins. These both continue to be auto-applied to HoistModel and HoistService
    classes, and ReactiveSupport enabled by default in HoistComponent.
* **The Context menu API has changed.** The `ContextMenuSupport` mixin now specifies an abstract
  `getContextMenuItems()` method for component implementation (replacing the previous
  `renderContextMenu()` method). See the new [`ContextMenuItem` class for what these items support,
  as well as several static default items that can be used.
  * The top-level `AppContainer` no longer provides a default context menu, instead allowing the
    browser's own context menu to show unless an app / component author has implemented custom
    context-menu handling at any level of their component hierarchy.

### 🐞 Bug Fixes

* TabContainer active tab can become out of sync with the router state (#451)
  * ⚠️ Note this also involved a change to the `TabContainerModel` API - `activateTab()` is now the
    public method to set the active tab and ensure both the tab and the route land in the correct
    state.
* Remove unintended focused cell borders that came back with the prior ag-Grid upgrade.

[Commit Log](https://github.com/xh/hoist-react/compare/v8.0.0...v9.0.0)


## v8.0.0

Hoist React v8 brings a big set of improvements and fixes, some API and package re-organizations,
and ag-Grid upgrade, and more. 🚀

### 💥 Breaking Changes

* **Component package directories have been re-organized** to provide better symmetry between
  pre-existing "desktop" components and a new set of mobile-first component. Current desktop
  applications should replace imports from `@xh/hoist/cmp/xxx` with `@xh/hoist/desktop/cmp/xxx`.
  * Important exceptions include several classes within `@xh/hoist/cmp/layout/`, which remain
    cross-platform.
  * `Panel` and `Resizable` components have moved to their own packages in
    `@xh/hoist/desktop/cmp/panel` and `@xh/hoist/desktop/cmp/resizable`.
* **Multiple changes and improvements made to tab-related APIs and components.**
  * The `TabContainerModel` constructor API has changed, notably `children` -> `tabs`, `useRoutes` ->
    `route` (to specify a starting route as a string) and `switcherPosition` has moved from a model
    config to a prop on the `TabContainer` component.
  * `TabPane` and `TabPaneModel` have been renamed `Tab` and `TabModel`, respectively, with several
    related renames.
* **Application entry-point classes decorated with `@HoistApp` must implement the new getter method
  `containerClass()`** to specify the platform specific component used to wrap the app's
  `componentClass`.
  * This will typically be `@xh/hoist/[desktop|mobile]/AppContainer` depending on platform.

### 🎁 New Features

* **Tab-related APIs re-worked and improved**, including streamlined support for routing, a new
  `tabRenderMode` config on `TabContainerModel`, and better naming throughout.
* **Ag-grid updated to latest v18.x** - now using native flex for overall grid layout and sizing
  controls, along with multiple other vendor improvements.
* Additional `XH` API methods exposed for control of / integration with Router5.
* The core `@HoistComponent` decorated now installs a new `isDisplayed` getter to report on
  component visibility, taking into account the visibility of its ancestors in the component tree.
* Mobile and Desktop app package / component structure made more symmetrical (#444).
* Initial versions of multiple new mobile components added to the toolkit.
* Support added for **`IdleService` - automatic app suspension on inactivity** (#427).
* Hoist wrapper added for the low-level Blueprint **button component** - provides future hooks into
  button customizations and avoids direct BP import (#406).
* Built-in support for collecting user feedback via a dedicated dialog, convenient XH methods and
  default appBar button (#379).
* New `XH.isDevelopmentMode` constant added, true when running in local Webpack dev-server mode.
* CSS variables have been added to customize and standardize the Blueprint "intent" based styling,
  with defaults adjusted to be less distracting (#420).

### 🐞 Bug Fixes

* Preference-related events have been standardized and bugs resolved related to pushAsync() and the
  `prefChange` event (ee93290).
* Admin log viewer auto-refreshes in tail-mode (#330).
* Distracting grid "loading" overlay removed (#401).
* Clipboard button ("click-to-copy" functionality) restored (#442).

[Commit Log](https://github.com/xh/hoist-react/compare/v7.2.0...v8.0.0)

## v7.2.0

### 🎁 New Features

+ Admin console grids now outfitted with column choosers and grid state. #375
+ Additional components for Onsen UI mobile development.

### 🐞 Bug Fixes

+ Multiple improvements to the Admin console config differ. #380 #381 #392

[Commit Log](https://github.com/xh/hoist-react/compare/v7.1.0...v7.2.0)

## v7.1.0

### 🎁 New Features

* Additional kit components added for Onsen UI mobile development.

### 🐞 Bug Fixes

* Dropdown fields no longer default to `commitOnChange: true` - avoiding unexpected commits of
  type-ahead query values for the comboboxes.
* Exceptions thrown from FetchService more accurately report the remote host when unreachable, along
  with some additional enhancements to fetch exception reporting for clarity.

[Commit Log](https://github.com/xh/hoist-react/compare/v7.0.0...v7.1.0)

## v7.0.0

### 💥 Breaking Changes

* **Restructuring of core `App` concept** with change to new `@HoistApp` decorator and conventions
  around defining `App.js` and `AppComponent.js` files as core app entry points. `XH.app` now
  installed to provide access to singleton instance of primary app class. See #387.

### 🎁 New Features

* **Added `AppBar` component** to help further standardize a pattern for top-level application
  headers.
* **Added `SwitchField` and `SliderField`** form field components.
* **Kit package added for Onsen UI** - base component library for mobile development.
* **Preferences get a group field for better organization**, parity with AppConfigs. (Requires
  hoist-core 3.1.x.)

### 🐞 Bug Fixes

* Improvements to `Grid` component's interaction with underlying ag-Grid instance, avoiding extra
  renderings and unwanted loss of state. 03de0ae7

[Commit Log](https://github.com/xh/hoist-react/compare/v6.0.0...v7.0.0)


## v6.0.0

### 💥 Breaking Changes

* API for `MessageModel` has changed as part of the feature addition noted below, with `alert()` and
  `confirm()` replaced by `show()` and new `XH` convenience methods making the need for direct calls
  rare.
* `TabContainerModel` no longer takes an `orientation` prop, replaced by the more flexible
  `switcherPosition` as noted below.

### 🎁 New Features

* **Initial version of grid state** now available, supporting easy persistence of user grid column
  selections and sorting. The `GridModel` constructor now takes a `stateModel` argument, which in
  its simplest form is a string `xhStateId` used to persist grid state to local storage. See the
  [`GridStateModel` class](https://github.com/xh/hoist-react/blob/develop/cmp/grid/GridStateModel.js)
  for implementation details. #331
* The **Message API** has been improved and simplified, with new `XH.confirm()` and `XH.alert()`
  methods providing an easy way to show pop-up alerts without needing to manually construct or
  maintain a `MessageModel`. #349
* **`TabContainer` components can now be controlled with a remote `TabSwitcher`** that does not need
  to be directly docked to the container itself. Specify `switcherPosition:none` on the
  `TabContainerModel` to suppress showing the switching affordance on the tabs themselves and
  instantiate a `TabSwitcher` bound to the same model to control a tabset from elsewhere in the
  component hierarchy. In particular, this enabled top-level application tab navigation to move up
  into the top toolbar, saving vertical space in the layout. #368
* `DataViewModel` supports an `emptyText` config.

### 🐞 Bugfixes

* Dropdown fields no longer fire multiple commit messages, and no longer commit partial entries
  under some circumstances. #353 and #354
* Grids resizing fixed when shrinking the containing component. #357

[Commit Log](https://github.com/xh/hoist-react/compare/v5.0.0...v6.0.0)


## v5.0.0

### 💥 Breaking Changes

* **Multi environment configs have been unwound** See these release notes/instructions for how to
  migrate: https://github.com/xh/hoist-core/releases/tag/release-3.0.0
* **Breaking change to context menus in dataviews and grids not using the default context menu:**
  StoreContextMenu no longer takes an array of items as an argument to its constructor. Instead it
  takes a configuration object with an ‘items’ key that will point to any current implementation’s
  array of items. This object can also contain an optional gridModel argument which is intended to
  support StoreContextMenuItems that may now be specified as known ‘hoist tokens’, currently limited
  to a ‘colChooser’ token.

### 🎁 New Features

* Config differ presents inline view, easier to read diffs now.
* Print Icon added!

### 🐞 Bugfixes

* Update processFailedLoad to loadData into gridModel store, Fixes #337
* Fix regression to ErrorTracking. Make errorTrackingService safer/simpler to call at any point in
  life-cycle.
*  Fix broken LocalStore state.
* Tweak flex prop for charts. Side by side charts in a flexbox now auto-size themselves! Fixes #342
* Provide token parsing for storeContextMenus. Context menus are all grown up! Fixes #300

## v4.0.1

### 🐞 Bugfixes

* DataView now properly re-renders its items when properties on their records change (and the ID
  does not)


## v4.0.0

### 💥 Breaking Changes

* **The `GridModel` selection API has been reworked for clarity.** These models formerly exposed
  their selectionModel as `grid.selection` - now that getter returns the selected records. A new
  `selectedRecord` getter is also available to return a single selection, and new string shortcut
  options are available when configuring GridModel selection behavior.
* **Grid components can now take an `agOptions` prop** to pass directly to the underlying ag-grid
  component, as well as an `onRowDoubleClicked` handler function.
  16be2bfa10e5aab4ce8e7e2e20f8569979dd70d1

### 🎁 New Features

* Additional core components have been updated with built-in `layoutSupport`, allowing developers to
  set width/height/flex and other layout properties directly as top-level props for key comps such
  as Grid, DataView, and Chart. These special props are processed via `elemFactory` into a
  `layoutConfig` prop that is now passed down to the underlying wrapper div for these components.
  081fb1f3a2246a4ff624ab123c6df36c1474ed4b

### 🐞 Bugfixes

* Log viewer tail mode now working properly for long log files - #325


## v3.0.1

### 🐞 Bugfixes

* FetchService throws a dedicated exception when the server is unreachable, fixes a confusing
  failure case detailed in #315


## v3.0.0

### 💥 Breaking Changes

* **An application's `AppModel` class must now implement a new `checkAccess()` method.** This method
  is passed the current user, and the appModel should determine if that user should see the UI and
  return an object with a `hasAccess` boolean and an optional `message` string. For a return with
  `hasAccess: false`, the framework will render a lockout panel instead of the primary UI.
  974c1def99059f11528c476f04e0d8c8a0811804
  * Note that this is only a secondary level of "security" designed to avoid showing an unauthorized
    user a confusing / non-functional UI. The server or any other third-party data sources must
    always be the actual enforcer of access to data or other operations.
* **We updated the APIs for core MobX helper methods added to component/model/service classes.** In
  particular, `addReaction()` was updated to take a more declarative / clear config object.
  8169123a4a8be6940b747e816cba40bd10fa164e
  * See Reactive.js - the mixin that provides this functionality.

### 🎁 New Features

* Built-in client-side lockout support, as per above.

### 🐞 Bugfixes

* None

------------------------------------------

Copyright © 2020 Extremely Heavy Industries Inc. - all rights reserved

------------------------------------------

📫☎️🌎 info@xh.io | https://xh.io/contact<|MERGE_RESOLUTION|>--- conflicted
+++ resolved
@@ -44,18 +44,14 @@
   ([#1447](https://github.com/xh/hoist-react/issues/1447))
 * Fixed issue where resizable Panels could grow larger than desired
   ([#1498](https://github.com/xh/hoist-react/issues/1498))
-<<<<<<< HEAD
-  
-### ⚙️ Technical
-
-* Changed selects to use the `react-windowed-select` library for improved performance with large 
-  option lists
-=======
 * Changed RestGrid to only display export button if export is enabled
   ([#1490](https://github.com/xh/hoist-react/issues/1490))
 * Fixed errors when grouping rows in Grids with `groupUseEntireRow` turned off
   ([#1520](https://github.com/xh/hoist-react/issues/1520))
->>>>>>> d82059b5
+  
+### ⚙️ Technical
+* Changed selects to use the `react-windowed-select` library for improved performance with large 
+  option lists
 
 ### 📚 Libraries
 
@@ -69,11 +65,8 @@
 * highcharts 7.2 -> 8.0`
 * mobx `5.14 -> 5.15`
 * react-dates `21.3 -> 21.5`
-<<<<<<< HEAD
+* react-dropzone `10.1 -> 10.2`
 * react-windowed-select `added @ 2.0.1`
-=======
-* react-dropzone `10.1 -> 10.2`
->>>>>>> d82059b5
 
 [Commit Log](https://github.com/xh/hoist-react/compare/v28.2.0...develop)
 
