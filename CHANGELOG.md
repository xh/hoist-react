--- conflicted
+++ resolved
@@ -1,33 +1,13 @@
 # Changelog
 
-<<<<<<< HEAD
-## Under Development
-
-### 🎁 New Features
- 
- * Hoist now fully supports React functional components and hooks. See the new function
+## v26.0.0-SNAPSHOT - under development
+
+### 🎁 New Features
+
+* Hoist now fully supports React functional components and hooks. See the new function
    `hoistComponent` for more information. While functional components and hooks are considered
    essential forward-looking patterns in the React world, Class-based Components remain fully
    supported (by both Hoist and React) using the familiar `@HoistComponent` decorator.
- 
- ### 💥 Breaking Changes
- 
- * TabModel has a new prop `contentFn` for use when defining the contents of a Tab as a general
-   factory function. Previously functions could also be provided to the `content` prop, but now that
-   prop must be a Class or a function that is strictly a React Component definition.
- 
- ### ⚙️ Technical
- 
- * This version of hoist brings in mobx-react v6.  Along with support for hooks and functional components,
-   this new version has a number of signifigant optimizations and simplifications described here:
-   https://github.com/mobxjs/mobx-react/blob/v6/CHANGELOG.md 
-
-
-=======
-## v26.0.0-SNAPSHOT - under development
->>>>>>> cbf15c81
-
-### 🎁 New Features
 
 * New `GridCountLabel` component provides an alternative to existing `StoreCountLabel`, outputting
   both overall record count and current selection count in a configurable way.
@@ -38,6 +18,10 @@
   `/cmp/store`. Its `gridModel` prop has also been removed - usages with grids should likely switch
   to the new `GridCountLabel` component, noted above and imported from `/cmp/grid`.
   
+ * TabModel has a new prop `contentFn` for use when defining the contents of a Tab as a general
+   factory function. Previously functions could also be provided to the `content` prop, but now that
+   prop must be a Class or a function that is strictly a React Component definition.
+   
 ### 📚 Libraries
 
 * ag-Grid `21.0.1 -> 21.1.0` 
