# Changelog

<<<<<<< HEAD
## 64.0.0-SNAPSHOT - unreleased

### 💥 Breaking Changes

* `HoistComponent` prop `model` removed. Use the `modelConfig` prop instead.  Put another way,
   use the `modelConfig` prop, not the `model` prop, when passing
   a model constructor configuration object to a component as prop.
* Requires update to `hoist-core >= 20.0.0`.
* Requires update to `@ag-grid >= 31.x`.
* ag-grid removed `ColumnApi`.  Most methods that were on `ColumnApi` are now on `GridApi`.
  As a result, Hoist-React has removed the `agColumnApi` from the `GridModel`
  Apps that use `agColumnApi` will need to update to use `agApi` instead.
  Many methods on `agApi` are replaced with `agApi.updateGridOptions({property: value})`.
  All apps will need to update their ag-grid version fetch as per this [Toolbox example](https://github.com/xh/toolbox/pull/709/files/5626e21d778e1fc72f9735d2d8f011513e1ac9c6#diff-304055320a29f66ea1255446ba8f13e0f3f1b13643bcea0c0466aa60e9288a8f).
  See [What's New in AG Grid 31](https://blog.ag-grid.com/whats-new-in-ag-grid-31/) and [Upgrading to AG Grid 31](https://www.ag-grid.com/javascript-data-grid/upgrading-to-ag-grid-31/?ref=blog.ag-grid.com) for more details.


### 🎁 New Features

* Provides admin support for Cluster-aware version of Hoist.

### 🐞 Bug Fixes
* `RestGridModel.actionWarning` behavior has been improved.  If the provided function returns a
falsy value no warning will be displayed.

### ⚙️ Technical

* `ping` call removed from `FetchService.ts`.

### 📚 Libraries

* @ag-grid `30.x -> 31.x`
=======
## 63.1.1 - 2024-04-26

### 🐞 Bug Fixes

* Fixed over-eager error handler installed on window during preflight app initialization. This can
  catch errors thrown by browser extensions unrelated to the app itself, which should not block
  startup. Make opt-in via special query param `catchPreflightError=true`.
>>>>>>> acff9dc8

## 63.1.0 - 2024-04-23

### 🎁 New Features

* `Store` now supports multiple `summaryRecords`.

## 63.0.3 - 2024-04-16

### 🐞 Bug Fixes

* Import BPs default datetime package css in addition to datetime2 css to support BP datetime components.

## 63.0.2 - 2024-04-16

### 🐞 Bug Fixes

* Fixed issue with GroupingChooser: dragged items were not correctly positioned.
* Removed extraneous internal padding override to Blueprint menu styles. Fixes overhang of menu
divider borders and avoids possible triggering of horizontal scrollbars.

## 63.0.1 - 2024-04-05

### 🐞 Bug Fixes

* New filterable fields exposed in Admin Console for Activity Tracking and Client Errors.
    * Activity Tracking adds `url`, `appEnvironment`, `appVersion`.
    * Client Errors adds `impersonating`.

## 63.0.0 - 2024-04-04

### 💥 Breaking Changes (upgrade difficulty: 🟠 MEDIUM - for apps with styling overrides or direct use of Blueprint components)

* Requires `hoist-core >= v19.0.0` to support improvements to activity / client error tracking.

#### Blueprint 4 to 5 Migration

This release includes Blueprint 5, a major version update of that library with breaking changes.
While most of these have been addressed by the Hoist integration layer, developers importing
Blueprint components directly should review
the [Blueprint 5 migration guide](https://github.com/palantir/blueprint/wiki/Blueprint-5.0) for
details.

There are some common breaking changes that most/many apps will need to address:

* CSS rules with the `bp4-` prefix should be updated to use the `bp5-` prefix.
* For `popover` and `tooltip` components, replace `target` with `item` if using elementFactory.
  If using JSX, replace `target` prop with a child element. Also applies to the mobile `popover`.
* Popovers no longer have a popover-wrapper element - remove/replace any CSS rules
  targeting `bp4-popover-wrapper`.
* All components which render popovers now depend
  on [`popper.js v2.x`](https://popper.js.org/docs/v2/). Complex customizations to popovers may
  need to be reworked.
* Where applicable, the former `elementRef` prop has been replaced by the simpler, more
  straightforward `ref` prop using `React.forwardRef()` - e.g. Hoist's `button.elementRef` prop
  becomes just `ref`. Review your app for uses of `elementRef`.
* The static `ContextMenu.show()` method has been replaced with `showContextMenu()`, importable
  from `@xh/hoist/kit/blueprint`. The method signature has changed slightly.
* The exported `overlay` component now refers to Blueprint's `overlay2` component.
* The exported `datePicker` now refers to Blueprint's `datePicker3` component, which has been
  upgraded to use `react-day-picker` v8. If you are passing `dayPickerProps` to Hoist's `dateInput`,
  you may need to update your code to use the
  new [v8 `DatePickerProps`](https://react-day-picker.js.org/api/interfaces/DayPickerSingleProps).

### 🎁 New Features

* Upgraded Admin Console Activity and Client Error reporting modules to use server-side filtering
  for better support of large datasets, allowing for longer-range queries on filtered categories,
  messages, or users before bumping into configured row limits.
* Added new `MenuItem.className` prop.

### 🐞 Bug Fixes

* Fixed two `ZoneGrid` issues:
    * Internal column definitions were missing the essential `rendererIsComplex` flag and could fail
      to render in-place updates to existing record data.
    * Omitted columns are now properly filtered out.
* Fixed issue where `SplitTreeMap` would not properly render errors as intended.

### 📚 Libraries

* @blueprintjs/core `4.20 -> 5.10`
* @blueprintjs/datetime `4.4` -> @blueprintjs/datetime2 `2.3`

## 62.0.1 - 2024-03-28

### 🎁 New Features

* New method `clear()` added to `TaskObserver` api.

### 🐞 Bug Fixes

* Ensure application viewport is masked throughout the entire app initialization process.

## 62.0.0 - 2024-03-19

### 💥 Breaking Changes (upgrade difficulty: 🟢 TRIVIAL - dependencies only)

* Requires update to `hoist-dev-utils >= v8.0.0` with updated chunking and code-splitting strategy
  to create shorter bundle names.

### 🎁 New Features

* Added a "Reload App" option to the default mobile app menu.
* Improved perceived responsiveness when constructing a new 'FilterChooserModel' when backing data
  has many records and/or auto-suggest-enabled fields.

### 🐞 Bug Fixes

* Fixed the config differ dialog issue where long field values would cause the toolbar to get hidden
  and/or table columns to be overly wide due to content overflow.

## 61.0.0 - 2024-03-08

### 💥 Breaking Changes (upgrade difficulty: 🟢 TRIVIAL - dependencies only)

* Requires update to `hoist-dev-utils >= v7.2.0` to inject new `xhClientApps` constant.

### 🎁 New Features

* Enhanced Roles Admin UI for more streamlined role editing.
* Supports targeting alert banners to specific client apps.
* Improved logging and error logging of `method` and `headers` in `FetchService`:  Default
  values will now be included.
* Enhanced `XH.reloadApp` with cache-buster.

### 🐞 Bug Fixes

* `FilterChooser` now correctly round-trips `Date` and `LocalDate` values. Previously it emitted
  these as strings, with incorrect results when using the generated filter's test function directly.
* Fixed bug where a discarded browser tab could re-init an app to an obsolete (cached) version.

## 60.2.0 - 2024-02-16

### 🎁 New Features

* The Admin Console now indicates if a Config value is being overridden by an instance config or
  environment variable with a corresponding name.
    * Config overrides now available in `hoist-core >= v18.4`. See the Hoist Core release notes for
      additional details on this new feature. The Hoist Core update is required for this feature,
      but is not a hard requirement for this Hoist React release in general.
* `RestGridEditor` now supports an `omit` flag to hide a field from the editor dialog.
* `FormField.readonlyRenderer` is now passed the backing `FieldModel` as a second argument.

### ⚙️ Typescript API Adjustments

* `FilterChooserModel.value` and related signatures are now typed with a new `FilterChooserFilter`
  type, a union of `CompoundFilter | FieldFilter` - the two concrete filter implementations
  supported by this control.

### 📚 Libraries

* classnames `2.3 → 2.5`

## 60.1.1 - 2024-01-29

### ⚙️ Technical

* Improved unique constraint validation of Roles and Role Members in the Admin Console.

## 60.1.0 - 2024-01-18

### 🐞 Bug Fixes

* Fixed transparent background for popup inline editors.
* Exceptions that occur in custom `Grid` cell tooltips will now be caught and logged to console,
  rather than throwing the render of the entire component.

### ⚙️ Technical

* Improvements to exception handling during app initialization.

## 60.0.1 - 2024-01-16

### 🐞 Bug Fixes

* Fixed regression to `ZoneGrid`.

## 60.0.0 - 2024-01-12

### 💥 Breaking Changes (upgrade difficulty: 🟠 MEDIUM - depends on server-side Roles implementation)

* Requires `hoist-core >= v18`. Even if not using new Hoist provided Role Management, several Admin
  Console features have had deprecation support for older versions of Hoist Core removed.

### 🎁 New Features

* Introduced new Admin Console tools for enhanced Role Management available in `hoist-core >= v18`.
    * Hoist-core now supports an out-of-the-box, database-driven system for maintaining a
      hierarchical set of Roles associating and associating them with individual users.
    * New system supports app and plug-in specific integrations to AD and other enterprise systems.
    * Administration of the new system provided by a new admin UI tab provided here.
    * Consult XH and the
      [Hoist Core CHANGELOG](https://github.com/xh/hoist-core/blob/develop/CHANGELOG.md#1800---2024-01-12)
      for additional details and upgrade instructions.
* Added `labelRenderers` property to `ZoneGridModel`. This allows dynamic "data-specific" labeling
  of fields in `ZoneGrid`.

### ✨ Styles

* Added `xh-bg-intent-xxx` CSS classes, for intent-coloring the `background-color` of elements.

### 🐞 Bug Fixes

* Fixed bug where `ColumnGroup` did not properly support the `omit` flag.

## 59.5.1 - 2024-01-05

### 🐞 Bug Fixes

* Fixed `DateEditor` calendar popover not showing for non-pinned columns.

## 59.5.0 - 2023-12-11

### 🎁 New Features

* Added new `dialogWidth` and `dialogHeight` configs to `DockViewModel`.

### 🐞 Bug Fixes

* Fixed serialization of expand/collapse state within `AgGridModel`, which was badly broken and
  could trigger long browser hangs for grids with > 2 levels of nesting and numeric record IDs.
* Fixed `UniqueAggregator` to properly check equality for `Date` fields.
* Pinned `react-grid-layout@1.4.3` to avoid v1.4.4 bugs affecting `DashCanvas` interactions
  (see https://github.com/react-grid-layout/react-grid-layout/issues/1990).

## 59.4.0 - 2023-11-28

### 💥 Breaking Changes (upgrade difficulty: 🟢 LOW)

* The constructors for `ColumnGroup` no long accept arbitrary rest (e.g `...rest`)
  arguments for applying app-specific data to the object. Instead, use the new `appData` property.

### ⚙️ Technical

* Enhanced `LogUtils` to support logging objects (and any other non-string values). Also
  added new exports for `logWarn()` and `logError()` with the same standardized formatting.
* Added standardized `LogUtils` methods to `HoistBase`, for use within Hoist models and services.

### 🐞 Bug Fixes

* `ZoneGrid` will no longer render labels or delimiters for empty values.

### ⚙️ Typescript API Adjustments

* Updated type for `ReactionSpec.equals` to include already-supported string shorthands.

## 59.3.2 - 2023-11-21

### 🐞 Bug Fixes

* `ZoneGrid` will more gracefully handle state that has become out of sync with its mapper
  requirements.

## 59.3.1 - 2023-11-10

### 🐞 Bug Fixes

* Ensure an unauthorized response from a proxy service endpoint does not prompt the user to refresh
  and log in again on an SSO-enabled application.
* Revert change to `Panel` which affected where `className` was applied with `modalSupport` enabled

## 59.3.0 - 2023-11-09

### 🎁 New Features

* Improved Hoist support for automated testing via Playwright, Cypress, and similar tools:
    * Core Hoist components now accept an optional `testId` prop, to be rendered at an appropriate
      level of the DOM (within a `data-testid` HTML attribute). This can minimize the need to select
      components using criteria such as CSS classes or labels that are more likely to change and
      break tests.
    * When given a `testId`, certain composite components will generate and set "sub-testIds" on
      selected internal components. For example, a `TabContainer` will set a testId on each switcher
      button (derived from its tabId), and a `Form` will set testIds on nested `FormField`
      and `HoistInput` components (derived from their bound field names).
    * This release represents a first step in ongoing work to facilitate automated end-to-end
      testing of Hoist applications. Additional Hoist-specific utilities for writing tests in
      libraries such as Cypress and Playwright are coming soon.
* Added new `ZoneGrid` component, a highly specialized `Grid` that always displays its data with
  multi-line, full-width rows. Each row is broken into four zones (top/bottom and left/right),
  each of which can mapped by the user to render data from one or more fields.
    * Primarily intended for mobile, where horizontal scrolling can present usability issues, but
      also available on desktop, where it can serve as an easily user-configurable `DataView`.
* Added `Column.sortToBottom` to force specified values to sort the bottom, regardless of sort
  direction. Intended primarily to force null values to sort below all others.
* Upgraded the `RelativeTimestamp` component with a new `localDateMode` option to customize how
  near-term date/time differences are rendered with regards to calendar days.

### 🐞 Bug Fixes

* Fixed bug where interacting with a `Select` within a `Popover` can inadvertently cause the
  popover to close. If your app already has special handling in place to prevent this, you should
  be able to unwind it after upgrading.
* Improved the behavior of the clear button in `TextInput`. Clearing a field no longer drops focus,
  allowing the user to immediately begin typing in a new value.
* Fixed arguments passed to `ErrorMessageProps.actionFn` and `ErrorMessageProps.detailsFn`.
* Improved default error text in `ErrorMessage`.

### ⚙️ Technical

* Improved core `HoistComponent` performance by preventing unnecessary re-renderings triggered by
  spurious model lookup changes.
* New flag `GridModel.experimental.enableFullWidthScroll` enables scrollbars to span pinned columns.
    * Early test release behind the flag, expected to made the default behavior in next release.
* Renamed `XH.getActiveModels()` to `XH.getModels()` for clarity / consistency.
    * API change, but not expected to impact applications.
* Added `XH.getModel()` convenience method to return the first matching model.

## 59.2.0 - 2023-10-16

### 🎁 New Features

* New `DockViewConfig.onClose` hook invoked when a user attempts to remove a `DockContainer` view.
* Added `GridModel` APIs to lookup and show / hide entire column groups.
* Left / right borders are now rendered along `Grid` `ColumnGroup` edges by default, controllable
  with new `ColumnGroupSpec.borders` config.
* Enhanced the `CubeQuery` to support per-query post-processing functions
  with `Query.omitFn`, `Query.bucketSpecFn` and `Query.lockFn`. These properties default to their
  respective properties on `Cube`.

### 🐞 Bug Fixes

* `DashContainerModel` fixes:
    * Fix bug where `addView` would throw when adding a view to a row or column
    * Fix bug where `allowRemove` flag was dropped from state for containers
    * Fix bug in `DockContainer` where adding / removing views would cause other views to be
      remounted
* Fixed erroneous `GridModel` warning when using a tree column within a column group
* Fixed regression to alert banners. Resume allowing elements as messages.
* Fix `Grid` cell border styling inconsistencies.

### ⚙️ Typescript API Adjustments

* Added type for `ActionFnData.record`.

## 59.1.0 - 2023-09-20

### 🎁 New Features

* Introduced new `ErrorBoundary` component for finer-grained application handling of React Errors.
    * Hoist now wraps `Tab`, `DashCanvasView`, `DashContainerView`, `DockView`, and `Page` in an
      `ErrorBoundary`. This provides better isolation of application content, minimizing the chance
      that any individual component can crash the entire app.
    * A new `PanelModel.errorBoundary` prop allows developers to opt-in to an `ErrorBoundary`
      wrapper around the contents of any panel.
    * `ErrorMessage` component now provides an ability to show additional exception details.
* Added new `Markdown` component for rendering Markdown formatted strings as markup. This includes
  bundling `react-markdown` in Hoist.
    * If your app already uses `react-markdown` or similar, we recommend updating to use the
      new `Markdown` component exported by Hoist to benefit from future upgrades.
    * Admin-managed alert banners leverage the new markdown component to support bold, italics and
      links within alert messages.
* Improved and fixed up `Panel` headers, including:
    * Added new `Panel.headerClassName` prop for easier CSS manipulation of panel's header.
    * Improved `Panel.collapsedTitle` prop and added `Panel.collapsedIcon` prop. These two props now
      fully govern header display when collapsed.
* Improved styling for disabled `checkbox` inputs.

### ⚙️ Technical

* `XH.showException` has been deprecated. Use similar methods on `XH.exceptionHandler` instead.

### 📚 Libraries

* numbro `2.3 → 2.4`
* react-markdown `added @ 8.0`
* remark-breaks `added @ 3.0`

## 59.0.3 - 2023-08-25

### ⚙️ Technical

* New `XH.flags` property to govern experimental, hotfix, or otherwise provisional features.

* Provide temporary workaround to chromium bug effecting BigNumber. Enabled via flag
  `applyBigNumberWorkaround`. See https://github.com/MikeMcl/bignumber.js/issues/354.

## 59.0.2 - 2023-08-24

### 🐞 Bug Fixes

* Restored support for `Select.selectOnFocus` (had broken with upgrade to `react-select` in v59.0).
* Fixed `DateInput` bug caused by changes in Chrome v116 - clicking on inputs
  with `enableTextInput: false` now open the date picker popup as expected.
* Flex inner title element added to `Panel` headers in v59.0, and set `display:flex` on the new
  element itself. Restores previous flexbox container behavior (when not L/R collapsed) for apps
  that are providing custom components as titles.
* `DashCanvas` now properly updates its layout when shown if the browser window had been resized
  while the component was hidden (e.g. in an inactive tab).
* Reverted upgrade to `react-select` in v59.0.0 due to issues found with `selectEditor` / inline
  grid editing. We will revisit this upgrade in a future release.

### 📚 Libraries

* react-select `5.7 → 4.3`
* react-windowed-select `5.1 → 3.1`

## 59.0.1 - 2023-08-17

### 🎁 New Features

* Added new `Panel.collapsedTitle` prop to make it easier to display a different title when the
  panel is collapsed.

## 59.0.0 - 2023-08-17

### 💥 Breaking Changes (upgrade difficulty: 🟢 LOW)

* Apps must update their `typescript` dependency to v5.1. This should be a drop-in for most
  applications, or require only minor changes. Note that Hoist has not yet adopted the updated
  approach to decorators added in TS v5, maintaining compatibility with the "legacy" syntax.
* Apps that use and provide the `highcharts` library should be sure to update the version to v11.1.
  This should be a drop-in for most applications.
    * Visit https://www.highcharts.com/blog/changelog/ for specific changes.
* Apps must also update their `@xh/hoist-dev-utils` dependency to v7.0.0 or higher.
    * We recommend specifying this as `"@xh/hoist-dev-utils": "7.x"` in your `package.json` to
      automatically pick up future minor releases.
* `DataViewConfig` no longer directly supports `GridConfig` parameters - instead, nest `GridConfig`
  options you wish to set via the new `gridOptions` parameter. Please note that, as before, not
  all `GridConfig` options are supported by (or make sense for) the `DataView` component.

### 🎁 New Features

* New `GridAutosizeOptions.includeHiddenColumns` config controls whether hidden columns should
  also be included during the autosize process. Default of `false`. Useful when applications
  provide quick toggles between different column sets and would prefer to take the up-front cost of
  autosizing rather than doing it after the user loads a column set.
* New `NumberFormatOptions.strictZero` formatter config controls display of values that round to
  zero at the specified precision. Set to `false` to format those values as if they were *exactly*
  zero, triggering display of any `zeroDisplay` value and suppressing sign-based glyphs, '+/-'
  characters, and styling.
* New `DashModel.refreshContextModel` allows apps to programmatically refresh all widgets within
  a `DashCanvas` or `DashContainer`.
* New tab for monitoring JDBC connection pool stats added to the Admin Console. Apps
  with `hoist-core >= v17.2` will collect and display metrics for their primary datasource on a
  configurable frequency.
* `ButtonGroupInput` now allows `null` values for buttons as long as both `enableClear` and
  `enableMulti` are false.

### 🐞 Bug Fixes

* Fixed bug where a titled panel collapsed to either the left or right side of a layout could cause
  severe layout performance degradation (and even browser hangs) when resizing the browser window in
  the latest Chrome v115.
    * Note this required some adjustments to the internal DOM structure of `PanelHeader` - highly
      specific CSS selectors or visual tests may be affected.
* Fixed bug where `manuallySized` was not being set properly on column state.
* Fixed bug where mobile `Dialog` max height was not properly constrained to the viewport.
* Fixed bug where mobile `NumberInput` would clear when trying to enter decimals on certain devices.
* Suppressed extra top border on Grids with `hideHeaders: true`.

### ⚙️ Technical

* Suppressed dev-time console warnings thrown by Blueprint Toaster.

### 📚 Libraries

* mobx `6.8 → 6.9`
* semver `7.3 → 7.5`
* typescript `4.9 → 5.1`
* highcharts `10.3 → 11.1`
* react-select `4.3 → 5.7`
* react-windowed-select `3.1 → 5.1`

## 58.0.1 - 2023-07-13

### 🐞 Bug Fixes

* Fixed bug where `TabContainerModel` with routing enabled would drop route params when navigating
  between tabs.

## 58.0.0 - 2023-07-07

### 💥 Breaking Changes (upgrade difficulty: 🟢 LOW)

* The `Column.getValueFn` and `Column.renderer` functions will no longer be passed the `agParams`
  argument. This argument was not passed consistently by Hoist when calling these functions; and was
  specifically omitted during operations such as column sizing, tooltip generation and Grid content
  searching. We do not expect this argument was being used in practice by applications, but
  applications should ensure this is the case, and adjust these callbacks if necessary.

### 🎁 New Features

* Deprecated `xhAppVersionCheckEnabled` config in favor of object-based `xhAppVersionCheck`. Hoist
  will auto-migrate the existing value to this new config's `mode` flag. While backwards
  compatible with older versions of hoist-core, the new `forceReload` mode
  requires `hoist-core >= v16.4`.
* Enhanced `NumberFormatOptions.colorSpec` to accept CSS properties in addition to class names.
* Enhanced `TabSwitcher` to allow navigation using arrow keys when focused.
* Added new option `TrackOptions.logData` to provide support for logging application data in
  `TrackService.`  Requires `hoist-core >= v16.4`.
* New `XH.pageState` provides observable access to the current lifecycle state of the app, allowing
  apps to react to changes in page visibility and focus, as well as detecting when the browser has
  frozen a tab due to inactivity or navigation.

## 57.0.0 - 2023-06-20

### 💥 Breaking Changes (upgrade difficulty: 🟢 LOW)

* The deprecated `@settable` decorator has now been removed. Use `@bindable` instead.
* The deprecated class `@xh/hoist/admin/App` has been removed. Use `@xh/hoist/admin/AppComponent`
  instead.

### 🎁 New Features

* Enhanced Admin alert banners with the ability to save messages as presets. Useful for
  standardizing alert or downtime banners, where pre-approved language can be saved as a preset for
  later loaded into a banner by members of an application support team (
  requires `hoist-core >= v16.3.0`).
* Added bindable `readonly` property to `LeftRightChooserModel`.

### ⚙️ Technical

* Support the `HOIST_IMPERSONATOR` role introduced in hoist-core `v16.3.0`
* Hoist now supports and requires ag-Grid v30 or higher. This version includes critical
  performance improvements to scrolling without the problematic 'ResizeObserver' issues discussed
  below.

### 🐞 Bug Fixes

* Fixed a bug where Onsen components wrappers could not forward refs.
* Improved the exceptions thrown by fetchService when errors occur parsing response JSON.

## 56.6.0 - 2023-06-01

### 🎁 New Features

* New global property `AgGrid.DEFAULT_PROPS` to provide application wide defaults for any instances
  of `AgGrid` and `Grid` components.

### ⚙️ Technical

* The workaround of defaulting the AG Grid prop `suppressBrowserResizeObserver: true`, added in
  v56.3.0, has been removed. This workaround can cause sizing issues with flex columns and should
  not be needed once [the underlying issue](https://github.com/ag-grid/ag-grid/issues/6562) is fixed
  in an upcoming AG Grid release.
    * As of this release date, we recommend apps stay at AG Grid 29.2. This does not include the
      latest AG performance improvements, but avoids the sizing issues present in 29.3.5.
    * If you want to take the latest AG Grid 29.3.5, please re-enable
      the `suppressBrowserResizeObserver` flag with the new `DEFAULT_PROPS` static described
      above. Scan your app carefully for column sizing issues.

### 🐞 Bug Fixes

* Fixed broken change handler for mobile inputs that wrap around Onsen UI inputs, including
  `NumberInput`, `SearchInput`, and `TextInput`.

### 📚 Libraries

* @blueprintjs/core `^4.14 → ^4.20` (apps might have already updated to a newer minor version)

## 56.5.0 - 2023-05-26

### 🎁 New Features

* Added `regexOption` and `caseSensitive` props to the `LogDisplayModel`. (Case-sensitive search
  requires `hoist-core >= v16.2.0`).
* Added new `GroupingChooserModel.commitOnChange` config - enable to update the observable grouping
  value as the user adjusts their choices within the control. Default behavior is unchanged,
  requiring user to dismiss the popover to commit the new value.
* Added new `Select.enableTooltips` prop - enable for select inputs where the text of a
  selected value might be elided due to space constraints. The tooltip will display the full text.
* Enabled user-driven sorting for the list of available values within Grid column filters.
* Updated `CodeInput.showCopyButton` (copy-to-clipboard feature) default to true (enabled).

### ⚙️ Technical

* `DataView` now supports an `agOptions` prop to allow passing arbitrary AG Grid props to the
  underlying grid instance. (Always supported by `Grid`, now also supported by `DataView`.)

### 🐞 Bug Fixes

* Fixed layout bug where popovers triggered from a parent `Panel` with `modalSupport` active could
  render beneath that parent's own modal dialog.
* Fixed broken `CodeInput` copy-to-clipboard feature.

## v56.4.0 - 2023-05-10

### 🎁 New Features

* Ensure that non-committed values are also checked when filtering a store with a FieldFilter.
  This will maximize chances that records under edit will not disappear from user view due to
  active filters.

### 🐞 Bug Fixes

* Fix bug where Grid ColumnHeaders could throw when `groupDisplayType` was set to `singleColumn`.

### ⚙️ Technical

* Adjustment to core model lookup in Hoist components to better support automated testing.
  Components no longer strictly require rendering within an `AppContainer`.

### ⚙️ Typescript API Adjustments

* Improved return types for `FetchService` methods and corrected `FetchOptions` interface.

## v56.3.0 - 2023-05-08

### 🎁 New Features

* Added support for new `sortOrder` argument to `XH.showBanner()`. A default sort order is applied
  if unspecified, ensuring banners do not unexpectedly change order when refreshed.

### ⚙️ Typescript API Adjustments

* Improved the recommendation for the app `declare` statement within
  our [TypeScript migration docs](https://github.com/xh/hoist-react/blob/develop/docs/upgrade-to-typescript.md#bootstrapts--service-declarations).
    * See this [Toolbox commit](https://github.com/xh/toolbox/commit/8df642cf) for a small,
      recommended app-level change to improve autocompletion and usage checks within IntelliJ.
* Added generic support to `XH.message()` and `XH.prompt()` signatures with return type
  of `Promise<T | boolean>`.
* Moved declaration of optional `children` prop to base `HoistProps` interface - required for TSX
  support.

### ✨ Styles

* Removed `--xh-banner-height` CSS var.
    * Desktop banners are implemented via `Toolbar`, which correctly sets a min height.
    * Mobile banners now specify `min-height: 40px` via the `.xh-banner` class.
    * This change allows banners containing custom components to grow to fit their contents without
      requiring app-level CSS overrides.
* Added new `--xh-grid-filter-popover-[height|width]-px` CSS variables to support easier custom
  sizing for grid column header filter popovers.

### ⚙️ Technical

* Updated internal config defaults to support latest AG Grid v29.3.4+ with use of
  AG `suppressBrowserResizeObserver` config. Applications are encouraged to update to the latest AG
  Grid dependencies to take advantage of ongoing performance updates.

## v56.2.0 - 2023-04-28

### 🎁 New Features

* Added `DashContainerModel.margin` config to customize the width of the resize splitters
  between widgets.

### ⚙️ Technical

* Improve scrolling performance for `Grid` and `DataView` via internal configuration updates.

## v56.1.0 - 2023-04-14

### 🎁 New Features

* Display improved memory management diagnostics within Admin console Memory Monitor.
    * New metrics require optional-but-recommended update to `hoist-core >= v16.1.0`.

### 🐞 Bug Fixes

* Fixes bug with display/reporting of exceptions during app initialization sequence.

## v56.0.0 - 2023-03-29

### 💥 Breaking Changes (upgrade difficulty: 🟠 MEDIUM)

* Requires `hoist-core => v16`.
* Requires AG Grid v29.0.0 or higher - update your AG Grid dependency in your app's `package.json`
  file. See the [AG Grid Changelog](https://www.ag-grid.com/changelog) for details.
    * Add a dependency on `@ag-grid-community/styles` to import new dedicated styles package.
    * Imports of AG Grid CSS files within your app's `Bootstrap.ts` file will also need to be
      updated to import styles from their new location. The recommended imports are now:

```typescript
import '@ag-grid-community/styles/ag-grid.css';
import '@ag-grid-community/styles/ag-theme-balham.css';
```

* New `xhActivityTrackingConfig` soft-configuration entry places new limits on the size of
  any `data` objects passed to `XH.track()` calls.
    * Any track requests with data objects exceeding this length will be persisted, but without the
      requested data.
    * Activity tracking can also be disabled (completely) via this same config.
* "Local" preferences are no longer supported. Application should use `LocalStorageService` instead.
  With v56, the `local` flag on any preferences will be ignored, and all preferences will be saved
  on the server instead.
    * Note that Hoist will execute a one-time migration of any existing local preference values
      from the user's browser to the server on app load.
* Removed `Column.tooltipElement`. Use `tooltip` instead.
* Removed `fill` prop on `TextArea` and `NumberInput` component. Use `flex` instead.
* Removed previously deprecated `Button.modifier.outline` and `Button.modifier.quiet` (mobile only).
* Removed previously deprecated `AppMenuButton.extraItems.onClick`. Use `actionFn` instead.

### 🎁 New Features

* `PanelModel` now supports a `defaultSize` property specified in percentage as well as pixels
  (e.g. `defaultSize: '20%'` as well as `defaultSize: 200`).
* `DashCanvas` views can now be programmatically added with specified width and height dimensions.
* New `FetchService.abort()` API allows manually aborting a pending fetch request.
* Hoist exceptions have been enhanced and standardized, including new TypeScript types. The
  `Error.cause` property is now populated for wrapping exceptions.
* New `GridModel.headerMenuDisplay` config for limiting column header menu visibility to on hover.

### ⚙️ Typescript API Adjustments

* New Typescript types for all Hoist exceptions.
* Integration of AG Grid community types.

### ⚙️ Technical

* Hoist source code has been reformatted with Prettier.
* Admin Console modules that have been disabled via config are no longer hidden completely, but
  instead will render a placeholder pointing to the relevant config name.

### 📚 Libraries

* mobx `6.7 → 6.8`
* dompurify `2.4 → 3.0`

## v55.4.0 - 2023-03-23

### 💥 Breaking Changes

* Requires AG Grid v29.0.0 or higher - see release notes for v56.0.0 above.

### 🐞 Bug Fixes

* Addresses `AgGrid` v28 regression whereby changing column visibility via state breaks grid
  rendering when column groups are set via the `groupId` property.

## v55.3.2 - 2023-03-22

### 🐞 Bug Fixes

* Fixed issue where a filter on a `LocalDate` field created via `FilterChooser` would cause a
  grid column filter on the same field to fail to properly render when shown.

## v55.3.1 - 2023-03-14

### 🐞 Bug Fixes

* Revert native `structuredClone` to lodash `deepClone` throughout toolkit.

## v55.3.0 - 2023-03-03

### 🐞 Bug Fixes

* Grid column filters scroll their internal grid horizontally to avoid clipping longer values.
* Minor improvements to the same grid filter dialog's alignment and labelling.

### ⚙️ Technical

* Use native `structuredClone` instead of lodash `deepClone` throughout toolkit.

## v55.2.1 - 2023-02-24

### 🐞 Bug Fixes

* Fixed issue where a resizable `Panel` splitter could be rendered incorrectly while dragging.

## v55.2.0 - 2023-02-10

### 🎁 New Features

* `DashCanvas` enhancements:
    * Views now support minimum and maximum dimensions.
    * Views now expose an `allowDuplicate` flag for controlling the `Duplicate` menu item
      visibility.

### 🐞 Bug Fixes

* Fixed a bug with Cube views having dimensions containing non-string or `null` values. Rows grouped
  by these dimensions would report values for the dimension which were incorrectly stringified (e.g.
  `'null'` vs. `null` or `'5'` vs. `5`). This has been fixed. Note that the stringified value is
  still reported for the rows' `cubeLabel` value, and will be used for the purposes of grouping.

### ⚙️ Typescript API Adjustments

* Improved signatures of `RestStore` APIs.

## v55.1.0 - 2023-02-09

Version 55 is the first major update of the toolkit after our transition to Typescript. In addition
to a host of runtime fixes and features, it also contains a good number of important Typescript
typing adjustments, which are listed below. It also includes a helpful
[Typescript upgrade guide](https://github.com/xh/hoist-react/blob/develop/docs/upgrade-to-typescript.md).

### 🎁 New Features

* Grid exports can now be tracked in the admin activity tab by setting `exportOptions.track` to
  true (defaults to false).
* Miscellaneous performance improvements to the cube package.
* The implementation of the `Cube.omitFn` feature has been enhanced. This function will now be
  called on *all* non-leaf nodes, not just single child nodes. This allows for more flexible
  editing of the shape of the resulting hierarchical data emitted by cube views.

### 🐞 Bug Fixes

* Fixed: grid cell editors would drop a single character edit.
* Fixed: grid date input editor's popup did not position correctly in a grid with pinned columns.
* Fixed issue with `DashContainer` flashing its "empty" text briefly before loading.
* Several Hoist TypeScript types, interfaces, and signatures have been improved or corrected (typing
  changes only).
* Fix bug where a `className` provided to a `Panel` with `modalSupport` would be dropped when in a
  modal state. Note this necessitated an additional layer in the `Panel` DOM hierarchy. Highly
  specific CSS selectors may be affected.
* Fix bug where `TileFrame` would not pass through the keys of its children.

### 💥 Breaking Changes

* The semantics of `Cube.omitFn` have changed such that it will now be called on all aggregate
  nodes, not just nodes with a single child. Applications may need to adjust any implementation of
  this function accordingly.
* `hoistCmp.containerFactory` and `hoistCmp.withContainerFactory` are removed in favor of
  the basic `hoistCmp.factory` and `hoistCmp.withFactory` respectively. See typescript
  API adjustments below.

### ⚙️ Typescript API Adjustments

The following Typescript API were adjusted in v55.

* Removed the distinction between `StandardElementFactory` and `ContainerElementFactory`. This
  distinction was deemed to be unnecessary, and overcomplicated the understanding of Hoist.
  Applications should simply continue to use `ElementFactory` instead. `hoistCmp.containerFactory`
  and `hoistCmp.withContainerFactory` are also removed in favor of the basic `hoistCmp.factory` and
  `hoistCmp.withFactory` respectively.
* `HoistProps.modelConfig` now references the type declaration of `HoistModel.config`. See
  `PanelModel` and `TabContainerModel` for examples.
* The new `SelectOption` type has been made multi-platform and moved to `@xh/hoist/core`.

**Note** that we do not intend to make such extensive Typescript changes going forward post-v55.0.
These changes were deemed critical and worth adjusting in our first typescript update, and before
typescript has been widely adopted in production Hoist apps.

### ⚙️ Technical

* Hoist's `Icon` enumeration has been re-organized slightly to better separate icons that describe
  "what they look like" - e.g. `Icon.magnifyingGlass()` - from an expanded set of aliases that
  describe "how they are used" - e.g. `Icon.search()`.
    * This allows apps to override icon choices made within Hoist components in a more targeted way,
      e.g. by setting `Icon.columnMenu = Icon.ellipsisVertical`.
* All Hoist configurations that support `omit: boolean` now additionally support a "thunkable"
  callback of type `() => boolean`.
* `Grid` will only persist minimal user column state for hidden columns, to reduce user pref sizes.

### 📚 Libraries

* @blueprintjs/core `^4.12 → ^4.14`
* corejs `^3.26 → ^3.27`
* mobx `6.6 → 6.7`
* onsenui `2.11 → 2.12` (*see testing note below)
* react-onsenui `1.11 > 1.13`

### ✅ Testing Scope

* *Full regression testing recommended for _mobile_ apps.* While the upgrade from 2.11 to 2.12
  appears as a minor release, it was in fact a major update to the library.
  See [the Onsen release notes](https://github.com/OnsenUI/OnsenUI/releases/tag/2.12.0) for
  additional details. Note that Hoist has handled all changes required to its Onsen API calls,
  and there are no breaking changes to the Hoist mobile component APIs. As a result, mobile apps
  _might_ not need to change anything, but extra care in testing is still recommended.

## v54.0.0 - 2022-12-31

We are pleased to announce that Hoist React has been fully rewritten in TypeScript! ✨🚀

All core Hoist Components, Models, and other utilities now have TypeScript interfaces for their
public APIs, improving the developer ergonomics of the toolkit with much more accurate dev-time type
checking and intellisense. Developers now also have the option (but are not required) to write
application code using TypeScript.

Runtime support for TypeScript is provided by `@xh/hoist-dev-utils v6.1+`, which recognizes and
transpiles TypeScript files (`.ts|.tsx`) via the `@babel/plugin-transform-typescript` plugin.
Development-time support can be provided by the user's IDE (e.g. IntelliJ or VSCode, which both
provide strong TypeScript-based error checking and auto-completion).

The goal of this release is to be backward compatible with v53 to the greatest degree possible, and
most applications will run with minimal or no changes. However, some breaking changes were required
and can require application adjustments, as detailed below.

As always, please review our [Toolbox project](https://github.com/xh/toolbox/), which we've updated
to use TypeScript for its own app-level code.

### 🎁 New Features

* New TypeScript interface `HoistProps` and per-component extensions to specify props for all
  components. This replaces the use of the `PropTypes` library, which is no longer included.
* ~~Enhanced TypeScript-aware implementations of `ElementFactory`, including separate factories for
  standard components (`elementFactory`) and components that often take children only
  (`containerElementFactory`).~~
* The `@bindable` annotation has been enhanced to produce a native javascript setter for its
  property as well as the `setXXX()` method it currently produces. This provides a more typescript
  friendly way to set properties in a mobx action, and should be the favored method going forward.
  The use of the `setXXX()` method will continue to be supported for backward compatibility.
* References to singleton instances of services and the app model can now also be gained via the
  static `instance` property on the class name of the singleton - e.g. `MyAppModel.instance`.
  Referencing app-level services and the AppModel via `XH` is still fully supported and recommended.
* New utility function `waitFor` returns a promise that will resolve after a specified condition
  has been met, polling at a specified interval.
* Hoist Components will now automatically remount if the model passed to them (via context or props)
  is changed during the lifetime of the component. This allows applications to swap out models
  without needing to manually force the remounting of related components with an explicit
  `key` setting, i.e.  `key: model.xhId`.
* `fmtQuantity` function now takes two new flags `useMillions` and `useBillions`.

### 💥 Breaking Changes

* The constructors for `GridModel` and `Column` no long accept arbitrary rest (e.g `...rest`)
  arguments for applying app-specific data to the object. Instead, use the new `appData` property
  on these objects.
* ~~The `elemFactory` function has been removed. Applications calling this function should specify
  `elementFactory` (typically) or `containerElementFactory` instead.~~
    * ~~Most application components are defined using helper aliases `hoistCmp.factory`
      and `hoistCmp.withFactory` - these calls do _not_ need to change, unless your component
      needs to take a list of children directly (i.e. `someComponent(child1, child2)`).~~
    * ~~Update the definition of any such components to use `hoistCmp.containerFactory` instead.~~
    * ~~Where possible, favor the simpler, default factory for more streamlined type suggestions /
      error messages regarding your component's valid props.~~
* The use of the `model` prop to provide a config object for a model to be created on-the-fly
  is deprecated.
    * Use the new `modelConfig` prop when passing a *plain object config* -
      e.g. `someComp({modelConfig: {modelOpt: true}})`
    * Continue to use the `model` prop when passing an existing model *instance* -
      e.g. `someComp({model: someCompModel})`.
* PropTypes support has been removed in favor of the type script interfaces discussed above. Apps
  importing Hoist Proptypes instances should simply remove these compile-time references.

### 🐞 Bug Fixes

* Fix bug where dragging on any panel header which is a descendant of a `DashCanvasView` would move
  the `DashCanvasView`.
* Fix bug where `GridModel.ensureRecordsVisibleAsync` could fail to make collapsed nodes visible.
* Fix bug where `GridPersistenceModel` would not clean outdated column state.
* Fix animation bug when popping pages in the mobile navigator.

### ⚙️ Technical

* Update `preflight.js` to catch errors that occur on startup, before our in-app exception handling
  is initialized.

### 📚 Libraries

* @blueprintjs/core `4.11 → 4.12`
* @xh/hoist-dev-utils `6.0 → 6.1`
* typescript `added @ 4.9`
* highcharts `9.3 → 10.3`

### ✅ Testing Scope

* *Full regression testing recommended* - this is a major Hoist release and involved a significant
  amount of refactoring to the toolkit code. As such, we recommend a thorough regression test of any
  applications updating to this release from prior versions.

## v53.2.0 - 2022-11-15

### 🎁 New Features

* New methods `Store.errors`, `Store.errorCount`, and `StoreRecord.allErrors` provide convenient
  access to validation errors in the data package.
* New flag `Store.validationIsComplex` indicates whether *all* uncommitted records in a store should
  be revalidated when *any* record in the store is changed.
    * Defaults to `false`, which should be adequate for most use cases and can provide a significant
      performance boost in apps that bulk-insert 100s or 1000s of rows into editable grids.
    * Set to `true` for stores with validations that depend on other editable record values in the
      store (e.g. unique constraints), where a change to record X should cause another record Y to
      change its own validation status.

## v53.1.0 - 2022-11-03

### 🎁 New Features

* `PanelModel` now supports `modalSupport.defaultModal` option to allow rendering a Panel in an
  initially modal state.

### 🐞 Bug Fixes

* Fixed layout issues caused by top-level DOM elements created by `ModalSupport`
  and `ColumnWidthCalculator` (grid auto-sizing). Resolved occasional gaps between select inputs and
  their drop-down menus.
* Fix desktop styling bug where buttons inside a `Toast` could be rendered with a different color
  than the rest of the toast contents.
* Fix `GridModel` bug where `Store` would fail to recognize dot-separated field names as paths
  when provided as part of a field spec in object form.

### ⚙️ Technical

* Snap info (if available) from the `navigator.connection` global within the built-in call to track
  each application load.

## v53.0.0 - 2022-10-19

### 🎁 New Features

* The Hoist Admin Console is now accessible in a read-only capacity to users assigned the
  new `HOIST_ADMIN_READER` role.
* The pre-existing `HOIST_ADMIN` role inherits this new role, and is still required to take any
  actions that modify data.

### 💥 Breaking Changes

* Requires `hoist-core >= 14.4` to support the new `HOIST_ADMIN_READER` role described above. (Core
  upgrade _not_ required otherwise.)

## v52.0.2 - 2022-10-13

### 🐞 Bug Fixes

* Form field dirty checking now uses lodash `isEqual` to compare initial and current values,
  avoiding false positives with Array values.

## v52.0.1 - 2022-10-10

### 🎁 New Features

* New "Hoist Inspector" tool supports displaying and querying all of the Models, Services, and
  Stores within a running application.
    * Admin/dev-focused UI is built into all Desktop apps, activated via discrete new toggle in the
      bottom version bar (look for the 🔍 icon), or by running `XH.inspectorService.activate()`.
    * Selecting a model/service/store instance provides a quick view of its properties, including
      reactively updated observables. Useful for realtime troubleshooting of application state.
    * Includes auto-updated stats on total application model count and memory usage. Can aid in
      detecting and debugging memory leaks due to missing `@managed` annotations and other issues.
* New `DashCanvasViewModel.autoHeight` option fits the view's height to its rendered contents.
* New `DashCanvasAddViewButton` component supports adding views to `DashCanvas`.
* New `TabContainerModel.refreshContextModel` allows apps to programmatically load a `TabContainer`.
* `FilterChooserModel` now accepts shorthand inputs for numeric fields (e.g. "2m").
* Admin Console Config/Pref/Blob differ now displays the last updated time and user for each value.
* New observable `XH.environmentService.serverVersion` property, updated in the background via
  pre-existing `xhAppVersionCheckSecs` config. Note this does not replace or change the built-in
  upgrade prompt banner, but allows apps to take their own actions (e.g. reload immediately) when
  they detect an update on the server.

### 💥 Breaking Changes

* This release moves Hoist to **React v18**. Update your app's `package.json` to require the latest
  18.x versions of `react` and `react-dom`. Unless your app uses certain react-dom APIs directly, no
  other changes should be required.
* Removed deprecated method `XH.setDarkTheme()`. Use `XH.setTheme()` instead to select from our
  wide range of (two) theme options.

### 🐞 Bug Fixes

* `CompoundTaskObserver` improved to prioritize using specific messages from subtasks over the
  overall task message.
* Grid's built in context-menu option for filtering no longer shows `[object Object]` for columns
  that render React elements.
* `Store.updateData()` properly handles data in the `{rawData, parentId}` format, as documented.
* Disabled tabs now render with a muted text color on both light and dark themes, with
  new `--tab-disabled-text-color` CSS var added to customize.

### ⚙️ Technical

* `HoistComponents` no longer mutate the props object passed to them in React production mode. This
  was not causing noticeable application issues, but could result in a component's base CSS class
  being applied multiple times to its DOM element.
* `ModelSelector` used for model lookup and matching will now accept the class name of the model to
  match. Previously only a class reference could be provided.
* New check within service initialization to ensure that app service classes extend `HoistService`
  as required. (Has always been the expectation, but was not previously enforced.)
* `GridModel` will once again immediately sync data with its underlying AG Grid component. This
  reverses a v50.0.0 change that introduced a minimal debounce in order to work around an AG Grid
  rendering bug. The AG Grid bug has been resolved, and this workaround is no longer needed.
* `GridExportService` has improved support for columns of `FieldType.AUTO` and for columns with
  multiple data types and custom export functions. (`hoist-core >= 14.3` required for these
  particular improvements, but not for this Hoist React version in general.)
* The `trimToDepth` has been improved to return a depth-limited clone of its input that better
  handles nested arrays and passes through primitive inputs unchanged.

### 📚 Libraries

* @blueprintjs/core `4.6 → 4.11`
* @blueprintjs/datetime `4.3 → 4.4`
* @fortawesome `6.1 → 6.2`
* dompurify `2.3 → 2.4`
* react `17.0.1 → 18.2.0`
* react-dom `17.0.1 → 18.2.0`

## v51.0.0 - 2022-08-29

### 🎁 New Features

* `ButtonGroupInput` supports new `enableMulti` prop.
* `AboutDialog` can now display more dynamic custom properties.
* New option added to the Admin Activity Tracking chart to toggle on/off weekends when viewing a
  time series.
* The `filterText` field in `ColumnHeaderFilter` now gets autoFocused.

### 💥 Breaking Changes

* `CodeInput` is now rendered within an additional `div` element. Unlikely to cause issues, unless
  using targeted styling of this component.
* `xhAboutMenuConfigs` soft-config is no longer supported. To customize the `AboutDialog`, see
  `HoistAppModel.getAboutDialogItems()`

### 🐞 Bug Fixes

* Fixed issue where `ModalSupport` would trigger `MobX` memo warning in console.
* Fixed issues with `ModalSupport` implementation in `CodeInput`.
* Fixed `Grid` rendering glitches when used inside `Panel` with `ModalSupport`.
* Fixed incorrect text color on desktop toasts with a warning intent.
* Fixed potential for duplication of default Component `className` within list of CSS classes
  rendered into the DOM.
* Added missing `@computed` annotations to several `Store` getters that relay properties from
  its internal recordsets, including `maxDepth` and getters returning counts and empty status.
    * Avoids unnecessary internal render cycles within `Grid` when in tree mode.
    * Could require adjustments for apps that unintentionally relied on these observable getters
      triggering re-renders when records have changed in any way (but their output values have not).
* Hoist-supported menus will no longer filter out a `MenuDivider` if it has a `title`.
* The default `FormField` read-only renderer now supports line breaks.

### ⚙️ Technical

* The `addReaction()` and `addAutorun()` methods on `HoistBase` (i.e. models and services) now
  support passing multiple reactions in a single call and will ignore nullish inputs.

## v50.1.1 - 2022-07-29

### 🐞 Bug Fixes

* Fixed bug where components utilizing `ModalSupport` could render incorrectly when switching
  between inline and modal views.
* Improved behavior of `GridModel.whenReadyAsync()` to allow Grid more time to finish loading data.
  This improves the behavior of related methods `preSelectFirstAsync`, `selectFirstAsync`, and
  `ensureVisibleAsync`.
* `Grid` context menus are now disabled when a user is inline editing.
* An empty `DashCanvas` / `DashContainer` 'Add View' button now only displays a menu of available
  views, without unnecessarily nesting them inside an 'Add' submenu.
* Update `AppMenuButton` and `ContextMenu` to support Blueprint4 `menuItem`.

## v50.1.0 - 2022-07-21

### 🎁 New Features

* New `GridModel` method `ensureRecordsVisibleAsync` accepts one or more store records or IDs and
  scrolls to make them visible in the grid.

### 📚 Libraries

* @blueprintjs/core `4.5 → 4.6`
* qs `6.10 → 6.11`
* react-popper `2.2 → 2.3`

## v50.0.0 - 2022-07-12

### 🎁 New Features

* New `PanelModel.modalSupport` option allows the user to expand a panel into a configurable modal
  dialog - without developers needing to write custom dialog implementations and without triggering
  a remount/rerender of the panel's contents.
* FilterChooser field suggestions now search within multi-word field names.
* Autosize performance has been improved for very large grids.
* New `@abstract` decorator now available for enforcing abstract methods / getters.
* `MessageModel` now receives `dismissable` and `cancelOnDismiss` flags to control the behavior of a
  popup message when clicking the background or hitting the escape key.

### 💥 Breaking Changes

* Hoist now requires AG Grid v28.0.0 or higher - update your AG Grid dependency in your app's
  `package.json` file. See the [AG Grid Changelog](https://www.ag-grid.com/changelog) for details.
* The data reactions between `GridModel` and the underlying Ag-Grid is now minimally debounced. This
  avoids multiple data updates during a single event loop tick, which can corrupt Ag-Grid's
  underlying state in the latest versions of that library.
    * This change should not affect most apps, but code that queries grid state immediately after
      loading or filtering a grid (e.g. selection, row visibility, or expansion state) should be
      tested carefully and may require a call to `await whenReadyAsync()`.
    * Note that this method is already incorporated in to several public methods on `GridModel`,
      including `selectFirstAsync()` and `ensureSelectionVisibleAsync()`.
    * ⚠ NOTE - this change has been reverted as of v52 (see above).
* Blueprint has updated all of its CSS class names to use the `bp4-` prefix instead of the `bp3-`
  prefix. Any apps styling these classes directly may need to be adjusted. See
  https://github.com/palantir/blueprint/wiki/Blueprint-4.0 for more info.
* Both `Panel.title` and `Panel.icon` props must be null or undefined to avoid rendering
  a `PanelHeader`. Previously specifying any 'falsey' value for both (e.g. an empty string
  title) would omit the header.
* `XHClass` (top-level Singleton model for Hoist) no longer extends `HoistBase`
* `DockView` component has been moved into the desktop-specific package `@xh/hoist/desktop/cmp`.
  Users of this component will need to adjust their imports accordingly.
* Requires `hoist-core >= 14.0`. Excel file exporting defaults to using column FieldType.

### 🐞 Bug Fixes

* Fixed several issues introduced with Ag-Grid v27 where rows gaps and similar rendering issues
  could appear after operating on it programmatically (see breaking changes above).
* `ColumnHeaders` now properly respond to mouse events on tablets (e.g. when using a Bluetooth
  trackpad on an iPad).
* Fixed bug where `DashCanvasModel.removeView()` was not properly disposing of removed views
* Fixed exception dialog getting overwhelmed by large messages.
* Fixed exporting to Excel file erroneously coercing certain strings (like "1e10") into numbers.

### ⚙️ Technical

* Hoist will now throw if you import a desktop specific class to a mobile app or vice-versa.

### 📚 Libraries

* @blueprintjs `3.54 → 4.5`

[Commit Log](https://github.com/xh/hoist-react/compare/v49.2.0...v50.0.0)

## v49.2.0 - 2022-06-14

### 🎁 New Features

* New `@enumerable` decorator for making class members `enumerable`
* New `GridAutosizeOption` `renderedRowsOnly` supports more limited autosizing
  for very large grids.

### 🐞 Bug Fixes

* Fix `FilterChooser` looping between old values if updated too rapidly.
* Allow user to clear an unsupported `FilterChooser` value.
* Fix bug where `Panel` would throw when `headerItems = null`
* Fix column values filtering on `tags` fields if another filter is already present.
* Fix bug where `SwitchInput` `labelSide` would render inappropriately if within `compact` `toolbar`
* Fix bug where `SplitTreeMapModel.showSplitter` property wasn't being set in constructor

### 📚 Libraries

* mobx `6.5 → 6.6`

[Commit Log](https://github.com/xh/hoist-react/compare/v49.1.0...v49.2.0)

## v49.1.0 - 2022-06-03

### 🎁 New Features

* A `DashCanvasViewModel` now supports `headerItems` and `extraMenuItems`
* `Store` now supports a `tags` field type
* `FieldFilter` supports `includes` and `excludes` operators for `tags` fields

### 🐞 Bug Fixes

* Fix regression with `begins`, `ends`, and `not like` filters.
* Fix `DashCanvas` styling so drag-handles no longer cause horizontal scroll bar to appear
* Fix bug where `DashCanvas` would not resize appropriately on scrollbar visibility change

[Commit Log](https://github.com/xh/hoist-react/compare/v49.0.0...v49.1.0)

## v49.0.0 - 2022-05-24

### 🎁 New Features

* Improved desktop `NumberInput`:
    * Re-implemented `min` and `max` props to properly constrain the value entered and fix several
      bugs with the underlying Blueprint control.
    * Fixed the `precision` prop to be fully respected - values emitted by the input are now
      truncated to the specified precision, if set.
    * Added additional debouncing to keep the value more stable while a user is typing.
* Added new `getAppMenuButtonExtraItems()` extension point on `@xh/hoist/admin/AppModel` to allow
  customization of the Admin Console's app menu.
* Devs can now hide the Admin > General > Users tab by setting `hideUsersTab: true` within a new,
  optional `xhAdminAppConfig` soft-config.
* Added new `SplitTreeMapModel.showSplitter` config to insert a four pixel buffer between the
  component's nested maps. Useful for visualizations with both positive and negative heat values on
  each side, to keep the two sides clearly distinguished from each other.
* New `xhChangelogConfig.limitToRoles` soft-config allows the in-app changelog (aka release notes)
  to be gated to a subset of users based on their role.
* Add support for `Map` and `WeakMap` collections in `LangUtils.getOrCreate()`.
* Mobile `textInput` now accepts an `enableClear` property with a default value of false.

### 💥 Breaking Changes

* `GridModel.groupRowElementRenderer` and `DataViewModel.groupRowElementRenderer` have been removed,
  please use `groupRowRenderer` instead. It must now return a React Element rather than an HTML
  string (plain strings are also OK, but any formatting must be done via React).
* Model classes passed to `HoistComponents` or configured in their factory must now
  extend `HoistModel`. This has long been a core assumption, but was not previously enforced.
* Nested model instances stored at properties with a `_` prefix are now considered private and will
  not be auto-wired or returned by model lookups. This should not affect most apps, but will require
  minor changes for apps that were binding components to non-standard or "private" models.
* Hoist will now throw if `Store.summaryRecord` does not have a unique ID.

### 🐞 Bug Fixes

* Fixed a bug with Panel drag-to-resize within iframes on Windows.
* Worked around an Ag-Grid bug where the grid would render incorrectly on certain sorting changes,
  specifically for abs sort columns, leaving mis-aligned rows and gaps in the grid body layout.
* Fixed a bug in `SelectEditor` that would cause the grid to lose keyboard focus during editing.

### ⚙️ Technical

* Hoist now protects against custom Grid renderers that may throw by catching the error and printing
  an "#ERROR" placeholder token in the affected cell.
* `TreeMapModel.valueRenderer` and `heatRenderer` callbacks are now passed the `StoreRecord` as a
  second argument.
* Includes a new, additional `index-manifest.html` static file required for compatibility with the
  upcoming `hoist-dev-utils v6.0` release (but remains compatible with current/older dev-utils).

### 📚 Libraries

* mobx-react-lite `3.3 → 3.4`

[Commit Log](https://github.com/xh/hoist-react/compare/v48.0.1...v49.0.0)

## v48.0.1 - 2022-04-22

### 🐞 Bug Fixes

* Improve default rendering to call `toString()` on non-react elements returned by renderers.
* Fixed issue with `model` property missing from `Model.componentProps` under certain conditions.

[Commit Log](https://github.com/xh/hoist-react/compare/v48.0.0...v48.0.1)

## v48.0.0 - 2022-04-21

### 🎁 New Features

* A new `DashCanvas` layout component for creating scrollable dashboards that allow users to
  manually place and size their widgets using a grid-based layout. Note that this component is in
  beta and its API is subject to change.
* FontAwesome upgraded to v6. This includes redesigns of the majority of bundled icons - please
  check your app's icon usages carefully.
* Enhancements to admin log viewer. Log file metadata (size & last modified) available with
  optional upgrade to `hoist-core >= 13.2`.
* Mobile `Dialog` will scroll internally if taller than the screen.
* Configs passed to `XH.message()` and its variants now take an optional `className` to apply to the
  message dialog.
* `fmtQuantity` now displays values greater than one billion with `b` unit, similar to current
  handling of millions with `m`.

### 💥 Breaking Changes

* Hoist now requires AG Grid v27.2.0 or higher - update your AG Grid dependency in your app's
  `package.json` file. See the [AG Grid Changelog](https://www.ag-grid.com/changelog) for details.
  NOTE that AG Grid 27 includes a big breaking change to render cell contents via native React
  elements rather than HTML, along with other major API changes. To accommodate these changes, the
  following changes are required in Hoist apps:
    * `Column.renderer` must now return a React Element rather than an HTML string (plain strings
      are also OK, but any formatting must be done via React). Please review your app grids and
      update any custom renderers accordingly. `Column.elementRenderer` has been removed.
    * `DataViewModel.elementRenderer` has been renamed `DataViewModel.renderer`.
    * Formatter methods and renderers (e.g. `fmtNumber`, `numberRenderer`, etc.) now return React
      Elements by default. The `asElement` option to these functions has been removed. Use the
      new `asHtml` option to return an HTML string where required.
    * The `isPopup` argument to `useInlineEditorModel()` has been removed. If you want to display
      your inline editor in a popup, you must set the new flag `Column.editorIsPopup` to `true`.
* Deprecated message configs `confirmText`, `confirmIntent`, `cancelText`, `cancelIntent` have been
  removed.

### 🐞 Bug Fixes

* Set AG Grid's `suppressLastEmptyLineOnPaste` to true to work around a bug with Excel (Windows)
  that adds an empty line beneath the range pasted from the clipboard in editable grids.
* Fixes an issue where `NumberInput` would initially render blank values if `max` or `min` were
  set.
* Fixes an issue where tree maps would always show green for a `heatValue` of zero.

### 📚 Libraries

* @fortawesome/fontawesome-pro `5.14 → 6.1`
* mobx `6.3 → 6.5`
* mobx-react-lite `3.2 → 3.3`

[Commit Log](https://github.com/xh/hoist-react/compare/v47.1.2...v48.0.0)

## v47.1.2 - 2022-04-01

### 🐞 Bug Fixes

* `FieldFilter`'s check of `committedData` is now null safe. A record with no `committedData` will
  not be filtered out.

[Commit Log](https://github.com/xh/hoist-react/compare/v47.1.1...v47.1.2)

## v47.1.1 - 2022-03-26

### 🎁 New Features

* New "sync with system" theme option - sets the Hoist theme to light/dark based on the user's OS.
* Added `cancelAlign` config to `XH.message()` and variants. Customize to "left" to render
  Cancel and Confirm actions separated by a filler.
* Added `GridModel.restoreDefaultsFn`, an optional function called after `restoreDefaultsAsync`.
  Allows apps to run additional, app-specific logic after a grid has been reset (e.g. resetting
  other, related preferences or state not managed by `GridModel` directly).
* Added `AppSpec.lockoutPanel`, allowing apps to specify a custom component.

### 🐞 Bug Fixes

* Fixed column auto-sizing when `headerName` is/returns an element.
* Fixed bug where subforms were not properly registering as dirty.
* Fixed an issue where `Select` inputs would commit `null` whilst clearing the text input.
* Fixed `Clock` component bug introduced in v47 (configured timezone was not respected).

### 📚 Libraries

* @blueprintjs/core `3.53 → 3.54`
* @blueprintjs/datetime `3.23 → 3.24`

[Commit Log](https://github.com/xh/hoist-react/compare/v47.0.1...v47.1.1)

## v47.0.1 - 2022-03-06

### 🐞 Bug Fixes

* Fix to mobile `ColChooser` error re. internal model handling.

[Commit Log](https://github.com/xh/hoist-react/compare/v47.0.0...v47.0.1)

## v47.0.0 - 2022-03-04

### 🎁 New Features

* Version 47 provides new features to simplify the wiring of models to each other and the components
  they render. In particular, it formalizes the existing concept of "linked" HoistModels - models
  created by Hoist via the `creates` directive or the `useLocalModel` hook - and provides them with
  the following new features:
    - an observable `componentProps` property with access to the props of their rendered component.
    - a `lookupModel()` method and a `@lookup` decorator that can be used to acquire references to
      other HoistModels that are ancestors of the model in the component hierarchy.
    - new `onLinked()` and `afterLinked()` lifecycle methods, called when the model's associated
      component is first rendered.
* As before, linked models are auto-loaded and registered for refreshes within the `RefreshContext`
  they reside in, as well as destroyed when their linked component is unmounted. Also note that the
  new features described above are all "opt-in" and should be fully backward compatible with
  existing application code.
* Hoist will now more clearly alert if a model specified via the `uses()` directive cannot be
  resolved. A new `optional` config (default false) supports components with optional models.
* New support in Cube views for aggregators that depend on rows in the data set other than their
  direct children. See new property `Aggregator.dependOnChildrenOnly` and new `AggregationContext`
  argument passed to `Aggregator.aggregate()` and `Aggregator.replace()`
* Clarified internal CSS classes and styling for `FormField`.
    * ⚠️ Note that as part of this change, the `xh-form-field-fill` class name is no longer in use.
      Apps should check for any styles for that class and replace with `.xh-form-field-inner--flex`.

### 🐞 Bug Fixes

* Fixed an issue where the menu would flash open and closed when clicking on the `FilterChooser`
  favorites button.

### 💥 Breaking Changes

* Dashboard widgets no longer receive the `viewModel` prop. Access to the `DashViewModel` within a
  widget should be obtained using either the lookup decorator (i.e. `@lookup(DashViewModel)`)
  or the `lookupModel()` method.

### 📚 Libraries

* @blueprintjs/core `3.52 → 3.53`

[Commit Log](https://github.com/xh/hoist-react/compare/v46.1.2...v47.0.0)

## v46.1.2 - 2022-02-18

### 🐞 Bug Fixes

* Fixed an issue where column autosize can reset column order under certain circumstances.

[Commit Log](https://github.com/xh/hoist-react/compare/v46.1.1...v46.1.2)

## v46.1.1 - 2022-02-15

### 🐞 Bug Fixes

* Prevent `onClick` for disabled mobile `Buttons`.

[Commit Log](https://github.com/xh/hoist-react/compare/v46.1.0...v46.1.1)

## v46.1.0 - 2022-02-07

### Technical

* This release modifies our workaround to handle the AG Grid v26 changes to cast all of their node
  ids to strings. The initial approach in v46.0.0 - matching the AG Grid behavior by casting all
  `StoreRecord` ids to strings - was deemed too problematic for applications and has been reverted.
  Numerical ids in Store are once again fully supported.
* To accommodate the AG Grid changes, applications that are using AG Grid APIs (e.g.
  `agApi.getNode()`) should be sure to use the new property `StoreRecord.agId` to locate and compare
  records. We expect such usages to be rare in application code.

### 🎁 New Features

* `XH.showFeedbackDialog()` now takes an optional message to pre-populate within the dialog.
* Admins can now force suspension of individual client apps from the Server > WebSockets tab.
  Intended to e.g. force an app to stop refreshing an expensive query or polling an endpoint removed
  in a new release. Requires websockets to be enabled on both server and client.
* `FormField`s no longer need to specify a child input, and will simply render their readonly
  version if no child is specified. This simplifies the common use-case of fields/forms that are
  always readonly.

### 🐞 Bug Fixes

* `FormField` no longer throw if given a child that did not have `propTypes`.

[Commit Log](https://github.com/xh/hoist-react/compare/v46.0.0...v46.1.0)

## v46.0.0 - 2022-01-25

### 🎁 New Features

* `ExceptionHandler` provides a collection of overridable static properties, allowing you to set
  app-wide default behaviour for exception handling.
* `XH.handleException()` takes new `alertType` option to render error alerts via the familiar
  `dialog` or new `toast` UI.
* `XH.toast()` takes new `actionButtonProps` option to render an action button within a toast.
* New `GridModel.highlightRowOnClick` config adds a temporary highlight class to grid rows on user
  click/tap. Intended to improve UI feedback - especially on mobile, where it's enabled by default.
* New `GridModel.isInEditingMode` observable tracks inline editing start/stop with a built-in
  debounce, avoiding rapid cycling when e.g. tabbing between cells.
* `NumberInput` now supports a new `scaleFactor` prop which will be applied when converting between
  the internal and external values.
* `FilterChooser` now displays more minimal field name suggestions when first focused, as well as a
  new, configurable usage hint (`FilterChooserModel.introHelpText`) above those suggestions.

### 💥 Breaking Changes

* Hoist now requires AG Grid v26.2.0 or higher - update your AG Grid dependency in your app's
  `package.json` file. See the [AG Grid Changelog](https://www.ag-grid.com/changelog) for details.
* ~~`StoreRecord.id` must now be a String. Integers IDs were previously supported, but will be cast
  Strings during record creation.~~
    * ~~Apps using numeric record IDs for internal or server-side APIs will need to be reviewed and
      updated to handle/convert string values.~~
    * ~~This change was necessitated by a change to Ag-Grid, which now also requires String IDs for
      its row node APIs.~~
    * NOTE - the change above to require string IDs was unwound in v46.1.
* `LocalDate` methods `toString()`, `toJSON()`, `valueOf()`, and `isoString()` now all return the
  standard ISO format `YYYY-MM-DD`, consistent with built-in `Date.toISOString()`. Prior versions
  returned`YYYYMMDD`.
* The `stringifyErrorSafely` function has been moved from the `@xh/hoist/exception` package to a
  public method on `XH.exceptionHandler`. (No/little impact expected on app code.)

### 🐞 Bug Fixes

* Fix to incorrect viewport orientation reporting due to laggy mobile resize events and DOM APIs.

[Commit Log](https://github.com/xh/hoist-react/compare/v45.0.2...v46.0.0)

## v45.0.2 - 2022-01-13

### 🎁 New Features

* `FilterChooser` has new `menuWidth` prop, allowing you to specify as width for the dropdown menu
  that is different from the control.

### 🐞 Bug Fixes

* Fixed cache clearing method on Admin Console's Server > Services tab.
* Several fixes to behavior of `GridAutosizeMode.MANAGED`

[Commit Log](https://github.com/xh/hoist-react/compare/v45.0.1...v45.0.2)

## v45.0.1 - 2022-01-07

### 🐞 Bug Fixes

* Fixed a minor bug preventing Hoist apps from running on mobile Blackberry Access (Android)
  browsers

### ⚙️ Technical

* New flag `Store.experimental.castIdToString`

[Commit Log](https://github.com/xh/hoist-react/compare/v45.0.0...v45.0.1)

## v45.0.0 - 2022-01-05

### 🎁 New Features

* Grid filters configured with `GridFilterFieldSpec.enableValues` offer autocomplete suggestions
  for 'Equals' and 'Not Equals' filters.
* `GridFilterFieldSpec` has new `values` and `forceSelection` configs.
* `FilterChooser` displays a list of fields configured for filtering to improve the usability /
  discoverability of the control. Enabled by default, but can be disabled via
  new `suggestFieldsWhenEmpty` model config.
* `TreeMap` uses lightest shading for zero heat, reserving grey for nil.
* New property `Store.reuseRecords` controls if records should be reused across loads based on
  sharing identical (by reference) raw data. NOTE - this behavior was previously always enabled, but
  can be problematic under certain conditions and is not necessary for most applications. Apps with
  large datasets that want to continue to use this caching should set this flag explicitly.
* Grid column filters tweaked with several improvements to usability and styling.
* `LocalDate.get()` now supports both 'YYYY-MM-DD' and 'YYYYMMDD' inputs.
* Mobile `Button` has new `intent`, `minimal` and `outlined` props.

### 💥 Breaking Changes

* `FilterChooserFieldSpec.suggestValues` has been renamed `enableValues`, and now only accepts a
  boolean.
* `Column.exportFormat`, `Column.exportWidth` and the `ExportFormat` enum have been renamed
  `Column.excelFormat`, `Column.excelWidth` and `ExcelFormat` respectively.
* `Store.reuseRecords` must now be explicitly set on Stores with large datasets that wish to cache
  records by raw data identity (see above).
* `Record` class renamed to `StoreRecord` in anticipation of upcoming changes to JavaScript standard
  and to improve compatibility with TypeScript.
    * Not expected to have much or any impact on application code, except potentially JSDoc typings.
* Mobile `Button` no longer supports `modifier` prop. Use `minimal` and `outlined` instead.
* The following deprecated APIs were removed:
    * GridModel.selection
    * GridModel.selectedRecordId
    * StoreSelectionModel.records
    * StoreSelectionModel.ids
    * StoreSelectionModel.singleRecord
    * StoreSelectionModel.selectedRecordId
    * DataViewModel.selection
    * DataViewModel.selectedRecordId
    * RestGridModel.selection
    * LogUtils.withShortDebug
    * Promise.start

### 🐞 Bug Fixes

* `DashContainer` overflow menu still displays when the optional menu button is enabled.
* Charts in fullscreen mode now exit fullscreen mode gracefully before re-rendering.

### 📚 Libraries

* @popperjs/core `2.10 → 2.11`
* codemirror `5.63 → 6.65`
* http-status-codes `2.1 → 2.2`
* prop-types `15.7 → 15.8`
* store2 `2.12 → 2.13`
* ua-parser-js `0.7 → 1.0.2` (re-enables auto-patch updates)

[Commit Log](https://github.com/xh/hoist-react/compare/v44.3.0...v45.0.0)

## v44.3.0 - 2021-12-15

### 🐞 Bug Fixes

* Fixes issue with columns failing to resize on first try.
* Fixes issue preventing use of context menus on iPad.

### 📚 Libraries

* @blueprintjs/core `3.51 → 3.52`

* [Commit Log](https://github.com/xh/hoist-react/compare/v44.2.0...v44.3.0)

## v44.2.0 - 2021-12-07

### 🎁 New Features

* Desktop inline grid editor `Select` now commits the value immediately on selection.
* `DashContainerModel` now supports an observable `showMenuButton` config which will display a
  button in the stack header for showing the context menu
* Added `GridAutosizeMode.MANAGED` to autosize Grid columns on data or `sizingMode` changes, unless
  the user has manually modified their column widths.
* Copying from Grids to the clipboard will now use the value provided by the `exportValue`
  property on the column.
* Refresh application hotkey is now built into hoist's global hotkeys (shift + r).
* Non-SSO applications will now automatically reload when a request fails due to session timeout.
* New utility methods `withInfo` and `logInfo` provide variants of the existing `withDebug` and
  `logDebug` methods, but log at the more verbose `console.log` level.

### 🐞 Bug Fixes

* Desktop panel splitter can now be dragged over an `iframe` and reliably resize the panel.
* Ensure scrollbar does not appear on multi-select in toolbar when not needed.
* `XH.isPortrait` property fixed so that it no longer changes due to the appearance of the mobile
  keyboard.

[Commit Log](https://github.com/xh/hoist-react/compare/v44.1.0...v44.2.0)

## v44.1.0 - 2021-11-08

### 🎁 New Features

* Changes to App Options are now tracked in the admin activity tab.
* New Server > Environment tab added to Admin Console to display UI server environment variables and
  JVM system properties. (Requires `hoist-core >= 10.1` to enable this optional feature.)
* Provided observable getters `XH.viewportSize`, `XH.isPortrait` and `XH.isLandscape` to allow apps
  to react to changes in viewport size and orientation.

### 🐞 Bug Fixes

* Desktop inline grid editor `DateInput` now reliably shows its date picker pop-up aligned with the
  grid cell under edit.
* Desktop `Select.hideDropdownIndicator` now defaults to `true` on tablet devices due to UX bugs
  with the select library component and touch devices.
* Ensure `Column.autosizeBufferPx` is respected if provided.

### ✨ Styles

* New `--xh-menu-item` CSS vars added, with tweaks to default desktop menu styling.
* Highlight background color added to mobile menu items while pressed.

[Commit Log](https://github.com/xh/hoist-react/compare/v44.0.0...v44.1.0)

## v44.0.0 - 2021-10-26

⚠ NOTE - apps must update to `hoist-core >= 10.0.0` when taking this hoist-react update.

### 🎁 New Features

* TileFrame now supports new `onLayoutChange` callback prop.

### 🐞 Bug Fixes

* Field Filters in data package now act only on the `committed` value of the record. This stabilizes
  filtering behavior in editable grids.
* `JsonBlobService.updateAsync()` now supports data modifications with `null` values.
* Fixes an issue with Alert Banner not broadcasting to all users.
* Selected option in `Select` now scrolls into view on menu open.

### 💥 Breaking Changes

* Update required to `hoist-core >= 10.0.0` due to changes in `JsonBlobService` APIs and the
  addition of new, dedicated endpoints for Alert Banner management.

[Commit Log](https://github.com/xh/hoist-react/compare/v43.2.0...v44.0.0)

## v43.2.0 - 2021-10-14

### 🎁 New Features

* Admins can now configure an app-wide alert banner via a new tab in the Hoist Admin console.
  Intended to alert users about planned maintenance / downtime, known problems with data or upstream
  systems, and other similar use cases.
* Minor re-org of the Hoist Admin console tabs. Panels relating primarily to server-side features
  (including logging) are now grouped under a top-level "Server" tab. Configs have moved under
  "General" with the new Alert Banner feature.

### 🐞 Bug Fixes

* Always enforce a minimal `wait()` within `GridModel.autosizeAsync()` to ensure that the Grid has
  reacted to any data changes and AG Grid accurately reports on expanded rows to measure.

[Commit Log](https://github.com/xh/hoist-react/compare/v43.1.0...v43.2.0)

## v43.1.0 - 2021-10-04

### 🎁 New Features

* The Admin Console log viewer now supports downloading log files.
    * Note apps must update to `hoist-core >= v10.0` to enable this feature.
    * Core upgrade is _not_ a general requirement of this Hoist React release.
* The `field` key in the constructor for `Column` will now accept an Object with field defaults, as
  an alternative to the field name. This form allows the auto-construction of fully-defined `Field`
  objects from the column specification.

### 🐞 Bug Fixes

* `GridModel` no longer mutates any `selModel` or `colChooser` config objects provided to its
  constructor, resolving an edge-case bug where re-using the same object for either of these configs
  across multiple GridModel instances (e.g. as a shared set of defaults) would break.
* Grid autosizing tweaked to improve size estimation for indented tree rows and on mobile.

### 📚 Libraries

* @blueprintjs/core `3.50 → 3.51`

[Commit Log](https://github.com/xh/hoist-react/compare/v43.0.2...v43.1.0)

## v43.0.2 - 2021-10-04

### 🐞 Bug Fixes

* Fix (important) to ensure static preload spinner loaded from the intended path.
    * Please also update to latest `hoist-dev-utils >= 5.11.1` if possible.
    * Avoids issue where loading an app on a nested route could trigger double-loading of app
      assets.

[Commit Log](https://github.com/xh/hoist-react/compare/v43.0.1...v43.0.2)

## v43.0.1 - 2021-10-04

### 🎁 New Features

* New `GridFindField` component that enables users to search through a Grid and select rows that
  match the entered search term, _without_ applying any filtering. Especially useful for grids with
  aggregations or other logic that preclude client-side filtering of the data.
* Tree grid rows can be expanded / collapsed by clicking anywhere on the row. The new
  `GridModel.clicksToExpand` config can be used to control how many clicks will toggle the row.
  Defaults to double-click for desktop, and single tap for mobile - set to 0 to disable entirely.
* Added `GridModel.onCellContextMenu` handler. Note that for mobile (phone) apps, this handler fires
  on the "long press" (aka "tap and hold") gesture. This means it can be used as an alternate event
  for actions like drilling into a record detail, especially for parent rows on tree grids, where
  single tap will by default expand/collapse the node.
* In the `@xh/hoist/desktop/grid` package, `CheckboxEditor` has been renamed `BooleanEditor`. This
  new component supports a `quickToggle` prop which allows for more streamlined inline editing of
  boolean values.
* `LoadSpec` now supports a new `meta` property. Use this property to pass app-specific metadata
  through the `LoadSupport` loading and refresh lifecycle.
* A spinner is now shown while the app downloads and parses its javascript - most noticeable when
  loading a new (uncached) version, especially on a slower mobile connection. (Requires
  `@xh/hoist-dev-utils` v5.11 or greater to enable.)
* Log Levels now include information on when the custom config was last updated and by whom.
    * Note apps must update their server-side to `hoist-core v10.0` or greater to persist the date
      and username associated with the config (although this is _not_ a general or hard requirement
      for taking this version of hoist-react).

### ⚙️ Technical

* Removed `DEFAULT_SORTING_ORDER` static from `Column` class in favor of three new preset constants:
  `ASC_FIRST`, `DESC_FIRST`, and `ABS_DESC_FIRST`. Hoist will now default sorting order on columns
  based on field type. Sorting order can still be manually set via `Column.sortingOrder`.

### 🐞 Bug Fixes

* The ag-grid grid property `stopEditingWhenCellsLoseFocus` is now enabled by default to ensure
  values are committed to the Store if the user clicks somewhere outside the grid while editing a
  cell.
* Triggering inline editing of text or select editor cells by typing characters will no longer lose
  the first character pressed.

### ✨ Styles

* New `TreeStyle.COLORS` and `TreeStyle.COLORS_AND_BORDERS` tree grid styles have been added. Use
  the `--xh-grid-tree-group-color-level-*` CSS vars to customize colors as needed.
* `TreeStyle.HIGHLIGHTS` and `TreeStyle.HIGHLIGHTS_AND_BORDERS` now highlight row nodes on a
  gradient according to their depth.
* Default colors for masks and dialog backdrops have been adjusted, with less obtrusive colors used
  for masks via `--xh-mask-bg` and a darker `--xh-backdrop-bg` var now used behind dialogs.
* Mobile-specific styles and CSS vars for panel and dialog title background have been tweaked to use
  desktop defaults, and mobile dialogs now respect `--xh-popup-*` vars as expected.

### 💥 Breaking Changes

* In the `@xh/hoist/desktop/grid` package, `CheckboxEditor` has been renamed `BooleanEditor`.

### ⚙️ Technical

* The `xhLastReadChangelog` preference will not save SNAPSHOT versions to ensure the user continues
  to see the 'What's New?' notification for non-SNAPSHOT releases.

### 📚 Libraries

* @blueprintjs/core `3.49 → 3.50`
* codemirror `5.62 → 5.63`

[Commit Log](https://github.com/xh/hoist-react/compare/v42.6.0...v43.0.1)

## v42.6.0 - 2021-09-17

### 🎁 New Features

* New `Column.autosizeBufferPx` config applies column-specific autosize buffer and overrides
  `GridAutosizeOptions.bufferPx`.
* `Select` input now supports new `maxMenuHeight` prop.

### 🐞 Bug Fixes

* Fixes issue with incorrect Grid auto-sizing for Grids with certain row and cell styles.
* Grid sizing mode styles no longer conflict with custom use of `groupUseEntireRow: false` within
  `agOptions`.
* Fixes an issue on iOS where `NumberInput` would incorrectly bring up a text keyboard.

### ✨ Styles

* Reduced default Grid header and group row heights to minimize their use of vertical space,
  especially at larger sizing modes. As before, apps can override via the `AgGrid.HEADER_HEIGHTS`
  and `AgGrid.GROUP_ROW_HEIGHTS` static properties. The reduction in height does not apply to group
  rows that do not use the entire width of the row.
* Restyled Grid header rows with `--xh-grid-bg` and `--xh-text-color-muted` for a more minimal look
  overall. As before, use the `--xh-grid-header-*` CSS vars to customize if needed.

[Commit Log](https://github.com/xh/hoist-react/compare/v42.5.0...v42.6.0)

## v42.5.0 - 2021-09-10

### 🎁 New Features

* Provide applications with the ability to override default logic for "restore defaults". This
  allows complex and device-specific sub-apps to perform more targeted and complete clearing of user
  state. See new overridable method `HoistAppModel.restoreDefaultsAsync` for more information.

### 🐞 Bug Fixes

* Improved coverage of Fetch `abort` errors.
* The in-app changelog will no longer prompt the user with the "What's New" button if category-based
  filtering results in a version without any release notes.

### ✨ Styles

* New CSS vars added to support easier customization of desktop Tab font/size/color. Tabs now
  respect standard `--xh-font-size` by default.

### 📚 Libraries

* @blueprintjs/core `3.48 → 3.49`
* @popperjs/core `2.9 → 2.10`

[Commit Log](https://github.com/xh/hoist-react/compare/v42.4.0...v42.5.0)

## v42.4.0 - 2021-09-03

### 🎁 New Features

* New `GridFilterModel.commitOnChange` config (default `true`) applies updated filters as soon as
  they are changed within the pop-up menu. Set to `false` for large datasets or whenever filtering
  is a more intensive operation.
* Mobile `Select` input now supports async `queryFn` prop for parity with desktop.
* `TreeMapModel` now supports new `maxLabels` config for improved performance.

### ✨ Styles

* Hoist's default font is now [Inter](https://rsms.me/inter/), shipped and bundled via the
  `inter-ui` npm package. Inter is a modern, open-source font that leverages optical sizing to
  ensure maximum readability, even at very small sizes (e.g. `sizingMode: 'tiny'`). It's also a
  "variable" font, meaning it supports any weights from 1-1000 with a single font file download.
* Default Grid header heights have been reduced for a more compact display and greater
  differentiation between header and data rows. As before, apps can customize the pixel heights used
  by overwriting the `AgGrid.HEADER_HEIGHTS` static, typically within `Bootstrap.js`.

### ⚙️ Technical

* Mobile pull-to-refresh/swipe-to-go-back gestures now disabled over charts to avoid disrupting
  their own swipe-based zooming and panning features.

[Commit Log](https://github.com/xh/hoist-react/compare/v42.2.0...v42.4.0)

## v42.2.0 - 2021-08-27

### 🎁 New Features

* Charts now hide scrollbar, rangeSelector, navigator, and export buttons and show axis labels when
  printing or exporting images.

[Commit Log](https://github.com/xh/hoist-react/compare/v42.1.1...v42.2.0)

## v42.1.1 - 2021-08-20

* Update new `XH.sizingMode` support to store distinct values for the selected sizing mode on
  desktop, tablet, and mobile (phone) platforms.
* Additional configuration supported for newly-introduced `AppOption` preset components.

### 📚 Libraries

* @blueprintjs/core `3.47 → 3.48`

[Commit Log](https://github.com/xh/hoist-react/compare/v42.1.0...v42.1.1)

## v42.1.0 - 2021-08-19

### 🎁 New Features

* Added observable `XH.sizingMode` to govern app-wide `sizingMode`. `GridModel`s will bind to this
  `sizingMode` by default. Apps that have already implemented custom solutions around a centralized
  `sizingMode` should endeavor to unwind in favor of this.
    * ⚠ NOTE - this change requires a new application preference be defined - `xhSizingMode`. This
      should be a JSON pref, with a suggested default value of `{}`.
* Added `GridAutosizeMode.ON_SIZING_MODE_CHANGE` to autosize Grid columns whenever
  `GridModel.sizingMode` changes - it is now the default `GridAutosizeOptions.mode`.
* Added a library of reusable `AppOption` preset components, including `ThemeAppOption`,
  `SizingModeAppOption` and `AutoRefreshAppOptions`. Apps that have implemented custom `AppOption`
  controls to manage these Hoist-provided options should consider migrating to these defaults.
* `Icon` factories now support `intent`.
* `TreeMapModel` and `SplitTreeMapModel` now supports a `theme` config, accepting the strings
  'light' or 'dark'. Leave it undefined to use the global theme.
* Various usability improvements and simplifications to `GroupingChooser`.

### 🐞 Bug Fixes

* Fixed an issue preventing `FormField` labels from rendering if `fieldDefaults` was undefined.

### ✨ Styles

* New `Badge.compact` prop sets size to half that of parent element when true (default false). The
  `position` prop has been removed in favor of customizing placement of the component.

[Commit Log](https://github.com/xh/hoist-react/compare/v42.0.0...v42.1.0)

## v42.0.0 - 2021-08-13

### 🎁 New Features

* Column-level filtering is now officially supported for desktop grids!
    * New `GridModel.filterModel` config accepts a config object to customize filtering options, or
      `true` to enable grid-based filtering with defaults.
    * New `Column.filterable` config enables a customized header menu with filtering options. The
      new control offers two tabs - a "Values" tab for an enumerated "set-type" filter and a "
      Custom" tab to support more complex queries with multiple clauses.
* New `TaskObserver` replaces existing `PendingTaskModel`, providing improved support for joining
  and masking multiple asynchronous tasks.
* Mobile `NavigatorModel` provides a new 'pull down' gesture to trigger an app-wide data refresh.
  This gesture is enabled by default, but can be disabled via the `pullDownToRefresh` flag.
* `RecordAction` now supports a `className` config.
* `Chart` provides a default context menu with its standard menu button actions, including a new
  'Copy to Clipboard' action.

### 💥 Breaking Changes

* `FilterChooserModel.sourceStore` and `FilterChooserModel.targetStore` have been renamed
  `FilterChooserModel.valueSource` and `FilterChooserModel.bind` respectively. Furthermore, both
  configs now support either a `Store` or a cube `View`. This is to provide a common API with the
  new `GridFilterModel` filtering described above.
* `GridModel.setFilter()` and `DataViewModel.setFilter()` have been removed. Either configure your
  grid with a `GridFilterModel`, or set the filter on the underlying `Store` instead.
* `FunctionFilter` now requires a `key` property.
* `PendingTaskModel` has been replaced by the new `TaskObserver` in `@xh/hoist/core`.
    * ⚠ NOTE - `TaskObserver` instances should be created via the provided static factory methods
      and
      _not_ directly via the `new` keyword. `TaskObserver.trackLast()` can be used as a drop-in
      replacement for `new PendingTaskModel()`.
* The `model` prop on `LoadingIndicator` and `Mask` has been replaced with `bind`. Provide one or
  more `TaskObserver`s to this prop.

### ⚙️ Technical

* `GridModel` has a new `selectedIds` getter to get the IDs of currently selected records. To
  provide consistency across models, the following getters have been deprecated and renamed:
    + `selectedRecordId` has been renamed `selectedId` in `GridModel`, `StoreSelectionModel`, and
      `DataViewModel`
    + `selection` has been renamed `selectedRecords` in `GridModel`, `DataViewModel`, and
      `RestGridModel`
    + `singleRecord`, `records`, and `ids` have been renamed `selectedRecord`, `selectedRecords`,
      and
      `selectedIds`, respectively, in `StoreSelectionModel`

### ✨ Styles

* Higher contrast on grid context menus for improved legibility.

[Commit Log](https://github.com/xh/hoist-react/compare/v41.3.0...v42.0.0)

## v41.3.0 - 2021-08-09

### 🎁 New Features

* New `Cube` aggregators `ChildCountAggregator` and `LeafCountAggregator`.
* Mobile `NavigatorModel` provides a new "swipe" gesture to go back in the page stack. This is
  enabled by default, but may be turned off via the new `swipeToGoBack` prop.
* Client error reports now include the full URL for additional troubleshooting context.
    * Note apps must update their server-side to `hoist-core v9.3` or greater to persist URLs with
      error reports (although this is _not_ a general or hard requirement for taking this version of
      hoist-react).

[Commit Log](https://github.com/xh/hoist-react/compare/v41.2.0...v41.3.0)

## v41.2.0 - 2021-07-30

### 🎁 New Features

* New `GridModel.rowClassRules` and `Column.cellClassRules` configs added. Previously apps needed to
  use `agOptions` to dynamically apply and remove CSS classes using either of these options - now
  they are fully supported by Hoist.
    * ⚠ Note that, to avoid conflicts with internal usages of these configs, Hoist will check and
      throw if either is passed via `agOptions`. Apps only need to move their configs to the new
      location - the shape of the rules object does *not* need to change.
* New `GridAutosizeOptions.includeCollapsedChildren` config controls whether values from collapsed
  (i.e. hidden) child records should be measured when computing column sizes. Default of `false`
  improves autosize performance for large tree grids and should generally match user expectations
  around WYSIWYG autosizing.
* New `GridModel.beginEditAsync()` and `endEditAsync()` APIs added to start/stop inline editing.
    * ⚠ Note that - in a minor breaking change - the function form of the `Column.editable` config
      is no longer passed an `agParams` argument, as editing might now begin and need to be
      evaluated outside the context of an AG-Grid event.
* New `GridModel.clicksToEdit` config controls the number of clicks required to trigger
  inline-editing of a grid cell. Default remains 2 (double click ).
* Timeouts are now configurable on grid exports via a new `exportOptions.timeout` config.
* Toasts may now be dismissed programmatically - use the new `ToastModel` returned by the
  `XH.toast()` API and its variants.
* `Form` supports setting readonlyRenderer in `fieldDefaults` prop.
* New utility hook `useCached` provides a more flexible variant of `React.useCallback`.

### 🐞 Bug Fixes

* Inline grid editing supports passing of JSX editor components.
* `GridExportService` catches any exceptions thrown during export preparation and warns the user
  that something went wrong.
* GridModel with 'disabled' selection no longer shows "ghost" selection when using keyboard.
* Tree grids now style "parent" rows consistently with highlights/borders if requested, even for
  mixed-depth trees where some rows have children at a given level and others do not.

### ⚙️ Technical

* `FetchService` will now actively `abort()` fetch requests that it is abandoning due to its own
  `timeout` option. This allows the browser to release the associated resources associated with
  these requests.
* The `start()` function in `@xh/hoist/promise` has been deprecated. Use `wait()` instead, which can
  now be called without any args to establish a Promise chain and/or introduce a minimal amount of
  asynchronousity.
* ⚠ Note that the raw `AgGrid` component no longer enhances the native keyboard handling provided by
  AG Grid. All Hoist key handling customizations are now limited to `Grid`. If you wish to provide
  custom handling in a raw `AgGrid` component, see the example here:
  https://www.ag-grid.com/javascript-grid/row-selection/#example-selection-with-keyboard-arrow-keys

### ✨ Styles

* The red and green color values applied in dark mode have been lightened for improved legibility.
* The default `colorSpec` config for number formatters has changed to use new dedicated CSS classes
  and variables.
* New/renamed CSS vars `--xh-grid-selected-row-bg` and `--xh-grid-selected-row-text-color` now used
  to style selected grid rows.
    * ⚠ Note the `--xh-grid-bg-highlight` CSS var has been removed.
* New `.xh-cell--editable` CSS class applied to cells with inline editing enabled.
    * ⚠ Grid CSS class `.xh-invalid-cell` has been renamed to `.xh-cell--invalid` for consistency -
      any app style overrides should update to this new classname.

### 📚 Libraries

* core-js `3.15 → 3.16`

[Commit Log](https://github.com/xh/hoist-react/compare/v41.1.0...v41.2.0)

## v41.1.0 - 2021-07-23

### 🎁 New Features

* Button to expand / collapse all rows within a tree grid now added by default to the primary tree
  column header. (New `Column.headerHasExpandCollapse` property provided to disable.)
* New `@logWithDebug` annotation provides easy timed logging of method execution (via `withDebug`).
* New `AppSpec.disableXssProtection` config allows default disabling of Field-level XSS protection
  across the app. Intended for secure, internal apps with tight performance tolerances.
* `Constraint` callbacks are now provided with a `record` property when validating Store data and a
  `fieldModel` property when validating Form data.
* New `Badge` component allows a styled badge to be placed inline with text/title, e.g. to show a
  counter or status indicator within a tab title or menu item.
* Updated `TreeMap` color scheme, with a dedicated set of colors for dark mode.
* New XH convenience methods `successToast()`, `warningToast()`, and `dangerToast()` show toast
  alerts with matching intents and appropriate icons.
    * ⚠ Note that the default `XH.toast()` call now shows a toast with the primary (blue) intent and
      no icon. Previously toasts displayed by default with a success (green) intent and checkmark.
* GridModel provides a public API method `setColumnState` for taking a previously saved copy of
  gridModel.columnState and applying it back to a GridModel in one call.

### 🐞 Bug Fixes

* Fixed an issue preventing export of very large (>100k rows) grids.
* Fixed an issue where updating summary data in a Store without also updating other data would not
  update the bound grid.
* Intent styles now properly applied to minimal buttons within `Panel.headerItems`.
* Improved `GridModel` async selection methods to ensure they do not wait forever if grid does not
  mount.
* Fixed an issue preventing dragging the chart navigator range in a dialog.

### ⚙️ Technical

* New `Exception.timeout()` util to throw exceptions explicitly marked as timeouts, used by
  `Promise.timeout` extension.
* `withShortDebug` has been deprecated. Use `withDebug` instead, which has the identical behavior.
  This API simplification mirrors a recent change to `hoist-core`.

### ✨ Styles

* If the first child of a `Placeholder` component is a Hoist icon, it will not automatically be
  styled to 4x size with reduced opacity. (See new Toolbox example under the "Other" tab.)

### 📚 Libraries

* @blueprintjs/core `3.46 → 3.47`
* dompurify `2.2 → 2.3`

[Commit Log](https://github.com/xh/hoist-react/compare/v41.0.0...v41.1.0)

## v41.0.0 - 2021-07-01

### 🎁 New Features

* Inline editing of Grid/Record data is now officially supported:
    + New `Column.editor` config accepts an editor component to enable managed editing of the cells
      in that column. New `CheckboxEditor`, `DateEditor`, `NumberEditor`, `SelectEditor`
      , `TextAreaEditor`
      and `TextEditor` components wrap their corresponding HoistInputs with the required hook-based
      API and can be passed to this new config directly.
    + `Store` now contains built-in support for validation of its uncommitted records. To enable,
      specify the new `rules` property on the `Field`s in your `Store`. Note that these rules and
      constraints use the same API as the forms package, and rules and constraints may be shared
      between the `data` and `form` packages freely.
    + `GridModel` will automatically display editors and record validation messages as the user
      moves between cells and records. The new `GridModel.fullRowEditing` config controls whether
      editors are displayed for the focused cell only or for the entire row.
* All Hoist Components now support a `modelRef` prop. Supply a ref to this prop in order to gain a
  pointer to a Component's backing `HoistModel`.
* `DateInput` has been improved to allow more flexible parsing of user input with multiple formats.
  See the new prop `DateInput.parseStrings`.
* New `Column.sortValue` config takes an alternate field name (as a string) to sort the column by
  that field's value, or a function to produce a custom cell-level value for comparison. The values
  produced by this property will be also passed to any custom comparator, if one is defined.
* New `GridModel.hideEmptyTextBeforeLoad` config prevents showing the `emptyText` until the store
  has been loaded at least once. Apps that depend on showing `emptyText` before first load should
  set this property to `false`.
* `ExpandCollapseButton` now works for grouped grids in addition to tree grids.
* `FieldModel.initialValue` config now accepts functions, allowing for just-in-time initialization
  of Form data (e.g. to pre-populate a Date field with the current time).
* `TreeMapModel` and `SplitTreeMapModel` now support a `maxHeat` config, which can be used to
  provide a stable absolute maximum brightness (positive or negative) within the entire TreeMap.
* `ErrorMessage` will now automatically look for an `error` property on its primary context model.
* `fmtNumber()` supports new flags `withCommas` and `omitFourDigitComma` to customize the treatment
  of commas in number displays.
* `isValidJson` function added to form validation constraints.
* New `Select.enableFullscreen` prop added to the mobile component. Set to true (default on phones)
  to render the input in a full-screen modal when focused, ensuring there is enough room for the
  on-screen keyboard.

### 💥 Breaking Changes

* Removed support for class-based Hoist Components via the `@HoistComponent` decorator (deprecated
  in v38). Use functional components created via the `hoistCmp()` factory instead.
* Removed `DimensionChooser` (deprecated in v37). Use `GroupingChooser` instead.
* Changed the behavior of `FormModel.init()` to always re-initialize *all* fields. (Previously, it
  would only initialize fields explicitly passed via its single argument). We believe that this is
  more in line with developer expectations and will allow the removal of app workarounds to force a
  reset of all values. Most apps using FormModel should not need to change, but please review and
  test any usages of this particular method.
* Replaced the `Grid`, `DataView`, and `RestGrid` props below with new configurable fields on
  `GridModel`, `DataViewModel`, and `RestGridModel`, respectively. This further consolidates grid
  options into the model layer, allowing for more consistent application code and developer
  discovery.
    + `onKeyDown`
    + `onRowClicked`
    + `onRowDoubleClicked`
    + `onCellClicked`
    + `onCellDoubleClicked`
* Renamed the confusing and ambiguous property name `labelAlign` in several components:
    + `FormField`: `labelAlign` has been renamed to `labelTextAlign`
    + `SwitchInput`, `RadioInput`, and `Checkbox`: `labelAlign` has been renamed `labelSide`.
* Renamed all CSS variables beginning with `--navbar` to start with `--appbar`, matching the Hoist
  component name.
* Removed `TreeMapModel.colorMode` value 'balanced'. Use the new `maxHeat` config to prevent outlier
  values from dominating the color range of the TreeMap.
* The classes `Rule` and `ValidationState` and all constraint functions (e.g. `required`,
  `validEmail`, `numberIs`, etc.) have been moved from the `cmp\form` package to the `data` package.
* Hoist grids now require AG Grid v25.3.0 or higher - update your AG Grid dependency in your app's
  `package.json` file. See the [AG Grid Changelog](https://www.ag-grid.com/ag-grid-changelog/) for
  details.
* Hoist charts now require Highcharts v9.1.0 or higher - update your Highcharts dependency in your
  app's `package.json` file. See the
  [Highcharts Changelog](https://www.highcharts.com/changelog/#highcharts-stock) for details.

### 🐞 Bug Fixes

* Fixed disable behavior for Hoist-provided button components using popover.
* Fixed default disabling of autocomplete within `TextInput`.
* Squelched console warning re. precision/stepSize emitted by Blueprint-based `numberInput`.

### ⚙️ Technical

* Improved exception serialization to better handle `LocalDate` and similar custom JS classes.
* Re-exported Blueprint `EditableText` component (w/elemFactory wrapper) from `kit/blueprint`.

### 📚 Libraries

* @blueprintjs/core `3.44 → 3.46`
* codemirror `5.60 → 5.62`
* core-js `3.10 → 3.15`
* filesize `6.2 → 6.4`
* mobx `6.1 → 6.3`
* react-windowed-select `3.0 → 3.1`

[Commit Log](https://github.com/xh/hoist-react/compare/v40.0.0...v41.0.0)

## v40.0.0 - 2021-04-22

⚠ Please ensure your `@xh/hoist-dev-utils` dependency is >= v5.7.0. This is required to support the
new changelog feature described below. Even if you are not yet using the feature, you must update
your dev-utils dependency for your project to build.

### 🎁 New Features

* Added support for displaying an in-app changelog (release notes) to the user. See the new
  `ChangelogService` for details and instructions on how to enable.
* Added `XH.showBanner()` to display a configurable banner across the top of viewport, as another
  non-modal alternative for attention-getting application alerts.
* New method `XH.showException()` uses Hoist's built-in exception display to show exceptions that
  have already been handled directly by application code. Use as an alternative to
  `XH.handleException()`.
* `XH.track()` supports a new `oncePerSession` option. This flag can be set by applications to avoid
  duplicate tracking messages for certain types of activity.
* Mobile `NavigatorModel` now supports a `track` flag to automatically track user page views,
  equivalent to the existing `track` flag on `TabContainerModel`. Both implementations now use the
  new `oncePerSession` flag to avoid duplicate messages as a user browses within a session.
* New `Spinner` component returns a simple img-based spinner as an animated PNG, available in two
  sizes. Used for the platform-specific `Mask` and `LoadingIndicator` components. Replaces previous
  SVG-based implementations to mitigate rendering performance issues over remote connections.

### 💥 Breaking Changes

* `Store` now creates a shared object to hold the default values for every `Field` and uses this
  object as the prototype for the `data` property of every `Record` instance.
    * Only non-default values are explicitly written to `Record.data`, making for a more efficient
      representation of default values and improving the performance of `Record` change detection.
    * Note this means that `Record.data` *no longer* contains keys for *all* fields as
      `own-enumerable` properties.
    * Applications requiring a full enumeration of all values should call the
      new `Record.getValues()`
      method, which returns a new and fully populated object suitable for spreading or cloning.
    * This behavior was previously available via `Store.experimental.shareDefaults` but is now
      always enabled.
* For API consistency with the new `showBanner()` util, the `actionFn` prop for the recently-added
  `ErrorMessage` component has been deprecated. Specify as an `onClick` handler within the
  component's `actionButtonProps` prop instead.
* The `GridModel.experimental.externalSort` flag has been promoted from an experiment to a
  fully-supported config. Default remains `false`, but apps that were using this flag must now pass
  it directly: `new GridModel({externalSort: true, ...})`.
* Hoist re-exports and wrappers for the Blueprint `Spinner` and Onsen `ProgressCircular` components
  have been removed, in favor of the new Hoist `Spinner` component mentioned above.
* Min version for `@xh/hoist-dev-utils` is now v5.7.0, as per above.

### 🐞 Bug Fixes

* Formatters in the `@xh/hoist/format` package no longer modify their options argument.
* `TileFrame` edge-case bug fixed where the appearance of an internal scrollbar could thrash layout
  calculations.
* XSS protection (dompurify processing) disabled on selected REST editor grids within the Hoist
  Admin console. Avoids content within configs and JSON blobs being unintentionally mangled.

### ⚙️ Technical

* Improvements to exception serialization, especially for any raw javascript `Error` thrown by
  client-side code.

### ✨ Styles

* Buttons nested inline within desktop input components (e.g. clear buttons) tweaked to avoid
  odd-looking background highlight on hover.
* Background highlight color of minimal/outlined buttons tweaked for dark theme.
* `CodeInput` respects standard XH theme vars for its background-color and (monospace) font family.
  Its built-in toolbar has also been made compact and slightly re-organized.

### 📚 Libraries

* @blueprintjs/core `3.41 → 3.44`
* @blueprintjs/datetime `3.21 → 3.23`
* classnames `2.2 → 2.3`
* codemirror `5.59 → 5.60`
* core-js `3.9 → 3.10`
* filesize `6.1 → 6.2`
* qs `6.9 → 6.10`
* react-beautiful-dnd `13.0 → 13.1`
* react-select `4.2 → 4.3`

[Commit Log](https://github.com/xh/hoist-react/compare/v39.0.1...v40.0.0)

## v39.0.1 - 2021-03-24

### 🐞 Bug Fixes

* Fixes regression preventing the loading of the Activity Tab in the Hoist Admin console.
* Fixes icon alignment in `DateInput`.

[Commit Log](https://github.com/xh/hoist-react/compare/v39.0.0...v39.0.1)

## v39.0.0 - 2021-03-23

### 🎁 New Features

#### Components + Props

* New `TileFrame` layout component renders a collection of child items using a layout that balances
  filling the available space against maintaining tile width / height ratio.
* Desktop `Toolbar` accepts new `compact` prop. Set to `true` to render the toolbar with reduced
  height and font-size.
* New `StoreFilterField` prop `autoApply` allows developers to more easily use `StoreFilterField` in
  conjunction with other filters or custom logic. Set to `false` and specify an `onFilterChange`
  callback to take full control of filter application.
* New `RestGrid` prop `formClassName` allows custom CSS class to be applied to its managed
  `RestForm` dialog.

#### Models + Configs

* New property `selectedRecordId` on `StoreSelectionModel`, `GridModel`, and `DataViewModel`.
  Observe this instead of `selectedRecord` when you wish to track only the `id` of the selected
  record and not changes to its data.
* `TreeMapModel.colorMode` config supports new value `wash`, which retains the positive and negative
  color while ignoring the intensity of the heat value.
* New method `ChartModel.updateHighchartsConfig()` provides a more convenient API for changing a
  chart's configuration post-construction.
* New `Column.omit` config supports conditionally excluding a column from its `GridModel`.

#### Services + Utils

* New method `FetchService.setDefaultTimeout()`.
* New convenience getter `LocalDate.isToday`.
* `HoistBase.addReaction()` now accepts convenient string values for its `equals` flag.

### 💥 Breaking Changes

* The method `HoistAppModel.preAuthInitAsync()` has been renamed to `preAuthAsync()` and should now
  be defined as `static` within apps that implement it to run custom pre-authentication routines.
    * This change allows Hoist to defer construction of the `AppModel` until Hoist itself has been
      initialized, and also better reflects the special status of this function and when it is
      called in the Hoist lifecycle.
* Hoist grids now require AG Grid v25.1.0 or higher - update your AG Grid dependency in your app's
  `package.json` file. See the [AG Grid Changelog](https://www.ag-grid.com/ag-grid-changelog/) for
  details.

### ⚙️ Technical

* Improvements to behavior/performance of apps in hidden/inactive browser tabs. See the
  [page visibility API reference](https://developer.mozilla.org/en-US/docs/Web/API/Page_Visibility_API)
  for details. Now, when the browser tab is hidden:
    * Auto-refresh is suspended.
    * The `forEachAsync()` and `whileAsync()` utils run synchronously, without inserting waits that
      would be overly throttled by the browser.
* Updates to support compatibility with agGrid 25.1.0.
* Improved serialization of `LoadSpec` instances within error report stacktraces.

### 📚 Libraries

* @blueprintjs/core `3.39 → 3.41`
* @blueprintjs/datetime `3.20 → 3.21`
* @popperjs/core `2.8 → 2.9`
* core-js `3.8 → 3.9`
* react-select `4.1 → 4.2`

[Commit Log](https://github.com/xh/hoist-react/compare/v38.3.0...v39.0.0)

## v38.3.0 - 2021-03-03

### 🎁 New Features

* New `Store.freezeData` and `Store.idEncodesTreePath` configs added as performance optimizations
  when loading very large data sets (50k+ rows).
* New `ColChooserModel.autosizeOnCommit` config triggers an autosize run whenever the chooser is
  closed. (Defaulted to true on mobile.)

[Commit Log](https://github.com/xh/hoist-react/compare/v38.2.0...v38.3.0)

## v38.2.0 - 2021-03-01

### 🐞 Bug Fixes

* Fix to edge-case where `Grid` would lose its selection if set on the model prior to the component
  mounting and AG Grid full rendering.
* Fix to prevent unintended triggering of app auto-refresh immediately after init.

### ⚙️ Technical

* New config `Cube.fieldDefaults` - matches same config added to `Store` in prior release.
* App auto-refresh interval keys off of last *completed* refresh cycle if there is one. Avoids
  over-eager refresh when cycle is fast relative to the time it takes to do the refresh.
* New experimental property `Store.experimental.shareDefaults`. If true, `Record.data` will be
  created with default values for all fields stored on a prototype, with only non-default values
  stored on `data` directly. This can yield major performance improvements for stores with sparsely
  populated records (i.e. many records with default values). Note that when set, the `data` property
  on `Record` will no longer contain keys for *all* fields as `own-enumerable` properties. This may
  be a breaking change for some applications.

[Commit Log](https://github.com/xh/hoist-react/compare/v38.1.1...v38.2.0)

## v38.1.1 - 2021-02-26

### ⚙️ Technical

* New config `Store.fieldDefaults` supports defaulting config options for all `Field` instances
  created by a `Store`.

[Commit Log](https://github.com/xh/hoist-react/compare/v38.1.0...v38.1.1)

## v38.1.0 - 2021-02-24

⚠ Please ensure your `@xh/hoist-dev-utils` dependency is >= v5.6.0. This is required to successfully
resolve and bundle transitive dependencies of the upgraded `react-select` library.

### 🐞 Bug Fixes

* A collapsible `Panel` will now restore its user specified-size when re-opened. Previously the
  panel would be reset to the default size.
* `Store.lastLoaded` property now initialized to `null`. Previously this property had been set to
  the construction time of the Store.
* Tweak to `Grid` style rules to ensure sufficient specificity of rules related to indenting child
  rows within tree grids.
* Improvements to parsing of `Field`s of type 'int': we now correctly parse values presented in
  exponential notation and coerce `NaN` values to `null`.

### 🎁 New Features

* `GridModel` has new async variants of existing methods: `selectFirstAsync`, `selectAsync`, and
  `ensureSelectionVisibleAsync`. These methods build-in the necessary waiting for the underlying
  grid implementation to be ready and fully rendered to ensure reliable selection. In addition, the
  first two methods will internally call the third. The existing non-async counterparts for these
  methods have been deprecated.
* GridModel has a new convenience method `preSelectFirstAsync` for initializing the selection in
  grids, without disturbing any existing selection.
* Added new `Store.loadTreeData` config (default `true`) to enable or disable building of nested
  Records when the raw data elements being loaded have a `children` property.
* Cube `View` now detects and properly handles streaming updates to source data that include changes
  to row dimensions as well as measures.*
* `DataViewModel.itemHeight` can now be a function that returns a pixel height.
* The `LoadSpec` object passed to `doLoadAsync()` is now a defined class with additional properties
  `isStale`, `isObsolete` and `loadNumber`. Use these properties to abandon out-of-order
  asynchronous returns from the server.
    * 💥 NOTE that calls to `loadAsync()` no longer accept a plain object for their `loadSpec`
      parameter. Application code such as `fooModel.loadAsync({isRefresh: true})` should be updated
      to use the wrapper APIs provided by `LoadSupport` - e.g. `fooModel.refreshAsync()`. (This was
      already the best practice, but is now enforced.)
* New `autoHeight` property on grid `Column`. When set the grid will increase the row height
  dynamically to accommodate cell content in this column.

### 📚 Libraries

* @blueprintjs/core `3.38 → 3.39`
* react-select `3.1 → 4.1`
* react-windowed-select `2.0 → 3.0`

[Commit Log](https://github.com/xh/hoist-react/compare/v38.0.0...v38.1.0)

## v38.0.0 - 2021-02-04

Hoist v38 includes major refactoring to streamline core classes, bring the toolkit into closer
alignment with the latest developments in Javascript, React, and MobX, and allow us to more easily
provide documentation and additional features. Most notably, we have removed the use of class based
decorators, in favor of a simpler inheritance-based approach to defining models and services.

* We are introducing a new root superclass `HoistBase` which provides many of the syntax
  enhancements and conventions used throughout Hoist for persistence, resource management, and
  reactivity.
* New base classes of `HoistModel` and `HoistService` replace the existing class decorators
  `@HoistModel` and `@HoistService`. Application models and services should now `extend` these base
  classes instead of applying the (now removed) decorators. For your application's `AppModel`,
  extend the new `HoistAppModel` superclass.
* We have also removed the need for the explicit `@LoadSupport` annotation on these classes. The
  presence of a defined `doLoadAsync()` method is now sufficient to allow classes extending
  `HoistModel` and `HoistService` to participate in the loading and refreshing lifecycle as before.
* We have deprecated support for class-based Components via the `@HoistComponent` class decorator.
  To continue to use this decorator, please import it from the `@xh\hoist\deprecated` package.
  Please note that we plan to remove `@HoistComponent` in a future version.
* Due to changes in MobX v6.0.1, all classes that host observable fields and actions will now also
  need to provide a constructor containing a call to `makeObservable(this)`. This change will
  require updates to most `HoistModel` and `HoistService` classes. See
  [this article from MobX](https://michel.codes/blogs/mobx6) for more on this change and the
  motivation behind it.

### 🎁 New Features

* New utility method `getOrCreate` for easy caching of properties on objects.
* The `Menu` system on mobile has been reworked to be more consistent with desktop. A new
  `MenuButton` component has been added to the mobile framework, which renders a `Menu` of
  `MenuItems` next to the `MenuButton`. This change also includes the removal of `AppMenuModel` (see
  Breaking Changes).
* Added `ExpandCollapseButton` to the mobile toolkit, to expand / collapse all rows in a tree grid.
* Added `Popover` to the mobile toolkit, a component to display floating content next to a target
  element. Its API is based on the Blueprint `Popover` component used on desktop.
* `StoreFilterField` now matches the rendered string values for `date` and `localDate` fields when
  linked to a properly configured `GridModel`.
* `GroupingChooser` gets several minor usability improvements + clearer support for an empty /
  ungrouped state, when so enabled.

### 💥 Breaking Changes

* All `HoistModel` and `HoistService` classes must be adjusted as described above.
* `@HoistComponent` has been deprecated and moved to `@xh\hoist\deprecated`
* Hoist grids now require AG Grid v25.0.1 or higher - if your app uses AG Grid, update your AG Grid
  dependency in your app's `package.json` file.
* The `uses()` function (called within `hoistComponent()` factory configs for model context lookups)
  and the `useContextModel()` function no longer accept class names as strings. Pass the class
  itself (or superclass) of the model you wish to select for your component. `Uses` will throw if
  given any string other than "*", making the need for any updates clear in that case.
* The `Ref` class, deprecated in v26, has now been removed. Use `createObservableRef` instead.
* `AppMenuModel` has been removed. The `AppMenuButton` is now configured via
  `AppBar.appMenuButtonProps`. As with desktop, menu items can be added with
  `AppBar.appMenuButtonProps.extraItems[]`

### ⚙️ Technical

* We have removed the experimental flags `useTransactions`, and `deltaSort` from `GridModel`. The
  former has been the default behavior for Hoist for several releases, and the latter is obsolete.

### 📚 Libraries

* @blueprintjs/core `3.36 → 3.38`
* codemirror `5.58 → 5.59`
* mobx `5.15 → 6.1`
* mobx-react `6.3 → 7.1`

[Commit Log](https://github.com/xh/hoist-react/compare/v37.2.0...v38.0.0)

## v37.2.0 - 2021-01-22

### 🎁 New Features

* New `ErrorMessage` component for standard "inline" rendering of Errors and Exceptions, with retry
  support.
* `Cube` now supports an `omitFn` to allow apps to remove unwanted, single-node children.

[Commit Log](https://github.com/xh/hoist-react/compare/v37.1.0...v37.2.0)

## v37.1.0 - 2021-01-20

### 🎁 New Features

* Columns in `ColChooser` can now be filtered by their `chooserGroup`.
* `Cube` now supports a `bucketSpecFn` config which allows dynamic bucketing and aggregation of
  rows.

### 🐞 Bug Fixes

* Fix issue where a `View` would create a root row even if there were no leaf rows.
* Fixed regression in `LeftRightChooser` not displaying description callout.

[Commit Log](https://github.com/xh/hoist-react/compare/v37.0.0...v37.1.0)

## v37.0.0 - 2020-12-15

### 🎁 New Features

* New `GroupingChooser` component provides a new interface for selecting a list of fields
  (dimensions) for grouping APIs, offering drag-and-drop reordering and persisted favorites.
    * This is intended as a complete replacement for the existing `DimensionChooser`. That component
      should be considered deprecated and will be removed in future releases.
* New props added to `TabSwitcher`:
    * `enableOverflow` shows tabs that would normally overflow their container in a drop down menu.
    * `tabWidth`, `tabMinWidth` & `tabMaxWidth` allow flexible configuration of tab sizes within the
      switcher.
* `TabModel` now supports a bindable `tooltip`, which can be used to render strings or elements
  while hovering over tabs.
* New `Placeholder` component provides a thin wrapper around `Box` with standardized, muted styling.
* New `StoreFilterField.matchMode` prop allows customizing match to `start`, `startWord`, or `any`.
* `Select` now implements enhanced typeahead filtering of options. The default filtering is now
  based on a case-insensitive match of word starts in the label. (Previously it was based on a match
  _anywhere_ in the label _or_ value.) To customize this behavior, applications should use the new
  `filterFn` prop.
* New Admin Console Monitor > Memory tab added to view snapshots of JVM memory usage. (Requires
  Hoist Core v8.7 or greater.)
* `FormModel` and `FieldModel` gain support for Focus Management.
* New `boundInput` getter on `FieldModel` to facilitate imperative access to controls, when needed.
  This getter will return the new `HoistInputModel` interface, which support basic DOM access as
  well as standard methods for `focus()`, `blur()`, and `select()`.
* New `GridModel` config `lockColumnGroups` to allow controlling whether child columns can be moved
  outside their parent group. Defaults to `true` to maintain existing behavior.

### 💥 Breaking Changes

* New `TabContainerModel` config `switcher` replaces `switcherPosition` to allow for more flexible
  configuration of the default `TabSwitcher`.
    * Use `switcher: true` to retain default behavior.
    * Use `switcher: false` to not include a TabSwitcher. (previously `switcherPosition: 'none'`)
    * Use `switcher: {...}` to provide customisation props for the `TabSwitcher`. See `TabSwitcher`
      documentation for more information.
* The `HoistInput` base class has been removed. This change marks the completion of our efforts to
  remove all internal uses of React class-based Components in Hoist. The following adjustments are
  required:
    * Application components extending `HoistInput` should use the `useHoistInputModel` hook
      instead.
    * Applications getting refs to `HoistInputs` should be aware that these refs now return a ref to
      a
      `HoistInputModel`. In order to get the DOM element associated with the component use the new
      `domEl` property of that model rather than the`HoistComponent.getDOMNode()` method.
* Hoist grids now require AG Grid v24.1.0 or higher - update your AG Grid dependency in your app's
  `package.json` file. AG Grid v24.1.0
  [lists 5 breaking changes](https://www.ag-grid.com/ag-grid-changelog/), including the two called
  out below. *Note that these cautions apply only to direct use of the AG Grid APIs* - if your app
  is using the Hoist `Grid` and `GridModel` exclusively, there should be no need to adjust code
  around columns or grid state, as the related Hoist classes have been updated to handle these
  changes.
    * AG-4291 - Reactive Columns - the state pattern for ag-grid wrapper has changed as a result of
      this change. If your app made heavy use of saving/loading grid state, please test carefully
      after upgrade.
    * AG-1959 - Aggregation - Add additional parameters to the Custom Aggregation methods. If your
      app implements custom aggregations, they might need to be updated.

### 🔒 Security

* The data package `Field` class now sanitizes all String values during parsing, using the DOMPurify
  library to defend against XSS attacks and other issues with malformed HTML or scripting content
  loaded into `Record`s and rendered by `Grid` or other data-driven components. Please contact XH if
  you find any reason to disable this protection, or observe any unintended side effects of this
  additional processing.

### 🐞 Bug Fixes

* Fix issue where grid row striping inadvertently disabled by default for non-tree grids.
* Fix issue where grid empty text cleared on autosize.

### ✨ Styles

* Default `Chart` themes reworked in both light and dark modes to better match overall Hoist theme.

### ⚙️ Technical

* Note that the included Onsen fork has been replaced with the latest Onsen release. Apps should not
  need to make any changes.
* `Cube.info` is now directly observable.
* `@managed` and `markManaged` have been enhanced to allow for the cleanup of arrays of objects as
  well as objects. This matches the existing array support in `XH.safeDestroy()`.

### 📚 Libraries

* @xh/onsenui `~0.1.2` → onsenui `~2.11.1`
* @xh/react-onsenui `~0.1.2` → react-onsenui `~1.11.3`
* @blueprintjs/core `3.35 → 3.36`
* @blueprintjs/datetime `3.19 → 3.20`
* clipboard-copy `3.1 → 4.0`
* core-js `3.6 → 3.8`
* dompurify `added @ 2.2`
* react `16.13 → 17.0`
* semver `added @ 7.3`

[Commit Log](https://github.com/xh/hoist-react/compare/v36.6.1...v37.0.0)

## v36.6.1 - 2020-11-06

### 🐞 Bug Fixes

* Fix issue where grid row striping would be turned off by default for non-tree grids

[Commit Log](https://github.com/xh/hoist-react/compare/v36.6.0...v36.6.1)

## v36.6.0 - 2020-10-28

### 🎁 New Features

* New `GridModel.treeStyle` config enables more distinctive styling of tree grids, with optional
  background highlighting and ledger-line style borders on group rows.
    * ⚠ By default, tree grids will now have highlighted group rows (but no group borders). Set
      `treeStyle: 'none'` on any `GridModel` instances where you do _not_ want the new default
      style.
* New `DashContainerModel.extraMenuItems` config supports custom app menu items in Dashboards
* An "About" item has been added to the default app menu.
* The default `TabSwitcher` now supports scrolling, and will show overflowing tabs in a drop down
  menu.

### 🐞 Bug Fixes

* Ensure that `Button`s with `active: true` set directly (outside of a `ButtonGroupInput`) get the
  correct active/pressed styling.
* Fixed regression in `Column.tooltip` function displaying escaped HTML characters.
* Fixed issue where the utility method `calcActionColWidth` was not correctly incorporating the
  padding in the returned value.

### ⚙️ Technical

* Includes technical updates to `JsonBlob` archiving. This change requires an update to `hoist-core`
  `v8.6.1` or later, and modifications to the `xh_json_blob` table. See the
  [hoist-core changelog](https://github.com/xh/hoist-core/blob/develop/CHANGELOG.md) for further
  details.

### 📚 Libraries

* @blueprintjs/core `3.33 → 3.35`

[Commit Log](https://github.com/xh/hoist-react/compare/v36.5.0...v36.6.0)

## v36.5.0 - 2020-10-16

### 🐞 Bug Fixes

* Fix text and hover+active background colors for header tool buttons in light theme.

### ⚙️ Technical

* Install a default simple string renderer on all columns. This provides consistency in column
  rendering, and fixes some additional issues with alignment and rendering of Grid columns
  introduced by the change to flexbox-based styling in grid cells.
* Support (optional) logout action in SSO applications.

### 📚 Libraries

* @blueprintjs/core `3.31 → 3.33`
* @blueprintjs/datetime `3.18 → 3.19`
* @fortawesome/fontawesome-pro `5.14 → 5.15`
* moment `2.24 → 2.29`
* numbro `2.2 → 2.3`

[Commit Log](https://github.com/xh/hoist-react/compare/v36.4.0...v36.5.0)

## v36.4.0 - 2020-10-09

### 🎁 New Features

* `TabContainerModel` supports dynamically adding and removing tabs via new public methods.
* `Select` supports a new `menuWidth` prop to control the width of the dropdown.

### 🐞 Bug Fixes

* Fixed v36.3.0 regression re. horizontal alignment of Grid columns.

[Commit Log](https://github.com/xh/hoist-react/compare/v36.3.0...v36.4.0)

## v36.3.0 - 2020-10-07

### 💥 Breaking Changes

* The following CSS variables are no longer in use:
    + `--xh-grid-line-height`
    + `--xh-grid-line-height-px`
    + `--xh-grid-large-line-height`
    + `--xh-grid-large-line-height-px`
    + `--xh-grid-compact-line-height`
    + `--xh-grid-compact-line-height-px`
    + `--xh-grid-tiny-line-height`
    + `--xh-grid-tiny-line-height-px`

### ⚙️ Technical

* We have improved and simplified the vertical centering of content within Grid cells using
  flexbox-based styling, rather than the CSS variables above.

### 🎁 New Features

* `Select` now supports `hideSelectedOptions` and `closeMenuOnSelect` props.
* `XH.message()` and its variants (`XH.prompt(), XH.confirm(), XH.alert()`) all support an optional
  new config `messageKey`. This key can be used by applications to prevent popping up the same
  dialog repeatedly. Hoist will only show the last message posted for any given key.
* Misc. Improvements to organization of admin client tabs.

### 🐞 Bug Fixes

* Fixed issue with sporadic failures reading grid state using `legacyStateKey`.
* Fixed regression to the display of `autoFocus` buttons; focus rectangle restored.

[Commit Log](https://github.com/xh/hoist-react/compare/v36.2.1...v36.3.0)

## v36.2.1 - 2020-10-01

### 🐞 Bug Fixes

* Fixed issue in `LocalDate.previousWeekday()` which did not correctly handle Sunday dates.
* Fixed regression in `Grid` column header rendering for non-string headerNames.

[Commit Log](https://github.com/xh/hoist-react/compare/v36.2.0...v36.2.1)

## v36.2.0 - 2020-09-25

### 💥 Breaking Changes

* New `GridModel` config `colChooserModel` replaces `enableColChooser` to allow for more flexible
  configuration of the grid `colChooser`
    * Use `colChooserModel: true` to retain default behavior.
    * See documentation on `GridModel.ColChooserModelConfig` for more information.
* The `Grid` `hideHeaders` prop has been converted to a field on `AgGridModel` and `GridModel`. All
  grid options of this type are now on the model hierarchy, allowing consistent application code and
  developer discovery.

### 🎁 New Features

* Provides new `CustomProvider` for applications that want to use the Persistence API, but need to
  provide their own storage implementation.
* Added `restoreDefaults` action to default context menu for `GridModel`.
* Added `restoreDefaultsWarning` config to `GridModel`.
* `FormModel` has a new convenience method `setValues` for putting data into one or more fields in
  the form.
* Admin Preference and Config panels now support bulk regrouping actions.

### 🐞 Bug Fixes

* Fixed an error in implementation of `@managed` preventing proper cleanup of resources.
* Fixed a regression introduced in v36.1.0 in `FilterChooser`: Restore support for `disabled` prop.

[Commit Log](https://github.com/xh/hoist-react/compare/v36.1.0...v36.2.0)

## v36.1.0 - 2020-09-22

⚠ NOTE - apps should update to `hoist-core >= 8.3.0` when taking this hoist-react update. This is
required to support both the new `JsonBlobService` and updates to the Admin Activity and Client
Error tracking tabs described below.

### 🎁 New Features

* Added new `JsonBlobService` for saving and updating named chunks of arbitrary JSON data.
* `GridModelPersistOptions` now supports a `legacyStateKey` property. This key will identify the
  pre-v35 location for grid state, and can be used by applications to provide a more flexible
  migration of user grid state after an upgrade to Hoist v35.0.0 or greater. The value of this
  property will continue to default to 'key', preserving the existing upgrade behavior of the
  initial v35 release.
* The Admin Config and Pref diff tools now support pasting in a config for comparison instead of
  loading one from a remote server (useful for deployments where the remote config cannot be
  accessed via an XHR call).
* The `ClipboardButton.getCopyText` prop now supports async functions.
* The `Select` input supports a new `leftIcon` prop.
* `RestGrid` now supports bulk delete when multiple rows are selected.
* `RestGrid`'s `actionWarning` messages may now be specified as functions.

### 🐞 Bug Fixes

* Fixed several cases where `selectOnFocus` prop on `Select` was not working.
* `FilterChooser` auto-suggest values sourced from the *unfiltered* records on `sourceStore`.
* `RestForm` editors will now source their default label from the corresponding `Field.displayName`
  property. Previously an undocumented `label` config could be provided with each editor object -
  this has been removed.
* Improved time zone handling in the Admin Console "Activity Tracking" and "Client Errors" tabs.
    * Users will now see consistent bucketing of activity into an "App Day" that corresponds to the
      LocalDate when the event occurred in the application's timezone.
    * This day will be reported consistently regardless of the time zones of the local browser or
      deployment server.
* Resetting Grid columns to their default state (e.g. via the Column Chooser) retains enhancements
  applied from matching Store fields.
* Desktop `DateInput` now handles out-of-bounds dates without throwing exception during rendering.
* Dragging a grid column with an element-based header no longer displays `[object Object]` in the
  draggable placeholder.

### 📚 Libraries

* codemirror `5.57 → 5.58`

[Commit Log](https://github.com/xh/hoist-react/compare/v36.0.0...v36.1.0)

## v36.0.0 - 2020-09-04

### 🎁 New Features

#### Data Filtering

We have enhanced support for filtering data in Hoist Grids, Stores, and Cubes with an upgraded
`Filter` API and a new `FilterChooser` component. This bundle of enhancements includes:

* A new `@xh/hoist/data/filter` package to support the creation of composable filters, including the
  following new classes:
    * `FieldFilter` - filters by comparing the value of a given field to one or more given candidate
      values using one of several supported operators.
    * `FunctionFilter` - filters via a custom function specified by the developer.
    * `CompoundFilter` - combines multiple filters (including other nested CompoundFilters) via an
      AND or OR operator.
* A new `FilterChooser` UI component that integrates tightly with these data package classes to
  provide a user and developer friendly autocomplete-enabled UI for filtering data based on
  dimensions (e.g. trader = jdoe, assetClass != Equities), metrics (e.g. P&L > 1m), or any
  combination thereof.
* Updates to `Store`, `StoreFilterField`, and `cube/Query` to use the new Filter API.
* A new `setFilter()` convenience method to `Grid` and `DataView`.

To get the most out of the new Filtering capabilities, developers are encouraged to add or expand
the configs for any relevant `Store.fields` to include both their `type` and a `displayName`. Many
applications might not have Field configs specified at all for their Stores, instead relying on
Store's ability to infer its Fields from Grid Column definitions.

We are looking to gradually invert this relationship, so that core information about an app's
business objects and their properties is configured once at the `data/Field` level and then made
available to related APIs and components such as grids, filters, and forms. See note in New Features
below regarding related updates to `GridModel.columns` config processing.

#### Grid

* Added new `GridModel.setColumnVisible()` method, along with `showColumn()` and `hideColumn()`
  convenience methods. Can replace calls to `applyColumnStateChanges()` when all you need to do is
  show or hide a single column.
* Elided Grid column headers now show the full `headerName` value in a tooltip.
* Grid column definitions now accept a new `displayName` config as the recommended entry point for
  defining a friendly user-facing label for a Column.
    * If the GridModel's Store has configured a `displayName` for the linked data field, the column
      will default to use that (if not otherwise specified).
    * If specified or sourced from a Field, `displayName` will be used as the default value for the
      pre-existing `headerName` and `chooserName` configs.
* Grid columns backed by a Store Field of type `number` or `int` will be right-aligned by default.
* Added new `GridModel.showGroupRowCounts` config to allow easy hiding of group row member counts
  within each full-width group row. Default is `true`, maintaining current behavior of showing the
  counts for each group.

#### Other

* Added new `AppSpec.showBrowserContextMenu` config to control whether the browser's default context
  menu will be shown if no app-specific context menu (e.g. from a grid) would be triggered.
    * ⚠ Note this new config defaults to `false`, meaning the browser context menu will *not* be
      available. Developers should set to true for apps that expect/depend on the built-in menu.
* `LocalDate` has gained several new static factories: `tomorrow()`, `yesterday()`,
  `[start/end]OfMonth()`, and `[start/end]OfYear()`.
* A new `@computeOnce` decorator allows for lazy computation and caching of the results of decorated
  class methods or getters. Used in `LocalDate` and intended for similar immutable, long-lived
  objects that can benefit from such caching.
* `CodeInput` and `JsonInput` get new `enableSearch` and `showToolbar` props. Enabling search
  provides an simple inline find feature for searching the input's contents.
* The Admin console's Monitor Status tab displays more clearly when there are no active monitors.

### 💥 Breaking Changes

* Renamed the `data/Field.label` property to `displayName`.
* Changed the `DimensionChooserModel.dimensions` config to require objects of the
  form `{name, displayName, isLeafDimension}` when provided as an `Object[]`.
    * Previously these objects were expected to be of the form `{value, label, isLeaf}`.
    * Note however that this same config can now be passed the `dimensions` directly from a
      configured
      `Cube` instead, which is the recommended approach and should DRY up dimension definitions for
      typical use cases.
* Changes required due to the new filter API:
    * The classes `StoreFilter` and `ValueFilter` have been removed and replaced by `FunctionFilter`
      and `FieldFilter`, respectively. In most cases apps will need to make minimal or no changes.
    * The `filters/setFilters` property on `Query` has been changed to `filter/setFilter`. In most
      case apps should not need to change anything other than the name of this property - the new
      property will continue to support array representations of multiple filters.
    * `Store` has gained a new property `filterIncludesChildren` to replace the functionality
      previously provided by `StoreFilter.includesChildren`.
    * `StoreFilterField.filterOptions` has been removed. Set `filterIncludesChildren` directly on
      the store instead.

### ✨ Styles

* CSS variables for "intents" - most commonly used on buttons - have been reworked to use HSL color
  values and support several standard variations of lightness and transparency.
    * Developers are encouraged to customize intents by setting the individual HSL vars provided for
      each intent (e.g. `--intent-primary-h` to adjust the primary hue) and/or the different levels
      of lightness (e.g. `--intent-primary-l3` to adjust the default lightness).
    * ⚠ Uses of the prior intent var overrides such as `--intent-primary` will no longer work. It is
      possible to set directly via `--xh-intent-primary`, but components such as buttons will still
      use the default intent shades for variations such as hover and pressed states. Again, review
      and customize the HSL vars if required.
* Desktop `Button` styles and classes have been rationalized and reworked to allow for more
  consistent and direct styling of buttons in all their many permutations (standard/minimal/outlined
  styles * default/hovered/pressed/disabled states * light/dark themes).
    * Customized intent colors will now also be applied to outlined and minimal buttons.
    * Dedicated classes are now applied to desktop buttons based on their style and state.
      Developers can key off of these classes directly if required.

### 🐞 Bug Fixes

* Fixed `Column.tooltipElement` so that it can work if a `headerTooltip` is also specified on the
  same column.
* Fixed issue where certain values (e.g. `%`) would break in `Column.tooltipElement`.
* Fixed issue where newly loaded records in `Store` were not being frozen as promised by the API.

### 📚 Libraries

* @blueprintjs/core `3.30 → 3.31`
* codemirror `5.56 → 5.57`
* http-status-codes `1.4 → 2.1`
* mobx-react `6.2 → 6.3`
* store2 `2.11 → 2.12`

[Commit Log](https://github.com/xh/hoist-react/compare/v35.2.1...v36.0.0)

## v35.2.1 - 2020-07-31

### 🐞 Bug Fixes

* A Grid's docked summary row is now properly cleared when its bound Store is cleared.
* Additional SVG paths added to `requiredBlueprintIcons.js` to bring back calendar scroll icons on
  the DatePicker component.
* Colors specified via the `--xh-intent-` CSS vars have been removed from minimal / outlined desktop
  `Button` components because of incompatibility with `ButtonGroupInput` component. Fix to address
  issue forthcoming. (This reverts the change made in 35.2.0 below.)

[Commit Log](https://github.com/xh/hoist-react/compare/v35.2.0...v35.2.1)

## v35.2.0 - 2020-07-21

### 🎁 New Features

* `TabContainerModel` now supports a `persistWith` config to persist the active tab.
* `TabContainerModel` now supports a `emptyText` config to display when TabContainer gets rendered
  with no children.

### ⚙️ Technical

* Supports smaller bundle sizes via a greatly reduced set of BlueprintJS icons. (Requires apps to be
  built with `@xh/hoist-dev-utils` v5.2 or greater to take advantage of this optimization.)

### 🐞 Bug Fixes

* Colors specified via the `--xh-intent-` CSS vars are now applied to minimal / outlined desktop
  `Button` components. Previously they fell through to use default Blueprint colors in these modes.
* Code input correctly handles dynamically toggling readonly/disabled state.

### 📚 Libraries

* @fortawesome/fontawesome-pro `5.13 → 5.14`
* codemirror `5.55 → 5.56`

[Commit Log](https://github.com/xh/hoist-react/compare/v35.1.1...v35.2.0)

## v35.1.1 - 2020-07-17

### 📚 Libraries

* @blueprintjs/core `3.29 → 3.30`

[Commit Log](https://github.com/xh/hoist-react/compare/v35.1.0...v35.1.1)

## v35.1.0 - 2020-07-16

### 🎁 New Features

* Extend existing environment diff tool to preferences. Now, both configs and preferences may be
  diffed across servers. This feature will require an update of hoist-core to a version 8.1.0 or
  greater.
* `ExportOptions.columns` provided to `GridModel` can now be specified as a function, allowing for
  full control of columns to export, including their sort order.

### 🐞 Bug Fixes

* `GridModel`s export feature was previously excluding summary rows. These are now included.
* Fixed problems with coloring and shading algorithm in `TreeMap`.
* Fixed problems with sort order of exports in `GridModel`.
* Ensure that preferences are written to server, even if set right before navigating away from page.
* Prevent situation where a spurious exception can be sent to server when application is unloaded
  while waiting on a fetch request.

[Commit Log](https://github.com/xh/hoist-react/compare/v35.0.1...v35.1.0)

## v35.0.1 - 2020-07-02

### 🐞 Bug Fixes

* Column headers no longer allocate space for a sort arrow icon when the column has an active
  `GridSorter` in the special state of `sort: null`.
* Grid auto-sizing better accounts for margins on sort arrow icons.

[Commit Log](https://github.com/xh/hoist-react/compare/v35.0.0...v35.0.1)

## v35.0.0 - 2020-06-29

### ⚖️ Licensing Change

As of this release, Hoist is [now licensed](LICENSE.md) under the popular and permissive
[Apache 2.0 open source license](https://www.apache.org/licenses/LICENSE-2.0). Previously, Hoist was
"source available" via our public GitHub repository but still covered by a proprietary license.

We are making this change to align Hoist's licensing with our ongoing commitment to openness,
transparency and ease-of-use, and to clarify and emphasize the suitability of Hoist for use within a
wide variety of enterprise software projects. For any questions regarding this change, please
[contact us](https://xh.io/contact/).

### 🎁 New Features

* Added a new Persistence API to provide a more flexible yet consistent approach to saving state for
  Components, Models, and Services to different persistent locations such as Hoist Preferences,
  browser local storage, and Hoist Dashboard views.
    * The primary entry points for this API are the new `@PersistSupport` and `@persist`
      annotations.
      `@persist` can be added to any observable property on a `@PersistSupport` to make it
      automatically synchronize with a `PersistenceProvider`. Both `HoistModel` and `HoistService`
      are decorated with `@PersistSupport`.
    * This is designed to replace any app-specific code previously added to synchronize fields and
      their values to Preferences via ad-hoc initializers and reactions.
    * This same API is now used to handle state persistence for `GridStateModel`, `PanelModel`,
      `DimensionChooserModel`, and `DashContainerModel` - configurable via the new `persistWith`
      option on those classes.
* `FetchService` now installs a default timeout of 30 seconds for all requests. This can be disabled
  by setting timeout to `null`. Fetch Timeout Exceptions have also been improved to include the same
  information as other standard exceptions thrown by this service.
    * 💥 Apps that were relying on the lack of a built-in timeout for long-running requests should
      ensure they configure such calls with a longer or null timeout.
* `Store` gets new `clearFilter()` and `recordIsFiltered()` helper functions.
* The Admin console's Activity Tracking tab has been significantly upgraded to allow admins to
  better analyze both built-in and custom tracking data generated by their application. Its sibling
  Client Errors tab has also been updated with a docked detail panel.
* `CodeInput` gets new `showCopyButton` prop - set to true to provide an inline action button to
  copy the editor contents to the clipboard.
* Hoist config `xhEnableMonitoring` can be used to enable/disable the Admin monitor tab and its
  associated server-side jobs

### 💥 Breaking Changes

* Applications should update to `hoist-core` v8.0.1 or above, required to support the upgraded Admin
  Activity Tracking tab. Contact XH for assistance with this update.
* The option `PanelModel.prefName` has been removed in favor of `persistWith`. Existing user state
  will be transferred to the new format, assuming a `PersistenceProvider` of type 'pref' referring
  to the same preference is used (e.g. `persistWith: {prefKey: 'my-panel-model-prefName'}`.
* The option `GridModel.stateModel` has been removed in favor of `persistWith`. Existing user state
  will be transferred to the new format, assuming a `PersistenceProvider` of type 'localStorage'
  referring to the same key is used (e.g. `persistWith: {localStorageKey: 'my-grid-state-id'}`.
    * Use the new `GridModel.persistOptions` config for finer control over what grid state is
      persisted (replacement for stateModel configs to disable persistence of column
      state/sorting/grouping).
* The options `DimensionChooserModel.preference` and `DimensionChooserModel.historyPreference` have
  been removed in favor of `persistWith`.
* `AppSpec.idleDetectionEnabled` has been removed. App-specific Idle detection is now enabled via
  the new `xhIdleConfig` config. The old `xhIdleTimeoutMins` has also been deprecated.
* `AppSpec.idleDialogClass` has been renamed `AppSpec.idlePanel`. If specified, it should be a
  full-screen component.
* `PinPad` and `PinPadModel` have been moved to `@xh/hoist/cmp/pinpad`, and is now available for use
  with both standard and mobile toolkits.
* Third-party dependencies updated to properly reflect application-level licensing requirements.
  Applications must now import and provide their licensed version of AG Grid, and Highcharts to
  Hoist. See file `Bootstrap.js` in Toolbox for an example.

### 🐞 Bug Fixes

* Sorting special columns generated by custom AG Grid configurations (e.g. auto-group columns) no
  longer throws with an error.
* The `deepFreeze()` util - used to freeze data in `Record` instances - now only attempts to freeze
  a whitelist of object types that are known to be safely freezable. Custom application classes and
  other potentially-problematic objects (such as `moment` instances) are no longer frozen when
  loaded into `Record` fields.

### 📚 Libraries

Note that certain licensed third-party dependencies have been removed as direct dependencies of this
project, as per note in Breaking Changes above.

* @xh/hoist-dev-utils `4.x → 5.x` - apps should also update to the latest 5.x release of dev-utils.
  Although license and dependency changes triggered a new major version of this dev dependency, no
  application-level changes should be required.
* @blueprintjs/core `3.28 → 3.29`
* codemirror `5.54 → 5.55`
* react-select `3.0 → 3.1`

### 📚 Optional Libraries

* AG Grid `23.0.2` > `23.2.0` (See Toolbox app for example on this upgrade)
* Highcharts `8.0.4 → 8.1.1`

[Commit Log](https://github.com/xh/hoist-react/compare/v34.0.0...v35.0.0)

## v34.0.0 - 2020-05-26

### 🎁 New Features

* Hoist's enhanced autosizing is now enabled on all grids by default. See `GridModel` and
  `GridAutosizeService` for more details.
* New flags `XH.isPhone`, `XH.isTablet`, and `XH.isDesktop` available for device-specific switching.
  Corresponding `.xh-phone`, `.xh-tablet`, and `.xh-desktop` CSS classes are added to the document
  `body`. These flags and classes are set based on the detected device, as per its user-agent.
    * One of the two higher-level CSS classes `.xh-standard` or `.xh-mobile` will also be applied
      based on an app's use of the primary (desktop-centric) components vs mobile components - as
      declared by its `AppSpec.isMobileApp` - regardless of the detected device.
    * These changes provide more natural support for use cases such as apps that are built with
      standard components yet target/support tablet users.
* New method `Record.get()` provides an alternative API for checked data access.
* The mobile `Select` component supports the `enableFilter` and `enableCreate` props.
* `DashContainerModel` supports new `layoutLocked`, `contentLocked` and `renameLocked` modes.
* `DimensionChooser` now has the ability to persist its value and history separately.
* Enhance Hoist Admin's Activity Tracking tab.
* Enhance Hoist Admin's Client Error tab.

### 💥 Breaking Changes

* `emptyFlexCol` has been removed from the Hoist API and should simply be removed from all client
  applications. Improvements to agGrid's default rendering of empty space have made it obsolete.
* `isMobile` property on `XH` and `AppSpec` has been renamed to `isMobileApp`. All apps will need to
  update their (required) use of this flag in the app specifications within their
  `/client-app/src/apps` directory.
* The `xh-desktop` class should no longer be used to indicate a non-mobile toolkit based app. For
  this purpose, use `xh-standard` instead.

### 🐞 Bug Fixes

* Fix to Average Aggregators when used with hierarchical data.
* Fixes to Context Menu handling on `Panel` to allow better handling of `[]` and `null`.

### 📚 Libraries

* @blueprintjs/core `3.26 → 3.28`
* @blueprintjs/datetime `3.16 → 3.18`
* codemirror `5.53 → 5.54`
* react-transition-group `4.3 → 4.4`

[Commit Log](https://github.com/xh/hoist-react/compare/v33.3.0...v34.0.0)

## v33.3.0 - 2020-05-08

### ⚙️ Technical

* Additional updates to experimental autosize feature: standardization of naming, better masking
  control, and API fixes. Added new property `autosizeOptions` on `GridModel` and main entry point
  is now named `GridModel.autosizeAsync()`.

### 🐞 Bug Fixes

* `Column.hideable` will now be respected by ag-grid column drag and drop
  [#1900](https://github.com/xh/hoist-react/issues/1900)
* Fixed an issue where dragging a column would cause it to be sorted unintentionally.

[Commit Log](https://github.com/xh/hoist-react/compare/v33.2.0...v33.3.0)

## v33.2.0 - 2020-05-07

### 🎁 New Features

* Virtual column rendering has been disabled by default, as it offered a minimal performance benefit
  for most grids while compromising autosizing. See new `GridModel.useVirtualColumns` config, which
  can be set to `true` to re-enable this behavior if required.
* Any `GridModel` can now be reset to its code-prescribed defaults via the column chooser reset
  button. Previously, resetting to defaults was only possible for grids that persisted their state
  with a `GridModel.stateModel` config.

### 🐞 Bug Fixes

* Fixed several issues with new grid auto-sizing feature.
* Fixed issues with and generally improved expand/collapse column alignment in tree grids.
    * 💥 Note that this improvement introduced a minor breaking change for apps that have customized
      tree indentation via the removed `--grid-tree-indent-px` CSS var. Use `--grid-tree-indent`
      instead. Note the new var is specified in em units to scale well across grid sizing modes.

### ⚙️ Technical

* Note that the included version of Onsen has been replaced with a fork that includes updates for
  react 16.13. Apps should not need to make any changes.

### 📚 Libraries

* react `~16.8 → ~16.13`
* onsenui `~16.8` → @xh/onsenui `~16.13`
* react-onsenui `~16.8` → @xh/react-onsenui `~16.13`

[Commit Log](https://github.com/xh/hoist-react/compare/v33.1.0...33.2.0)

## v33.1.0 - 2020-05-05

### 🎁 New Features

* Added smart auto-resizing of columns in `GridModel` Unlike AG Grid's native auto-resizing support,
  Hoist's auto-resizing will also take into account collapsed rows, off-screen cells that are not
  currently rendered in the DOM, and summary rows. See the new `GridAutosizeService` for details.
    * This feature is currently marked as 'experimental' and must be enabled by passing a special
      config to the `GridModel` constructor of the form `experimental: {useHoistAutosize: true}`. In
      future versions of Hoist, we expect to make it the default behavior.
* `GridModel.autoSizeColumns()` has been renamed `GridModel.autosizeColumns()`, with lowercase 's'.
  Similarly, the `autoSizeColumns` context menu token has been renamed `autosizeColumns`.

### 🐞 Bug Fixes

* Fixed a regression with `StoreFilterField` introduced in v33.0.1.

[Commit Log](https://github.com/xh/hoist-react/compare/v33.0.2...33.1.0)

## v33.0.2 - 2020-05-01

### 🎁 New Features

* Add Hoist Cube Aggregators: `AverageAggregator` and `AverageStrictAggregator`
* `ColAutosizeButton` has been added to desktop and mobile

### 🐞 Bug Fixes

* Fixed mobile menus to constrain to the bottom of the viewport, scrolling if necessary.
  [#1862](https://github.com/xh/hoist-react/issues/1862)
* Tightened up mobile tree grid, fixed issues in mobile column chooser.
* Fixed a bug with reloading hierarchical data in `Store`.
  [#1871](https://github.com/xh/hoist-react/issues/1871)

[Commit Log](https://github.com/xh/hoist-react/compare/v33.0.1...33.0.2)

## v33.0.1 - 2020-04-29

### 🎁 New Features

* `StoreFieldField` supports dot-separated field names in a bound `GridModel`, meaning it will now
  match on columns with fields such as `address.city`.

* `Toolbar.enableOverflowMenu` now defaults to `false`. This was determined safer and more
  appropriate due to issues with the underlying Blueprint implementation, and the need to configure
  it carefully.

### 🐞 Bug Fixes

* Fixed an important bug with state management in `StoreFilterField`. See
  https://github.com/xh/hoist-react/issues/1854

* Fixed the default sort order for grids. ABS DESC should be first when present.

### 📚 Libraries

* @blueprintjs/core `3.25 → 3.26`
* codemirror `5.52 → 5.53`

[Commit Log](https://github.com/xh/hoist-react/compare/v33.0.0...v33.0.1)

## v33.0.0 - 2020-04-22

### 🎁 New Features

* The object returned by the `data` property on `Record` now includes the record `id`. This will
  allow for convenient access of the id with the other field values on the record.
* The `Timer` class has been enhanced and further standardized with its Hoist Core counterpart:
    * Both the `interval` and `timeout` arguments may be specified as functions, or config keys
      allowing for dynamic lookup and reconfiguration.
    * Added `intervalUnits` and `timeoutUnits` arguments.
    * `delay` can now be specified as a boolean for greater convenience.

### 💥 Breaking Changes

* We have consolidated the import location for several packages, removing unintended nested index
  files and 'sub-packages'. In particular, the following locations now provide a single index file
  for import for all of their public contents: `@xh/hoist/core`, `@xh/hoist/data`,
  `@xh/hoist/cmp/grid`, and `@xh/hoist/desktop/cmp/grid`. Applications may need to update import
  statements that referred to index files nested within these directories.
* Removed the unnecessary and confusing `values` getter on `BaseFieldModel`. This getter was not
  intended for public use and was intended for the framework's internal implementation only.
* `ColumnGroup.align` has been renamed to `ColumnGroup.headerAlign`. This avoids confusion with the
  `Column` API, where `align` refers to the alignment of cell contents within the column.

### 🐞 Bug Fixes

* Exceptions will no longer overwrite the currently shown exception in the exception dialog if the
  currently shown exception requires reloading the application.
  [#1834](https://github.com/xh/hoist-react/issues/1834)

### ⚙️ Technical

* Note that the Mobx React bindings have been updated to 6.2, and we have enabled the recommended
  "observer batching" feature as per
  [the mobx-react docs](https://github.com/mobxjs/mobx-react-lite/#observer-batching).

### 📚 Libraries

* @blueprintjs/core `3.24 → 3.25`
* @blueprintjs/datetime `3.15 → 3.16`
* mobx-react `6.1 → 6.2`

[Commit Log](https://github.com/xh/hoist-react/compare/v32.0.4...v33.0.0)

## v32.0.5 - 2020-07-14

### 🐞 Bug Fixes

* Fixes a regression in which grid exports were no longer sorting rows properly.

[Commit Log](https://github.com/xh/hoist-react/compare/v32.0.4...v32.0.5)

## v32.0.4 - 2020-04-09

### 🐞 Bug Fixes

* Fixes a regression with the alignment of `ColumnGroup` headers.
* Fixes a bug with 'Copy Cell' context menu item for certain columns displaying the Record ID.
* Quiets console logging of 'routine' exceptions to 'debug' instead of 'log'.

[Commit Log](https://github.com/xh/hoist-react/compare/v32.0.3...v32.0.4)

## v32.0.3 - 2020-04-06

### 🐞 Bug Fixes

* Suppresses a console warning from AG Grid for `GridModel`s that do not specify an `emptyText`.

[Commit Log](https://github.com/xh/hoist-react/compare/v32.0.2...v32.0.3)

## v32.0.2 - 2020-04-03

⚠ Note that this release includes a *new major version of AG Grid*. Please consult the
[AG Grid Changelog](https://www.ag-grid.com/ag-grid-changelog/) for versions 22-23 to review
possible breaking changes to any direct/custom use of AG Grid APIs and props within applications.

### 🎁 New Features

* GridModel `groupSortFn` now accepts `null` to turn off sorting of group rows.
* `DockViewModel` now supports optional `width`, `height` and `collapsedWidth` configs.
* The `appMenuButton.extraItems` prop now accepts `MenuItem` configs (as before) but also React
  elements and the special string token '-' (shortcut to render a `MenuDivider`).
* Grid column `flex` param will now accept numbers, with available space divided between flex
  columns in proportion to their `flex` value.
* `Column` now supports a `sortingOrder` config to allow control of the sorting options that will be
  cycled through when the user clicks on the header.
* `PanelModel` now supports setting a `refreshMode` to control how collapsed panels respond to
  refresh requests.

### 💥 Breaking Changes

* The internal DOM structure of desktop `Panel` has changed to always include an inner frame with
  class `.xh-panel__content`. You may need to update styling that targets the inner structure of
  `Panel` via `.xh-panel`.
* The hooks `useOnResize()` and `useOnVisibleChange()` no longer take a `ref` argument. Use
  `composeRefs` to combine the ref that they return with any ref you wish to compose them with.
* The callback for `useOnResize()` will now receive an object representing the locations and
  dimensions of the element's content box. (Previously it incorrectly received an array of
  `ResizeObserver` entries that had to be de-referenced)
* `PanelModel.collapsedRenderMode` has been renamed to `PanelModel.renderMode`, to be more
  consistent with other Hoist APIs such as `TabContainer`, `DashContainer`, and `DockContainer`.

### 🐞 Bug Fixes

* Checkboxes in grid rows in Tiny sizing mode have been styled to fit correctly within the row.
* `GridStateModel` no longer saves/restores the width of non-resizable columns.
  [#1718](https://github.com/xh/hoist-react/issues/1718)
* Fixed an issue with the hooks useOnResize and useOnVisibleChange. In certain conditions these
  hooks would not be called. [#1808](https://github.com/xh/hoist-react/issues/1808)
* Inputs that accept a rightElement prop will now properly display an Icon passed as that element.
  [#1803](https://github.com/xh/hoist-react/issues/1803)

### ⚙️ Technical

* Flex columns now use the built-in AG Grid flex functionality.

### 📚 Libraries

* ag-grid-community `removed @ 21.2`
* ag-grid-enterprise `21.2` replaced with @ag-grid-enterprise/all-modules `23.0`
* ag-grid-react `21.2` replaced with @ag-grid-community/react `23.0`
* @fortawesome/* `5.12 → 5.13`
* codemirror `5.51 → 5.52`
* filesize `6.0 → 6.1`
* numbro `2.1 → 2.2`
* react-beautiful-dnd `12.0 → 13.0`
* store2 `2.10 → 2.11`
* compose-react-refs `NEW 1.0.4`

[Commit Log](https://github.com/xh/hoist-react/compare/v31.0.0...v32.0.2)

## v31.0.0 - 2020-03-16

### 🎁 New Features

* The mobile `Navigator` / `NavigatorModel` API has been improved and made consistent with other
  Hoist content container APIs such as `TabContainer`, `DashContainer`, and `DockContainer`.
    * `NavigatorModel` and `PageModel` now support setting a `RenderMode` and `RefreshMode` to
      control how inactive pages are mounted/unmounted and how they respond to refresh requests.
    * `Navigator` pages are no longer required to to return `Page` components - they can now return
      any suitable component.
* `DockContainerModel` and `DockViewModel` also now support `refreshMode` and `renderMode` configs.
* `Column` now auto-sizes when double-clicking / double-tapping its header.
* `Toolbar` will now collapse overflowing items into a drop down menu. (Supported for horizontal
  toolbars only at this time.)
* Added new `xhEnableLogViewer` config (default `true`) to enable or disable the Admin Log Viewer.

#### 🎨 Icons

* Added `Icon.icon()` factory method as a new common entry point for creating new FontAwesome based
  icons in Hoist. It should typically be used instead of using the `FontAwesomeIcon` component
  directly.
* Also added a new `Icon.fileIcon()` factory. This method take a filename and returns an appropriate
  icon based on its extension.
* All Icon factories can now accept an `asHtml` parameter, as an alternative to calling the helper
  function `convertIconToSVG()` on the element. Use this to render icons as raw html where needed
  (e.g. grid renderers).
* Icons rendered as html will now preserve their styling, tooltips, and size.

### 💥 Breaking Changes

* The application's primary `HoistApplicationModel` is now instantiated and installed as
  `XH.appModel` earlier within the application initialization sequence, with construction happening
  prior to the init of the XH identity, config, and preference services.
    * This allows for a new `preAuthInitAsync()` lifecycle method to be called on the model before
      auth has completed, but could be a breaking change for appModel code that relied on these
      services for field initialization or in its constructor.
    * Such code should be moved to the core `initAsync()` method instead, which continues to be
      called after all XH-level services are initialized and ready.
* Mobile apps may need to adjust to the following updates to `NavigatorModel` and related APIs:
    * `NavigatorModel`'s `routes` constructor parameter has been renamed `pages`.
    * `NavigatorModel`'s observable `pages[]` has been renamed `stack[]`.
    * `NavigatorPageModel` has been renamed `PageModel`. Apps do not usually create `PageModels`
      directly, so this change is unlikely to require code updates.
    * `Page` has been removed from the mobile toolkit. Components that previously returned a `Page`
      for inclusion in a `Navigator` or `TabContainer` can now return any component. It is
      recommended you replace `Page` with `Panel` where appropriate.
* Icon enhancements described above removed the following public methods:
    * The `fontAwesomeIcon()` factory function (used to render icons not already enumerated by
      Hoist)
      has been replaced by the improved `Icon.icon()` factory - e.g. `fontAwesomeIcon({icon: ['far',
      'alicorn']}) → Icon.icon({iconName: 'alicorn'})`.
    * The `convertIconToSvg()` utility method has been replaced by the new `asHtml` parameter on
      icon factory functions. If you need to convert an existing icon element,
      use `convertIconToHtml()`.
* `Toolbar` items should be provided as direct children. Wrapping Toolbar items in container
  components can result in unexpected item overflow.

### 🐞 Bug Fixes

* The `fmtDate()` utility now properly accepts, parses, and formats a string value input as
  documented.
* Mobile `PinPad` input responsiveness improved on certain browsers to avoid lag.

### ⚙️ Technical

* New lifecycle methods `preAuthInitAsync()` and `logoutAsync()` added to the `HoistAppModel`
  decorator (aka the primary `XH.appModel`).

[Commit Log](https://github.com/xh/hoist-react/compare/v30.1.0...v31.0.0)

## v30.1.0 - 2020-03-04

### 🐞 Bug Fixes

* Ensure `WebSocketService.connected` remains false until `channelKey` assigned and received from
  server.
* When empty, `DashContainer` now displays a user-friendly prompt to add an initial view.

### ⚙️ Technical

* Form validation enhanced to improve handling of asynchronous validation. Individual rules and
  constraints are now re-evaluated in parallel, allowing for improved asynchronous validation.
* `Select` will now default to selecting contents on focus if in filter or creatable mode.

[Commit Log](https://github.com/xh/hoist-react/compare/v30.0.0...30.1.0)

## v30.0.0 - 2020-02-29

### 🎁 New Features

* `GridModel` and `DataViewModel` now support `groupRowHeight`, `groupRowRenderer` and
  `groupRowElementRenderer` configs. Grouping is new in general to `DataViewModel`, which now takes
  a `groupBy` config.
    * `DataViewModel` allows for settable and multiple groupings and sorters.
    * `DataViewModel` also now supports additional configs from the underlying `GridModel` that make
      sense in a `DataView` context, such as `showHover` and `rowBorders`.
* `TabContainerModel` now accepts a `track` property (default false) for easily tracking tab views
  via Hoist's built-in activity tracking.
* The browser document title is now set to match `AppSpec.clientAppName` - helpful for projects with
  multiple javascript client apps.
* `StoreFilterField` accepts all other config options from `TextInput` (e.g. `disabled`).
* Clicking on a summary row in `Grid` now clears its record selection.
* The `@LoadSupport` decorator now provides an additional observable property `lastException`. The
  decorator also now logs load execution times and failures to `console.debug` automatically.
* Support for mobile `Panel.scrollable` prop made more robust with re-implementation of inner
  content element. Note this change included a tweak to some CSS class names for mobile `Panel`
  internals that could require adjustments if directly targeted by app stylesheets.
* Added new `useOnVisibleChange` hook.
* Columns now support a `headerAlign` config to allow headers to be aligned differently from column
  contents.

### 💥 Breaking Changes

* `Toolbar` items must be provided as direct children. Wrapping Toolbar items in container
  components can result in unexpected item overflow.
* `DataView.rowCls` prop removed, replaced by new `DataViewModel.rowClassFn` config for more
  flexibility and better symmetry with `GridModel`.
* `DataViewModel.itemRenderer` renamed to `DataViewModel.elementRenderer`
* `DataView` styling has been updated to avoid applying several unwanted styles from `Grid`. Note
  that apps might rely on these styles (intentionally or not) for their `itemRenderer` components
  and appearance and will need to adjust.
* Several CSS variables related to buttons have been renamed for consistency, and button style rules
  have been adjusted to ensure they take effect reliably across desktop and mobile buttons
  ([#1568](https://github.com/xh/hoist-react/pull/1568)).
* The optional `TreeMapModel.highchartsConfig` object will now be recursively merged with the
  top-level config generated by the Hoist model and component, where previously it was spread onto
  the generated config. This could cause a change in behavior for apps using this config to
  customize map instances, but provides more flexibility for e.g. customizing the `series`.
* The signature of `useOnResize` hook has been modified slightly for API consistency and clarity.
  Options are now passed in a configuration object.

### 🐞 Bug Fixes

* Fixed an issue where charts that are rendered while invisible would have the incorrect size.
  [#1703](https://github.com/xh/hoist-react/issues/1703)
* Fixed an issue where zeroes entered by the user in `PinPad` would be displayed as blanks.
* Fixed `fontAwesomeIcon` elem factory component to always include the default 'fa-fw' className.
  Previously, it was overridden if a `className` prop was provided.
* Fixed an issue where ConfigDiffer would always warn about deletions, even when there weren't any.
  [#1652](https://github.com/xh/hoist-react/issues/1652)
* `TextInput` will now set its value to `null` when all text is deleted and the clear icon will
  automatically hide.
* Fixed an issue where multiple buttons in a `ButtonGroupInput` could be shown as active
  simultaneously. [#1592](https://github.com/xh/hoist-react/issues/1592)
* `StoreFilterField` will again match on `Record.id` if bound to a Store or a GridModel with the
  `id` column visible. [#1697](https://github.com/xh/hoist-react/issues/1697)
* A number of fixes have been applied to `RelativeTimeStamp` and `getRelativeTimestamp`, especially
  around its handling of 'equal' or 'epsilon equal' times. Remove unintended leading whitespace from
  `getRelativeTimestamp`.

### ⚙️ Technical

* The `addReaction` and `addAutorun` methods (added to Hoist models, components, and services by the
  `ReactiveSupport` mixin) now support a configurable `debounce` argument. In many cases, this is
  preferable to the built-in MobX `delay` argument, which only provides throttling and not true
  debouncing.
* New `ChartModel.highchart` property provides a reference to the underlying HighChart component.

### 📚 Libraries

* @blueprintjs/core `3.23 → 3.24`
* react-dates `21.7 → 21.8`
* react-beautiful-dnd `11.0 → 12.2`

[Commit Log](https://github.com/xh/hoist-react/compare/v29.1.0...v30.0.0)

## v29.1.0 - 2020-02-07

### 🎁 New Features

#### Grid

* The `compact` config on `GridModel` has been deprecated in favor of the more powerful `sizingMode`
  which supports the values 'large', 'standard', 'compact', or 'tiny'.
    * Each new mode has its own set of CSS variables for applications to override as needed.
    * Header and row heights are configurable for each via the `HEADER_HEIGHTS` and `ROW_HEIGHTS`
      static properties of the `AgGrid` component. These objects can be modified on init by
      applications that wish to customize the default row heights globally.
    * 💥 Note that these height config objects were previously exported as constants from AgGrid.js.
      This would be a breaking change for any apps that imported the old objects directly (
      considered unlikely).
* `GridModel` now exposes an `autoSizeColumns` method, and the Grid context menu now contains an
  `Autosize Columns` option by default.
* `Column` and `ColumnGroup` now support React elements for `headerName`.

#### Data

* The `Store` constructor now accepts a `data` argument to load data at initialization.
* The `xh/hoist/data/cube` package has been modified substantially to better integrate with the core
  data package and support observable "Views". See documentation on `Cube` for more information.

#### Other

* Added a `PinPad` component for streamlined handling of PIN entry on mobile devices.
* `FormField` now takes `tooltipPosition` and `tooltipBoundary` props for customizing minimal
  validation tooltip.
* `RecordAction.actionFn` parameters now include a `buttonEl` property containing the button element
  when used in an action column.
* Mobile Navigator component now takes an `animation` prop which can be set to 'slide' (default),
  'lift', 'fade', or 'none'. These values are passed to the underlying onsenNavigator component.
  ([#1641](https://github.com/xh/hoist-react/pull/1641))
* `AppOption` configs now accept an `omit` property for conditionally excluding options.

### 🐞 Bug Fixes

* Unselectable grid rows are now skipped during up/down keyboard navigation.
* Fix local quick filtering in `LeftRightChooser` (v29 regression).
* Fix `SplitTreeMap` - the default filtering once again splits the map across positive and negative
  values as intended (v29 regression).

### ⚙️ Technical

* `FormFields` now check that they are contained in a Hoist `Form`.

### 📚 Libraries

* @blueprintjs/core `3.22 → 3.23`
* codemirror `5.50 → 5.51`
* react-dates `21.5 → 21.7`

[Commit Log](https://github.com/xh/hoist-react/compare/v29.0.0...v29.1.0)

## v29.0.0 - 2020-01-24

### 🗄️ Data Package Changes

Several changes have been made to data package (`Store` and `Record`) APIs for loading, updating,
and modifying data. They include some breaking changes, but pave the way for upcoming enhancements
to fully support inline grid editing and other new features.

Store now tracks the "committed" state of its records, which represents the data as it was loaded
(typically from the server) via `loadData()` or `updateData()`. Records are now immutable and
frozen, so they cannot be changed directly, but Store offers a new `modifyRecords()` API to apply
local modifications to data in a tracked and managed way. (Store creates new records internally to
hold both this modified data and the original, "committed" data.) This additional state tracking
allows developers to query Stores for modified or added records (e.g. to flush back to the server
and persist) as well as call new methods to revert changes (e.g. to undo a block of changes that the
user wishes to discard).

Note the following more specific changes to these related classes:

#### Record

* 💥 Record data properties are now nested within a `data` object on Record instances and are no
  longer available as top-level properties on the Record itself.
    * Calls to access data such as `rec.quantity` must be modified to `rec.data.quantity`.
    * When accessing multiple properties, destructuring provides an efficient syntax -
      e.g. `const {quantity, price} = rec.data;`.
* 💥 Records are now immutable and cannot be modified by applications directly.
    * This is a breaking change, but should only affect apps with custom inline grid editing
      implementations or similar code that modifies individual record values.
    * Calls to change data such as `rec.quantity = 100` must now be made through the Record's Store,
      e.g. `store.modifyData({id: 41, quantity: 100})`
* Record gains new getters for inspecting its state, including: `isAdd`, `isModified`, and
  `isCommitted`.

#### Store

* 💥 `noteDataUpdated()` has been removed, as out-of-band modifications to Store Records are no
  longer possible.
* 💥 Store's `idSpec` function is now called with the raw record data - previously it was passed
  source data after it had been run through the store's optional `processRawData` function. (This is
  unlikely to have a practical impact on most apps, but is included here for completeness.)
* `Store.updateData()` now accepts a flat list of raw data to process into Record additions and
  updates. Previously developers needed to call this method with an object containing add, update,
  and/or remove keys mapped to arrays. Now Store will produce an object of this shape automatically.
* `Store.refreshFilter()` method has been added to allow applications to rebuild the filtered data
  set if some application state has changed (apart from the store's data itself) which would affect
  the store filter.
* Store gains new methods for manipulating its Records and data, including `addRecords()`,
  `removeRecords()`, `modifyRecords()`, `revertRecords()`, and `revert()`. New getters have been
  added for `addedRecords`, `removedRecords`, `modifiedRecords`, and `isModified`.

#### Column

* Columns have been enhanced for provide basic support for inline-editing of record data. Further
  inline editing support enhancements are planned for upcoming Hoist releases.
* `Column.getValueFn` config added to retrieve the cell value for a Record field. The default
  implementation pulls the value from the Record's new `data` property (see above). Apps that
  specify custom `valueGetter` callbacks via `Column.agOptions` should now implement their custom
  logic in this new config.
* `Column.setValueFn` config added to support modifying the Column field's value on the underlying
  Record. The default implementation calls the new `Store.modifyRecords()` API and should be
  sufficient for the majority of cases.
* `Column.editable` config added to indicate if a column/cell should be inline-editable.

### 🎁 New Features

* Added keyboard support to AG Grid context menus.
* Added `GridModel.setEmptyText()` to allow updates to placeholder text after initial construction.
* Added `GridModel.ensureSelectionVisible()` to scroll the currently selected row into view.
* When a `TreeMap` is bound to a `GridModel`, the grid will now respond to map selection changes by
  scrolling to ensure the selected grid row is visible.
* Added a `Column.tooltipElement` config to support fully customizable tooltip components.
* Added a `useOnResize` hook, which runs a function when a component is resized.
* Exposed an `inputRef` prop on numberInput, textArea, and textInput
* `PanelModel` now accepts a `maxSize` config.
* `RelativeTimeStamp` now support a `relativeTo` option, allowing it to display the difference
  between a timestamp and another reference time other than now. Both the component and the
  `getRelativeTimestamp()` helper function now leverage moment.js for their underlying
  implementation.
* A new `Clock` component displays the time, either local to the browser or for a configurable
  timezone.
* `LeftRightChooser` gets a new `showCounts` option to print the number of items on each side.
* `Select` inputs support a new property `enableWindowed` (desktop platform only) to improve
  rendering performance with large lists of options.
* `Select` inputs support grouped options. To use, add an attribute `options` containing an array of
  sub-options.
* `FetchService` methods support a new `timeout` option. This config chains `Promise.timeout()` to
  the promises returned by the service.
* Added alpha version of `DashContainer` for building dynamic, draggable dashboard-style layouts.
  Please note: the API for this component is subject to change - use at your own risk!
* `Select` now allows the use of objects as values.
* Added a new `xhEnableImpersonation` config to enable or disable the ability of Hoist Admins to
  impersonate other users. Note that this defaults to `false`. Apps will need to set this config to
  continue using impersonation. (Note that an update to hoist-core 6.4+ is required for this config
  to be enforced on the server.)
* `FormField` now supports a `requiredIndicator` to customize how required fields are displayed.
* Application build tags are now included in version update checks, primarily to prompt dev/QA users
  to refresh when running SNAPSHOT versions. (Note that an update to hoist-core 6.4+ is required for
  the server to emit build tag for comparison.)
* `CodeInput` component added to provide general `HoistInput` support around the CodeMirror code
  editor. The pre-existing `JsonInput` has been converted to a wrapper around this class.
* `JsonInput` now supports an `autoFocus` prop.
* `Select` now supports a `hideDropdownIndicator` prop.
* `useOnResize` hook will now ignore visibility changes, i.e. a component resizing to a size of 0.
* `DimensionChooser` now supports a `popoverPosition` prop.
* `AppBar.appMenuButtonPosition` prop added to configure the App Menu on the left or the right, and
  `AppMenuButton` now accepts and applies any `Button` props to customize.
* New `--xh-grid-tree-indent-px` CSS variable added to allow control over the amount of indentation
  applied to tree grid child nodes.

### 💥 Breaking Changes

* `GridModel.contextMenuFn` config replaced with a `contextMenu` parameter. The new parameter will
  allow context menus to be specified with a simple array in addition to the function specification
  currently supported.
* `GridModel.defaultContextMenuTokens` config renamed to `defaultContextMenu`.
* `Chart` and `ChartModel` have been moved from `desktop/cmp/charts` to `cmp/charts`.
* `StoreFilterField` has been moved from `desktop/cmp/store` to `cmp/store`.
* The options `nowEpsilon` and `nowString` on `RelativeTimestamp` have been renamed to `epsilon` and
  `equalString`, respectively.
* `TabRenderMode` and `TabRefreshMode` have been renamed to `RenderMode` and `RefreshMode` and moved
  to the `core` package. These enumerations are now used in the APIs for `Panel`, `TabContainer`,
  and `DashContainer`.
* `DockViewModel` now requires a function, or a HoistComponent as its `content` param. It has always
  been documented this way, but a bug in the original implementation had it accepting an actual
  element rather than a function. As now implemented, the form of the `content` param is consistent
  across `TabModel`, `DockViewModel`, and `DashViewSpec`.
* `JsonInput.showActionButtons` prop replaced with more specific `showFormatButton` and
  `showFullscreenButton` props.
* The `DataView.itemHeight` prop has been moved to `DataViewModel` where it can now be changed
  dynamically by applications.
* Desktop `AppBar.appMenuButtonOptions` prop renamed to `appMenuButtonProps` for consistency.

### 🐞 Bug Fixes

* Fixed issue where JsonInput was not receiving its `model` from context
  ([#1456](https://github.com/xh/hoist-react/issues/1456))
* Fixed issue where TreeMap would not be initialized if the TreeMapModel was created after the
  GridModel data was loaded ([#1471](https://github.com/xh/hoist-react/issues/1471))
* Fixed issue where export would create malformed file with dynamic header names
* Fixed issue where exported tree grids would have incorrect aggregate data
  ([#1447](https://github.com/xh/hoist-react/issues/1447))
* Fixed issue where resizable Panels could grow larger than desired
  ([#1498](https://github.com/xh/hoist-react/issues/1498))
* Changed RestGrid to only display export button if export is enabled
  ([#1490](https://github.com/xh/hoist-react/issues/1490))
* Fixed errors when grouping rows in Grids with `groupUseEntireRow` turned off
  ([#1520](https://github.com/xh/hoist-react/issues/1520))
* Fixed problem where charts were resized when being hidden
  ([#1528](https://github.com/xh/hoist-react/issues/1528))
* Fixed problem where charts were needlessly re-rendered, hurting performance and losing some state
  ([#1505](https://github.com/xh/hoist-react/issues/1505))
* Removed padding from Select option wrapper elements which was making it difficult for custom
  option renderers to control the padding ([1571](https://github.com/xh/hoist-react/issues/1571))
* Fixed issues with inconsistent indentation for tree grid nodes under certain conditions
  ([#1546](https://github.com/xh/hoist-react/issues/1546))
* Fixed autoFocus on NumberInput.

### 📚 Libraries

* @blueprintjs/core `3.19 → 3.22`
* @blueprintjs/datetime `3.14 → 3.15`
* @fortawesome/fontawesome-pro `5.11 → 5.12`
* codemirror `5.49 → 5.50`
* core-js `3.3 → 3.6`
* fast-deep-equal `2.0 → 3.1`
* filesize `5.0 → 6.0`
* highcharts 7.2 → 8.0`
* mobx `5.14 → 5.15`
* react-dates `21.3 → 21.5`
* react-dropzone `10.1 → 10.2`
* react-windowed-select `added @ 2.0.1`

[Commit Log](https://github.com/xh/hoist-react/compare/v28.2.0...v29.0.0)

## v28.2.0 - 2019-11-08

### 🎁 New Features

* Added a `DateInput` component to the mobile toolkit. Its API supports many of the same options as
  its desktop analog with the exception of `timePrecision`, which is not yet supported.
* Added `minSize` to panelModel. A resizable panel can now be prevented from resizing to a size
  smaller than minSize. ([#1431](https://github.com/xh/hoist-react/issues/1431))

### 🐞 Bug Fixes

* Made `itemHeight` a required prop for `DataView`. This avoids an issue where agGrid went into an
  infinite loop if this value was not set.
* Fixed a problem with `RestStore` behavior when `dataRoot` changed from its default value.

[Commit Log](https://github.com/xh/hoist-react/compare/v28.1.1...v28.2.0)

## v28.1.1 - 2019-10-23

### 🐞 Bug Fixes

* Fixes a bug with default model context being set incorrectly within context inside of `Panel`.

[Commit Log](https://github.com/xh/hoist-react/compare/v28.1.0...v28.1.1)

## v28.1.0 - 2019-10-18

### 🎁 New Features

* `DateInput` supports a new `strictInputParsing` prop to enforce strict parsing of keyed-in entries
  by the underlying moment library. The default value is false, maintained the existing behavior
  where [moment will do its best](https://momentjs.com/guides/#/parsing/) to parse an entered date
  string that doesn't exactly match the specified format
* Any `DateInput` values entered that exceed any specified max/minDate will now be reset to null,
  instead of being set to the boundary date (which was surprising and potentially much less obvious
  to a user that their input had been adjusted automatically).
* `Column` and `ColumnGroup` now accept a function for `headerName`. The header will be
  automatically re-rendered when any observable properties referenced by the `headerName` function
  are modified.
* `ColumnGroup` now accepts an `align` config for setting the header text alignment
* The flag `toContext` for `uses` and `creates` has been replaced with a new flag `publishMode` that
  provides more granular control over how models are published and looked up via context. Components
  can specify `ModelPublishMode.LIMITED` to make their model available for contained components
  without it becoming the default model or exposing its sub-models.

### 🐞 Bug Fixes

* Tree columns can now specify `renderer` or `elementRenderer` configs without breaking the standard
  AG Grid group cell renderer auto-applied to tree columns (#1397).
* Use of a custom `Column.comparator` function will no longer break agGrid-provided column header
  filter menus (#1400).
* The MS Edge browser does not return a standard Promise from `async` functions, so the the return
  of those functions did not previously have the required Hoist extensions installed on its
  prototype. Edge "native" Promises are now also polyfilled / extended as required. (#1411).
* Async `Select` combobox queries are now properly debounced as per the `queryBuffer` prop (#1416).

### ⚙️ Technical

* Grid column group headers now use a custom React component instead of the default AG Grid column
  header, resulting in a different DOM structure and CSS classes. Existing CSS overrides of the
  AG Grid column group headers may need to be updated to work with the new structure/classes.
* We have configured `stylelint` to enforce greater consistency in our stylesheets within this
  project. The initial linting run resulted in a large number of updates to our SASS files, almost
  exclusively whitespace changes. No functional changes are intended/expected. We have also enabled
  hooks to run both JS and style linting on pre-commit. Neither of these updates directly affects
  applications, but the same tools could be configured for apps if desired.

### 📚 Libraries

* core-js `3.2 → 3.3`
* filesize `4.2 → 5.0`
* http-status-codes `added @ 1.3`

[Commit Log](https://github.com/xh/hoist-react/compare/v28.0.0...v28.1.0)

## v28.0.0 - 2019-10-07

_"The one with the hooks."_

**Hoist now fully supports React functional components and hooks.** The new `hoistComponent`
function is now the recommended method for defining new components and their corresponding element
factories. See that (within HoistComponentFunctional.js) and the new `useLocalModel()` and
`useContextModel()` hooks (within [core/model](core/model)) for more information.

Along with the performance benefits and the ability to use React hooks, Hoist functional components
are designed to read and write their models via context. This allows a much less verbose
specification of component element trees.

Note that **Class-based Components remain fully supported** (by both Hoist and React) using the
familiar `@HoistComponent` decorator, but transitioning to functional components within Hoist apps
is now strongly encouraged. In particular note that Class-based Components will *not* be able to
leverage the context for model support discussed above.

### 🎁 New Features

* Resizable panels now default to not redrawing their content when resized until the resize bar is
  dropped. This offers an improved user experience for most situations, especially when layouts are
  complex. To re-enable the previous dynamic behavior, set `PanelModel.resizeWhileDragging: true`.
* The default text input shown by `XH.prompt()` now has `selectOnFocus: true` and will confirm the
  user's entry on an `<enter>` keypress (same as clicking 'OK').
* `stringExcludes` function added to form validation constraints. This allows an input value to
  block specific characters or strings, e.g. no slash "/" in a textInput for a filename.
* `constrainAll` function added to form validation constraints. This takes another constraint as its
  only argument, and applies that constraint to an array of values, rather than just to one value.
  This is useful for applying a constraint to inputs that produce arrays, such as tag pickers.
* `DateInput` now accepts LocalDates as `value`, `minDate` and `maxDate` props.
* `RelativeTimestamp` now accepts a `bind` prop to specify a model field name from which it can pull
  its timestamp. The model itself can either be passed as a prop or (better) sourced automatically
  from the parent context. Developers are encouraged to take this change to minimize re-renders of
  parent components (which often contain grids and other intensive layouts).
* `Record` now has properties and methods for accessing and iterating over children, descendants,
  and ancestors
* `Store` now has methods for retrieving the descendants and ancestors of a given Record

### 💥 Breaking Changes

* **Apps must update their dev dependencies** to the latest `@xh/hoist-dev-utils` package: v4.0+.
  This updates the versions of Babel / Webpack used in builds to their latest / current versions and
  swaps to the updated Babel recommendation of `core-js` for polyfills.
* The `allSettled` function in `@xh/promise` has been removed. Applications using this method should
  use the ECMA standard (stage-2) `Promise.allSettled` instead. This method is now fully available
  in Hoist via bundled polyfills. Note that the standard method returns an array of objects of the
  form `{status: [rejected|fulfilled], ...}`, rather than `{state: [rejected|fulfilled], ...}`.
* The `containerRef` argument for `XH.toast()` should now be a DOM element. Component instances are
  no longer supported types for this value. This is required to support functional Components
  throughout the toolkit.
* Apps that need to prevent a `StoreFilterField` from binding to a `GridModel` in context, need to
  set the `store` or `gridModel` property explicitly to null.
* The Blueprint non-standard decorators `ContextMenuTarget` and `HotkeysTarget` are no longer
  supported. Use the new hooks `useContextMenu()` and `useHotkeys()` instead. For convenience, this
  functionality has also been made available directly on `Panel` via the `contextMenu` and `hotkeys`
  props.
* `DataView` and `DataViewModel` have been moved from `/desktop/cmp/dataview` to the cross-platform
  package `/cmp/dataview`.
* `isReactElement` has been removed. Applications should use the native React API method
  `React.isValidElement` instead.

### ⚙️ Technical

* `createObservableRef()` is now available in `@xh/hoist/utils/react` package. Use this function for
  creating refs that are functionally equivalent to refs created with `React.createRef()`, yet fully
  observable. With this change the `Ref` class in the same package is now obsolete.
* Hoist now establishes a proper react "error boundary" around all application code. This means that
  errors throw when rendering will be caught and displayed in the standard Hoist exception dialog,
  and stack traces for rendering errors should be significantly less verbose.
* Not a Hoist feature, exactly, but the latest version of `@xh/hoist-dev-utils` (see below) enables
  support for the `optional chaining` (aka null safe) and `nullish coalescing` operators via their
  Babel proposal plugins. Developers are encouraged to make good use of the new syntax below:
    * conditional-chaining: `let foo = bar?.baz?.qux;`
    * nullish coalescing: `let foo = bar ?? 'someDefaultValue';`

### 🐞 Bug Fixes

* Date picker month and year controls will now work properly in `localDate` mode. (Previously would
  reset to underlying value.)
* Individual `Buttons` within a `ButtonGroupInput` will accept a disabled prop while continuing to
  respect the overall `ButtonGroupInput`'s disabled prop.
* Raised z-index level of AG-Grid tooltip to ensure tooltips for AG-Grid context menu items appear
  above the context menu.

### 📚 Libraries

* @blueprintjs/core `3.18 → 3.19`
* @blueprintjs/datetime `3.12 → 3.14`
* @fortawesome/fontawesome-pro `5.10 → 5.11`
* @xh/hoist-dev-utils `3.8 → 4.3` (multiple transitive updates to build tooling)
* ag-grid `21.1 → 21.2`
* highcharts `7.1 → 7.2`
* mobx `5.13 → 5.14`
* react-transition-group `4.2 → 4.3`
* rsvp (removed)
* store2 `2.9 → 2.10`

[Commit Log](https://github.com/xh/hoist-react/compare/v27.1.0...v28.0.0)

## v27.1.0 - 2019-09-05

### 🎁 New Features

* `Column.exportFormat` can now be a function, which supports setting Excel formats on a per-cell
  (vs. entire column) basis by returning a conditional `exportFormat` based upon the value and / or
  record.
    * ⚠️ Note that per-cell formatting _requires_ that apps update their server to use hoist-core
      v6.3.0+ to work, although earlier versions of hoist-core _are_ backwards compatible with the
      pre-existing, column-level export formatting.
* `DataViewModel` now supports a `sortBy` config. Accepts the same inputs as `GridModel.sortBy`,
  with the caveat that only a single-level sort is supported at this time.

[Commit Log](https://github.com/xh/hoist-react/compare/v27.0.1...v27.1.0)

## v27.0.1 - 2019-08-26

### 🐞 Bug Fixes

* Fix to `Store.clear()` and `GridModel.clear()`, which delegates to the same (#1324).

[Commit Log](https://github.com/xh/hoist-react/compare/v27.0.0...v27.0.1)

## v27.0.0 - 2019-08-23

### 🎁 New Features

* A new `LocalDate` class has been added to the toolkit. This class provides client-side support for
  "business" or "calendar" days that do not have a time component. It is an immutable class that
  supports '==', '<' and '>', as well as a number of convenient manipulation functions. Support for
  the `LocalDate` class has also been added throughout the toolkit, including:
    * `Field.type` now supports an additional `localDate` option for automatic conversion of server
      data to this type when loading into a `Store`.
    * `fetchService` is aware of this class and will automatically serialize all instances of it for
      posting to the server. ⚠ NOTE that along with this change, `fetchService` and its methods such
      as `XH.fetchJson()` will now serialize regular JS Date objects as ms timestamps when provided
      in params. Previously Dates were serialized in their default `toString()` format. This would
      be a breaking change for an app that relied on that default Date serialization, but it was
      made for increased symmetry with how Hoist JSON-serializes Dates and LocalDates on the
      server-side.
    * `DateInput` can now be used to seamlessly bind to a `LocalDate` as well as a `Date`. See its
      new prop of `valueType` which can be set to `localDate` or `date` (default).
    * A new `localDateCol` config has been added to the `@xh/hoist/grid/columns` package with
      standardized rendering and formatting.
* New `TreeMap` and `SplitTreeMap` components added, to render hierarchical data in a configurable
  TreeMap visualization based on the Highcharts library. Supports optional binding to a GridModel,
  which syncs selection and expand / collapse state.
* `Column` gets a new `highlightOnChange` config. If true, the grid will highlight the cell on each
  change by flashing its background. (Currently this is a simple on/off config - future iterations
  could support a function variant or other options to customize the flash effect based on the
  old/new values.) A new CSS var `--xh-grid-cell-change-bg-highlight` can be used to customize the
  color used, app-wide or scoped to a particular grid selector. Note that columns must *not* specify
  `rendererIsComplex` (see below) if they wish to enable the new highlight flag.

### 💥 Breaking Changes

* The updating of `Store` data has been reworked to provide a simpler and more powerful API that
  allows for the applications of additions, deletions, and updates in a single transaction:
    * The signature of `Store.updateData()` has been substantially changed, and is now the main
      entry point for all updates.
    * `Store.removeRecords()` has been removed. Use `Store.updateData()` instead.
    * `Store.addData()` has been removed. Use `Store.updateData()` instead.
* `Column` takes an additional property `rendererIsComplex`. Application must set this flag to
  `true` to indicate if a column renderer uses values other than its own bound field. This change
  provides an efficiency boost by allowing AG Grid to use its default change detection instead of
  forcing a cell refresh on any change.

### ⚙️ Technical

* `Grid` will now update the underlying AG Grid using AG Grid transactions rather than relying on
  agGrid `deltaRowMode`. This is intended to provide the best possible grid performance and
  generally streamline the use of the AG Grid Api.

### 🐞 Bug Fixes

* Panel resize events are now properly throttled, avoiding extreme lagginess when resizing panels
  that contain complex components such as big grids.
* Workaround for issues with the mobile Onsen toolkit throwing errors while resetting page stack.
* Dialogs call `doCancel()` handler if cancelled via `<esc>` keypress.

### 📚 Libraries

* @xh/hoist-dev-utils `3.7 → 3.8`
* qs `6.7 → 6.8`
* store2 `2.8 → 2.9`

[Commit Log](https://github.com/xh/hoist-react/compare/v26.0.1...v27.0.0)

## v26.0.1 - 2019-08-07

### 🎁 New Features

* **WebSocket support** has been added in the form of `XH.webSocketService` to establish and
  maintain a managed websocket connection with the Hoist UI server. This is implemented on the
  client via the native `WebSocket` object supported by modern browsers and relies on the
  corresponding service and management endpoints added to Hoist Core v6.1.
    * Apps must declare `webSocketsEnabled: true` in their `AppSpec` configuration to enable this
      overall functionality on the client.
    * Apps can then subscribe via the new service to updates on a requested topic and will receive
      any inbound messages for that topic via a callback.
    * The service will monitor the socket connection with a regular heartbeat and attempt to
      re-establish if dropped.
    * A new admin console snap-in provides an overview of connected websocket clients.
* The `XH.message()` and related methods such as `XH.alert()` now support more flexible
  `confirmProps` and `cancelProps` configs, each of which will be passed to their respective button
  and merged with suitable defaults. Allows use of the new `autoFocus` prop with these preconfigured
  dialogs.
    * By default, `XH.alert()` and `XH.confirm()` will auto focus the confirm button for user
      convenience.
    * The previous text/intent configs have been deprecated and the message methods will log a
      console warning if they are used (although it will continue to respect them to aid
      transitioning to the new configs).
* `GridModel` now supports a `copyCell` context menu action. See `StoreContextMenu` for more
  details.
* New `GridCountLabel` component provides an alternative to existing `StoreCountLabel`, outputting
  both overall record count and current selection count in a configurable way.
* The `Button` component accepts an `autoFocus` prop to attempt to focus on render.
* The `Checkbox` component accepts an `autoFocus` prop to attempt to focus on render.

### 💥 Breaking Changes

* `StoreCountLabel` has been moved from `/desktop/cmp/store` to the cross-platform package
  `/cmp/store`. Its `gridModel` prop has also been removed - usages with grids should likely switch
  to the new `GridCountLabel` component, noted above and imported from `/cmp/grid`.
* The API for `ClipboardButton` and `ClipboardMenuItem` has been simplified, and made implementation
  independent. Specify a single `getCopyText` function rather than the `clipboardSpec`.
  (`clipboardSpec` is an artifact from the removed `clipboard` library).
* The `XH.prompt()` and `XH.message()` input config has been updated to work as documented, with any
  initial/default value for the input sourced from `input.initialValue`. Was previously sourced from
  `input.value` (#1298).
* ChartModel `config` has been deprecated. Please use `highchartsConfig` instead.

### 🐞 Bug Fixes

* The `Select.selectOnFocus` prop is now respected when used in tandem with `enableCreate` and/or
  `queryFn` props.
* `DateInput` popup _will_ now close when input is blurred but will _not_ immediately close when
  `enableTextInput` is `false` and a month or year is clicked (#1293).
* Buttons within a grid `actionCol` now render properly in compact mode, without clipping/overflow.

### ⚙️ Technical

* `AgGridModel` will now throw an exception if any of its methods which depend on AG Grid state are
  called before the grid has been fully initialized (AG Grid onGridReady event has fired).
  Applications can check the new `isReady` property on `AgGridModel` before calling such methods
  to️️ verify the grid is fully initialized.

### 📚 Libraries

* @blueprintjs/core `3.17 → 3.18`
* @blueprintjs/datetime `3.11 → 3.12`
* @fortawesome/fontawesome `5.9 → 5.10`
* ag-grid `21.0.1 → 21.1.1`
* store2 `2.7 → 2.8`
* The `clipboard` library has been replaced with the simpler `clipboard-copy` library.

[Commit Log](https://github.com/xh/hoist-react/compare/v25.2.0...v26.0.1)

## v25.2.0 - 2019-07-25

### 🎁 New Features

* `RecordAction` supports a new `secondaryText` property. When used for a Grid context menu item,
  this text appears on the right side of the menu item, usually used for displaying the shortcut key
  associated with an action.

### 🐞 Bug Fixes

* Fixed issue with loopy behavior when using `Select.selectOnFocus` and changing focus
  simultaneously with keyboard and mouse.

[Commit Log](https://github.com/xh/hoist-react/compare/v25.1.0...v25.2.0)

## v25.1.0 - 2019-07-23

### 🎁 New Features

* `JsonInput` includes buttons for toggling showing in a full-screen dialog window. Also added a
  convenience button to auto-format `JsonInput's` content.
* `DateInput` supports a new `enableTextInput` prop. When this property is set to false, `DateInput`
  will be entirely driven by the provided date picker. Additionally, `DateInput` styles have been
  improved for its various modes to more clearly convey its functionality.
* `ExportButton` will auto-disable itself if bound to an empty `GridModel`. This helper button will
  now also throw a console warning (to alert the developer) if `gridModel.enableExport != true`.

### ⚙️ Technical

* Classes decorated with `@LoadSupport` will now throw an exception out of their provided
  `loadAsync()` method if called with a parameter that's not a plain object (i.e. param is clearly
  not a `LoadSpec`). Note this might be a breaking change, in so far as it introduces additional
  validation around this pre-existing API requirement.
* Requirements for the `colorSpec` option passed to Hoist number formatters have been relaxed to
  allow partial definitions such that, for example, only negative values may receive the CSS class
  specified, without having to account for positive value styling.

### 🐞 Bug Fixes

* `RestFormModel` now submits dirty fields only when editing a record, as intended (#1245).
* `FormField` will no longer override the disabled prop of its child input if true (#1262).

### 📚 Libraries

* mobx `5.11 → 5.13`
* Misc. patch-level updates

[Commit Log](https://github.com/xh/hoist-react/compare/v25.0.0...v25.1.0)

## v25.0.0 - 2019-07-16

### 🎁 New Features

* `Column` accepts a new `comparator` callback to customize how column cell values are sorted by the
  grid.
* Added `XH.prompt()` to show a simple message popup with a built-in, configurable HoistInput. When
  submitted by the user, its callback or resolved promise will include the input's value.
* `Select` accepts a new `selectOnFocus` prop. The behaviour is analogous to the `selectOnFocus`
  prop already in `TextInput`, `TextArea` and `NumberInput`.

### 💥 Breaking Changes

* The `fmtPercent` and `percentRenderer` methods will now multiply provided value by 100. This is
  consistent with the behavior of Excel's percentage formatting and matches the expectations of
  `ExportFormat.PCT`. Columns that were previously using `exportValue: v => v/100` as a workaround
  to the previous renderer behavior should remove this line of code.
* `DimensionChooserModel`'s `historyPreference` config has been renamed `preference`. It now
  supports saving both value and history to the same preference (existing history preferences will
  be handled).

[Commit Log](https://github.com/xh/hoist-react/compare/v24.2.0...v25.0.0)

## v24.2.0 - 2019-07-08

### 🎁 New Features

* `GridModel` accepts a new `colDefaults` configuration. Defaults provided via this object will be
  merged (deeply) into all column configs as they are instantiated.
* New `Panel.compactHeader` and `DockContainer.compactHeaders` props added to enable more compact
  and space efficient styling for headers in these components.
    * ⚠️ Note that as part of this change, internal panel header CSS class names changed slightly -
      apps that were targeting these internal selectors would need to adjust. See
      desktop/cmp/panel/impl/PanelHeader.scss for the relevant updates.
* A new `exportOptions.columns` option on `GridModel` replaces `exportOptions.includeHiddenCols`.
  The updated and more flexible config supports special strings 'VISIBLE' (default), 'ALL', and/or a
  list of specific colIds to include in an export.
    * To avoid immediate breaking changes, GridModel will log a warning on any remaining usages of
      `includeHiddenCols` but auto-set to `columns: 'ALL'` to maintain the same behavior.
* Added new preference `xhShowVersionBar` to allow more fine-grained control of when the Hoist
  version bar is showing. It defaults to `auto`, preserving the current behavior of always showing
  the footer to Hoist Admins while including it for non-admins *only* in non-production
  environments. The pref can alternatively be set to 'always' or 'never' on a per-user basis.

### 📚 Libraries

* @blueprintjs/core `3.16 → 3.17`
* @blueprintjs/datetime `3.10 → 3.11`
* mobx `5.10 → 5.11`
* react-transition-group `2.8 → 4.2`

[Commit Log](https://github.com/xh/hoist-react/compare/v24.1.1...v24.2.0)

## v24.1.1 - 2019-07-01

### 🐞 Bug Fixes

* Mobile column chooser internal layout/sizing fixed when used in certain secure mobile browsers.

[Commit Log](https://github.com/xh/hoist-react/compare/v24.1.0...v24.1.1)

## v24.1.0 - 2019-07-01

### 🎁 New Features

* `DateInput.enableClear` prop added to support built-in button to null-out a date input's value.

### 🐞 Bug Fixes

* The `Select` component now properly shows all options when the pick-list is re-shown after a
  change without first blurring the control. (Previously this interaction edge case would only show
  the option matching the current input value.) #1198
* Mobile mask component `onClick` callback prop restored - required to dismiss mobile menus when not
  tapping a menu option.
* When checking for a possible expired session within `XH.handleException()`, prompt for app login
  only for Ajax requests made to relative URLs (not e.g. remote APIs accessed via CORS). #1189

### ✨ Styles

* Panel splitter collapse button more visible in dark theme. CSS vars to customize further fixed.
* The mobile app menu button has been moved to the right side of the top appBar, consistent with its
  placement in desktop apps.

### 📚 Libraries

* @blueprintjs/core `3.15 → 3.16`
* @blueprintjs/datetime `3.9 → 3.10`
* codemirror `5.47 → 5.48`
* mobx `6.0 → 6.1`

[Commit Log](https://github.com/xh/hoist-react/compare/v24.0.0...v24.1.0)

## v24.0.0 - 2019-06-24

### 🎁 New Features

#### Data

* A `StoreFilter` object has been introduced to the data API. This allows `Store` and
  `StoreFilterField` to support the ability to conditionally include all children when filtering
  hierarchical data stores, and could support additional filtering customizations in the future.
* `Store` now provides a `summaryRecord` property which can be used to expose aggregated data for
  the data it contains. The raw data for this record can be provided to `loadData()` and
  `updateData()` either via an explicit argument to these methods, or as the root node of the raw
  data provided (see `Store.loadRootAsSummary`).
* The `StoreFilterField` component accepts new optional `model` and `bind` props to allow control of
  its text value from an external model's observable.
* `pwd` is now a new supported type of `Field` in the `@xh/hoist/core/data` package.

#### Grid

* `GridModel` now supports a `showSummary` config which can be used to display its store's
  summaryRecord (see above) as either a pinned top or bottom row.
* `GridModel` also adds a `enableColumnPinning` config to enable/disable user-driven pinning. On
  desktop, if enabled, users can pin columns by dragging them to the left or right edges of the grid
  (the default AG Grid gesture). Column pinned state is now also captured and maintained by the
  overall grid state system.
* The desktop column chooser now options in a non-modal popover when triggered from the standard
  `ColChooserButton` component. This offers a quicker and less disruptive alternative to the modal
  dialog (which is still used when launched from the grid context menu). In this popover mode,
  updates to columns are immediately reflected in the underlying grid.
* The mobile `ColChooser` has been improved significantly. It now renders displayed and available
  columns as two lists, allowing drag and drop between to update the visibility and ordering. It
  also provides an easy option to toggle pinning the first column.
* `DimensionChooser` now supports an optional empty / ungrouped configuration with a value of `[]`.
  See `DimensionChooserModel.enableClear` and `DimensionChooser.emptyText`.

#### Other Features

* Core `AutoRefreshService` added to trigger an app-wide data refresh on a configurable interval, if
  so enabled via a combination of soft-config and user preference. Auto-refresh relies on the use of
  the root `RefreshContextModel` and model-level `LoadSupport`.
* A new `LoadingIndicator` component is available as a more minimal / unobtrusive alternative to a
  modal mask. Typically configured via a new `Panel.loadingIndicator` prop, the indicator can be
  bound to a `PendingTaskModel` and will automatically show/hide a spinner and/or custom message in
  an overlay docked to the corner of the parent Panel.
* `DateInput` adds support for new `enablePicker` and `showPickerOnFocus` props, offering greater
  control over when the calendar picker is shown. The new default behaviour is to not show the
  picker on focus, instead showing it via a built-in button.
* Transitions have been disabled by default on desktop Dialog and Popover components (both are from
  the Blueprint library) and on the Hoist Mask component. This should result in a snappier user
  experience, especially when working on remote / virtual workstations. Any in-app customizations to
  disable or remove transitions can now be removed in favor of this toolkit-wide change.
* Added new `@bindable.ref` variant of the `@bindable` decorator.

### 💥 Breaking Changes

* Apps that defined and initialized their own `AutoRefreshService` service or functionality should
  leverage the new Hoist service if possible. Apps with a pre-existing custom service of the same
  name must either remove in favor of the new service or - if they have special requirements not
  covered by the Hoist implementation - rename their own service to avoid a naming conflict.
* The `StoreFilterField.onFilterChange` callback will now be passed a `StoreFilter`, rather than a
  function.
* `DateInput` now has a calendar button on the right side of the input which is 22 pixels square.
  Applications explicitly setting width or height on this component should ensure that they are
  providing enough space for it to display its contents without clipping.

### 🐞 Bug Fixes

* Performance for bulk grid selections has been greatly improved (#1157)
* Toolbars now specify a minimum height (or width when vertical) to avoid shrinking unexpectedly
  when they contain only labels or are entirely empty (but still desired to e.g. align UIs across
  multiple panels). Customize if needed via the new `--xh-tbar-min-size` CSS var.
* All Hoist Components that accept a `model` prop now have that properly documented in their
  prop-types.
* Admin Log Viewer no longer reverses its lines when not in tail mode.

### ⚙️ Technical

* The `AppSpec` config passed to `XH.renderApp()` now supports a `clientAppCode` value to compliment
  the existing `clientAppName`. Both values are now optional and defaulted from the project-wide
  `appCode` and `appName` values set via the project's Webpack config. (Note that `clientAppCode` is
  referenced by the new `AutoRefreshService` to support configurable auto-refresh intervals on a
  per-app basis.)

### 📚 Libraries

* ag-grid `20.0 → 21.0`
* react-select `2.4 → 3.0`
* mobx-react `5.4 → 6.0.3`
* font-awesome `5.8 → 5.9`
* react-beautiful-dnd `10.1.1 → 11.0.4`

[Commit Log](https://github.com/xh/hoist-react/compare/v23.0.0...v24.0.0)

## v23.0.0 - 2019-05-30

### 🎁 New Features

* `GridModel` now accepts a config of `cellBorders`, similar to `rowBorders`
* `Panel.tbar` and `Panel.bbar` props now accept an array of Elements and will auto-generate a
  `Toolbar` to contain them, avoiding the need for the extra import of `toolbar()`.
* New functions `withDebug` and `withShortDebug` have been added to provide a terse syntax for
  adding debug messages that track the execution of specific blocks of code.
* `XH.toast()` now supports an optional `containerRef` argument that can be used for anchoring a
  toast within another component (desktop only). Can be used to display more targeted toasts within
  the relevant section of an application UI, as opposed to the edge of the screen.
* `ButtonGroupInput` accepts a new `enableClear` prop that allows the active / depressed button to
  be unselected by pressing it again - this sets the value of the input as a whole to `null`.
* Hoist Admins now always see the VersionBar in the footer.
* `Promise.track` now accepts an optional `omit` config that indicates when no tracking will be
  performed.
* `fmtNumber` now accepts an optional `prefix` config that prepends immediately before the number,
  but after the sign (`+`, `-`).
* New utility methods `forEachAsync()` and `whileAsync()` have been added to allow non-blocking
  execution of time-consuming loops.

### 💥 Breaking Changes

* The `AppOption.refreshRequired` config has been renamed to `reloadRequired` to better match the
  `XH.reloadApp()` method called to reload the entire app in the browser. Any options defined by an
  app that require it to be fully reloaded should have this renamed config set to `true`.
* The options dialog will now automatically trigger an app-wide data _refresh_ via
  `XH.refreshAppAsync()` if options have changed that don't require a _reload_.
* The `EventSupport` mixin has been removed. There are no known uses of it and it is in conflict
  with the overall reactive structure of the hoist-react API. If your app listens to the
  `appStateChanged`, `prefChange` or `prefsPushed` events you will need to adjust accordingly.

### 🐞 Bug Fixes

* `Select` will now let the user edit existing text in conditions where it is expected to be
  editable. #880
* The Admin "Config Differ" tool has been updated to reflect changes to `Record` made in v22. It is
  once again able to apply remote config values.
* A `Panel` with configs `resizable: true, collapsible: false` now renders with a splitter.
* A `Panel` with no `icon`, `title`, or `headerItems` will not render a blank header.
* `FileChooser.enableMulti` now behaves as one might expect -- true to allow multiple files in a
  single upload. Previous behavior (the ability to add multiple files to dropzone) is now controlled
  by `enableAddMulti`.

[Commit Log](https://github.com/xh/hoist-react/compare/v22.0.0...v23.0.0)

## v22.0.0 - 2019-04-29

### 🎁 New Features

* A new `DockContainer` component provides a user-friendly way to render multiple child components
  "docked" to its bottom edge. Each child view is rendered with a configurable header and controls
  to allow the user to expand it, collapse it, or optionally "pop it out" into a modal dialog.
* A new `AgGrid` component provides a much lighter Hoist wrapper around AG Grid while maintaining
  consistent styling and layout support. This allows apps to use any features supported by AG Grid
  without conflicting with functionality added by the core Hoist `Grid`.
    * Note that this lighter wrapper lacks a number of core Hoist features and integrations,
      including store support, grid state, enhanced column and renderer APIs, absolute value
      sorting, and more.
    * An associated `AgGridModel` provides access to to the AG Grid APIs, minimal styling configs,
      and several utility methods for managing Grid state.
* Added `GridModel.groupSortFn` config to support custom group sorting (replaces any use of
  `agOptions.defaultGroupSortComparator`).
* The `Column.cellClass` and `Column.headerClass` configs now accept functions to dynamically
  generate custom classes based on the Record and/or Column being rendered.
* The `Record` object now provides an additional getter `Record.allChildren` to return all children
  of the record, irrespective of the current filter in place on the record's store. This supplements
  the existing `Record.children` getter, which returns only the children meeting the filter.

### 💥 Breaking Changes

* The class `LocalStore` has been renamed `Store`, and is now the main implementation and base class
  for Store Data. The extraneous abstract superclass `BaseStore` has been removed.
* `Store.dataLastUpdated` had been renamed `Store.lastUpdated` on the new class and is now a simple
  timestamp (ms) rather than a Javascript Date object.
* The constructor argument `Store.processRawData` now expects a function that *returns* a modified
  object with the necessary edits. This allows implementations to safely *clone* the raw data rather
  than mutating it.
* The method `Store.removeRecord` has been replaced with the method `Store.removeRecords`. This will
  facilitate efficient bulk deletes.

### ⚙️ Technical

* `Grid` now performs an important performance workaround when loading a new dataset that would
  result in the removal of a significant amount of existing records/rows. The underlying AG Grid
  component has a serious bottleneck here (acknowledged as AG-2879 in their bug tracker). The Hoist
  grid wrapper will now detect when this is likely and proactively clear all data using a different
  API call before loading the new dataset.
* The implementations `Store`, `RecordSet`, and `Record` have been updated to more efficiently
  re-use existing record references when loading, updating, or filtering data in a store. This keeps
  the Record objects within a store as stable as possible, and allows additional optimizations by
  AG Grid and its `deltaRowDataMode`.
* When loading raw data into store `Record`s, Hoist will now perform additional conversions based on
  the declared `Field.type`. The unused `Field.nullable` has been removed.
* `LocalStorageService` now uses both the `appCode` and current username for its namespace key,
  ensuring that e.g. local prefs/grid state are not overwritten across multiple app users on one OS
  profile, or when admin impersonation is active. The service will automatically perform a one-time
  migration of existing local state from the old namespace to the new. #674
* `elem` no longer skips `null` children in its calls to `React.createElement()`. These children may
  play the role of placeholders when using conditional rendering, and skipping them was causing
  React to trigger extra re-renders. This change further simplifies Hoist's element factory and
  removes an unnecessary divergence with the behavior of JSX.

### 🐞 Bug Fixes

* `Grid` exports retain sorting, including support for absolute value sorting. #1068
* Ensure `FormField`s are keyed with their model ID, so that React can properly account for dynamic
  changes to fields within a form. #1031
* Prompt for app refresh in (rare) case of mismatch between client and server-side session user.
  (This can happen during impersonation and is defended against in server-side code.) #675

[Commit Log](https://github.com/xh/hoist-react/compare/v21.0.2...v22.0.0)

## v21.0.2 - 2019-04-05

### 📚 Libraries

* Rollback AG Grid to v20.0.0 after running into new performance issues with large datasets and
  `deltaRowDataMode`. Updates to tree filtering logic, also related to grid performance issues with
  filtered tree results returning much larger record counts.

## v21.0.0 - 2019-04-04

### 🎁 New Features

* `FetchService` fetch methods now accept a plain object as the `headers` argument. These headers
  will be merged with the default headers provided by FetchService.
* An app can also now specify default headers to be sent with every fetch request via
  `XH.fetchService.setDefaultHeaders()`. You can pass either a plain object, or a closure which
  returns one.
* `Grid` supports a new `onGridReady` prop, allowing apps to hook into the AG Grid event callback
  without inadvertently short-circuiting the Grid's own internal handler.

### 💥 Breaking Changes

* The shortcut getter `FormModel.isNotValid` was deemed confusing and has been removed from the API.
  In most cases applications should use `!FormModel.isValid` instead; this expression will return
  `false` for the `Unknown` as well as the `NotValid` state. Applications that wish to explicitly
  test for the `NotValid` state should use the `validationState` getter.
* Multiple HoistInputs have changed their `onKeyPress` props to `onKeyDown`, including TextInput,
  NumberInput, TextArea & SearchInput. The `onKeyPress` event has been deprecated in general and has
  limitations on which keys will trigger the event to fire (i.e. it would not fire on an arrow
  keypress).
* FetchService's fetch methods no longer support `contentType` parameter. Instead, specify a custom
  content-type by setting a 'Content-Type' header using the `headers` parameter.
* FetchService's fetch methods no longer support `acceptJson` parameter. Instead, pass an {"Accept":
  "application/json"} header using the `headers` parameter.

### ✨ Styles

* Black point + grid colors adjusted in dark theme to better blend with overall blue-gray tint.
* Mobile styles have been adjusted to increase the default font size and grid row height, in
  addition to a number of other smaller visual adjustments.

### 🐞 Bug Fixes

* Avoid throwing React error due to tab / routing interactions. Tab / routing / state support
  generally improved. (#1052)
* `GridModel.selectFirst()` improved to reliably select first visible record even when one or more
  groupBy levels active. (#1058)

### 📚 Libraries

* AG Grid `~20.1 → ~20.2` (fixes ag-grid sorting bug with treeMode)
* @blueprint/core `3.14 → 3.15`
* @blueprint/datetime `3.7 → 3.8`
* react-dropzone `10.0 → 10.1`
* react-transition-group `2.6 → 2.8`

[Commit Log](https://github.com/xh/hoist-react/compare/v20.2.1...v21.0.0)

## v20.2.1 - 2019-03-28

* Minor tweaks to grid styles - CSS var for pinned column borders, drop left/right padding on
  center-aligned grid cells.

[Commit Log](https://github.com/xh/hoist-react/compare/v20.2.0...v20.2.1)

## v20.2.0 - 2019-03-27

### 🎁 New Features

* `GridModel` exposes three new configs - `rowBorders`, `stripeRows`, and `showCellFocus` - to
  provide additional control over grid styling. The former `Grid` prop `showHover` has been
  converted to a `GridModel` config for symmetry with these other flags and more efficient
  re-rendering. Note that some grid-related CSS classes have also been modified to better conform to
  the BEM approach used elsewhere - this could be a breaking change for apps that keyed off of
  certain Hoist grid styles (not expected to be a common case).
* `Select` adds a `queryBuffer` prop to avoid over-eager calls to an async `queryFn`. This buffer is
  defaulted to 300ms to provide some out-of-the-box debouncing of keyboard input when an async query
  is provided. A longer value might be appropriate for slow / intensive queries to a remote API.

### 🐞 Bug Fixes

* A small `FormField.labelWidth` config value will now be respected, even if it is less than the
  default minWidth of 80px.
* Unnecessary re-renders of inactive tab panels now avoided.
* `Grid`'s filter will now be consistently applied to all tree grid records. Previously, the filter
  skipped deeply nested records under specific conditions.
* `Timer` no longer requires its `runFn` to be a promise, as it briefly (and unintentionally) did.
* Suppressed default browser resize handles on `textarea`.

[Commit Log](https://github.com/xh/hoist-react/compare/v20.1.1...v20.2.0)

## v20.1.1 - 2019-03-27

### 🐞 Bug Fixes

* Fix form field reset so that it will call computeValidationAsync even if revalidation is not
  triggered because the field's value did not change when reset.

[Commit Log](https://github.com/xh/hoist-react/compare/v20.1.0...v20.1.1)

## v20.1.0 - 2019-03-14

### 🎁 New Features

* Standard app options panel now includes a "Restore Defaults" button to clear all user preferences
  as well as any custom grid state, resetting the app to its default state for that user.

### 🐞 Bug Fixes

* Removed a delay from `HoistInput` blur handling, ensuring `noteBlurred()` is called as soon as the
  element loses focus. This should remove a class of bugs related to input values not flushing into
  their models quickly enough when `commitOnChange: false` and the user moves directly from an input
  to e.g. clicking a submit button. #1023
* Fix to Admin ConfigDiffer tool (missing decorator).

### ⚙️ Technical

* The `GridModel.store` config now accepts a plain object and will internally create a `LocalStore`.
  This store config can also be partially specified or even omitted entirely. GridModel will ensure
  that the store is auto-configured with all fields in configured grid columns, reducing the need
  for app code boilerplate (re)enumerating field names.
* `Timer` class reworked to allow its interval to be adjusted dynamically via `setInterval()`,
  without requiring the Timer to be re-created.

[Commit Log](https://github.com/xh/hoist-react/compare/v20.0.1...v20.1.0)

## v20.0.1 - 2019-03-08

### 🐞 Bug Fixes

* Ensure `RestStore` processes records in a standard way following a save/add operation (#1010).

[Commit Log](https://github.com/xh/hoist-react/compare/v20.0.0...v20.0.1)

## v20.0.0 - 2019-03-06

### 💥 Breaking Changes

* The `@LoadSupport` decorator has been substantially reworked and enhanced from its initial release
  in v19. It is no longer needed on the HoistComponent, but rather should be put directly on the
  owned HoistModel implementing the loading. IMPORTANT NOTE: all models should implement
  `doLoadAsync` rather than `loadAsync`. Please see `LoadSupport` for more information on this
  important change.
* `TabContainer` and `TabContainerModel` are now cross-platform. Apps should update their code to
  import both from `@xh/hoist/cmp/tab`.
* `TabContainer.switcherPosition` has been moved to `TabContainerModel`. Please note that changes to
  `switcherPosition` are not supported on mobile, where the switcher will always appear beneath the
  container.
* The `Label` component from `@xh/hoist/desktop/cmp/input` has been removed. Applications should
  consider using the basic html `label` element instead (or a `FormField` if applicable).
* The `LeftRightChooserModel` constructor no longer accepts a `leftSortBy` and `rightSortBy`
  property. The implementation of these properties was generally broken. Use `leftSorted` and
  `rightSorted` instead.

#### Mobile

* Mobile `Page` has changed - `Pages` are now wrappers around `Panels` that are designed to be used
  with a `NavigationModel` or `TabContainer`. `Page` accepts the same props as `Panel`, meaning uses
  of `loadModel` should be replaced with `mask`.
* The mobile `AppBar` title is static and defaults to the app name. If you want to display page
  titles, it is recommended to use the `title` prop on the `Page`.

### 🎁 New Features

* Enhancements to Model and Component data loading via `@LoadSupport` provides a stronger set of
  conventions and better support for distinguishing between initial loads / auto/background
  refreshes / user- driven refreshes. It also provides new patterns for ensuring application
  Services are refreshed as part of a reworked global refresh cycle.
* RestGridModel supports a new `cloneAction` to take an existing record and open the editor form in
  "add mode" with all editable fields pre-populated from the source record. The action calls
  `prepareCloneFn`, if defined on the RestGridModel, to perform any transform operations before
  rendering the form.
* Tabs in `TabContainerModel` now support an `icon` property on the desktop.
* Charts take a new optional `aspectRatio` prop.
* Added new `Column.headerTooltip` config.
* Added new method `markManaged` on `ManagedSupport`.
* Added new function decorator `debounced`.
* Added new function `applyMixin` providing support for structured creation of class decorators
  (mixins).

#### Mobile

* Column chooser support available for mobile Grids. Users can check/uncheck columns to add/remove
  them from a configurable grid and reorder the columns in the list via drag and drop. Pair
  `GridModel.enableColChooser` with a mobile `colChooserButton` to allow use.
* Added `DialogPage` to the mobile toolkit. These floating pages do not participate in navigation or
  routing, and are used for showing fullscreen views outside of the Navigator / TabContainer
  context.
* Added `Panel` to the mobile toolkit, which offers a header element with standardized styling,
  title, and icon, as well as support for top and bottom toolbars.
* The mobile `AppBar` has been updated to more closely match the desktop `AppBar`, adding `icon`,
  `leftItems`, `hideAppMenuButton` and `appMenuButtonProps` props.
* Added routing support to mobile.

### 🐞 Bug Fixes

* The HighCharts wrapper component properly resizes its chart.
* Mobile dimension chooser button properly handles overflow for longer labels.
* Sizing fixes for multi-line inputs such as textArea and jsonInput.
* NumberInput calls a `onKeyPress` prop if given.
* Layout fixes on several admin panels and detail popups.

### 📚 Libraries

* @blueprintjs/core `3.13 → 3.14`
* @xh/hoist-dev-utils `3.5 → 3.6`
* ag-grid `~20.0 → ~20.1`
* react-dropzone `~8.0 → ~9.0`
* react-select `~2.3 → ~2.4`
* router5 `~6.6 → ~7.0`
* react `~16.7 → ~16.8`

[Commit Log](https://github.com/xh/hoist-react/compare/v19.0.1...v20.0.0)

## v19.0.1 - 2019-02-12

### 🐞 Bug Fixes

* Additional updates and simplifications to `FormField` sizing of child `HoistInput` elements, for
  more reliable sizing and spacing filling behavior.

[Commit Log](https://github.com/xh/hoist-react/compare/v19.0.0...v19.0.1)

## v19.0.0 - 2019-02-08

### 🎁 New Features

* Added a new architecture for signaling the need to load / refresh new data across either the
  entire app or a section of the component hierarchy. This new system relies on React context to
  minimizes the need for explicit application wiring, and improves support for auto-refresh. See
  newly added decorator `@LoadSupport` and classes/components `RefreshContext`,
  `RefreshContextModel`, and `RefreshContextView` for more info.
* `TabContainerModel` and `TabModel` now support `refreshMode` and `renderMode` configs to allow
  better control over how inactive tabs are mounted/unmounted and how tabs handle refresh requests
  when hidden or (re)activated.
* Apps can implement `getAppOptions()` in their `AppModel` class to specify a set of app-wide
  options that should be editable via a new built-in Options dialog. This system includes built-in
  support for reading/writing options to preferences, or getting/setting their values via custom
  handlers. The toolkit handles the rendering of the dialog.
* Standard top-level app buttons - for actions such as launching the new Options dialog, switching
  themes, launching the admin client, and logging out - have been moved into a new menu accessible
  from the top-right corner of the app, leaving more space for app-specific controls in the AppBar.
* `RecordGridModel` now supports an enhanced `editors` configuration that exposes the full set of
  validation and display support from the Forms package.
* `HoistInput` sizing is now consistently implemented using `LayoutSupport`. All sizable
  `HoistInputs` now have default `width` to ensure a standard display out of the box. `JsonInput`
  and `TextArea` also have default `height`. These defaults can be overridden by declaring explicit
  `width` and `height` values, or unset by setting the prop to `null`.
* `HoistInputs` within `FormFields` will be automatically sized to fill the available space in the
  `FormField`. In these cases, it is advised to either give the `FormField` an explicit size or
  render it in a flex layout.

### 💥 Breaking Changes

* AG Grid has been updated to v20.0.0. Most apps shouldn't require any changes - however, if you are
  using `agOptions` to set sorting, filtering or resizing properties, these may need to change:

  For the `Grid`, `agOptions.enableColResize`, `agOptions.enableSorting`
  and `agOptions.enableFilter`
  have been removed. You can replicate their effects by using `agOptions.defaultColDef`. For
  `Columns`, `suppressFilter` has been removed, an should be replaced with `filter: false`.

* `HoistAppModel.requestRefresh` and `TabContainerModel.requestRefresh` have been removed.
  Applications should use the new Refresh architecture described above instead.
* `tabRefreshMode` on TabContainer has been renamed `renderMode`.
* `TabModel.reloadOnShow` has been removed. Set the `refreshMode` property on TabContainerModel or
  TabModel to `TabRefreshMode.ON_SHOW_ALWAYS` instead.
* The mobile APIs for `TabContainerModel`, `TabModel`, and `RefreshButton` have been rewritten to
  more closely mirror the desktop API.
* The API for `RecordGridModel` editors has changed -- `type` is no longer supported. Use
  `fieldModel` and `formField` instead.
* `LocalStore.loadRawData` requires that all records presented to store have unique IDs specified.
  See `LocalStore.idSpec` for more information.

### 🐞 Bug Fixes

* SwitchInput and RadioInput now properly highlight validation errors in `minimal` mode.

### 📚 Libraries

* @blueprintjs/core `3.12 → 3.13`
* ag-grid `~19.1.4 → ~20.0.0`

[Commit Log](https://github.com/xh/hoist-react/compare/v18.1.2...v19.0.0)

## v18.1.2 - 2019-01-30

### 🐞 Bug Fixes

* Grid integrations relying on column visibility (namely export, storeFilterField) now correctly
  consult updated column state from GridModel. #935
* Ensure `FieldModel.initialValue` is observable to ensure that computed dirty state (and any other
  derivations) are updated if it changes. #934
* Fixes to ensure Admin console log viewer more cleanly handles exceptions (e.g. attempting to
  auto-refresh on a log file that has been deleted).

[Commit Log](https://github.com/xh/hoist-react/compare/v18.1.1...v18.1.2)

## v18.1.1 - 2019-01-29

* Grid cell padding can be controlled via a new set of CSS vars and is reduced by default for grids
  in compact mode.
* The `addRecordAsync()` and `saveRecordAsync()` methods on `RestStore` return the updated record.

[Commit Log](https://github.com/xh/hoist-react/compare/v18.1.0...v18.1.1)

## v18.1.0 - 2019-01-28

### 🎁 New Features

* New `@managed` class field decorator can be used to mark a property as fully created/owned by its
  containing class (provided that class has installed the matching `@ManagedSupport` decorator).
    * The framework will automatically pass any `@managed` class members to `XH.safeDestroy()` on
      destroy/unmount to ensure their own `destroy()` lifecycle methods are called and any related
      resources are disposed of properly, notably MobX observables and reactions.
    * In practice, this should be used to decorate any properties on `HoistModel`, `HoistService`,
      or
      `HoistComponent` classes that hold a reference to a `HoistModel` created by that class. All of
      those core artifacts support the new decorator, `HoistModel` already provides a built-in
      `destroy()` method, and calling that method when an app is done with a Model is an important
      best practice that can now happen more reliably / easily.
* `FormModel.getData()` accepts a new single parameter `dirtyOnly` - pass true to get back only
  fields which have been modified.
* The mobile `Select` component indicates the current value with a ✅ in the drop-down list.
* Excel exports from tree grids now include the matching expand/collapse tree controls baked into
  generated Excel file.

### 🐞 Bug Fixes

* The `JsonInput` component now properly respects / indicates disabled state.

### 📚 Libraries

* Hoist-dev-utils `3.4.1 → 3.5.0` - updated webpack and other build tool dependencies, as well as
  an improved eslint configuration.
* @blueprintjs/core `3.10 → 3.12`
* @blueprintjs/datetime `3.5 → 3.7`
* fontawesome `5.6 → 5.7`
* mobx `5.8 → 5.9`
* react-select `2.2 → 2.3`
* Other patch updates

[Commit Log](https://github.com/xh/hoist-react/compare/v18.0.0...v18.1.0)

## v18.0.0 - 2019-01-15

### 🎁 New Features

* Form support has been substantially enhanced and restructured to provide both a cleaner API and
  new functionality:
    * `FormModel` and `FieldModel` are now concrete classes and provide the main entry point for
      specifying the contents of a form. The `Field` and `FieldSupport` decorators have been
      removed.
    * Fields and sub-forms may now be dynamically added to FormModel.
    * The validation state of a FormModel is now *immediately* available after construction and
      independent of the GUI. The triggering of the *display* of that state is now a separate
      process triggered by GUI actions such as blur.
    * `FormField` has been substantially reworked to support a read-only display and inherit common
      property settings from its containing `Form`.
    * `HoistInput` has been moved into the `input` package to clarify that these are lower level
      controls and independent of the Forms package.

* `RestGrid` now supports a `mask` prop. RestGrid loading is now masked by default.
* `Chart` component now supports a built-in zoom out gesture: click and drag from right-to-left on
  charts with x-axis zooming.
* `Select` now supports an `enableClear` prop to control the presence of an optional inline clear
  button.
* `Grid` components take `onCellClicked` and `onCellDoubleClicked` event handlers.
* A new desktop `FileChooser` wraps a preconfigured react-dropzone component to allow users to
  easily select files for upload or other client-side processing.

### 💥 Breaking Changes

* Major changes to Form (see above). `HoistInput` imports will also need to be adjusted to move from
  `form` to `input`.
* The name of the HoistInput `field` prop has been changed to `bind`. This change distinguishes the
  lower-level input package more clearly from the higher-level form package which uses it. It also
  more clearly relates the property to the associated `@bindable` annotation for models.
* A `Select` input with `enableMulti = true` will by default no longer show an inline x to clear the
  input value. Use the `enableClear` prop to re-enable.
* Column definitions are exported from the `grid` package. To ensure backwards compatibility,
  replace imports from `@xh/hoist/desktop/columns` with `@xh/hoist/desktop/cmp/grid`.

### 📚 Libraries

* React `~16.6.0 → ~16.7.0`
* Patch version updates to multiple other dependencies.

[Commit Log](https://github.com/xh/hoist-react/compare/v17.0.0...v18.0.0)

## v17.0.0 - 2018-12-21

### 💥 Breaking Changes

* The implementation of the `model` property on `HoistComponent` has been substantially enhanced:
    * "Local" Models should now be specified on the Component class declaration by simply setting
      the
      `model` property, rather than the confusing `localModel` property.
    * HoistComponent now supports a static `modelClass` class property. If set, this property will
      allow a HoistComponent to auto-create a model internally when presented with a plain
      javascript object as its `model` prop. This is especially useful in cases like `Panel`
      and `TabContainer`, where apps often need to specify a model but do not require a reference to
      the model. Those usages can now skip importing and instantiating an instance of the
      component's model class themselves.
    * Hoist will now throw an Exception if an application attempts to changes the model on an
      existing HoistComponent instance or presents the wrong type of model to a HoistComponent where
      `modelClass` has been specified.

* `PanelSizingModel` has been renamed `PanelModel`. The class now also has the following new
  optional properties, all of which are `true` by default:
    * `showSplitter` - controls visibility of the splitter bar on the outside edge of the component.
    * `showSplitterCollapseButton` - controls visibility of the collapse button on the splitter bar.
    * `showHeaderCollapseButton` - controls visibility of a (new) collapse button in the header.

* The API methods for exporting grid data have changed and gained new features:
    * Grids must opt-in to export with the `GridModel.enableExport` config.
    * Exporting a `GridModel` is handled by the new `GridExportService`, which takes a collection of
      `exportOptions`. See `GridExportService.exportAsync` for available `exportOptions`.
    * All export entry points (`GridModel.exportAsync()`, `ExportButton` and the export context menu
      items) support `exportOptions`. Additionally, `GridModel` can be configured with default
      `exportOptions` in its config.

* The `buttonPosition` prop on `NumberInput` has been removed due to problems with the underlying
  implementation. Support for incrementing buttons on NumberInputs will be re-considered for future
  versions of Hoist.

### 🎁 New Features

* `TextInput` on desktop now supports an `enableClear` property to allow easy addition of a clear
  button at the right edge of the component.
* `TabContainer` enhancements:
    * An `omit` property can now be passed in the tab configs passed to the `TabContainerModel`
      constructor to conditionally exclude a tab from the container
    * Each `TabModel` can now be retrieved by id via the new `getTabById` method on
      `TabContainerModel`.
    * `TabModel.title` can now be changed at runtime.
    * `TabModel` now supports the following properties, which can be changed at runtime or set via
      the config:
        * `disabled` - applies a disabled style in the switcher and blocks navigation to the tab via
          user click, routing, or the API.
        * `excludeFromSwitcher` - removes the tab from the switcher, but the tab can still be
          navigated to programmatically or via routing.
* `MultiFieldRenderer` `multiFieldConfig` now supports a `delimiter` property to separate
  consecutive SubFields.
* `MultiFieldRenderer` SubFields now support a `position` property, to allow rendering in either the
  top or bottom row.
* `StoreCountLabel` now supports a new 'includeChildren' prop to control whether or not children
  records are included in the count. By default this is `false`.
* `Checkbox` now supports a `displayUnsetState` prop which may be used to display a visually
  distinct state for null values.
* `Select` now renders with a checkbox next to the selected item in its dropdown menu, instead of
  relying on highlighting. A new `hideSelectedOptionCheck` prop is available to disable.
* `RestGridModel` supports a `readonly` property.
* `DimensionChooser`, various `HoistInput` components, `Toolbar` and `ToolbarSeparator` have been
  added to the mobile component library.
* Additional environment enums for UAT and BCP, added to Hoist Core 5.4.0, are supported in the
  application footer.

### 🐞 Bug Fixes

* `NumberInput` will no longer immediately convert its shorthand value (e.g. "3m") into numeric form
  while the user remains focused on the input.
* Grid `actionCol` columns no longer render Button components for each action, relying instead on
  plain HTML / CSS markup for a significant performance improvement when there are many rows and/or
  actions per row.
* Grid exports more reliably include the appropriate file extension.
* `Select` will prevent an `<esc>` keypress from bubbling up to parent components only when its menu
  is open. (In that case, the component assumes escape was pressed to close its menu and captures
  the keypress, otherwise it should leave it alone and let it e.g. close a parent popover).

[Commit Log](https://github.com/xh/hoist-react/compare/v16.0.1...v17.0.0)

## v16.0.1 - 2018-12-12

### 🐞 Bug Fixes

* Fix to FeedbackForm allowing attempted submission with an empty message.

[Commit Log](https://github.com/xh/hoist-react/compare/v16.0.0...v16.0.1)

## v16.0.0

### 🎁 New Features

* Support for ComboBoxes and Dropdowns have been improved dramatically, via a new `Select` component
  based on react-select.
* The AG Grid based `Grid` and `GridModel` are now available on both mobile and desktop. We have
  also added new support for multi-row/multi-field columns via the new `multiFieldRenderer` renderer
  function.
* The app initialization lifecycle has been restructured so that no App classes are constructed
  until Hoist is fully initialized.
* `Column` now supports an optional `rowHeight` property.
* `Button` now defaults to 'minimal' mode, providing a much lighter-weight visual look-and-feel to
  HoistApps. `Button` also implements `@LayoutSupport`.
* Grouping state is now saved by the grid state support on `GridModel`.
* The Hoist `DimChooser` component has been ported to hoist-react.
* `fetchService` now supports an `autoAbortKey` in its fetch methods. This can be used to
  automatically cancel obsolete requests that have been superseded by more recent variants.
* Support for new `clickableLabel` property on `FormField`.
* `RestForm` now supports a read-only view.
* Hoist now supports automatic tracking of app/page load times.

### 💥 Breaking Changes

* The new location for the cross-platform grid component is `@xh/hoist/cmp/grid`. The `columns`
  package has also moved under a new sub-package in this location.
* Hoist top-level App Structure has changed in order to improve consistency of the Model-View
  conventions, to improve the accessibility of services, and to support the improvements in app
  initialization mentioned above:
    - `XH.renderApp` now takes a new `AppSpec` configuration.
    - `XH.app` is now `XH.appModel`.
    - All services are installed directly on `XH`.
    - `@HoistApp` is now `@HoistAppModel`
* `RecordAction` has been substantially refactored and improved. These are now typically immutable
  and may be shared.
    - `prepareFn` has been replaced with a `displayFn`.
    - `actionFn` and `displayFn` now take a single object as their parameter.
* The `hide` property on `Column` has been changed to `hidden`.
* The `ColChooserButton` has been moved from the incorrect location `@xh/hoist/cmp/grid` to
  `@xh/hoist/desktop/cmp/button`. This is a desktop-only component. Apps will have to adjust these
  imports.
* `withDefaultTrue` and `withDefaultFalse` in `@xh/hoist/utils/js` have been removed. Use
  `withDefault` instead.
* `CheckBox` has been renamed `Checkbox`

### ⚙️ Technical

* AG Grid has been upgraded to v19.1
* mobx has been upgraded to v5.6
* React has been upgraded to v16.6
* Allow browsers with proper support for Proxy (e.g Edge) to access Hoist Applications.

### 🐞 Bug Fixes

* Extensive. See full change list below.

[Commit Log](https://github.com/xh/hoist-react/compare/v15.1.2...v16.0.0)

## v15.1.2

🛠 Hotfix release to MultiSelect to cap the maximum number of options rendered by the drop-down
list. Note, this component is being replaced in Hoist v16 by the react-select library.

[Commit Log](https://github.com/xh/hoist-react/compare/v15.1.1...v15.1.2)

## v15.1.1

### 🐞 Bug Fixes

* Fix to minimal validation mode for FormField disrupting input focus.
* Fix to JsonInput disrupting input focus.

### ⚙️ Technical

* Support added for TLBR-style notation when specifying margin/padding via layoutSupport - e.g. box(
  {margin: '10 20 5 5'}).
* Tweak to lockout panel message when the user has no roles.

[Commit Log](https://github.com/xh/hoist-react/compare/v15.1.0...v15.1.1)

## v15.1.0

### 🎁 New Features

* The FormField component takes a new minimal prop to display validation errors with a tooltip only
  as opposed to an inline message string. This can be used to help reduce shifting / jumping form
  layouts as required.
* The admin-only user impersonation toolbar will now accept new/unknown users, to support certain
  SSO application implementations that can create users on the fly.

### ⚙️ Technical

* Error reporting to server w/ custom user messages is disabled if the user is not known to the
  client (edge case with errors early in app lifecycle, prior to successful authentication).

[Commit Log](https://github.com/xh/hoist-react/compare/v15.0.0...v15.1.0)

## v15.0.0

### 💥 Breaking Changes

* This update does not require any application client code changes, but does require updating the
  Hoist Core Grails plugin to >= 5.0. Hoist Core changes to how application roles are loaded and
  users are authenticated required minor changes to how JS clients bootstrap themselves and load
  user data.
* The Hoist Core HoistImplController has also been renamed to XhController, again requiring Hoist
  React adjustments to call the updated /xh/ paths for these (implementation) endpoints. Again, no
  app updates required beyond taking the latest Hoist Core plugin.

[Commit Log](https://github.com/xh/hoist-react/compare/v14.2.0...v15.0.0)

## v14.2.0

### 🎁 New Features

* Upgraded hoist-dev-utils to 3.0.3. Client builds now use the latest Webpack 4 and Babel 7 for
  noticeably faster builds and recompiles during CI and at development time.
* GridModel now has a top-level agColumnApi property to provide a direct handle on the AG Grid
  Column API object.

### ⚙️ Technical

* Support for column groups strengthened with the addition of a dedicated ColumnGroup sibling class
  to Column. This includes additional internal refactoring to reduce unnecessary cloning of Column
  configurations and provide a more managed path for Column updates. Public APIs did not change.
  (#694)

### 📚 Libraries

* Blueprint Core `3.6.1 → 3.7.0`
* Blueprint Datetime `3.2.0 → 3.3.0`
* Fontawesome `5.3.x → 5.4.x`
* MobX `5.1.2 → 5.5.0`
* Router5 `6.5.0 → 6.6.0`

[Commit Log](https://github.com/xh/hoist-react/compare/v14.1.3...v14.2.0)

## v14.1.3

### 🐞 Bug Fixes

* Ensure JsonInput reacts properly to value changes.

### ⚙️ Technical

* Block user pinning/unpinning in Grid via drag-and-drop - pending further work via #687.
* Support "now" as special token for dateIs min/max validation rules.
* Tweak grouped grid row background color.

[Commit Log](https://github.com/xh/hoist-react/compare/v14.1.1...v14.1.3)

## v14.1.1

### 🐞 Bug Fixes

* Fixes GridModel support for row-level grouping at same time as column grouping.

[Commit Log](https://github.com/xh/hoist-react/compare/v14.1.0...v14.1.1)

## v14.1.0

### 🎁 New Features

* GridModel now supports multiple levels of row grouping. Pass the public setGroupBy() method an
  array of string column IDs, or a falsey value / empty array to ungroup. Note that the public and
  observable groupBy property on GridModel will now always be an array, even if the grid is not
  grouped or has only a single level of grouping.
* GridModel exposes public expandAll() and collapseAll() methods for grouped / tree grids, and
  StoreContextMenu supports a new "expandCollapseAll" string token to insert context menu items.
  These are added to the default menu, but auto-hide when the grid is not in a grouped state.
* The Grid component provides a new onKeyDown prop, which takes a callback and will fire on any
  keypress targeted within the Grid. Note such a handler is not provided directly by AG Grid.
* The Column class supports pinned as a top-level config. Supports passing true to pin to the left.

### 🐞 Bug Fixes

* Updates to Grid column widths made via AG Grid's "autosize to fit" API are properly persisted to
  grid state.

[Commit Log](https://github.com/xh/hoist-react/compare/v14.0.0...v14.1.0)

## v14.0.0

* Along with numerous bug fixes, v14 brings with it a number of important enhancements for grids,
  including support for tree display, 'action' columns, and absolute value sorting. It also includes
  some new controls and improvement to focus display.

### 💥 Breaking Changes

* The signatures of the Column.elementRenderer and Column.renderer have been changed to be
  consistent with each other, and more extensible. Each takes two arguments -- the value to be
  rendered, and a single bundle of metadata.
* StoreContextMenuAction has been renamed to RecordAction. Its action property has been renamed to
  actionFn for consistency and clarity.
* LocalStore : The method LocalStore.processRawData no longer takes an array of all records, but
  instead takes just a single record. Applications that need to operate on all raw records in bulk
  should do so before presenting them to LocalStore. Also, LocalStores template methods for override
  have also changed substantially, and sub-classes that rely on these methods will need to be
  adjusted accordingly.

### 🎁 New Features

#### Grid

* The Store API now supports hierarchical datasets. Applications need to simply provide raw data for
  records with a "children" property containing the raw data for their children.
* Grid supports a 'TreeGrid' mode. To show a tree grid, bind the GridModel to a store containing
  hierarchical data (as above), set treeMode: true on the GridModel, and specify a column to display
  the tree controls (isTreeColumn: true)
* Grid supports absolute sorting for numerical columns. Specify absSort: true on your column config
  to enable. Clicking the grid header will now cycle through ASC > DESC > DESC (abs) sort modes.
* Grid supports an 'Actions' column for one-click record actions. See cmp/desktop/columns/actionCol.
* A new showHover prop on the desktop Grid component will highlight the hovered row with default
  styling. A new GridModel.rowClassFn callback was added to support per-row custom classes based on
  record data.
* A new ExportFormat.LONG_TEXT format has been added, along with a new Column.exportWidth config.
  This supports exporting columns that contain long text (e.g. notes) as multi-line cells within
  Excel.

#### Other Components

* RadioInput and ButtonGroupInput have been added to the desktop/cmp/form package.
* DateInput now has support for entering and displaying time values.
* NumberInput displays its unformatted value when focused.
* Focused components are now better highlighted, with additional CSS vars provided to customize as
  needed.

### 🐞 Bug Fixes

* Calls to GridModel.setGroupBy() work properly not only on the first, but also all subsequent calls
  (#644).
* Background / style issues resolved on several input components in dark theme (#657).
* Grid context menus appear properly over other floating components.

### 📚 Libraries

* React `16.5.1 → 16.5.2`
* router5 `6.4.2 → 6.5.0`
* CodeMirror, Highcharts, and MobX patch updates

[Commit Log](https://github.com/xh/hoist-react/compare/v13.0.0...v14.0.0)

## v13.0.0

🍀Lucky v13 brings with it a number of enhancements for forms and validation, grouped column support
in the core Grid API, a fully wrapped MultiSelect component, decorator syntax adjustments, and a
number of other fixes and enhancements.

It also includes contributions from new ExHI team members Arjun and Brendan. 🎉

### 💥 Breaking Changes

* The core `@HoistComponent`, `@HoistService`, and `@HoistModel` decorators are **no longer
  parameterized**, meaning that trailing `()` should be removed after each usage. (#586)
* The little-used `hoistComponentFactory()` method was also removed as a further simplification
  (#587).
* The `HoistField` superclass has been renamed to `HoistInput` and the various **desktop form
  control components have been renamed** to match (55afb8f). Apps using these components (which will
  likely be most apps) will need to adapt to the new names.
    * This was done to better distinguish between the input components and the upgraded Field
      concept on model classes (see below).

### 🎁 New Features

⭐️ **Forms and Fields** have been a major focus of attention, with support for structured data
fields added to Models via the `@FieldSupport` and `@field()` decorators.

* Models annotated with `@FieldSupport` can decorate member properties with `@field()`, making those
  properties observable and settable (with a generated `setXXX()` method).
* The `@field()` decorators themselves can be passed an optional display label string as well as
  zero or more *validation rules* to define required constraints on the value of the field.
* A set of predefined constraints is provided within the toolkit within the `/field/` package.
* Models using `FieldSupport` should be sure to call the `initFields()` method installed by the
  decorator within their constructor. This method can be called without arguments to generally
  initialize the field system, or it can be passed an object of field names to initial/default
  values, which will set those values on the model class properties and provide change/dirty
  detection and the ability to "reset" a form.
* A new `FormField` UI component can be used to wrap input components within a form. The `FormField`
  wrapper can accept the source model and field name, and will apply those to its child input. It
  leverages the Field model to automatically display a label, indicate required fields, and print
  validation error messages. This new component should be the building-block for most non-trivial
  forms within an application.

Other enhancements include:

* **Grid columns can be grouped**, with support for grouping added to the grid state management
  system, column chooser, and export manager (#565). To define a column group, nest column
  definitions passed to `GridModel.columns` within a wrapper object of the
  form `{headerName: 'My group', children: [...]}`.

(Note these release notes are incomplete for this version.)

[Commit Log](https://github.com/xh/hoist-react/compare/v12.1.2...v13.0.0)

## v12.1.2

### 🐞 Bug Fixes

* Fix casing on functions generated by `@settable` decorator
  (35c7daa209a4205cb011583ebf8372319716deba).

[Commit Log](https://github.com/xh/hoist-react/compare/v12.1.1...v12.1.2)

## v12.1.1

### 🐞 Bug Fixes

* Avoid passing unknown HoistField component props down to Blueprint select/checkbox controls.

### 📚 Libraries

* Rollback update of `@blueprintjs/select` package `3.1.0 → 3.0.0` - this included breaking API
  changes and will be revisited in #558.

[Commit Log](https://github.com/xh/hoist-react/compare/v12.1.0...v12.1.1)

## v12.1.0

### 🎁 New Features

* New `@bindable` and `@settable` decorators added for MobX support. Decorating a class member
  property with `@bindable` makes it a MobX `@observable` and auto-generates a setter method on the
  class wrapped in a MobX `@action`.
* A `fontAwesomeIcon` element factory is exported for use with other FA icons not enumerated by the
  `Icon` class.
* CSS variables added to control desktop Blueprint form control margins. These remain defaulted to
  zero, but now within CSS with support for variable overrides. A Blueprint library update also
  brought some changes to certain field-related alignment and style properties. Review any form
  controls within apps to ensure they remain aligned as desired
  (8275719e66b4677ec5c68a56ccc6aa3055283457 and df667b75d41d12dba96cbd206f5736886cb2ac20).

### 🐞 Bug Fixes

* Grid cells are fully refreshed on a data update, ensuring cell renderers that rely on data other
  than their primary display field are updated (#550).
* Grid auto-sizing is run after a data update, ensuring flex columns resize to adjust for possible
  scrollbar visibility changes (#553).
* Dropdown fields can be instantiated with fewer required properties set (#541).

### 📚 Libraries

* Blueprint `3.0.1 → 3.4.0`
* FontAwesome `5.2.0 → 5.3.0`
* CodeMirror `5.39.2 → 5.40.0`
* MobX `5.0.3 → 5.1.0`
* router5 `6.3.0 → 6.4.2`
* React `16.4.1 → 16.4.2`

[Commit Log](https://github.com/xh/hoist-react/compare/v12.0.0...v12.1.0)

## v12.0.0

Hoist React v12 is a relatively large release, with multiple refactorings around grid columns,
`elemFactory` support, classNames, and a re-organization of classes and exports within `utils`.

### 💥 Breaking Changes

#### ⭐️ Grid Columns

**A new `Column` class describes a top-level API for columns and their supported options** and is
intended to be a cross-platform layer on top of AG Grid and TBD mobile grid implementations.

* The desktop `GridModel` class now accepts a collection of `Column` configuration objects to define
  its available columns.
* Columns may be configured with `flex: true` to cause them to stretch all available horizontal
  space within a grid, sharing it equally with any other flex columns. However note that this should
  be used sparingly, as flex columns have some deliberate limitations to ensure stable and
  consistent behavior. Most noticeably, they cannot be resized directly by users. Often, a best
  practice will be to insert an `emptyFlexCol` configuration as the last column in a grid - this
  will avoid messy-looking gaps in the layout while not requiring a data-driven column be flexed.
* User customizations to column widths are now saved if the GridModel has been configured with a
  `stateModel` key or model instance - see `GridStateModel`.
* Columns accept a `renderer` config to format text or HTML-based output. This is a callback that is
  provided the value, the row-level record, and a metadata object with the column's `colId`. An
  `elementRenderer` config is also available for cells that should render a Component.
* An `agOptions` config key continues to provide a way to pass arbitrary options to the underlying
  AG Grid instance (for desktop implementations). This is considered an "escape hatch" and should be
  used with care, but can provide a bridge to required AG Grid features as the Hoist-level API
  continues to develop.
* The "factory pattern" for Column templates / defaults has been removed, replaced by a simpler
  approach that recommends exporting simple configuration partials and spreading them into
  instance-specific column configs.
* See 0798f6bb20092c59659cf888aeaf9ecb01db52a6 for primary commit.

#### ⭐️ Element Factory, LayoutSupport, BaseClassName

Hoist provides core support for creating components via a factory pattern, powered by the `elem()`
and `elemFactory()` methods. This approach remains the recommended way to instantiate component
elements, but was **simplified and streamlined**.

* The rarely used `itemSpec` argument was removed (this previously applied defaults to child items).
* Developers can now also use JSX to instantiate all Hoist-provided components while still taking
  advantage of auto-handling for layout-related properties provided by the `LayoutSupport` mixin.
    * HoistComponents should now spread **`...this.getLayoutProps()`** into their outermost rendered
      child to enable promotion of layout properties.
* All HoistComponents can now specify a **baseClassName** on their component class and should pass
  `className: this.getClassName()` down to their outermost rendered child. This allows components to
  cleanly layer on a base CSS class name with any instance-specific classes.
* See 8342d3870102ee9bda4d11774019c4928866f256 for primary commit.

#### ⭐️ Panel resizing / collapsing

**The `Panel` component now takes a `sizingModel` prop to control and encapsulate newly built-in
resizing and collapsing behavior** (#534).

* See the `PanelSizingModel` class for configurable details, including continued support for saving
  sizing / collapsed state as a user preference.
* **The standalone `Resizable` component was removed** in favor of the improved support built into
  Panel directly.

#### Other

* Two promise-related models have been combined into **a new, more powerful `PendingTaskModel`**,
  and the `LoadMask` component has been removed and consolidated into `Mask`
  (d00a5c6e8fc1e0e89c2ce3eef5f3e14cb842f3c8).
    * `Panel` now exposes a single `mask` prop that can take either a configured `mask` element or a
      simple boolean to display/remove a default mask.
* **Classes within the `utils` package have been re-organized** into more standardized and scalable
  namespaces. Imports of these classes will need to be adjusted.

### 🎁 New Features

* **The desktop Grid component now offers a `compact` mode** with configurable styling to display
  significantly more data with reduced padding and font sizes.
* The top-level `AppBar` refresh button now provides a default implementation, calling a new
  abstract `requestRefresh()` method on `HoistApp`.
* The grid column chooser can now be configured to display its column groups as initially collapsed,
  for especially large collections of columns.
* A new `XH.restoreDefaultsAsync()` method provides a centralized way to wipe out user-specific
  preferences or customizations (#508).
* Additional Blueprint `MultiSelect`, `Tag`, and `FormGroup` controls re-exported.

### 🐞 Bug Fixes

* Some components were unintentionally not exporting their Component class directly, blocking JSX
  usage. All components now export their class.
* Multiple fixes to `DayField` (#531).
* JsonField now responds properly when switching from light to dark theme (#507).
* Context menus properly filter out duplicated separators (#518).

[Commit Log](https://github.com/xh/hoist-react/compare/v11.0.0...v12.0.0)

## v11.0.0

### 💥 Breaking Changes

* **Blueprint has been upgraded to the latest 3.x release.** The primary breaking change here is the
  renaming of all `pt-` CSS classes to use a new `bp3-` prefix. Any in-app usages of the BP
  selectors will need to be updated. See the
  [Blueprint "What's New" page](http://blueprintjs.com/docs/#blueprint/whats-new-3.0).
* **FontAwesome has been upgraded to the latest 5.2 release.** Only the icons enumerated in the
  Hoist `Icon` class are now registered via the FA `library.add()` method for inclusion in bundled
  code, resulting in a significant reduction in bundle size. Apps wishing to use other FA icons not
  included by Hoist must import and register them - see the
  [FA React Readme](https://github.com/FortAwesome/react-fontawesome/blob/master/README.md) for
  details.
* **The `mobx-decorators` dependency has been removed** due to lack of official support for the
  latest MobX update, as well as limited usage within the toolkit. This package was primarily
  providing the optional `@setter` decorator, which should now be replaced as needed by dedicated
  `@action` setter methods (19cbf86138499bda959303e602a6d58f6e95cb40).

### 🎁 Enhancements

* `HoistComponent` now provides a `getClassNames()` method that will merge any `baseCls` CSS class
  names specified on the component with any instance-specific classes passed in via props (#252).
    * Components that wish to declare and support a `baseCls` should use this method to generate and
      apply a combined list of classes to their outermost rendered elements (see `Grid`).
    * Base class names have been added for relevant Hoist-provided components - e.g. `.xh-panel` and
      `.xh-grid`. These will be appended to any instance class names specified within applications
      and be available as public CSS selectors.
* Relevant `HoistField` components support inline `leftIcon` and `rightElement` props. `DayField`
  adds support for `minDay / maxDay` props.
* Styling for the built-in AG Grid loading overlay has been simplified and improved (#401).
* Grid column definitions can now specify an `excludeFromExport` config to drop them from
  server-generated Excel/CSV exports (#485).

### 🐞 Bug Fixes

* Grid data loading and selection reactions have been hardened and better coordinated to prevent
  throwing when attempting to set a selection before data has been loaded (#484).

### 📚 Libraries

* Blueprint `2.x → 3.x`
* FontAwesome `5.0.x → 5.2.x`
* CodeMirror `5.37.0 → 5.39.2`
* router5 `6.2.4 → 6.3.0`

[Commit Log](https://github.com/xh/hoist-react/compare/v10.0.1...v11.0.0)

## v10.0.1

### 🐞 Bug Fixes

* Grid `export` context menu token now defaults to server-side 'exportExcel' export.
    * Specify the `exportLocal` token to return a menu item for local AG Grid export.
* Columns with `field === null` skipped for server-side export (considered spacer / structural
  columns).

## v10.0.0

### 💥 Breaking Changes

* **Access to the router API has changed** with the `XH` global now exposing `router` and
  `routerState` properties and a `navigate()` method directly.
* `ToastManager` has been deprecated. Use `XH.toast` instead.
* `Message` is no longer a public class (and its API has changed). Use `XH.message/confirm/alert`
  instead.
* Export API has changed. The Built-in grid export now uses more powerful server-side support. To
  continue to use local AG based export, call method `GridModel.localExport()`. Built-in export
  needs to be enabled with the new property on `GridModel.enableExport`. See `GridModel` for more
  details.

### 🎁 Enhancements

* New Mobile controls and `AppContainer` provided services (impersonation, about, and version bars).
* Full-featured server-side Excel export for grids.

### 🐞 Bug Fixes

* Prevent automatic zooming upon input focus on mobile devices (#476).
* Clear the selection when showing the context menu for a record which is not already selected
  (#469).
* Fix to make lockout script readable by Compatibility Mode down to IE5.

### 📚 Libraries

* MobX `4.2.x → 5.0.x`

[Commit Log](https://github.com/xh/hoist-react/compare/v9.0.0...v10.0.0)

## v9.0.0

### 💥 Breaking Changes

* **Hoist-provided mixins (decorators) have been refactored to be more granular and have been broken
  out of `HoistComponent`.**
    * New discrete mixins now exist for `LayoutSupport` and `ContextMenuSupport` - these should be
      added directly to components that require the functionality they add for auto-handling of
      layout-related props and support for showing right-click menus. The corresponding options on
      `HoistComponent` that used to enable them have been removed.
    * For consistency, we have also renamed `EventTarget → EventSupport` and `Reactive →
      ReactiveSupport` mixins. These both continue to be auto-applied to HoistModel and HoistService
      classes, and ReactiveSupport enabled by default in HoistComponent.
* **The Context menu API has changed.** The `ContextMenuSupport` mixin now specifies an abstract
  `getContextMenuItems()` method for component implementation (replacing the previous
  `renderContextMenu()` method). See the new [`ContextMenuItem` class for what these items support,
  as well as several static default items that can be used.
    * The top-level `AppContainer` no longer provides a default context menu, instead allowing the
      browser's own context menu to show unless an app / component author has implemented custom
      context-menu handling at any level of their component hierarchy.

### 🐞 Bug Fixes

* TabContainer active tab can become out of sync with the router state (#451)
    * ⚠️ Note this also involved a change to the `TabContainerModel` API - `activateTab()` is now
      the public method to set the active tab and ensure both the tab and the route land in the
      correct state.
* Remove unintended focused cell borders that came back with the prior AG Grid upgrade.

[Commit Log](https://github.com/xh/hoist-react/compare/v8.0.0...v9.0.0)

## v8.0.0

Hoist React v8 brings a big set of improvements and fixes, some API and package re-organizations,
and AG Grid upgrade, and more. 🚀

### 💥 Breaking Changes

* **Component package directories have been re-organized** to provide better symmetry between
  pre-existing "desktop" components and a new set of mobile-first component. Current desktop
  applications should replace imports from `@xh/hoist/cmp/xxx` with `@xh/hoist/desktop/cmp/xxx`.
    * Important exceptions include several classes within `@xh/hoist/cmp/layout/`, which remain
      cross-platform.
    * `Panel` and `Resizable` components have moved to their own packages in
      `@xh/hoist/desktop/cmp/panel` and `@xh/hoist/desktop/cmp/resizable`.
* **Multiple changes and improvements made to tab-related APIs and components.**
    * The `TabContainerModel` constructor API has changed, notably `children` → `tabs`, `useRoutes`
      →
      `route` (to specify a starting route as a string) and `switcherPosition` has moved from a
      model config to a prop on the `TabContainer` component.
    * `TabPane` and `TabPaneModel` have been renamed `Tab` and `TabModel`, respectively, with
      several related renames.
* **Application entry-point classes decorated with `@HoistApp` must implement the new getter method
  `containerClass()`** to specify the platform specific component used to wrap the app's
  `componentClass`.
    * This will typically be `@xh/hoist/[desktop|mobile]/AppContainer` depending on platform.

### 🎁 New Features

* **Tab-related APIs re-worked and improved**, including streamlined support for routing, a new
  `tabRenderMode` config on `TabContainerModel`, and better naming throughout.
* **Ag-grid updated to latest v18.x** - now using native flex for overall grid layout and sizing
  controls, along with multiple other vendor improvements.
* Additional `XH` API methods exposed for control of / integration with Router5.
* The core `@HoistComponent` decorated now installs a new `isDisplayed` getter to report on
  component visibility, taking into account the visibility of its ancestors in the component tree.
* Mobile and Desktop app package / component structure made more symmetrical (#444).
* Initial versions of multiple new mobile components added to the toolkit.
* Support added for **`IdleService` - automatic app suspension on inactivity** (#427).
* Hoist wrapper added for the low-level Blueprint **button component** - provides future hooks into
  button customizations and avoids direct BP import (#406).
* Built-in support for collecting user feedback via a dedicated dialog, convenient XH methods and
  default appBar button (#379).
* New `XH.isDevelopmentMode` constant added, true when running in local Webpack dev-server mode.
* CSS variables have been added to customize and standardize the Blueprint "intent" based styling,
  with defaults adjusted to be less distracting (#420).

### 🐞 Bug Fixes

* Preference-related events have been standardized and bugs resolved related to pushAsync() and the
  `prefChange` event (ee93290).
* Admin log viewer auto-refreshes in tail-mode (#330).
* Distracting grid "loading" overlay removed (#401).
* Clipboard button ("click-to-copy" functionality) restored (#442).

[Commit Log](https://github.com/xh/hoist-react/compare/v7.2.0...v8.0.0)

## v7.2.0

### 🎁 New Features

+ Admin console grids now outfitted with column choosers and grid state. #375
+ Additional components for Onsen UI mobile development.

### 🐞 Bug Fixes

+ Multiple improvements to the Admin console config differ. #380 #381 #392

[Commit Log](https://github.com/xh/hoist-react/compare/v7.1.0...v7.2.0)

## v7.1.0

### 🎁 New Features

* Additional kit components added for Onsen UI mobile development.

### 🐞 Bug Fixes

* Dropdown fields no longer default to `commitOnChange: true` - avoiding unexpected commits of
  type-ahead query values for the comboboxes.
* Exceptions thrown from FetchService more accurately report the remote host when unreachable, along
  with some additional enhancements to fetch exception reporting for clarity.

[Commit Log](https://github.com/xh/hoist-react/compare/v7.0.0...v7.1.0)

## v7.0.0

### 💥 Breaking Changes

* **Restructuring of core `App` concept** with change to new `@HoistApp` decorator and conventions
  around defining `App.js` and `AppComponent.js` files as core app entry points. `XH.app` now
  installed to provide access to singleton instance of primary app class. See #387.

### 🎁 New Features

* **Added `AppBar` component** to help further standardize a pattern for top-level application
  headers.
* **Added `SwitchField` and `SliderField`** form field components.
* **Kit package added for Onsen UI** - base component library for mobile development.
* **Preferences get a group field for better organization**, parity with AppConfigs. (Requires
  hoist-core 3.1.x.)

### 🐞 Bug Fixes

* Improvements to `Grid` component's interaction with underlying AG Grid instance, avoiding extra
  renderings and unwanted loss of state. 03de0ae7

[Commit Log](https://github.com/xh/hoist-react/compare/v6.0.0...v7.0.0)

## v6.0.0

### 💥 Breaking Changes

* API for `MessageModel` has changed as part of the feature addition noted below, with `alert()` and
  `confirm()` replaced by `show()` and new `XH` convenience methods making the need for direct calls
  rare.
* `TabContainerModel` no longer takes an `orientation` prop, replaced by the more flexible
  `switcherPosition` as noted below.

### 🎁 New Features

* **Initial version of grid state** now available, supporting easy persistence of user grid column
  selections and sorting. The `GridModel` constructor now takes a `stateModel` argument, which in
  its simplest form is a string `xhStateId` used to persist grid state to local storage. See the
  `GridStateModel` class for implementation details. #331
* The **Message API** has been improved and simplified, with new `XH.confirm()` and `XH.alert()`
  methods providing an easy way to show pop-up alerts without needing to manually construct or
  maintain a `MessageModel`. #349
* **`TabContainer` components can now be controlled with a remote `TabSwitcher`** that does not need
  to be directly docked to the container itself. Specify `switcherPosition:none` on the
  `TabContainerModel` to suppress showing the switching affordance on the tabs themselves and
  instantiate a `TabSwitcher` bound to the same model to control a tabset from elsewhere in the
  component hierarchy. In particular, this enabled top-level application tab navigation to move up
  into the top toolbar, saving vertical space in the layout. #368
* `DataViewModel` supports an `emptyText` config.

### 🐞 Bugfixes

* Dropdown fields no longer fire multiple commit messages, and no longer commit partial entries
  under some circumstances. #353 and #354
* Grids resizing fixed when shrinking the containing component. #357

[Commit Log](https://github.com/xh/hoist-react/compare/v5.0.0...v6.0.0)

## v5.0.0

### 💥 Breaking Changes

* **Multi environment configs have been unwound** See these release notes/instructions for how to
  migrate: https://github.com/xh/hoist-core/releases/tag/release-3.0.0
* **Breaking change to context menus in dataviews and grids not using the default context menu:**
  StoreContextMenu no longer takes an array of items as an argument to its constructor. Instead it
  takes a configuration object with an ‘items’ key that will point to any current implementation’s
  array of items. This object can also contain an optional gridModel argument which is intended to
  support StoreContextMenuItems that may now be specified as known ‘hoist tokens’, currently limited
  to a ‘colChooser’ token.

### 🎁 New Features

* Config differ presents inline view, easier to read diffs now.
* Print Icon added!

### 🐞 Bugfixes

* Update processFailedLoad to loadData into gridModel store, Fixes #337
* Fix regression to ErrorTracking. Make errorTrackingService safer/simpler to call at any point in
  life-cycle.
* Fix broken LocalStore state.
* Tweak flex prop for charts. Side by side charts in a flexbox now auto-size themselves! Fixes #342
* Provide token parsing for storeContextMenus. Context menus are all grown up! Fixes #300

## v4.0.1

### 🐞 Bugfixes

* DataView now properly re-renders its items when properties on their records change (and the ID
  does not)

## v4.0.0

### 💥 Breaking Changes

* **The `GridModel` selection API has been reworked for clarity.** These models formerly exposed
  their selectionModel as `grid.selection` - now that getter returns the selected records. A new
  `selectedRecord` getter is also available to return a single selection, and new string shortcut
  options are available when configuring GridModel selection behavior.
* **Grid components can now take an `agOptions` prop** to pass directly to the underlying ag-grid
  component, as well as an `onRowDoubleClicked` handler function.
  16be2bfa10e5aab4ce8e7e2e20f8569979dd70d1

### 🎁 New Features

* Additional core components have been updated with built-in `layoutSupport`, allowing developers to
  set width/height/flex and other layout properties directly as top-level props for key comps such
  as Grid, DataView, and Chart. These special props are processed via `elemFactory` into a
  `layoutConfig` prop that is now passed down to the underlying wrapper div for these components.
  081fb1f3a2246a4ff624ab123c6df36c1474ed4b

### 🐞 Bugfixes

* Log viewer tail mode now working properly for long log files - #325

## v3.0.1

### 🐞 Bugfixes

* FetchService throws a dedicated exception when the server is unreachable, fixes a confusing
  failure case detailed in #315

## v3.0.0

### 💥 Breaking Changes

* **An application's `AppModel` class must now implement a new `checkAccess()` method.** This method
  is passed the current user, and the appModel should determine if that user should see the UI and
  return an object with a `hasAccess` boolean and an optional `message` string. For a return with
  `hasAccess: false`, the framework will render a lockout panel instead of the primary UI.
  974c1def99059f11528c476f04e0d8c8a0811804
    * Note that this is only a secondary level of "security" designed to avoid showing an
      unauthorized user a confusing / non-functional UI. The server or any other third-party data
      sources must always be the actual enforcer of access to data or other operations.
* **We updated the APIs for core MobX helper methods added to component/model/service classes.** In
  particular, `addReaction()` was updated to take a more declarative / clear config object.
  8169123a4a8be6940b747e816cba40bd10fa164e
    * See Reactive.js - the mixin that provides this functionality.

### 🎁 New Features

* Built-in client-side lockout support, as per above.

### 🐞 Bugfixes

* None

------------------------------------------

Copyright © 2024 Extremely Heavy Industries Inc. - all rights reserved

------------------------------------------

📫☎️🌎 info@xh.io | https://xh.io/contact<|MERGE_RESOLUTION|>--- conflicted
+++ resolved
@@ -1,6 +1,5 @@
 # Changelog
 
-<<<<<<< HEAD
 ## 64.0.0-SNAPSHOT - unreleased
 
 ### 💥 Breaking Changes
@@ -33,7 +32,7 @@
 ### 📚 Libraries
 
 * @ag-grid `30.x -> 31.x`
-=======
+
 ## 63.1.1 - 2024-04-26
 
 ### 🐞 Bug Fixes
@@ -41,7 +40,6 @@
 * Fixed over-eager error handler installed on window during preflight app initialization. This can
   catch errors thrown by browser extensions unrelated to the app itself, which should not block
   startup. Make opt-in via special query param `catchPreflightError=true`.
->>>>>>> acff9dc8
 
 ## 63.1.0 - 2024-04-23
 
