# Changelog

## v73.0.0-SNAPSHOT - unreleased

### 🎁 New Features

* Added the reported client app version as a column in the Admin Console WebSockets tab.
<<<<<<< HEAD

### 🐞 Bug Fixes

* Improved fetch request tracking to include time spent loading headers as specified by application.

### 📚 Libraries

* @azure/msal-browser `3.28 → 4.8.0`
=======
>>>>>>> 87f8806a

## v72.2.0 - 2025-03-13

### 🎁 New Features

* Modified `TabContainerModel` to make more methods `protected`, improving extensibility for
  advanced use-cases.
* Enhanced `XH.reloadApp` with new argument to clear query parameters before loading.
* Enhanced exception handling in `FetchService` to capture messages returned as raw strings, or
  without explicit names.
* Added dedicated columns to the Admin Console "Client Errors" tab for error names and messages.
* `BaseOAuthClient` has been enhanced to allow `lazy` loading of Access Tokens, and also made more
  robust such that Access Tokens that fail to load will never prevent the client from
  initialization.

### 🐞 Bug Fixes

* Prevented native browser context menu from showing on `DashCanvas` surfaces and obscuring the
  `DashCanvas` custom context menu.

## v72.1.0 - 2025-02-13

### 🎁 New Features

* Introduced a new "JSON Search" feature to the Hoist Admin Console, accessible from the Config,
  User Preference, and JSON Blob tabs. Supports searching JSON values stored within these objects
  to filter and match data using JSON Path expressions.
    * ⚠️Requires `hoist-core >= 28.1` with new APIs for this (optional) feature to function.
* Added new getters `StoreRecord.isDirty`, `Store.dirtyRecords`, and `Store.isDirty` to provide a
  more consistent API in the data package. The pre-existing `isModified` getters are retained as
  aliases, with the same semantics.

### 🐞 Bug Fixes

* Tuned mobile swipe handling to prevent horizontal swipes on a scrolling grid view from triggering
  the Navigator's back gesture.
* Prevented the Admin Console Roles grid from losing its expand/collapse/scroll state on refresh.
* Fixed bug when merging `PersistOptions` with conflicting implicit provider types.
* Fixed bug where explicit `persistGrouping` options were not being respected by `GridModel`.

## v72.0.0 - 2025-01-27

### 💥 Breaking Changes (upgrade difficulty: 🟢 TRIVIAL - minor changes to mobile nav)

* Mobile `Navigator` no longer supports `animation` prop, and `NavigatorModel` no longer supports
  `swipeToGoBack`. Both of these properties are now managed internally by the `Navigator` component.

### 🎁 New Features

* Mobile `Navigator` has been rebuilt to support smooth swipe-based navigation. The API remains
  largely the same, notwithstanding the minor breaking changes detailed above.

### 🐞 Bug Fixes

* Fixed `ViewManagerModel` unique name validation.
* Fixed `GridModel.restoreDefaultsAsync()` to restore any default filter, rather than simply
  clearing it.
* Improved suboptimal column state synchronization between `GridModel` and AG Grid.

### ⚙️ Technical

* Added support for providing custom `PersistenceProvider` implementations to `PersistOptions`.

### ⚙️ Typescript API Adjustments

* Improved signature of `HoistBase.markPersist`.

## v71.0.0 - 2025-01-08

### 💥 Breaking Changes (upgrade difficulty: 🟠 MEDIUM - Hoist core update, import adjustments)

* Requires `hoist-core >= 27.0` with new APIs to support `ViewManager` and enhanced cluster state
  monitoring in the Admin Console.
* `ErrorMessage` is now cross-platform - update imports from `@xh/hoist/desktop/cmp/error`
  or `@xh/hoist/mobile/cmp/error` to `@xh/hoist/cmp/error`.
* `Mask` is now cross-platform - update imports from `@xh/hoist/desktop/cmp/mask` or
  `@xh/hoist/mobile/cmp/mask` to `@xh/hoist/cmp/mask`.
* `LoadingIndicator` is now cross-platform - update imports from
  `@xh/hoist/desktop/cmp/loadingindicator` or `@xh/hoist/mobile/cmp/loadingindicator` to
  `@xh/hoist/cmp/loadingindicator`.
* `TreeMap` and `SplitTreeMap` are now cross-platform and can be used in mobile applications.
  Update imports from `@xh/hoist/desktop/cmp/treemap` to `@xh/hoist/cmp/treemap`.
* Renamed `RefreshButton.model` prop to `target` for clarity and consistency.

### 🎁 New Features

* Major improvements to the `ViewManager` component, including:
    * A clearer, better organized management dialog.
    * Support for persisting a view's pending value, to avoid users losing changes when e.g. an app
      goes into idle mode and requires a page refresh to restore.
    * Improved handling of delete / update collisions.
    * New `ViewManagerModel.settleTime` config, to allow persisted components such as dashboards to
      fully resolve their rendered state before capturing a baseline for dirty checks.
* Added `SessionStorageService` and associated persistence provider to support saving tab-local
  data across reloads. Exact analog to `LocalStorageService`, but scoped to lifetime of current tab.
* Added `AuthZeroClientConfig.audience` config to support improved flow for Auth0 OAuth clients that
  request access tokens. Specify your access token audience here to allow the client to fetch both
  ID and access tokens in a single request and to use refresh tokens to maintain access without
  relying on third-party cookies.
* Updated sorting on grouped grids to place ungrouped items at the bottom.
* Improved `DashCanvas` views to support resizing from left/top edges in addition to right/bottom.
* Added functional form of `FetchService.autoGenCorrelationIds` for per-request behavior.
* Added a new `Cluster›Objects` tab in Admin Console to support comparing state across the cluster
  and alerting of any persistent state inconsistencies.

### 🐞 Bug Fixes

* Fixed sizing and position of mobile `TabContainer` switcher, particularly when the switcher is
  positioned with `top` orientation.
* Fixed styling of `ButtonGroup` in vertical orientations.
* Improved handling of calls to `DashContainerModel.loadStateAsync()` when the component has yet
  to be rendered. Requested state updates are no longer dropped, and will be applied as soon as the
  component is ready to do so.

### ⚙️ Technical

* Added explicit `devDependencies` and `resolutions` blocks for `@types/react[-dom]` at v18.x.
* Added workaround for problematic use of SASS-syntax-in-CSS shipped by `react-dates`. This began
  throwing "This function isn't allowed in plain CSS" with latest version of sass/sass-loader.

### ⚙️ Typescript API Adjustments

* Improved accuracy of `IconProps` interface, with use of the `IconName` and `IconPrefix` types
  provided by FontAwesome.
* Improved accuracy of `PersistOptions.type` enum.
* Corrected the type of `ColumnSpec.editor`.

### 📚 Libraries

* @azure/msal-browser `3.27 → 3.28`
* dompurify `3.1 → 3.2`
* react-grid-layout `1.4 → 1.5`

## v70.0.0 - 2024-11-15

### 💥 Breaking Changes (upgrade difficulty: 🟢 LOW - changes to advanced persistence APIs)

* Upgraded the `PersistenceProvider` API as noted in `New Features`. Could require updates in apps
  with advanced direct usages of this API (uncommon).
* Updated `GridModel` persistence to omit the widths of autosized columns from its persisted state.
  This helps to keep persisted state more stable, avoiding spurious diffs due to autosize updates.
  Note this can result in more visible column resizing for large grids without in-code default
  widths. Please let XH know if this is a noticeable annoyance for your app.
* Removed the following persistence-related model classes, properties, and methods:
    * `GridPersistenceModel` and `ZoneGridPersistenceModel`
    * `GridModel|ZoneGridModel.persistenceModel`
    * `GridModel.autosizeState`
    * `Column.manuallySized`
    * `GroupingChooserModel|FilterChooserModel.persistValue`
    * `DashModel|GroupingChooserModel|FilterChooserModel|PanelModel|TabContainerModel.provider`
    * `PersistenceProvider.clearRaw()`
* Renamed `ZoneGridModelPersistOptions.persistMappings`, adding the trailing `s` for consistency.
* Changed signature of `JsonBlobService.listAsync()` to inline `loadSpec` with all other args in a
  single options object.
* Changed signature of `waitFor()` to take its optional `interval` and `timeout` arguments in a
  single options object.

### 🎁 New Features

* Introduced a new `ViewManager` component and backing model to support user-driven management of
  persisted component state - e.g. saved grid views.
    * Bundled with a desktop-only menu button based component, but designed to be extensible.
    * Bindable to any persistable component with `persistWith: {viewManagerModel: myViewManager}`.
    * Detects changes to any bound components and syncs them back to saved views, with support for
      an autosave option or user-driven saving with a clear "dirty" indicator.
    * Saves persisted state back to the server using Hoist Core `JSONBlob`s for storage.
    * Includes a simple sharing model - if enabled for all or some users, allows those users to
      publish saved views to everyone else in the application.
    * Users can rename views, nest them into folders, and mark them as favorites for quick access.
* Generally enhanced Hoist's persistence-related APIs:
    * Added new `Persistable` interface to formalize the contract for objects that can be persisted.
    * `PersistenceProvider` now targets a `Persistable` and is responsible for setting persisted
      state on its bound `Persistable` when the provider is constructed and persisting state from
      its bound `Persistable` when changes are detected.
    * In its constructor, `PersistenceProvider` also stores the initial state of its bound
      `Persistable` and clears its persisted state when structurally equal to the initial state.
* Updated persistable components to support specifying distinct `PersistOptions` for individual
  bits of persisted state. E.g. you can now configure a `GroupingChooserModel` used within a
  dashboard widget to persist its value to that particular widget's `DashViewModel` while saving the
  user's favorites to a global preference.

### ⚙️ Typescript API Adjustments

* Tightened `FilterChooserFilterLike` union type to remove the generic `Filter` type, as filter
  chooser supports only `FieldFilter` and `CompoundFilter`.
* Improved `HoistBase.markPersist()` signature to ensure the provided property name is a known key
  of the model.
* Expanded the `JsonBlob` interface to include additional properties present on all blobs.
* Corrected `DashViewSpec.title` to be optional - it can be defaulted from the `id`.
* Corrected the return type for `SelectProps.loadingMessageFn` and `noOptionsMessageFn` to return
  `ReactNode` vs `string`. The component supports rendering richer content via these options.

## 69.1.0 - 2024-11-07

### 🐞 Bug Fixes

* Updated minimum required version of FontAwesome to 6.6, as required by the `fileXml()` icon added
  in the prior Hoist release. The previous spec for FA dependencies allowed apps to upgrade to 6.6,
  but did not enforce it, which could result in a build error due to an unresolved import.

### ⚙️ Technical

* Deprecated `FileChooserModel.removeAllFiles()`, replaced with `clear()` for brevity/consistency.
* Improved timeout error message thrown by `FetchService` to format the timeout interval in seconds
  where possible.

### 📚 Libraries

* @azure/msal-browser `3.23 → 3.27`
* @fortawesome/fontawesome-pro `6.2 → 6.6`
* qs `6.12 → 6.13`
* store2 `2.13 → 2.14`

## 69.0.0 - 2024-10-17

### 💥 Breaking Changes (upgrade difficulty: 🟢 LOW - Hoist core update)

* Requires `hoist-core >= 24` to support batch upload of activity tracking logs to server and
  new memory monitoring persistence.
* Replaced `AppState.INITIALIZING` with finer-grained states (not expected to impact most apps).

### 🎁 New Features

* Optimized activity tracking to batch its calls to the server, reducing network overhead.
* Enhanced data posted with the built-in "Loaded App" entry to include a new `timings` block that
  breaks down the overall initial load time into more discrete phases.
* Added an optional refresh button to `RestGrid`s toolbar.
* Updated the nested search input within Grid column filters to match candidate values on `any` vs
  `startsWith`. (Note that this does not change how grid filters are applied, only how users can
  search for values to select/deselect.)
* Support for persisting of memory monitoring results

### ⚙️ Typescript API Adjustments

* Improved typing of `HoistBase.addReaction` to flow types returned by the `track` closure through
  to the `run` closure that receives them.
    * Note that apps might need to adjust their reaction signatures slightly to accommodate the more
      accurate typing, specifically if they are tracking an array of values, destructuring those
      values in their `run` closure, and passing them on to typed APIs. Look out for `tsc` warnings.

### ✨ Styles

* Reset the `--xh-popup-bg` background color to match the primary `--xh-bg` color by default.

### 🐞 Bug Fixes

* Fixed broken `Panel` resizing in Safari. (Other browsers were not affected.)

## 68.1.0 - 2024-09-27

### 🎁 New Features

* `Markdown` now supports a `reactMarkdownOptions` prop to allow passing React Markdown
  props to the underlying `reactMarkdown` instance.

### ⚙️ Technical

* Misc. Improvements to Cluster Tab in Admin Panel.

## 68.0.0 - 2024-09-18

### 💥 Breaking Changes (upgrade difficulty: 🟢 LOW - Hoist Core update)

* Requires `hoist-core >= 22.0` for consolidated polling of Alert Banner updates (see below).

### 🎁 New Features

* Added expand/collapse affordance in the left column header of ZoneGrids in tree mode.

### ⚙️ Technical

* Updated Admin Console's Cluster tab to refresh more frequently.
* Consolidated the polling check for Alert Banner updates into existing `EnvironmentService`
  polling, avoiding an extra request and improving alert banner responsiveness.

### ⚙️ Typescript API Adjustments

* Corrected types of enhanced `Promise` methods.

### 📚 Libraries

* @azure/msal-browser `3.17 → 3.23`
* mobx  `6.9.1 -> 6.13.2`,
* mobx-react-lite  `3.4.3 -> 4.0.7`,

## 67.0.0 - 2024-09-03

### 💥 Breaking Changes (upgrade difficulty: 🟢 LOW - Hoist Core update)

* Requires `hoist-core >= 21.0`.

### 🎁 New Features

* Added support for Correlation IDs across fetch requests and error / activity tracking:
    * New `FetchService` members: `autoGenCorrelationIds`, `genCorrelationId` and
      `correlationIdHeaderKey` to support generation and inclusion of Correlation IDs on outbound
      request headers.
    * Correlation IDs are assigned via:
        * `FetchOptions.correlationId` - specify an ID to be used on a particular request or `true`
          to use a UUID generated by Hoist (see `FetchService.genCorrelationId()`).
        * `TrackOptions.correlationId` - specify an ID for a tracked activity, if not using the
          new `FetchOptions.track` API (see below).
    * If set on a fetch request, Correlation IDs are passed through to downstream error reporting
      and are available for review in the Admin Console.
* Added `FetchOptions.track` as streamlined syntax to track a request via Hoist activity tracking.
  Prefer this option (vs. a chained `.track()` call) to relay the request's `correlationId` and
  `loadSpec` automatically.
* Added `FetchOptions.asJson` to instruct `FetchService` to decode an HTTP response as JSON.
  Note that `FetchService` methods suffixed with `Json` will set this property automatically.
* Added global interceptors on `FetchService`. See `FetchService.addInterceptor()`.
* `GridModel` will now accept `contextMenu: false` to omit context menus.
* Added bindable `AppContainerModel.intializingLoadMaskMessage` to allow apps to customize the
  load mask message shown during app initialization.
* Enhanced `select` component with new `emptyValue` prop, allowing for a custom value to be returned
  when the control is empty (vs `null`). Expected usage is `[]` when `enableMulti:true`.
* Added `GroupingChooserModel.setDimensions()` API, to support updating available dimensions on an
  already constructed `GroupingChooserModel`.

### 🐞 Bug Fixes

* Fixed Admin Console bug where a role with a dot in its name could not be deleted.
* Fixed inline `SelectEditor` to ensure new value is flushed before grid editing stops.
* `WebSocketService` now attempts to establish a new connection when app's server instance changes.

### ✨ Styles

* Added CSS variables to support customization of `Badge` component styling.

### 📚 Libraries

* short-unique-id `added @ 5.2`

## 66.1.1 - 2024-08-01

### 🐞 Bug Fixes

* `HoistException` now correctly passes an exception message to its underlying `Error` instance.
* Fixed `GridModel.cellBorders` to apply top and bottom cell borders, as expected.
* Fix to new `mergeDeep` method.

## 66.1.0 - 2024-07-31

### 🎁 New Features

* Enhanced `markdown` component to support the underlying `components` prop from `react-markdown`.
  Use this prop to customize markdown rendering.
* New `mergeDeep` method provided in `@xh/hoist/utils/js` as an alternative to `lodash.merge`,
  without lodash's surprising deep-merging of array-based properties.
* Enhanced Roles Admin UI to support bulk category reassignment.
* Enhanced the number formatters' `zeroPad` option to take an integer in addition to true/false, for
  finer-grained control over padding length.

### 🐞 Bug Fixes

* Fixed `Record.descendants` and `Record.allDescendants` getters that were incorrectly returning the
  parent record itself. Now only the descendants are returned, as expected.
    * ⚠️ Note that apps relying on the previous behavior will need to adjust to account for the
      parent record no longer being included. (Tree grids with custom parent/child checkbox
      selection are one example of a component that might be affected by this change.)
* Fixed `Grid` regression where pinned columns were automatically un-pinned when the viewport became
  too small to accommodate them.
* Fixed bug where `Grid` context-menus would lose focus when rendered inside `Overlay` components.

### ⚙️ Typescript API Adjustments

* ⚠️ Please ensure you update your app to `hoist-dev-utils >= v9.0.1` - this ensures you have a
  recent version of `type-fest` as a dev dependency, required to compile some recent Hoist
  typescript changes.
* The `NumberFormatOptions.precision` arg has been more strictly typed to `Precision`, a new type
  exported from `@xh/hoist/format`. (It was previously `number`.) Apps might require minor
  adjustments - e.g. typing shared format configs as `NumberFormatOptions` to satisfy the compiler.

### ⚙️ Technical

* Enhanced beta `MsalClient` and `AuthZeroClient` OAuth implementations to support passing
  app-specific configs directly into the constructors of their underlying client implementation.

## 66.0.2 - 2024-07-17

### 🐞 Bug Fixes

* Improved redirect handling within beta `MsalClient` to use Hoist-provided blank URL (an empty,
  static page) for all iFrame-based "silent" token requests, as per MS recommendations. Intended to
  avoid potential race conditions triggered by redirecting to the base app URL in these cases.
* Fixed bug where `ContextMenu` items could be improperly positioned.
    * ⚠️ Note that `MenuItems` inside a desktop `ContextMenu` are now rendered in a portal, outside
      the normal component hierarchy, to ensures that menu items are positioned properly relative to
      their parent. It should not affect most apps, but could impact menu style customizations that
      rely on specific CSS selectors targeting the previous DOM structure.

## 66.0.1 - 2024-07-10

### 🐞 Bug Fixes

* Fixed bug where inline grid edit of `NumberInput` was lost after quick navigation.

## 66.0.0 - 2024-07-09

### 💥 Breaking Changes (upgrade difficulty: 🟢 LOW - minor adjustments to client-side auth)

* New `HoistAuthModel` exposes the client-side authentication lifecycle via a newly consolidated,
  overridable API. This new API provides more easy customization of auth across all client-side
  apps by being easily overrideable and specified via the `AppSpec` passed to `XH.renderApp()`.
    * In most cases, upgrading should be a simple matter of moving code from `HoistAppModel` methods
      `preAuthInitAsync()` and `logoutAsync()` (removed by this change) to new `HoistAuthModel`
      methods `completeAuthAsync()` and `logoutAsync()`.

### 🎁 New Features

* Added option to `XH.reloadApp()` to reload specific app path.
* Added `headerTooltip` prop to `ColumnGroup`.

### 🐞 Bug Fixes

* Updated `.xh-viewport` sizing styles and mobile `dialog` sizing to use `dvw/dvh` instead of prior
  `svw/svh` - resolves edge case mobile issue where redirects back from an OAuth flow could leave
  an unexpected gap across the bottom of the screen. Includes fallback for secure client browsers
  that don't support dynamic viewport units.
* Updated mobile `TabContainer` to flex properly within flexbox containers.
* Fixed timing issue with missing validation for records added immediately to a new `Store`.
* Fixed CSS bug in which date picker dates wrapped when `dateEditor` used in a grid in a dialog.

## 65.0.0 - 2024-06-26

### 💥 Breaking Changes (upgrade difficulty: 🟢 TRIVIAL - dependencies only)

* Requires update to `hoist-dev-utils >= v9.0.0` with updated handling of static/public assets.
  This should be a drop-in change for applications.
* iOS < 16.4 is no longer supported, due to the use of complex RegExes in GFM parsing.

### 🎁 New Features

* Enhanced `markdown` component to support GitHub Flavored Markdown (GFM) syntax.

### ✨ Styles

* Refactored CSS classnames applied to the primary application (☰) menu on desktop and mobile.
  On both platforms the button itself now has an `xh-app-menu-button` class, the popover has
  `xh-app-menu-popover`, and the menu itself has `xh-app-menu`.

### ⚙️ Technical

* Improved popup behavior of (beta) `MsalClient` - uses recommended `blank.html`.
* Added new convenience method `XH.renderAdminApp()` - consider replacing the call within your
  project's `src/apps/admin.ts` file with this new method and removing any duplicate config values
  if the defaults introduced here are suitable for your application's Hoist Admin console.
* Prop types for components passed to `elementFactory` and `createElement` are now inferred from the
  component itself where possible.

### 📚 Libraries

* @xh/hoist-dev-utils `8.x → 9.x`
* react-markdown `8.0 → 9.0`
* remark-breaks `3.0 → 4.0`
* remark-gfm `4.0`

## 64.0.5 - 2024-06-14

### 🐞 Bug Fixes

* Added a workaround for a mobile-only bug where Safari auto-zooms on orientation change if the user
  had previously zoomed the page themselves.

### ⚙️ Technical

* Improved logout behavior of (beta) `MsalClient`.

### 📚 Libraries

* @azure/msal-browser `3.14 → 3.17`

## 64.0.4 - 2024-06-05

### ⚙️ Typescript API Adjustments

* Improved `ref` typing in JSX.

## 64.0.3 - 2024-05-31

### 🐞 Bug Fixes

* Restored previous suppression of Blueprint animations on popovers and tooltips. These had been
  unintentionally (re)enabled in v63 and are now turned off again.

### ⚙️ Technical

* Adjusted (beta) APIs of OAuth-related `BaseOAuthClient`, `MsalClient`, and `AuthZeroClient`.

## 64.0.2 - 2024-05-23

### ⚙️ Technical

* Adjusted (beta) API of `BaseOAuthClient`.
* Improved `FetchService.addDefaultHeaders()` to support async functions.

## 64.0.1 - 2024-05-19

### ⚙️ Technical

* Adjusted (beta) API of `BaseOAuthClient` and its approach to loading ID tokens.

## 64.0.0 - 2024-05-17

### 💥 Breaking Changes (upgrade difficulty: 🟠 MEDIUM - major Hoist Core + AG Grid updates)

#### Hoist Core v20 with Multi-Instance Support

Requires update to `hoist-core >= 20.0.0` with multi-instance support.

* See the Hoist Core changelog for details on this major upgrade to Hoist's back-end capabilities.
* Client-side application changes should be minimal or non-existent, but the Hoist Admin Console has
  been updated extensively to support management of multiple instances within a cluster.

#### AG Grid v31

Requires update to `@ag-grid >= 31.x`, a new major AG Grid release with its own breaking changes.
See AG's [What's New](https://blog.ag-grid.com/whats-new-in-ag-grid-31/)
and [Upgrade Guide](https://www.ag-grid.com/javascript-data-grid/upgrading-to-ag-grid-31/?ref=blog.ag-grid.com)
for more details.

* AG Grid removed `ColumnApi`, consolidating most of its methods to `GridApi`. Corresponding Hoist
  update removes `GridModel.agColumnApi` - review and migrate usages to `GridModel.agApi` as
  appropriate.
* Many methods on `agApi` are replaced with `agApi.updateGridOptions({property: value})`. Review
  your app for any direct usages of the underlying AG API that might need to change.
* All apps will need to update their `@ag-grid` dependencies within `package.json` and make a minor
  update to their `Bootstrap` registration as per
  this [Toolbox example](https://github.com/xh/toolbox/pull/709/files/5626e21d778e1fc72f9735d2d8f011513e1ac9c6#diff-304055320a29f66ea1255446ba8f13e0f3f1b13643bcea0c0466aa60e9288a8f).
    * `Grid` and `AgGrid` components default to `reactiveCustomComponents: true`. If your app has
      custom tooltips or editors, you should confirm that they still work with this setting. (It
      will be the default in agGrid v32.)
    * For custom editors, you will have to convert them from "imperative" to "reactive". If this is
      not possible, you can set `reactiveCustomComponents: false` in your `GridModel` to continue
      using the old "imperative" mode, but note that this will preclude the use of upgraded Hoist
      editors in that same grid instance. (See the links below for AG docs on this change.)
    * For custom tooltips, note AG-Grid's deprecation of `getReactContainerClasses`.
    * Consult the AG Grid docs for more information:
        * [Updated docs on Custom Components](https://ag-grid.com/react-data-grid/cell-editors/#custom-components)
        * [Migrating from Imperative to Reactive components](https://ag-grid.com/react-data-grid/upgrading-to-ag-grid-31-1/#migrating-custom-components-to-use-reactivecustomcomponents-option)
        * [React-related deprecations](https://ag-grid.com/react-data-grid/upgrading-to-ag-grid-31-1/#react)

#### Other Breaking Changes

* Removed support for passing a plain object to the `model` prop of Hoist Components (previously
  deprecated back in v58). Use the `modelConfig` prop instead.
* Removed the `multiFieldRenderer` utility function. This has been made internal and renamed
  to `zoneGridRenderer` for exclusive use by the `ZoneGrid` component.
* Updated CSS variables related to the `ZoneGrid` component - vars formerly prefixed
  by `--xh-grid-multifield` are now prefixed by `--xh-zone-grid`, several vars have been added, and
  some defaults have changed.
* Removed obsolete `AppSpec.isSSO` property in favor of two new properties `AppSpec.enableLogout`
  and `AppSpec.enableLoginForm`. This should have no effect on the vast majority of apps which had
  `isSSO` set to `true`. For apps where `isSSO` was set to `false`, the new flags should be
  used to more clearly indicate the desired auth behavior.

### 🎁 New Features

* Improved mobile viewport handling to ensure that both standard pages and full screen dialogs
  respect "safe area" boundaries, avoiding overlap with system UI elements such as the iOS task
  switcher at the bottom of the screen. Also set background letterboxing color (to black) when
  in landscape mode for a more resolved-looking layout.
* Improved the inline grid `selectEditor` to commit its value to the backing record as soon as an
  option is selected, rather than waiting for the user to click away from the cell.
* Improved the display of Role details in the Admin Console. The detail panel for the selected role
  now includes a sub-tab listing all other roles inherited by the selected role, something that
  was previously accessible only via the linked graph visualization.
* Added new `checkboxRenderer` for rendering booleans with a checkbox input look and feel.
* Added new mobile `checkboxButton`, an alternate input component for toggling boolean values.
* Added beta version of a new Hoist `security` package, providing built-in support for OAuth flows.
  See `BaseOAuthClient`, `MsalClient`, and `AuthZeroClient` for more information. Please note that
  package is being released as a *beta* and is subject to change before final release.

### ✨ Styles

* Default mobile font size has been increased to 16px, both for better overall legibility and also
  specifically for input elements to avoid triggering Safari's auto-zoom behavior on focus.
    * Added new mobile-only CSS vars to allow for more granular control over font sizes:
        * `--xh-mobile-input-font-size`
        * `--xh-mobile-input-label-font-size`
        * `--xh-mobile-input-height-px`
    * Increased height of mobile toolbars to better accommodate larger nested inputs.
    * Grid font sizes have not changed, but other application layouts might need to be adjusted to
      ensure labels and other text elements fit as intended.
* Mobile App Options dialog has been updated to use a full-screen `DialogPanel` to provide a more
  native feel and better accommodate longer lists of app options.

### 🐞 Bug Fixes

* Fixed poor truncation / clipping behavior of the primary (right-side) metric in `ZoneGrid`. Values
  that do not fit within the available width of the cell will now truncate their right edge and
  display an ellipsis to indicate they have been clipped.
* Improved `RestGridModel.actionWarning` behavior to suppress any warning when the provided function
  returns a falsy value.
* Fixed mobile `Toast` intent styling.

### ⚙️ Technical

* NumberEditor no longer activates on keypress of letter characters.
* Removed initial `ping` call `FetchService` init.
* Deprecated `FetchService.setDefaultHeaders` and replaced with new `addDefaultHeaders` method to
  support independent additions of default headers from multiple sources in an application.

### 📚 Libraries

* @ag-grid `30.x → 31.x`
* @auth0/auth0-spa-js `added @ 2.1`
* @azure/msal-browser `added @ 3.14`
* dompurify `3.0 → 3.1`
* jwt-decode `added @ 4.0`
* moment `2.29 → 2.30`
* numbro `2.4 → 2.5`
* qs `6.11 → 6.12`
* semver `7.5 → 7.6`

## 63.1.1 - 2024-04-26

### 🐞 Bug Fixes

* Fixed over-eager error handler installed on window during preflight app initialization. This can
  catch errors thrown by browser extensions unrelated to the app itself, which should not block
  startup. Make opt-in via special query param `catchPreflightError=true`.

## 63.1.0 - 2024-04-23

### 🎁 New Features

* `Store` now supports multiple `summaryRecords`, displayed if so configured as multiple pinned
  rows within a bound grid.

## 63.0.3 - 2024-04-16

### 🐞 Bug Fixes

* Ensure all required styles imported for Blueprint datetime components.

## 63.0.2 - 2024-04-16

### 🐞 Bug Fixes

* Fixed `GroupingChooser` items appearing in incorrect location while dragging to re-order.
* Removed extraneous internal padding override to Blueprint menu styles. Fixes overhang of menu
  divider borders and avoids possible triggering of horizontal scrollbars.

## 63.0.1 - 2024-04-05

### 🐞 Bug Fixes

* Recently added fields now fully available in Admin Console Activity Tracking + Client Errors.

## 63.0.0 - 2024-04-04

### 💥 Breaking Changes (upgrade difficulty: 🟠 MEDIUM - for apps with styling overrides or direct use of Blueprint components)

* Requires `hoist-core >= v19.0.0` to support improvements to activity / client error tracking.

#### Blueprint 4 to 5 Migration

This release includes Blueprint 5, a major version update of that library with breaking changes.
While most of these have been addressed by the Hoist integration layer, developers importing
Blueprint components directly should review
the [Blueprint 5 migration guide](https://github.com/palantir/blueprint/wiki/Blueprint-5.0) for
details.

There are some common breaking changes that most/many apps will need to address:

* CSS rules with the `bp4-` prefix should be updated to use the `bp5-` prefix.
* Popovers
    * For `popover` and `tooltip` components, replace `target` with `item` if using elementFactory.
      If using JSX, replace `target` prop with a child element. Also applies to the
      mobile `popover`.
    * Popovers no longer have a popover-wrapper element - remove/replace any CSS rules
      targeting `bp4-popover-wrapper`.
    * All components which render popovers now depend
      on [`popper.js v2.x`](https://popper.js.org/docs/v2/). Complex customizations to popovers may
      need to be reworked.
    * A breaking change to `Popover` in BP5 was splitting the `boundary` prop into `rootBoundary`
      and `boundary`:
      Popovers were frequently set up with `boundary: 'viewport'`, which is no longer valid since
      "viewport" can be assigned to the `rootBoundary` but not to the `boundary`.
      However, viewport is the DEFAULT value for `rootBoundary`
      per [popper.js docs](https://popper.js.org/docs/v2/utils/detect-overflow/#boundary),
      so `boundary: 'viewport'` should be safe to remove entirely.
        * [see Blueprint's Popover2 migration guide](https://github.com/palantir/blueprint/wiki/Popover2-migration)
        * [see Popover2's `boundary` &
          `rootBoundary` docs](https://popper.js.org/docs/v2/utils/detect-overflow/#boundary)
* Where applicable, the former `elementRef` prop has been replaced by the simpler, more
  straightforward `ref` prop using `React.forwardRef()` - e.g. Hoist's `button.elementRef` prop
  becomes just `ref`. Review your app for uses of `elementRef`.
* The static `ContextMenu.show()` method has been replaced with `showContextMenu()`, importable
  from `@xh/hoist/kit/blueprint`. The method signature has changed slightly.
* The exported `overlay` component now refers to Blueprint's `overlay2` component.
* The exported `datePicker` now refers to Blueprint's `datePicker3` component, which has been
  upgraded to use `react-day-picker` v8. If you are passing `dayPickerProps` to Hoist's `dateInput`,
  you may need to update your code to use the
  new [v8 `DatePickerProps`](https://react-day-picker.js.org/api/interfaces/DayPickerSingleProps).

### 🎁 New Features

* Upgraded Admin Console Activity and Client Error reporting modules to use server-side filtering
  for better support of large datasets, allowing for longer-range queries on filtered categories,
  messages, or users before bumping into configured row limits.
* Added new `MenuItem.className` prop.

### 🐞 Bug Fixes

* Fixed two `ZoneGrid` issues:
    * Internal column definitions were missing the essential `rendererIsComplex` flag and could fail
      to render in-place updates to existing record data.
    * Omitted columns are now properly filtered out.
* Fixed issue where `SplitTreeMap` would not properly render errors as intended.

### 📚 Libraries

* @blueprintjs/core `4.20 → 5.10`
* @blueprintjs/datetime `4.4` → @blueprintjs/datetime2 `2.3`

## 62.0.1 - 2024-03-28

### 🎁 New Features

* New method `clear()` added to `TaskObserver` api.

### 🐞 Bug Fixes

* Ensure application viewport is masked throughout the entire app initialization process.

## 62.0.0 - 2024-03-19

### 💥 Breaking Changes (upgrade difficulty: 🟢 TRIVIAL - dependencies only)

* Requires update to `hoist-dev-utils >= v8.0.0` with updated chunking and code-splitting strategy
  to create shorter bundle names.

### 🎁 New Features

* Added a "Reload App" option to the default mobile app menu.
* Improved perceived responsiveness when constructing a new 'FilterChooserModel' when backing data
  has many records and/or auto-suggest-enabled fields.

### 🐞 Bug Fixes

* Fixed the config differ dialog issue where long field values would cause the toolbar to get hidden
  and/or table columns to be overly wide due to content overflow.

## 61.0.0 - 2024-03-08

### 💥 Breaking Changes (upgrade difficulty: 🟢 TRIVIAL - dependencies only)

* Requires update to `hoist-dev-utils >= v7.2.0` to inject new `xhClientApps` constant.

### 🎁 New Features

* Enhanced Roles Admin UI for more streamlined role editing.
* Supports targeting alert banners to specific client apps.
* Improved logging and error logging of `method` and `headers` in `FetchService`:  Default
  values will now be included.
* Enhanced `XH.reloadApp` with cache-buster.

### 🐞 Bug Fixes

* `FilterChooser` now correctly round-trips `Date` and `LocalDate` values. Previously it emitted
  these as strings, with incorrect results when using the generated filter's test function directly.
* Fixed bug where a discarded browser tab could re-init an app to an obsolete (cached) version.

## 60.2.0 - 2024-02-16

### 🎁 New Features

* The Admin Console now indicates if a Config value is being overridden by an instance config or
  environment variable with a corresponding name.
    * Config overrides now available in `hoist-core >= v18.4`. See the Hoist Core release notes for
      additional details on this new feature. The Hoist Core update is required for this feature,
      but is not a hard requirement for this Hoist React release in general.
* `RestGridEditor` now supports an `omit` flag to hide a field from the editor dialog.
* `FormField.readonlyRenderer` is now passed the backing `FieldModel` as a second argument.

### ⚙️ Typescript API Adjustments

* `FilterChooserModel.value` and related signatures are now typed with a new `FilterChooserFilter`
  type, a union of `CompoundFilter | FieldFilter` - the two concrete filter implementations
  supported by this control.

### 📚 Libraries

* classnames `2.3 → 2.5`

## 60.1.1 - 2024-01-29

### ⚙️ Technical

* Improved unique constraint validation of Roles and Role Members in the Admin Console.

## 60.1.0 - 2024-01-18

### 🐞 Bug Fixes

* Fixed transparent background for popup inline editors.
* Exceptions that occur in custom `Grid` cell tooltips will now be caught and logged to console,
  rather than throwing the render of the entire component.

### ⚙️ Technical

* Improvements to exception handling during app initialization.

## 60.0.1 - 2024-01-16

### 🐞 Bug Fixes

* Fixed regression to `ZoneGrid`.

## 60.0.0 - 2024-01-12

### 💥 Breaking Changes (upgrade difficulty: 🟠 MEDIUM - depends on server-side Roles implementation)

* Requires `hoist-core >= v18`. Even if not using new Hoist provided Role Management, several Admin
  Console features have had deprecation support for older versions of Hoist Core removed.

### 🎁 New Features

* Introduced new Admin Console tools for enhanced Role Management available in `hoist-core >= v18`.
    * Hoist-core now supports an out-of-the-box, database-driven system for maintaining a
      hierarchical set of Roles associating and associating them with individual users.
    * New system supports app and plug-in specific integrations to AD and other enterprise systems.
    * Administration of the new system provided by a new admin UI tab provided here.
    * Consult XH and the
      [Hoist Core CHANGELOG](https://github.com/xh/hoist-core/blob/develop/CHANGELOG.md#1800---2024-01-12)
      for additional details and upgrade instructions.
* Added `labelRenderers` property to `ZoneGridModel`. This allows dynamic "data-specific" labeling
  of fields in `ZoneGrid`.

### ✨ Styles

* Added `xh-bg-intent-xxx` CSS classes, for intent-coloring the `background-color` of elements.

### 🐞 Bug Fixes

* Fixed bug where `ColumnGroup` did not properly support the `omit` flag.

## 59.5.1 - 2024-01-05

### 🐞 Bug Fixes

* Fixed `DateEditor` calendar popover not showing for non-pinned columns.

## 59.5.0 - 2023-12-11

### 🎁 New Features

* Added new `dialogWidth` and `dialogHeight` configs to `DockViewModel`.

### 🐞 Bug Fixes

* Fixed serialization of expand/collapse state within `AgGridModel`, which was badly broken and
  could trigger long browser hangs for grids with > 2 levels of nesting and numeric record IDs.
* Fixed `UniqueAggregator` to properly check equality for `Date` fields.
* Pinned `react-grid-layout@1.4.3` to avoid v1.4.4 bugs affecting `DashCanvas` interactions
  (see https://github.com/react-grid-layout/react-grid-layout/issues/1990).

## 59.4.0 - 2023-11-28

### 💥 Breaking Changes (upgrade difficulty: 🟢 LOW)

* The constructors for `ColumnGroup` no long accept arbitrary rest (e.g `...rest`)
  arguments for applying app-specific data to the object. Instead, use the new `appData` property.

### ⚙️ Technical

* Enhanced `LogUtils` to support logging objects (and any other non-string values). Also
  added new exports for `logWarn()` and `logError()` with the same standardized formatting.
* Added standardized `LogUtils` methods to `HoistBase`, for use within Hoist models and services.

### 🐞 Bug Fixes

* `ZoneGrid` will no longer render labels or delimiters for empty values.

### ⚙️ Typescript API Adjustments

* Updated type for `ReactionSpec.equals` to include already-supported string shorthands.

## 59.3.2 - 2023-11-21

### 🐞 Bug Fixes

* `ZoneGrid` will more gracefully handle state that has become out of sync with its mapper
  requirements.

## 59.3.1 - 2023-11-10

### 🐞 Bug Fixes

* Ensure an unauthorized response from a proxy service endpoint does not prompt the user to refresh
  and log in again on an SSO-enabled application.
* Revert change to `Panel` which affected where `className` was applied with `modalSupport` enabled

## 59.3.0 - 2023-11-09

### 🎁 New Features

* Improved Hoist support for automated testing via Playwright, Cypress, and similar tools:
    * Core Hoist components now accept an optional `testId` prop, to be rendered at an appropriate
      level of the DOM (within a `data-testid` HTML attribute). This can minimize the need to select
      components using criteria such as CSS classes or labels that are more likely to change and
      break tests.
    * When given a `testId`, certain composite components will generate and set "sub-testIds" on
      selected internal components. For example, a `TabContainer` will set a testId on each switcher
      button (derived from its tabId), and a `Form` will set testIds on nested `FormField`
      and `HoistInput` components (derived from their bound field names).
    * This release represents a first step in ongoing work to facilitate automated end-to-end
      testing of Hoist applications. Additional Hoist-specific utilities for writing tests in
      libraries such as Cypress and Playwright are coming soon.
* Added new `ZoneGrid` component, a highly specialized `Grid` that always displays its data with
  multi-line, full-width rows. Each row is broken into four zones (top/bottom and left/right),
  each of which can mapped by the user to render data from one or more fields.
    * Primarily intended for mobile, where horizontal scrolling can present usability issues, but
      also available on desktop, where it can serve as an easily user-configurable `DataView`.
* Added `Column.sortToBottom` to force specified values to sort the bottom, regardless of sort
  direction. Intended primarily to force null values to sort below all others.
* Upgraded the `RelativeTimestamp` component with a new `localDateMode` option to customize how
  near-term date/time differences are rendered with regards to calendar days.

### 🐞 Bug Fixes

* Fixed bug where interacting with a `Select` within a `Popover` can inadvertently cause the
  popover to close. If your app already has special handling in place to prevent this, you should
  be able to unwind it after upgrading.
* Improved the behavior of the clear button in `TextInput`. Clearing a field no longer drops focus,
  allowing the user to immediately begin typing in a new value.
* Fixed arguments passed to `ErrorMessageProps.actionFn` and `ErrorMessageProps.detailsFn`.
* Improved default error text in `ErrorMessage`.

### ⚙️ Technical

* Improved core `HoistComponent` performance by preventing unnecessary re-renderings triggered by
  spurious model lookup changes.
* New flag `GridModel.experimental.enableFullWidthScroll` enables scrollbars to span pinned columns.
    * Early test release behind the flag, expected to made the default behavior in next release.
* Renamed `XH.getActiveModels()` to `XH.getModels()` for clarity / consistency.
    * API change, but not expected to impact applications.
* Added `XH.getModel()` convenience method to return the first matching model.

## 59.2.0 - 2023-10-16

### 🎁 New Features

* New `DockViewConfig.onClose` hook invoked when a user attempts to remove a `DockContainer` view.
* Added `GridModel` APIs to lookup and show / hide entire column groups.
* Left / right borders are now rendered along `Grid` `ColumnGroup` edges by default, controllable
  with new `ColumnGroupSpec.borders` config.
* Enhanced the `CubeQuery` to support per-query post-processing functions
  with `Query.omitFn`, `Query.bucketSpecFn` and `Query.lockFn`. These properties default to their
  respective properties on `Cube`.

### 🐞 Bug Fixes

* `DashContainerModel` fixes:
    * Fix bug where `addView` would throw when adding a view to a row or column
    * Fix bug where `allowRemove` flag was dropped from state for containers
    * Fix bug in `DockContainer` where adding / removing views would cause other views to be
      remounted
* Fixed erroneous `GridModel` warning when using a tree column within a column group
* Fixed regression to alert banners. Resume allowing elements as messages.
* Fix `Grid` cell border styling inconsistencies.

### ⚙️ Typescript API Adjustments

* Added type for `ActionFnData.record`.

## 59.1.0 - 2023-09-20

### 🎁 New Features

* Introduced new `ErrorBoundary` component for finer-grained application handling of React Errors.
    * Hoist now wraps `Tab`, `DashCanvasView`, `DashContainerView`, `DockView`, and `Page` in an
      `ErrorBoundary`. This provides better isolation of application content, minimizing the chance
      that any individual component can crash the entire app.
    * A new `PanelModel.errorBoundary` prop allows developers to opt-in to an `ErrorBoundary`
      wrapper around the contents of any panel.
    * `ErrorMessage` component now provides an ability to show additional exception details.
* Added new `Markdown` component for rendering Markdown formatted strings as markup. This includes
  bundling `react-markdown` in Hoist.
    * If your app already uses `react-markdown` or similar, we recommend updating to use the
      new `Markdown` component exported by Hoist to benefit from future upgrades.
    * Admin-managed alert banners leverage the new markdown component to support bold, italics and
      links within alert messages.
* Improved and fixed up `Panel` headers, including:
    * Added new `Panel.headerClassName` prop for easier CSS manipulation of panel's header.
    * Improved `Panel.collapsedTitle` prop and added `Panel.collapsedIcon` prop. These two props now
      fully govern header display when collapsed.
* Improved styling for disabled `checkbox` inputs.

### ⚙️ Technical

* `XH.showException` has been deprecated. Use similar methods on `XH.exceptionHandler` instead.

### 📚 Libraries

* numbro `2.3 → 2.4`
* react-markdown `added @ 8.0`
* remark-breaks `added @ 3.0`

## 59.0.3 - 2023-08-25

### ⚙️ Technical

* New `XH.flags` property to govern experimental, hotfix, or otherwise provisional features.

* Provide temporary workaround to chromium bug effecting BigNumber. Enabled via flag
  `applyBigNumberWorkaround`. See https://github.com/MikeMcl/bignumber.js/issues/354.

## 59.0.2 - 2023-08-24

### 🐞 Bug Fixes

* Restored support for `Select.selectOnFocus` (had broken with upgrade to `react-select` in v59.0).
* Fixed `DateInput` bug caused by changes in Chrome v116 - clicking on inputs
  with `enableTextInput: false` now open the date picker popup as expected.
* Flex inner title element added to `Panel` headers in v59.0, and set `display:flex` on the new
  element itself. Restores previous flexbox container behavior (when not L/R collapsed) for apps
  that are providing custom components as titles.
* `DashCanvas` now properly updates its layout when shown if the browser window had been resized
  while the component was hidden (e.g. in an inactive tab).
* Reverted upgrade to `react-select` in v59.0.0 due to issues found with `selectEditor` / inline
  grid editing. We will revisit this upgrade in a future release.

### 📚 Libraries

* react-select `5.7 → 4.3`
* react-windowed-select `5.1 → 3.1`

## 59.0.1 - 2023-08-17

### 🎁 New Features

* Added new `Panel.collapsedTitle` prop to make it easier to display a different title when the
  panel is collapsed.

## 59.0.0 - 2023-08-17

### 💥 Breaking Changes (upgrade difficulty: 🟢 LOW)

* Apps must update their `typescript` dependency to v5.1. This should be a drop-in for most
  applications, or require only minor changes. Note that Hoist has not yet adopted the updated
  approach to decorators added in TS v5, maintaining compatibility with the "legacy" syntax.
* Apps that use and provide the `highcharts` library should be sure to update the version to v11.1.
  This should be a drop-in for most applications.
    * Visit https://www.highcharts.com/blog/changelog/ for specific changes.
* Apps must also update their `@xh/hoist-dev-utils` dependency to v7.0.0 or higher.
    * We recommend specifying this as `"@xh/hoist-dev-utils": "7.x"` in your `package.json` to
      automatically pick up future minor releases.
* `DataViewConfig` no longer directly supports `GridConfig` parameters - instead, nest `GridConfig`
  options you wish to set via the new `gridOptions` parameter. Please note that, as before, not
  all `GridConfig` options are supported by (or make sense for) the `DataView` component.

### 🎁 New Features

* New `GridAutosizeOptions.includeHiddenColumns` config controls whether hidden columns should
  also be included during the autosize process. Default of `false`. Useful when applications
  provide quick toggles between different column sets and would prefer to take the up-front cost of
  autosizing rather than doing it after the user loads a column set.
* New `NumberFormatOptions.strictZero` formatter config controls display of values that round to
  zero at the specified precision. Set to `false` to format those values as if they were *exactly*
  zero, triggering display of any `zeroDisplay` value and suppressing sign-based glyphs, '+/-'
  characters, and styling.
* New `DashModel.refreshContextModel` allows apps to programmatically refresh all widgets within
  a `DashCanvas` or `DashContainer`.
* New tab for monitoring JDBC connection pool stats added to the Admin Console. Apps
  with `hoist-core >= v17.2` will collect and display metrics for their primary datasource on a
  configurable frequency.
* `ButtonGroupInput` now allows `null` values for buttons as long as both `enableClear` and
  `enableMulti` are false.

### 🐞 Bug Fixes

* Fixed bug where a titled panel collapsed to either the left or right side of a layout could cause
  severe layout performance degradation (and even browser hangs) when resizing the browser window in
  the latest Chrome v115.
    * Note this required some adjustments to the internal DOM structure of `PanelHeader` - highly
      specific CSS selectors or visual tests may be affected.
* Fixed bug where `manuallySized` was not being set properly on column state.
* Fixed bug where mobile `Dialog` max height was not properly constrained to the viewport.
* Fixed bug where mobile `NumberInput` would clear when trying to enter decimals on certain devices.
* Suppressed extra top border on Grids with `hideHeaders: true`.

### ⚙️ Technical

* Suppressed dev-time console warnings thrown by Blueprint Toaster.

### 📚 Libraries

* mobx `6.8 → 6.9`
* semver `7.3 → 7.5`
* typescript `4.9 → 5.1`
* highcharts `10.3 → 11.1`
* react-select `4.3 → 5.7`
* react-windowed-select `3.1 → 5.1`

## 58.0.1 - 2023-07-13

### 🐞 Bug Fixes

* Fixed bug where `TabContainerModel` with routing enabled would drop route params when navigating
  between tabs.

## 58.0.0 - 2023-07-07

### 💥 Breaking Changes (upgrade difficulty: 🟢 LOW)

* The `Column.getValueFn` and `Column.renderer` functions will no longer be passed the `agParams`
  argument. This argument was not passed consistently by Hoist when calling these functions; and was
  specifically omitted during operations such as column sizing, tooltip generation and Grid content
  searching. We do not expect this argument was being used in practice by applications, but
  applications should ensure this is the case, and adjust these callbacks if necessary.

### 🎁 New Features

* Deprecated `xhAppVersionCheckEnabled` config in favor of object-based `xhAppVersionCheck`. Hoist
  will auto-migrate the existing value to this new config's `mode` flag. While backwards
  compatible with older versions of hoist-core, the new `forceReload` mode
  requires `hoist-core >= v16.4`.
* Enhanced `NumberFormatOptions.colorSpec` to accept CSS properties in addition to class names.
* Enhanced `TabSwitcher` to allow navigation using arrow keys when focused.
* Added new option `TrackOptions.logData` to provide support for logging application data in
  `TrackService.`  Requires `hoist-core >= v16.4`.
* New `XH.pageState` provides observable access to the current lifecycle state of the app, allowing
  apps to react to changes in page visibility and focus, as well as detecting when the browser has
  frozen a tab due to inactivity or navigation.

## 57.0.0 - 2023-06-20

### 💥 Breaking Changes (upgrade difficulty: 🟢 LOW)

* The deprecated `@settable` decorator has now been removed. Use `@bindable` instead.
* The deprecated class `@xh/hoist/admin/App` has been removed. Use `@xh/hoist/admin/AppComponent`
  instead.

### 🎁 New Features

* Enhanced Admin alert banners with the ability to save messages as presets. Useful for
  standardizing alert or downtime banners, where pre-approved language can be saved as a preset for
  later loaded into a banner by members of an application support team (
  requires `hoist-core >= v16.3.0`).
* Added bindable `readonly` property to `LeftRightChooserModel`.

### ⚙️ Technical

* Support the `HOIST_IMPERSONATOR` role introduced in hoist-core `v16.3.0`
* Hoist now supports and requires ag-Grid v30 or higher. This version includes critical
  performance improvements to scrolling without the problematic 'ResizeObserver' issues discussed
  below.

### 🐞 Bug Fixes

* Fixed a bug where Onsen components wrappers could not forward refs.
* Improved the exceptions thrown by fetchService when errors occur parsing response JSON.

## 56.6.0 - 2023-06-01

### 🎁 New Features

* New global property `AgGrid.DEFAULT_PROPS` to provide application wide defaults for any instances
  of `AgGrid` and `Grid` components.

### ⚙️ Technical

* The workaround of defaulting the AG Grid prop `suppressBrowserResizeObserver: true`, added in
  v56.3.0, has been removed. This workaround can cause sizing issues with flex columns and should
  not be needed once [the underlying issue](https://github.com/ag-grid/ag-grid/issues/6562) is fixed
  in an upcoming AG Grid release.
    * As of this release date, we recommend apps stay at AG Grid 29.2. This does not include the
      latest AG performance improvements, but avoids the sizing issues present in 29.3.5.
    * If you want to take the latest AG Grid 29.3.5, please re-enable
      the `suppressBrowserResizeObserver` flag with the new `DEFAULT_PROPS` static described
      above. Scan your app carefully for column sizing issues.

### 🐞 Bug Fixes

* Fixed broken change handler for mobile inputs that wrap around Onsen UI inputs, including
  `NumberInput`, `SearchInput`, and `TextInput`.

### 📚 Libraries

* @blueprintjs/core `^4.14 → ^4.20` (apps might have already updated to a newer minor version)

## 56.5.0 - 2023-05-26

### 🎁 New Features

* Added `regexOption` and `caseSensitive` props to the `LogDisplayModel`. (Case-sensitive search
  requires `hoist-core >= v16.2.0`).
* Added new `GroupingChooserModel.commitOnChange` config - enable to update the observable grouping
  value as the user adjusts their choices within the control. Default behavior is unchanged,
  requiring user to dismiss the popover to commit the new value.
* Added new `Select.enableTooltips` prop - enable for select inputs where the text of a
  selected value might be elided due to space constraints. The tooltip will display the full text.
* Enabled user-driven sorting for the list of available values within Grid column filters.
* Updated `CodeInput.showCopyButton` (copy-to-clipboard feature) default to true (enabled).

### ⚙️ Technical

* `DataView` now supports an `agOptions` prop to allow passing arbitrary AG Grid props to the
  underlying grid instance. (Always supported by `Grid`, now also supported by `DataView`.)

### 🐞 Bug Fixes

* Fixed layout bug where popovers triggered from a parent `Panel` with `modalSupport` active could
  render beneath that parent's own modal dialog.
* Fixed broken `CodeInput` copy-to-clipboard feature.

## v56.4.0 - 2023-05-10

### 🎁 New Features

* Ensure that non-committed values are also checked when filtering a store with a FieldFilter.
  This will maximize chances that records under edit will not disappear from user view due to
  active filters.

### 🐞 Bug Fixes

* Fix bug where Grid ColumnHeaders could throw when `groupDisplayType` was set to `singleColumn`.

### ⚙️ Technical

* Adjustment to core model lookup in Hoist components to better support automated testing.
  Components no longer strictly require rendering within an `AppContainer`.

### ⚙️ Typescript API Adjustments

* Improved return types for `FetchService` methods and corrected `FetchOptions` interface.

## v56.3.0 - 2023-05-08

### 🎁 New Features

* Added support for new `sortOrder` argument to `XH.showBanner()`. A default sort order is applied
  if unspecified, ensuring banners do not unexpectedly change order when refreshed.

### ⚙️ Typescript API Adjustments

* Improved the recommendation for the app `declare` statement within
  our [TypeScript migration docs](https://github.com/xh/hoist-react/blob/develop/docs/upgrade-to-typescript.md#bootstrapts--service-declarations).
    * See this [Toolbox commit](https://github.com/xh/toolbox/commit/8df642cf) for a small,
      recommended app-level change to improve autocompletion and usage checks within IntelliJ.
* Added generic support to `XH.message()` and `XH.prompt()` signatures with return type
  of `Promise<T | boolean>`.
* Moved declaration of optional `children` prop to base `HoistProps` interface - required for TSX
  support.

### ✨ Styles

* Removed `--xh-banner-height` CSS var.
    * Desktop banners are implemented via `Toolbar`, which correctly sets a min height.
    * Mobile banners now specify `min-height: 40px` via the `.xh-banner` class.
    * This change allows banners containing custom components to grow to fit their contents without
      requiring app-level CSS overrides.
* Added new `--xh-grid-filter-popover-[height|width]-px` CSS variables to support easier custom
  sizing for grid column header filter popovers.

### ⚙️ Technical

* Updated internal config defaults to support latest AG Grid v29.3.4+ with use of
  AG `suppressBrowserResizeObserver` config. Applications are encouraged to update to the latest AG
  Grid dependencies to take advantage of ongoing performance updates.

## v56.2.0 - 2023-04-28

### 🎁 New Features

* Added `DashContainerModel.margin` config to customize the width of the resize splitters
  between widgets.

### ⚙️ Technical

* Improve scrolling performance for `Grid` and `DataView` via internal configuration updates.

## v56.1.0 - 2023-04-14

### 🎁 New Features

* Display improved memory management diagnostics within Admin console Memory Monitor.
    * New metrics require optional-but-recommended update to `hoist-core >= v16.1.0`.

### 🐞 Bug Fixes

* Fixes bug with display/reporting of exceptions during app initialization sequence.

## v56.0.0 - 2023-03-29

### 💥 Breaking Changes (upgrade difficulty: 🟠 MEDIUM)

* Requires `hoist-core => v16`.
* Requires AG Grid v29.0.0 or higher - update your AG Grid dependency in your app's `package.json`
  file. See the [AG Grid Changelog](https://www.ag-grid.com/changelog) for details.
    * Add a dependency on `@ag-grid-community/styles` to import new dedicated styles package.
    * Imports of AG Grid CSS files within your app's `Bootstrap.ts` file will also need to be
      updated to import styles from their new location. The recommended imports are now:

```typescript
import '@ag-grid-community/styles/ag-grid.css';
import '@ag-grid-community/styles/ag-theme-balham.css';
```

* New `xhActivityTrackingConfig` soft-configuration entry places new limits on the size of
  any `data` objects passed to `XH.track()` calls.
    * Any track requests with data objects exceeding this length will be persisted, but without the
      requested data.
    * Activity tracking can also be disabled (completely) via this same config.
* "Local" preferences are no longer supported. Application should use `LocalStorageService` instead.
  With v56, the `local` flag on any preferences will be ignored, and all preferences will be saved
  on the server instead.
    * Note that Hoist will execute a one-time migration of any existing local preference values
      from the user's browser to the server on app load.
* Removed `Column.tooltipElement`. Use `tooltip` instead.
* Removed `fill` prop on `TextArea` and `NumberInput` component. Use `flex` instead.
* Removed previously deprecated `Button.modifier.outline` and `Button.modifier.quiet` (mobile only).
* Removed previously deprecated `AppMenuButton.extraItems.onClick`. Use `actionFn` instead.

### 🎁 New Features

* `PanelModel` now supports a `defaultSize` property specified in percentage as well as pixels
  (e.g. `defaultSize: '20%'` as well as `defaultSize: 200`).
* `DashCanvas` views can now be programmatically added with specified width and height dimensions.
* New `FetchService.abort()` API allows manually aborting a pending fetch request.
* Hoist exceptions have been enhanced and standardized, including new TypeScript types. The
  `Error.cause` property is now populated for wrapping exceptions.
* New `GridModel.headerMenuDisplay` config for limiting column header menu visibility to on hover.

### ⚙️ Typescript API Adjustments

* New Typescript types for all Hoist exceptions.
* Integration of AG Grid community types.

### ⚙️ Technical

* Hoist source code has been reformatted with Prettier.
* Admin Console modules that have been disabled via config are no longer hidden completely, but
  instead will render a placeholder pointing to the relevant config name.

### 📚 Libraries

* mobx `6.7 → 6.8`
* dompurify `2.4 → 3.0`

## v55.4.0 - 2023-03-23

### 💥 Breaking Changes

* Requires AG Grid v29.0.0 or higher - see release notes for v56.0.0 above.

### 🐞 Bug Fixes

* Addresses `AgGrid` v28 regression whereby changing column visibility via state breaks grid
  rendering when column groups are set via the `groupId` property.

## v55.3.2 - 2023-03-22

### 🐞 Bug Fixes

* Fixed issue where a filter on a `LocalDate` field created via `FilterChooser` would cause a
  grid column filter on the same field to fail to properly render when shown.

## v55.3.1 - 2023-03-14

### 🐞 Bug Fixes

* Revert native `structuredClone` to lodash `deepClone` throughout toolkit.

## v55.3.0 - 2023-03-03

### 🐞 Bug Fixes

* Grid column filters scroll their internal grid horizontally to avoid clipping longer values.
* Minor improvements to the same grid filter dialog's alignment and labelling.

### ⚙️ Technical

* Use native `structuredClone` instead of lodash `deepClone` throughout toolkit.

## v55.2.1 - 2023-02-24

### 🐞 Bug Fixes

* Fixed issue where a resizable `Panel` splitter could be rendered incorrectly while dragging.

## v55.2.0 - 2023-02-10

### 🎁 New Features

* `DashCanvas` enhancements:
    * Views now support minimum and maximum dimensions.
    * Views now expose an `allowDuplicate` flag for controlling the `Duplicate` menu item
      visibility.

### 🐞 Bug Fixes

* Fixed a bug with Cube views having dimensions containing non-string or `null` values. Rows grouped
  by these dimensions would report values for the dimension which were incorrectly stringified (e.g.
  `'null'` vs. `null` or `'5'` vs. `5`). This has been fixed. Note that the stringified value is
  still reported for the rows' `cubeLabel` value, and will be used for the purposes of grouping.

### ⚙️ Typescript API Adjustments

* Improved signatures of `RestStore` APIs.

## v55.1.0 - 2023-02-09

Version 55 is the first major update of the toolkit after our transition to Typescript. In addition
to a host of runtime fixes and features, it also contains a good number of important Typescript
typing adjustments, which are listed below. It also includes a helpful
[Typescript upgrade guide](https://github.com/xh/hoist-react/blob/develop/docs/upgrade-to-typescript.md).

### 🎁 New Features

* Grid exports can now be tracked in the admin activity tab by setting `exportOptions.track` to
  true (defaults to false).
* Miscellaneous performance improvements to the cube package.
* The implementation of the `Cube.omitFn` feature has been enhanced. This function will now be
  called on *all* non-leaf nodes, not just single child nodes. This allows for more flexible
  editing of the shape of the resulting hierarchical data emitted by cube views.

### 🐞 Bug Fixes

* Fixed: grid cell editors would drop a single character edit.
* Fixed: grid date input editor's popup did not position correctly in a grid with pinned columns.
* Fixed issue with `DashContainer` flashing its "empty" text briefly before loading.
* Several Hoist TypeScript types, interfaces, and signatures have been improved or corrected (typing
  changes only).
* Fix bug where a `className` provided to a `Panel` with `modalSupport` would be dropped when in a
  modal state. Note this necessitated an additional layer in the `Panel` DOM hierarchy. Highly
  specific CSS selectors may be affected.
* Fix bug where `TileFrame` would not pass through the keys of its children.

### 💥 Breaking Changes

* The semantics of `Cube.omitFn` have changed such that it will now be called on all aggregate
  nodes, not just nodes with a single child. Applications may need to adjust any implementation of
  this function accordingly.
* `hoistCmp.containerFactory` and `hoistCmp.withContainerFactory` are removed in favor of
  the basic `hoistCmp.factory` and `hoistCmp.withFactory` respectively. See typescript
  API adjustments below.

### ⚙️ Typescript API Adjustments

The following Typescript API were adjusted in v55.

* Removed the distinction between `StandardElementFactory` and `ContainerElementFactory`. This
  distinction was deemed to be unnecessary, and overcomplicated the understanding of Hoist.
  Applications should simply continue to use `ElementFactory` instead. `hoistCmp.containerFactory`
  and `hoistCmp.withContainerFactory` are also removed in favor of the basic `hoistCmp.factory` and
  `hoistCmp.withFactory` respectively.
* `HoistProps.modelConfig` now references the type declaration of `HoistModel.config`. See
  `PanelModel` and `TabContainerModel` for examples.
* The new `SelectOption` type has been made multi-platform and moved to `@xh/hoist/core`.

**Note** that we do not intend to make such extensive Typescript changes going forward post-v55.0.
These changes were deemed critical and worth adjusting in our first typescript update, and before
typescript has been widely adopted in production Hoist apps.

### ⚙️ Technical

* Hoist's `Icon` enumeration has been re-organized slightly to better separate icons that describe
  "what they look like" - e.g. `Icon.magnifyingGlass()` - from an expanded set of aliases that
  describe "how they are used" - e.g. `Icon.search()`.
    * This allows apps to override icon choices made within Hoist components in a more targeted way,
      e.g. by setting `Icon.columnMenu = Icon.ellipsisVertical`.
* All Hoist configurations that support `omit: boolean` now additionally support a "thunkable"
  callback of type `() => boolean`.
* `Grid` will only persist minimal user column state for hidden columns, to reduce user pref sizes.

### 📚 Libraries

* @blueprintjs/core `^4.12 → ^4.14`
* corejs `^3.26 → ^3.27`
* mobx `6.6 → 6.7`
* onsenui `2.11 → 2.12` (*see testing note below)
* react-onsenui `1.11 > 1.13`

### ✅ Testing Scope

* *Full regression testing recommended for _mobile_ apps.* While the upgrade from 2.11 to 2.12
  appears as a minor release, it was in fact a major update to the library.
  See [the Onsen release notes](https://github.com/OnsenUI/OnsenUI/releases/tag/2.12.0) for
  additional details. Note that Hoist has handled all changes required to its Onsen API calls,
  and there are no breaking changes to the Hoist mobile component APIs. As a result, mobile apps
  _might_ not need to change anything, but extra care in testing is still recommended.

## v54.0.0 - 2022-12-31

We are pleased to announce that Hoist React has been fully rewritten in TypeScript! ✨🚀

All core Hoist Components, Models, and other utilities now have TypeScript interfaces for their
public APIs, improving the developer ergonomics of the toolkit with much more accurate dev-time type
checking and intellisense. Developers now also have the option (but are not required) to write
application code using TypeScript.

Runtime support for TypeScript is provided by `@xh/hoist-dev-utils v6.1+`, which recognizes and
transpiles TypeScript files (`.ts|.tsx`) via the `@babel/plugin-transform-typescript` plugin.
Development-time support can be provided by the user's IDE (e.g. IntelliJ or VSCode, which both
provide strong TypeScript-based error checking and auto-completion).

The goal of this release is to be backward compatible with v53 to the greatest degree possible, and
most applications will run with minimal or no changes. However, some breaking changes were required
and can require application adjustments, as detailed below.

As always, please review our [Toolbox project](https://github.com/xh/toolbox/), which we've updated
to use TypeScript for its own app-level code.

### 🎁 New Features

* New TypeScript interface `HoistProps` and per-component extensions to specify props for all
  components. This replaces the use of the `PropTypes` library, which is no longer included.
* ~~Enhanced TypeScript-aware implementations of `ElementFactory`, including separate factories for
  standard components (`elementFactory`) and components that often take children only
  (`containerElementFactory`).~~
* The `@bindable` annotation has been enhanced to produce a native javascript setter for its
  property as well as the `setXXX()` method it currently produces. This provides a more typescript
  friendly way to set properties in a mobx action, and should be the favored method going forward.
  The use of the `setXXX()` method will continue to be supported for backward compatibility.
* References to singleton instances of services and the app model can now also be gained via the
  static `instance` property on the class name of the singleton - e.g. `MyAppModel.instance`.
  Referencing app-level services and the AppModel via `XH` is still fully supported and recommended.
* New utility function `waitFor` returns a promise that will resolve after a specified condition
  has been met, polling at a specified interval.
* Hoist Components will now automatically remount if the model passed to them (via context or props)
  is changed during the lifetime of the component. This allows applications to swap out models
  without needing to manually force the remounting of related components with an explicit
  `key` setting, i.e.  `key: model.xhId`.
* `fmtQuantity` function now takes two new flags `useMillions` and `useBillions`.

### 💥 Breaking Changes

* The constructors for `GridModel` and `Column` no long accept arbitrary rest (e.g `...rest`)
  arguments for applying app-specific data to the object. Instead, use the new `appData` property
  on these objects.
* ~~The `elemFactory` function has been removed. Applications calling this function should specify
  `elementFactory` (typically) or `containerElementFactory` instead.~~
    * ~~Most application components are defined using helper aliases `hoistCmp.factory`
      and `hoistCmp.withFactory` - these calls do _not_ need to change, unless your component
      needs to take a list of children directly (i.e. `someComponent(child1, child2)`).~~
    * ~~Update the definition of any such components to use `hoistCmp.containerFactory` instead.~~
    * ~~Where possible, favor the simpler, default factory for more streamlined type suggestions /
      error messages regarding your component's valid props.~~
* The use of the `model` prop to provide a config object for a model to be created on-the-fly
  is deprecated.
    * Use the new `modelConfig` prop when passing a *plain object config* -
      e.g. `someComp({modelConfig: {modelOpt: true}})`
    * Continue to use the `model` prop when passing an existing model *instance* -
      e.g. `someComp({model: someCompModel})`.
* PropTypes support has been removed in favor of the type script interfaces discussed above. Apps
  importing Hoist Proptypes instances should simply remove these compile-time references.

### 🐞 Bug Fixes

* Fix bug where dragging on any panel header which is a descendant of a `DashCanvasView` would move
  the `DashCanvasView`.
* Fix bug where `GridModel.ensureRecordsVisibleAsync` could fail to make collapsed nodes visible.
* Fix bug where `GridPersistenceModel` would not clean outdated column state.
* Fix animation bug when popping pages in the mobile navigator.

### ⚙️ Technical

* Update `preflight.js` to catch errors that occur on startup, before our in-app exception handling
  is initialized.

### 📚 Libraries

* @blueprintjs/core `4.11 → 4.12`
* @xh/hoist-dev-utils `6.0 → 6.1`
* typescript `added @ 4.9`
* highcharts `9.3 → 10.3`

### ✅ Testing Scope

* *Full regression testing recommended* - this is a major Hoist release and involved a significant
  amount of refactoring to the toolkit code. As such, we recommend a thorough regression test of any
  applications updating to this release from prior versions.

## v53.2.0 - 2022-11-15

### 🎁 New Features

* New methods `Store.errors`, `Store.errorCount`, and `StoreRecord.allErrors` provide convenient
  access to validation errors in the data package.
* New flag `Store.validationIsComplex` indicates whether *all* uncommitted records in a store should
  be revalidated when *any* record in the store is changed.
    * Defaults to `false`, which should be adequate for most use cases and can provide a significant
      performance boost in apps that bulk-insert 100s or 1000s of rows into editable grids.
    * Set to `true` for stores with validations that depend on other editable record values in the
      store (e.g. unique constraints), where a change to record X should cause another record Y to
      change its own validation status.

## v53.1.0 - 2022-11-03

### 🎁 New Features

* `PanelModel` now supports `modalSupport.defaultModal` option to allow rendering a Panel in an
  initially modal state.

### 🐞 Bug Fixes

* Fixed layout issues caused by top-level DOM elements created by `ModalSupport`
  and `ColumnWidthCalculator` (grid auto-sizing). Resolved occasional gaps between select inputs and
  their drop-down menus.
* Fix desktop styling bug where buttons inside a `Toast` could be rendered with a different color
  than the rest of the toast contents.
* Fix `GridModel` bug where `Store` would fail to recognize dot-separated field names as paths
  when provided as part of a field spec in object form.

### ⚙️ Technical

* Snap info (if available) from the `navigator.connection` global within the built-in call to track
  each application load.

## v53.0.0 - 2022-10-19

### 🎁 New Features

* The Hoist Admin Console is now accessible in a read-only capacity to users assigned the
  new `HOIST_ADMIN_READER` role.
* The pre-existing `HOIST_ADMIN` role inherits this new role, and is still required to take any
  actions that modify data.

### 💥 Breaking Changes

* Requires `hoist-core >= 14.4` to support the new `HOIST_ADMIN_READER` role described above. (Core
  upgrade _not_ required otherwise.)

## v52.0.2 - 2022-10-13

### 🐞 Bug Fixes

* Form field dirty checking now uses lodash `isEqual` to compare initial and current values,
  avoiding false positives with Array values.

## v52.0.1 - 2022-10-10

### 🎁 New Features

* New "Hoist Inspector" tool supports displaying and querying all of the Models, Services, and
  Stores within a running application.
    * Admin/dev-focused UI is built into all Desktop apps, activated via discrete new toggle in the
      bottom version bar (look for the 🔍 icon), or by running `XH.inspectorService.activate()`.
    * Selecting a model/service/store instance provides a quick view of its properties, including
      reactively updated observables. Useful for realtime troubleshooting of application state.
    * Includes auto-updated stats on total application model count and memory usage. Can aid in
      detecting and debugging memory leaks due to missing `@managed` annotations and other issues.
* New `DashCanvasViewModel.autoHeight` option fits the view's height to its rendered contents.
* New `DashCanvasAddViewButton` component supports adding views to `DashCanvas`.
* New `TabContainerModel.refreshContextModel` allows apps to programmatically load a `TabContainer`.
* `FilterChooserModel` now accepts shorthand inputs for numeric fields (e.g. "2m").
* Admin Console Config/Pref/Blob differ now displays the last updated time and user for each value.
* New observable `XH.environmentService.serverVersion` property, updated in the background via
  pre-existing `xhAppVersionCheckSecs` config. Note this does not replace or change the built-in
  upgrade prompt banner, but allows apps to take their own actions (e.g. reload immediately) when
  they detect an update on the server.

### 💥 Breaking Changes

* This release moves Hoist to **React v18**. Update your app's `package.json` to require the latest
  18.x versions of `react` and `react-dom`. Unless your app uses certain react-dom APIs directly, no
  other changes should be required.
* Removed deprecated method `XH.setDarkTheme()`. Use `XH.setTheme()` instead to select from our
  wide range of (two) theme options.

### 🐞 Bug Fixes

* `CompoundTaskObserver` improved to prioritize using specific messages from subtasks over the
  overall task message.
* Grid's built in context-menu option for filtering no longer shows `[object Object]` for columns
  that render React elements.
* `Store.updateData()` properly handles data in the `{rawData, parentId}` format, as documented.
* Disabled tabs now render with a muted text color on both light and dark themes, with
  new `--tab-disabled-text-color` CSS var added to customize.

### ⚙️ Technical

* `HoistComponents` no longer mutate the props object passed to them in React production mode. This
  was not causing noticeable application issues, but could result in a component's base CSS class
  being applied multiple times to its DOM element.
* `ModelSelector` used for model lookup and matching will now accept the class name of the model to
  match. Previously only a class reference could be provided.
* New check within service initialization to ensure that app service classes extend `HoistService`
  as required. (Has always been the expectation, but was not previously enforced.)
* `GridModel` will once again immediately sync data with its underlying AG Grid component. This
  reverses a v50.0.0 change that introduced a minimal debounce in order to work around an AG Grid
  rendering bug. The AG Grid bug has been resolved, and this workaround is no longer needed.
* `GridExportService` has improved support for columns of `FieldType.AUTO` and for columns with
  multiple data types and custom export functions. (`hoist-core >= 14.3` required for these
  particular improvements, but not for this Hoist React version in general.)
* The `trimToDepth` has been improved to return a depth-limited clone of its input that better
  handles nested arrays and passes through primitive inputs unchanged.

### 📚 Libraries

* @blueprintjs/core `4.6 → 4.11`
* @blueprintjs/datetime `4.3 → 4.4`
* @fortawesome `6.1 → 6.2`
* dompurify `2.3 → 2.4`
* react `17.0.1 → 18.2.0`
* react-dom `17.0.1 → 18.2.0`

## v51.0.0 - 2022-08-29

### 🎁 New Features

* `ButtonGroupInput` supports new `enableMulti` prop.
* `AboutDialog` can now display more dynamic custom properties.
* New option added to the Admin Activity Tracking chart to toggle on/off weekends when viewing a
  time series.
* The `filterText` field in `ColumnHeaderFilter` now gets autoFocused.

### 💥 Breaking Changes

* `CodeInput` is now rendered within an additional `div` element. Unlikely to cause issues, unless
  using targeted styling of this component.
* `xhAboutMenuConfigs` soft-config is no longer supported. To customize the `AboutDialog`, see
  `HoistAppModel.getAboutDialogItems()`

### 🐞 Bug Fixes

* Fixed issue where `ModalSupport` would trigger `MobX` memo warning in console.
* Fixed issues with `ModalSupport` implementation in `CodeInput`.
* Fixed `Grid` rendering glitches when used inside `Panel` with `ModalSupport`.
* Fixed incorrect text color on desktop toasts with a warning intent.
* Fixed potential for duplication of default Component `className` within list of CSS classes
  rendered into the DOM.
* Added missing `@computed` annotations to several `Store` getters that relay properties from
  its internal recordsets, including `maxDepth` and getters returning counts and empty status.
    * Avoids unnecessary internal render cycles within `Grid` when in tree mode.
    * Could require adjustments for apps that unintentionally relied on these observable getters
      triggering re-renders when records have changed in any way (but their output values have not).
* Hoist-supported menus will no longer filter out a `MenuDivider` if it has a `title`.
* The default `FormField` read-only renderer now supports line breaks.

### ⚙️ Technical

* The `addReaction()` and `addAutorun()` methods on `HoistBase` (i.e. models and services) now
  support passing multiple reactions in a single call and will ignore nullish inputs.

## v50.1.1 - 2022-07-29

### 🐞 Bug Fixes

* Fixed bug where components utilizing `ModalSupport` could render incorrectly when switching
  between inline and modal views.
* Improved behavior of `GridModel.whenReadyAsync()` to allow Grid more time to finish loading data.
  This improves the behavior of related methods `preSelectFirstAsync`, `selectFirstAsync`, and
  `ensureVisibleAsync`.
* `Grid` context menus are now disabled when a user is inline editing.
* An empty `DashCanvas` / `DashContainer` 'Add View' button now only displays a menu of available
  views, without unnecessarily nesting them inside an 'Add' submenu.
* Update `AppMenuButton` and `ContextMenu` to support Blueprint4 `menuItem`.

## v50.1.0 - 2022-07-21

### 🎁 New Features

* New `GridModel` method `ensureRecordsVisibleAsync` accepts one or more store records or IDs and
  scrolls to make them visible in the grid.

### 📚 Libraries

* @blueprintjs/core `4.5 → 4.6`
* qs `6.10 → 6.11`
* react-popper `2.2 → 2.3`

## v50.0.0 - 2022-07-12

### 🎁 New Features

* New `PanelModel.modalSupport` option allows the user to expand a panel into a configurable modal
  dialog - without developers needing to write custom dialog implementations and without triggering
  a remount/rerender of the panel's contents.
* FilterChooser field suggestions now search within multi-word field names.
* Autosize performance has been improved for very large grids.
* New `@abstract` decorator now available for enforcing abstract methods / getters.
* `MessageModel` now receives `dismissable` and `cancelOnDismiss` flags to control the behavior of a
  popup message when clicking the background or hitting the escape key.

### 💥 Breaking Changes

* Hoist now requires AG Grid v28.0.0 or higher - update your AG Grid dependency in your app's
  `package.json` file. See the [AG Grid Changelog](https://www.ag-grid.com/changelog) for details.
* The data reactions between `GridModel` and the underlying Ag-Grid is now minimally debounced. This
  avoids multiple data updates during a single event loop tick, which can corrupt Ag-Grid's
  underlying state in the latest versions of that library.
    * This change should not affect most apps, but code that queries grid state immediately after
      loading or filtering a grid (e.g. selection, row visibility, or expansion state) should be
      tested carefully and may require a call to `await whenReadyAsync()`.
    * Note that this method is already incorporated in to several public methods on `GridModel`,
      including `selectFirstAsync()` and `ensureSelectionVisibleAsync()`.
    * ⚠ NOTE - this change has been reverted as of v52 (see above).
* Blueprint has updated all of its CSS class names to use the `bp4-` prefix instead of the `bp3-`
  prefix. Any apps styling these classes directly may need to be adjusted. See
  https://github.com/palantir/blueprint/wiki/Blueprint-4.0 for more info.
* Both `Panel.title` and `Panel.icon` props must be null or undefined to avoid rendering
  a `PanelHeader`. Previously specifying any 'falsey' value for both (e.g. an empty string
  title) would omit the header.
* `XHClass` (top-level Singleton model for Hoist) no longer extends `HoistBase`
* `DockView` component has been moved into the desktop-specific package `@xh/hoist/desktop/cmp`.
  Users of this component will need to adjust their imports accordingly.
* Requires `hoist-core >= 14.0`. Excel file exporting defaults to using column FieldType.

### 🐞 Bug Fixes

* Fixed several issues introduced with Ag-Grid v27 where rows gaps and similar rendering issues
  could appear after operating on it programmatically (see breaking changes above).
* `ColumnHeaders` now properly respond to mouse events on tablets (e.g. when using a Bluetooth
  trackpad on an iPad).
* Fixed bug where `DashCanvasModel.removeView()` was not properly disposing of removed views
* Fixed exception dialog getting overwhelmed by large messages.
* Fixed exporting to Excel file erroneously coercing certain strings (like "1e10") into numbers.

### ⚙️ Technical

* Hoist will now throw if you import a desktop specific class to a mobile app or vice-versa.

### 📚 Libraries

* @blueprintjs `3.54 → 4.5`

[Commit Log](https://github.com/xh/hoist-react/compare/v49.2.0...v50.0.0)

## v49.2.0 - 2022-06-14

### 🎁 New Features

* New `@enumerable` decorator for making class members `enumerable`
* New `GridAutosizeOption` `renderedRowsOnly` supports more limited autosizing
  for very large grids.

### 🐞 Bug Fixes

* Fix `FilterChooser` looping between old values if updated too rapidly.
* Allow user to clear an unsupported `FilterChooser` value.
* Fix bug where `Panel` would throw when `headerItems = null`
* Fix column values filtering on `tags` fields if another filter is already present.
* Fix bug where `SwitchInput` `labelSide` would render inappropriately if within `compact` `toolbar`
* Fix bug where `SplitTreeMapModel.showSplitter` property wasn't being set in constructor

### 📚 Libraries

* mobx `6.5 → 6.6`

[Commit Log](https://github.com/xh/hoist-react/compare/v49.1.0...v49.2.0)

## v49.1.0 - 2022-06-03

### 🎁 New Features

* A `DashCanvasViewModel` now supports `headerItems` and `extraMenuItems`
* `Store` now supports a `tags` field type
* `FieldFilter` supports `includes` and `excludes` operators for `tags` fields

### 🐞 Bug Fixes

* Fix regression with `begins`, `ends`, and `not like` filters.
* Fix `DashCanvas` styling so drag-handles no longer cause horizontal scroll bar to appear
* Fix bug where `DashCanvas` would not resize appropriately on scrollbar visibility change

[Commit Log](https://github.com/xh/hoist-react/compare/v49.0.0...v49.1.0)

## v49.0.0 - 2022-05-24

### 🎁 New Features

* Improved desktop `NumberInput`:
    * Re-implemented `min` and `max` props to properly constrain the value entered and fix several
      bugs with the underlying Blueprint control.
    * Fixed the `precision` prop to be fully respected - values emitted by the input are now
      truncated to the specified precision, if set.
    * Added additional debouncing to keep the value more stable while a user is typing.
* Added new `getAppMenuButtonExtraItems()` extension point on `@xh/hoist/admin/AppModel` to allow
  customization of the Admin Console's app menu.
* Devs can now hide the Admin > General > Users tab by setting `hideUsersTab: true` within a new,
  optional `xhAdminAppConfig` soft-config.
* Added new `SplitTreeMapModel.showSplitter` config to insert a four pixel buffer between the
  component's nested maps. Useful for visualizations with both positive and negative heat values on
  each side, to keep the two sides clearly distinguished from each other.
* New `xhChangelogConfig.limitToRoles` soft-config allows the in-app changelog (aka release notes)
  to be gated to a subset of users based on their role.
* Add support for `Map` and `WeakMap` collections in `LangUtils.getOrCreate()`.
* Mobile `textInput` now accepts an `enableClear` property with a default value of false.

### 💥 Breaking Changes

* `GridModel.groupRowElementRenderer` and `DataViewModel.groupRowElementRenderer` have been removed,
  please use `groupRowRenderer` instead. It must now return a React Element rather than an HTML
  string (plain strings are also OK, but any formatting must be done via React).
* Model classes passed to `HoistComponents` or configured in their factory must now
  extend `HoistModel`. This has long been a core assumption, but was not previously enforced.
* Nested model instances stored at properties with a `_` prefix are now considered private and will
  not be auto-wired or returned by model lookups. This should not affect most apps, but will require
  minor changes for apps that were binding components to non-standard or "private" models.
* Hoist will now throw if `Store.summaryRecord` does not have a unique ID.

### 🐞 Bug Fixes

* Fixed a bug with Panel drag-to-resize within iframes on Windows.
* Worked around an Ag-Grid bug where the grid would render incorrectly on certain sorting changes,
  specifically for abs sort columns, leaving mis-aligned rows and gaps in the grid body layout.
* Fixed a bug in `SelectEditor` that would cause the grid to lose keyboard focus during editing.

### ⚙️ Technical

* Hoist now protects against custom Grid renderers that may throw by catching the error and printing
  an "#ERROR" placeholder token in the affected cell.
* `TreeMapModel.valueRenderer` and `heatRenderer` callbacks are now passed the `StoreRecord` as a
  second argument.
* Includes a new, additional `index-manifest.html` static file required for compatibility with the
  upcoming `hoist-dev-utils v6.0` release (but remains compatible with current/older dev-utils).

### 📚 Libraries

* mobx-react-lite `3.3 → 3.4`

[Commit Log](https://github.com/xh/hoist-react/compare/v48.0.1...v49.0.0)

## v48.0.1 - 2022-04-22

### 🐞 Bug Fixes

* Improve default rendering to call `toString()` on non-react elements returned by renderers.
* Fixed issue with `model` property missing from `Model.componentProps` under certain conditions.

[Commit Log](https://github.com/xh/hoist-react/compare/v48.0.0...v48.0.1)

## v48.0.0 - 2022-04-21

### 🎁 New Features

* A new `DashCanvas` layout component for creating scrollable dashboards that allow users to
  manually place and size their widgets using a grid-based layout. Note that this component is in
  beta and its API is subject to change.
* FontAwesome upgraded to v6. This includes redesigns of the majority of bundled icons - please
  check your app's icon usages carefully.
* Enhancements to admin log viewer. Log file metadata (size & last modified) available with
  optional upgrade to `hoist-core >= 13.2`.
* Mobile `Dialog` will scroll internally if taller than the screen.
* Configs passed to `XH.message()` and its variants now take an optional `className` to apply to the
  message dialog.
* `fmtQuantity` now displays values greater than one billion with `b` unit, similar to current
  handling of millions with `m`.

### 💥 Breaking Changes

* Hoist now requires AG Grid v27.2.0 or higher - update your AG Grid dependency in your app's
  `package.json` file. See the [AG Grid Changelog](https://www.ag-grid.com/changelog) for details.
  NOTE that AG Grid 27 includes a big breaking change to render cell contents via native React
  elements rather than HTML, along with other major API changes. To accommodate these changes, the
  following changes are required in Hoist apps:
    * `Column.renderer` must now return a React Element rather than an HTML string (plain strings
      are also OK, but any formatting must be done via React). Please review your app grids and
      update any custom renderers accordingly. `Column.elementRenderer` has been removed.
    * `DataViewModel.elementRenderer` has been renamed `DataViewModel.renderer`.
    * Formatter methods and renderers (e.g. `fmtNumber`, `numberRenderer`, etc.) now return React
      Elements by default. The `asElement` option to these functions has been removed. Use the
      new `asHtml` option to return an HTML string where required.
    * The `isPopup` argument to `useInlineEditorModel()` has been removed. If you want to display
      your inline editor in a popup, you must set the new flag `Column.editorIsPopup` to `true`.
* Deprecated message configs `confirmText`, `confirmIntent`, `cancelText`, `cancelIntent` have been
  removed.

### 🐞 Bug Fixes

* Set AG Grid's `suppressLastEmptyLineOnPaste` to true to work around a bug with Excel (Windows)
  that adds an empty line beneath the range pasted from the clipboard in editable grids.
* Fixes an issue where `NumberInput` would initially render blank values if `max` or `min` were
  set.
* Fixes an issue where tree maps would always show green for a `heatValue` of zero.

### 📚 Libraries

* @fortawesome/fontawesome-pro `5.14 → 6.1`
* mobx `6.3 → 6.5`
* mobx-react-lite `3.2 → 3.3`

[Commit Log](https://github.com/xh/hoist-react/compare/v47.1.2...v48.0.0)

## v47.1.2 - 2022-04-01

### 🐞 Bug Fixes

* `FieldFilter`'s check of `committedData` is now null safe. A record with no `committedData` will
  not be filtered out.

[Commit Log](https://github.com/xh/hoist-react/compare/v47.1.1...v47.1.2)

## v47.1.1 - 2022-03-26

### 🎁 New Features

* New "sync with system" theme option - sets the Hoist theme to light/dark based on the user's OS.
* Added `cancelAlign` config to `XH.message()` and variants. Customize to "left" to render
  Cancel and Confirm actions separated by a filler.
* Added `GridModel.restoreDefaultsFn`, an optional function called after `restoreDefaultsAsync`.
  Allows apps to run additional, app-specific logic after a grid has been reset (e.g. resetting
  other, related preferences or state not managed by `GridModel` directly).
* Added `AppSpec.lockoutPanel`, allowing apps to specify a custom component.

### 🐞 Bug Fixes

* Fixed column auto-sizing when `headerName` is/returns an element.
* Fixed bug where subforms were not properly registering as dirty.
* Fixed an issue where `Select` inputs would commit `null` whilst clearing the text input.
* Fixed `Clock` component bug introduced in v47 (configured timezone was not respected).

### 📚 Libraries

* @blueprintjs/core `3.53 → 3.54`
* @blueprintjs/datetime `3.23 → 3.24`

[Commit Log](https://github.com/xh/hoist-react/compare/v47.0.1...v47.1.1)

## v47.0.1 - 2022-03-06

### 🐞 Bug Fixes

* Fix to mobile `ColChooser` error re. internal model handling.

[Commit Log](https://github.com/xh/hoist-react/compare/v47.0.0...v47.0.1)

## v47.0.0 - 2022-03-04

### 🎁 New Features

* Version 47 provides new features to simplify the wiring of models to each other and the components
  they render. In particular, it formalizes the existing concept of "linked" HoistModels - models
  created by Hoist via the `creates` directive or the `useLocalModel` hook - and provides them with
  the following new features:
    - an observable `componentProps` property with access to the props of their rendered component.
    - a `lookupModel()` method and a `@lookup` decorator that can be used to acquire references to
      other HoistModels that are ancestors of the model in the component hierarchy.
    - new `onLinked()` and `afterLinked()` lifecycle methods, called when the model's associated
      component is first rendered.
* As before, linked models are auto-loaded and registered for refreshes within the `RefreshContext`
  they reside in, as well as destroyed when their linked component is unmounted. Also note that the
  new features described above are all "opt-in" and should be fully backward compatible with
  existing application code.
* Hoist will now more clearly alert if a model specified via the `uses()` directive cannot be
  resolved. A new `optional` config (default false) supports components with optional models.
* New support in Cube views for aggregators that depend on rows in the data set other than their
  direct children. See new property `Aggregator.dependOnChildrenOnly` and new `AggregationContext`
  argument passed to `Aggregator.aggregate()` and `Aggregator.replace()`
* Clarified internal CSS classes and styling for `FormField`.
    * ⚠️ Note that as part of this change, the `xh-form-field-fill` class name is no longer in use.
      Apps should check for any styles for that class and replace with `.xh-form-field-inner--flex`.

### 🐞 Bug Fixes

* Fixed an issue where the menu would flash open and closed when clicking on the `FilterChooser`
  favorites button.

### 💥 Breaking Changes

* Dashboard widgets no longer receive the `viewModel` prop. Access to the `DashViewModel` within a
  widget should be obtained using either the lookup decorator (i.e. `@lookup(DashViewModel)`)
  or the `lookupModel()` method.

### 📚 Libraries

* @blueprintjs/core `3.52 → 3.53`

[Commit Log](https://github.com/xh/hoist-react/compare/v46.1.2...v47.0.0)

## v46.1.2 - 2022-02-18

### 🐞 Bug Fixes

* Fixed an issue where column autosize can reset column order under certain circumstances.

[Commit Log](https://github.com/xh/hoist-react/compare/v46.1.1...v46.1.2)

## v46.1.1 - 2022-02-15

### 🐞 Bug Fixes

* Prevent `onClick` for disabled mobile `Buttons`.

[Commit Log](https://github.com/xh/hoist-react/compare/v46.1.0...v46.1.1)

## v46.1.0 - 2022-02-07

### Technical

* This release modifies our workaround to handle the AG Grid v26 changes to cast all of their node
  ids to strings. The initial approach in v46.0.0 - matching the AG Grid behavior by casting all
  `StoreRecord` ids to strings - was deemed too problematic for applications and has been reverted.
  Numerical ids in Store are once again fully supported.
* To accommodate the AG Grid changes, applications that are using AG Grid APIs (e.g.
  `agApi.getNode()`) should be sure to use the new property `StoreRecord.agId` to locate and compare
  records. We expect such usages to be rare in application code.

### 🎁 New Features

* `XH.showFeedbackDialog()` now takes an optional message to pre-populate within the dialog.
* Admins can now force suspension of individual client apps from the Server > WebSockets tab.
  Intended to e.g. force an app to stop refreshing an expensive query or polling an endpoint removed
  in a new release. Requires websockets to be enabled on both server and client.
* `FormField`s no longer need to specify a child input, and will simply render their readonly
  version if no child is specified. This simplifies the common use-case of fields/forms that are
  always readonly.

### 🐞 Bug Fixes

* `FormField` no longer throw if given a child that did not have `propTypes`.

[Commit Log](https://github.com/xh/hoist-react/compare/v46.0.0...v46.1.0)

## v46.0.0 - 2022-01-25

### 🎁 New Features

* `ExceptionHandler` provides a collection of overridable static properties, allowing you to set
  app-wide default behaviour for exception handling.
* `XH.handleException()` takes new `alertType` option to render error alerts via the familiar
  `dialog` or new `toast` UI.
* `XH.toast()` takes new `actionButtonProps` option to render an action button within a toast.
* New `GridModel.highlightRowOnClick` config adds a temporary highlight class to grid rows on user
  click/tap. Intended to improve UI feedback - especially on mobile, where it's enabled by default.
* New `GridModel.isInEditingMode` observable tracks inline editing start/stop with a built-in
  debounce, avoiding rapid cycling when e.g. tabbing between cells.
* `NumberInput` now supports a new `scaleFactor` prop which will be applied when converting between
  the internal and external values.
* `FilterChooser` now displays more minimal field name suggestions when first focused, as well as a
  new, configurable usage hint (`FilterChooserModel.introHelpText`) above those suggestions.

### 💥 Breaking Changes

* Hoist now requires AG Grid v26.2.0 or higher - update your AG Grid dependency in your app's
  `package.json` file. See the [AG Grid Changelog](https://www.ag-grid.com/changelog) for details.
* ~~`StoreRecord.id` must now be a String. Integers IDs were previously supported, but will be cast
  Strings during record creation.~~
    * ~~Apps using numeric record IDs for internal or server-side APIs will need to be reviewed and
      updated to handle/convert string values.~~
    * ~~This change was necessitated by a change to Ag-Grid, which now also requires String IDs for
      its row node APIs.~~
    * NOTE - the change above to require string IDs was unwound in v46.1.
* `LocalDate` methods `toString()`, `toJSON()`, `valueOf()`, and `isoString()` now all return the
  standard ISO format `YYYY-MM-DD`, consistent with built-in `Date.toISOString()`. Prior versions
  returned`YYYYMMDD`.
* The `stringifyErrorSafely` function has been moved from the `@xh/hoist/exception` package to a
  public method on `XH.exceptionHandler`. (No/little impact expected on app code.)

### 🐞 Bug Fixes

* Fix to incorrect viewport orientation reporting due to laggy mobile resize events and DOM APIs.

[Commit Log](https://github.com/xh/hoist-react/compare/v45.0.2...v46.0.0)

## v45.0.2 - 2022-01-13

### 🎁 New Features

* `FilterChooser` has new `menuWidth` prop, allowing you to specify as width for the dropdown menu
  that is different from the control.

### 🐞 Bug Fixes

* Fixed cache clearing method on Admin Console's Server > Services tab.
* Several fixes to behavior of `GridAutosizeMode.MANAGED`

[Commit Log](https://github.com/xh/hoist-react/compare/v45.0.1...v45.0.2)

## v45.0.1 - 2022-01-07

### 🐞 Bug Fixes

* Fixed a minor bug preventing Hoist apps from running on mobile Blackberry Access (Android)
  browsers

### ⚙️ Technical

* New flag `Store.experimental.castIdToString`

[Commit Log](https://github.com/xh/hoist-react/compare/v45.0.0...v45.0.1)

## v45.0.0 - 2022-01-05

### 🎁 New Features

* Grid filters configured with `GridFilterFieldSpec.enableValues` offer autocomplete suggestions
  for 'Equals' and 'Not Equals' filters.
* `GridFilterFieldSpec` has new `values` and `forceSelection` configs.
* `FilterChooser` displays a list of fields configured for filtering to improve the usability /
  discoverability of the control. Enabled by default, but can be disabled via
  new `suggestFieldsWhenEmpty` model config.
* `TreeMap` uses lightest shading for zero heat, reserving grey for nil.
* New property `Store.reuseRecords` controls if records should be reused across loads based on
  sharing identical (by reference) raw data. NOTE - this behavior was previously always enabled, but
  can be problematic under certain conditions and is not necessary for most applications. Apps with
  large datasets that want to continue to use this caching should set this flag explicitly.
* Grid column filters tweaked with several improvements to usability and styling.
* `LocalDate.get()` now supports both 'YYYY-MM-DD' and 'YYYYMMDD' inputs.
* Mobile `Button` has new `intent`, `minimal` and `outlined` props.

### 💥 Breaking Changes

* `FilterChooserFieldSpec.suggestValues` has been renamed `enableValues`, and now only accepts a
  boolean.
* `Column.exportFormat`, `Column.exportWidth` and the `ExportFormat` enum have been renamed
  `Column.excelFormat`, `Column.excelWidth` and `ExcelFormat` respectively.
* `Store.reuseRecords` must now be explicitly set on Stores with large datasets that wish to cache
  records by raw data identity (see above).
* `Record` class renamed to `StoreRecord` in anticipation of upcoming changes to JavaScript standard
  and to improve compatibility with TypeScript.
    * Not expected to have much or any impact on application code, except potentially JSDoc typings.
* Mobile `Button` no longer supports `modifier` prop. Use `minimal` and `outlined` instead.
* The following deprecated APIs were removed:
    * GridModel.selection
    * GridModel.selectedRecordId
    * StoreSelectionModel.records
    * StoreSelectionModel.ids
    * StoreSelectionModel.singleRecord
    * StoreSelectionModel.selectedRecordId
    * DataViewModel.selection
    * DataViewModel.selectedRecordId
    * RestGridModel.selection
    * LogUtils.withShortDebug
    * Promise.start

### 🐞 Bug Fixes

* `DashContainer` overflow menu still displays when the optional menu button is enabled.
* Charts in fullscreen mode now exit fullscreen mode gracefully before re-rendering.

### 📚 Libraries

* @popperjs/core `2.10 → 2.11`
* codemirror `5.63 → 6.65`
* http-status-codes `2.1 → 2.2`
* prop-types `15.7 → 15.8`
* store2 `2.12 → 2.13`
* ua-parser-js `0.7 → 1.0.2` (re-enables auto-patch updates)

[Commit Log](https://github.com/xh/hoist-react/compare/v44.3.0...v45.0.0)

## v44.3.0 - 2021-12-15

### 🐞 Bug Fixes

* Fixes issue with columns failing to resize on first try.
* Fixes issue preventing use of context menus on iPad.

### 📚 Libraries

* @blueprintjs/core `3.51 → 3.52`

* [Commit Log](https://github.com/xh/hoist-react/compare/v44.2.0...v44.3.0)

## v44.2.0 - 2021-12-07

### 🎁 New Features

* Desktop inline grid editor `Select` now commits the value immediately on selection.
* `DashContainerModel` now supports an observable `showMenuButton` config which will display a
  button in the stack header for showing the context menu
* Added `GridAutosizeMode.MANAGED` to autosize Grid columns on data or `sizingMode` changes, unless
  the user has manually modified their column widths.
* Copying from Grids to the clipboard will now use the value provided by the `exportValue`
  property on the column.
* Refresh application hotkey is now built into hoist's global hotkeys (shift + r).
* Non-SSO applications will now automatically reload when a request fails due to session timeout.
* New utility methods `withInfo` and `logInfo` provide variants of the existing `withDebug` and
  `logDebug` methods, but log at the more verbose `console.log` level.

### 🐞 Bug Fixes

* Desktop panel splitter can now be dragged over an `iframe` and reliably resize the panel.
* Ensure scrollbar does not appear on multi-select in toolbar when not needed.
* `XH.isPortrait` property fixed so that it no longer changes due to the appearance of the mobile
  keyboard.

[Commit Log](https://github.com/xh/hoist-react/compare/v44.1.0...v44.2.0)

## v44.1.0 - 2021-11-08

### 🎁 New Features

* Changes to App Options are now tracked in the admin activity tab.
* New Server > Environment tab added to Admin Console to display UI server environment variables and
  JVM system properties. (Requires `hoist-core >= 10.1` to enable this optional feature.)
* Provided observable getters `XH.viewportSize`, `XH.isPortrait` and `XH.isLandscape` to allow apps
  to react to changes in viewport size and orientation.

### 🐞 Bug Fixes

* Desktop inline grid editor `DateInput` now reliably shows its date picker pop-up aligned with the
  grid cell under edit.
* Desktop `Select.hideDropdownIndicator` now defaults to `true` on tablet devices due to UX bugs
  with the select library component and touch devices.
* Ensure `Column.autosizeBufferPx` is respected if provided.

### ✨ Styles

* New `--xh-menu-item` CSS vars added, with tweaks to default desktop menu styling.
* Highlight background color added to mobile menu items while pressed.

[Commit Log](https://github.com/xh/hoist-react/compare/v44.0.0...v44.1.0)

## v44.0.0 - 2021-10-26

⚠ NOTE - apps must update to `hoist-core >= 10.0.0` when taking this hoist-react update.

### 🎁 New Features

* TileFrame now supports new `onLayoutChange` callback prop.

### 🐞 Bug Fixes

* Field Filters in data package now act only on the `committed` value of the record. This stabilizes
  filtering behavior in editable grids.
* `JsonBlobService.updateAsync()` now supports data modifications with `null` values.
* Fixes an issue with Alert Banner not broadcasting to all users.
* Selected option in `Select` now scrolls into view on menu open.

### 💥 Breaking Changes

* Update required to `hoist-core >= 10.0.0` due to changes in `JsonBlobService` APIs and the
  addition of new, dedicated endpoints for Alert Banner management.

[Commit Log](https://github.com/xh/hoist-react/compare/v43.2.0...v44.0.0)

## v43.2.0 - 2021-10-14

### 🎁 New Features

* Admins can now configure an app-wide alert banner via a new tab in the Hoist Admin console.
  Intended to alert users about planned maintenance / downtime, known problems with data or upstream
  systems, and other similar use cases.
* Minor re-org of the Hoist Admin console tabs. Panels relating primarily to server-side features
  (including logging) are now grouped under a top-level "Server" tab. Configs have moved under
  "General" with the new Alert Banner feature.

### 🐞 Bug Fixes

* Always enforce a minimal `wait()` within `GridModel.autosizeAsync()` to ensure that the Grid has
  reacted to any data changes and AG Grid accurately reports on expanded rows to measure.

[Commit Log](https://github.com/xh/hoist-react/compare/v43.1.0...v43.2.0)

## v43.1.0 - 2021-10-04

### 🎁 New Features

* The Admin Console log viewer now supports downloading log files.
    * Note apps must update to `hoist-core >= v10.0` to enable this feature.
    * Core upgrade is _not_ a general requirement of this Hoist React release.
* The `field` key in the constructor for `Column` will now accept an Object with field defaults, as
  an alternative to the field name. This form allows the auto-construction of fully-defined `Field`
  objects from the column specification.

### 🐞 Bug Fixes

* `GridModel` no longer mutates any `selModel` or `colChooser` config objects provided to its
  constructor, resolving an edge-case bug where re-using the same object for either of these configs
  across multiple GridModel instances (e.g. as a shared set of defaults) would break.
* Grid autosizing tweaked to improve size estimation for indented tree rows and on mobile.

### 📚 Libraries

* @blueprintjs/core `3.50 → 3.51`

[Commit Log](https://github.com/xh/hoist-react/compare/v43.0.2...v43.1.0)

## v43.0.2 - 2021-10-04

### 🐞 Bug Fixes

* Fix (important) to ensure static preload spinner loaded from the intended path.
    * Please also update to latest `hoist-dev-utils >= 5.11.1` if possible.
    * Avoids issue where loading an app on a nested route could trigger double-loading of app
      assets.

[Commit Log](https://github.com/xh/hoist-react/compare/v43.0.1...v43.0.2)

## v43.0.1 - 2021-10-04

### 🎁 New Features

* New `GridFindField` component that enables users to search through a Grid and select rows that
  match the entered search term, _without_ applying any filtering. Especially useful for grids with
  aggregations or other logic that preclude client-side filtering of the data.
* Tree grid rows can be expanded / collapsed by clicking anywhere on the row. The new
  `GridModel.clicksToExpand` config can be used to control how many clicks will toggle the row.
  Defaults to double-click for desktop, and single tap for mobile - set to 0 to disable entirely.
* Added `GridModel.onCellContextMenu` handler. Note that for mobile (phone) apps, this handler fires
  on the "long press" (aka "tap and hold") gesture. This means it can be used as an alternate event
  for actions like drilling into a record detail, especially for parent rows on tree grids, where
  single tap will by default expand/collapse the node.
* In the `@xh/hoist/desktop/grid` package, `CheckboxEditor` has been renamed `BooleanEditor`. This
  new component supports a `quickToggle` prop which allows for more streamlined inline editing of
  boolean values.
* `LoadSpec` now supports a new `meta` property. Use this property to pass app-specific metadata
  through the `LoadSupport` loading and refresh lifecycle.
* A spinner is now shown while the app downloads and parses its javascript - most noticeable when
  loading a new (uncached) version, especially on a slower mobile connection. (Requires
  `@xh/hoist-dev-utils` v5.11 or greater to enable.)
* Log Levels now include information on when the custom config was last updated and by whom.
    * Note apps must update their server-side to `hoist-core v10.0` or greater to persist the date
      and username associated with the config (although this is _not_ a general or hard requirement
      for taking this version of hoist-react).

### ⚙️ Technical

* Removed `DEFAULT_SORTING_ORDER` static from `Column` class in favor of three new preset constants:
  `ASC_FIRST`, `DESC_FIRST`, and `ABS_DESC_FIRST`. Hoist will now default sorting order on columns
  based on field type. Sorting order can still be manually set via `Column.sortingOrder`.

### 🐞 Bug Fixes

* The ag-grid grid property `stopEditingWhenCellsLoseFocus` is now enabled by default to ensure
  values are committed to the Store if the user clicks somewhere outside the grid while editing a
  cell.
* Triggering inline editing of text or select editor cells by typing characters will no longer lose
  the first character pressed.

### ✨ Styles

* New `TreeStyle.COLORS` and `TreeStyle.COLORS_AND_BORDERS` tree grid styles have been added. Use
  the `--xh-grid-tree-group-color-level-*` CSS vars to customize colors as needed.
* `TreeStyle.HIGHLIGHTS` and `TreeStyle.HIGHLIGHTS_AND_BORDERS` now highlight row nodes on a
  gradient according to their depth.
* Default colors for masks and dialog backdrops have been adjusted, with less obtrusive colors used
  for masks via `--xh-mask-bg` and a darker `--xh-backdrop-bg` var now used behind dialogs.
* Mobile-specific styles and CSS vars for panel and dialog title background have been tweaked to use
  desktop defaults, and mobile dialogs now respect `--xh-popup-*` vars as expected.

### 💥 Breaking Changes

* In the `@xh/hoist/desktop/grid` package, `CheckboxEditor` has been renamed `BooleanEditor`.

### ⚙️ Technical

* The `xhLastReadChangelog` preference will not save SNAPSHOT versions to ensure the user continues
  to see the 'What's New?' notification for non-SNAPSHOT releases.

### 📚 Libraries

* @blueprintjs/core `3.49 → 3.50`
* codemirror `5.62 → 5.63`

[Commit Log](https://github.com/xh/hoist-react/compare/v42.6.0...v43.0.1)

## v42.6.0 - 2021-09-17

### 🎁 New Features

* New `Column.autosizeBufferPx` config applies column-specific autosize buffer and overrides
  `GridAutosizeOptions.bufferPx`.
* `Select` input now supports new `maxMenuHeight` prop.

### 🐞 Bug Fixes

* Fixes issue with incorrect Grid auto-sizing for Grids with certain row and cell styles.
* Grid sizing mode styles no longer conflict with custom use of `groupUseEntireRow: false` within
  `agOptions`.
* Fixes an issue on iOS where `NumberInput` would incorrectly bring up a text keyboard.

### ✨ Styles

* Reduced default Grid header and group row heights to minimize their use of vertical space,
  especially at larger sizing modes. As before, apps can override via the `AgGrid.HEADER_HEIGHTS`
  and `AgGrid.GROUP_ROW_HEIGHTS` static properties. The reduction in height does not apply to group
  rows that do not use the entire width of the row.
* Restyled Grid header rows with `--xh-grid-bg` and `--xh-text-color-muted` for a more minimal look
  overall. As before, use the `--xh-grid-header-*` CSS vars to customize if needed.

[Commit Log](https://github.com/xh/hoist-react/compare/v42.5.0...v42.6.0)

## v42.5.0 - 2021-09-10

### 🎁 New Features

* Provide applications with the ability to override default logic for "restore defaults". This
  allows complex and device-specific sub-apps to perform more targeted and complete clearing of user
  state. See new overridable method `HoistAppModel.restoreDefaultsAsync` for more information.

### 🐞 Bug Fixes

* Improved coverage of Fetch `abort` errors.
* The in-app changelog will no longer prompt the user with the "What's New" button if category-based
  filtering results in a version without any release notes.

### ✨ Styles

* New CSS vars added to support easier customization of desktop Tab font/size/color. Tabs now
  respect standard `--xh-font-size` by default.

### 📚 Libraries

* @blueprintjs/core `3.48 → 3.49`
* @popperjs/core `2.9 → 2.10`

[Commit Log](https://github.com/xh/hoist-react/compare/v42.4.0...v42.5.0)

## v42.4.0 - 2021-09-03

### 🎁 New Features

* New `GridFilterModel.commitOnChange` config (default `true`) applies updated filters as soon as
  they are changed within the pop-up menu. Set to `false` for large datasets or whenever filtering
  is a more intensive operation.
* Mobile `Select` input now supports async `queryFn` prop for parity with desktop.
* `TreeMapModel` now supports new `maxLabels` config for improved performance.

### ✨ Styles

* Hoist's default font is now [Inter](https://rsms.me/inter/), shipped and bundled via the
  `inter-ui` npm package. Inter is a modern, open-source font that leverages optical sizing to
  ensure maximum readability, even at very small sizes (e.g. `sizingMode: 'tiny'`). It's also a
  "variable" font, meaning it supports any weights from 1-1000 with a single font file download.
* Default Grid header heights have been reduced for a more compact display and greater
  differentiation between header and data rows. As before, apps can customize the pixel heights used
  by overwriting the `AgGrid.HEADER_HEIGHTS` static, typically within `Bootstrap.js`.

### ⚙️ Technical

* Mobile pull-to-refresh/swipe-to-go-back gestures now disabled over charts to avoid disrupting
  their own swipe-based zooming and panning features.

[Commit Log](https://github.com/xh/hoist-react/compare/v42.2.0...v42.4.0)

## v42.2.0 - 2021-08-27

### 🎁 New Features

* Charts now hide scrollbar, rangeSelector, navigator, and export buttons and show axis labels when
  printing or exporting images.

[Commit Log](https://github.com/xh/hoist-react/compare/v42.1.1...v42.2.0)

## v42.1.1 - 2021-08-20

* Update new `XH.sizingMode` support to store distinct values for the selected sizing mode on
  desktop, tablet, and mobile (phone) platforms.
* Additional configuration supported for newly-introduced `AppOption` preset components.

### 📚 Libraries

* @blueprintjs/core `3.47 → 3.48`

[Commit Log](https://github.com/xh/hoist-react/compare/v42.1.0...v42.1.1)

## v42.1.0 - 2021-08-19

### 🎁 New Features

* Added observable `XH.sizingMode` to govern app-wide `sizingMode`. `GridModel`s will bind to this
  `sizingMode` by default. Apps that have already implemented custom solutions around a centralized
  `sizingMode` should endeavor to unwind in favor of this.
    * ⚠ NOTE - this change requires a new application preference be defined - `xhSizingMode`. This
      should be a JSON pref, with a suggested default value of `{}`.
* Added `GridAutosizeMode.ON_SIZING_MODE_CHANGE` to autosize Grid columns whenever
  `GridModel.sizingMode` changes - it is now the default `GridAutosizeOptions.mode`.
* Added a library of reusable `AppOption` preset components, including `ThemeAppOption`,
  `SizingModeAppOption` and `AutoRefreshAppOptions`. Apps that have implemented custom `AppOption`
  controls to manage these Hoist-provided options should consider migrating to these defaults.
* `Icon` factories now support `intent`.
* `TreeMapModel` and `SplitTreeMapModel` now supports a `theme` config, accepting the strings
  'light' or 'dark'. Leave it undefined to use the global theme.
* Various usability improvements and simplifications to `GroupingChooser`.

### 🐞 Bug Fixes

* Fixed an issue preventing `FormField` labels from rendering if `fieldDefaults` was undefined.

### ✨ Styles

* New `Badge.compact` prop sets size to half that of parent element when true (default false). The
  `position` prop has been removed in favor of customizing placement of the component.

[Commit Log](https://github.com/xh/hoist-react/compare/v42.0.0...v42.1.0)

## v42.0.0 - 2021-08-13

### 🎁 New Features

* Column-level filtering is now officially supported for desktop grids!
    * New `GridModel.filterModel` config accepts a config object to customize filtering options, or
      `true` to enable grid-based filtering with defaults.
    * New `Column.filterable` config enables a customized header menu with filtering options. The
      new control offers two tabs - a "Values" tab for an enumerated "set-type" filter and a "
      Custom" tab to support more complex queries with multiple clauses.
* New `TaskObserver` replaces existing `PendingTaskModel`, providing improved support for joining
  and masking multiple asynchronous tasks.
* Mobile `NavigatorModel` provides a new 'pull down' gesture to trigger an app-wide data refresh.
  This gesture is enabled by default, but can be disabled via the `pullDownToRefresh` flag.
* `RecordAction` now supports a `className` config.
* `Chart` provides a default context menu with its standard menu button actions, including a new
  'Copy to Clipboard' action.

### 💥 Breaking Changes

* `FilterChooserModel.sourceStore` and `FilterChooserModel.targetStore` have been renamed
  `FilterChooserModel.valueSource` and `FilterChooserModel.bind` respectively. Furthermore, both
  configs now support either a `Store` or a cube `View`. This is to provide a common API with the
  new `GridFilterModel` filtering described above.
* `GridModel.setFilter()` and `DataViewModel.setFilter()` have been removed. Either configure your
  grid with a `GridFilterModel`, or set the filter on the underlying `Store` instead.
* `FunctionFilter` now requires a `key` property.
* `PendingTaskModel` has been replaced by the new `TaskObserver` in `@xh/hoist/core`.
    * ⚠ NOTE - `TaskObserver` instances should be created via the provided static factory methods
      and
      _not_ directly via the `new` keyword. `TaskObserver.trackLast()` can be used as a drop-in
      replacement for `new PendingTaskModel()`.
* The `model` prop on `LoadingIndicator` and `Mask` has been replaced with `bind`. Provide one or
  more `TaskObserver`s to this prop.

### ⚙️ Technical

* `GridModel` has a new `selectedIds` getter to get the IDs of currently selected records. To
  provide consistency across models, the following getters have been deprecated and renamed:
    + `selectedRecordId` has been renamed `selectedId` in `GridModel`, `StoreSelectionModel`, and
      `DataViewModel`
    + `selection` has been renamed `selectedRecords` in `GridModel`, `DataViewModel`, and
      `RestGridModel`
    + `singleRecord`, `records`, and `ids` have been renamed `selectedRecord`, `selectedRecords`,
      and
      `selectedIds`, respectively, in `StoreSelectionModel`

### ✨ Styles

* Higher contrast on grid context menus for improved legibility.

[Commit Log](https://github.com/xh/hoist-react/compare/v41.3.0...v42.0.0)

## v41.3.0 - 2021-08-09

### 🎁 New Features

* New `Cube` aggregators `ChildCountAggregator` and `LeafCountAggregator`.
* Mobile `NavigatorModel` provides a new "swipe" gesture to go back in the page stack. This is
  enabled by default, but may be turned off via the new `swipeToGoBack` prop.
* Client error reports now include the full URL for additional troubleshooting context.
    * Note apps must update their server-side to `hoist-core v9.3` or greater to persist URLs with
      error reports (although this is _not_ a general or hard requirement for taking this version of
      hoist-react).

[Commit Log](https://github.com/xh/hoist-react/compare/v41.2.0...v41.3.0)

## v41.2.0 - 2021-07-30

### 🎁 New Features

* New `GridModel.rowClassRules` and `Column.cellClassRules` configs added. Previously apps needed to
  use `agOptions` to dynamically apply and remove CSS classes using either of these options - now
  they are fully supported by Hoist.
    * ⚠ Note that, to avoid conflicts with internal usages of these configs, Hoist will check and
      throw if either is passed via `agOptions`. Apps only need to move their configs to the new
      location - the shape of the rules object does *not* need to change.
* New `GridAutosizeOptions.includeCollapsedChildren` config controls whether values from collapsed
  (i.e. hidden) child records should be measured when computing column sizes. Default of `false`
  improves autosize performance for large tree grids and should generally match user expectations
  around WYSIWYG autosizing.
* New `GridModel.beginEditAsync()` and `endEditAsync()` APIs added to start/stop inline editing.
    * ⚠ Note that - in a minor breaking change - the function form of the `Column.editable` config
      is no longer passed an `agParams` argument, as editing might now begin and need to be
      evaluated outside the context of an AG-Grid event.
* New `GridModel.clicksToEdit` config controls the number of clicks required to trigger
  inline-editing of a grid cell. Default remains 2 (double click ).
* Timeouts are now configurable on grid exports via a new `exportOptions.timeout` config.
* Toasts may now be dismissed programmatically - use the new `ToastModel` returned by the
  `XH.toast()` API and its variants.
* `Form` supports setting readonlyRenderer in `fieldDefaults` prop.
* New utility hook `useCached` provides a more flexible variant of `React.useCallback`.

### 🐞 Bug Fixes

* Inline grid editing supports passing of JSX editor components.
* `GridExportService` catches any exceptions thrown during export preparation and warns the user
  that something went wrong.
* GridModel with 'disabled' selection no longer shows "ghost" selection when using keyboard.
* Tree grids now style "parent" rows consistently with highlights/borders if requested, even for
  mixed-depth trees where some rows have children at a given level and others do not.

### ⚙️ Technical

* `FetchService` will now actively `abort()` fetch requests that it is abandoning due to its own
  `timeout` option. This allows the browser to release the associated resources associated with
  these requests.
* The `start()` function in `@xh/hoist/promise` has been deprecated. Use `wait()` instead, which can
  now be called without any args to establish a Promise chain and/or introduce a minimal amount of
  asynchronousity.
* ⚠ Note that the raw `AgGrid` component no longer enhances the native keyboard handling provided by
  AG Grid. All Hoist key handling customizations are now limited to `Grid`. If you wish to provide
  custom handling in a raw `AgGrid` component, see the example here:
  https://www.ag-grid.com/javascript-grid/row-selection/#example-selection-with-keyboard-arrow-keys

### ✨ Styles

* The red and green color values applied in dark mode have been lightened for improved legibility.
* The default `colorSpec` config for number formatters has changed to use new dedicated CSS classes
  and variables.
* New/renamed CSS vars `--xh-grid-selected-row-bg` and `--xh-grid-selected-row-text-color` now used
  to style selected grid rows.
    * ⚠ Note the `--xh-grid-bg-highlight` CSS var has been removed.
* New `.xh-cell--editable` CSS class applied to cells with inline editing enabled.
    * ⚠ Grid CSS class `.xh-invalid-cell` has been renamed to `.xh-cell--invalid` for consistency -
      any app style overrides should update to this new classname.

### 📚 Libraries

* core-js `3.15 → 3.16`

[Commit Log](https://github.com/xh/hoist-react/compare/v41.1.0...v41.2.0)

## v41.1.0 - 2021-07-23

### 🎁 New Features

* Button to expand / collapse all rows within a tree grid now added by default to the primary tree
  column header. (New `Column.headerHasExpandCollapse` property provided to disable.)
* New `@logWithDebug` annotation provides easy timed logging of method execution (via `withDebug`).
* New `AppSpec.disableXssProtection` config allows default disabling of Field-level XSS protection
  across the app. Intended for secure, internal apps with tight performance tolerances.
* `Constraint` callbacks are now provided with a `record` property when validating Store data and a
  `fieldModel` property when validating Form data.
* New `Badge` component allows a styled badge to be placed inline with text/title, e.g. to show a
  counter or status indicator within a tab title or menu item.
* Updated `TreeMap` color scheme, with a dedicated set of colors for dark mode.
* New XH convenience methods `successToast()`, `warningToast()`, and `dangerToast()` show toast
  alerts with matching intents and appropriate icons.
    * ⚠ Note that the default `XH.toast()` call now shows a toast with the primary (blue) intent and
      no icon. Previously toasts displayed by default with a success (green) intent and checkmark.
* GridModel provides a public API method `setColumnState` for taking a previously saved copy of
  gridModel.columnState and applying it back to a GridModel in one call.

### 🐞 Bug Fixes

* Fixed an issue preventing export of very large (>100k rows) grids.
* Fixed an issue where updating summary data in a Store without also updating other data would not
  update the bound grid.
* Intent styles now properly applied to minimal buttons within `Panel.headerItems`.
* Improved `GridModel` async selection methods to ensure they do not wait forever if grid does not
  mount.
* Fixed an issue preventing dragging the chart navigator range in a dialog.

### ⚙️ Technical

* New `Exception.timeout()` util to throw exceptions explicitly marked as timeouts, used by
  `Promise.timeout` extension.
* `withShortDebug` has been deprecated. Use `withDebug` instead, which has the identical behavior.
  This API simplification mirrors a recent change to `hoist-core`.

### ✨ Styles

* If the first child of a `Placeholder` component is a Hoist icon, it will not automatically be
  styled to 4x size with reduced opacity. (See new Toolbox example under the "Other" tab.)

### 📚 Libraries

* @blueprintjs/core `3.46 → 3.47`
* dompurify `2.2 → 2.3`

[Commit Log](https://github.com/xh/hoist-react/compare/v41.0.0...v41.1.0)

## v41.0.0 - 2021-07-01

### 🎁 New Features

* Inline editing of Grid/Record data is now officially supported:
    + New `Column.editor` config accepts an editor component to enable managed editing of the cells
      in that column. New `CheckboxEditor`, `DateEditor`, `NumberEditor`, `SelectEditor`
      , `TextAreaEditor`
      and `TextEditor` components wrap their corresponding HoistInputs with the required hook-based
      API and can be passed to this new config directly.
    + `Store` now contains built-in support for validation of its uncommitted records. To enable,
      specify the new `rules` property on the `Field`s in your `Store`. Note that these rules and
      constraints use the same API as the forms package, and rules and constraints may be shared
      between the `data` and `form` packages freely.
    + `GridModel` will automatically display editors and record validation messages as the user
      moves between cells and records. The new `GridModel.fullRowEditing` config controls whether
      editors are displayed for the focused cell only or for the entire row.
* All Hoist Components now support a `modelRef` prop. Supply a ref to this prop in order to gain a
  pointer to a Component's backing `HoistModel`.
* `DateInput` has been improved to allow more flexible parsing of user input with multiple formats.
  See the new prop `DateInput.parseStrings`.
* New `Column.sortValue` config takes an alternate field name (as a string) to sort the column by
  that field's value, or a function to produce a custom cell-level value for comparison. The values
  produced by this property will be also passed to any custom comparator, if one is defined.
* New `GridModel.hideEmptyTextBeforeLoad` config prevents showing the `emptyText` until the store
  has been loaded at least once. Apps that depend on showing `emptyText` before first load should
  set this property to `false`.
* `ExpandCollapseButton` now works for grouped grids in addition to tree grids.
* `FieldModel.initialValue` config now accepts functions, allowing for just-in-time initialization
  of Form data (e.g. to pre-populate a Date field with the current time).
* `TreeMapModel` and `SplitTreeMapModel` now support a `maxHeat` config, which can be used to
  provide a stable absolute maximum brightness (positive or negative) within the entire TreeMap.
* `ErrorMessage` will now automatically look for an `error` property on its primary context model.
* `fmtNumber()` supports new flags `withCommas` and `omitFourDigitComma` to customize the treatment
  of commas in number displays.
* `isValidJson` function added to form validation constraints.
* New `Select.enableFullscreen` prop added to the mobile component. Set to true (default on phones)
  to render the input in a full-screen modal when focused, ensuring there is enough room for the
  on-screen keyboard.

### 💥 Breaking Changes

* Removed support for class-based Hoist Components via the `@HoistComponent` decorator (deprecated
  in v38). Use functional components created via the `hoistCmp()` factory instead.
* Removed `DimensionChooser` (deprecated in v37). Use `GroupingChooser` instead.
* Changed the behavior of `FormModel.init()` to always re-initialize *all* fields. (Previously, it
  would only initialize fields explicitly passed via its single argument). We believe that this is
  more in line with developer expectations and will allow the removal of app workarounds to force a
  reset of all values. Most apps using FormModel should not need to change, but please review and
  test any usages of this particular method.
* Replaced the `Grid`, `DataView`, and `RestGrid` props below with new configurable fields on
  `GridModel`, `DataViewModel`, and `RestGridModel`, respectively. This further consolidates grid
  options into the model layer, allowing for more consistent application code and developer
  discovery.
    + `onKeyDown`
    + `onRowClicked`
    + `onRowDoubleClicked`
    + `onCellClicked`
    + `onCellDoubleClicked`
* Renamed the confusing and ambiguous property name `labelAlign` in several components:
    + `FormField`: `labelAlign` has been renamed to `labelTextAlign`
    + `SwitchInput`, `RadioInput`, and `Checkbox`: `labelAlign` has been renamed `labelSide`.
* Renamed all CSS variables beginning with `--navbar` to start with `--appbar`, matching the Hoist
  component name.
* Removed `TreeMapModel.colorMode` value 'balanced'. Use the new `maxHeat` config to prevent outlier
  values from dominating the color range of the TreeMap.
* The classes `Rule` and `ValidationState` and all constraint functions (e.g. `required`,
  `validEmail`, `numberIs`, etc.) have been moved from the `cmp\form` package to the `data` package.
* Hoist grids now require AG Grid v25.3.0 or higher - update your AG Grid dependency in your app's
  `package.json` file. See the [AG Grid Changelog](https://www.ag-grid.com/ag-grid-changelog/) for
  details.
* Hoist charts now require Highcharts v9.1.0 or higher - update your Highcharts dependency in your
  app's `package.json` file. See the
  [Highcharts Changelog](https://www.highcharts.com/changelog/#highcharts-stock) for details.

### 🐞 Bug Fixes

* Fixed disable behavior for Hoist-provided button components using popover.
* Fixed default disabling of autocomplete within `TextInput`.
* Squelched console warning re. precision/stepSize emitted by Blueprint-based `numberInput`.

### ⚙️ Technical

* Improved exception serialization to better handle `LocalDate` and similar custom JS classes.
* Re-exported Blueprint `EditableText` component (w/elemFactory wrapper) from `kit/blueprint`.

### 📚 Libraries

* @blueprintjs/core `3.44 → 3.46`
* codemirror `5.60 → 5.62`
* core-js `3.10 → 3.15`
* filesize `6.2 → 6.4`
* mobx `6.1 → 6.3`
* react-windowed-select `3.0 → 3.1`

[Commit Log](https://github.com/xh/hoist-react/compare/v40.0.0...v41.0.0)

## v40.0.0 - 2021-04-22

⚠ Please ensure your `@xh/hoist-dev-utils` dependency is >= v5.7.0. This is required to support the
new changelog feature described below. Even if you are not yet using the feature, you must update
your dev-utils dependency for your project to build.

### 🎁 New Features

* Added support for displaying an in-app changelog (release notes) to the user. See the new
  `ChangelogService` for details and instructions on how to enable.
* Added `XH.showBanner()` to display a configurable banner across the top of viewport, as another
  non-modal alternative for attention-getting application alerts.
* New method `XH.showException()` uses Hoist's built-in exception display to show exceptions that
  have already been handled directly by application code. Use as an alternative to
  `XH.handleException()`.
* `XH.track()` supports a new `oncePerSession` option. This flag can be set by applications to avoid
  duplicate tracking messages for certain types of activity.
* Mobile `NavigatorModel` now supports a `track` flag to automatically track user page views,
  equivalent to the existing `track` flag on `TabContainerModel`. Both implementations now use the
  new `oncePerSession` flag to avoid duplicate messages as a user browses within a session.
* New `Spinner` component returns a simple img-based spinner as an animated PNG, available in two
  sizes. Used for the platform-specific `Mask` and `LoadingIndicator` components. Replaces previous
  SVG-based implementations to mitigate rendering performance issues over remote connections.

### 💥 Breaking Changes

* `Store` now creates a shared object to hold the default values for every `Field` and uses this
  object as the prototype for the `data` property of every `Record` instance.
    * Only non-default values are explicitly written to `Record.data`, making for a more efficient
      representation of default values and improving the performance of `Record` change detection.
    * Note this means that `Record.data` *no longer* contains keys for *all* fields as
      `own-enumerable` properties.
    * Applications requiring a full enumeration of all values should call the
      new `Record.getValues()`
      method, which returns a new and fully populated object suitable for spreading or cloning.
    * This behavior was previously available via `Store.experimental.shareDefaults` but is now
      always enabled.
* For API consistency with the new `showBanner()` util, the `actionFn` prop for the recently-added
  `ErrorMessage` component has been deprecated. Specify as an `onClick` handler within the
  component's `actionButtonProps` prop instead.
* The `GridModel.experimental.externalSort` flag has been promoted from an experiment to a
  fully-supported config. Default remains `false`, but apps that were using this flag must now pass
  it directly: `new GridModel({externalSort: true, ...})`.
* Hoist re-exports and wrappers for the Blueprint `Spinner` and Onsen `ProgressCircular` components
  have been removed, in favor of the new Hoist `Spinner` component mentioned above.
* Min version for `@xh/hoist-dev-utils` is now v5.7.0, as per above.

### 🐞 Bug Fixes

* Formatters in the `@xh/hoist/format` package no longer modify their options argument.
* `TileFrame` edge-case bug fixed where the appearance of an internal scrollbar could thrash layout
  calculations.
* XSS protection (dompurify processing) disabled on selected REST editor grids within the Hoist
  Admin console. Avoids content within configs and JSON blobs being unintentionally mangled.

### ⚙️ Technical

* Improvements to exception serialization, especially for any raw javascript `Error` thrown by
  client-side code.

### ✨ Styles

* Buttons nested inline within desktop input components (e.g. clear buttons) tweaked to avoid
  odd-looking background highlight on hover.
* Background highlight color of minimal/outlined buttons tweaked for dark theme.
* `CodeInput` respects standard XH theme vars for its background-color and (monospace) font family.
  Its built-in toolbar has also been made compact and slightly re-organized.

### 📚 Libraries

* @blueprintjs/core `3.41 → 3.44`
* @blueprintjs/datetime `3.21 → 3.23`
* classnames `2.2 → 2.3`
* codemirror `5.59 → 5.60`
* core-js `3.9 → 3.10`
* filesize `6.1 → 6.2`
* qs `6.9 → 6.10`
* react-beautiful-dnd `13.0 → 13.1`
* react-select `4.2 → 4.3`

[Commit Log](https://github.com/xh/hoist-react/compare/v39.0.1...v40.0.0)

## v39.0.1 - 2021-03-24

### 🐞 Bug Fixes

* Fixes regression preventing the loading of the Activity Tab in the Hoist Admin console.
* Fixes icon alignment in `DateInput`.

[Commit Log](https://github.com/xh/hoist-react/compare/v39.0.0...v39.0.1)

## v39.0.0 - 2021-03-23

### 🎁 New Features

#### Components + Props

* New `TileFrame` layout component renders a collection of child items using a layout that balances
  filling the available space against maintaining tile width / height ratio.
* Desktop `Toolbar` accepts new `compact` prop. Set to `true` to render the toolbar with reduced
  height and font-size.
* New `StoreFilterField` prop `autoApply` allows developers to more easily use `StoreFilterField` in
  conjunction with other filters or custom logic. Set to `false` and specify an `onFilterChange`
  callback to take full control of filter application.
* New `RestGrid` prop `formClassName` allows custom CSS class to be applied to its managed
  `RestForm` dialog.

#### Models + Configs

* New property `selectedRecordId` on `StoreSelectionModel`, `GridModel`, and `DataViewModel`.
  Observe this instead of `selectedRecord` when you wish to track only the `id` of the selected
  record and not changes to its data.
* `TreeMapModel.colorMode` config supports new value `wash`, which retains the positive and negative
  color while ignoring the intensity of the heat value.
* New method `ChartModel.updateHighchartsConfig()` provides a more convenient API for changing a
  chart's configuration post-construction.
* New `Column.omit` config supports conditionally excluding a column from its `GridModel`.

#### Services + Utils

* New method `FetchService.setDefaultTimeout()`.
* New convenience getter `LocalDate.isToday`.
* `HoistBase.addReaction()` now accepts convenient string values for its `equals` flag.

### 💥 Breaking Changes

* The method `HoistAppModel.preAuthInitAsync()` has been renamed to `preAuthAsync()` and should now
  be defined as `static` within apps that implement it to run custom pre-authentication routines.
    * This change allows Hoist to defer construction of the `AppModel` until Hoist itself has been
      initialized, and also better reflects the special status of this function and when it is
      called in the Hoist lifecycle.
* Hoist grids now require AG Grid v25.1.0 or higher - update your AG Grid dependency in your app's
  `package.json` file. See the [AG Grid Changelog](https://www.ag-grid.com/ag-grid-changelog/) for
  details.

### ⚙️ Technical

* Improvements to behavior/performance of apps in hidden/inactive browser tabs. See the
  [page visibility API reference](https://developer.mozilla.org/en-US/docs/Web/API/Page_Visibility_API)
  for details. Now, when the browser tab is hidden:
    * Auto-refresh is suspended.
    * The `forEachAsync()` and `whileAsync()` utils run synchronously, without inserting waits that
      would be overly throttled by the browser.
* Updates to support compatibility with agGrid 25.1.0.
* Improved serialization of `LoadSpec` instances within error report stacktraces.

### 📚 Libraries

* @blueprintjs/core `3.39 → 3.41`
* @blueprintjs/datetime `3.20 → 3.21`
* @popperjs/core `2.8 → 2.9`
* core-js `3.8 → 3.9`
* react-select `4.1 → 4.2`

[Commit Log](https://github.com/xh/hoist-react/compare/v38.3.0...v39.0.0)

## v38.3.0 - 2021-03-03

### 🎁 New Features

* New `Store.freezeData` and `Store.idEncodesTreePath` configs added as performance optimizations
  when loading very large data sets (50k+ rows).
* New `ColChooserModel.autosizeOnCommit` config triggers an autosize run whenever the chooser is
  closed. (Defaulted to true on mobile.)

[Commit Log](https://github.com/xh/hoist-react/compare/v38.2.0...v38.3.0)

## v38.2.0 - 2021-03-01

### 🐞 Bug Fixes

* Fix to edge-case where `Grid` would lose its selection if set on the model prior to the component
  mounting and AG Grid full rendering.
* Fix to prevent unintended triggering of app auto-refresh immediately after init.

### ⚙️ Technical

* New config `Cube.fieldDefaults` - matches same config added to `Store` in prior release.
* App auto-refresh interval keys off of last *completed* refresh cycle if there is one. Avoids
  over-eager refresh when cycle is fast relative to the time it takes to do the refresh.
* New experimental property `Store.experimental.shareDefaults`. If true, `Record.data` will be
  created with default values for all fields stored on a prototype, with only non-default values
  stored on `data` directly. This can yield major performance improvements for stores with sparsely
  populated records (i.e. many records with default values). Note that when set, the `data` property
  on `Record` will no longer contain keys for *all* fields as `own-enumerable` properties. This may
  be a breaking change for some applications.

[Commit Log](https://github.com/xh/hoist-react/compare/v38.1.1...v38.2.0)

## v38.1.1 - 2021-02-26

### ⚙️ Technical

* New config `Store.fieldDefaults` supports defaulting config options for all `Field` instances
  created by a `Store`.

[Commit Log](https://github.com/xh/hoist-react/compare/v38.1.0...v38.1.1)

## v38.1.0 - 2021-02-24

⚠ Please ensure your `@xh/hoist-dev-utils` dependency is >= v5.6.0. This is required to successfully
resolve and bundle transitive dependencies of the upgraded `react-select` library.

### 🐞 Bug Fixes

* A collapsible `Panel` will now restore its user specified-size when re-opened. Previously the
  panel would be reset to the default size.
* `Store.lastLoaded` property now initialized to `null`. Previously this property had been set to
  the construction time of the Store.
* Tweak to `Grid` style rules to ensure sufficient specificity of rules related to indenting child
  rows within tree grids.
* Improvements to parsing of `Field`s of type 'int': we now correctly parse values presented in
  exponential notation and coerce `NaN` values to `null`.

### 🎁 New Features

* `GridModel` has new async variants of existing methods: `selectFirstAsync`, `selectAsync`, and
  `ensureSelectionVisibleAsync`. These methods build-in the necessary waiting for the underlying
  grid implementation to be ready and fully rendered to ensure reliable selection. In addition, the
  first two methods will internally call the third. The existing non-async counterparts for these
  methods have been deprecated.
* GridModel has a new convenience method `preSelectFirstAsync` for initializing the selection in
  grids, without disturbing any existing selection.
* Added new `Store.loadTreeData` config (default `true`) to enable or disable building of nested
  Records when the raw data elements being loaded have a `children` property.
* Cube `View` now detects and properly handles streaming updates to source data that include changes
  to row dimensions as well as measures.*
* `DataViewModel.itemHeight` can now be a function that returns a pixel height.
* The `LoadSpec` object passed to `doLoadAsync()` is now a defined class with additional properties
  `isStale`, `isObsolete` and `loadNumber`. Use these properties to abandon out-of-order
  asynchronous returns from the server.
    * 💥 NOTE that calls to `loadAsync()` no longer accept a plain object for their `loadSpec`
      parameter. Application code such as `fooModel.loadAsync({isRefresh: true})` should be updated
      to use the wrapper APIs provided by `LoadSupport` - e.g. `fooModel.refreshAsync()`. (This was
      already the best practice, but is now enforced.)
* New `autoHeight` property on grid `Column`. When set the grid will increase the row height
  dynamically to accommodate cell content in this column.

### 📚 Libraries

* @blueprintjs/core `3.38 → 3.39`
* react-select `3.1 → 4.1`
* react-windowed-select `2.0 → 3.0`

[Commit Log](https://github.com/xh/hoist-react/compare/v38.0.0...v38.1.0)

## v38.0.0 - 2021-02-04

Hoist v38 includes major refactoring to streamline core classes, bring the toolkit into closer
alignment with the latest developments in Javascript, React, and MobX, and allow us to more easily
provide documentation and additional features. Most notably, we have removed the use of class based
decorators, in favor of a simpler inheritance-based approach to defining models and services.

* We are introducing a new root superclass `HoistBase` which provides many of the syntax
  enhancements and conventions used throughout Hoist for persistence, resource management, and
  reactivity.
* New base classes of `HoistModel` and `HoistService` replace the existing class decorators
  `@HoistModel` and `@HoistService`. Application models and services should now `extend` these base
  classes instead of applying the (now removed) decorators. For your application's `AppModel`,
  extend the new `HoistAppModel` superclass.
* We have also removed the need for the explicit `@LoadSupport` annotation on these classes. The
  presence of a defined `doLoadAsync()` method is now sufficient to allow classes extending
  `HoistModel` and `HoistService` to participate in the loading and refreshing lifecycle as before.
* We have deprecated support for class-based Components via the `@HoistComponent` class decorator.
  To continue to use this decorator, please import it from the `@xh\hoist\deprecated` package.
  Please note that we plan to remove `@HoistComponent` in a future version.
* Due to changes in MobX v6.0.1, all classes that host observable fields and actions will now also
  need to provide a constructor containing a call to `makeObservable(this)`. This change will
  require updates to most `HoistModel` and `HoistService` classes. See
  [this article from MobX](https://michel.codes/blogs/mobx6) for more on this change and the
  motivation behind it.

### 🎁 New Features

* New utility method `getOrCreate` for easy caching of properties on objects.
* The `Menu` system on mobile has been reworked to be more consistent with desktop. A new
  `MenuButton` component has been added to the mobile framework, which renders a `Menu` of
  `MenuItems` next to the `MenuButton`. This change also includes the removal of `AppMenuModel` (see
  Breaking Changes).
* Added `ExpandCollapseButton` to the mobile toolkit, to expand / collapse all rows in a tree grid.
* Added `Popover` to the mobile toolkit, a component to display floating content next to a target
  element. Its API is based on the Blueprint `Popover` component used on desktop.
* `StoreFilterField` now matches the rendered string values for `date` and `localDate` fields when
  linked to a properly configured `GridModel`.
* `GroupingChooser` gets several minor usability improvements + clearer support for an empty /
  ungrouped state, when so enabled.

### 💥 Breaking Changes

* All `HoistModel` and `HoistService` classes must be adjusted as described above.
* `@HoistComponent` has been deprecated and moved to `@xh\hoist\deprecated`
* Hoist grids now require AG Grid v25.0.1 or higher - if your app uses AG Grid, update your AG Grid
  dependency in your app's `package.json` file.
* The `uses()` function (called within `hoistComponent()` factory configs for model context lookups)
  and the `useContextModel()` function no longer accept class names as strings. Pass the class
  itself (or superclass) of the model you wish to select for your component. `Uses` will throw if
  given any string other than "*", making the need for any updates clear in that case.
* The `Ref` class, deprecated in v26, has now been removed. Use `createObservableRef` instead.
* `AppMenuModel` has been removed. The `AppMenuButton` is now configured via
  `AppBar.appMenuButtonProps`. As with desktop, menu items can be added with
  `AppBar.appMenuButtonProps.extraItems[]`

### ⚙️ Technical

* We have removed the experimental flags `useTransactions`, and `deltaSort` from `GridModel`. The
  former has been the default behavior for Hoist for several releases, and the latter is obsolete.

### 📚 Libraries

* @blueprintjs/core `3.36 → 3.38`
* codemirror `5.58 → 5.59`
* mobx `5.15 → 6.1`
* mobx-react `6.3 → 7.1`

[Commit Log](https://github.com/xh/hoist-react/compare/v37.2.0...v38.0.0)

## v37.2.0 - 2021-01-22

### 🎁 New Features

* New `ErrorMessage` component for standard "inline" rendering of Errors and Exceptions, with retry
  support.
* `Cube` now supports an `omitFn` to allow apps to remove unwanted, single-node children.

[Commit Log](https://github.com/xh/hoist-react/compare/v37.1.0...v37.2.0)

## v37.1.0 - 2021-01-20

### 🎁 New Features

* Columns in `ColChooser` can now be filtered by their `chooserGroup`.
* `Cube` now supports a `bucketSpecFn` config which allows dynamic bucketing and aggregation of
  rows.

### 🐞 Bug Fixes

* Fix issue where a `View` would create a root row even if there were no leaf rows.
* Fixed regression in `LeftRightChooser` not displaying description callout.

[Commit Log](https://github.com/xh/hoist-react/compare/v37.0.0...v37.1.0)

## v37.0.0 - 2020-12-15

### 🎁 New Features

* New `GroupingChooser` component provides a new interface for selecting a list of fields
  (dimensions) for grouping APIs, offering drag-and-drop reordering and persisted favorites.
    * This is intended as a complete replacement for the existing `DimensionChooser`. That component
      should be considered deprecated and will be removed in future releases.
* New props added to `TabSwitcher`:
    * `enableOverflow` shows tabs that would normally overflow their container in a drop down menu.
    * `tabWidth`, `tabMinWidth` & `tabMaxWidth` allow flexible configuration of tab sizes within the
      switcher.
* `TabModel` now supports a bindable `tooltip`, which can be used to render strings or elements
  while hovering over tabs.
* New `Placeholder` component provides a thin wrapper around `Box` with standardized, muted styling.
* New `StoreFilterField.matchMode` prop allows customizing match to `start`, `startWord`, or `any`.
* `Select` now implements enhanced typeahead filtering of options. The default filtering is now
  based on a case-insensitive match of word starts in the label. (Previously it was based on a match
  _anywhere_ in the label _or_ value.) To customize this behavior, applications should use the new
  `filterFn` prop.
* New Admin Console Monitor > Memory tab added to view snapshots of JVM memory usage. (Requires
  Hoist Core v8.7 or greater.)
* `FormModel` and `FieldModel` gain support for Focus Management.
* New `boundInput` getter on `FieldModel` to facilitate imperative access to controls, when needed.
  This getter will return the new `HoistInputModel` interface, which support basic DOM access as
  well as standard methods for `focus()`, `blur()`, and `select()`.
* New `GridModel` config `lockColumnGroups` to allow controlling whether child columns can be moved
  outside their parent group. Defaults to `true` to maintain existing behavior.

### 💥 Breaking Changes

* New `TabContainerModel` config `switcher` replaces `switcherPosition` to allow for more flexible
  configuration of the default `TabSwitcher`.
    * Use `switcher: true` to retain default behavior.
    * Use `switcher: false` to not include a TabSwitcher. (previously `switcherPosition: 'none'`)
    * Use `switcher: {...}` to provide customisation props for the `TabSwitcher`. See `TabSwitcher`
      documentation for more information.
* The `HoistInput` base class has been removed. This change marks the completion of our efforts to
  remove all internal uses of React class-based Components in Hoist. The following adjustments are
  required:
    * Application components extending `HoistInput` should use the `useHoistInputModel` hook
      instead.
    * Applications getting refs to `HoistInputs` should be aware that these refs now return a ref to
      a
      `HoistInputModel`. In order to get the DOM element associated with the component use the new
      `domEl` property of that model rather than the`HoistComponent.getDOMNode()` method.
* Hoist grids now require AG Grid v24.1.0 or higher - update your AG Grid dependency in your app's
  `package.json` file. AG Grid v24.1.0
  [lists 5 breaking changes](https://www.ag-grid.com/ag-grid-changelog/), including the two called
  out below. *Note that these cautions apply only to direct use of the AG Grid APIs* - if your app
  is using the Hoist `Grid` and `GridModel` exclusively, there should be no need to adjust code
  around columns or grid state, as the related Hoist classes have been updated to handle these
  changes.
    * AG-4291 - Reactive Columns - the state pattern for ag-grid wrapper has changed as a result of
      this change. If your app made heavy use of saving/loading grid state, please test carefully
      after upgrade.
    * AG-1959 - Aggregation - Add additional parameters to the Custom Aggregation methods. If your
      app implements custom aggregations, they might need to be updated.

### 🔒 Security

* The data package `Field` class now sanitizes all String values during parsing, using the DOMPurify
  library to defend against XSS attacks and other issues with malformed HTML or scripting content
  loaded into `Record`s and rendered by `Grid` or other data-driven components. Please contact XH if
  you find any reason to disable this protection, or observe any unintended side effects of this
  additional processing.

### 🐞 Bug Fixes

* Fix issue where grid row striping inadvertently disabled by default for non-tree grids.
* Fix issue where grid empty text cleared on autosize.

### ✨ Styles

* Default `Chart` themes reworked in both light and dark modes to better match overall Hoist theme.

### ⚙️ Technical

* Note that the included Onsen fork has been replaced with the latest Onsen release. Apps should not
  need to make any changes.
* `Cube.info` is now directly observable.
* `@managed` and `markManaged` have been enhanced to allow for the cleanup of arrays of objects as
  well as objects. This matches the existing array support in `XH.safeDestroy()`.

### 📚 Libraries

* @xh/onsenui `~0.1.2` → onsenui `~2.11.1`
* @xh/react-onsenui `~0.1.2` → react-onsenui `~1.11.3`
* @blueprintjs/core `3.35 → 3.36`
* @blueprintjs/datetime `3.19 → 3.20`
* clipboard-copy `3.1 → 4.0`
* core-js `3.6 → 3.8`
* dompurify `added @ 2.2`
* react `16.13 → 17.0`
* semver `added @ 7.3`

[Commit Log](https://github.com/xh/hoist-react/compare/v36.6.1...v37.0.0)

## v36.6.1 - 2020-11-06

### 🐞 Bug Fixes

* Fix issue where grid row striping would be turned off by default for non-tree grids

[Commit Log](https://github.com/xh/hoist-react/compare/v36.6.0...v36.6.1)

## v36.6.0 - 2020-10-28

### 🎁 New Features

* New `GridModel.treeStyle` config enables more distinctive styling of tree grids, with optional
  background highlighting and ledger-line style borders on group rows.
    * ⚠ By default, tree grids will now have highlighted group rows (but no group borders). Set
      `treeStyle: 'none'` on any `GridModel` instances where you do _not_ want the new default
      style.
* New `DashContainerModel.extraMenuItems` config supports custom app menu items in Dashboards
* An "About" item has been added to the default app menu.
* The default `TabSwitcher` now supports scrolling, and will show overflowing tabs in a drop down
  menu.

### 🐞 Bug Fixes

* Ensure that `Button`s with `active: true` set directly (outside of a `ButtonGroupInput`) get the
  correct active/pressed styling.
* Fixed regression in `Column.tooltip` function displaying escaped HTML characters.
* Fixed issue where the utility method `calcActionColWidth` was not correctly incorporating the
  padding in the returned value.

### ⚙️ Technical

* Includes technical updates to `JsonBlob` archiving. This change requires an update to `hoist-core`
  `v8.6.1` or later, and modifications to the `xh_json_blob` table. See the
  [hoist-core changelog](https://github.com/xh/hoist-core/blob/develop/CHANGELOG.md) for further
  details.

### 📚 Libraries

* @blueprintjs/core `3.33 → 3.35`

[Commit Log](https://github.com/xh/hoist-react/compare/v36.5.0...v36.6.0)

## v36.5.0 - 2020-10-16

### 🐞 Bug Fixes

* Fix text and hover+active background colors for header tool buttons in light theme.

### ⚙️ Technical

* Install a default simple string renderer on all columns. This provides consistency in column
  rendering, and fixes some additional issues with alignment and rendering of Grid columns
  introduced by the change to flexbox-based styling in grid cells.
* Support (optional) logout action in SSO applications.

### 📚 Libraries

* @blueprintjs/core `3.31 → 3.33`
* @blueprintjs/datetime `3.18 → 3.19`
* @fortawesome/fontawesome-pro `5.14 → 5.15`
* moment `2.24 → 2.29`
* numbro `2.2 → 2.3`

[Commit Log](https://github.com/xh/hoist-react/compare/v36.4.0...v36.5.0)

## v36.4.0 - 2020-10-09

### 🎁 New Features

* `TabContainerModel` supports dynamically adding and removing tabs via new public methods.
* `Select` supports a new `menuWidth` prop to control the width of the dropdown.

### 🐞 Bug Fixes

* Fixed v36.3.0 regression re. horizontal alignment of Grid columns.

[Commit Log](https://github.com/xh/hoist-react/compare/v36.3.0...v36.4.0)

## v36.3.0 - 2020-10-07

### 💥 Breaking Changes

* The following CSS variables are no longer in use:
    + `--xh-grid-line-height`
    + `--xh-grid-line-height-px`
    + `--xh-grid-large-line-height`
    + `--xh-grid-large-line-height-px`
    + `--xh-grid-compact-line-height`
    + `--xh-grid-compact-line-height-px`
    + `--xh-grid-tiny-line-height`
    + `--xh-grid-tiny-line-height-px`

### ⚙️ Technical

* We have improved and simplified the vertical centering of content within Grid cells using
  flexbox-based styling, rather than the CSS variables above.

### 🎁 New Features

* `Select` now supports `hideSelectedOptions` and `closeMenuOnSelect` props.
* `XH.message()` and its variants (`XH.prompt(), XH.confirm(), XH.alert()`) all support an optional
  new config `messageKey`. This key can be used by applications to prevent popping up the same
  dialog repeatedly. Hoist will only show the last message posted for any given key.
* Misc. Improvements to organization of admin client tabs.

### 🐞 Bug Fixes

* Fixed issue with sporadic failures reading grid state using `legacyStateKey`.
* Fixed regression to the display of `autoFocus` buttons; focus rectangle restored.

[Commit Log](https://github.com/xh/hoist-react/compare/v36.2.1...v36.3.0)

## v36.2.1 - 2020-10-01

### 🐞 Bug Fixes

* Fixed issue in `LocalDate.previousWeekday()` which did not correctly handle Sunday dates.
* Fixed regression in `Grid` column header rendering for non-string headerNames.

[Commit Log](https://github.com/xh/hoist-react/compare/v36.2.0...v36.2.1)

## v36.2.0 - 2020-09-25

### 💥 Breaking Changes

* New `GridModel` config `colChooserModel` replaces `enableColChooser` to allow for more flexible
  configuration of the grid `colChooser`
    * Use `colChooserModel: true` to retain default behavior.
    * See documentation on `GridModel.ColChooserModelConfig` for more information.
* The `Grid` `hideHeaders` prop has been converted to a field on `AgGridModel` and `GridModel`. All
  grid options of this type are now on the model hierarchy, allowing consistent application code and
  developer discovery.

### 🎁 New Features

* Provides new `CustomProvider` for applications that want to use the Persistence API, but need to
  provide their own storage implementation.
* Added `restoreDefaults` action to default context menu for `GridModel`.
* Added `restoreDefaultsWarning` config to `GridModel`.
* `FormModel` has a new convenience method `setValues` for putting data into one or more fields in
  the form.
* Admin Preference and Config panels now support bulk regrouping actions.

### 🐞 Bug Fixes

* Fixed an error in implementation of `@managed` preventing proper cleanup of resources.
* Fixed a regression introduced in v36.1.0 in `FilterChooser`: Restore support for `disabled` prop.

[Commit Log](https://github.com/xh/hoist-react/compare/v36.1.0...v36.2.0)

## v36.1.0 - 2020-09-22

⚠ NOTE - apps should update to `hoist-core >= 8.3.0` when taking this hoist-react update. This is
required to support both the new `JsonBlobService` and updates to the Admin Activity and Client
Error tracking tabs described below.

### 🎁 New Features

* Added new `JsonBlobService` for saving and updating named chunks of arbitrary JSON data.
* `GridModelPersistOptions` now supports a `legacyStateKey` property. This key will identify the
  pre-v35 location for grid state, and can be used by applications to provide a more flexible
  migration of user grid state after an upgrade to Hoist v35.0.0 or greater. The value of this
  property will continue to default to 'key', preserving the existing upgrade behavior of the
  initial v35 release.
* The Admin Config and Pref diff tools now support pasting in a config for comparison instead of
  loading one from a remote server (useful for deployments where the remote config cannot be
  accessed via an XHR call).
* The `ClipboardButton.getCopyText` prop now supports async functions.
* The `Select` input supports a new `leftIcon` prop.
* `RestGrid` now supports bulk delete when multiple rows are selected.
* `RestGrid`'s `actionWarning` messages may now be specified as functions.

### 🐞 Bug Fixes

* Fixed several cases where `selectOnFocus` prop on `Select` was not working.
* `FilterChooser` auto-suggest values sourced from the *unfiltered* records on `sourceStore`.
* `RestForm` editors will now source their default label from the corresponding `Field.displayName`
  property. Previously an undocumented `label` config could be provided with each editor object -
  this has been removed.
* Improved time zone handling in the Admin Console "Activity Tracking" and "Client Errors" tabs.
    * Users will now see consistent bucketing of activity into an "App Day" that corresponds to the
      LocalDate when the event occurred in the application's timezone.
    * This day will be reported consistently regardless of the time zones of the local browser or
      deployment server.
* Resetting Grid columns to their default state (e.g. via the Column Chooser) retains enhancements
  applied from matching Store fields.
* Desktop `DateInput` now handles out-of-bounds dates without throwing exception during rendering.
* Dragging a grid column with an element-based header no longer displays `[object Object]` in the
  draggable placeholder.

### 📚 Libraries

* codemirror `5.57 → 5.58`

[Commit Log](https://github.com/xh/hoist-react/compare/v36.0.0...v36.1.0)

## v36.0.0 - 2020-09-04

### 🎁 New Features

#### Data Filtering

We have enhanced support for filtering data in Hoist Grids, Stores, and Cubes with an upgraded
`Filter` API and a new `FilterChooser` component. This bundle of enhancements includes:

* A new `@xh/hoist/data/filter` package to support the creation of composable filters, including the
  following new classes:
    * `FieldFilter` - filters by comparing the value of a given field to one or more given candidate
      values using one of several supported operators.
    * `FunctionFilter` - filters via a custom function specified by the developer.
    * `CompoundFilter` - combines multiple filters (including other nested CompoundFilters) via an
      AND or OR operator.
* A new `FilterChooser` UI component that integrates tightly with these data package classes to
  provide a user and developer friendly autocomplete-enabled UI for filtering data based on
  dimensions (e.g. trader = jdoe, assetClass != Equities), metrics (e.g. P&L > 1m), or any
  combination thereof.
* Updates to `Store`, `StoreFilterField`, and `cube/Query` to use the new Filter API.
* A new `setFilter()` convenience method to `Grid` and `DataView`.

To get the most out of the new Filtering capabilities, developers are encouraged to add or expand
the configs for any relevant `Store.fields` to include both their `type` and a `displayName`. Many
applications might not have Field configs specified at all for their Stores, instead relying on
Store's ability to infer its Fields from Grid Column definitions.

We are looking to gradually invert this relationship, so that core information about an app's
business objects and their properties is configured once at the `data/Field` level and then made
available to related APIs and components such as grids, filters, and forms. See note in New Features
below regarding related updates to `GridModel.columns` config processing.

#### Grid

* Added new `GridModel.setColumnVisible()` method, along with `showColumn()` and `hideColumn()`
  convenience methods. Can replace calls to `applyColumnStateChanges()` when all you need to do is
  show or hide a single column.
* Elided Grid column headers now show the full `headerName` value in a tooltip.
* Grid column definitions now accept a new `displayName` config as the recommended entry point for
  defining a friendly user-facing label for a Column.
    * If the GridModel's Store has configured a `displayName` for the linked data field, the column
      will default to use that (if not otherwise specified).
    * If specified or sourced from a Field, `displayName` will be used as the default value for the
      pre-existing `headerName` and `chooserName` configs.
* Grid columns backed by a Store Field of type `number` or `int` will be right-aligned by default.
* Added new `GridModel.showGroupRowCounts` config to allow easy hiding of group row member counts
  within each full-width group row. Default is `true`, maintaining current behavior of showing the
  counts for each group.

#### Other

* Added new `AppSpec.showBrowserContextMenu` config to control whether the browser's default context
  menu will be shown if no app-specific context menu (e.g. from a grid) would be triggered.
    * ⚠ Note this new config defaults to `false`, meaning the browser context menu will *not* be
      available. Developers should set to true for apps that expect/depend on the built-in menu.
* `LocalDate` has gained several new static factories: `tomorrow()`, `yesterday()`,
  `[start/end]OfMonth()`, and `[start/end]OfYear()`.
* A new `@computeOnce` decorator allows for lazy computation and caching of the results of decorated
  class methods or getters. Used in `LocalDate` and intended for similar immutable, long-lived
  objects that can benefit from such caching.
* `CodeInput` and `JsonInput` get new `enableSearch` and `showToolbar` props. Enabling search
  provides an simple inline find feature for searching the input's contents.
* The Admin console's Monitor Status tab displays more clearly when there are no active monitors.

### 💥 Breaking Changes

* Renamed the `data/Field.label` property to `displayName`.
* Changed the `DimensionChooserModel.dimensions` config to require objects of the
  form `{name, displayName, isLeafDimension}` when provided as an `Object[]`.
    * Previously these objects were expected to be of the form `{value, label, isLeaf}`.
    * Note however that this same config can now be passed the `dimensions` directly from a
      configured
      `Cube` instead, which is the recommended approach and should DRY up dimension definitions for
      typical use cases.
* Changes required due to the new filter API:
    * The classes `StoreFilter` and `ValueFilter` have been removed and replaced by `FunctionFilter`
      and `FieldFilter`, respectively. In most cases apps will need to make minimal or no changes.
    * The `filters/setFilters` property on `Query` has been changed to `filter/setFilter`. In most
      case apps should not need to change anything other than the name of this property - the new
      property will continue to support array representations of multiple filters.
    * `Store` has gained a new property `filterIncludesChildren` to replace the functionality
      previously provided by `StoreFilter.includesChildren`.
    * `StoreFilterField.filterOptions` has been removed. Set `filterIncludesChildren` directly on
      the store instead.

### ✨ Styles

* CSS variables for "intents" - most commonly used on buttons - have been reworked to use HSL color
  values and support several standard variations of lightness and transparency.
    * Developers are encouraged to customize intents by setting the individual HSL vars provided for
      each intent (e.g. `--intent-primary-h` to adjust the primary hue) and/or the different levels
      of lightness (e.g. `--intent-primary-l3` to adjust the default lightness).
    * ⚠ Uses of the prior intent var overrides such as `--intent-primary` will no longer work. It is
      possible to set directly via `--xh-intent-primary`, but components such as buttons will still
      use the default intent shades for variations such as hover and pressed states. Again, review
      and customize the HSL vars if required.
* Desktop `Button` styles and classes have been rationalized and reworked to allow for more
  consistent and direct styling of buttons in all their many permutations (standard/minimal/outlined
  styles * default/hovered/pressed/disabled states * light/dark themes).
    * Customized intent colors will now also be applied to outlined and minimal buttons.
    * Dedicated classes are now applied to desktop buttons based on their style and state.
      Developers can key off of these classes directly if required.

### 🐞 Bug Fixes

* Fixed `Column.tooltipElement` so that it can work if a `headerTooltip` is also specified on the
  same column.
* Fixed issue where certain values (e.g. `%`) would break in `Column.tooltipElement`.
* Fixed issue where newly loaded records in `Store` were not being frozen as promised by the API.

### 📚 Libraries

* @blueprintjs/core `3.30 → 3.31`
* codemirror `5.56 → 5.57`
* http-status-codes `1.4 → 2.1`
* mobx-react `6.2 → 6.3`
* store2 `2.11 → 2.12`

[Commit Log](https://github.com/xh/hoist-react/compare/v35.2.1...v36.0.0)

## v35.2.1 - 2020-07-31

### 🐞 Bug Fixes

* A Grid's docked summary row is now properly cleared when its bound Store is cleared.
* Additional SVG paths added to `requiredBlueprintIcons.js` to bring back calendar scroll icons on
  the DatePicker component.
* Colors specified via the `--xh-intent-` CSS vars have been removed from minimal / outlined desktop
  `Button` components because of incompatibility with `ButtonGroupInput` component. Fix to address
  issue forthcoming. (This reverts the change made in 35.2.0 below.)

[Commit Log](https://github.com/xh/hoist-react/compare/v35.2.0...v35.2.1)

## v35.2.0 - 2020-07-21

### 🎁 New Features

* `TabContainerModel` now supports a `persistWith` config to persist the active tab.
* `TabContainerModel` now supports a `emptyText` config to display when TabContainer gets rendered
  with no children.

### ⚙️ Technical

* Supports smaller bundle sizes via a greatly reduced set of BlueprintJS icons. (Requires apps to be
  built with `@xh/hoist-dev-utils` v5.2 or greater to take advantage of this optimization.)

### 🐞 Bug Fixes

* Colors specified via the `--xh-intent-` CSS vars are now applied to minimal / outlined desktop
  `Button` components. Previously they fell through to use default Blueprint colors in these modes.
* Code input correctly handles dynamically toggling readonly/disabled state.

### 📚 Libraries

* @fortawesome/fontawesome-pro `5.13 → 5.14`
* codemirror `5.55 → 5.56`

[Commit Log](https://github.com/xh/hoist-react/compare/v35.1.1...v35.2.0)

## v35.1.1 - 2020-07-17

### 📚 Libraries

* @blueprintjs/core `3.29 → 3.30`

[Commit Log](https://github.com/xh/hoist-react/compare/v35.1.0...v35.1.1)

## v35.1.0 - 2020-07-16

### 🎁 New Features

* Extend existing environment diff tool to preferences. Now, both configs and preferences may be
  diffed across servers. This feature will require an update of hoist-core to a version 8.1.0 or
  greater.
* `ExportOptions.columns` provided to `GridModel` can now be specified as a function, allowing for
  full control of columns to export, including their sort order.

### 🐞 Bug Fixes

* `GridModel`s export feature was previously excluding summary rows. These are now included.
* Fixed problems with coloring and shading algorithm in `TreeMap`.
* Fixed problems with sort order of exports in `GridModel`.
* Ensure that preferences are written to server, even if set right before navigating away from page.
* Prevent situation where a spurious exception can be sent to server when application is unloaded
  while waiting on a fetch request.

[Commit Log](https://github.com/xh/hoist-react/compare/v35.0.1...v35.1.0)

## v35.0.1 - 2020-07-02

### 🐞 Bug Fixes

* Column headers no longer allocate space for a sort arrow icon when the column has an active
  `GridSorter` in the special state of `sort: null`.
* Grid auto-sizing better accounts for margins on sort arrow icons.

[Commit Log](https://github.com/xh/hoist-react/compare/v35.0.0...v35.0.1)

## v35.0.0 - 2020-06-29

### ⚖️ Licensing Change

As of this release, Hoist is [now licensed](LICENSE.md) under the popular and permissive
[Apache 2.0 open source license](https://www.apache.org/licenses/LICENSE-2.0). Previously, Hoist was
"source available" via our public GitHub repository but still covered by a proprietary license.

We are making this change to align Hoist's licensing with our ongoing commitment to openness,
transparency and ease-of-use, and to clarify and emphasize the suitability of Hoist for use within a
wide variety of enterprise software projects. For any questions regarding this change, please
[contact us](https://xh.io/contact/).

### 🎁 New Features

* Added a new Persistence API to provide a more flexible yet consistent approach to saving state for
  Components, Models, and Services to different persistent locations such as Hoist Preferences,
  browser local storage, and Hoist Dashboard views.
    * The primary entry points for this API are the new `@PersistSupport` and `@persist`
      annotations.
      `@persist` can be added to any observable property on a `@PersistSupport` to make it
      automatically synchronize with a `PersistenceProvider`. Both `HoistModel` and `HoistService`
      are decorated with `@PersistSupport`.
    * This is designed to replace any app-specific code previously added to synchronize fields and
      their values to Preferences via ad-hoc initializers and reactions.
    * This same API is now used to handle state persistence for `GridStateModel`, `PanelModel`,
      `DimensionChooserModel`, and `DashContainerModel` - configurable via the new `persistWith`
      option on those classes.
* `FetchService` now installs a default timeout of 30 seconds for all requests. This can be disabled
  by setting timeout to `null`. Fetch Timeout Exceptions have also been improved to include the same
  information as other standard exceptions thrown by this service.
    * 💥 Apps that were relying on the lack of a built-in timeout for long-running requests should
      ensure they configure such calls with a longer or null timeout.
* `Store` gets new `clearFilter()` and `recordIsFiltered()` helper functions.
* The Admin console's Activity Tracking tab has been significantly upgraded to allow admins to
  better analyze both built-in and custom tracking data generated by their application. Its sibling
  Client Errors tab has also been updated with a docked detail panel.
* `CodeInput` gets new `showCopyButton` prop - set to true to provide an inline action button to
  copy the editor contents to the clipboard.
* Hoist config `xhEnableMonitoring` can be used to enable/disable the Admin monitor tab and its
  associated server-side jobs

### 💥 Breaking Changes

* Applications should update to `hoist-core` v8.0.1 or above, required to support the upgraded Admin
  Activity Tracking tab. Contact XH for assistance with this update.
* The option `PanelModel.prefName` has been removed in favor of `persistWith`. Existing user state
  will be transferred to the new format, assuming a `PersistenceProvider` of type 'pref' referring
  to the same preference is used (e.g. `persistWith: {prefKey: 'my-panel-model-prefName'}`.
* The option `GridModel.stateModel` has been removed in favor of `persistWith`. Existing user state
  will be transferred to the new format, assuming a `PersistenceProvider` of type 'localStorage'
  referring to the same key is used (e.g. `persistWith: {localStorageKey: 'my-grid-state-id'}`.
    * Use the new `GridModel.persistOptions` config for finer control over what grid state is
      persisted (replacement for stateModel configs to disable persistence of column
      state/sorting/grouping).
* The options `DimensionChooserModel.preference` and `DimensionChooserModel.historyPreference` have
  been removed in favor of `persistWith`.
* `AppSpec.idleDetectionEnabled` has been removed. App-specific Idle detection is now enabled via
  the new `xhIdleConfig` config. The old `xhIdleTimeoutMins` has also been deprecated.
* `AppSpec.idleDialogClass` has been renamed `AppSpec.idlePanel`. If specified, it should be a
  full-screen component.
* `PinPad` and `PinPadModel` have been moved to `@xh/hoist/cmp/pinpad`, and is now available for use
  with both standard and mobile toolkits.
* Third-party dependencies updated to properly reflect application-level licensing requirements.
  Applications must now import and provide their licensed version of AG Grid, and Highcharts to
  Hoist. See file `Bootstrap.js` in Toolbox for an example.

### 🐞 Bug Fixes

* Sorting special columns generated by custom AG Grid configurations (e.g. auto-group columns) no
  longer throws with an error.
* The `deepFreeze()` util - used to freeze data in `Record` instances - now only attempts to freeze
  a whitelist of object types that are known to be safely freezable. Custom application classes and
  other potentially-problematic objects (such as `moment` instances) are no longer frozen when
  loaded into `Record` fields.

### 📚 Libraries

Note that certain licensed third-party dependencies have been removed as direct dependencies of this
project, as per note in Breaking Changes above.

* @xh/hoist-dev-utils `4.x → 5.x` - apps should also update to the latest 5.x release of dev-utils.
  Although license and dependency changes triggered a new major version of this dev dependency, no
  application-level changes should be required.
* @blueprintjs/core `3.28 → 3.29`
* codemirror `5.54 → 5.55`
* react-select `3.0 → 3.1`

### 📚 Optional Libraries

* AG Grid `23.0.2` > `23.2.0` (See Toolbox app for example on this upgrade)
* Highcharts `8.0.4 → 8.1.1`

[Commit Log](https://github.com/xh/hoist-react/compare/v34.0.0...v35.0.0)

## v34.0.0 - 2020-05-26

### 🎁 New Features

* Hoist's enhanced autosizing is now enabled on all grids by default. See `GridModel` and
  `GridAutosizeService` for more details.
* New flags `XH.isPhone`, `XH.isTablet`, and `XH.isDesktop` available for device-specific switching.
  Corresponding `.xh-phone`, `.xh-tablet`, and `.xh-desktop` CSS classes are added to the document
  `body`. These flags and classes are set based on the detected device, as per its user-agent.
    * One of the two higher-level CSS classes `.xh-standard` or `.xh-mobile` will also be applied
      based on an app's use of the primary (desktop-centric) components vs mobile components - as
      declared by its `AppSpec.isMobileApp` - regardless of the detected device.
    * These changes provide more natural support for use cases such as apps that are built with
      standard components yet target/support tablet users.
* New method `Record.get()` provides an alternative API for checked data access.
* The mobile `Select` component supports the `enableFilter` and `enableCreate` props.
* `DashContainerModel` supports new `layoutLocked`, `contentLocked` and `renameLocked` modes.
* `DimensionChooser` now has the ability to persist its value and history separately.
* Enhance Hoist Admin's Activity Tracking tab.
* Enhance Hoist Admin's Client Error tab.

### 💥 Breaking Changes

* `emptyFlexCol` has been removed from the Hoist API and should simply be removed from all client
  applications. Improvements to agGrid's default rendering of empty space have made it obsolete.
* `isMobile` property on `XH` and `AppSpec` has been renamed to `isMobileApp`. All apps will need to
  update their (required) use of this flag in the app specifications within their
  `/client-app/src/apps` directory.
* The `xh-desktop` class should no longer be used to indicate a non-mobile toolkit based app. For
  this purpose, use `xh-standard` instead.

### 🐞 Bug Fixes

* Fix to Average Aggregators when used with hierarchical data.
* Fixes to Context Menu handling on `Panel` to allow better handling of `[]` and `null`.

### 📚 Libraries

* @blueprintjs/core `3.26 → 3.28`
* @blueprintjs/datetime `3.16 → 3.18`
* codemirror `5.53 → 5.54`
* react-transition-group `4.3 → 4.4`

[Commit Log](https://github.com/xh/hoist-react/compare/v33.3.0...v34.0.0)

## v33.3.0 - 2020-05-08

### ⚙️ Technical

* Additional updates to experimental autosize feature: standardization of naming, better masking
  control, and API fixes. Added new property `autosizeOptions` on `GridModel` and main entry point
  is now named `GridModel.autosizeAsync()`.

### 🐞 Bug Fixes

* `Column.hideable` will now be respected by ag-grid column drag and drop
  [#1900](https://github.com/xh/hoist-react/issues/1900)
* Fixed an issue where dragging a column would cause it to be sorted unintentionally.

[Commit Log](https://github.com/xh/hoist-react/compare/v33.2.0...v33.3.0)

## v33.2.0 - 2020-05-07

### 🎁 New Features

* Virtual column rendering has been disabled by default, as it offered a minimal performance benefit
  for most grids while compromising autosizing. See new `GridModel.useVirtualColumns` config, which
  can be set to `true` to re-enable this behavior if required.
* Any `GridModel` can now be reset to its code-prescribed defaults via the column chooser reset
  button. Previously, resetting to defaults was only possible for grids that persisted their state
  with a `GridModel.stateModel` config.

### 🐞 Bug Fixes

* Fixed several issues with new grid auto-sizing feature.
* Fixed issues with and generally improved expand/collapse column alignment in tree grids.
    * 💥 Note that this improvement introduced a minor breaking change for apps that have customized
      tree indentation via the removed `--grid-tree-indent-px` CSS var. Use `--grid-tree-indent`
      instead. Note the new var is specified in em units to scale well across grid sizing modes.

### ⚙️ Technical

* Note that the included version of Onsen has been replaced with a fork that includes updates for
  react 16.13. Apps should not need to make any changes.

### 📚 Libraries

* react `~16.8 → ~16.13`
* onsenui `~16.8` → @xh/onsenui `~16.13`
* react-onsenui `~16.8` → @xh/react-onsenui `~16.13`

[Commit Log](https://github.com/xh/hoist-react/compare/v33.1.0...33.2.0)

## v33.1.0 - 2020-05-05

### 🎁 New Features

* Added smart auto-resizing of columns in `GridModel` Unlike AG Grid's native auto-resizing support,
  Hoist's auto-resizing will also take into account collapsed rows, off-screen cells that are not
  currently rendered in the DOM, and summary rows. See the new `GridAutosizeService` for details.
    * This feature is currently marked as 'experimental' and must be enabled by passing a special
      config to the `GridModel` constructor of the form `experimental: {useHoistAutosize: true}`. In
      future versions of Hoist, we expect to make it the default behavior.
* `GridModel.autoSizeColumns()` has been renamed `GridModel.autosizeColumns()`, with lowercase 's'.
  Similarly, the `autoSizeColumns` context menu token has been renamed `autosizeColumns`.

### 🐞 Bug Fixes

* Fixed a regression with `StoreFilterField` introduced in v33.0.1.

[Commit Log](https://github.com/xh/hoist-react/compare/v33.0.2...33.1.0)

## v33.0.2 - 2020-05-01

### 🎁 New Features

* Add Hoist Cube Aggregators: `AverageAggregator` and `AverageStrictAggregator`
* `ColAutosizeButton` has been added to desktop and mobile

### 🐞 Bug Fixes

* Fixed mobile menus to constrain to the bottom of the viewport, scrolling if necessary.
  [#1862](https://github.com/xh/hoist-react/issues/1862)
* Tightened up mobile tree grid, fixed issues in mobile column chooser.
* Fixed a bug with reloading hierarchical data in `Store`.
  [#1871](https://github.com/xh/hoist-react/issues/1871)

[Commit Log](https://github.com/xh/hoist-react/compare/v33.0.1...33.0.2)

## v33.0.1 - 2020-04-29

### 🎁 New Features

* `StoreFieldField` supports dot-separated field names in a bound `GridModel`, meaning it will now
  match on columns with fields such as `address.city`.

* `Toolbar.enableOverflowMenu` now defaults to `false`. This was determined safer and more
  appropriate due to issues with the underlying Blueprint implementation, and the need to configure
  it carefully.

### 🐞 Bug Fixes

* Fixed an important bug with state management in `StoreFilterField`. See
  https://github.com/xh/hoist-react/issues/1854

* Fixed the default sort order for grids. ABS DESC should be first when present.

### 📚 Libraries

* @blueprintjs/core `3.25 → 3.26`
* codemirror `5.52 → 5.53`

[Commit Log](https://github.com/xh/hoist-react/compare/v33.0.0...v33.0.1)

## v33.0.0 - 2020-04-22

### 🎁 New Features

* The object returned by the `data` property on `Record` now includes the record `id`. This will
  allow for convenient access of the id with the other field values on the record.
* The `Timer` class has been enhanced and further standardized with its Hoist Core counterpart:
    * Both the `interval` and `timeout` arguments may be specified as functions, or config keys
      allowing for dynamic lookup and reconfiguration.
    * Added `intervalUnits` and `timeoutUnits` arguments.
    * `delay` can now be specified as a boolean for greater convenience.

### 💥 Breaking Changes

* We have consolidated the import location for several packages, removing unintended nested index
  files and 'sub-packages'. In particular, the following locations now provide a single index file
  for import for all of their public contents: `@xh/hoist/core`, `@xh/hoist/data`,
  `@xh/hoist/cmp/grid`, and `@xh/hoist/desktop/cmp/grid`. Applications may need to update import
  statements that referred to index files nested within these directories.
* Removed the unnecessary and confusing `values` getter on `BaseFieldModel`. This getter was not
  intended for public use and was intended for the framework's internal implementation only.
* `ColumnGroup.align` has been renamed to `ColumnGroup.headerAlign`. This avoids confusion with the
  `Column` API, where `align` refers to the alignment of cell contents within the column.

### 🐞 Bug Fixes

* Exceptions will no longer overwrite the currently shown exception in the exception dialog if the
  currently shown exception requires reloading the application.
  [#1834](https://github.com/xh/hoist-react/issues/1834)

### ⚙️ Technical

* Note that the Mobx React bindings have been updated to 6.2, and we have enabled the recommended
  "observer batching" feature as per
  [the mobx-react docs](https://github.com/mobxjs/mobx-react-lite/#observer-batching).

### 📚 Libraries

* @blueprintjs/core `3.24 → 3.25`
* @blueprintjs/datetime `3.15 → 3.16`
* mobx-react `6.1 → 6.2`

[Commit Log](https://github.com/xh/hoist-react/compare/v32.0.4...v33.0.0)

## v32.0.5 - 2020-07-14

### 🐞 Bug Fixes

* Fixes a regression in which grid exports were no longer sorting rows properly.

[Commit Log](https://github.com/xh/hoist-react/compare/v32.0.4...v32.0.5)

## v32.0.4 - 2020-04-09

### 🐞 Bug Fixes

* Fixes a regression with the alignment of `ColumnGroup` headers.
* Fixes a bug with 'Copy Cell' context menu item for certain columns displaying the Record ID.
* Quiets console logging of 'routine' exceptions to 'debug' instead of 'log'.

[Commit Log](https://github.com/xh/hoist-react/compare/v32.0.3...v32.0.4)

## v32.0.3 - 2020-04-06

### 🐞 Bug Fixes

* Suppresses a console warning from AG Grid for `GridModel`s that do not specify an `emptyText`.

[Commit Log](https://github.com/xh/hoist-react/compare/v32.0.2...v32.0.3)

## v32.0.2 - 2020-04-03

⚠ Note that this release includes a *new major version of AG Grid*. Please consult the
[AG Grid Changelog](https://www.ag-grid.com/ag-grid-changelog/) for versions 22-23 to review
possible breaking changes to any direct/custom use of AG Grid APIs and props within applications.

### 🎁 New Features

* GridModel `groupSortFn` now accepts `null` to turn off sorting of group rows.
* `DockViewModel` now supports optional `width`, `height` and `collapsedWidth` configs.
* The `appMenuButton.extraItems` prop now accepts `MenuItem` configs (as before) but also React
  elements and the special string token '-' (shortcut to render a `MenuDivider`).
* Grid column `flex` param will now accept numbers, with available space divided between flex
  columns in proportion to their `flex` value.
* `Column` now supports a `sortingOrder` config to allow control of the sorting options that will be
  cycled through when the user clicks on the header.
* `PanelModel` now supports setting a `refreshMode` to control how collapsed panels respond to
  refresh requests.

### 💥 Breaking Changes

* The internal DOM structure of desktop `Panel` has changed to always include an inner frame with
  class `.xh-panel__content`. You may need to update styling that targets the inner structure of
  `Panel` via `.xh-panel`.
* The hooks `useOnResize()` and `useOnVisibleChange()` no longer take a `ref` argument. Use
  `composeRefs` to combine the ref that they return with any ref you wish to compose them with.
* The callback for `useOnResize()` will now receive an object representing the locations and
  dimensions of the element's content box. (Previously it incorrectly received an array of
  `ResizeObserver` entries that had to be de-referenced)
* `PanelModel.collapsedRenderMode` has been renamed to `PanelModel.renderMode`, to be more
  consistent with other Hoist APIs such as `TabContainer`, `DashContainer`, and `DockContainer`.

### 🐞 Bug Fixes

* Checkboxes in grid rows in Tiny sizing mode have been styled to fit correctly within the row.
* `GridStateModel` no longer saves/restores the width of non-resizable columns.
  [#1718](https://github.com/xh/hoist-react/issues/1718)
* Fixed an issue with the hooks useOnResize and useOnVisibleChange. In certain conditions these
  hooks would not be called. [#1808](https://github.com/xh/hoist-react/issues/1808)
* Inputs that accept a rightElement prop will now properly display an Icon passed as that element.
  [#1803](https://github.com/xh/hoist-react/issues/1803)

### ⚙️ Technical

* Flex columns now use the built-in AG Grid flex functionality.

### 📚 Libraries

* ag-grid-community `removed @ 21.2`
* ag-grid-enterprise `21.2` replaced with @ag-grid-enterprise/all-modules `23.0`
* ag-grid-react `21.2` replaced with @ag-grid-community/react `23.0`
* @fortawesome/* `5.12 → 5.13`
* codemirror `5.51 → 5.52`
* filesize `6.0 → 6.1`
* numbro `2.1 → 2.2`
* react-beautiful-dnd `12.0 → 13.0`
* store2 `2.10 → 2.11`
* compose-react-refs `NEW 1.0.4`

[Commit Log](https://github.com/xh/hoist-react/compare/v31.0.0...v32.0.2)

## v31.0.0 - 2020-03-16

### 🎁 New Features

* The mobile `Navigator` / `NavigatorModel` API has been improved and made consistent with other
  Hoist content container APIs such as `TabContainer`, `DashContainer`, and `DockContainer`.
    * `NavigatorModel` and `PageModel` now support setting a `RenderMode` and `RefreshMode` to
      control how inactive pages are mounted/unmounted and how they respond to refresh requests.
    * `Navigator` pages are no longer required to to return `Page` components - they can now return
      any suitable component.
* `DockContainerModel` and `DockViewModel` also now support `refreshMode` and `renderMode` configs.
* `Column` now auto-sizes when double-clicking / double-tapping its header.
* `Toolbar` will now collapse overflowing items into a drop down menu. (Supported for horizontal
  toolbars only at this time.)
* Added new `xhEnableLogViewer` config (default `true`) to enable or disable the Admin Log Viewer.

#### 🎨 Icons

* Added `Icon.icon()` factory method as a new common entry point for creating new FontAwesome based
  icons in Hoist. It should typically be used instead of using the `FontAwesomeIcon` component
  directly.
* Also added a new `Icon.fileIcon()` factory. This method take a filename and returns an appropriate
  icon based on its extension.
* All Icon factories can now accept an `asHtml` parameter, as an alternative to calling the helper
  function `convertIconToSVG()` on the element. Use this to render icons as raw html where needed
  (e.g. grid renderers).
* Icons rendered as html will now preserve their styling, tooltips, and size.

### 💥 Breaking Changes

* The application's primary `HoistApplicationModel` is now instantiated and installed as
  `XH.appModel` earlier within the application initialization sequence, with construction happening
  prior to the init of the XH identity, config, and preference services.
    * This allows for a new `preAuthInitAsync()` lifecycle method to be called on the model before
      auth has completed, but could be a breaking change for appModel code that relied on these
      services for field initialization or in its constructor.
    * Such code should be moved to the core `initAsync()` method instead, which continues to be
      called after all XH-level services are initialized and ready.
* Mobile apps may need to adjust to the following updates to `NavigatorModel` and related APIs:
    * `NavigatorModel`'s `routes` constructor parameter has been renamed `pages`.
    * `NavigatorModel`'s observable `pages[]` has been renamed `stack[]`.
    * `NavigatorPageModel` has been renamed `PageModel`. Apps do not usually create `PageModels`
      directly, so this change is unlikely to require code updates.
    * `Page` has been removed from the mobile toolkit. Components that previously returned a `Page`
      for inclusion in a `Navigator` or `TabContainer` can now return any component. It is
      recommended you replace `Page` with `Panel` where appropriate.
* Icon enhancements described above removed the following public methods:
    * The `fontAwesomeIcon()` factory function (used to render icons not already enumerated by
      Hoist)
      has been replaced by the improved `Icon.icon()` factory - e.g. `fontAwesomeIcon({icon: ['far',
      'alicorn']}) → Icon.icon({iconName: 'alicorn'})`.
    * The `convertIconToSvg()` utility method has been replaced by the new `asHtml` parameter on
      icon factory functions. If you need to convert an existing icon element,
      use `convertIconToHtml()`.
* `Toolbar` items should be provided as direct children. Wrapping Toolbar items in container
  components can result in unexpected item overflow.

### 🐞 Bug Fixes

* The `fmtDate()` utility now properly accepts, parses, and formats a string value input as
  documented.
* Mobile `PinPad` input responsiveness improved on certain browsers to avoid lag.

### ⚙️ Technical

* New lifecycle methods `preAuthInitAsync()` and `logoutAsync()` added to the `HoistAppModel`
  decorator (aka the primary `XH.appModel`).

[Commit Log](https://github.com/xh/hoist-react/compare/v30.1.0...v31.0.0)

## v30.1.0 - 2020-03-04

### 🐞 Bug Fixes

* Ensure `WebSocketService.connected` remains false until `channelKey` assigned and received from
  server.
* When empty, `DashContainer` now displays a user-friendly prompt to add an initial view.

### ⚙️ Technical

* Form validation enhanced to improve handling of asynchronous validation. Individual rules and
  constraints are now re-evaluated in parallel, allowing for improved asynchronous validation.
* `Select` will now default to selecting contents on focus if in filter or creatable mode.

[Commit Log](https://github.com/xh/hoist-react/compare/v30.0.0...30.1.0)

## v30.0.0 - 2020-02-29

### 🎁 New Features

* `GridModel` and `DataViewModel` now support `groupRowHeight`, `groupRowRenderer` and
  `groupRowElementRenderer` configs. Grouping is new in general to `DataViewModel`, which now takes
  a `groupBy` config.
    * `DataViewModel` allows for settable and multiple groupings and sorters.
    * `DataViewModel` also now supports additional configs from the underlying `GridModel` that make
      sense in a `DataView` context, such as `showHover` and `rowBorders`.
* `TabContainerModel` now accepts a `track` property (default false) for easily tracking tab views
  via Hoist's built-in activity tracking.
* The browser document title is now set to match `AppSpec.clientAppName` - helpful for projects with
  multiple javascript client apps.
* `StoreFilterField` accepts all other config options from `TextInput` (e.g. `disabled`).
* Clicking on a summary row in `Grid` now clears its record selection.
* The `@LoadSupport` decorator now provides an additional observable property `lastException`. The
  decorator also now logs load execution times and failures to `console.debug` automatically.
* Support for mobile `Panel.scrollable` prop made more robust with re-implementation of inner
  content element. Note this change included a tweak to some CSS class names for mobile `Panel`
  internals that could require adjustments if directly targeted by app stylesheets.
* Added new `useOnVisibleChange` hook.
* Columns now support a `headerAlign` config to allow headers to be aligned differently from column
  contents.

### 💥 Breaking Changes

* `Toolbar` items must be provided as direct children. Wrapping Toolbar items in container
  components can result in unexpected item overflow.
* `DataView.rowCls` prop removed, replaced by new `DataViewModel.rowClassFn` config for more
  flexibility and better symmetry with `GridModel`.
* `DataViewModel.itemRenderer` renamed to `DataViewModel.elementRenderer`
* `DataView` styling has been updated to avoid applying several unwanted styles from `Grid`. Note
  that apps might rely on these styles (intentionally or not) for their `itemRenderer` components
  and appearance and will need to adjust.
* Several CSS variables related to buttons have been renamed for consistency, and button style rules
  have been adjusted to ensure they take effect reliably across desktop and mobile buttons
  ([#1568](https://github.com/xh/hoist-react/pull/1568)).
* The optional `TreeMapModel.highchartsConfig` object will now be recursively merged with the
  top-level config generated by the Hoist model and component, where previously it was spread onto
  the generated config. This could cause a change in behavior for apps using this config to
  customize map instances, but provides more flexibility for e.g. customizing the `series`.
* The signature of `useOnResize` hook has been modified slightly for API consistency and clarity.
  Options are now passed in a configuration object.

### 🐞 Bug Fixes

* Fixed an issue where charts that are rendered while invisible would have the incorrect size.
  [#1703](https://github.com/xh/hoist-react/issues/1703)
* Fixed an issue where zeroes entered by the user in `PinPad` would be displayed as blanks.
* Fixed `fontAwesomeIcon` elem factory component to always include the default 'fa-fw' className.
  Previously, it was overridden if a `className` prop was provided.
* Fixed an issue where ConfigDiffer would always warn about deletions, even when there weren't any.
  [#1652](https://github.com/xh/hoist-react/issues/1652)
* `TextInput` will now set its value to `null` when all text is deleted and the clear icon will
  automatically hide.
* Fixed an issue where multiple buttons in a `ButtonGroupInput` could be shown as active
  simultaneously. [#1592](https://github.com/xh/hoist-react/issues/1592)
* `StoreFilterField` will again match on `Record.id` if bound to a Store or a GridModel with the
  `id` column visible. [#1697](https://github.com/xh/hoist-react/issues/1697)
* A number of fixes have been applied to `RelativeTimeStamp` and `getRelativeTimestamp`, especially
  around its handling of 'equal' or 'epsilon equal' times. Remove unintended leading whitespace from
  `getRelativeTimestamp`.

### ⚙️ Technical

* The `addReaction` and `addAutorun` methods (added to Hoist models, components, and services by the
  `ReactiveSupport` mixin) now support a configurable `debounce` argument. In many cases, this is
  preferable to the built-in MobX `delay` argument, which only provides throttling and not true
  debouncing.
* New `ChartModel.highchart` property provides a reference to the underlying HighChart component.

### 📚 Libraries

* @blueprintjs/core `3.23 → 3.24`
* react-dates `21.7 → 21.8`
* react-beautiful-dnd `11.0 → 12.2`

[Commit Log](https://github.com/xh/hoist-react/compare/v29.1.0...v30.0.0)

## v29.1.0 - 2020-02-07

### 🎁 New Features

#### Grid

* The `compact` config on `GridModel` has been deprecated in favor of the more powerful `sizingMode`
  which supports the values 'large', 'standard', 'compact', or 'tiny'.
    * Each new mode has its own set of CSS variables for applications to override as needed.
    * Header and row heights are configurable for each via the `HEADER_HEIGHTS` and `ROW_HEIGHTS`
      static properties of the `AgGrid` component. These objects can be modified on init by
      applications that wish to customize the default row heights globally.
    * 💥 Note that these height config objects were previously exported as constants from AgGrid.js.
      This would be a breaking change for any apps that imported the old objects directly (
      considered unlikely).
* `GridModel` now exposes an `autoSizeColumns` method, and the Grid context menu now contains an
  `Autosize Columns` option by default.
* `Column` and `ColumnGroup` now support React elements for `headerName`.

#### Data

* The `Store` constructor now accepts a `data` argument to load data at initialization.
* The `xh/hoist/data/cube` package has been modified substantially to better integrate with the core
  data package and support observable "Views". See documentation on `Cube` for more information.

#### Other

* Added a `PinPad` component for streamlined handling of PIN entry on mobile devices.
* `FormField` now takes `tooltipPosition` and `tooltipBoundary` props for customizing minimal
  validation tooltip.
* `RecordAction.actionFn` parameters now include a `buttonEl` property containing the button element
  when used in an action column.
* Mobile Navigator component now takes an `animation` prop which can be set to 'slide' (default),
  'lift', 'fade', or 'none'. These values are passed to the underlying onsenNavigator component.
  ([#1641](https://github.com/xh/hoist-react/pull/1641))
* `AppOption` configs now accept an `omit` property for conditionally excluding options.

### 🐞 Bug Fixes

* Unselectable grid rows are now skipped during up/down keyboard navigation.
* Fix local quick filtering in `LeftRightChooser` (v29 regression).
* Fix `SplitTreeMap` - the default filtering once again splits the map across positive and negative
  values as intended (v29 regression).

### ⚙️ Technical

* `FormFields` now check that they are contained in a Hoist `Form`.

### 📚 Libraries

* @blueprintjs/core `3.22 → 3.23`
* codemirror `5.50 → 5.51`
* react-dates `21.5 → 21.7`

[Commit Log](https://github.com/xh/hoist-react/compare/v29.0.0...v29.1.0)

## v29.0.0 - 2020-01-24

### 🗄️ Data Package Changes

Several changes have been made to data package (`Store` and `Record`) APIs for loading, updating,
and modifying data. They include some breaking changes, but pave the way for upcoming enhancements
to fully support inline grid editing and other new features.

Store now tracks the "committed" state of its records, which represents the data as it was loaded
(typically from the server) via `loadData()` or `updateData()`. Records are now immutable and
frozen, so they cannot be changed directly, but Store offers a new `modifyRecords()` API to apply
local modifications to data in a tracked and managed way. (Store creates new records internally to
hold both this modified data and the original, "committed" data.) This additional state tracking
allows developers to query Stores for modified or added records (e.g. to flush back to the server
and persist) as well as call new methods to revert changes (e.g. to undo a block of changes that the
user wishes to discard).

Note the following more specific changes to these related classes:

#### Record

* 💥 Record data properties are now nested within a `data` object on Record instances and are no
  longer available as top-level properties on the Record itself.
    * Calls to access data such as `rec.quantity` must be modified to `rec.data.quantity`.
    * When accessing multiple properties, destructuring provides an efficient syntax -
      e.g. `const {quantity, price} = rec.data;`.
* 💥 Records are now immutable and cannot be modified by applications directly.
    * This is a breaking change, but should only affect apps with custom inline grid editing
      implementations or similar code that modifies individual record values.
    * Calls to change data such as `rec.quantity = 100` must now be made through the Record's Store,
      e.g. `store.modifyData({id: 41, quantity: 100})`
* Record gains new getters for inspecting its state, including: `isAdd`, `isModified`, and
  `isCommitted`.

#### Store

* 💥 `noteDataUpdated()` has been removed, as out-of-band modifications to Store Records are no
  longer possible.
* 💥 Store's `idSpec` function is now called with the raw record data - previously it was passed
  source data after it had been run through the store's optional `processRawData` function. (This is
  unlikely to have a practical impact on most apps, but is included here for completeness.)
* `Store.updateData()` now accepts a flat list of raw data to process into Record additions and
  updates. Previously developers needed to call this method with an object containing add, update,
  and/or remove keys mapped to arrays. Now Store will produce an object of this shape automatically.
* `Store.refreshFilter()` method has been added to allow applications to rebuild the filtered data
  set if some application state has changed (apart from the store's data itself) which would affect
  the store filter.
* Store gains new methods for manipulating its Records and data, including `addRecords()`,
  `removeRecords()`, `modifyRecords()`, `revertRecords()`, and `revert()`. New getters have been
  added for `addedRecords`, `removedRecords`, `modifiedRecords`, and `isModified`.

#### Column

* Columns have been enhanced for provide basic support for inline-editing of record data. Further
  inline editing support enhancements are planned for upcoming Hoist releases.
* `Column.getValueFn` config added to retrieve the cell value for a Record field. The default
  implementation pulls the value from the Record's new `data` property (see above). Apps that
  specify custom `valueGetter` callbacks via `Column.agOptions` should now implement their custom
  logic in this new config.
* `Column.setValueFn` config added to support modifying the Column field's value on the underlying
  Record. The default implementation calls the new `Store.modifyRecords()` API and should be
  sufficient for the majority of cases.
* `Column.editable` config added to indicate if a column/cell should be inline-editable.

### 🎁 New Features

* Added keyboard support to AG Grid context menus.
* Added `GridModel.setEmptyText()` to allow updates to placeholder text after initial construction.
* Added `GridModel.ensureSelectionVisible()` to scroll the currently selected row into view.
* When a `TreeMap` is bound to a `GridModel`, the grid will now respond to map selection changes by
  scrolling to ensure the selected grid row is visible.
* Added a `Column.tooltipElement` config to support fully customizable tooltip components.
* Added a `useOnResize` hook, which runs a function when a component is resized.
* Exposed an `inputRef` prop on numberInput, textArea, and textInput
* `PanelModel` now accepts a `maxSize` config.
* `RelativeTimeStamp` now support a `relativeTo` option, allowing it to display the difference
  between a timestamp and another reference time other than now. Both the component and the
  `getRelativeTimestamp()` helper function now leverage moment.js for their underlying
  implementation.
* A new `Clock` component displays the time, either local to the browser or for a configurable
  timezone.
* `LeftRightChooser` gets a new `showCounts` option to print the number of items on each side.
* `Select` inputs support a new property `enableWindowed` (desktop platform only) to improve
  rendering performance with large lists of options.
* `Select` inputs support grouped options. To use, add an attribute `options` containing an array of
  sub-options.
* `FetchService` methods support a new `timeout` option. This config chains `Promise.timeout()` to
  the promises returned by the service.
* Added alpha version of `DashContainer` for building dynamic, draggable dashboard-style layouts.
  Please note: the API for this component is subject to change - use at your own risk!
* `Select` now allows the use of objects as values.
* Added a new `xhEnableImpersonation` config to enable or disable the ability of Hoist Admins to
  impersonate other users. Note that this defaults to `false`. Apps will need to set this config to
  continue using impersonation. (Note that an update to hoist-core 6.4+ is required for this config
  to be enforced on the server.)
* `FormField` now supports a `requiredIndicator` to customize how required fields are displayed.
* Application build tags are now included in version update checks, primarily to prompt dev/QA users
  to refresh when running SNAPSHOT versions. (Note that an update to hoist-core 6.4+ is required for
  the server to emit build tag for comparison.)
* `CodeInput` component added to provide general `HoistInput` support around the CodeMirror code
  editor. The pre-existing `JsonInput` has been converted to a wrapper around this class.
* `JsonInput` now supports an `autoFocus` prop.
* `Select` now supports a `hideDropdownIndicator` prop.
* `useOnResize` hook will now ignore visibility changes, i.e. a component resizing to a size of 0.
* `DimensionChooser` now supports a `popoverPosition` prop.
* `AppBar.appMenuButtonPosition` prop added to configure the App Menu on the left or the right, and
  `AppMenuButton` now accepts and applies any `Button` props to customize.
* New `--xh-grid-tree-indent-px` CSS variable added to allow control over the amount of indentation
  applied to tree grid child nodes.

### 💥 Breaking Changes

* `GridModel.contextMenuFn` config replaced with a `contextMenu` parameter. The new parameter will
  allow context menus to be specified with a simple array in addition to the function specification
  currently supported.
* `GridModel.defaultContextMenuTokens` config renamed to `defaultContextMenu`.
* `Chart` and `ChartModel` have been moved from `desktop/cmp/charts` to `cmp/charts`.
* `StoreFilterField` has been moved from `desktop/cmp/store` to `cmp/store`.
* The options `nowEpsilon` and `nowString` on `RelativeTimestamp` have been renamed to `epsilon` and
  `equalString`, respectively.
* `TabRenderMode` and `TabRefreshMode` have been renamed to `RenderMode` and `RefreshMode` and moved
  to the `core` package. These enumerations are now used in the APIs for `Panel`, `TabContainer`,
  and `DashContainer`.
* `DockViewModel` now requires a function, or a HoistComponent as its `content` param. It has always
  been documented this way, but a bug in the original implementation had it accepting an actual
  element rather than a function. As now implemented, the form of the `content` param is consistent
  across `TabModel`, `DockViewModel`, and `DashViewSpec`.
* `JsonInput.showActionButtons` prop replaced with more specific `showFormatButton` and
  `showFullscreenButton` props.
* The `DataView.itemHeight` prop has been moved to `DataViewModel` where it can now be changed
  dynamically by applications.
* Desktop `AppBar.appMenuButtonOptions` prop renamed to `appMenuButtonProps` for consistency.

### 🐞 Bug Fixes

* Fixed issue where JsonInput was not receiving its `model` from context
  ([#1456](https://github.com/xh/hoist-react/issues/1456))
* Fixed issue where TreeMap would not be initialized if the TreeMapModel was created after the
  GridModel data was loaded ([#1471](https://github.com/xh/hoist-react/issues/1471))
* Fixed issue where export would create malformed file with dynamic header names
* Fixed issue where exported tree grids would have incorrect aggregate data
  ([#1447](https://github.com/xh/hoist-react/issues/1447))
* Fixed issue where resizable Panels could grow larger than desired
  ([#1498](https://github.com/xh/hoist-react/issues/1498))
* Changed RestGrid to only display export button if export is enabled
  ([#1490](https://github.com/xh/hoist-react/issues/1490))
* Fixed errors when grouping rows in Grids with `groupUseEntireRow` turned off
  ([#1520](https://github.com/xh/hoist-react/issues/1520))
* Fixed problem where charts were resized when being hidden
  ([#1528](https://github.com/xh/hoist-react/issues/1528))
* Fixed problem where charts were needlessly re-rendered, hurting performance and losing some state
  ([#1505](https://github.com/xh/hoist-react/issues/1505))
* Removed padding from Select option wrapper elements which was making it difficult for custom
  option renderers to control the padding ([1571](https://github.com/xh/hoist-react/issues/1571))
* Fixed issues with inconsistent indentation for tree grid nodes under certain conditions
  ([#1546](https://github.com/xh/hoist-react/issues/1546))
* Fixed autoFocus on NumberInput.

### 📚 Libraries

* @blueprintjs/core `3.19 → 3.22`
* @blueprintjs/datetime `3.14 → 3.15`
* @fortawesome/fontawesome-pro `5.11 → 5.12`
* codemirror `5.49 → 5.50`
* core-js `3.3 → 3.6`
* fast-deep-equal `2.0 → 3.1`
* filesize `5.0 → 6.0`
* highcharts 7.2 → 8.0`
* mobx `5.14 → 5.15`
* react-dates `21.3 → 21.5`
* react-dropzone `10.1 → 10.2`
* react-windowed-select `added @ 2.0.1`

[Commit Log](https://github.com/xh/hoist-react/compare/v28.2.0...v29.0.0)

## v28.2.0 - 2019-11-08

### 🎁 New Features

* Added a `DateInput` component to the mobile toolkit. Its API supports many of the same options as
  its desktop analog with the exception of `timePrecision`, which is not yet supported.
* Added `minSize` to panelModel. A resizable panel can now be prevented from resizing to a size
  smaller than minSize. ([#1431](https://github.com/xh/hoist-react/issues/1431))

### 🐞 Bug Fixes

* Made `itemHeight` a required prop for `DataView`. This avoids an issue where agGrid went into an
  infinite loop if this value was not set.
* Fixed a problem with `RestStore` behavior when `dataRoot` changed from its default value.

[Commit Log](https://github.com/xh/hoist-react/compare/v28.1.1...v28.2.0)

## v28.1.1 - 2019-10-23

### 🐞 Bug Fixes

* Fixes a bug with default model context being set incorrectly within context inside of `Panel`.

[Commit Log](https://github.com/xh/hoist-react/compare/v28.1.0...v28.1.1)

## v28.1.0 - 2019-10-18

### 🎁 New Features

* `DateInput` supports a new `strictInputParsing` prop to enforce strict parsing of keyed-in entries
  by the underlying moment library. The default value is false, maintained the existing behavior
  where [moment will do its best](https://momentjs.com/guides/#/parsing/) to parse an entered date
  string that doesn't exactly match the specified format
* Any `DateInput` values entered that exceed any specified max/minDate will now be reset to null,
  instead of being set to the boundary date (which was surprising and potentially much less obvious
  to a user that their input had been adjusted automatically).
* `Column` and `ColumnGroup` now accept a function for `headerName`. The header will be
  automatically re-rendered when any observable properties referenced by the `headerName` function
  are modified.
* `ColumnGroup` now accepts an `align` config for setting the header text alignment
* The flag `toContext` for `uses` and `creates` has been replaced with a new flag `publishMode` that
  provides more granular control over how models are published and looked up via context. Components
  can specify `ModelPublishMode.LIMITED` to make their model available for contained components
  without it becoming the default model or exposing its sub-models.

### 🐞 Bug Fixes

* Tree columns can now specify `renderer` or `elementRenderer` configs without breaking the standard
  AG Grid group cell renderer auto-applied to tree columns (#1397).
* Use of a custom `Column.comparator` function will no longer break agGrid-provided column header
  filter menus (#1400).
* The MS Edge browser does not return a standard Promise from `async` functions, so the the return
  of those functions did not previously have the required Hoist extensions installed on its
  prototype. Edge "native" Promises are now also polyfilled / extended as required. (#1411).
* Async `Select` combobox queries are now properly debounced as per the `queryBuffer` prop (#1416).

### ⚙️ Technical

* Grid column group headers now use a custom React component instead of the default AG Grid column
  header, resulting in a different DOM structure and CSS classes. Existing CSS overrides of the
  AG Grid column group headers may need to be updated to work with the new structure/classes.
* We have configured `stylelint` to enforce greater consistency in our stylesheets within this
  project. The initial linting run resulted in a large number of updates to our SASS files, almost
  exclusively whitespace changes. No functional changes are intended/expected. We have also enabled
  hooks to run both JS and style linting on pre-commit. Neither of these updates directly affects
  applications, but the same tools could be configured for apps if desired.

### 📚 Libraries

* core-js `3.2 → 3.3`
* filesize `4.2 → 5.0`
* http-status-codes `added @ 1.3`

[Commit Log](https://github.com/xh/hoist-react/compare/v28.0.0...v28.1.0)

## v28.0.0 - 2019-10-07

_"The one with the hooks."_

**Hoist now fully supports React functional components and hooks.** The new `hoistComponent`
function is now the recommended method for defining new components and their corresponding element
factories. See that (within HoistComponentFunctional.js) and the new `useLocalModel()` and
`useContextModel()` hooks (within [core/model](core/model)) for more information.

Along with the performance benefits and the ability to use React hooks, Hoist functional components
are designed to read and write their models via context. This allows a much less verbose
specification of component element trees.

Note that **Class-based Components remain fully supported** (by both Hoist and React) using the
familiar `@HoistComponent` decorator, but transitioning to functional components within Hoist apps
is now strongly encouraged. In particular note that Class-based Components will *not* be able to
leverage the context for model support discussed above.

### 🎁 New Features

* Resizable panels now default to not redrawing their content when resized until the resize bar is
  dropped. This offers an improved user experience for most situations, especially when layouts are
  complex. To re-enable the previous dynamic behavior, set `PanelModel.resizeWhileDragging: true`.
* The default text input shown by `XH.prompt()` now has `selectOnFocus: true` and will confirm the
  user's entry on an `<enter>` keypress (same as clicking 'OK').
* `stringExcludes` function added to form validation constraints. This allows an input value to
  block specific characters or strings, e.g. no slash "/" in a textInput for a filename.
* `constrainAll` function added to form validation constraints. This takes another constraint as its
  only argument, and applies that constraint to an array of values, rather than just to one value.
  This is useful for applying a constraint to inputs that produce arrays, such as tag pickers.
* `DateInput` now accepts LocalDates as `value`, `minDate` and `maxDate` props.
* `RelativeTimestamp` now accepts a `bind` prop to specify a model field name from which it can pull
  its timestamp. The model itself can either be passed as a prop or (better) sourced automatically
  from the parent context. Developers are encouraged to take this change to minimize re-renders of
  parent components (which often contain grids and other intensive layouts).
* `Record` now has properties and methods for accessing and iterating over children, descendants,
  and ancestors
* `Store` now has methods for retrieving the descendants and ancestors of a given Record

### 💥 Breaking Changes

* **Apps must update their dev dependencies** to the latest `@xh/hoist-dev-utils` package: v4.0+.
  This updates the versions of Babel / Webpack used in builds to their latest / current versions and
  swaps to the updated Babel recommendation of `core-js` for polyfills.
* The `allSettled` function in `@xh/promise` has been removed. Applications using this method should
  use the ECMA standard (stage-2) `Promise.allSettled` instead. This method is now fully available
  in Hoist via bundled polyfills. Note that the standard method returns an array of objects of the
  form `{status: [rejected|fulfilled], ...}`, rather than `{state: [rejected|fulfilled], ...}`.
* The `containerRef` argument for `XH.toast()` should now be a DOM element. Component instances are
  no longer supported types for this value. This is required to support functional Components
  throughout the toolkit.
* Apps that need to prevent a `StoreFilterField` from binding to a `GridModel` in context, need to
  set the `store` or `gridModel` property explicitly to null.
* The Blueprint non-standard decorators `ContextMenuTarget` and `HotkeysTarget` are no longer
  supported. Use the new hooks `useContextMenu()` and `useHotkeys()` instead. For convenience, this
  functionality has also been made available directly on `Panel` via the `contextMenu` and `hotkeys`
  props.
* `DataView` and `DataViewModel` have been moved from `/desktop/cmp/dataview` to the cross-platform
  package `/cmp/dataview`.
* `isReactElement` has been removed. Applications should use the native React API method
  `React.isValidElement` instead.

### ⚙️ Technical

* `createObservableRef()` is now available in `@xh/hoist/utils/react` package. Use this function for
  creating refs that are functionally equivalent to refs created with `React.createRef()`, yet fully
  observable. With this change the `Ref` class in the same package is now obsolete.
* Hoist now establishes a proper react "error boundary" around all application code. This means that
  errors throw when rendering will be caught and displayed in the standard Hoist exception dialog,
  and stack traces for rendering errors should be significantly less verbose.
* Not a Hoist feature, exactly, but the latest version of `@xh/hoist-dev-utils` (see below) enables
  support for the `optional chaining` (aka null safe) and `nullish coalescing` operators via their
  Babel proposal plugins. Developers are encouraged to make good use of the new syntax below:
    * conditional-chaining: `let foo = bar?.baz?.qux;`
    * nullish coalescing: `let foo = bar ?? 'someDefaultValue';`

### 🐞 Bug Fixes

* Date picker month and year controls will now work properly in `localDate` mode. (Previously would
  reset to underlying value.)
* Individual `Buttons` within a `ButtonGroupInput` will accept a disabled prop while continuing to
  respect the overall `ButtonGroupInput`'s disabled prop.
* Raised z-index level of AG-Grid tooltip to ensure tooltips for AG-Grid context menu items appear
  above the context menu.

### 📚 Libraries

* @blueprintjs/core `3.18 → 3.19`
* @blueprintjs/datetime `3.12 → 3.14`
* @fortawesome/fontawesome-pro `5.10 → 5.11`
* @xh/hoist-dev-utils `3.8 → 4.3` (multiple transitive updates to build tooling)
* ag-grid `21.1 → 21.2`
* highcharts `7.1 → 7.2`
* mobx `5.13 → 5.14`
* react-transition-group `4.2 → 4.3`
* rsvp (removed)
* store2 `2.9 → 2.10`

[Commit Log](https://github.com/xh/hoist-react/compare/v27.1.0...v28.0.0)

## v27.1.0 - 2019-09-05

### 🎁 New Features

* `Column.exportFormat` can now be a function, which supports setting Excel formats on a per-cell
  (vs. entire column) basis by returning a conditional `exportFormat` based upon the value and / or
  record.
    * ⚠️ Note that per-cell formatting _requires_ that apps update their server to use hoist-core
      v6.3.0+ to work, although earlier versions of hoist-core _are_ backwards compatible with the
      pre-existing, column-level export formatting.
* `DataViewModel` now supports a `sortBy` config. Accepts the same inputs as `GridModel.sortBy`,
  with the caveat that only a single-level sort is supported at this time.

[Commit Log](https://github.com/xh/hoist-react/compare/v27.0.1...v27.1.0)

## v27.0.1 - 2019-08-26

### 🐞 Bug Fixes

* Fix to `Store.clear()` and `GridModel.clear()`, which delegates to the same (#1324).

[Commit Log](https://github.com/xh/hoist-react/compare/v27.0.0...v27.0.1)

## v27.0.0 - 2019-08-23

### 🎁 New Features

* A new `LocalDate` class has been added to the toolkit. This class provides client-side support for
  "business" or "calendar" days that do not have a time component. It is an immutable class that
  supports '==', '<' and '>', as well as a number of convenient manipulation functions. Support for
  the `LocalDate` class has also been added throughout the toolkit, including:
    * `Field.type` now supports an additional `localDate` option for automatic conversion of server
      data to this type when loading into a `Store`.
    * `fetchService` is aware of this class and will automatically serialize all instances of it for
      posting to the server. ⚠ NOTE that along with this change, `fetchService` and its methods such
      as `XH.fetchJson()` will now serialize regular JS Date objects as ms timestamps when provided
      in params. Previously Dates were serialized in their default `toString()` format. This would
      be a breaking change for an app that relied on that default Date serialization, but it was
      made for increased symmetry with how Hoist JSON-serializes Dates and LocalDates on the
      server-side.
    * `DateInput` can now be used to seamlessly bind to a `LocalDate` as well as a `Date`. See its
      new prop of `valueType` which can be set to `localDate` or `date` (default).
    * A new `localDateCol` config has been added to the `@xh/hoist/grid/columns` package with
      standardized rendering and formatting.
* New `TreeMap` and `SplitTreeMap` components added, to render hierarchical data in a configurable
  TreeMap visualization based on the Highcharts library. Supports optional binding to a GridModel,
  which syncs selection and expand / collapse state.
* `Column` gets a new `highlightOnChange` config. If true, the grid will highlight the cell on each
  change by flashing its background. (Currently this is a simple on/off config - future iterations
  could support a function variant or other options to customize the flash effect based on the
  old/new values.) A new CSS var `--xh-grid-cell-change-bg-highlight` can be used to customize the
  color used, app-wide or scoped to a particular grid selector. Note that columns must *not* specify
  `rendererIsComplex` (see below) if they wish to enable the new highlight flag.

### 💥 Breaking Changes

* The updating of `Store` data has been reworked to provide a simpler and more powerful API that
  allows for the applications of additions, deletions, and updates in a single transaction:
    * The signature of `Store.updateData()` has been substantially changed, and is now the main
      entry point for all updates.
    * `Store.removeRecords()` has been removed. Use `Store.updateData()` instead.
    * `Store.addData()` has been removed. Use `Store.updateData()` instead.
* `Column` takes an additional property `rendererIsComplex`. Application must set this flag to
  `true` to indicate if a column renderer uses values other than its own bound field. This change
  provides an efficiency boost by allowing AG Grid to use its default change detection instead of
  forcing a cell refresh on any change.

### ⚙️ Technical

* `Grid` will now update the underlying AG Grid using AG Grid transactions rather than relying on
  agGrid `deltaRowMode`. This is intended to provide the best possible grid performance and
  generally streamline the use of the AG Grid Api.

### 🐞 Bug Fixes

* Panel resize events are now properly throttled, avoiding extreme lagginess when resizing panels
  that contain complex components such as big grids.
* Workaround for issues with the mobile Onsen toolkit throwing errors while resetting page stack.
* Dialogs call `doCancel()` handler if cancelled via `<esc>` keypress.

### 📚 Libraries

* @xh/hoist-dev-utils `3.7 → 3.8`
* qs `6.7 → 6.8`
* store2 `2.8 → 2.9`

[Commit Log](https://github.com/xh/hoist-react/compare/v26.0.1...v27.0.0)

## v26.0.1 - 2019-08-07

### 🎁 New Features

* **WebSocket support** has been added in the form of `XH.webSocketService` to establish and
  maintain a managed websocket connection with the Hoist UI server. This is implemented on the
  client via the native `WebSocket` object supported by modern browsers and relies on the
  corresponding service and management endpoints added to Hoist Core v6.1.
    * Apps must declare `webSocketsEnabled: true` in their `AppSpec` configuration to enable this
      overall functionality on the client.
    * Apps can then subscribe via the new service to updates on a requested topic and will receive
      any inbound messages for that topic via a callback.
    * The service will monitor the socket connection with a regular heartbeat and attempt to
      re-establish if dropped.
    * A new admin console snap-in provides an overview of connected websocket clients.
* The `XH.message()` and related methods such as `XH.alert()` now support more flexible
  `confirmProps` and `cancelProps` configs, each of which will be passed to their respective button
  and merged with suitable defaults. Allows use of the new `autoFocus` prop with these preconfigured
  dialogs.
    * By default, `XH.alert()` and `XH.confirm()` will auto focus the confirm button for user
      convenience.
    * The previous text/intent configs have been deprecated and the message methods will log a
      console warning if they are used (although it will continue to respect them to aid
      transitioning to the new configs).
* `GridModel` now supports a `copyCell` context menu action. See `StoreContextMenu` for more
  details.
* New `GridCountLabel` component provides an alternative to existing `StoreCountLabel`, outputting
  both overall record count and current selection count in a configurable way.
* The `Button` component accepts an `autoFocus` prop to attempt to focus on render.
* The `Checkbox` component accepts an `autoFocus` prop to attempt to focus on render.

### 💥 Breaking Changes

* `StoreCountLabel` has been moved from `/desktop/cmp/store` to the cross-platform package
  `/cmp/store`. Its `gridModel` prop has also been removed - usages with grids should likely switch
  to the new `GridCountLabel` component, noted above and imported from `/cmp/grid`.
* The API for `ClipboardButton` and `ClipboardMenuItem` has been simplified, and made implementation
  independent. Specify a single `getCopyText` function rather than the `clipboardSpec`.
  (`clipboardSpec` is an artifact from the removed `clipboard` library).
* The `XH.prompt()` and `XH.message()` input config has been updated to work as documented, with any
  initial/default value for the input sourced from `input.initialValue`. Was previously sourced from
  `input.value` (#1298).
* ChartModel `config` has been deprecated. Please use `highchartsConfig` instead.

### 🐞 Bug Fixes

* The `Select.selectOnFocus` prop is now respected when used in tandem with `enableCreate` and/or
  `queryFn` props.
* `DateInput` popup _will_ now close when input is blurred but will _not_ immediately close when
  `enableTextInput` is `false` and a month or year is clicked (#1293).
* Buttons within a grid `actionCol` now render properly in compact mode, without clipping/overflow.

### ⚙️ Technical

* `AgGridModel` will now throw an exception if any of its methods which depend on AG Grid state are
  called before the grid has been fully initialized (AG Grid onGridReady event has fired).
  Applications can check the new `isReady` property on `AgGridModel` before calling such methods
  to️️ verify the grid is fully initialized.

### 📚 Libraries

* @blueprintjs/core `3.17 → 3.18`
* @blueprintjs/datetime `3.11 → 3.12`
* @fortawesome/fontawesome `5.9 → 5.10`
* ag-grid `21.0.1 → 21.1.1`
* store2 `2.7 → 2.8`
* The `clipboard` library has been replaced with the simpler `clipboard-copy` library.

[Commit Log](https://github.com/xh/hoist-react/compare/v25.2.0...v26.0.1)

## v25.2.0 - 2019-07-25

### 🎁 New Features

* `RecordAction` supports a new `secondaryText` property. When used for a Grid context menu item,
  this text appears on the right side of the menu item, usually used for displaying the shortcut key
  associated with an action.

### 🐞 Bug Fixes

* Fixed issue with loopy behavior when using `Select.selectOnFocus` and changing focus
  simultaneously with keyboard and mouse.

[Commit Log](https://github.com/xh/hoist-react/compare/v25.1.0...v25.2.0)

## v25.1.0 - 2019-07-23

### 🎁 New Features

* `JsonInput` includes buttons for toggling showing in a full-screen dialog window. Also added a
  convenience button to auto-format `JsonInput's` content.
* `DateInput` supports a new `enableTextInput` prop. When this property is set to false, `DateInput`
  will be entirely driven by the provided date picker. Additionally, `DateInput` styles have been
  improved for its various modes to more clearly convey its functionality.
* `ExportButton` will auto-disable itself if bound to an empty `GridModel`. This helper button will
  now also throw a console warning (to alert the developer) if `gridModel.enableExport != true`.

### ⚙️ Technical

* Classes decorated with `@LoadSupport` will now throw an exception out of their provided
  `loadAsync()` method if called with a parameter that's not a plain object (i.e. param is clearly
  not a `LoadSpec`). Note this might be a breaking change, in so far as it introduces additional
  validation around this pre-existing API requirement.
* Requirements for the `colorSpec` option passed to Hoist number formatters have been relaxed to
  allow partial definitions such that, for example, only negative values may receive the CSS class
  specified, without having to account for positive value styling.

### 🐞 Bug Fixes

* `RestFormModel` now submits dirty fields only when editing a record, as intended (#1245).
* `FormField` will no longer override the disabled prop of its child input if true (#1262).

### 📚 Libraries

* mobx `5.11 → 5.13`
* Misc. patch-level updates

[Commit Log](https://github.com/xh/hoist-react/compare/v25.0.0...v25.1.0)

## v25.0.0 - 2019-07-16

### 🎁 New Features

* `Column` accepts a new `comparator` callback to customize how column cell values are sorted by the
  grid.
* Added `XH.prompt()` to show a simple message popup with a built-in, configurable HoistInput. When
  submitted by the user, its callback or resolved promise will include the input's value.
* `Select` accepts a new `selectOnFocus` prop. The behaviour is analogous to the `selectOnFocus`
  prop already in `TextInput`, `TextArea` and `NumberInput`.

### 💥 Breaking Changes

* The `fmtPercent` and `percentRenderer` methods will now multiply provided value by 100. This is
  consistent with the behavior of Excel's percentage formatting and matches the expectations of
  `ExportFormat.PCT`. Columns that were previously using `exportValue: v => v/100` as a workaround
  to the previous renderer behavior should remove this line of code.
* `DimensionChooserModel`'s `historyPreference` config has been renamed `preference`. It now
  supports saving both value and history to the same preference (existing history preferences will
  be handled).

[Commit Log](https://github.com/xh/hoist-react/compare/v24.2.0...v25.0.0)

## v24.2.0 - 2019-07-08

### 🎁 New Features

* `GridModel` accepts a new `colDefaults` configuration. Defaults provided via this object will be
  merged (deeply) into all column configs as they are instantiated.
* New `Panel.compactHeader` and `DockContainer.compactHeaders` props added to enable more compact
  and space efficient styling for headers in these components.
    * ⚠️ Note that as part of this change, internal panel header CSS class names changed slightly -
      apps that were targeting these internal selectors would need to adjust. See
      desktop/cmp/panel/impl/PanelHeader.scss for the relevant updates.
* A new `exportOptions.columns` option on `GridModel` replaces `exportOptions.includeHiddenCols`.
  The updated and more flexible config supports special strings 'VISIBLE' (default), 'ALL', and/or a
  list of specific colIds to include in an export.
    * To avoid immediate breaking changes, GridModel will log a warning on any remaining usages of
      `includeHiddenCols` but auto-set to `columns: 'ALL'` to maintain the same behavior.
* Added new preference `xhShowVersionBar` to allow more fine-grained control of when the Hoist
  version bar is showing. It defaults to `auto`, preserving the current behavior of always showing
  the footer to Hoist Admins while including it for non-admins *only* in non-production
  environments. The pref can alternatively be set to 'always' or 'never' on a per-user basis.

### 📚 Libraries

* @blueprintjs/core `3.16 → 3.17`
* @blueprintjs/datetime `3.10 → 3.11`
* mobx `5.10 → 5.11`
* react-transition-group `2.8 → 4.2`

[Commit Log](https://github.com/xh/hoist-react/compare/v24.1.1...v24.2.0)

## v24.1.1 - 2019-07-01

### 🐞 Bug Fixes

* Mobile column chooser internal layout/sizing fixed when used in certain secure mobile browsers.

[Commit Log](https://github.com/xh/hoist-react/compare/v24.1.0...v24.1.1)

## v24.1.0 - 2019-07-01

### 🎁 New Features

* `DateInput.enableClear` prop added to support built-in button to null-out a date input's value.

### 🐞 Bug Fixes

* The `Select` component now properly shows all options when the pick-list is re-shown after a
  change without first blurring the control. (Previously this interaction edge case would only show
  the option matching the current input value.) #1198
* Mobile mask component `onClick` callback prop restored - required to dismiss mobile menus when not
  tapping a menu option.
* When checking for a possible expired session within `XH.handleException()`, prompt for app login
  only for Ajax requests made to relative URLs (not e.g. remote APIs accessed via CORS). #1189

### ✨ Styles

* Panel splitter collapse button more visible in dark theme. CSS vars to customize further fixed.
* The mobile app menu button has been moved to the right side of the top appBar, consistent with its
  placement in desktop apps.

### 📚 Libraries

* @blueprintjs/core `3.15 → 3.16`
* @blueprintjs/datetime `3.9 → 3.10`
* codemirror `5.47 → 5.48`
* mobx `6.0 → 6.1`

[Commit Log](https://github.com/xh/hoist-react/compare/v24.0.0...v24.1.0)

## v24.0.0 - 2019-06-24

### 🎁 New Features

#### Data

* A `StoreFilter` object has been introduced to the data API. This allows `Store` and
  `StoreFilterField` to support the ability to conditionally include all children when filtering
  hierarchical data stores, and could support additional filtering customizations in the future.
* `Store` now provides a `summaryRecord` property which can be used to expose aggregated data for
  the data it contains. The raw data for this record can be provided to `loadData()` and
  `updateData()` either via an explicit argument to these methods, or as the root node of the raw
  data provided (see `Store.loadRootAsSummary`).
* The `StoreFilterField` component accepts new optional `model` and `bind` props to allow control of
  its text value from an external model's observable.
* `pwd` is now a new supported type of `Field` in the `@xh/hoist/core/data` package.

#### Grid

* `GridModel` now supports a `showSummary` config which can be used to display its store's
  summaryRecord (see above) as either a pinned top or bottom row.
* `GridModel` also adds a `enableColumnPinning` config to enable/disable user-driven pinning. On
  desktop, if enabled, users can pin columns by dragging them to the left or right edges of the grid
  (the default AG Grid gesture). Column pinned state is now also captured and maintained by the
  overall grid state system.
* The desktop column chooser now options in a non-modal popover when triggered from the standard
  `ColChooserButton` component. This offers a quicker and less disruptive alternative to the modal
  dialog (which is still used when launched from the grid context menu). In this popover mode,
  updates to columns are immediately reflected in the underlying grid.
* The mobile `ColChooser` has been improved significantly. It now renders displayed and available
  columns as two lists, allowing drag and drop between to update the visibility and ordering. It
  also provides an easy option to toggle pinning the first column.
* `DimensionChooser` now supports an optional empty / ungrouped configuration with a value of `[]`.
  See `DimensionChooserModel.enableClear` and `DimensionChooser.emptyText`.

#### Other Features

* Core `AutoRefreshService` added to trigger an app-wide data refresh on a configurable interval, if
  so enabled via a combination of soft-config and user preference. Auto-refresh relies on the use of
  the root `RefreshContextModel` and model-level `LoadSupport`.
* A new `LoadingIndicator` component is available as a more minimal / unobtrusive alternative to a
  modal mask. Typically configured via a new `Panel.loadingIndicator` prop, the indicator can be
  bound to a `PendingTaskModel` and will automatically show/hide a spinner and/or custom message in
  an overlay docked to the corner of the parent Panel.
* `DateInput` adds support for new `enablePicker` and `showPickerOnFocus` props, offering greater
  control over when the calendar picker is shown. The new default behaviour is to not show the
  picker on focus, instead showing it via a built-in button.
* Transitions have been disabled by default on desktop Dialog and Popover components (both are from
  the Blueprint library) and on the Hoist Mask component. This should result in a snappier user
  experience, especially when working on remote / virtual workstations. Any in-app customizations to
  disable or remove transitions can now be removed in favor of this toolkit-wide change.
* Added new `@bindable.ref` variant of the `@bindable` decorator.

### 💥 Breaking Changes

* Apps that defined and initialized their own `AutoRefreshService` service or functionality should
  leverage the new Hoist service if possible. Apps with a pre-existing custom service of the same
  name must either remove in favor of the new service or - if they have special requirements not
  covered by the Hoist implementation - rename their own service to avoid a naming conflict.
* The `StoreFilterField.onFilterChange` callback will now be passed a `StoreFilter`, rather than a
  function.
* `DateInput` now has a calendar button on the right side of the input which is 22 pixels square.
  Applications explicitly setting width or height on this component should ensure that they are
  providing enough space for it to display its contents without clipping.

### 🐞 Bug Fixes

* Performance for bulk grid selections has been greatly improved (#1157)
* Toolbars now specify a minimum height (or width when vertical) to avoid shrinking unexpectedly
  when they contain only labels or are entirely empty (but still desired to e.g. align UIs across
  multiple panels). Customize if needed via the new `--xh-tbar-min-size` CSS var.
* All Hoist Components that accept a `model` prop now have that properly documented in their
  prop-types.
* Admin Log Viewer no longer reverses its lines when not in tail mode.

### ⚙️ Technical

* The `AppSpec` config passed to `XH.renderApp()` now supports a `clientAppCode` value to compliment
  the existing `clientAppName`. Both values are now optional and defaulted from the project-wide
  `appCode` and `appName` values set via the project's Webpack config. (Note that `clientAppCode` is
  referenced by the new `AutoRefreshService` to support configurable auto-refresh intervals on a
  per-app basis.)

### 📚 Libraries

* ag-grid `20.0 → 21.0`
* react-select `2.4 → 3.0`
* mobx-react `5.4 → 6.0.3`
* font-awesome `5.8 → 5.9`
* react-beautiful-dnd `10.1.1 → 11.0.4`

[Commit Log](https://github.com/xh/hoist-react/compare/v23.0.0...v24.0.0)

## v23.0.0 - 2019-05-30

### 🎁 New Features

* `GridModel` now accepts a config of `cellBorders`, similar to `rowBorders`
* `Panel.tbar` and `Panel.bbar` props now accept an array of Elements and will auto-generate a
  `Toolbar` to contain them, avoiding the need for the extra import of `toolbar()`.
* New functions `withDebug` and `withShortDebug` have been added to provide a terse syntax for
  adding debug messages that track the execution of specific blocks of code.
* `XH.toast()` now supports an optional `containerRef` argument that can be used for anchoring a
  toast within another component (desktop only). Can be used to display more targeted toasts within
  the relevant section of an application UI, as opposed to the edge of the screen.
* `ButtonGroupInput` accepts a new `enableClear` prop that allows the active / depressed button to
  be unselected by pressing it again - this sets the value of the input as a whole to `null`.
* Hoist Admins now always see the VersionBar in the footer.
* `Promise.track` now accepts an optional `omit` config that indicates when no tracking will be
  performed.
* `fmtNumber` now accepts an optional `prefix` config that prepends immediately before the number,
  but after the sign (`+`, `-`).
* New utility methods `forEachAsync()` and `whileAsync()` have been added to allow non-blocking
  execution of time-consuming loops.

### 💥 Breaking Changes

* The `AppOption.refreshRequired` config has been renamed to `reloadRequired` to better match the
  `XH.reloadApp()` method called to reload the entire app in the browser. Any options defined by an
  app that require it to be fully reloaded should have this renamed config set to `true`.
* The options dialog will now automatically trigger an app-wide data _refresh_ via
  `XH.refreshAppAsync()` if options have changed that don't require a _reload_.
* The `EventSupport` mixin has been removed. There are no known uses of it and it is in conflict
  with the overall reactive structure of the hoist-react API. If your app listens to the
  `appStateChanged`, `prefChange` or `prefsPushed` events you will need to adjust accordingly.

### 🐞 Bug Fixes

* `Select` will now let the user edit existing text in conditions where it is expected to be
  editable. #880
* The Admin "Config Differ" tool has been updated to reflect changes to `Record` made in v22. It is
  once again able to apply remote config values.
* A `Panel` with configs `resizable: true, collapsible: false` now renders with a splitter.
* A `Panel` with no `icon`, `title`, or `headerItems` will not render a blank header.
* `FileChooser.enableMulti` now behaves as one might expect -- true to allow multiple files in a
  single upload. Previous behavior (the ability to add multiple files to dropzone) is now controlled
  by `enableAddMulti`.

[Commit Log](https://github.com/xh/hoist-react/compare/v22.0.0...v23.0.0)

## v22.0.0 - 2019-04-29

### 🎁 New Features

* A new `DockContainer` component provides a user-friendly way to render multiple child components
  "docked" to its bottom edge. Each child view is rendered with a configurable header and controls
  to allow the user to expand it, collapse it, or optionally "pop it out" into a modal dialog.
* A new `AgGrid` component provides a much lighter Hoist wrapper around AG Grid while maintaining
  consistent styling and layout support. This allows apps to use any features supported by AG Grid
  without conflicting with functionality added by the core Hoist `Grid`.
    * Note that this lighter wrapper lacks a number of core Hoist features and integrations,
      including store support, grid state, enhanced column and renderer APIs, absolute value
      sorting, and more.
    * An associated `AgGridModel` provides access to to the AG Grid APIs, minimal styling configs,
      and several utility methods for managing Grid state.
* Added `GridModel.groupSortFn` config to support custom group sorting (replaces any use of
  `agOptions.defaultGroupSortComparator`).
* The `Column.cellClass` and `Column.headerClass` configs now accept functions to dynamically
  generate custom classes based on the Record and/or Column being rendered.
* The `Record` object now provides an additional getter `Record.allChildren` to return all children
  of the record, irrespective of the current filter in place on the record's store. This supplements
  the existing `Record.children` getter, which returns only the children meeting the filter.

### 💥 Breaking Changes

* The class `LocalStore` has been renamed `Store`, and is now the main implementation and base class
  for Store Data. The extraneous abstract superclass `BaseStore` has been removed.
* `Store.dataLastUpdated` had been renamed `Store.lastUpdated` on the new class and is now a simple
  timestamp (ms) rather than a Javascript Date object.
* The constructor argument `Store.processRawData` now expects a function that *returns* a modified
  object with the necessary edits. This allows implementations to safely *clone* the raw data rather
  than mutating it.
* The method `Store.removeRecord` has been replaced with the method `Store.removeRecords`. This will
  facilitate efficient bulk deletes.

### ⚙️ Technical

* `Grid` now performs an important performance workaround when loading a new dataset that would
  result in the removal of a significant amount of existing records/rows. The underlying AG Grid
  component has a serious bottleneck here (acknowledged as AG-2879 in their bug tracker). The Hoist
  grid wrapper will now detect when this is likely and proactively clear all data using a different
  API call before loading the new dataset.
* The implementations `Store`, `RecordSet`, and `Record` have been updated to more efficiently
  re-use existing record references when loading, updating, or filtering data in a store. This keeps
  the Record objects within a store as stable as possible, and allows additional optimizations by
  AG Grid and its `deltaRowDataMode`.
* When loading raw data into store `Record`s, Hoist will now perform additional conversions based on
  the declared `Field.type`. The unused `Field.nullable` has been removed.
* `LocalStorageService` now uses both the `appCode` and current username for its namespace key,
  ensuring that e.g. local prefs/grid state are not overwritten across multiple app users on one OS
  profile, or when admin impersonation is active. The service will automatically perform a one-time
  migration of existing local state from the old namespace to the new. #674
* `elem` no longer skips `null` children in its calls to `React.createElement()`. These children may
  play the role of placeholders when using conditional rendering, and skipping them was causing
  React to trigger extra re-renders. This change further simplifies Hoist's element factory and
  removes an unnecessary divergence with the behavior of JSX.

### 🐞 Bug Fixes

* `Grid` exports retain sorting, including support for absolute value sorting. #1068
* Ensure `FormField`s are keyed with their model ID, so that React can properly account for dynamic
  changes to fields within a form. #1031
* Prompt for app refresh in (rare) case of mismatch between client and server-side session user.
  (This can happen during impersonation and is defended against in server-side code.) #675

[Commit Log](https://github.com/xh/hoist-react/compare/v21.0.2...v22.0.0)

## v21.0.2 - 2019-04-05

### 📚 Libraries

* Rollback AG Grid to v20.0.0 after running into new performance issues with large datasets and
  `deltaRowDataMode`. Updates to tree filtering logic, also related to grid performance issues with
  filtered tree results returning much larger record counts.

## v21.0.0 - 2019-04-04

### 🎁 New Features

* `FetchService` fetch methods now accept a plain object as the `headers` argument. These headers
  will be merged with the default headers provided by FetchService.
* An app can also now specify default headers to be sent with every fetch request via
  `XH.fetchService.setDefaultHeaders()`. You can pass either a plain object, or a closure which
  returns one.
* `Grid` supports a new `onGridReady` prop, allowing apps to hook into the AG Grid event callback
  without inadvertently short-circuiting the Grid's own internal handler.

### 💥 Breaking Changes

* The shortcut getter `FormModel.isNotValid` was deemed confusing and has been removed from the API.
  In most cases applications should use `!FormModel.isValid` instead; this expression will return
  `false` for the `Unknown` as well as the `NotValid` state. Applications that wish to explicitly
  test for the `NotValid` state should use the `validationState` getter.
* Multiple HoistInputs have changed their `onKeyPress` props to `onKeyDown`, including TextInput,
  NumberInput, TextArea & SearchInput. The `onKeyPress` event has been deprecated in general and has
  limitations on which keys will trigger the event to fire (i.e. it would not fire on an arrow
  keypress).
* FetchService's fetch methods no longer support `contentType` parameter. Instead, specify a custom
  content-type by setting a 'Content-Type' header using the `headers` parameter.
* FetchService's fetch methods no longer support `acceptJson` parameter. Instead, pass an {"Accept":
  "application/json"} header using the `headers` parameter.

### ✨ Styles

* Black point + grid colors adjusted in dark theme to better blend with overall blue-gray tint.
* Mobile styles have been adjusted to increase the default font size and grid row height, in
  addition to a number of other smaller visual adjustments.

### 🐞 Bug Fixes

* Avoid throwing React error due to tab / routing interactions. Tab / routing / state support
  generally improved. (#1052)
* `GridModel.selectFirst()` improved to reliably select first visible record even when one or more
  groupBy levels active. (#1058)

### 📚 Libraries

* AG Grid `~20.1 → ~20.2` (fixes ag-grid sorting bug with treeMode)
* @blueprint/core `3.14 → 3.15`
* @blueprint/datetime `3.7 → 3.8`
* react-dropzone `10.0 → 10.1`
* react-transition-group `2.6 → 2.8`

[Commit Log](https://github.com/xh/hoist-react/compare/v20.2.1...v21.0.0)

## v20.2.1 - 2019-03-28

* Minor tweaks to grid styles - CSS var for pinned column borders, drop left/right padding on
  center-aligned grid cells.

[Commit Log](https://github.com/xh/hoist-react/compare/v20.2.0...v20.2.1)

## v20.2.0 - 2019-03-27

### 🎁 New Features

* `GridModel` exposes three new configs - `rowBorders`, `stripeRows`, and `showCellFocus` - to
  provide additional control over grid styling. The former `Grid` prop `showHover` has been
  converted to a `GridModel` config for symmetry with these other flags and more efficient
  re-rendering. Note that some grid-related CSS classes have also been modified to better conform to
  the BEM approach used elsewhere - this could be a breaking change for apps that keyed off of
  certain Hoist grid styles (not expected to be a common case).
* `Select` adds a `queryBuffer` prop to avoid over-eager calls to an async `queryFn`. This buffer is
  defaulted to 300ms to provide some out-of-the-box debouncing of keyboard input when an async query
  is provided. A longer value might be appropriate for slow / intensive queries to a remote API.

### 🐞 Bug Fixes

* A small `FormField.labelWidth` config value will now be respected, even if it is less than the
  default minWidth of 80px.
* Unnecessary re-renders of inactive tab panels now avoided.
* `Grid`'s filter will now be consistently applied to all tree grid records. Previously, the filter
  skipped deeply nested records under specific conditions.
* `Timer` no longer requires its `runFn` to be a promise, as it briefly (and unintentionally) did.
* Suppressed default browser resize handles on `textarea`.

[Commit Log](https://github.com/xh/hoist-react/compare/v20.1.1...v20.2.0)

## v20.1.1 - 2019-03-27

### 🐞 Bug Fixes

* Fix form field reset so that it will call computeValidationAsync even if revalidation is not
  triggered because the field's value did not change when reset.

[Commit Log](https://github.com/xh/hoist-react/compare/v20.1.0...v20.1.1)

## v20.1.0 - 2019-03-14

### 🎁 New Features

* Standard app options panel now includes a "Restore Defaults" button to clear all user preferences
  as well as any custom grid state, resetting the app to its default state for that user.

### 🐞 Bug Fixes

* Removed a delay from `HoistInput` blur handling, ensuring `noteBlurred()` is called as soon as the
  element loses focus. This should remove a class of bugs related to input values not flushing into
  their models quickly enough when `commitOnChange: false` and the user moves directly from an input
  to e.g. clicking a submit button. #1023
* Fix to Admin ConfigDiffer tool (missing decorator).

### ⚙️ Technical

* The `GridModel.store` config now accepts a plain object and will internally create a `LocalStore`.
  This store config can also be partially specified or even omitted entirely. GridModel will ensure
  that the store is auto-configured with all fields in configured grid columns, reducing the need
  for app code boilerplate (re)enumerating field names.
* `Timer` class reworked to allow its interval to be adjusted dynamically via `setInterval()`,
  without requiring the Timer to be re-created.

[Commit Log](https://github.com/xh/hoist-react/compare/v20.0.1...v20.1.0)

## v20.0.1 - 2019-03-08

### 🐞 Bug Fixes

* Ensure `RestStore` processes records in a standard way following a save/add operation (#1010).

[Commit Log](https://github.com/xh/hoist-react/compare/v20.0.0...v20.0.1)

## v20.0.0 - 2019-03-06

### 💥 Breaking Changes

* The `@LoadSupport` decorator has been substantially reworked and enhanced from its initial release
  in v19. It is no longer needed on the HoistComponent, but rather should be put directly on the
  owned HoistModel implementing the loading. IMPORTANT NOTE: all models should implement
  `doLoadAsync` rather than `loadAsync`. Please see `LoadSupport` for more information on this
  important change.
* `TabContainer` and `TabContainerModel` are now cross-platform. Apps should update their code to
  import both from `@xh/hoist/cmp/tab`.
* `TabContainer.switcherPosition` has been moved to `TabContainerModel`. Please note that changes to
  `switcherPosition` are not supported on mobile, where the switcher will always appear beneath the
  container.
* The `Label` component from `@xh/hoist/desktop/cmp/input` has been removed. Applications should
  consider using the basic html `label` element instead (or a `FormField` if applicable).
* The `LeftRightChooserModel` constructor no longer accepts a `leftSortBy` and `rightSortBy`
  property. The implementation of these properties was generally broken. Use `leftSorted` and
  `rightSorted` instead.

#### Mobile

* Mobile `Page` has changed - `Pages` are now wrappers around `Panels` that are designed to be used
  with a `NavigationModel` or `TabContainer`. `Page` accepts the same props as `Panel`, meaning uses
  of `loadModel` should be replaced with `mask`.
* The mobile `AppBar` title is static and defaults to the app name. If you want to display page
  titles, it is recommended to use the `title` prop on the `Page`.

### 🎁 New Features

* Enhancements to Model and Component data loading via `@LoadSupport` provides a stronger set of
  conventions and better support for distinguishing between initial loads / auto/background
  refreshes / user- driven refreshes. It also provides new patterns for ensuring application
  Services are refreshed as part of a reworked global refresh cycle.
* RestGridModel supports a new `cloneAction` to take an existing record and open the editor form in
  "add mode" with all editable fields pre-populated from the source record. The action calls
  `prepareCloneFn`, if defined on the RestGridModel, to perform any transform operations before
  rendering the form.
* Tabs in `TabContainerModel` now support an `icon` property on the desktop.
* Charts take a new optional `aspectRatio` prop.
* Added new `Column.headerTooltip` config.
* Added new method `markManaged` on `ManagedSupport`.
* Added new function decorator `debounced`.
* Added new function `applyMixin` providing support for structured creation of class decorators
  (mixins).

#### Mobile

* Column chooser support available for mobile Grids. Users can check/uncheck columns to add/remove
  them from a configurable grid and reorder the columns in the list via drag and drop. Pair
  `GridModel.enableColChooser` with a mobile `colChooserButton` to allow use.
* Added `DialogPage` to the mobile toolkit. These floating pages do not participate in navigation or
  routing, and are used for showing fullscreen views outside of the Navigator / TabContainer
  context.
* Added `Panel` to the mobile toolkit, which offers a header element with standardized styling,
  title, and icon, as well as support for top and bottom toolbars.
* The mobile `AppBar` has been updated to more closely match the desktop `AppBar`, adding `icon`,
  `leftItems`, `hideAppMenuButton` and `appMenuButtonProps` props.
* Added routing support to mobile.

### 🐞 Bug Fixes

* The HighCharts wrapper component properly resizes its chart.
* Mobile dimension chooser button properly handles overflow for longer labels.
* Sizing fixes for multi-line inputs such as textArea and jsonInput.
* NumberInput calls a `onKeyPress` prop if given.
* Layout fixes on several admin panels and detail popups.

### 📚 Libraries

* @blueprintjs/core `3.13 → 3.14`
* @xh/hoist-dev-utils `3.5 → 3.6`
* ag-grid `~20.0 → ~20.1`
* react-dropzone `~8.0 → ~9.0`
* react-select `~2.3 → ~2.4`
* router5 `~6.6 → ~7.0`
* react `~16.7 → ~16.8`

[Commit Log](https://github.com/xh/hoist-react/compare/v19.0.1...v20.0.0)

## v19.0.1 - 2019-02-12

### 🐞 Bug Fixes

* Additional updates and simplifications to `FormField` sizing of child `HoistInput` elements, for
  more reliable sizing and spacing filling behavior.

[Commit Log](https://github.com/xh/hoist-react/compare/v19.0.0...v19.0.1)

## v19.0.0 - 2019-02-08

### 🎁 New Features

* Added a new architecture for signaling the need to load / refresh new data across either the
  entire app or a section of the component hierarchy. This new system relies on React context to
  minimizes the need for explicit application wiring, and improves support for auto-refresh. See
  newly added decorator `@LoadSupport` and classes/components `RefreshContext`,
  `RefreshContextModel`, and `RefreshContextView` for more info.
* `TabContainerModel` and `TabModel` now support `refreshMode` and `renderMode` configs to allow
  better control over how inactive tabs are mounted/unmounted and how tabs handle refresh requests
  when hidden or (re)activated.
* Apps can implement `getAppOptions()` in their `AppModel` class to specify a set of app-wide
  options that should be editable via a new built-in Options dialog. This system includes built-in
  support for reading/writing options to preferences, or getting/setting their values via custom
  handlers. The toolkit handles the rendering of the dialog.
* Standard top-level app buttons - for actions such as launching the new Options dialog, switching
  themes, launching the admin client, and logging out - have been moved into a new menu accessible
  from the top-right corner of the app, leaving more space for app-specific controls in the AppBar.
* `RecordGridModel` now supports an enhanced `editors` configuration that exposes the full set of
  validation and display support from the Forms package.
* `HoistInput` sizing is now consistently implemented using `LayoutSupport`. All sizable
  `HoistInputs` now have default `width` to ensure a standard display out of the box. `JsonInput`
  and `TextArea` also have default `height`. These defaults can be overridden by declaring explicit
  `width` and `height` values, or unset by setting the prop to `null`.
* `HoistInputs` within `FormFields` will be automatically sized to fill the available space in the
  `FormField`. In these cases, it is advised to either give the `FormField` an explicit size or
  render it in a flex layout.

### 💥 Breaking Changes

* AG Grid has been updated to v20.0.0. Most apps shouldn't require any changes - however, if you are
  using `agOptions` to set sorting, filtering or resizing properties, these may need to change:

  For the `Grid`, `agOptions.enableColResize`, `agOptions.enableSorting`
  and `agOptions.enableFilter`
  have been removed. You can replicate their effects by using `agOptions.defaultColDef`. For
  `Columns`, `suppressFilter` has been removed, an should be replaced with `filter: false`.

* `HoistAppModel.requestRefresh` and `TabContainerModel.requestRefresh` have been removed.
  Applications should use the new Refresh architecture described above instead.
* `tabRefreshMode` on TabContainer has been renamed `renderMode`.
* `TabModel.reloadOnShow` has been removed. Set the `refreshMode` property on TabContainerModel or
  TabModel to `TabRefreshMode.ON_SHOW_ALWAYS` instead.
* The mobile APIs for `TabContainerModel`, `TabModel`, and `RefreshButton` have been rewritten to
  more closely mirror the desktop API.
* The API for `RecordGridModel` editors has changed -- `type` is no longer supported. Use
  `fieldModel` and `formField` instead.
* `LocalStore.loadRawData` requires that all records presented to store have unique IDs specified.
  See `LocalStore.idSpec` for more information.

### 🐞 Bug Fixes

* SwitchInput and RadioInput now properly highlight validation errors in `minimal` mode.

### 📚 Libraries

* @blueprintjs/core `3.12 → 3.13`
* ag-grid `~19.1.4 → ~20.0.0`

[Commit Log](https://github.com/xh/hoist-react/compare/v18.1.2...v19.0.0)

## v18.1.2 - 2019-01-30

### 🐞 Bug Fixes

* Grid integrations relying on column visibility (namely export, storeFilterField) now correctly
  consult updated column state from GridModel. #935
* Ensure `FieldModel.initialValue` is observable to ensure that computed dirty state (and any other
  derivations) are updated if it changes. #934
* Fixes to ensure Admin console log viewer more cleanly handles exceptions (e.g. attempting to
  auto-refresh on a log file that has been deleted).

[Commit Log](https://github.com/xh/hoist-react/compare/v18.1.1...v18.1.2)

## v18.1.1 - 2019-01-29

* Grid cell padding can be controlled via a new set of CSS vars and is reduced by default for grids
  in compact mode.
* The `addRecordAsync()` and `saveRecordAsync()` methods on `RestStore` return the updated record.

[Commit Log](https://github.com/xh/hoist-react/compare/v18.1.0...v18.1.1)

## v18.1.0 - 2019-01-28

### 🎁 New Features

* New `@managed` class field decorator can be used to mark a property as fully created/owned by its
  containing class (provided that class has installed the matching `@ManagedSupport` decorator).
    * The framework will automatically pass any `@managed` class members to `XH.safeDestroy()` on
      destroy/unmount to ensure their own `destroy()` lifecycle methods are called and any related
      resources are disposed of properly, notably MobX observables and reactions.
    * In practice, this should be used to decorate any properties on `HoistModel`, `HoistService`,
      or
      `HoistComponent` classes that hold a reference to a `HoistModel` created by that class. All of
      those core artifacts support the new decorator, `HoistModel` already provides a built-in
      `destroy()` method, and calling that method when an app is done with a Model is an important
      best practice that can now happen more reliably / easily.
* `FormModel.getData()` accepts a new single parameter `dirtyOnly` - pass true to get back only
  fields which have been modified.
* The mobile `Select` component indicates the current value with a ✅ in the drop-down list.
* Excel exports from tree grids now include the matching expand/collapse tree controls baked into
  generated Excel file.

### 🐞 Bug Fixes

* The `JsonInput` component now properly respects / indicates disabled state.

### 📚 Libraries

* Hoist-dev-utils `3.4.1 → 3.5.0` - updated webpack and other build tool dependencies, as well as
  an improved eslint configuration.
* @blueprintjs/core `3.10 → 3.12`
* @blueprintjs/datetime `3.5 → 3.7`
* fontawesome `5.6 → 5.7`
* mobx `5.8 → 5.9`
* react-select `2.2 → 2.3`
* Other patch updates

[Commit Log](https://github.com/xh/hoist-react/compare/v18.0.0...v18.1.0)

## v18.0.0 - 2019-01-15

### 🎁 New Features

* Form support has been substantially enhanced and restructured to provide both a cleaner API and
  new functionality:
    * `FormModel` and `FieldModel` are now concrete classes and provide the main entry point for
      specifying the contents of a form. The `Field` and `FieldSupport` decorators have been
      removed.
    * Fields and sub-forms may now be dynamically added to FormModel.
    * The validation state of a FormModel is now *immediately* available after construction and
      independent of the GUI. The triggering of the *display* of that state is now a separate
      process triggered by GUI actions such as blur.
    * `FormField` has been substantially reworked to support a read-only display and inherit common
      property settings from its containing `Form`.
    * `HoistInput` has been moved into the `input` package to clarify that these are lower level
      controls and independent of the Forms package.

* `RestGrid` now supports a `mask` prop. RestGrid loading is now masked by default.
* `Chart` component now supports a built-in zoom out gesture: click and drag from right-to-left on
  charts with x-axis zooming.
* `Select` now supports an `enableClear` prop to control the presence of an optional inline clear
  button.
* `Grid` components take `onCellClicked` and `onCellDoubleClicked` event handlers.
* A new desktop `FileChooser` wraps a preconfigured react-dropzone component to allow users to
  easily select files for upload or other client-side processing.

### 💥 Breaking Changes

* Major changes to Form (see above). `HoistInput` imports will also need to be adjusted to move from
  `form` to `input`.
* The name of the HoistInput `field` prop has been changed to `bind`. This change distinguishes the
  lower-level input package more clearly from the higher-level form package which uses it. It also
  more clearly relates the property to the associated `@bindable` annotation for models.
* A `Select` input with `enableMulti = true` will by default no longer show an inline x to clear the
  input value. Use the `enableClear` prop to re-enable.
* Column definitions are exported from the `grid` package. To ensure backwards compatibility,
  replace imports from `@xh/hoist/desktop/columns` with `@xh/hoist/desktop/cmp/grid`.

### 📚 Libraries

* React `~16.6.0 → ~16.7.0`
* Patch version updates to multiple other dependencies.

[Commit Log](https://github.com/xh/hoist-react/compare/v17.0.0...v18.0.0)

## v17.0.0 - 2018-12-21

### 💥 Breaking Changes

* The implementation of the `model` property on `HoistComponent` has been substantially enhanced:
    * "Local" Models should now be specified on the Component class declaration by simply setting
      the
      `model` property, rather than the confusing `localModel` property.
    * HoistComponent now supports a static `modelClass` class property. If set, this property will
      allow a HoistComponent to auto-create a model internally when presented with a plain
      javascript object as its `model` prop. This is especially useful in cases like `Panel`
      and `TabContainer`, where apps often need to specify a model but do not require a reference to
      the model. Those usages can now skip importing and instantiating an instance of the
      component's model class themselves.
    * Hoist will now throw an Exception if an application attempts to changes the model on an
      existing HoistComponent instance or presents the wrong type of model to a HoistComponent where
      `modelClass` has been specified.

* `PanelSizingModel` has been renamed `PanelModel`. The class now also has the following new
  optional properties, all of which are `true` by default:
    * `showSplitter` - controls visibility of the splitter bar on the outside edge of the component.
    * `showSplitterCollapseButton` - controls visibility of the collapse button on the splitter bar.
    * `showHeaderCollapseButton` - controls visibility of a (new) collapse button in the header.

* The API methods for exporting grid data have changed and gained new features:
    * Grids must opt-in to export with the `GridModel.enableExport` config.
    * Exporting a `GridModel` is handled by the new `GridExportService`, which takes a collection of
      `exportOptions`. See `GridExportService.exportAsync` for available `exportOptions`.
    * All export entry points (`GridModel.exportAsync()`, `ExportButton` and the export context menu
      items) support `exportOptions`. Additionally, `GridModel` can be configured with default
      `exportOptions` in its config.

* The `buttonPosition` prop on `NumberInput` has been removed due to problems with the underlying
  implementation. Support for incrementing buttons on NumberInputs will be re-considered for future
  versions of Hoist.

### 🎁 New Features

* `TextInput` on desktop now supports an `enableClear` property to allow easy addition of a clear
  button at the right edge of the component.
* `TabContainer` enhancements:
    * An `omit` property can now be passed in the tab configs passed to the `TabContainerModel`
      constructor to conditionally exclude a tab from the container
    * Each `TabModel` can now be retrieved by id via the new `getTabById` method on
      `TabContainerModel`.
    * `TabModel.title` can now be changed at runtime.
    * `TabModel` now supports the following properties, which can be changed at runtime or set via
      the config:
        * `disabled` - applies a disabled style in the switcher and blocks navigation to the tab via
          user click, routing, or the API.
        * `excludeFromSwitcher` - removes the tab from the switcher, but the tab can still be
          navigated to programmatically or via routing.
* `MultiFieldRenderer` `multiFieldConfig` now supports a `delimiter` property to separate
  consecutive SubFields.
* `MultiFieldRenderer` SubFields now support a `position` property, to allow rendering in either the
  top or bottom row.
* `StoreCountLabel` now supports a new 'includeChildren' prop to control whether or not children
  records are included in the count. By default this is `false`.
* `Checkbox` now supports a `displayUnsetState` prop which may be used to display a visually
  distinct state for null values.
* `Select` now renders with a checkbox next to the selected item in its dropdown menu, instead of
  relying on highlighting. A new `hideSelectedOptionCheck` prop is available to disable.
* `RestGridModel` supports a `readonly` property.
* `DimensionChooser`, various `HoistInput` components, `Toolbar` and `ToolbarSeparator` have been
  added to the mobile component library.
* Additional environment enums for UAT and BCP, added to Hoist Core 5.4.0, are supported in the
  application footer.

### 🐞 Bug Fixes

* `NumberInput` will no longer immediately convert its shorthand value (e.g. "3m") into numeric form
  while the user remains focused on the input.
* Grid `actionCol` columns no longer render Button components for each action, relying instead on
  plain HTML / CSS markup for a significant performance improvement when there are many rows and/or
  actions per row.
* Grid exports more reliably include the appropriate file extension.
* `Select` will prevent an `<esc>` keypress from bubbling up to parent components only when its menu
  is open. (In that case, the component assumes escape was pressed to close its menu and captures
  the keypress, otherwise it should leave it alone and let it e.g. close a parent popover).

[Commit Log](https://github.com/xh/hoist-react/compare/v16.0.1...v17.0.0)

## v16.0.1 - 2018-12-12

### 🐞 Bug Fixes

* Fix to FeedbackForm allowing attempted submission with an empty message.

[Commit Log](https://github.com/xh/hoist-react/compare/v16.0.0...v16.0.1)

## v16.0.0

### 🎁 New Features

* Support for ComboBoxes and Dropdowns have been improved dramatically, via a new `Select` component
  based on react-select.
* The AG Grid based `Grid` and `GridModel` are now available on both mobile and desktop. We have
  also added new support for multi-row/multi-field columns via the new `multiFieldRenderer` renderer
  function.
* The app initialization lifecycle has been restructured so that no App classes are constructed
  until Hoist is fully initialized.
* `Column` now supports an optional `rowHeight` property.
* `Button` now defaults to 'minimal' mode, providing a much lighter-weight visual look-and-feel to
  HoistApps. `Button` also implements `@LayoutSupport`.
* Grouping state is now saved by the grid state support on `GridModel`.
* The Hoist `DimChooser` component has been ported to hoist-react.
* `fetchService` now supports an `autoAbortKey` in its fetch methods. This can be used to
  automatically cancel obsolete requests that have been superseded by more recent variants.
* Support for new `clickableLabel` property on `FormField`.
* `RestForm` now supports a read-only view.
* Hoist now supports automatic tracking of app/page load times.

### 💥 Breaking Changes

* The new location for the cross-platform grid component is `@xh/hoist/cmp/grid`. The `columns`
  package has also moved under a new sub-package in this location.
* Hoist top-level App Structure has changed in order to improve consistency of the Model-View
  conventions, to improve the accessibility of services, and to support the improvements in app
  initialization mentioned above:
    - `XH.renderApp` now takes a new `AppSpec` configuration.
    - `XH.app` is now `XH.appModel`.
    - All services are installed directly on `XH`.
    - `@HoistApp` is now `@HoistAppModel`
* `RecordAction` has been substantially refactored and improved. These are now typically immutable
  and may be shared.
    - `prepareFn` has been replaced with a `displayFn`.
    - `actionFn` and `displayFn` now take a single object as their parameter.
* The `hide` property on `Column` has been changed to `hidden`.
* The `ColChooserButton` has been moved from the incorrect location `@xh/hoist/cmp/grid` to
  `@xh/hoist/desktop/cmp/button`. This is a desktop-only component. Apps will have to adjust these
  imports.
* `withDefaultTrue` and `withDefaultFalse` in `@xh/hoist/utils/js` have been removed. Use
  `withDefault` instead.
* `CheckBox` has been renamed `Checkbox`

### ⚙️ Technical

* AG Grid has been upgraded to v19.1
* mobx has been upgraded to v5.6
* React has been upgraded to v16.6
* Allow browsers with proper support for Proxy (e.g Edge) to access Hoist Applications.

### 🐞 Bug Fixes

* Extensive. See full change list below.

[Commit Log](https://github.com/xh/hoist-react/compare/v15.1.2...v16.0.0)

## v15.1.2

🛠 Hotfix release to MultiSelect to cap the maximum number of options rendered by the drop-down
list. Note, this component is being replaced in Hoist v16 by the react-select library.

[Commit Log](https://github.com/xh/hoist-react/compare/v15.1.1...v15.1.2)

## v15.1.1

### 🐞 Bug Fixes

* Fix to minimal validation mode for FormField disrupting input focus.
* Fix to JsonInput disrupting input focus.

### ⚙️ Technical

* Support added for TLBR-style notation when specifying margin/padding via layoutSupport - e.g. box(
  {margin: '10 20 5 5'}).
* Tweak to lockout panel message when the user has no roles.

[Commit Log](https://github.com/xh/hoist-react/compare/v15.1.0...v15.1.1)

## v15.1.0

### 🎁 New Features

* The FormField component takes a new minimal prop to display validation errors with a tooltip only
  as opposed to an inline message string. This can be used to help reduce shifting / jumping form
  layouts as required.
* The admin-only user impersonation toolbar will now accept new/unknown users, to support certain
  SSO application implementations that can create users on the fly.

### ⚙️ Technical

* Error reporting to server w/ custom user messages is disabled if the user is not known to the
  client (edge case with errors early in app lifecycle, prior to successful authentication).

[Commit Log](https://github.com/xh/hoist-react/compare/v15.0.0...v15.1.0)

## v15.0.0

### 💥 Breaking Changes

* This update does not require any application client code changes, but does require updating the
  Hoist Core Grails plugin to >= 5.0. Hoist Core changes to how application roles are loaded and
  users are authenticated required minor changes to how JS clients bootstrap themselves and load
  user data.
* The Hoist Core HoistImplController has also been renamed to XhController, again requiring Hoist
  React adjustments to call the updated /xh/ paths for these (implementation) endpoints. Again, no
  app updates required beyond taking the latest Hoist Core plugin.

[Commit Log](https://github.com/xh/hoist-react/compare/v14.2.0...v15.0.0)

## v14.2.0

### 🎁 New Features

* Upgraded hoist-dev-utils to 3.0.3. Client builds now use the latest Webpack 4 and Babel 7 for
  noticeably faster builds and recompiles during CI and at development time.
* GridModel now has a top-level agColumnApi property to provide a direct handle on the AG Grid
  Column API object.

### ⚙️ Technical

* Support for column groups strengthened with the addition of a dedicated ColumnGroup sibling class
  to Column. This includes additional internal refactoring to reduce unnecessary cloning of Column
  configurations and provide a more managed path for Column updates. Public APIs did not change.
  (#694)

### 📚 Libraries

* Blueprint Core `3.6.1 → 3.7.0`
* Blueprint Datetime `3.2.0 → 3.3.0`
* Fontawesome `5.3.x → 5.4.x`
* MobX `5.1.2 → 5.5.0`
* Router5 `6.5.0 → 6.6.0`

[Commit Log](https://github.com/xh/hoist-react/compare/v14.1.3...v14.2.0)

## v14.1.3

### 🐞 Bug Fixes

* Ensure JsonInput reacts properly to value changes.

### ⚙️ Technical

* Block user pinning/unpinning in Grid via drag-and-drop - pending further work via #687.
* Support "now" as special token for dateIs min/max validation rules.
* Tweak grouped grid row background color.

[Commit Log](https://github.com/xh/hoist-react/compare/v14.1.1...v14.1.3)

## v14.1.1

### 🐞 Bug Fixes

* Fixes GridModel support for row-level grouping at same time as column grouping.

[Commit Log](https://github.com/xh/hoist-react/compare/v14.1.0...v14.1.1)

## v14.1.0

### 🎁 New Features

* GridModel now supports multiple levels of row grouping. Pass the public setGroupBy() method an
  array of string column IDs, or a falsey value / empty array to ungroup. Note that the public and
  observable groupBy property on GridModel will now always be an array, even if the grid is not
  grouped or has only a single level of grouping.
* GridModel exposes public expandAll() and collapseAll() methods for grouped / tree grids, and
  StoreContextMenu supports a new "expandCollapseAll" string token to insert context menu items.
  These are added to the default menu, but auto-hide when the grid is not in a grouped state.
* The Grid component provides a new onKeyDown prop, which takes a callback and will fire on any
  keypress targeted within the Grid. Note such a handler is not provided directly by AG Grid.
* The Column class supports pinned as a top-level config. Supports passing true to pin to the left.

### 🐞 Bug Fixes

* Updates to Grid column widths made via AG Grid's "autosize to fit" API are properly persisted to
  grid state.

[Commit Log](https://github.com/xh/hoist-react/compare/v14.0.0...v14.1.0)

## v14.0.0

* Along with numerous bug fixes, v14 brings with it a number of important enhancements for grids,
  including support for tree display, 'action' columns, and absolute value sorting. It also includes
  some new controls and improvement to focus display.

### 💥 Breaking Changes

* The signatures of the Column.elementRenderer and Column.renderer have been changed to be
  consistent with each other, and more extensible. Each takes two arguments -- the value to be
  rendered, and a single bundle of metadata.
* StoreContextMenuAction has been renamed to RecordAction. Its action property has been renamed to
  actionFn for consistency and clarity.
* LocalStore : The method LocalStore.processRawData no longer takes an array of all records, but
  instead takes just a single record. Applications that need to operate on all raw records in bulk
  should do so before presenting them to LocalStore. Also, LocalStores template methods for override
  have also changed substantially, and sub-classes that rely on these methods will need to be
  adjusted accordingly.

### 🎁 New Features

#### Grid

* The Store API now supports hierarchical datasets. Applications need to simply provide raw data for
  records with a "children" property containing the raw data for their children.
* Grid supports a 'TreeGrid' mode. To show a tree grid, bind the GridModel to a store containing
  hierarchical data (as above), set treeMode: true on the GridModel, and specify a column to display
  the tree controls (isTreeColumn: true)
* Grid supports absolute sorting for numerical columns. Specify absSort: true on your column config
  to enable. Clicking the grid header will now cycle through ASC > DESC > DESC (abs) sort modes.
* Grid supports an 'Actions' column for one-click record actions. See cmp/desktop/columns/actionCol.
* A new showHover prop on the desktop Grid component will highlight the hovered row with default
  styling. A new GridModel.rowClassFn callback was added to support per-row custom classes based on
  record data.
* A new ExportFormat.LONG_TEXT format has been added, along with a new Column.exportWidth config.
  This supports exporting columns that contain long text (e.g. notes) as multi-line cells within
  Excel.

#### Other Components

* RadioInput and ButtonGroupInput have been added to the desktop/cmp/form package.
* DateInput now has support for entering and displaying time values.
* NumberInput displays its unformatted value when focused.
* Focused components are now better highlighted, with additional CSS vars provided to customize as
  needed.

### 🐞 Bug Fixes

* Calls to GridModel.setGroupBy() work properly not only on the first, but also all subsequent calls
  (#644).
* Background / style issues resolved on several input components in dark theme (#657).
* Grid context menus appear properly over other floating components.

### 📚 Libraries

* React `16.5.1 → 16.5.2`
* router5 `6.4.2 → 6.5.0`
* CodeMirror, Highcharts, and MobX patch updates

[Commit Log](https://github.com/xh/hoist-react/compare/v13.0.0...v14.0.0)

## v13.0.0

🍀Lucky v13 brings with it a number of enhancements for forms and validation, grouped column support
in the core Grid API, a fully wrapped MultiSelect component, decorator syntax adjustments, and a
number of other fixes and enhancements.

It also includes contributions from new ExHI team members Arjun and Brendan. 🎉

### 💥 Breaking Changes

* The core `@HoistComponent`, `@HoistService`, and `@HoistModel` decorators are **no longer
  parameterized**, meaning that trailing `()` should be removed after each usage. (#586)
* The little-used `hoistComponentFactory()` method was also removed as a further simplification
  (#587).
* The `HoistField` superclass has been renamed to `HoistInput` and the various **desktop form
  control components have been renamed** to match (55afb8f). Apps using these components (which will
  likely be most apps) will need to adapt to the new names.
    * This was done to better distinguish between the input components and the upgraded Field
      concept on model classes (see below).

### 🎁 New Features

⭐️ **Forms and Fields** have been a major focus of attention, with support for structured data
fields added to Models via the `@FieldSupport` and `@field()` decorators.

* Models annotated with `@FieldSupport` can decorate member properties with `@field()`, making those
  properties observable and settable (with a generated `setXXX()` method).
* The `@field()` decorators themselves can be passed an optional display label string as well as
  zero or more *validation rules* to define required constraints on the value of the field.
* A set of predefined constraints is provided within the toolkit within the `/field/` package.
* Models using `FieldSupport` should be sure to call the `initFields()` method installed by the
  decorator within their constructor. This method can be called without arguments to generally
  initialize the field system, or it can be passed an object of field names to initial/default
  values, which will set those values on the model class properties and provide change/dirty
  detection and the ability to "reset" a form.
* A new `FormField` UI component can be used to wrap input components within a form. The `FormField`
  wrapper can accept the source model and field name, and will apply those to its child input. It
  leverages the Field model to automatically display a label, indicate required fields, and print
  validation error messages. This new component should be the building-block for most non-trivial
  forms within an application.

Other enhancements include:

* **Grid columns can be grouped**, with support for grouping added to the grid state management
  system, column chooser, and export manager (#565). To define a column group, nest column
  definitions passed to `GridModel.columns` within a wrapper object of the
  form `{headerName: 'My group', children: [...]}`.

(Note these release notes are incomplete for this version.)

[Commit Log](https://github.com/xh/hoist-react/compare/v12.1.2...v13.0.0)

## v12.1.2

### 🐞 Bug Fixes

* Fix casing on functions generated by `@settable` decorator
  (35c7daa209a4205cb011583ebf8372319716deba).

[Commit Log](https://github.com/xh/hoist-react/compare/v12.1.1...v12.1.2)

## v12.1.1

### 🐞 Bug Fixes

* Avoid passing unknown HoistField component props down to Blueprint select/checkbox controls.

### 📚 Libraries

* Rollback update of `@blueprintjs/select` package `3.1.0 → 3.0.0` - this included breaking API
  changes and will be revisited in #558.

[Commit Log](https://github.com/xh/hoist-react/compare/v12.1.0...v12.1.1)

## v12.1.0

### 🎁 New Features

* New `@bindable` and `@settable` decorators added for MobX support. Decorating a class member
  property with `@bindable` makes it a MobX `@observable` and auto-generates a setter method on the
  class wrapped in a MobX `@action`.
* A `fontAwesomeIcon` element factory is exported for use with other FA icons not enumerated by the
  `Icon` class.
* CSS variables added to control desktop Blueprint form control margins. These remain defaulted to
  zero, but now within CSS with support for variable overrides. A Blueprint library update also
  brought some changes to certain field-related alignment and style properties. Review any form
  controls within apps to ensure they remain aligned as desired
  (8275719e66b4677ec5c68a56ccc6aa3055283457 and df667b75d41d12dba96cbd206f5736886cb2ac20).

### 🐞 Bug Fixes

* Grid cells are fully refreshed on a data update, ensuring cell renderers that rely on data other
  than their primary display field are updated (#550).
* Grid auto-sizing is run after a data update, ensuring flex columns resize to adjust for possible
  scrollbar visibility changes (#553).
* Dropdown fields can be instantiated with fewer required properties set (#541).

### 📚 Libraries

* Blueprint `3.0.1 → 3.4.0`
* FontAwesome `5.2.0 → 5.3.0`
* CodeMirror `5.39.2 → 5.40.0`
* MobX `5.0.3 → 5.1.0`
* router5 `6.3.0 → 6.4.2`
* React `16.4.1 → 16.4.2`

[Commit Log](https://github.com/xh/hoist-react/compare/v12.0.0...v12.1.0)

## v12.0.0

Hoist React v12 is a relatively large release, with multiple refactorings around grid columns,
`elemFactory` support, classNames, and a re-organization of classes and exports within `utils`.

### 💥 Breaking Changes

#### ⭐️ Grid Columns

**A new `Column` class describes a top-level API for columns and their supported options** and is
intended to be a cross-platform layer on top of AG Grid and TBD mobile grid implementations.

* The desktop `GridModel` class now accepts a collection of `Column` configuration objects to define
  its available columns.
* Columns may be configured with `flex: true` to cause them to stretch all available horizontal
  space within a grid, sharing it equally with any other flex columns. However note that this should
  be used sparingly, as flex columns have some deliberate limitations to ensure stable and
  consistent behavior. Most noticeably, they cannot be resized directly by users. Often, a best
  practice will be to insert an `emptyFlexCol` configuration as the last column in a grid - this
  will avoid messy-looking gaps in the layout while not requiring a data-driven column be flexed.
* User customizations to column widths are now saved if the GridModel has been configured with a
  `stateModel` key or model instance - see `GridStateModel`.
* Columns accept a `renderer` config to format text or HTML-based output. This is a callback that is
  provided the value, the row-level record, and a metadata object with the column's `colId`. An
  `elementRenderer` config is also available for cells that should render a Component.
* An `agOptions` config key continues to provide a way to pass arbitrary options to the underlying
  AG Grid instance (for desktop implementations). This is considered an "escape hatch" and should be
  used with care, but can provide a bridge to required AG Grid features as the Hoist-level API
  continues to develop.
* The "factory pattern" for Column templates / defaults has been removed, replaced by a simpler
  approach that recommends exporting simple configuration partials and spreading them into
  instance-specific column configs.
* See 0798f6bb20092c59659cf888aeaf9ecb01db52a6 for primary commit.

#### ⭐️ Element Factory, LayoutSupport, BaseClassName

Hoist provides core support for creating components via a factory pattern, powered by the `elem()`
and `elemFactory()` methods. This approach remains the recommended way to instantiate component
elements, but was **simplified and streamlined**.

* The rarely used `itemSpec` argument was removed (this previously applied defaults to child items).
* Developers can now also use JSX to instantiate all Hoist-provided components while still taking
  advantage of auto-handling for layout-related properties provided by the `LayoutSupport` mixin.
    * HoistComponents should now spread **`...this.getLayoutProps()`** into their outermost rendered
      child to enable promotion of layout properties.
* All HoistComponents can now specify a **baseClassName** on their component class and should pass
  `className: this.getClassName()` down to their outermost rendered child. This allows components to
  cleanly layer on a base CSS class name with any instance-specific classes.
* See 8342d3870102ee9bda4d11774019c4928866f256 for primary commit.

#### ⭐️ Panel resizing / collapsing

**The `Panel` component now takes a `sizingModel` prop to control and encapsulate newly built-in
resizing and collapsing behavior** (#534).

* See the `PanelSizingModel` class for configurable details, including continued support for saving
  sizing / collapsed state as a user preference.
* **The standalone `Resizable` component was removed** in favor of the improved support built into
  Panel directly.

#### Other

* Two promise-related models have been combined into **a new, more powerful `PendingTaskModel`**,
  and the `LoadMask` component has been removed and consolidated into `Mask`
  (d00a5c6e8fc1e0e89c2ce3eef5f3e14cb842f3c8).
    * `Panel` now exposes a single `mask` prop that can take either a configured `mask` element or a
      simple boolean to display/remove a default mask.
* **Classes within the `utils` package have been re-organized** into more standardized and scalable
  namespaces. Imports of these classes will need to be adjusted.

### 🎁 New Features

* **The desktop Grid component now offers a `compact` mode** with configurable styling to display
  significantly more data with reduced padding and font sizes.
* The top-level `AppBar` refresh button now provides a default implementation, calling a new
  abstract `requestRefresh()` method on `HoistApp`.
* The grid column chooser can now be configured to display its column groups as initially collapsed,
  for especially large collections of columns.
* A new `XH.restoreDefaultsAsync()` method provides a centralized way to wipe out user-specific
  preferences or customizations (#508).
* Additional Blueprint `MultiSelect`, `Tag`, and `FormGroup` controls re-exported.

### 🐞 Bug Fixes

* Some components were unintentionally not exporting their Component class directly, blocking JSX
  usage. All components now export their class.
* Multiple fixes to `DayField` (#531).
* JsonField now responds properly when switching from light to dark theme (#507).
* Context menus properly filter out duplicated separators (#518).

[Commit Log](https://github.com/xh/hoist-react/compare/v11.0.0...v12.0.0)

## v11.0.0

### 💥 Breaking Changes

* **Blueprint has been upgraded to the latest 3.x release.** The primary breaking change here is the
  renaming of all `pt-` CSS classes to use a new `bp3-` prefix. Any in-app usages of the BP
  selectors will need to be updated. See the
  [Blueprint "What's New" page](http://blueprintjs.com/docs/#blueprint/whats-new-3.0).
* **FontAwesome has been upgraded to the latest 5.2 release.** Only the icons enumerated in the
  Hoist `Icon` class are now registered via the FA `library.add()` method for inclusion in bundled
  code, resulting in a significant reduction in bundle size. Apps wishing to use other FA icons not
  included by Hoist must import and register them - see the
  [FA React Readme](https://github.com/FortAwesome/react-fontawesome/blob/master/README.md) for
  details.
* **The `mobx-decorators` dependency has been removed** due to lack of official support for the
  latest MobX update, as well as limited usage within the toolkit. This package was primarily
  providing the optional `@setter` decorator, which should now be replaced as needed by dedicated
  `@action` setter methods (19cbf86138499bda959303e602a6d58f6e95cb40).

### 🎁 Enhancements

* `HoistComponent` now provides a `getClassNames()` method that will merge any `baseCls` CSS class
  names specified on the component with any instance-specific classes passed in via props (#252).
    * Components that wish to declare and support a `baseCls` should use this method to generate and
      apply a combined list of classes to their outermost rendered elements (see `Grid`).
    * Base class names have been added for relevant Hoist-provided components - e.g. `.xh-panel` and
      `.xh-grid`. These will be appended to any instance class names specified within applications
      and be available as public CSS selectors.
* Relevant `HoistField` components support inline `leftIcon` and `rightElement` props. `DayField`
  adds support for `minDay / maxDay` props.
* Styling for the built-in AG Grid loading overlay has been simplified and improved (#401).
* Grid column definitions can now specify an `excludeFromExport` config to drop them from
  server-generated Excel/CSV exports (#485).

### 🐞 Bug Fixes

* Grid data loading and selection reactions have been hardened and better coordinated to prevent
  throwing when attempting to set a selection before data has been loaded (#484).

### 📚 Libraries

* Blueprint `2.x → 3.x`
* FontAwesome `5.0.x → 5.2.x`
* CodeMirror `5.37.0 → 5.39.2`
* router5 `6.2.4 → 6.3.0`

[Commit Log](https://github.com/xh/hoist-react/compare/v10.0.1...v11.0.0)

## v10.0.1

### 🐞 Bug Fixes

* Grid `export` context menu token now defaults to server-side 'exportExcel' export.
    * Specify the `exportLocal` token to return a menu item for local AG Grid export.
* Columns with `field === null` skipped for server-side export (considered spacer / structural
  columns).

## v10.0.0

### 💥 Breaking Changes

* **Access to the router API has changed** with the `XH` global now exposing `router` and
  `routerState` properties and a `navigate()` method directly.
* `ToastManager` has been deprecated. Use `XH.toast` instead.
* `Message` is no longer a public class (and its API has changed). Use `XH.message/confirm/alert`
  instead.
* Export API has changed. The Built-in grid export now uses more powerful server-side support. To
  continue to use local AG based export, call method `GridModel.localExport()`. Built-in export
  needs to be enabled with the new property on `GridModel.enableExport`. See `GridModel` for more
  details.

### 🎁 Enhancements

* New Mobile controls and `AppContainer` provided services (impersonation, about, and version bars).
* Full-featured server-side Excel export for grids.

### 🐞 Bug Fixes

* Prevent automatic zooming upon input focus on mobile devices (#476).
* Clear the selection when showing the context menu for a record which is not already selected
  (#469).
* Fix to make lockout script readable by Compatibility Mode down to IE5.

### 📚 Libraries

* MobX `4.2.x → 5.0.x`

[Commit Log](https://github.com/xh/hoist-react/compare/v9.0.0...v10.0.0)

## v9.0.0

### 💥 Breaking Changes

* **Hoist-provided mixins (decorators) have been refactored to be more granular and have been broken
  out of `HoistComponent`.**
    * New discrete mixins now exist for `LayoutSupport` and `ContextMenuSupport` - these should be
      added directly to components that require the functionality they add for auto-handling of
      layout-related props and support for showing right-click menus. The corresponding options on
      `HoistComponent` that used to enable them have been removed.
    * For consistency, we have also renamed `EventTarget → EventSupport` and `Reactive →
      ReactiveSupport` mixins. These both continue to be auto-applied to HoistModel and HoistService
      classes, and ReactiveSupport enabled by default in HoistComponent.
* **The Context menu API has changed.** The `ContextMenuSupport` mixin now specifies an abstract
  `getContextMenuItems()` method for component implementation (replacing the previous
  `renderContextMenu()` method). See the new [`ContextMenuItem` class for what these items support,
  as well as several static default items that can be used.
    * The top-level `AppContainer` no longer provides a default context menu, instead allowing the
      browser's own context menu to show unless an app / component author has implemented custom
      context-menu handling at any level of their component hierarchy.

### 🐞 Bug Fixes

* TabContainer active tab can become out of sync with the router state (#451)
    * ⚠️ Note this also involved a change to the `TabContainerModel` API - `activateTab()` is now
      the public method to set the active tab and ensure both the tab and the route land in the
      correct state.
* Remove unintended focused cell borders that came back with the prior AG Grid upgrade.

[Commit Log](https://github.com/xh/hoist-react/compare/v8.0.0...v9.0.0)

## v8.0.0

Hoist React v8 brings a big set of improvements and fixes, some API and package re-organizations,
and AG Grid upgrade, and more. 🚀

### 💥 Breaking Changes

* **Component package directories have been re-organized** to provide better symmetry between
  pre-existing "desktop" components and a new set of mobile-first component. Current desktop
  applications should replace imports from `@xh/hoist/cmp/xxx` with `@xh/hoist/desktop/cmp/xxx`.
    * Important exceptions include several classes within `@xh/hoist/cmp/layout/`, which remain
      cross-platform.
    * `Panel` and `Resizable` components have moved to their own packages in
      `@xh/hoist/desktop/cmp/panel` and `@xh/hoist/desktop/cmp/resizable`.
* **Multiple changes and improvements made to tab-related APIs and components.**
    * The `TabContainerModel` constructor API has changed, notably `children` → `tabs`, `useRoutes`
      →
      `route` (to specify a starting route as a string) and `switcherPosition` has moved from a
      model config to a prop on the `TabContainer` component.
    * `TabPane` and `TabPaneModel` have been renamed `Tab` and `TabModel`, respectively, with
      several related renames.
* **Application entry-point classes decorated with `@HoistApp` must implement the new getter method
  `containerClass()`** to specify the platform specific component used to wrap the app's
  `componentClass`.
    * This will typically be `@xh/hoist/[desktop|mobile]/AppContainer` depending on platform.

### 🎁 New Features

* **Tab-related APIs re-worked and improved**, including streamlined support for routing, a new
  `tabRenderMode` config on `TabContainerModel`, and better naming throughout.
* **Ag-grid updated to latest v18.x** - now using native flex for overall grid layout and sizing
  controls, along with multiple other vendor improvements.
* Additional `XH` API methods exposed for control of / integration with Router5.
* The core `@HoistComponent` decorated now installs a new `isDisplayed` getter to report on
  component visibility, taking into account the visibility of its ancestors in the component tree.
* Mobile and Desktop app package / component structure made more symmetrical (#444).
* Initial versions of multiple new mobile components added to the toolkit.
* Support added for **`IdleService` - automatic app suspension on inactivity** (#427).
* Hoist wrapper added for the low-level Blueprint **button component** - provides future hooks into
  button customizations and avoids direct BP import (#406).
* Built-in support for collecting user feedback via a dedicated dialog, convenient XH methods and
  default appBar button (#379).
* New `XH.isDevelopmentMode` constant added, true when running in local Webpack dev-server mode.
* CSS variables have been added to customize and standardize the Blueprint "intent" based styling,
  with defaults adjusted to be less distracting (#420).

### 🐞 Bug Fixes

* Preference-related events have been standardized and bugs resolved related to pushAsync() and the
  `prefChange` event (ee93290).
* Admin log viewer auto-refreshes in tail-mode (#330).
* Distracting grid "loading" overlay removed (#401).
* Clipboard button ("click-to-copy" functionality) restored (#442).

[Commit Log](https://github.com/xh/hoist-react/compare/v7.2.0...v8.0.0)

## v7.2.0

### 🎁 New Features

+ Admin console grids now outfitted with column choosers and grid state. #375
+ Additional components for Onsen UI mobile development.

### 🐞 Bug Fixes

+ Multiple improvements to the Admin console config differ. #380 #381 #392

[Commit Log](https://github.com/xh/hoist-react/compare/v7.1.0...v7.2.0)

## v7.1.0

### 🎁 New Features

* Additional kit components added for Onsen UI mobile development.

### 🐞 Bug Fixes

* Dropdown fields no longer default to `commitOnChange: true` - avoiding unexpected commits of
  type-ahead query values for the comboboxes.
* Exceptions thrown from FetchService more accurately report the remote host when unreachable, along
  with some additional enhancements to fetch exception reporting for clarity.

[Commit Log](https://github.com/xh/hoist-react/compare/v7.0.0...v7.1.0)

## v7.0.0

### 💥 Breaking Changes

* **Restructuring of core `App` concept** with change to new `@HoistApp` decorator and conventions
  around defining `App.js` and `AppComponent.js` files as core app entry points. `XH.app` now
  installed to provide access to singleton instance of primary app class. See #387.

### 🎁 New Features

* **Added `AppBar` component** to help further standardize a pattern for top-level application
  headers.
* **Added `SwitchField` and `SliderField`** form field components.
* **Kit package added for Onsen UI** - base component library for mobile development.
* **Preferences get a group field for better organization**, parity with AppConfigs. (Requires
  hoist-core 3.1.x.)

### 🐞 Bug Fixes

* Improvements to `Grid` component's interaction with underlying AG Grid instance, avoiding extra
  renderings and unwanted loss of state. 03de0ae7

[Commit Log](https://github.com/xh/hoist-react/compare/v6.0.0...v7.0.0)

## v6.0.0

### 💥 Breaking Changes

* API for `MessageModel` has changed as part of the feature addition noted below, with `alert()` and
  `confirm()` replaced by `show()` and new `XH` convenience methods making the need for direct calls
  rare.
* `TabContainerModel` no longer takes an `orientation` prop, replaced by the more flexible
  `switcherPosition` as noted below.

### 🎁 New Features

* **Initial version of grid state** now available, supporting easy persistence of user grid column
  selections and sorting. The `GridModel` constructor now takes a `stateModel` argument, which in
  its simplest form is a string `xhStateId` used to persist grid state to local storage. See the
  `GridStateModel` class for implementation details. #331
* The **Message API** has been improved and simplified, with new `XH.confirm()` and `XH.alert()`
  methods providing an easy way to show pop-up alerts without needing to manually construct or
  maintain a `MessageModel`. #349
* **`TabContainer` components can now be controlled with a remote `TabSwitcher`** that does not need
  to be directly docked to the container itself. Specify `switcherPosition:none` on the
  `TabContainerModel` to suppress showing the switching affordance on the tabs themselves and
  instantiate a `TabSwitcher` bound to the same model to control a tabset from elsewhere in the
  component hierarchy. In particular, this enabled top-level application tab navigation to move up
  into the top toolbar, saving vertical space in the layout. #368
* `DataViewModel` supports an `emptyText` config.

### 🐞 Bugfixes

* Dropdown fields no longer fire multiple commit messages, and no longer commit partial entries
  under some circumstances. #353 and #354
* Grids resizing fixed when shrinking the containing component. #357

[Commit Log](https://github.com/xh/hoist-react/compare/v5.0.0...v6.0.0)

## v5.0.0

### 💥 Breaking Changes

* **Multi environment configs have been unwound** See these release notes/instructions for how to
  migrate: https://github.com/xh/hoist-core/releases/tag/release-3.0.0
* **Breaking change to context menus in dataviews and grids not using the default context menu:**
  StoreContextMenu no longer takes an array of items as an argument to its constructor. Instead it
  takes a configuration object with an ‘items’ key that will point to any current implementation’s
  array of items. This object can also contain an optional gridModel argument which is intended to
  support StoreContextMenuItems that may now be specified as known ‘hoist tokens’, currently limited
  to a ‘colChooser’ token.

### 🎁 New Features

* Config differ presents inline view, easier to read diffs now.
* Print Icon added!

### 🐞 Bugfixes

* Update processFailedLoad to loadData into gridModel store, Fixes #337
* Fix regression to ErrorTracking. Make errorTrackingService safer/simpler to call at any point in
  life-cycle.
* Fix broken LocalStore state.
* Tweak flex prop for charts. Side by side charts in a flexbox now auto-size themselves! Fixes #342
* Provide token parsing for storeContextMenus. Context menus are all grown up! Fixes #300

## v4.0.1

### 🐞 Bugfixes

* DataView now properly re-renders its items when properties on their records change (and the ID
  does not)

## v4.0.0

### 💥 Breaking Changes

* **The `GridModel` selection API has been reworked for clarity.** These models formerly exposed
  their selectionModel as `grid.selection` - now that getter returns the selected records. A new
  `selectedRecord` getter is also available to return a single selection, and new string shortcut
  options are available when configuring GridModel selection behavior.
* **Grid components can now take an `agOptions` prop** to pass directly to the underlying ag-grid
  component, as well as an `onRowDoubleClicked` handler function.
  16be2bfa10e5aab4ce8e7e2e20f8569979dd70d1

### 🎁 New Features

* Additional core components have been updated with built-in `layoutSupport`, allowing developers to
  set width/height/flex and other layout properties directly as top-level props for key comps such
  as Grid, DataView, and Chart. These special props are processed via `elemFactory` into a
  `layoutConfig` prop that is now passed down to the underlying wrapper div for these components.
  081fb1f3a2246a4ff624ab123c6df36c1474ed4b

### 🐞 Bugfixes

* Log viewer tail mode now working properly for long log files - #325

## v3.0.1

### 🐞 Bugfixes

* FetchService throws a dedicated exception when the server is unreachable, fixes a confusing
  failure case detailed in #315

## v3.0.0

### 💥 Breaking Changes

* **An application's `AppModel` class must now implement a new `checkAccess()` method.** This method
  is passed the current user, and the appModel should determine if that user should see the UI and
  return an object with a `hasAccess` boolean and an optional `message` string. For a return with
  `hasAccess: false`, the framework will render a lockout panel instead of the primary UI.
  974c1def99059f11528c476f04e0d8c8a0811804
    * Note that this is only a secondary level of "security" designed to avoid showing an
      unauthorized user a confusing / non-functional UI. The server or any other third-party data
      sources must always be the actual enforcer of access to data or other operations.
* **We updated the APIs for core MobX helper methods added to component/model/service classes.** In
  particular, `addReaction()` was updated to take a more declarative / clear config object.
  8169123a4a8be6940b747e816cba40bd10fa164e
    * See Reactive.js - the mixin that provides this functionality.

### 🎁 New Features

* Built-in client-side lockout support, as per above.

### 🐞 Bugfixes

* None

------------------------------------------

📫☎️🌎 info@xh.io | https://xh.io/contact
Copyright © 2025 Extremely Heavy Industries Inc. - all rights reserved<|MERGE_RESOLUTION|>--- conflicted
+++ resolved
@@ -5,7 +5,6 @@
 ### 🎁 New Features
 
 * Added the reported client app version as a column in the Admin Console WebSockets tab.
-<<<<<<< HEAD
 
 ### 🐞 Bug Fixes
 
@@ -14,8 +13,6 @@
 ### 📚 Libraries
 
 * @azure/msal-browser `3.28 → 4.8.0`
-=======
->>>>>>> 87f8806a
 
 ## v72.2.0 - 2025-03-13
 
