# Changelog

## v43.0.0-SNAPSHOT - unreleased

### 🎁 New Features

<<<<<<< HEAD
* New `GridFindField` component that enables users to search through a Grid and select rows that
  match the entered search term, _without_ applying any filtering. Especially useful for grids with
  aggregations or other logic that preclude client-side filtering of the data.
* In the `@xh/hoist/desktop/grid` package, `CheckboxEditor` has been renamed `BooleanEditor`.
  This new component supports a `quickToggle` prop which allows for more streamlined
  inline editing of boolean values.
=======
* In the `@xh/hoist/desktop/grid` package, `CheckboxEditor` has been renamed `BooleanEditor`. This
  new component supports a `quickToggle` prop which allows for more streamlined inline editing of
  boolean values.
>>>>>>> 7e6551c7

### 🐞 Bug Fixes

* The ag-grid grid property `stopEditingWhenCellsLoseFocus` is now enabled by default to ensure
  values are committed to the Store if the user clicks somewhere outside the grid while editing a
  cell.

### ✨ Style

* New `TreeStyle.COLORS` and `TreeStyle.COLORS_AND_BORDERS` tree grid styles have been added. Use
  the `--xh-grid-tree-group-color-level-*` CSS vars to customize colors as needed.
* `TreeStyle.HIGHLIGHTS` and `TreeStyle.HIGHLIGHTS_AND_BORDERS` now highlight row nodes on a
  gradient according to their depth.
* Default colors for masks and dialog backdrops have been adjusted, with less obtrusive colors used
  for masks via `--xh-mask-bg` and a darker `--xh-backdrop-bg` var now used behind dialogs.
* Mobile-specific styles and CSS vars for panel and dialog title background have been tweaked to use
  desktop defaults, and mobile dialogs now respect `--xh-popup-*` vars as expected.

### 🎁 Breaking Changes

* In the `@xh/hoist/desktop/grid` package, `CheckboxEditor` has been renamed `BooleanEditor`.


### 📚 Libraries

* @blueprintjs/core `3.49 -> 3.50`
* codemirror `5.62 -> 5.63`

[Commit Log](https://github.com/xh/hoist-react/compare/v42.6.0...develop)

## v42.6.0 - 2021-09-17

### 🎁 New Features

* New `Column.autosizeBufferPx` config applies column-specific autosize buffer and overrides
  `GridAutosizeOptions.bufferPx`.
* `Select` input now supports new `maxMenuHeight` prop.

### 🐞 Bug Fixes

* Fixes issue with incorrect Grid auto-sizing for Grids with certain row and cell styles.
* Grid sizing mode styles no longer conflict with custom use of `groupUseEntireRow: false` within
  `agOptions`.
* Fixes an issue on iOS where `NumberInput` would incorrectly bring up a text keyboard.

### ✨ Style

* Reduced default Grid header and group row heights to minimize their use of vertical space,
  especially at larger sizing modes. As before, apps can override via the `AgGrid.HEADER_HEIGHTS`
  and `AgGrid.GROUP_ROW_HEIGHTS` static properties. The reduction in height does not apply to group
  rows that do not use the entire width of the row.
* Restyled Grid header rows with `--xh-grid-bg` and `--xh-text-color-muted` for a more minimal look
  overall. As before, use the `--xh-grid-header-*` CSS vars to customize if needed.

[Commit Log](https://github.com/xh/hoist-react/compare/v42.5.0...v42.6.0)

## v42.5.0 - 2021-09-10

### 🎁 New Features

* Provide applications with the ability to override default logic for "restore defaults". This
  allows complex and device-specific sub-apps to perform more targeted and complete clearing of user
  state. See new overridable method `HoistAppModel.restoreDefaultsAsync` for more information.

### 🐞 Bug Fixes

* Improved coverage of Fetch `abort` errors.
* The in-app changelog will no longer prompt the user with the "What's New" button if category-based
  filtering results in a version without any release notes.

### ✨ Style

* New CSS vars added to support easier customization of desktop Tab font/size/color. Tabs now
  respect standard `--xh-font-size` by default.

### 📚 Libraries

* @blueprintjs/core `3.48 -> 3.49`
* @popperjs/core `2.9 -> 2.10`

[Commit Log](https://github.com/xh/hoist-react/compare/v42.4.0...v42.5.0)

## v42.4.0 - 2021-09-03

### 🎁 New Features

* New `GridFilterModel.commitOnChange` config (default `true`) applies updated filters as soon as
  they are changed within the pop-up menu. Set to `false` for large datasets or whenever filtering
  is a more intensive operation.
* Mobile `Select` input now supports async `queryFn` prop for parity with desktop.
* `TreeMapModel` now supports new `maxLabels` config for improved performance.

### ✨ Style

* Hoist's default font is now [Inter](https://rsms.me/inter/), shipped and bundled via the
  `inter-ui` npm package. Inter is a modern, open-source font that leverages optical sizing to
  ensure maximum readability, even at very small sizes (e.g. `sizingMode: 'tiny'`). It's also a
  "variable" font, meaning it supports any weights from 1-1000 with a single font file download.
* Default Grid header heights have been reduced for a more compact display and greater
  differentiation between header and data rows. As before, apps can customize the pixel heights used
  by overwriting the `AgGrid.HEADER_HEIGHTS` static, typically within `Bootstrap.js`.

### ⚙️ Technical

* Mobile pull-to-refresh/swipe-to-go-back gestures now disabled over charts to avoid disrupting
  their own swipe-based zooming and panning features.

[Commit Log](https://github.com/xh/hoist-react/compare/v42.2.0...v42.4.0)

## v42.2.0 - 2021-08-27

### 🎁 New Features

* Charts now hide scrollbar, rangeSelector, navigator, and export buttons and show axis labels when
  printing or exporting images.

[Commit Log](https://github.com/xh/hoist-react/compare/v42.1.1...v42.2.0)

## v42.1.1 - 2021-08-20

* Update new `XH.sizingMode` support to store distinct values for the selected sizing mode on
  desktop, tablet, and mobile (phone) platforms.
* Additional configuration supported for newly-introduced `AppOption` preset components.

### 📚 Libraries

* @blueprintjs/core `3.47 -> 3.48`

[Commit Log](https://github.com/xh/hoist-react/compare/v42.1.0...v42.1.1)

## v42.1.0 - 2021-08-19

### 🎁 New Features

* Added observable `XH.sizingMode` to govern app-wide `sizingMode`. `GridModel`s will bind to this
  `sizingMode` by default. Apps that have already implemented custom solutions around a centralized
  `sizingMode` should endeavor to unwind in favor of this.
  * ⚠ NOTE - this change requires a new application preference be defined - `xhSizingMode`. This
    should be a JSON pref, with a suggested default value of `{}`.
* Added `GridAutosizeMode.ON_SIZING_MODE_CHANGE` to autosize Grid columns whenever
  `GridModel.sizingMode` changes - it is now the default `GridAutosizeOptions.mode`.
* Added a library of reusable `AppOption` preset components, including `ThemeAppOption`,
  `SizingModeAppOption` and `AutoRefreshAppOptions`. Apps that have implemented custom `AppOption`
  controls to manage these Hoist-provided options should consider migrating to these defaults.
* `Icon` factories now support `intent`.
* `TreeMapModel` and `SplitTreeMapModel` now supports a `theme` config, accepting the strings
  'light' or 'dark'. Leave it undefined to use the global theme.
* Various usability improvements and simplifications to `GroupingChooser`.

### 🐞 Bug Fixes

* Fixed an issue preventing `FormField` labels from rendering if `fieldDefaults` was undefined.

### ✨ Style

* New `Badge.compact` prop sets size to half that of parent element when true (default false). The
  `position` prop has been removed in favor of customizing placement of the component.

[Commit Log](https://github.com/xh/hoist-react/compare/v42.0.0...v42.1.0)

## v42.0.0 - 2021-08-13

### 🎁 New Features

* Column-level filtering is now officially supported for desktop grids!
  * New `GridModel.filterModel` config accepts a config object to customize filtering options, or
    `true` to enable grid-based filtering with defaults.
  * New `Column.filterable` config enables a customized header menu with filtering options. The new
    control offers two tabs - a "Values" tab for an enumerated "set-type" filter and a "Custom" tab
    to support more complex queries with multiple clauses.
* New `TaskObserver` replaces existing `PendingTaskModel`, providing improved support for joining
  and masking multiple asynchronous tasks.
* Mobile `NavigatorModel` provides a new 'pull down' gesture to trigger an app-wide data refresh.
  This gesture is enabled by default, but can be disabled via the `pullDownToRefresh` flag.
* `RecordAction` now supports a `className` config.
* `Chart` provides a default context menu with its standard menu button actions, including a new
  'Copy to Clipboard' action.

### 💥 Breaking Changes

* `FilterChooserModel.sourceStore` and `FilterChooserModel.targetStore` have been renamed
  `FilterChooserModel.valueSource` and `FilterChooserModel.bind` respectively. Furthermore, both
  configs now support either a `Store` or a cube `View`. This is to provide a common API with the
  new `GridFilterModel` filtering described above.
* `GridModel.setFilter()` and `DataViewModel.setFilter()` have been removed. Either configure your
  grid with a `GridFilterModel`, or set the filter on the underlying `Store` instead.
* `FunctionFilter` now requires a `key` property.
* `PendingTaskModel` has been replaced by the new `TaskObserver` in `@xh/hoist/core`.
  * ⚠ NOTE - `TaskObserver` instances should be created via the provided static factory methods and
    _not_ directly via the `new` keyword. `TaskObserver.trackLast()` can be used as a drop-in
    replacement for `new PendingTaskModel()`.
* The `model` prop on `LoadingIndicator` and `Mask` has been replaced with `bind`. Provide one or
  more `TaskObserver`s to this prop.

### ⚙️ Technical

* `GridModel` has a new `selectedIds` getter to get the IDs of currently selected records. To
  provide consistency across models, the following getters have been deprecated and renamed:
  + `selectedRecordId` has been renamed `selectedId` in `GridModel`, `StoreSelectionModel`, and
    `DataViewModel`
  + `selection` has been renamed `selectedRecords` in `GridModel`, `DataViewModel`, and
    `RestGridModel`
  + `singleRecord`, `records`, and `ids` have been renamed `selectedRecord`, `selectedRecords`, and
    `selectedIds`, respectively, in `StoreSelectionModel`

### ✨ Style

* Higher contrast on grid context menus for improved legibility.


[Commit Log](https://github.com/xh/hoist-react/compare/v41.3.0...v42.0.0)

## v41.3.0 - 2021-08-09

### 🎁 New Features

* New `Cube` aggregators `ChildCountAggregator` and `LeafCountAggregator`.
* Mobile `NavigatorModel` provides a new "swipe" gesture to go back in the page stack. This is
  enabled by default, but may be turned off via the new `swipeToGoBack` prop.
* Client error reports now include the full URL for additional troubleshooting context.
  * Note apps must update their server-side to `hoist-core v9.3` or greater to persist URLs with
    error reports (although this is _not_ a general or hard requirement for taking this version of
    hoist-react).

[Commit Log](https://github.com/xh/hoist-react/compare/v41.2.0...v41.3.0)

## v41.2.0 - 2021-07-30

### 🎁 New Features

* New `GridModel.rowClassRules` and `Column.cellClassRules` configs added. Previously apps needed to
  use `agOptions` to dynamically apply and remove CSS classes using either of these options - now
  they are fully supported by Hoist.
  * ⚠ Note that, to avoid conflicts with internal usages of these configs, Hoist will check and
    throw if either is passed via `agOptions`. Apps only need to move their configs to the new
    location - the shape of the rules object does *not* need to change.
* New `GridAutosizeOptions.includeCollapsedChildren` config controls whether values from collapsed
  (i.e. hidden) child records should be measured when computing column sizes. Default of `false`
  improves autosize performance for large tree grids and should generally match user expectations
  around WYSIWYG autosizing.
* New `GridModel.beginEditAsync()` and `endEditAsync()` APIs added to start/stop inline editing.
  * ⚠ Note that - in a minor breaking change - the function form of the `Column.editable` config is
    no longer passed an `agParams` argument, as editing might now begin and need to be evaluated
    outside the context of an AG-Grid event.
* New `GridModel.clicksToEdit` config controls the number of clicks required to trigger
  inline-editing of a grid cell. Default remains 2 (double click ).
* Timeouts are now configurable on grid exports via a new `exportOptions.timeout` config.
* Toasts may now be dismissed programmatically - use the new `ToastModel` returned by the
  `XH.toast()` API and its variants.
* `Form` supports setting readonlyRenderer in `fieldDefaults` prop.
* New utility hook `useCached` provides a more flexible variant of `React.useCallback`.

### 🐞 Bug Fixes

* Inline grid editing supports passing of JSX editor components.
* `GridExportService` catches any exceptions thrown during export preparation and warns the user
  that something went wrong.
* GridModel with 'disabled' selection no longer shows "ghost" selection when using keyboard.
* Tree grids now style "parent" rows consistently with highlights/borders if requested, even for
  mixed-depth trees where some rows have children at a given level and others do not.

### ⚙️ Technical

* `FetchService` will now actively `abort()` fetch requests that it is abandoning due to its own
  `timeout` option. This allows the browser to release the associated resources associated with
  these requests.
* The `start()` function in `@xh/hoist/promise` has been deprecated. Use `wait()` instead, which can
  now be called without any args to establish a Promise chain and/or introduce a minimal amount of
  asynchronousity.
* ⚠ Note that the raw `AgGrid` component no longer enhances the native keyboard handling provided by
  ag-Grid. All Hoist key handling customizations are now limited to `Grid`. If you wish to provide
  custom handling in a raw `AgGrid` component, see the example here:
  https://www.ag-grid.com/javascript-grid/row-selection/#example-selection-with-keyboard-arrow-keys


### ✨ Style

* The red and green color values applied in dark mode have been lightened for improved legibility.
* The default `colorSpec` config for number formatters has changed to use new dedicated CSS classes
  and variables.
* New/renamed CSS vars `--xh-grid-selected-row-bg` and `--xh-grid-selected-row-text-color` now used
  to style selected grid rows.
  * ⚠ Note the `--xh-grid-bg-highlight` CSS var has been removed.
* New `.xh-cell--editable` CSS class applied to cells with inline editing enabled.
  * ⚠ Grid CSS class `.xh-invalid-cell` has been renamed to `.xh-cell--invalid` for consistency -
    any app style overrides should update to this new classname.

### 📚 Libraries

* core-js `3.15 -> 3.16`

[Commit Log](https://github.com/xh/hoist-react/compare/v41.1.0...v41.2.0)

## v41.1.0 - 2021-07-23

### 🎁 New Features

* Button to expand / collapse all rows within a tree grid now added by default to the primary tree
  column header. (New `Column.headerHasExpandCollapse` property provided to disable.)
* New `@logWithDebug` annotation provides easy timed logging of method execution (via `withDebug`).
* New `AppSpec.disableXssProtection` config allows default disabling of Field-level XSS protection
  across the app. Intended for secure, internal apps with tight performance tolerances.
* `Constraint` callbacks are now provided with a `record` property when validating Store data and a
  `fieldModel` property when validating Form data.
* New `Badge` component allows a styled badge to be placed inline with text/title, e.g. to show a
  counter or status indicator within a tab title or menu item.
* Updated `TreeMap` color scheme, with a dedicated set of colors for dark mode.
* New XH convenience methods `successToast()`, `warningToast()`, and `dangerToast()` show toast
  alerts with matching intents and appropriate icons.
  * ⚠ Note that the default `XH.toast()` call now shows a toast with the primary (blue) intent and
    no icon. Previously toasts displayed by default with a success (green) intent and checkmark.
* GridModel provides a public API method `setColumnState` for taking a previously saved copy of
  gridModel.columnState and applying it back to a GridModel in one call.

### 🐞 Bug Fixes

* Fixed an issue preventing export of very large (>100k rows) grids.
* Fixed an issue where updating summary data in a Store without also updating other data would not
  update the bound grid.
* Intent styles now properly applied to minimal buttons within `Panel.headerItems`.
* Improved `GridModel` async selection methods to ensure they do not wait forever if grid does not
  mount.
* Fixed an issue preventing dragging the chart navigator range in a dialog.

### ⚙️ Technical

* New `Exception.timeout()` util to throw exceptions explicitly marked as timeouts, used by
  `Promise.timeout` extension.
* `withShortDebug` has been deprecated. Use `withDebug` instead, which has the identical behavior.
  This API simplification mirrors a recent change to `hoist-core`.

### ✨ Style

* If the first child of a `Placeholder` component is a Hoist icon, it will not automatically be
  styled to 4x size with reduced opacity. (See new Toolbox example under the "Other" tab.)

### 📚 Libraries

* @blueprintjs/core `3.46 -> 3.47`
* dompurify `2.2 -> 2.3`

[Commit Log](https://github.com/xh/hoist-react/compare/v41.0.0...v41.1.0)

## v41.0.0 - 2021-07-01

### 🎁 New Features

* Inline editing of Grid/Record data is now officially supported:
  + New `Column.editor` config accepts an editor component to enable managed editing of the cells in
    that column. New `CheckboxEditor`, `DateEditor`, `NumberEditor`, `SelectEditor`, `TextAreaEditor`
    and `TextEditor` components wrap their corresponding HoistInputs with the required hook-based
    API and can be passed to this new config directly.
  + `Store` now contains built-in support for validation of its uncommitted records. To enable,
    specify the new `rules` property on the `Field`s in your `Store`. Note that these rules and
    constraints use the same API as the forms package, and rules and constraints may be shared
    between the `data` and `form` packages freely.
  + `GridModel` will automatically display editors and record validation messages as the user moves
    between cells and records. The new `GridModel.fullRowEditing` config controls whether editors
    are displayed for the focused cell only or for the entire row.
* All Hoist Components now support a `modelRef` prop. Supply a ref to this prop in order to gain a
  pointer to a Component's backing `HoistModel`.
* `DateInput` has been improved to allow more flexible parsing of user input with multiple formats.
  See the new prop `DateInput.parseStrings`.
* New `Column.sortValue` config takes an alternate field name (as a string) to sort the column by
  that field's value, or a function to produce a custom cell-level value for comparison. The values
  produced by this property will be also passed to any custom comparator, if one is defined.
* New `GridModel.hideEmptyTextBeforeLoad` config prevents showing the `emptyText` until the store
  has been loaded at least once. Apps that depend on showing `emptyText` before first load should
  set this property to `false`.
* `ExpandCollapseButton` now works for grouped grids in addition to tree grids.
* `FieldModel.initialValue` config now accepts functions, allowing for just-in-time initialization
  of Form data (e.g. to pre-populate a Date field with the current time).
* `TreeMapModel` and `SplitTreeMapModel` now support a `maxHeat` config, which can be used to
  provide a stable absolute maximum brightness (positive or negative) within the entire TreeMap.
* `ErrorMessage` will now automatically look for an `error` property on its primary context model.
* `fmtNumber()` supports new flags `withCommas` and `omitFourDigitComma` to customize the treatment
  of commas in number displays.
* `isValidJson` function added to form validation constraints.
* New `Select.enableFullscreen` prop added to the mobile component. Set to true (default on phones)
  to render the input in a full-screen modal when focused, ensuring there is enough room for the
  on-screen keyboard.

### 💥 Breaking Changes

* Removed support for class-based Hoist Components via the `@HoistComponent` decorator (deprecated
  in v38). Use functional components created via the `hoistCmp()` factory instead.
* Removed `DimensionChooser` (deprecated in v37). Use `GroupingChooser` instead.
* Changed the behavior of `FormModel.init()` to always re-initialize *all* fields. (Previously, it
  would only initialize fields explicitly passed via its single argument). We believe that this is
  more in line with developer expectations and will allow the removal of app workarounds to force a
  reset of all values. Most apps using FormModel should not need to change, but please review and
  test any usages of this particular method.
* Replaced the `Grid`, `DataView`, and `RestGrid` props below with new configurable fields on
  `GridModel`, `DataViewModel`, and `RestGridModel`, respectively. This further consolidates grid
  options into the model layer, allowing for more consistent application code and developer
  discovery.
  + `onKeyDown`
  + `onRowClicked`
  + `onRowDoubleClicked`
  + `onCellClicked`
  + `onCellDoubleClicked`
* Renamed the confusing and ambiguous property name `labelAlign` in several components:
  + `FormField`: `labelAlign` has been renamed to `labelTextAlign`
  + `SwitchInput`, `RadioInput`, and `Checkbox`: `labelAlign` has been renamed `labelSide`.
* Renamed all CSS variables beginning with `--navbar` to start with `--appbar`, matching the Hoist
  component name.
* Removed `TreeMapModel.colorMode` value 'balanced'. Use the new `maxHeat` config to prevent outlier
  values from dominating the color range of the TreeMap.
* The classes `Rule` and `ValidationState` and all constraint functions (e.g. `required`,
  `validEmail`, `numberIs`, etc.) have been moved from the `cmp\form` package to the `data` package.
* Hoist grids now require ag-Grid v25.3.0 or higher - update your ag-Grid dependency in your app's
  `package.json` file. See the [ag-Grid Changelog](https://www.ag-grid.com/ag-grid-changelog/) for
  details.
* Hoist charts now require Highcharts v9.1.0 or higher - update your Highcharts dependency in your
  app's `package.json` file. See the
  [Highcharts Changelog](https://www.highcharts.com/changelog/#highcharts-stock) for details.

### 🐞 Bug Fixes

* Fixed disable behavior for Hoist-provided button components using popover.
* Fixed default disabling of autocomplete within `TextInput`.
* Squelched console warning re. precision/stepSize emitted by Blueprint-based `numberInput`.

### ⚙️ Technical

* Improved exception serialization to better handle `LocalDate` and similar custom JS classes.
* Re-exported Blueprint `EditableText` component (w/elemFactory wrapper) from `kit/blueprint`.

### 📚 Libraries

* @blueprintjs/core `3.44 -> 3.46`
* codemirror `5.60 -> 5.62`
* core-js `3.10 -> 3.15`
* filesize `6.2 -> 6.4`
* mobx `6.1 -> 6.3`
* react-windowed-select `3.0 -> 3.1`

[Commit Log](https://github.com/xh/hoist-react/compare/v40.0.0...v41.0.0)

## v40.0.0 - 2021-04-22

⚠ Please ensure your `@xh/hoist-dev-utils` dependency is >= v5.7.0. This is required to support the
new changelog feature described below. Even if you are not yet using the feature, you must update
your dev-utils dependency for your project to build.

### 🎁 New Features

* Added support for displaying an in-app changelog (release notes) to the user. See the new
  `ChangelogService` for details and instructions on how to enable.
* Added `XH.showBanner()` to display a configurable banner across the top of viewport, as another
  non-modal alternative for attention-getting application alerts.
* New method `XH.showException()` uses Hoist's built-in exception display to show exceptions that
  have already been handled directly by application code. Use as an alternative to
  `XH.handleException()`.
* `XH.track()` supports a new `oncePerSession` option. This flag can be set by applications to avoid
  duplicate tracking messages for certain types of activity.
* Mobile `NavigatorModel` now supports a `track` flag to automatically track user page views,
  equivalent to the existing `track` flag on `TabContainerModel`. Both implementations now use the
  new `oncePerSession` flag to avoid duplicate messages as a user browses within a session.
* New `Spinner` component returns a simple img-based spinner as an animated PNG, available in two
  sizes. Used for the platform-specific `Mask` and `LoadingIndicator` components. Replaces previous
  SVG-based implementations to mitigate rendering performance issues over remote connections.

### 💥 Breaking Changes

* `Store` now creates a shared object to hold the default values for every `Field` and uses this
  object as the prototype for the `data` property of every `Record` instance.
  * Only non-default values are explicitly written to `Record.data`, making for a more efficient
    representation of default values and improving the performance of `Record` change detection.
  * Note this means that `Record.data` *no longer* contains keys for *all* fields as
    `own-enumerable` properties.
  * Applications requiring a full enumeration of all values should call the new `Record.getValues()`
    method, which returns a new and fully populated object suitable for spreading or cloning.
  * This behavior was previously available via `Store.experimental.shareDefaults` but is now always
    enabled.
* For API consistency with the new `showBanner()` util, the `actionFn` prop for the recently-added
  `ErrorMessage` component has been deprecated. Specify as an `onClick` handler within the
  component's `actionButtonProps` prop instead.
* The `GridModel.experimental.externalSort` flag has been promoted from an experiment to a
  fully-supported config. Default remains `false`, but apps that were using this flag must now pass
  it directly: `new GridModel({externalSort: true, ...})`.
* Hoist re-exports and wrappers for the Blueprint `Spinner` and Onsen `ProgressCircular` components
  have been removed, in favor of the new Hoist `Spinner` component mentioned above.
* Min version for `@xh/hoist-dev-utils` is now v5.7.0, as per above.

### 🐞 Bug Fixes

* Formatters in the `@xh/hoist/format` package no longer modify their options argument.
* `TileFrame` edge-case bug fixed where the appearance of an internal scrollbar could thrash layout
  calculations.
* XSS protection (dompurify processing) disabled on selected REST editor grids within the Hoist
  Admin console. Avoids content within configs and JSON blobs being unintentionally mangled.

### ⚙️ Technical

* Improvements to exception serialization, especially for any raw javascript `Error` thrown by
  client-side code.

### ✨ Style

* Buttons nested inline within desktop input components (e.g. clear buttons) tweaked to avoid
  odd-looking background highlight on hover.
* Background highlight color of minimal/outlined buttons tweaked for dark theme.
* `CodeInput` respects standard XH theme vars for its background-color and (monospace) font family.
  Its built-in toolbar has also been made compact and slightly re-organized.

### 📚 Libraries

* @blueprintjs/core `3.41 -> 3.44`
* @blueprintjs/datetime `3.21 -> 3.23`
* classnames `2.2 -> 2.3`
* codemirror `5.59 -> 5.60`
* core-js `3.9 -> 3.10`
* filesize `6.1 -> 6.2`
* qs `6.9 -> 6.10`
* react-beautiful-dnd `13.0 -> 13.1`
* react-select `4.2 -> 4.3`

[Commit Log](https://github.com/xh/hoist-react/compare/v39.0.1...v40.0.0)

## v39.0.1 - 2021-03-24

### 🐞 Bug Fixes

* Fixes regression preventing the loading of the Activity Tab in the Hoist Admin console.
* Fixes icon alignment in `DateInput`.

[Commit Log](https://github.com/xh/hoist-react/compare/v39.0.0...v39.0.1)


## v39.0.0 - 2021-03-23

### 🎁 New Features

#### Components + Props

* New `TileFrame` layout component renders a collection of child items using a layout that balances
  filling the available space against maintaining tile width / height ratio.
* Desktop `Toolbar` accepts new `compact` prop. Set to `true` to render the toolbar with reduced
  height and font-size.
* New `StoreFilterField` prop `autoApply` allows developers to more easily use `StoreFilterField` in
  conjunction with other filters or custom logic. Set to `false` and specify an `onFilterChange`
  callback to take full control of filter application.
* New `RestGrid` prop `formClassName` allows custom CSS class to be applied to its managed
  `RestForm` dialog.

#### Models + Configs

* New property `selectedRecordId` on `StoreSelectionModel`, `GridModel`, and `DataViewModel`. Observe
  this instead of `selectedRecord` when you wish to track only the `id` of the selected record and
  not changes to its data.
* `TreeMapModel.colorMode` config supports new value `wash`, which retains the positive and negative
  color while ignoring the intensity of the heat value.
* New method `ChartModel.updateHighchartsConfig()` provides a more convenient API for changing a
  chart's configuration post-construction.
* New `Column.omit` config supports conditionally excluding a column from its `GridModel`.

#### Services + Utils

* New method `FetchService.setDefaultTimeout()`.
* New convenience getter `LocalDate.isToday`.
* `HoistBase.addReaction()` now accepts convenient string values for its `equals` flag.


### 💥 Breaking Changes

* The method `HoistAppModel.preAuthInitAsync()` has been renamed to `preAuthAsync()` and should now
  be defined as `static` within apps that implement it to run custom pre-authentication routines.
  * This change allows Hoist to defer construction of the `AppModel` until Hoist itself has been
    initialized, and also better reflects the special status of this function and when it is called
    in the Hoist lifecycle.
* Hoist grids now require ag-Grid v25.1.0 or higher - update your ag-Grid dependency in your app's
  `package.json` file. See the [ag-Grid Changelog](https://www.ag-grid.com/ag-grid-changelog/) for
  details.

### ⚙️ Technical

* Improvements to behavior/performance of apps in hidden/inactive browser tabs. See the
  [page visibility API reference](https://developer.mozilla.org/en-US/docs/Web/API/Page_Visibility_API)
  for details. Now, when the browser tab is hidden:
  * Auto-refresh is suspended.
  * The `forEachAsync()` and `whileAsync()` utils run synchronously, without inserting waits that
    would be overly throttled by the browser.
* Updates to support compatibility with agGrid 25.1.0.
* Improved serialization of `LoadSpec` instances within error report stacktraces.

### 📚 Libraries

* @blueprintjs/core `3.39 -> 3.41`
* @blueprintjs/datetime `3.20 -> 3.21`
* @popperjs/core `2.8 -> 2.9`
* core-js `3.8 -> 3.9`
* react-select `4.1 -> 4.2`

[Commit Log](https://github.com/xh/hoist-react/compare/v38.3.0...v39.0.0)

## v38.3.0 - 2021-03-03

### 🎁 New Features

* New `Store.freezeData` and `Store.idEncodesTreePath` configs added as performance optimizations
  when loading very large data sets (50k+ rows).
* New `ColChooserModel.autosizeOnCommit` config triggers an autosize run whenever the chooser is
  closed. (Defaulted to true on mobile.)

[Commit Log](https://github.com/xh/hoist-react/compare/v38.2.0...v38.3.0)

## v38.2.0 - 2021-03-01

### 🐞 Bug Fixes

* Fix to edge-case where `Grid` would lose its selection if set on the model prior to the component
  mounting and ag-Grid full rendering.
* Fix to prevent unintended triggering of app auto-refresh immediately after init.

### ⚙️ Technical

* New config `Cube.fieldDefaults` - matches same config added to `Store` in prior release.
* App auto-refresh interval keys off of last *completed* refresh cycle if there is one. Avoids
  over-eager refresh when cycle is fast relative to the time it takes to do the refresh.
* New experimental property `Store.experimental.shareDefaults`. If true, `Record.data` will be
  created with default values for all fields stored on a prototype, with only non-default values
  stored on `data` directly. This can yield major performance improvements for stores with sparsely
  populated records (i.e. many records with default values). Note that when set, the `data` property
  on `Record` will no longer contain keys for *all* fields as `own-enumerable` properties. This may
  be a breaking change for some applications.

[Commit Log](https://github.com/xh/hoist-react/compare/v38.1.1...v38.2.0)

## v38.1.1 - 2021-02-26

### ⚙️ Technical

* New config `Store.fieldDefaults` supports defaulting config options for all `Field` instances
  created by a `Store`.

[Commit Log](https://github.com/xh/hoist-react/compare/v38.1.0...v38.1.1)

## v38.1.0 - 2021-02-24

⚠ Please ensure your `@xh/hoist-dev-utils` dependency is >= v5.6.0. This is required to successfully
resolve and bundle transitive dependencies of the upgraded `react-select` library.

### 🐞 Bug Fixes

* A collapsible `Panel` will now restore its user specified-size when re-opened. Previously the
  panel would be reset to the default size.
* `Store.lastLoaded` property now initialized to `null`. Previously this property had been set to
  the construction time of the Store.
* Tweak to `Grid` style rules to ensure sufficient specificity of rules related to indenting child
  rows within tree grids.
* Improvements to parsing of `Field`s of type 'int': we now correctly parse values presented in
  exponential notation and coerce `NaN` values to `null`.

### 🎁 New Features

* `GridModel` has new async variants of existing methods: `selectFirstAsync`, `selectAsync`, and
  `ensureSelectionVisibleAsync`. These methods build-in the necessary waiting for the underlying
  grid implementation to be ready and fully rendered to ensure reliable selection. In addition, the
  first two methods will internally call the third. The existing non-async counterparts for these
  methods have been deprecated.
* GridModel has a new convenience method `preSelectFirstAsync` for initializing the selection in
  grids, without disturbing any existing selection.
* Added new `Store.loadTreeData` config (default `true`) to enable or disable building of nested
  Records when the raw data elements being loaded have a `children` property.
* Cube `View` now detects and properly handles streaming updates to source data that include changes
  to row dimensions as well as measures.*
* `DataViewModel.itemHeight` can now be a function that returns a pixel height.
* The `LoadSpec` object passed to `doLoadAsync()` is now a defined class with additional properties
  `isStale`, `isObsolete` and `loadNumber`. Use these properties to abandon out-of-order
  asynchronous returns from the server.
  * 💥 NOTE that calls to `loadAsync()` no longer accept a plain object for their `loadSpec`
    parameter. Application code such as `fooModel.loadAsync({isRefresh: true})` should be updated to
    use the wrapper APIs provided by `LoadSupport` - e.g. `fooModel.refreshAsync()`. (This was
    already the best practice, but is now enforced.)
* New `autoHeight` property on grid `Column`. When set the grid will increase the row height
  dynamically to accommodate cell content in this column.

### 📚 Libraries

* @blueprintjs/core `3.38 -> 3.39`
* react-select `3.1 -> 4.1`
* react-windowed-select `2.0 -> 3.0`

[Commit Log](https://github.com/xh/hoist-react/compare/v38.0.0...v38.1.0)


## v38.0.0 - 2021-02-04

Hoist v38 includes major refactoring to streamline core classes, bring the toolkit into closer
alignment with the latest developments in Javascript, React, and MobX, and allow us to more easily
provide documentation and additional features. Most notably, we have removed the use of class based
decorators, in favor of a simpler inheritance-based approach to defining models and services.

* We are introducing a new root superclass `HoistBase` which provides many of the syntax
  enhancements and conventions used throughout Hoist for persistence, resource management, and
  reactivity.
* New base classes of `HoistModel` and `HoistService` replace the existing class decorators
  `@HoistModel` and `@HoistService`. Application models and services should now `extend` these base
  classes instead of applying the (now removed) decorators. For your application's `AppModel`,
  extend the new `HoistAppModel` superclass.
* We have also removed the need for the explicit `@LoadSupport` annotation on these classes. The
  presence of a defined `doLoadAsync()` method is now sufficient to allow classes extending
  `HoistModel` and `HoistService` to participate in the loading and refreshing lifecycle as before.
* We have deprecated support for class-based Components via the `@HoistComponent` class decorator.
  To continue to use this decorator, please import it from the `@xh\hoist\deprecated` package.
  Please note that we plan to remove `@HoistComponent` in a future version.
* Due to changes in MobX v6.0.1, all classes that host observable fields and actions will now also
  need to provide a constructor containing a call to `makeObservable(this)`. This change will
  require updates to most `HoistModel` and `HoistService` classes. See
  [this article from MobX](https://michel.codes/blogs/mobx6) for more on this change and the
  motivation behind it.

### 🎁 New Features

* New utility method `getOrCreate` for easy caching of properties on objects.
* The `Menu` system on mobile has been reworked to be more consistent with desktop. A new
  `MenuButton` component has been added to the mobile framework, which renders a `Menu` of
  `MenuItems` next to the `MenuButton`. This change also includes the removal of `AppMenuModel` (see
  Breaking Changes).
* Added `ExpandCollapseButton` to the mobile toolkit, to expand / collapse all rows in a tree grid.
* Added `Popover` to the mobile toolkit, a component to display floating content next to a target
  element. Its API is based on the Blueprint `Popover` component used on desktop.
* `StoreFilterField` now matches the rendered string values for `date` and `localDate` fields when
  linked to a properly configured `GridModel`.
* `GroupingChooser` gets several minor usability improvements + clearer support for an empty /
  ungrouped state, when so enabled.

### 💥 Breaking Changes

* All `HoistModel` and `HoistService` classes must be adjusted as described above.
* `@HoistComponent` has been deprecated and moved to `@xh\hoist\deprecated`
* Hoist grids now require ag-Grid v25.0.1 or higher - if your app uses ag-Grid, update your ag-Grid
  dependency in your app's `package.json` file.
* The `uses()` function (called within `hoistComponent()` factory configs for model context lookups)
  and the `useContextModel()` function no longer accept class names as strings. Pass the class
  itself (or superclass) of the model you wish to select for your component. `Uses` will throw if
  given any string other than "*", making the need for any updates clear in that case.
* The `Ref` class, deprecated in v26, has now been removed. Use `createObservableRef` instead.
* `AppMenuModel` has been removed. The `AppMenuButton` is now configured via
  `AppBar.appMenuButtonProps`. As with desktop, menu items can be added with
  `AppBar.appMenuButtonProps.extraItems[]`

### ⚙️ Technical

* We have removed the experimental flags `useTransactions`, and `deltaSort` from `GridModel`. The
  former has been the default behavior for Hoist for several releases, and the latter is obsolete.

### 📚 Libraries

* @blueprintjs/core `3.36 -> 3.38`
* codemirror `5.58 -> 5.59`
* mobx `5.15 -> 6.1`
* mobx-react `6.3 -> 7.1`

[Commit Log](https://github.com/xh/hoist-react/compare/v37.2.0...v38.0.0)


## v37.2.0 - 2021-01-22

### 🎁 New Features

* New `ErrorMessage` component for standard "inline" rendering of Errors and Exceptions, with retry
  support.
* `Cube` now supports an `omitFn` to allow apps to remove unwanted, single-node children.

[Commit Log](https://github.com/xh/hoist-react/compare/v37.1.0...v37.2.0)

## v37.1.0 - 2021-01-20

### 🎁 New Features

* Columns in `ColChooser` can now be filtered by their `chooserGroup`.
* `Cube` now supports a `bucketSpecFn` config which allows dynamic bucketing and aggregation of
  rows.

### 🐞 Bug Fixes

* Fix issue where a `View` would create a root row even if there were no leaf rows.
* Fixed regression in `LeftRightChooser` not displaying description callout.

[Commit Log](https://github.com/xh/hoist-react/compare/v37.0.0...v37.1.0)

## v37.0.0 - 2020-12-15

### 🎁 New Features

* New `GroupingChooser` component provides a new interface for selecting a list of fields
  (dimensions) for grouping APIs, offering drag-and-drop reordering and persisted favorites.
  * This is intended as a complete replacement for the existing `DimensionChooser`. That component
    should be considered deprecated and will be removed in future releases.
* New props added to `TabSwitcher`:
  * `enableOverflow` shows tabs that would normally overflow their container in a drop down menu.
  * `tabWidth`, `tabMinWidth` & `tabMaxWidth` allow flexible configuration of tab sizes within the
    switcher.
* `TabModel` now supports a bindable `tooltip`, which can be used to render strings or elements
  while hovering over tabs.
* New `Placeholder` component provides a thin wrapper around `Box` with standardized, muted styling.
* New `StoreFilterField.matchMode` prop allows customizing match to `start`, `startWord`, or `any`.
* `Select` now implements enhanced typeahead filtering of options. The default filtering is now
  based on a case-insensitive match of word starts in the label. (Previously it was based on a match
  _anywhere_ in the label _or_ value.) To customize this behavior, applications should use the new
  `filterFn` prop.
* New Admin Console Monitor > Memory tab added to view snapshots of JVM memory usage. (Requires
  Hoist Core v8.7 or greater.)
* `FormModel` and `FieldModel` gain support for Focus Management.
* New `boundInput` getter on `FieldModel` to facilitate imperative access to controls, when needed.
  This getter will return the new `HoistInputModel` interface, which support basic DOM access as
  well as standard methods for `focus()`, `blur()`, and `select()`.
* New `GridModel` config `lockColumnGroups` to allow controlling whether child columns can be moved
  outside their parent group. Defaults to `true` to maintain existing behavior.

### 💥 Breaking Changes

* New `TabContainerModel` config `switcher` replaces `switcherPosition` to allow for more flexible
  configuration of the default `TabSwitcher`.
  * Use `switcher: true` to retain default behavior.
  * Use `switcher: false` to not include a TabSwitcher. (previously `switcherPosition: 'none'`)
  * Use `switcher: {...}` to provide customisation props for the `TabSwitcher`. See `TabSwitcher`
    documentation for more information.
* The `HoistInput` base class has been removed. This change marks the completion of our efforts to
  remove all internal uses of React class-based Components in Hoist. The following adjustments are
  required:
  * Application components extending `HoistInput` should use the `useHoistInputModel` hook instead.
  * Applications getting refs to `HoistInputs` should be aware that these refs now return a ref to a
    `HoistInputModel`. In order to get the DOM element associated with the component use the new
    `domEl` property of that model rather than the`HoistComponent.getDOMNode()` method.
* Hoist grids now require ag-Grid v24.1.0 or higher - update your ag-Grid dependency in your app's
  `package.json` file. ag-Grid v24.1.0
  [lists 5 breaking changes](https://www.ag-grid.com/ag-grid-changelog/), including the two called
  out below. *Note that these cautions apply only to direct use of the ag-Grid APIs* - if your app
  is using the Hoist `Grid` and `GridModel` exclusively, there should be no need to adjust code
  around columns or grid state, as the related Hoist classes have been updated to handle these
  changes.
  * AG-4291 - Reactive Columns - the state pattern for ag-grid wrapper has changed as a result of
    this change. If your app made heavy use of saving/loading grid state, please test carefully
    after upgrade.
  * AG-1959 - Aggregation - Add additional parameters to the Custom Aggregation methods. If your app
    implements custom aggregations, they might need to be updated.

### 🔒 Security

* The data package `Field` class now sanitizes all String values during parsing, using the DOMPurify
  library to defend against XSS attacks and other issues with malformed HTML or scripting content
  loaded into `Record`s and rendered by `Grid` or other data-driven components. Please contact XH if
  you find any reason to disable this protection, or observe any unintended side effects of this
  additional processing.

### 🐞 Bug Fixes

* Fix issue where grid row striping inadvertently disabled by default for non-tree grids.
* Fix issue where grid empty text cleared on autosize.

### ✨ Style

* Default `Chart` themes reworked in both light and dark modes to better match overall Hoist theme.

### ⚙️ Technical

* Note that the included Onsen fork has been replaced with the latest Onsen release. Apps should not
  need to make any changes.
* `Cube.info` is now directly observable.
* `@managed` and `markManaged` have been enhanced to allow for the cleanup of arrays of objects as
  well as objects. This matches the existing array support in `XH.safeDestroy()`.

### 📚 Libraries

* @xh/onsenui `~0.1.2` -> onsenui `~2.11.1`
* @xh/react-onsenui `~0.1.2` -> react-onsenui `~1.11.3`
* @blueprintjs/core `3.35 -> 3.36`
* @blueprintjs/datetime `3.19 -> 3.20`
* clipboard-copy `3.1 -> 4.0`
* core-js `3.6 -> 3.8`
* dompurify `added @ 2.2`
* react `16.13 -> 17.0`
* semver `added @ 7.3`

[Commit Log](https://github.com/xh/hoist-react/compare/v36.6.1...v37.0.0)

## v36.6.1 - 2020-11-06

### 🐞 Bug Fixes

* Fix issue where grid row striping would be turned off by default for non-tree grids

[Commit Log](https://github.com/xh/hoist-react/compare/v36.6.0...v36.6.1)

## v36.6.0 - 2020-10-28

### 🎁 New Features

* New `GridModel.treeStyle` config enables more distinctive styling of tree grids, with optional
  background highlighting and ledger-line style borders on group rows.
  * ⚠ By default, tree grids will now have highlighted group rows (but no group borders). Set
    `treeStyle: 'none'` on any `GridModel` instances where you do _not_ want the new default style.
* New `DashContainerModel.extraMenuItems` config supports custom app menu items in Dashboards
* An "About" item has been added to the default app menu.
* The default `TabSwitcher` now supports scrolling, and will show overflowing tabs in a drop down
  menu.

### 🐞 Bug Fixes

* Ensure that `Button`s with `active: true` set directly (outside of a `ButtonGroupInput`) get the
  correct active/pressed styling.
* Fixed regression in `Column.tooltip` function displaying escaped HTML characters.
* Fixed issue where the utility method `calcActionColWidth` was not correctly incorporating the
  padding in the returned value.

### ⚙️ Technical

* Includes technical updates to `JsonBlob` archiving. This change requires an update to `hoist-core`
  `v8.6.1` or later, and modifications to the `xh_json_blob` table. See the
  [hoist-core changelog](https://github.com/xh/hoist-core/blob/develop/CHANGELOG.md) for further
  details.

### 📚 Libraries

* @blueprintjs/core `3.33 -> 3.35`

[Commit Log](https://github.com/xh/hoist-react/compare/v36.5.0...v36.6.0)

## v36.5.0 - 2020-10-16

### 🐞 Bug Fixes

* Fix text and hover+active background colors for header tool buttons in light theme.

### ⚙️ Technical

* Install a default simple string renderer on all columns. This provides consistency in column
  rendering, and fixes some additional issues with alignment and rendering of Grid columns
  introduced by the change to flexbox-based styling in grid cells.
* Support (optional) logout action in SSO applications.

### 📚 Libraries

* @blueprintjs/core `3.31 -> 3.33`
* @blueprintjs/datetime `3.18 -> 3.19`
* @fortawesome/fontawesome-pro `5.14 -> 5.15`
* moment `2.24 -> 2.29`
* numbro `2.2 -> 2.3`

[Commit Log](https://github.com/xh/hoist-react/compare/v36.4.0...v36.5.0)

## v36.4.0 - 2020-10-09

### 🎁 New Features

* `TabContainerModel` supports dynamically adding and removing tabs via new public methods.
* `Select` supports a new `menuWidth` prop to control the width of the dropdown.

### 🐞 Bug Fixes

* Fixed v36.3.0 regression re. horizontal alignment of Grid columns.

[Commit Log](https://github.com/xh/hoist-react/compare/v36.3.0...v36.4.0)

## v36.3.0 - 2020-10-07

### 💥 Breaking Changes

* The following CSS variables are no longer in use:
  + `--xh-grid-line-height`
  + `--xh-grid-line-height-px`
  + `--xh-grid-large-line-height`
  + `--xh-grid-large-line-height-px`
  + `--xh-grid-compact-line-height`
  + `--xh-grid-compact-line-height-px`
  + `--xh-grid-tiny-line-height`
  + `--xh-grid-tiny-line-height-px`

### ⚙️ Technical

* We have improved and simplified the vertical centering of content within Grid cells using
  flexbox-based styling, rather than the CSS variables above.

### 🎁 New Features

* `Select` now supports `hideSelectedOptions` and `closeMenuOnSelect` props.
* `XH.message()` and its variants (`XH.prompt(), XH.confirm(), XH.alert()`) all support an optional
  new config `messageKey`. This key can be used by applications to prevent popping up the same
  dialog repeatedly. Hoist will only show the last message posted for any given key.
* Misc. Improvements to organization of admin client tabs.

### 🐞 Bug Fixes

* Fixed issue with sporadic failures reading grid state using `legacyStateKey`.
* Fixed regression to the display of `autoFocus` buttons; focus rectangle restored.

[Commit Log](https://github.com/xh/hoist-react/compare/v36.2.1...v36.3.0)

## v36.2.1 - 2020-10-01

### 🐞 Bug Fixes

* Fixed issue in `LocalDate.previousWeekday()` which did not correctly handle Sunday dates.
* Fixed regression in `Grid` column header rendering for non-string headerNames.

[Commit Log](https://github.com/xh/hoist-react/compare/v36.2.0...v36.2.1)

## v36.2.0 - 2020-09-25

### 💥 Breaking Changes

* New `GridModel` config `colChooserModel` replaces `enableColChooser` to allow for more flexible
  configuration of the grid `colChooser`
  * Use `colChooserModel: true` to retain default behavior.
  * See documentation on `GridModel.ColChooserModelConfig` for more information.
* The `Grid` `hideHeaders` prop has been converted to a field on `AgGridModel` and `GridModel`. All
  grid options of this type are now on the model hierarchy, allowing consistent application code and
  developer discovery.

### 🎁 New Features

* Provides new `CustomProvider` for applications that want to use the Persistence API, but need to
  provide their own storage implementation.
* Added `restoreDefaults` action to default context menu for `GridModel`.
* Added `restoreDefaultsWarning` config to `GridModel`.
* `FormModel` has a new convenience method `setValues` for putting data into one or more fields in
  the form.
* Admin Preference and Config panels now support bulk regrouping actions.

### 🐞 Bug Fixes

* Fixed an error in implementation of `@managed` preventing proper cleanup of resources.
* Fixed a regression introduced in v36.1.0 in `FilterChooser`: Restore support for `disabled` prop.

[Commit Log](https://github.com/xh/hoist-react/compare/v36.1.0...v36.2.0)

## v36.1.0 - 2020-09-22

⚠ NOTE - apps should update to `hoist-core >= 8.3.0` when taking this hoist-react update. This is
required to support both the new `JsonBlobService` and updates to the Admin Activity and Client
Error tracking tabs described below.

### 🎁 New Features

* Added new `JsonBlobService` for saving and updating named chunks of arbitrary JSON data.
* `GridModelPersistOptions` now supports a `legacyStateKey` property. This key will identify the
  pre-v35 location for grid state, and can be used by applications to provide a more flexible
  migration of user grid state after an upgrade to Hoist v35.0.0 or greater. The value of this
  property will continue to default to 'key', preserving the existing upgrade behavior of the
  initial v35 release.
* The Admin Config and Pref diff tools now support pasting in a config for comparison instead of
  loading one from a remote server (useful for deployments where the remote config cannot be
  accessed via an XHR call).
* The `ClipboardButton.getCopyText` prop now supports async functions.
* The `Select` input supports a new `leftIcon` prop.
* `RestGrid` now supports bulk delete when multiple rows are selected.
* `RestGrid`'s `actionWarning` messages may now be specified as functions.

### 🐞 Bug Fixes

* Fixed several cases where `selectOnFocus` prop on `Select` was not working.
* `FilterChooser` auto-suggest values sourced from the *unfiltered* records on `sourceStore`.
* `RestForm` editors will now source their default label from the corresponding `Field.displayName`
  property. Previously an undocumented `label` config could be provided with each editor object -
  this has been removed.
* Improved time zone handling in the Admin Console "Activity Tracking" and "Client Errors" tabs.
  * Users will now see consistent bucketing of activity into an "App Day" that corresponds to the
    LocalDate when the event occurred in the application's timezone.
  * This day will be reported consistently regardless of the time zones of the local browser or
    deployment server.
* Resetting Grid columns to their default state (e.g. via the Column Chooser) retains enhancements
  applied from matching Store fields.
* Desktop `DateInput` now handles out-of-bounds dates without throwing exception during rendering.
* Dragging a grid column with an element-based header no longer displays `[object Object]` in the
  draggable placeholder.

### 📚 Libraries

* codemirror `5.57 -> 5.58`

[Commit Log](https://github.com/xh/hoist-react/compare/v36.0.0...v36.1.0)

## v36.0.0 - 2020-09-04

### 🎁 New Features

#### Data Filtering

We have enhanced support for filtering data in Hoist Grids, Stores, and Cubes with an upgraded
`Filter` API and a new `FilterChooser` component. This bundle of enhancements includes:

* A new `@xh/hoist/data/filter` package to support the creation of composable filters, including the
  following new classes:
  * `FieldFilter` - filters by comparing the value of a given field to one or more given candidate
    values using one of several supported operators.
  * `FunctionFilter` - filters via a custom function specified by the developer.
  * `CompoundFilter` - combines multiple filters (including other nested CompoundFilters) via an AND
    or OR operator.
* A new `FilterChooser` UI component that integrates tightly with these data package classes to
  provide a user and developer friendly autocomplete-enabled UI for filtering data based on
  dimensions (e.g. trader = jdoe, assetClass != Equities), metrics (e.g. P&L > 1m), or any
  combination thereof.
* Updates to `Store`, `StoreFilterField`, and `cube/Query` to use the new Filter API.
* A new `setFilter()` convenience method to `Grid` and `DataView`.

To get the most out of the new Filtering capabilities, developers are encouraged to add or expand
the configs for any relevant `Store.fields` to include both their `type` and a `displayName`. Many
applications might not have Field configs specified at all for their Stores, instead relying on
Store's ability to infer its Fields from Grid Column definitions.

We are looking to gradually invert this relationship, so that core information about an app's
business objects and their properties is configured once at the `data/Field` level and then made
available to related APIs and components such as grids, filters, and forms. See note in New Features
below regarding related updates to `GridModel.columns` config processing.

#### Grid

* Added new `GridModel.setColumnVisible()` method, along with `showColumn()` and `hideColumn()`
  convenience methods. Can replace calls to `applyColumnStateChanges()` when all you need to do is
  show or hide a single column.
* Elided Grid column headers now show the full `headerName` value in a tooltip.
* Grid column definitions now accept a new `displayName` config as the recommended entry point for
  defining a friendly user-facing label for a Column.
  * If the GridModel's Store has configured a `displayName` for the linked data field, the column
    will default to use that (if not otherwise specified).
  * If specified or sourced from a Field, `displayName` will be used as the default value for the
    pre-existing `headerName` and `chooserName` configs.
* Grid columns backed by a Store Field of type `number` or `int` will be right-aligned by default.
* Added new `GridModel.showGroupRowCounts` config to allow easy hiding of group row member counts
  within each full-width group row. Default is `true`, maintaining current behavior of showing the
  counts for each group.

#### Other

* Added new `AppSpec.showBrowserContextMenu` config to control whether the browser's default context
  menu will be shown if no app-specific context menu (e.g. from a grid) would be triggered.
  * ⚠ Note this new config defaults to `false`, meaning the browser context menu will *not* be
    available. Developers should set to true for apps that expect/depend on the built-in menu.
* `LocalDate` has gained several new static factories: `tomorrow()`, `yesterday()`,
  `[start/end]OfMonth()`, and `[start/end]OfYear()`.
* A new `@computeOnce` decorator allows for lazy computation and caching of the results of decorated
  class methods or getters. Used in `LocalDate` and intended for similar immutable, long-lived
  objects that can benefit from such caching.
* `CodeInput` and `JsonInput` get new `enableSearch` and `showToolbar` props. Enabling search
  provides an simple inline find feature for searching the input's contents.
* The Admin console's Monitor Status tab displays more clearly when there are no active monitors.


### 💥 Breaking Changes

* Renamed the `data/Field.label` property to `displayName`.
* Changed the `DimensionChooserModel.dimensions` config to require objects of the form `{name,
  displayName, isLeafDimension}` when provided as an `Object[]`.
  * Previously these objects were expected to be of the form `{value, label, isLeaf}`.
  * Note however that this same config can now be passed the `dimensions` directly from a configured
    `Cube` instead, which is the recommended approach and should DRY up dimension definitions for
    typical use cases.
* Changes required due to the new filter API:
  * The classes `StoreFilter` and `ValueFilter` have been removed and replaced by `FunctionFilter`
    and `FieldFilter`, respectively. In most cases apps will need to make minimal or no changes.
  * The `filters/setFilters` property on `Query` has been changed to `filter/setFilter`. In most
    case apps should not need to change anything other than the name of this property - the new
    property will continue to support array representations of multiple filters.
  * `Store` has gained a new property `filterIncludesChildren` to replace the functionality
    previously provided by `StoreFilter.includesChildren`.
  * `StoreFilterField.filterOptions` has been removed. Set `filterIncludesChildren` directly on the
    store instead.

### ✨ Style

* CSS variables for "intents" - most commonly used on buttons - have been reworked to use HSL color
  values and support several standard variations of lightness and transparency.
  * Developers are encouraged to customize intents by setting the individual HSL vars provided for
    each intent (e.g. `--intent-primary-h` to adjust the primary hue) and/or the different levels of
    lightness (e.g. `--intent-primary-l3` to adjust the default lightness).
  * ⚠ Uses of the prior intent var overrides such as `--intent-primary` will no longer work. It is
    possible to set directly via `--xh-intent-primary`, but components such as buttons will still
    use the default intent shades for variations such as hover and pressed states. Again, review and
    customize the HSL vars if required.
* Desktop `Button` styles and classes have been rationalized and reworked to allow for more
  consistent and direct styling of buttons in all their many permutations (standard/minimal/outlined
  styles * default/hovered/pressed/disabled states * light/dark themes).
  * Customized intent colors will now also be applied to outlined and minimal buttons.
  * Dedicated classes are now applied to desktop buttons based on their style and state. Developers
    can key off of these classes directly if required.

### 🐞 Bug Fixes

* Fixed `Column.tooltipElement` so that it can work if a `headerTooltip` is also specified on the
  same column.
* Fixed issue where certain values (e.g. `%`) would break in `Column.tooltipElement`.
* Fixed issue where newly loaded records in `Store` were not being frozen as promised by the API.

### 📚 Libraries

* @blueprintjs/core `3.30 -> 3.31`
* codemirror `5.56 -> 5.57`
* http-status-codes `1.4 -> 2.1`
* mobx-react `6.2 -> 6.3`
* store2 `2.11 -> 2.12`

[Commit Log](https://github.com/xh/hoist-react/compare/v35.2.1...v36.0.0)


## v35.2.1 - 2020-07-31

### 🐞 Bug Fixes

* A Grid's docked summary row is now properly cleared when its bound Store is cleared.
* Additional SVG paths added to `requiredBlueprintIcons.js` to bring back calendar scroll icons on
  the DatePicker component.
* Colors specified via the `--xh-intent-` CSS vars have been removed from minimal / outlined desktop
  `Button` components because of incompatibility with `ButtonGroupInput` component. Fix to address
  issue forthcoming. (This reverts the change made in 35.2.0 below.)

[Commit Log](https://github.com/xh/hoist-react/compare/v35.2.0...v35.2.1)


## v35.2.0 - 2020-07-21

### 🎁 New Features

* `TabContainerModel` now supports a `persistWith` config to persist the active tab.
* `TabContainerModel` now supports a `emptyText` config to display when TabContainer gets rendered
  with no children.

### ⚙️ Technical

* Supports smaller bundle sizes via a greatly reduced set of BlueprintJS icons. (Requires apps to be
  built with `@xh/hoist-dev-utils` v5.2 or greater to take advantage of this optimization.)

### 🐞 Bug Fixes

* Colors specified via the `--xh-intent-` CSS vars are now applied to minimal / outlined desktop
  `Button` components. Previously they fell through to use default Blueprint colors in these modes.
* Code input correctly handles dynamically toggling readonly/disabled state.

### 📚 Libraries

* @fortawesome/fontawesome-pro `5.13 -> 5.14`
* codemirror `5.55 -> 5.56`

[Commit Log](https://github.com/xh/hoist-react/compare/v35.1.1...v35.2.0)


## v35.1.1 - 2020-07-17

### 📚 Libraries

* @blueprintjs/core `3.29 -> 3.30`

[Commit Log](https://github.com/xh/hoist-react/compare/v35.1.0...v35.1.1)


## v35.1.0 - 2020-07-16

### 🎁 New Features

* Extend existing environment diff tool to preferences. Now, both configs and preferences may be
  diffed across servers. This feature will require an update of hoist-core to a version 8.1.0 or
  greater.
* `ExportOptions.columns` provided to `GridModel` can now be specified as a function, allowing for
  full control of columns to export, including their sort order.

### 🐞 Bug Fixes

* `GridModel`s export feature was previously excluding summary rows. These are now included.
* Fixed problems with coloring and shading algorithm in `TreeMap`.
* Fixed problems with sort order of exports in `GridModel`.
* Ensure that preferences are written to server, even if set right before navigating away from page.
* Prevent situation where a spurious exception can be sent to server when application is unloaded
  while waiting on a fetch request.

[Commit Log](https://github.com/xh/hoist-react/compare/v35.0.1...v35.1.0)


## v35.0.1 - 2020-07-02

### 🐞 Bug Fixes

* Column headers no longer allocate space for a sort arrow icon when the column has an active
  `GridSorter` in the special state of `sort: null`.
* Grid auto-sizing better accounts for margins on sort arrow icons.

[Commit Log](https://github.com/xh/hoist-react/compare/v35.0.0...v35.0.1)


## v35.0.0 - 2020-06-29

### ⚖️ Licensing Change

As of this release, Hoist is [now licensed](LICENSE.md) under the popular and permissive
[Apache 2.0 open source license](https://www.apache.org/licenses/LICENSE-2.0). Previously, Hoist was
"source available" via our public GitHub repository but still covered by a proprietary license.

We are making this change to align Hoist's licensing with our ongoing commitment to openness,
transparency and ease-of-use, and to clarify and emphasize the suitability of Hoist for use within a
wide variety of enterprise software projects. For any questions regarding this change, please
[contact us](https://xh.io/contact/).

### 🎁 New Features

* Added a new Persistence API to provide a more flexible yet consistent approach to saving state for
  Components, Models, and Services to different persistent locations such as Hoist Preferences,
  browser local storage, and Hoist Dashboard views.
  * The primary entry points for this API are the new `@PersistSupport` and `@persist` annotations.
    `@persist` can be added to any observable property on a `@PersistSupport` to make it
    automatically synchronize with a `PersistenceProvider`. Both `HoistModel` and `HoistService` are
    decorated with `@PersistSupport`.
  * This is designed to replace any app-specific code previously added to synchronize fields and
    their values to Preferences via ad-hoc initializers and reactions.
  * This same API is now used to handle state persistence for `GridStateModel`, `PanelModel`,
    `DimensionChooserModel`, and `DashContainerModel` - configurable via the new `persistWith`
    option on those classes.
* `FetchService` now installs a default timeout of 30 seconds for all requests. This can be disabled
  by setting timeout to `null`. Fetch Timeout Exceptions have also been improved to include the same
  information as other standard exceptions thrown by this service.
  * 💥 Apps that were relying on the lack of a built-in timeout for long-running requests should
    ensure they configure such calls with a longer or null timeout.
* `Store` gets new `clearFilter()` and `recordIsFiltered()` helper functions.
* The Admin console's Activity Tracking tab has been significantly upgraded to allow admins to
  better analyze both built-in and custom tracking data generated by their application. Its sibling
  Client Errors tab has also been updated with a docked detail panel.
* `CodeInput` gets new `showCopyButton` prop - set to true to provide an inline action button to
  copy the editor contents to the clipboard.
* Hoist config `xhEnableMonitoring` can be used to enable/disable the Admin monitor tab and its
  associated server-side jobs

### 💥 Breaking Changes

* Applications should update to `hoist-core` v8.0.1 or above, required to support the upgraded Admin
  Activity Tracking tab. Contact XH for assistance with this update.
* The option `PanelModel.prefName` has been removed in favor of `persistWith`. Existing user state
  will be transferred to the new format, assuming a `PersistenceProvider` of type 'pref' referring
  to the same preference is used (e.g. `persistWith: {prefKey: 'my-panel-model-prefName'}`.
* The option `GridModel.stateModel` has been removed in favor of `persistWith`. Existing user state
  will be transferred to the new format, assuming a `PersistenceProvider` of type 'localStorage'
  referring to the same key is used (e.g. `persistWith: {localStorageKey: 'my-grid-state-id'}`.
  * Use the new `GridModel.persistOptions` config for finer control over what grid state is
    persisted (replacement for stateModel configs to disable persistence of column
    state/sorting/grouping).
* The options `DimensionChooserModel.preference` and `DimensionChooserModel.historyPreference` have
  been removed in favor of `persistWith`.
* `AppSpec.idleDetectionEnabled` has been removed. App-specific Idle detection is now enabled via
  the new `xhIdleConfig` config. The old `xhIdleTimeoutMins` has also been deprecated.
* `AppSpec.idleDialogClass` has been renamed `AppSpec.idlePanel`. If specified, it should be a
  full-screen component.
* `PinPad` and `PinPadModel` have been moved to `@xh/hoist/cmp/pinpad`, and is now available for use
  with both standard and mobile toolkits.
* Third-party dependencies updated to properly reflect application-level licensing requirements.
  Applications must now import and provide their licensed version of ag-Grid, and Highcharts to
  Hoist. See file `Bootstrap.js` in Toolbox for an example.

### 🐞 Bug Fixes

* Sorting special columns generated by custom ag-Grid configurations (e.g. auto-group columns) no
  longer throws with an error.
* The `deepFreeze()` util - used to freeze data in `Record` instances - now only attempts to freeze
  a whitelist of object types that are known to be safely freezable. Custom application classes and
  other potentially-problematic objects (such as `moment` instances) are no longer frozen when
  loaded into `Record` fields.

### 📚 Libraries

Note that certain licensed third-party dependencies have been removed as direct dependencies of this
project, as per note in Breaking Changes above.

* @xh/hoist-dev-utils `4.x -> 5.x` - apps should also update to the latest 5.x release of dev-utils.
  Although license and dependency changes triggered a new major version of this dev dependency, no
  application-level changes should be required.
* @blueprintjs/core `3.28 -> 3.29`
* codemirror `5.54 -> 5.55`
* react-select `3.0 -> 3.1`

### 📚 Optional Libraries

* ag-Grid `23.0.2` > `23.2.0` (See Toolbox app for example on this upgrade)
* Highcharts `8.0.4 -> 8.1.1`

[Commit Log](https://github.com/xh/hoist-react/compare/v34.0.0...v35.0.0)


## v34.0.0 - 2020-05-26

### 🎁 New Features

* Hoist's enhanced autosizing is now enabled on all grids by default. See `GridModel` and
  `GridAutosizeService` for more details.
* New flags `XH.isPhone`, `XH.isTablet`, and `XH.isDesktop` available for device-specific switching.
  Corresponding `.xh-phone`, `.xh-tablet`, and `.xh-desktop` CSS classes are added to the document
  `body`. These flags and classes are set based on the detected device, as per its user-agent.
  * One of the two higher-level CSS classes `.xh-standard` or `.xh-mobile` will also be applied
    based on an app's use of the primary (desktop-centric) components vs mobile components - as
    declared by its `AppSpec.isMobileApp` - regardless of the detected device.
  * These changes provide more natural support for use cases such as apps that are built with
    standard components yet target/support tablet users.
* New method `Record.get()` provides an alternative API for checked data access.
* The mobile `Select` component supports the `enableFilter` and `enableCreate` props.
* `DashContainerModel` supports new `layoutLocked`, `contentLocked` and `renameLocked` modes.
* `DimensionChooser` now has the ability to persist its value and history separately.
* Enhance Hoist Admin's Activity Tracking tab.
* Enhance Hoist Admin's Client Error tab.

### 💥 Breaking Changes

* `emptyFlexCol` has been removed from the Hoist API and should simply be removed from all client
  applications. Improvements to agGrid's default rendering of empty space have made it obsolete.
* `isMobile` property on `XH` and `AppSpec` has been renamed to `isMobileApp`. All apps will need to
  update their (required) use of this flag in the app specifications within their
  `/client-app/src/apps` directory.
* The `xh-desktop` class should no longer be used to indicate a non-mobile toolkit based app. For
  this purpose, use `xh-standard` instead.

### 🐞 Bug Fixes

* Fix to Average Aggregators when used with hierarchical data.
* Fixes to Context Menu handling on `Panel` to allow better handling of `[]` and `null`.

### 📚 Libraries

* @blueprintjs/core `3.26 -> 3.28`
* @blueprintjs/datetime `3.16 -> 3.18`
* codemirror `5.53 -> 5.54`
* react-transition-group `4.3 -> 4.4`

[Commit Log](https://github.com/xh/hoist-react/compare/v33.3.0...v34.0.0)


## v33.3.0 - 2020-05-08

### ⚙️ Technical

* Additional updates to experimental autosize feature: standardization of naming, better masking
  control, and API fixes. Added new property `autosizeOptions` on `GridModel` and main entry point
  is now named `GridModel.autosizeAsync()`.

### 🐞 Bug Fixes

* `Column.hideable` will now be respected by ag-grid column drag and drop
  [#1900](https://github.com/xh/hoist-react/issues/1900)
* Fixed an issue where dragging a column would cause it to be sorted unintentionally.

[Commit Log](https://github.com/xh/hoist-react/compare/v33.2.0...v33.3.0)


## v33.2.0 - 2020-05-07

### 🎁 New Features

* Virtual column rendering has been disabled by default, as it offered a minimal performance benefit
  for most grids while compromising autosizing. See new `GridModel.useVirtualColumns` config, which
  can be set to `true` to re-enable this behavior if required.
* Any `GridModel` can now be reset to its code-prescribed defaults via the column chooser reset
  button. Previously, resetting to defaults was only possible for grids that persisted their state
  with a `GridModel.stateModel` config.

### 🐞 Bug Fixes

* Fixed several issues with new grid auto-sizing feature.
* Fixed issues with and generally improved expand/collapse column alignment in tree grids.
  * 💥 Note that this improvement introduced a minor breaking change for apps that have customized
    tree indentation via the removed `--grid-tree-indent-px` CSS var. Use `--grid-tree-indent`
    instead. Note the new var is specified in em units to scale well across grid sizing modes.

### ⚙️ Technical

* Note that the included version of Onsen has been replaced with a fork that includes updates for
  react 16.13. Apps should not need to make any changes.

### 📚 Libraries

* react `~16.8 -> ~16.13`
* onsenui `~16.8` -> @xh/onsenui `~16.13`
* react-onsenui `~16.8` -> @xh/react-onsenui `~16.13`

[Commit Log](https://github.com/xh/hoist-react/compare/v33.1.0...33.2.0)


## v33.1.0 - 2020-05-05

### 🎁 New Features

* Added smart auto-resizing of columns in `GridModel` Unlike ag-Grid's native auto-resizing support,
  Hoist's auto-resizing will also take into account collapsed rows, off-screen cells that are not
  currently rendered in the DOM, and summary rows. See the new `GridAutosizeService` for details.
  * This feature is currently marked as 'experimental' and must be enabled by passing a special
    config to the `GridModel` constructor of the form `experimental: {useHoistAutosize: true}`. In
    future versions of Hoist, we expect to make it the default behavior.
* `GridModel.autoSizeColumns()` has been renamed `GridModel.autosizeColumns()`, with lowercase 's'.
  Similarly, the `autoSizeColumns` context menu token has been renamed `autosizeColumns`.

### 🐞 Bug Fixes

* Fixed a regression with `StoreFilterField` introduced in v33.0.1.

[Commit Log](https://github.com/xh/hoist-react/compare/v33.0.2...33.1.0)


## v33.0.2 - 2020-05-01

### 🎁 New Features

* Add Hoist Cube Aggregators: `AverageAggregator` and `AverageStrictAggregator`
* `ColAutosizeButton` has been added to desktop and mobile

### 🐞 Bug Fixes

* Fixed mobile menus to constrain to the bottom of the viewport, scrolling if necessary.
  [#1862](https://github.com/xh/hoist-react/issues/1862)
* Tightened up mobile tree grid, fixed issues in mobile column chooser.
* Fixed a bug with reloading hierarchical data in `Store`.
  [#1871](https://github.com/xh/hoist-react/issues/1871)

[Commit Log](https://github.com/xh/hoist-react/compare/v33.0.1...33.0.2)


## v33.0.1 - 2020-04-29

### 🎁 New Features

* `StoreFieldField` supports dot-separated field names in a bound `GridModel`, meaning it will now
  match on columns with fields such as `address.city`.

* `Toolbar.enableOverflowMenu` now defaults to `false`. This was determined safer and more
  appropriate due to issues with the underlying Blueprint implementation, and the need to configure
  it carefully.

### 🐞 Bug Fixes

* Fixed an important bug with state management in `StoreFilterField`. See
  https://github.com/xh/hoist-react/issues/1854

* Fixed the default sort order for grids. ABS DESC should be first when present.

### 📚 Libraries

* @blueprintjs/core `3.25 -> 3.26`
* codemirror `5.52 -> 5.53`

[Commit Log](https://github.com/xh/hoist-react/compare/v33.0.0...v33.0.1)

## v33.0.0 - 2020-04-22

### 🎁 New Features

* The object returned by the `data` property on `Record` now includes the record `id`. This will
  allow for convenient access of the id with the other field values on the record.
* The `Timer` class has been enhanced and further standardized with its Hoist Core counterpart:
  * Both the `interval` and `timeout` arguments may be specified as functions, or config keys
    allowing for dynamic lookup and reconfiguration.
  * Added `intervalUnits` and `timeoutUnits` arguments.
  * `delay` can now be specified as a boolean for greater convenience.

### 💥 Breaking Changes

* We have consolidated the import location for several packages, removing unintended nested index
  files and 'sub-packages'. In particular, the following locations now provide a single index file
  for import for all of their public contents: `@xh/hoist/core`, `@xh/hoist/data`,
  `@xh/hoist/cmp/grid`, and `@xh/hoist/desktop/cmp/grid`. Applications may need to update import
  statements that referred to index files nested within these directories.
* Removed the unnecessary and confusing `values` getter on `BaseFieldModel`. This getter was not
  intended for public use and was intended for the framework's internal implementation only.
* `ColumnGroup.align` has been renamed to `ColumnGroup.headerAlign`. This avoids confusion with the
  `Column` API, where `align` refers to the alignment of cell contents within the column.

### 🐞 Bug Fixes

* Exceptions will no longer overwrite the currently shown exception in the exception dialog if the
  currently shown exception requires reloading the application.
  [#1834](https://github.com/xh/hoist-react/issues/1834)

### ⚙️ Technical

* Note that the Mobx React bindings have been updated to 6.2, and we have enabled the recommended
  "observer batching" feature as per
  [the mobx-react docs](https://github.com/mobxjs/mobx-react-lite/#observer-batching).

### 📚 Libraries

* @blueprintjs/core `3.24 -> 3.25`
* @blueprintjs/datetime `3.15 -> 3.16`
* mobx-react `6.1 -> 6.2`

[Commit Log](https://github.com/xh/hoist-react/compare/v32.0.4...v33.0.0)

## v32.0.5 - 2020-07-14

### 🐞 Bug Fixes

* Fixes a regression in which grid exports were no longer sorting rows properly.

[Commit Log](https://github.com/xh/hoist-react/compare/v32.0.4...v32.0.5)

## v32.0.4 - 2020-04-09

### 🐞 Bug Fixes

* Fixes a regression with the alignment of `ColumnGroup` headers.
* Fixes a bug with 'Copy Cell' context menu item for certain columns displaying the Record ID.
* Quiets console logging of 'routine' exceptions to 'debug' instead of 'log'.

[Commit Log](https://github.com/xh/hoist-react/compare/v32.0.3...v32.0.4)

## v32.0.3 - 2020-04-06

### 🐞 Bug Fixes

* Suppresses a console warning from ag-Grid for `GridModel`s that do not specify an `emptyText`.

[Commit Log](https://github.com/xh/hoist-react/compare/v32.0.2...v32.0.3)

## v32.0.2 - 2020-04-03

⚠ Note that this release includes a *new major version of ag-Grid*. Please consult the
[ag-Grid Changelog](https://www.ag-grid.com/ag-grid-changelog/) for versions 22-23 to review
possible breaking changes to any direct/custom use of ag-Grid APIs and props within applications.

### 🎁 New Features

* GridModel `groupSortFn` now accepts `null` to turn off sorting of group rows.
* `DockViewModel` now supports optional `width`, `height` and `collapsedWidth` configs.
* The `appMenuButton.extraItems` prop now accepts `MenuItem` configs (as before) but also React
  elements and the special string token '-' (shortcut to render a `MenuDivider`).
* Grid column `flex` param will now accept numbers, with available space divided between flex
  columns in proportion to their `flex` value.
* `Column` now supports a `sortingOrder` config to allow control of the sorting options that will be
  cycled through when the user clicks on the header.
* `PanelModel` now supports setting a `refreshMode` to control how collapsed panels respond to
  refresh requests.

### 💥 Breaking Changes

* The internal DOM structure of desktop `Panel` has changed to always include an inner frame with
  class `.xh-panel__content`. You may need to update styling that targets the inner structure of
  `Panel` via `.xh-panel`.
* The hooks `useOnResize()` and `useOnVisibleChange()` no longer take a `ref` argument. Use
  `composeRefs` to combine the ref that they return with any ref you wish to compose them with.
* The callback for `useOnResize()` will now receive an object representing the locations and
  dimensions of the element's content box. (Previously it incorrectly received an array of
  `ResizeObserver` entries that had to be de-referenced)
* `PanelModel.collapsedRenderMode` has been renamed to `PanelModel.renderMode`, to be more
  consistent with other Hoist APIs such as `TabContainer`, `DashContainer`, and `DockContainer`.


### 🐞 Bug Fixes

* Checkboxes in grid rows in Tiny sizing mode have been styled to fit correctly within the row.
* `GridStateModel` no longer saves/restores the width of non-resizable columns.
  [#1718](https://github.com/xh/hoist-react/issues/1718)
* Fixed an issue with the hooks useOnResize and useOnVisibleChange. In certain conditions these
  hooks would not be called. [#1808](https://github.com/xh/hoist-react/issues/1808)
* Inputs that accept a rightElement prop will now properly display an Icon passed as that element.
  [#1803](https://github.com/xh/hoist-react/issues/1803)

### ⚙️ Technical

* Flex columns now use the built-in ag-Grid flex functionality.

### 📚 Libraries

* ag-grid-community `removed @ 21.2`
* ag-grid-enterprise `21.2` replaced with @ag-grid-enterprise/all-modules `23.0`
* ag-grid-react `21.2` replaced with @ag-grid-community/react `23.0`
* @fortawesome/* `5.12 -> 5.13`
* codemirror `5.51 -> 5.52`
* filesize `6.0 -> 6.1`
* numbro `2.1 -> 2.2`
* react-beautiful-dnd `12.0 -> 13.0`
* store2 `2.10 -> 2.11`
* compose-react-refs `NEW 1.0.4`

[Commit Log](https://github.com/xh/hoist-react/compare/v31.0.0...v32.0.2)

## v31.0.0 - 2020-03-16

### 🎁 New Features

* The mobile `Navigator` / `NavigatorModel` API has been improved and made consistent with other
  Hoist content container APIs such as `TabContainer`, `DashContainer`, and `DockContainer`.
  * `NavigatorModel` and `PageModel` now support setting a `RenderMode` and `RefreshMode` to control
    how inactive pages are mounted/unmounted and how they respond to refresh requests.
  * `Navigator` pages are no longer required to to return `Page` components - they can now return
    any suitable component.
* `DockContainerModel` and `DockViewModel` also now support `refreshMode` and `renderMode` configs.
* `Column` now auto-sizes when double-clicking / double-tapping its header.
* `Toolbar` will now collapse overflowing items into a drop down menu. (Supported for horizontal
  toolbars only at this time.)
* Added new `xhEnableLogViewer` config (default `true`) to enable or disable the Admin Log Viewer.

#### 🎨 Icons

* Added `Icon.icon()` factory method as a new common entry point for creating new FontAwesome based
  icons in Hoist. It should typically be used instead of using the `FontAwesomeIcon` component
  directly.
* Also added a new `Icon.fileIcon()` factory. This method take a filename and returns an appropriate
  icon based on its extension.
* All Icon factories can now accept an `asHtml` parameter, as an alternative to calling the helper
  function `convertIconToSVG()` on the element. Use this to render icons as raw html where needed
  (e.g. grid renderers).
* Icons rendered as html will now preserve their styling, tooltips, and size.

### 💥 Breaking Changes

* The application's primary `HoistApplicationModel` is now instantiated and installed as
  `XH.appModel` earlier within the application initialization sequence, with construction happening
  prior to the init of the XH identity, config, and preference services.
  * This allows for a new `preAuthInitAsync()` lifecycle method to be called on the model before
    auth has completed, but could be a breaking change for appModel code that relied on these
    services for field initialization or in its constructor.
  * Such code should be moved to the core `initAsync()` method instead, which continues to be called
    after all XH-level services are initialized and ready.
* Mobile apps may need to adjust to the following updates to `NavigatorModel` and related APIs:
  * `NavigatorModel`'s `routes` constructor parameter has been renamed `pages`.
  * `NavigatorModel`'s observable `pages[]` has been renamed `stack[]`.
  * `NavigatorPageModel` has been renamed `PageModel`. Apps do not usually create `PageModels`
    directly, so this change is unlikely to require code updates.
  * `Page` has been removed from the mobile toolkit. Components that previously returned a `Page`
    for inclusion in a `Navigator` or `TabContainer` can now return any component. It is recommended
    you replace `Page` with `Panel` where appropriate.
* Icon enhancements described above removed the following public methods:
  * The `fontAwesomeIcon()` factory function (used to render icons not already enumerated by Hoist)
    has been replaced by the improved `Icon.icon()` factory - e.g. `fontAwesomeIcon({icon: ['far',
    'alicorn']}) -> Icon.icon({iconName: 'alicorn'})`.
  * The `convertIconToSvg()` utility method has been replaced by the new `asHtml` parameter on icon
    factory functions. If you need to convert an existing icon element, use `convertIconToHtml()`.
* `Toolbar` items should be provided as direct children. Wrapping Toolbar items in container
  components can result in unexpected item overflow.

### 🐞 Bug Fixes

* The `fmtDate()` utility now properly accepts, parses, and formats a string value input as
  documented.
* Mobile `PinPad` input responsiveness improved on certain browsers to avoid lag.

### ⚙️ Technical

* New lifecycle methods `preAuthInitAsync()` and `logoutAsync()` added to the `HoistAppModel`
  decorator (aka the primary `XH.appModel`).

[Commit Log](https://github.com/xh/hoist-react/compare/v30.1.0...v31.0.0)

## v30.1.0 - 2020-03-04

### 🐞 Bug Fixes

* Ensure `WebSocketService.connected` remains false until `channelKey` assigned and received from
  server.
* When empty, `DashContainer` now displays a user-friendly prompt to add an initial view.

### ⚙️ Technical

* Form validation enhanced to improve handling of asynchronous validation. Individual rules and
  constraints are now re-evaluated in parallel, allowing for improved asynchronous validation.
* `Select` will now default to selecting contents on focus if in filter or creatable mode.

[Commit Log](https://github.com/xh/hoist-react/compare/v30.0.0...30.1.0)

## v30.0.0 - 2020-02-29

### 🎁 New Features

* `GridModel` and `DataViewModel` now support `groupRowHeight`, `groupRowRenderer` and
  `groupRowElementRenderer` configs. Grouping is new in general to `DataViewModel`, which now takes
  a `groupBy` config.
  * `DataViewModel` allows for settable and multiple groupings and sorters.
  * `DataViewModel` also now supports additional configs from the underlying `GridModel` that make
    sense in a `DataView` context, such as `showHover` and `rowBorders`.
* `TabContainerModel` now accepts a `track` property (default false) for easily tracking tab views
  via Hoist's built-in activity tracking.
* The browser document title is now set to match `AppSpec.clientAppName` - helpful for projects with
  multiple javascript client apps.
* `StoreFilterField` accepts all other config options from `TextInput` (e.g. `disabled`).
* Clicking on a summary row in `Grid` now clears its record selection.
* The `@LoadSupport` decorator now provides an additional observable property `lastException`. The
  decorator also now logs load execution times and failures to `console.debug` automatically.
* Support for mobile `Panel.scrollable` prop made more robust with re-implementation of inner
  content element. Note this change included a tweak to some CSS class names for mobile `Panel`
  internals that could require adjustments if directly targeted by app stylesheets.
* Added new `useOnVisibleChange` hook.
* Columns now support a `headerAlign` config to allow headers to be aligned differently from column
  contents.

### 💥 Breaking Changes

* `Toolbar` items must be provided as direct children. Wrapping Toolbar items in container
  components can result in unexpected item overflow.
* `DataView.rowCls` prop removed, replaced by new `DataViewModel.rowClassFn` config for more
  flexibility and better symmetry with `GridModel`.
* `DataViewModel.itemRenderer` renamed to `DataViewModel.elementRenderer`
* `DataView` styling has been updated to avoid applying several unwanted styles from `Grid`. Note
  that apps might rely on these styles (intentionally or not) for their `itemRenderer` components
  and appearance and will need to adjust.
* Several CSS variables related to buttons have been renamed for consistency, and button style rules
  have been adjusted to ensure they take effect reliably across desktop and mobile buttons
  ([#1568](https://github.com/xh/hoist-react/pull/1568)).
* The optional `TreeMapModel.highchartsConfig` object will now be recursively merged with the
  top-level config generated by the Hoist model and component, where previously it was spread onto
  the generated config. This could cause a change in behavior for apps using this config to
  customize map instances, but provides more flexibility for e.g. customizing the `series`.
* The signature of `useOnResize` hook has been modified slightly for API consistency and clarity.
  Options are now passed in a configuration object.

### 🐞 Bug Fixes

* Fixed an issue where charts that are rendered while invisible would have the incorrect size.
  [#1703](https://github.com/xh/hoist-react/issues/1703)
* Fixed an issue where zeroes entered by the user in `PinPad` would be displayed as blanks.
* Fixed `fontAwesomeIcon` elem factory component to always include the default 'fa-fw' className.
  Previously, it was overridden if a `className` prop was provided.
* Fixed an issue where ConfigDiffer would always warn about deletions, even when there weren't any.
  [#1652](https://github.com/xh/hoist-react/issues/1652)
* `TextInput` will now set its value to `null` when all text is deleted and the clear icon will
  automatically hide.
* Fixed an issue where multiple buttons in a `ButtonGroupInput` could be shown as active
  simultaneously. [#1592](https://github.com/xh/hoist-react/issues/1592)
* `StoreFilterField` will again match on `Record.id` if bound to a Store or a GridModel with the
  `id` column visible. [#1697](https://github.com/xh/hoist-react/issues/1697)
* A number of fixes have been applied to `RelativeTimeStamp` and `getRelativeTimestamp`, especially
  around its handling of 'equal' or 'epsilon equal' times. Remove unintended leading whitespace from
  `getRelativeTimestamp`.

### ⚙️ Technical

* The `addReaction` and `addAutorun` methods (added to Hoist models, components, and services by the
  `ReactiveSupport` mixin) now support a configurable `debounce` argument. In many cases, this is
  preferable to the built-in MobX `delay` argument, which only provides throttling and not true
  debouncing.
* New `ChartModel.highchart` property provides a reference to the underlying HighChart component.

### 📚 Libraries

* @blueprintjs/core `3.23 -> 3.24`
* react-dates `21.7 -> 21.8`
* react-beautiful-dnd `11.0 -> 12.2`

[Commit Log](https://github.com/xh/hoist-react/compare/v29.1.0...v30.0.0)

## v29.1.0 - 2020-02-07

### 🎁 New Features

#### Grid

* The `compact` config on `GridModel` has been deprecated in favor of the more powerful `sizingMode`
  which supports the values 'large', 'standard', 'compact', or 'tiny'.
  * Each new mode has its own set of CSS variables for applications to override as needed.
  * Header and row heights are configurable for each via the `HEADER_HEIGHTS` and `ROW_HEIGHTS`
    static properties of the `AgGrid` component. These objects can be modified on init by
    applications that wish to customize the default row heights globally.
  * 💥 Note that these height config objects were previously exported as constants from AgGrid.js.
    This would be a breaking change for any apps that imported the old objects directly (considered
    unlikely).
* `GridModel` now exposes an `autoSizeColumns` method, and the Grid context menu now contains an
  `Autosize Columns` option by default.
* `Column` and `ColumnGroup` now support React elements for `headerName`.

#### Data

* The `Store` constructor now accepts a `data` argument to load data at initialization.
* The `xh/hoist/data/cube` package has been modified substantially to better integrate with the core
  data package and support observable "Views". See documentation on `Cube` for more information.

#### Other

* Added a `PinPad` component for streamlined handling of PIN entry on mobile devices.
* `FormField` now takes `tooltipPosition` and `tooltipBoundary` props for customizing minimal
  validation tooltip.
* `RecordAction.actionFn` parameters now include a `buttonEl` property containing the button element
  when used in an action column.
* Mobile Navigator component now takes an `animation` prop which can be set to 'slide' (default),
  'lift', 'fade', or 'none'. These values are passed to the underlying onsenNavigator component.
  ([#1641](https://github.com/xh/hoist-react/pull/1641))
* `AppOption` configs now accept an `omit` property for conditionally excluding options.

### 🐞 Bug Fixes

* Unselectable grid rows are now skipped during up/down keyboard navigation.
* Fix local quick filtering in `LeftRightChooser` (v29 regression).
* Fix `SplitTreeMap` - the default filtering once again splits the map across positive and negative
  values as intended (v29 regression).

### ⚙️ Technical

* `FormFields` now check that they are contained in a Hoist `Form`.

### 📚 Libraries

* @blueprintjs/core `3.22 -> 3.23`
* codemirror `5.50 -> 5.51`
* react-dates `21.5 -> 21.7`

[Commit Log](https://github.com/xh/hoist-react/compare/v29.0.0...v29.1.0)

## v29.0.0 - 2020-01-24

### 🗄️ Data Package Changes

Several changes have been made to data package (`Store` and `Record`) APIs for loading, updating,
and modifying data. They include some breaking changes, but pave the way for upcoming enhancements
to fully support inline grid editing and other new features.

Store now tracks the "committed" state of its records, which represents the data as it was loaded
(typically from the server) via `loadData()` or `updateData()`. Records are now immutable and
frozen, so they cannot be changed directly, but Store offers a new `modifyRecords()` API to apply
local modifications to data in a tracked and managed way. (Store creates new records internally to
hold both this modified data and the original, "committed" data.) This additional state tracking
allows developers to query Stores for modified or added records (e.g. to flush back to the server
and persist) as well as call new methods to revert changes (e.g. to undo a block of changes that the
user wishes to discard).

Note the following more specific changes to these related classes:

#### Record

* 💥 Record data properties are now nested within a `data` object on Record instances and are no
  longer available as top-level properties on the Record itself.
  * Calls to access data such as `rec.quantity` must be modified to `rec.data.quantity`.
  * When accessing multiple properties, destructuring provides an efficient syntax - e.g. `const
    {quantity, price} = rec.data;`.
* 💥 Records are now immutable and cannot be modified by applications directly.
  * This is a breaking change, but should only affect apps with custom inline grid editing
    implementations or similar code that modifies individual record values.
  * Calls to change data such as `rec.quantity = 100` must now be made through the Record's Store,
    e.g. `store.modifyData({id: 41, quantity: 100})`
* Record gains new getters for inspecting its state, including: `isAdd`, `isModified`, and
  `isCommitted`.

#### Store

* 💥 `noteDataUpdated()` has been removed, as out-of-band modifications to Store Records are no
  longer possible.
* 💥 Store's `idSpec` function is now called with the raw record data - previously it was passed
  source data after it had been run through the store's optional `processRawData` function. (This is
  unlikely to have a practical impact on most apps, but is included here for completeness.)
* `Store.updateData()` now accepts a flat list of raw data to process into Record additions and
  updates. Previously developers needed to call this method with an object containing add, update,
  and/or remove keys mapped to arrays. Now Store will produce an object of this shape automatically.
* `Store.refreshFilter()` method has been added to allow applications to rebuild the filtered data
  set if some application state has changed (apart from the store's data itself) which would affect
  the store filter.
* Store gains new methods for manipulating its Records and data, including `addRecords()`,
  `removeRecords()`, `modifyRecords()`, `revertRecords()`, and `revert()`. New getters have been
  added for `addedRecords`, `removedRecords`, `modifiedRecords`, and `isModified`.

#### Column

* Columns have been enhanced for provide basic support for inline-editing of record data. Further
  inline editing support enhancements are planned for upcoming Hoist releases.
* `Column.getValueFn` config added to retrieve the cell value for a Record field. The default
  implementation pulls the value from the Record's new `data` property (see above). Apps that
  specify custom `valueGetter` callbacks via `Column.agOptions` should now implement their custom
  logic in this new config.
* `Column.setValueFn` config added to support modifying the Column field's value on the underlying
  Record. The default implementation calls the new `Store.modifyRecords()` API and should be
  sufficient for the majority of cases.
* `Column.editable` config added to indicate if a column/cell should be inline-editable.

### 🎁 New Features

* Added keyboard support to ag-Grid context menus.
* Added `GridModel.setEmptyText()` to allow updates to placeholder text after initial construction.
* Added `GridModel.ensureSelectionVisible()` to scroll the currently selected row into view.
* When a `TreeMap` is bound to a `GridModel`, the grid will now respond to map selection changes by
  scrolling to ensure the selected grid row is visible.
* Added a `Column.tooltipElement` config to support fully customizable tooltip components.
* Added a `useOnResize` hook, which runs a function when a component is resized.
* Exposed an `inputRef` prop on numberInput, textArea, and textInput
* `PanelModel` now accepts a `maxSize` config.
* `RelativeTimeStamp` now support a `relativeTo` option, allowing it to display the difference
  between a timestamp and another reference time other than now. Both the component and the
  `getRelativeTimestamp()` helper function now leverage moment.js for their underlying
  implementation.
* A new `Clock` component displays the time, either local to the browser or for a configurable
  timezone.
* `LeftRightChooser` gets a new `showCounts` option to print the number of items on each side.
* `Select` inputs support a new property `enableWindowed` (desktop platform only) to improve
  rendering performance with large lists of options.
* `Select` inputs support grouped options. To use, add an attribute `options` containing an array of
  sub-options.
* `FetchService` methods support a new `timeout` option. This config chains `Promise.timeout()` to
  the promises returned by the service.
* Added alpha version of `DashContainer` for building dynamic, draggable dashboard-style layouts.
  Please note: the API for this component is subject to change - use at your own risk!
* `Select` now allows the use of objects as values.
* Added a new `xhEnableImpersonation` config to enable or disable the ability of Hoist Admins to
  impersonate other users. Note that this defaults to `false`. Apps will need to set this config to
  continue using impersonation. (Note that an update to hoist-core 6.4+ is required for this config
  to be enforced on the server.)
* `FormField` now supports a `requiredIndicator` to customize how required fields are displayed.
* Application build tags are now included in version update checks, primarily to prompt dev/QA users
  to refresh when running SNAPSHOT versions. (Note that an update to hoist-core 6.4+ is required for
  the server to emit build tag for comparison.)
* `CodeInput` component added to provide general `HoistInput` support around the CodeMirror code
  editor. The pre-existing `JsonInput` has been converted to a wrapper around this class.
* `JsonInput` now supports an `autoFocus` prop.
* `Select` now supports a `hideDropdownIndicator` prop.
* `useOnResize` hook will now ignore visibility changes, i.e. a component resizing to a size of 0.
* `DimensionChooser` now supports a `popoverPosition` prop.
* `AppBar.appMenuButtonPosition` prop added to configure the App Menu on the left or the right, and
  `AppMenuButton` now accepts and applies any `Button` props to customize.
* New `--xh-grid-tree-indent-px` CSS variable added to allow control over the amount of indentation
  applied to tree grid child nodes.

### 💥 Breaking Changes

* `GridModel.contextMenuFn` config replaced with a `contextMenu` parameter. The new parameter will
  allow context menus to be specified with a simple array in addition to the function specification
  currently supported.
* `GridModel.defaultContextMenuTokens` config renamed to `defaultContextMenu`.
* `Chart` and `ChartModel` have been moved from `desktop/cmp/charts` to `cmp/charts`.
* `StoreFilterField` has been moved from `desktop/cmp/store` to `cmp/store`.
* The options `nowEpsilon` and `nowString` on `RelativeTimestamp` have been renamed to `epsilon` and
  `equalString`, respectively.
* `TabRenderMode` and `TabRefreshMode` have been renamed to `RenderMode` and `RefreshMode` and moved
  to the `core` package. These enumerations are now used in the APIs for `Panel`, `TabContainer`,
  and `DashContainer`.
* `DockViewModel` now requires a function, or a HoistComponent as its `content` param. It has always
  been documented this way, but a bug in the original implementation had it accepting an actual
  element rather than a function. As now implemented, the form of the `content` param is consistent
  across `TabModel`, `DockViewModel`, and `DashViewSpec`.
* `JsonInput.showActionButtons` prop replaced with more specific `showFormatButton` and
  `showFullscreenButton` props.
* The `DataView.itemHeight` prop has been moved to `DataViewModel` where it can now be changed
  dynamically by applications.
* Desktop `AppBar.appMenuButtonOptions` prop renamed to `appMenuButtonProps` for consistency.

### 🐞 Bug Fixes

* Fixed issue where JsonInput was not receiving its `model` from context
  ([#1456](https://github.com/xh/hoist-react/issues/1456))
* Fixed issue where TreeMap would not be initialized if the TreeMapModel was created after the
  GridModel data was loaded ([#1471](https://github.com/xh/hoist-react/issues/1471))
* Fixed issue where export would create malformed file with dynamic header names
* Fixed issue where exported tree grids would have incorrect aggregate data
  ([#1447](https://github.com/xh/hoist-react/issues/1447))
* Fixed issue where resizable Panels could grow larger than desired
  ([#1498](https://github.com/xh/hoist-react/issues/1498))
* Changed RestGrid to only display export button if export is enabled
  ([#1490](https://github.com/xh/hoist-react/issues/1490))
* Fixed errors when grouping rows in Grids with `groupUseEntireRow` turned off
  ([#1520](https://github.com/xh/hoist-react/issues/1520))
* Fixed problem where charts were resized when being hidden
  ([#1528](https://github.com/xh/hoist-react/issues/1528))
* Fixed problem where charts were needlessly re-rendered, hurting performance and losing some state
  ([#1505](https://github.com/xh/hoist-react/issues/1505))
* Removed padding from Select option wrapper elements which was making it difficult for custom
  option renderers to control the padding ([1571](https://github.com/xh/hoist-react/issues/1571))
* Fixed issues with inconsistent indentation for tree grid nodes under certain conditions
  ([#1546](https://github.com/xh/hoist-react/issues/1546))
* Fixed autoFocus on NumberInput.

### 📚 Libraries

* @blueprintjs/core `3.19 -> 3.22`
* @blueprintjs/datetime `3.14 -> 3.15`
* @fortawesome/fontawesome-pro `5.11 -> 5.12`
* codemirror `5.49 -> 5.50`
* core-js `3.3 -> 3.6`
* fast-deep-equal `2.0 -> 3.1`
* filesize `5.0 -> 6.0`
* highcharts 7.2 -> 8.0`
* mobx `5.14 -> 5.15`
* react-dates `21.3 -> 21.5`
* react-dropzone `10.1 -> 10.2`
* react-windowed-select `added @ 2.0.1`

[Commit Log](https://github.com/xh/hoist-react/compare/v28.2.0...v29.0.0)

## v28.2.0 - 2019-11-08

### 🎁 New Features

* Added a `DateInput` component to the mobile toolkit. Its API supports many of the same options as
  its desktop analog with the exception of `timePrecision`, which is not yet supported.
* Added `minSize` to panelModel. A resizable panel can now be prevented from resizing to a size
  smaller than minSize. ([#1431](https://github.com/xh/hoist-react/issues/1431))

### 🐞 Bug Fixes

* Made `itemHeight` a required prop for `DataView`. This avoids an issue where agGrid went into an
  infinite loop if this value was not set.
* Fixed a problem with `RestStore` behavior when `dataRoot` changed from its default value.

[Commit Log](https://github.com/xh/hoist-react/compare/v28.1.1...v28.2.0)

## v28.1.1 - 2019-10-23

### 🐞 Bug Fixes

* Fixes a bug with default model context being set incorrectly within context inside of `Panel`.

[Commit Log](https://github.com/xh/hoist-react/compare/v28.1.0...v28.1.1)

## v28.1.0 - 2019-10-18

### 🎁 New Features

* `DateInput` supports a new `strictInputParsing` prop to enforce strict parsing of keyed-in entries
  by the underlying moment library. The default value is false, maintained the existing behavior
  where [moment will do its best](https://momentjs.com/guides/#/parsing/) to parse an entered date
  string that doesn't exactly match the specified format
* Any `DateInput` values entered that exceed any specified max/minDate will now be reset to null,
  instead of being set to the boundary date (which was surprising and potentially much less obvious
  to a user that their input had been adjusted automatically).
* `Column` and `ColumnGroup` now accept a function for `headerName`. The header will be
  automatically re-rendered when any observable properties referenced by the `headerName` function
  are modified.
* `ColumnGroup` now accepts an `align` config for setting the header text alignment
* The flag `toContext` for `uses` and `creates` has been replaced with a new flag `publishMode` that
  provides more granular control over how models are published and looked up via context. Components
  can specify `ModelPublishMode.LIMITED` to make their model available for contained components
  without it becoming the default model or exposing its sub-models.

### 🐞 Bug Fixes

* Tree columns can now specify `renderer` or `elementRenderer` configs without breaking the standard
  ag-Grid group cell renderer auto-applied to tree columns (#1397).
* Use of a custom `Column.comparator` function will no longer break agGrid-provided column header
  filter menus (#1400).
* The MS Edge browser does not return a standard Promise from `async` functions, so the the return
  of those functions did not previously have the required Hoist extensions installed on its
  prototype. Edge "native" Promises are now also polyfilled / extended as required. (#1411).
* Async `Select` combobox queries are now properly debounced as per the `queryBuffer` prop (#1416).

### ⚙️ Technical

* Grid column group headers now use a custom React component instead of the default ag-Grid column
  header, resulting in a different DOM structure and CSS classes. Existing CSS overrides of the
  ag-Grid column group headers may need to be updated to work with the new structure/classes.
* We have configured `stylelint` to enforce greater consistency in our stylesheets within this
  project. The initial linting run resulted in a large number of updates to our SASS files, almost
  exclusively whitespace changes. No functional changes are intended/expected. We have also enabled
  hooks to run both JS and style linting on pre-commit. Neither of these updates directly affects
  applications, but the same tools could be configured for apps if desired.

### 📚 Libraries

* core-js `3.2 -> 3.3`
* filesize `4.2 -> 5.0`
* http-status-codes `added @ 1.3`

[Commit Log](https://github.com/xh/hoist-react/compare/v28.0.0...v28.1.0)

## v28.0.0 - 2019-10-07

_"The one with the hooks."_

**Hoist now fully supports React functional components and hooks.** The new `hoistComponent`
function is now the recommended method for defining new components and their corresponding element
factories. See that (within HoistComponentFunctional.js) and the new `useLocalModel()` and
`useContextModel()` hooks (within [core/hooks](core/hooks)) for more information.

Along with the performance benefits and the ability to use React hooks, Hoist functional components
are designed to read and write their models via context. This allows a much less verbose
specification of component element trees.

Note that **Class-based Components remain fully supported** (by both Hoist and React) using the
familiar `@HoistComponent` decorator, but transitioning to functional components within Hoist apps
is now strongly encouraged. In particular note that Class-based Components will *not* be able to
leverage the context for model support discussed above.

### 🎁 New Features

* Resizable panels now default to not redrawing their content when resized until the resize bar is
  dropped. This offers an improved user experience for most situations, especially when layouts are
  complex. To re-enable the previous dynamic behavior, set `PanelModel.resizeWhileDragging: true`.
* The default text input shown by `XH.prompt()` now has `selectOnFocus: true` and will confirm the
  user's entry on an `<enter>` keypress (same as clicking 'OK').
* `stringExcludes` function added to form validation constraints. This allows an input value to
  block specific characters or strings, e.g. no slash "/" in a textInput for a filename.
* `constrainAll` function added to form validation constraints. This takes another constraint as its
  only argument, and applies that constraint to an array of values, rather than just to one value.
  This is useful for applying a constraint to inputs that produce arrays, such as tag pickers.
* `DateInput` now accepts LocalDates as `value`, `minDate` and `maxDate` props.
* `RelativeTimestamp` now accepts a `bind` prop to specify a model field name from which it can pull
  its timestamp. The model itself can either be passed as a prop or (better) sourced automatically
  from the parent context. Developers are encouraged to take this change to minimize re-renders of
  parent components (which often contain grids and other intensive layouts).
* `Record` now has properties and methods for accessing and iterating over children, descendants,
  and ancestors
* `Store` now has methods for retrieving the descendants and ancestors of a given Record

### 💥 Breaking Changes

* **Apps must update their dev dependencies** to the latest `@xh/hoist-dev-utils` package: v4.0+.
  This updates the versions of Babel / Webpack used in builds to their latest / current versions and
  swaps to the updated Babel recommendation of `core-js` for polyfills.
* The `allSettled` function in `@xh/promise` has been removed. Applications using this method should
  use the ECMA standard (stage-2) `Promise.allSettled` instead. This method is now fully available
  in Hoist via bundled polyfills. Note that the standard method returns an array of objects of the
  form `{status: [rejected|fulfilled], ...}`, rather than `{state: [rejected|fulfilled], ...}`.
* The `containerRef` argument for `XH.toast()` should now be a DOM element. Component instances are
  no longer supported types for this value. This is required to support functional Components
  throughout the toolkit.
* Apps that need to prevent a `StoreFilterField` from binding to a `GridModel` in context, need to
  set the `store` or `gridModel` property explicitly to null.
* The Blueprint non-standard decorators `ContextMenuTarget` and `HotkeysTarget` are no longer
  supported. Use the new hooks `useContextMenu()` and `useHotkeys()` instead. For convenience, this
  functionality has also been made available directly on `Panel` via the `contextMenu` and `hotkeys`
  props.
* `DataView` and `DataViewModel` have been moved from `/desktop/cmp/dataview` to the cross-platform
  package `/cmp/dataview`.
* `isReactElement` has been removed. Applications should use the native React API method
  `React.isValidElement` instead.

### ⚙️ Technical

* `createObservableRef()` is now available in `@xh/hoist/utils/react` package. Use this function for
  creating refs that are functionally equivalent to refs created with `React.createRef()`, yet fully
  observable. With this change the `Ref` class in the same package is now obsolete.
* Hoist now establishes a proper react "error boundary" around all application code. This means that
  errors throw when rendering will be caught and displayed in the standard Hoist exception dialog,
  and stack traces for rendering errors should be significantly less verbose.
* Not a Hoist feature, exactly, but the latest version of `@xh/hoist-dev-utils` (see below) enables
  support for the `optional chaining` (aka null safe) and `nullish coalescing` operators via their
  Babel proposal plugins. Developers are encouraged to make good use of the new syntax below:
  * conditional-chaining: `let foo = bar?.baz?.qux;`
  * nullish coalescing: `let foo = bar ?? 'someDefaultValue';`

### 🐞 Bug Fixes

* Date picker month and year controls will now work properly in `localDate` mode. (Previously would
  reset to underlying value.)
* Individual `Buttons` within a `ButtonGroupInput` will accept a disabled prop while continuing to
  respect the overall `ButtonGroupInput`'s disabled prop.
* Raised z-index level of AG-Grid tooltip to ensure tooltips for AG-Grid context menu items appear
  above the context menu.

### 📚 Libraries

* @blueprintjs/core `3.18 -> 3.19`
* @blueprintjs/datetime `3.12 -> 3.14`
* @fortawesome/fontawesome-pro `5.10 -> 5.11`
* @xh/hoist-dev-utils `3.8 -> 4.3` (multiple transitive updates to build tooling)
* ag-grid `21.1 -> 21.2`
* highcharts `7.1 -> 7.2`
* mobx `5.13 -> 5.14`
* react-transition-group `4.2 -> 4.3`
* rsvp (removed)
* store2 `2.9 -> 2.10`

[Commit Log](https://github.com/xh/hoist-react/compare/v27.1.0...v28.0.0)

## v27.1.0 - 2019-09-05

### 🎁 New Features

* `Column.exportFormat` can now be a function, which supports setting Excel formats on a per-cell
  (vs. entire column) basis by returning a conditional `exportFormat` based upon the value and / or
  record.
  * ⚠️ Note that per-cell formatting _requires_ that apps update their server to use hoist-core
    v6.3.0+ to work, although earlier versions of hoist-core _are_ backwards compatible with the
    pre-existing, column-level export formatting.
* `DataViewModel` now supports a `sortBy` config. Accepts the same inputs as `GridModel.sortBy`,
  with the caveat that only a single-level sort is supported at this time.

[Commit Log](https://github.com/xh/hoist-react/compare/v27.0.1...v27.1.0)

## v27.0.1 - 2019-08-26

### 🐞 Bug Fixes

* Fix to `Store.clear()` and `GridModel.clear()`, which delegates to the same (#1324).

[Commit Log](https://github.com/xh/hoist-react/compare/v27.0.0...v27.0.1)

## v27.0.0 - 2019-08-23

### 🎁 New Features

* A new `LocalDate` class has been added to the toolkit. This class provides client-side support for
  "business" or "calendar" days that do not have a time component. It is an immutable class that
  supports '==', '<' and '>', as well as a number of convenient manipulation functions. Support for
  the `LocalDate` class has also been added throughout the toolkit, including:
  * `Field.type` now supports an additional `localDate` option for automatic conversion of server
    data to this type when loading into a `Store`.
  * `fetchService` is aware of this class and will automatically serialize all instances of it for
    posting to the server. ⚠ NOTE that along with this change, `fetchService` and its methods such
    as `XH.fetchJson()` will now serialize regular JS Date objects as ms timestamps when provided in
    params. Previously Dates were serialized in their default `toString()` format. This would be a
    breaking change for an app that relied on that default Date serialization, but it was made for
    increased symmetry with how Hoist JSON-serializes Dates and LocalDates on the server-side.
  * `DateInput` can now be used to seamlessly bind to a `LocalDate` as well as a `Date`. See its new
    prop of `valueType` which can be set to `localDate` or `date` (default).
  * A new `localDateCol` config has been added to the `@xh/hoist/grid/columns` package with
    standardized rendering and formatting.
* New `TreeMap` and `SplitTreeMap` components added, to render hierarchical data in a configurable
  TreeMap visualization based on the Highcharts library. Supports optional binding to a GridModel,
  which syncs selection and expand / collapse state.
* `Column` gets a new `highlightOnChange` config. If true, the grid will highlight the cell on each
  change by flashing its background. (Currently this is a simple on/off config - future iterations
  could support a function variant or other options to customize the flash effect based on the
  old/new values.) A new CSS var `--xh-grid-cell-change-bg-highlight` can be used to customize the
  color used, app-wide or scoped to a particular grid selector. Note that columns must *not* specify
  `rendererIsComplex` (see below) if they wish to enable the new highlight flag.

### 💥 Breaking Changes

* The updating of `Store` data has been reworked to provide a simpler and more powerful API that
  allows for the applications of additions, deletions, and updates in a single transaction:
  * The signature of `Store.updateData()` has been substantially changed, and is now the main entry
    point for all updates.
  * `Store.removeRecords()` has been removed. Use `Store.updateData()` instead.
  * `Store.addData()` has been removed. Use `Store.updateData()` instead.
* `Column` takes an additional property `rendererIsComplex`. Application must set this flag to
  `true` to indicate if a column renderer uses values other than its own bound field. This change
  provides an efficiency boost by allowing ag-Grid to use its default change detection instead of
  forcing a cell refresh on any change.

### ⚙️ Technical

* `Grid` will now update the underlying ag-Grid using ag-Grid transactions rather than relying on
  agGrid `deltaRowMode`. This is intended to provide the best possible grid performance and
  generally streamline the use of the ag-Grid Api.

### 🐞 Bug Fixes

* Panel resize events are now properly throttled, avoiding extreme lagginess when resizing panels
  that contain complex components such as big grids.
* Workaround for issues with the mobile Onsen toolkit throwing errors while resetting page stack.
* Dialogs call `doCancel()` handler if cancelled via `<esc>` keypress.

### 📚 Libraries

* @xh/hoist-dev-utils `3.7 -> 3.8`
* qs `6.7 -> 6.8`
* store2 `2.8 -> 2.9`

[Commit Log](https://github.com/xh/hoist-react/compare/v26.0.1...v27.0.0)

## v26.0.1 - 2019-08-07

### 🎁 New Features

* **WebSocket support** has been added in the form of `XH.webSocketService` to establish and
  maintain a managed websocket connection with the Hoist UI server. This is implemented on the
  client via the native `WebSocket` object supported by modern browsers and relies on the
  corresponding service and management endpoints added to Hoist Core v6.1.
  * Apps must declare `webSocketsEnabled: true` in their `AppSpec` configuration to enable this
    overall functionality on the client.
  * Apps can then subscribe via the new service to updates on a requested topic and will receive any
    inbound messages for that topic via a callback.
  * The service will monitor the socket connection with a regular heartbeat and attempt to
    re-establish if dropped.
  * A new admin console snap-in provides an overview of connected websocket clients.
* The `XH.message()` and related methods such as `XH.alert()` now support more flexible
  `confirmProps` and `cancelProps` configs, each of which will be passed to their respective button
  and merged with suitable defaults. Allows use of the new `autoFocus` prop with these preconfigured
  dialogs.
  * By default, `XH.alert()` and `XH.confirm()` will auto focus the confirm button for user
    convenience.
  * The previous text/intent configs have been deprecated and the message methods will log a console
    warning if they are used (although it will continue to respect them to aid transitioning to the
    new configs).
* `GridModel` now supports a `copyCell` context menu action. See `StoreContextMenu` for more
  details.
* New `GridCountLabel` component provides an alternative to existing `StoreCountLabel`, outputting
  both overall record count and current selection count in a configurable way.
* The `Button` component accepts an `autoFocus` prop to attempt to focus on render.
* The `Checkbox` component accepts an `autoFocus` prop to attempt to focus on render.

### 💥 Breaking Changes

* `StoreCountLabel` has been moved from `/desktop/cmp/store` to the cross-platform package
  `/cmp/store`. Its `gridModel` prop has also been removed - usages with grids should likely switch
  to the new `GridCountLabel` component, noted above and imported from `/cmp/grid`.
* The API for `ClipboardButton` and `ClipboardMenuItem` has been simplified, and made implementation
  independent. Specify a single `getCopyText` function rather than the `clipboardSpec`.
  (`clipboardSpec` is an artifact from the removed `clipboard` library).
* The `XH.prompt()` and `XH.message()` input config has been updated to work as documented, with any
  initial/default value for the input sourced from `input.initialValue`. Was previously sourced from
  `input.value` (#1298).
* ChartModel `config` has been deprecated. Please use `highchartsConfig` instead.

### 🐞 Bug Fixes

* The `Select.selectOnFocus` prop is now respected when used in tandem with `enableCreate` and/or
  `queryFn` props.
* `DateInput` popup _will_ now close when input is blurred but will _not_ immediately close when
  `enableTextInput` is `false` and a month or year is clicked (#1293).
* Buttons within a grid `actionCol` now render properly in compact mode, without clipping/overflow.

### ⚙️ Technical

* `AgGridModel` will now throw an exception if any of its methods which depend on ag-Grid state are
  called before the grid has been fully initialized (ag-Grid onGridReady event has fired).
  Applications can check the new `isReady` property on `AgGridModel` before calling such methods to️️
  verify the grid is fully initialized.

### 📚 Libraries

* @blueprintjs/core `3.17 -> 3.18`
* @blueprintjs/datetime `3.11 -> 3.12`
* @fortawesome/fontawesome `5.9 -> 5.10`
* ag-grid `21.0.1 -> 21.1.1`
* store2 `2.7 -> 2.8`
* The `clipboard` library has been replaced with the simpler `clipboard-copy` library.

[Commit Log](https://github.com/xh/hoist-react/compare/v25.2.0...v26.0.1)

## v25.2.0 - 2019-07-25

### 🎁 New Features

* `RecordAction` supports a new `secondaryText` property. When used for a Grid context menu item,
  this text appears on the right side of the menu item, usually used for displaying the shortcut key
  associated with an action.

### 🐞 Bug Fixes

* Fixed issue with loopy behavior when using `Select.selectOnFocus` and changing focus
  simultaneously with keyboard and mouse.

[Commit Log](https://github.com/xh/hoist-react/compare/v25.1.0...v25.2.0)

## v25.1.0 - 2019-07-23

### 🎁 New Features

* `JsonInput` includes buttons for toggling showing in a full-screen dialog window. Also added a
  convenience button to auto-format `JsonInput's` content.
* `DateInput` supports a new `enableTextInput` prop. When this property is set to false, `DateInput`
  will be entirely driven by the provided date picker. Additionally, `DateInput` styles have been
  improved for its various modes to more clearly convey its functionality.
* `ExportButton` will auto-disable itself if bound to an empty `GridModel`. This helper button will
  now also throw a console warning (to alert the developer) if `gridModel.enableExport != true`.

### ⚙️ Technical

* Classes decorated with `@LoadSupport` will now throw an exception out of their provided
  `loadAsync()` method if called with a parameter that's not a plain object (i.e. param is clearly
  not a `LoadSpec`). Note this might be a breaking change, in so far as it introduces additional
  validation around this pre-existing API requirement.
* Requirements for the `colorSpec` option passed to Hoist number formatters have been relaxed to
  allow partial definitions such that, for example, only negative values may receive the CSS class
  specified, without having to account for positive value styling.

### 🐞 Bug Fixes

* `RestFormModel` now submits dirty fields only when editing a record, as intended (#1245).
* `FormField` will no longer override the disabled prop of its child input if true (#1262).

### 📚 Libraries

* mobx `5.11 -> 5.13`
* Misc. patch-level updates

[Commit Log](https://github.com/xh/hoist-react/compare/v25.0.0...v25.1.0)

## v25.0.0 - 2019-07-16

### 🎁 New Features

* `Column` accepts a new `comparator` callback to customize how column cell values are sorted by the
  grid.
* Added `XH.prompt()` to show a simple message popup with a built-in, configurable HoistInput. When
  submitted by the user, its callback or resolved promise will include the input's value.
* `Select` accepts a new `selectOnFocus` prop. The behaviour is analogous to the `selectOnFocus`
  prop already in `TextInput`, `TextArea` and `NumberInput`.

### 💥 Breaking Changes

* The `fmtPercent` and `percentRenderer` methods will now multiply provided value by 100. This is
  consistent with the behavior of Excel's percentage formatting and matches the expectations of
  `ExportFormat.PCT`. Columns that were previously using `exportValue: v => v/100` as a workaround
  to the previous renderer behavior should remove this line of code.
* `DimensionChooserModel`'s `historyPreference` config has been renamed `preference`. It now
  supports saving both value and history to the same preference (existing history preferences will
  be handled).

[Commit Log](https://github.com/xh/hoist-react/compare/v24.2.0...v25.0.0)

## v24.2.0 - 2019-07-08

### 🎁 New Features

* `GridModel` accepts a new `colDefaults` configuration. Defaults provided via this object will be
  merged (deeply) into all column configs as they are instantiated.
* New `Panel.compactHeader` and `DockContainer.compactHeaders` props added to enable more compact
  and space efficient styling for headers in these components.
  * ⚠️ Note that as part of this change, internal panel header CSS class names changed slightly -
    apps that were targeting these internal selectors would need to adjust. See
    desktop/cmp/panel/impl/PanelHeader.scss for the relevant updates.
* A new `exportOptions.columns` option on `GridModel` replaces `exportOptions.includeHiddenCols`.
  The updated and more flexible config supports special strings 'VISIBLE' (default), 'ALL', and/or a
  list of specific colIds to include in an export.
  * To avoid immediate breaking changes, GridModel will log a warning on any remaining usages of
    `includeHiddenCols` but auto-set to `columns: 'ALL'` to maintain the same behavior.
* Added new preference `xhShowVersionBar` to allow more fine-grained control of when the Hoist
  version bar is showing. It defaults to `auto`, preserving the current behavior of always showing
  the footer to Hoist Admins while including it for non-admins *only* in non-production
  environments. The pref can alternatively be set to 'always' or 'never' on a per-user basis.

### 📚 Libraries

* @blueprintjs/core `3.16 -> 3.17`
* @blueprintjs/datetime `3.10 -> 3.11`
* mobx `5.10 -> 5.11`
* react-transition-group `2.8 -> 4.2`

[Commit Log](https://github.com/xh/hoist-react/compare/v24.1.1...v24.2.0)

## v24.1.1 - 2019-07-01

### 🐞 Bug Fixes

* Mobile column chooser internal layout/sizing fixed when used in certain secure mobile browsers.

[Commit Log](https://github.com/xh/hoist-react/compare/v24.1.0...v24.1.1)

## v24.1.0 - 2019-07-01

### 🎁 New Features

* `DateInput.enableClear` prop added to support built-in button to null-out a date input's value.

### 🐞 Bug Fixes

* The `Select` component now properly shows all options when the pick-list is re-shown after a
  change without first blurring the control. (Previously this interaction edge case would only show
  the option matching the current input value.) #1198
* Mobile mask component `onClick` callback prop restored - required to dismiss mobile menus when not
  tapping a menu option.
* When checking for a possible expired session within `XH.handleException()`, prompt for app login
  only for Ajax requests made to relative URLs (not e.g. remote APIs accessed via CORS). #1189

### ✨ Style

* Panel splitter collapse button more visible in dark theme. CSS vars to customize further fixed.
* The mobile app menu button has been moved to the right side of the top appBar, consistent with its
  placement in desktop apps.

### 📚 Libraries

* @blueprintjs/core `3.15 -> 3.16`
* @blueprintjs/datetime `3.9 -> 3.10`
* codemirror `5.47 -> 5.48`
* mobx `6.0 -> 6.1`

[Commit Log](https://github.com/xh/hoist-react/compare/v24.0.0...v24.1.0)

## v24.0.0 - 2019-06-24

### 🎁 New Features

#### Data

* A `StoreFilter` object has been introduced to the data API. This allows `Store` and
  `StoreFilterField` to support the ability to conditionally include all children when filtering
  hierarchical data stores, and could support additional filtering customizations in the future.
* `Store` now provides a `summaryRecord` property which can be used to expose aggregated data for
  the data it contains. The raw data for this record can be provided to `loadData()` and
  `updateData()` either via an explicit argument to these methods, or as the root node of the raw
  data provided (see `Store.loadRootAsSummary`).
* The `StoreFilterField` component accepts new optional `model` and `bind` props to allow control of
  its text value from an external model's observable.
* `pwd` is now a new supported type of `Field` in the `@xh/hoist/core/data` package.

#### Grid

* `GridModel` now supports a `showSummary` config which can be used to display its store's
  summaryRecord (see above) as either a pinned top or bottom row.
* `GridModel` also adds a `enableColumnPinning` config to enable/disable user-driven pinning. On
  desktop, if enabled, users can pin columns by dragging them to the left or right edges of the grid
  (the default ag-Grid gesture). Column pinned state is now also captured and maintained by the
  overall grid state system.
* The desktop column chooser now options in a non-modal popover when triggered from the standard
  `ColChooserButton` component. This offers a quicker and less disruptive alternative to the modal
  dialog (which is still used when launched from the grid context menu). In this popover mode,
  updates to columns are immediately reflected in the underlying grid.
* The mobile `ColChooser` has been improved significantly. It now renders displayed and available
  columns as two lists, allowing drag and drop between to update the visibility and ordering. It
  also provides an easy option to toggle pinning the first column.
* `DimensionChooser` now supports an optional empty / ungrouped configuration with a value of `[]`.
  See `DimensionChooserModel.enableClear` and `DimensionChooser.emptyText`.

#### Other Features

* Core `AutoRefreshService` added to trigger an app-wide data refresh on a configurable interval, if
  so enabled via a combination of soft-config and user preference. Auto-refresh relies on the use of
  the root `RefreshContextModel` and model-level `LoadSupport`.
* A new `LoadingIndicator` component is available as a more minimal / unobtrusive alternative to a
  modal mask. Typically configured via a new `Panel.loadingIndicator` prop, the indicator can be
  bound to a `PendingTaskModel` and will automatically show/hide a spinner and/or custom message in
  an overlay docked to the corner of the parent Panel.
* `DateInput` adds support for new `enablePicker` and `showPickerOnFocus` props, offering greater
  control over when the calendar picker is shown. The new default behaviour is to not show the
  picker on focus, instead showing it via a built-in button.
* Transitions have been disabled by default on desktop Dialog and Popover components (both are from
  the Blueprint library) and on the Hoist Mask component. This should result in a snappier user
  experience, especially when working on remote / virtual workstations. Any in-app customizations to
  disable or remove transitions can now be removed in favor of this toolkit-wide change.
* Added new `@bindable.ref` variant of the `@bindable` decorator.

### 💥 Breaking Changes

* Apps that defined and initialized their own `AutoRefreshService` service or functionality should
  leverage the new Hoist service if possible. Apps with a pre-existing custom service of the same
  name must either remove in favor of the new service or - if they have special requirements not
  covered by the Hoist implementation - rename their own service to avoid a naming conflict.
* The `StoreFilterField.onFilterChange` callback will now be passed a `StoreFilter`, rather than a
  function.
* `DateInput` now has a calendar button on the right side of the input which is 22 pixels square.
  Applications explicitly setting width or height on this component should ensure that they are
  providing enough space for it to display its contents without clipping.

### 🐞 Bug Fixes

* Performance for bulk grid selections has been greatly improved (#1157)
* Toolbars now specify a minimum height (or width when vertical) to avoid shrinking unexpectedly
  when they contain only labels or are entirely empty (but still desired to e.g. align UIs across
  multiple panels). Customize if needed via the new `--xh-tbar-min-size` CSS var.
* All Hoist Components that accept a `model` prop now have that properly documented in their
  prop-types.
* Admin Log Viewer no longer reverses its lines when not in tail mode.

### ⚙️ Technical

* The `AppSpec` config passed to `XH.renderApp()` now supports a `clientAppCode` value to compliment
  the existing `clientAppName`. Both values are now optional and defaulted from the project-wide
  `appCode` and `appName` values set via the project's Webpack config. (Note that `clientAppCode` is
  referenced by the new `AutoRefreshService` to support configurable auto-refresh intervals on a
  per-app basis.)

### 📚 Libraries

* ag-grid `20.0 -> 21.0`
* react-select `2.4 -> 3.0`
* mobx-react `5.4 -> 6.0.3`
* font-awesome `5.8 -> 5.9`
* react-beautiful-dnd `10.1.1 -> 11.0.4`

[Commit Log](https://github.com/xh/hoist-react/compare/v23.0.0...v24.0.0)

## v23.0.0 - 2019-05-30

### 🎁 New Features

* `GridModel` now accepts a config of `cellBorders`, similar to `rowBorders`
* `Panel.tbar` and `Panel.bbar` props now accept an array of Elements and will auto-generate a
  `Toolbar` to contain them, avoiding the need for the extra import of `toolbar()`.
* New functions `withDebug` and `withShortDebug` have been added to provide a terse syntax for
  adding debug messages that track the execution of specific blocks of code.
* `XH.toast()` now supports an optional `containerRef` argument that can be used for anchoring a
  toast within another component (desktop only). Can be used to display more targeted toasts within
  the relevant section of an application UI, as opposed to the edge of the screen.
* `ButtonGroupInput` accepts a new `enableClear` prop that allows the active / depressed button to
  be unselected by pressing it again - this sets the value of the input as a whole to `null`.
* Hoist Admins now always see the VersionBar in the footer.
* `Promise.track` now accepts an optional `omit` config that indicates when no tracking will be
  performed.
* `fmtNumber` now accepts an optional `prefix` config that prepends immediately before the number,
  but after the sign (`+`, `-`).
* New utility methods `forEachAsync()` and `whileAsync()` have been added to allow non-blocking
  execution of time-consuming loops.

### 💥 Breaking Changes

* The `AppOption.refreshRequired` config has been renamed to `reloadRequired` to better match the
  `XH.reloadApp()` method called to reload the entire app in the browser. Any options defined by an
  app that require it to be fully reloaded should have this renamed config set to `true`.
* The options dialog will now automatically trigger an app-wide data _refresh_ via
  `XH.refreshAppAsync()` if options have changed that don't require a _reload_.
* The `EventSupport` mixin has been removed. There are no known uses of it and it is in conflict
  with the overall reactive structure of the hoist-react API. If your app listens to the
  `appStateChanged`, `prefChange` or `prefsPushed` events you will need to adjust accordingly.

### 🐞 Bug Fixes

* `Select` will now let the user edit existing text in conditions where it is expected to be
  editable. #880
* The Admin "Config Differ" tool has been updated to reflect changes to `Record` made in v22. It is
  once again able to apply remote config values.
* A `Panel` with configs `resizable: true, collapsible: false` now renders with a splitter.
* A `Panel` with no `icon`, `title`, or `headerItems` will not render a blank header.
* `FileChooser.enableMulti` now behaves as one might expect -- true to allow multiple files in a
  single upload. Previous behavior (the ability to add multiple files to dropzone) is now controlled
  by `enableAddMulti`.

[Commit Log](https://github.com/xh/hoist-react/compare/v22.0.0...v23.0.0)


## v22.0.0 - 2019-04-29

### 🎁 New Features

* A new `DockContainer` component provides a user-friendly way to render multiple child components
  "docked" to its bottom edge. Each child view is rendered with a configurable header and controls
  to allow the user to expand it, collapse it, or optionally "pop it out" into a modal dialog.
* A new `AgGrid` component provides a much lighter Hoist wrapper around ag-Grid while maintaining
  consistent styling and layout support. This allows apps to use any features supported by ag-Grid
  without conflicting with functionality added by the core Hoist `Grid`.
  * Note that this lighter wrapper lacks a number of core Hoist features and integrations, including
    store support, grid state, enhanced column and renderer APIs, absolute value sorting, and more.
  * An associated `AgGridModel` provides access to to the ag-Grid APIs, minimal styling configs, and
    several utility methods for managing Grid state.
* Added `GridModel.groupSortFn` config to support custom group sorting (replaces any use of
  `agOptions.defaultGroupSortComparator`).
* The `Column.cellClass` and `Column.headerClass` configs now accept functions to dynamically
  generate custom classes based on the Record and/or Column being rendered.
* The `Record` object now provides an additional getter `Record.allChildren` to return all children
  of the record, irrespective of the current filter in place on the record's store. This supplements
  the existing `Record.children` getter, which returns only the children meeting the filter.

### 💥 Breaking Changes

* The class `LocalStore` has been renamed `Store`, and is now the main implementation and base class
  for Store Data. The extraneous abstract superclass `BaseStore` has been removed.
* `Store.dataLastUpdated` had been renamed `Store.lastUpdated` on the new class and is now a simple
  timestamp (ms) rather than a Javascript Date object.
* The constructor argument `Store.processRawData` now expects a function that *returns* a modified
  object with the necessary edits. This allows implementations to safely *clone* the raw data rather
  than mutating it.
* The method `Store.removeRecord` has been replaced with the method `Store.removeRecords`. This will
  facilitate efficient bulk deletes.

### ⚙️ Technical

* `Grid` now performs an important performance workaround when loading a new dataset that would
  result in the removal of a significant amount of existing records/rows. The underlying ag-Grid
  component has a serious bottleneck here (acknowledged as AG-2879 in their bug tracker). The Hoist
  grid wrapper will now detect when this is likely and proactively clear all data using a different
  API call before loading the new dataset.
* The implementations `Store`, `RecordSet`, and `Record` have been updated to more efficiently
  re-use existing record references when loading, updating, or filtering data in a store. This keeps
  the Record objects within a store as stable as possible, and allows additional optimizations by
  ag-Grid and its `deltaRowDataMode`.
* When loading raw data into store `Record`s, Hoist will now perform additional conversions based on
  the declared `Field.type`. The unused `Field.nullable` has been removed.
* `LocalStorageService` now uses both the `appCode` and current username for its namespace key,
  ensuring that e.g. local prefs/grid state are not overwritten across multiple app users on one OS
  profile, or when admin impersonation is active. The service will automatically perform a one-time
  migration of existing local state from the old namespace to the new. #674
* `elem` no longer skips `null` children in its calls to `React.createElement()`. These children may
  play the role of placeholders when using conditional rendering, and skipping them was causing
  React to trigger extra re-renders. This change further simplifies Hoist's element factory and
  removes an unnecessary divergence with the behavior of JSX.


### 🐞 Bug Fixes

* `Grid` exports retain sorting, including support for absolute value sorting. #1068
* Ensure `FormField`s are keyed with their model ID, so that React can properly account for dynamic
  changes to fields within a form. #1031
* Prompt for app refresh in (rare) case of mismatch between client and server-side session user.
  (This can happen during impersonation and is defended against in server-side code.) #675

[Commit Log](https://github.com/xh/hoist-react/compare/v21.0.2...v22.0.0)

## v21.0.2 - 2019-04-05

### 📚 Libraries

* Rollback ag-Grid to v20.0.0 after running into new performance issues with large datasets and
  `deltaRowDataMode`. Updates to tree filtering logic, also related to grid performance issues with
  filtered tree results returning much larger record counts.

## v21.0.0 - 2019-04-04

### 🎁 New Features

* `FetchService` fetch methods now accept a plain object as the `headers` argument. These headers
  will be merged with the default headers provided by FetchService.
* An app can also now specify default headers to be sent with every fetch request via
  `XH.fetchService.setDefaultHeaders()`. You can pass either a plain object, or a closure which
  returns one.
* `Grid` supports a new `onGridReady` prop, allowing apps to hook into the ag-Grid event callback
  without inadvertently short-circuiting the Grid's own internal handler.

### 💥 Breaking Changes

* The shortcut getter `FormModel.isNotValid` was deemed confusing and has been removed from the API.
  In most cases applications should use `!FormModel.isValid` instead; this expression will return
  `false` for the `Unknown` as well as the `NotValid` state. Applications that wish to explicitly
  test for the `NotValid` state should use the `validationState` getter.
* Multiple HoistInputs have changed their `onKeyPress` props to `onKeyDown`, including TextInput,
  NumberInput, TextArea & SearchInput. The `onKeyPress` event has been deprecated in general and has
  limitations on which keys will trigger the event to fire (i.e. it would not fire on an arrow
  keypress).
* FetchService's fetch methods no longer support `contentType` parameter. Instead, specify a custom
  content-type by setting a 'Content-Type' header using the `headers` parameter.
* FetchService's fetch methods no longer support `acceptJson` parameter. Instead, pass an {"Accept":
  "application/json"} header using the `headers` parameter.

### ✨ Style

* Black point + grid colors adjusted in dark theme to better blend with overall blue-gray tint.
* Mobile styles have been adjusted to increase the default font size and grid row height, in
  addition to a number of other smaller visual adjustments.

### 🐞 Bug Fixes

* Avoid throwing React error due to tab / routing interactions. Tab / routing / state support
  generally improved. (#1052)
* `GridModel.selectFirst()` improved to reliably select first visible record even when one or more
  groupBy levels active. (#1058)

### 📚 Libraries

* ag-Grid `~20.1 -> ~20.2` (fixes ag-grid sorting bug with treeMode)
* @blueprint/core `3.14 -> 3.15`
* @blueprint/datetime `3.7 -> 3.8`
* react-dropzone `10.0 -> 10.1`
* react-transition-group `2.6 -> 2.8`

[Commit Log](https://github.com/xh/hoist-react/compare/v20.2.1...v21.0.0)

## v20.2.1 - 2019-03-28

* Minor tweaks to grid styles - CSS var for pinned column borders, drop left/right padding on
  center-aligned grid cells.

[Commit Log](https://github.com/xh/hoist-react/compare/v20.2.0...v20.2.1)

## v20.2.0 - 2019-03-27

### 🎁 New Features

* `GridModel` exposes three new configs - `rowBorders`, `stripeRows`, and `showCellFocus` - to
  provide additional control over grid styling. The former `Grid` prop `showHover` has been
  converted to a `GridModel` config for symmetry with these other flags and more efficient
  re-rendering. Note that some grid-related CSS classes have also been modified to better conform to
  the BEM approach used elsewhere - this could be a breaking change for apps that keyed off of
  certain Hoist grid styles (not expected to be a common case).
* `Select` adds a `queryBuffer` prop to avoid over-eager calls to an async `queryFn`. This buffer is
  defaulted to 300ms to provide some out-of-the-box debouncing of keyboard input when an async query
  is provided. A longer value might be appropriate for slow / intensive queries to a remote API.

### 🐞 Bug Fixes

* A small `FormField.labelWidth` config value will now be respected, even if it is less than the
  default minWidth of 80px.
* Unnecessary re-renders of inactive tab panels now avoided.
* `Grid`'s filter will now be consistently applied to all tree grid records. Previously, the filter
  skipped deeply nested records under specific conditions.
* `Timer` no longer requires its `runFn` to be a promise, as it briefly (and unintentionally) did.
* Suppressed default browser resize handles on `textarea`.

[Commit Log](https://github.com/xh/hoist-react/compare/v20.1.1...v20.2.0)

## v20.1.1 - 2019-03-27

### 🐞 Bug Fixes

* Fix form field reset so that it will call computeValidationAsync even if revalidation is not
  triggered because the field's value did not change when reset.

[Commit Log](https://github.com/xh/hoist-react/compare/v20.1.0...v20.1.1)


## v20.1.0 - 2019-03-14

### 🎁 New Features

* Standard app options panel now includes a "Restore Defaults" button to clear all user preferences
  as well as any custom grid state, resetting the app to its default state for that user.

### 🐞 Bug Fixes

* Removed a delay from `HoistInput` blur handling, ensuring `noteBlurred()` is called as soon as the
  element loses focus. This should remove a class of bugs related to input values not flushing into
  their models quickly enough when `commitOnChange: false` and the user moves directly from an input
  to e.g. clicking a submit button. #1023
* Fix to Admin ConfigDiffer tool (missing decorator).

### ⚙️ Technical

* The `GridModel.store` config now accepts a plain object and will internally create a `LocalStore`.
  This store config can also be partially specified or even omitted entirely. GridModel will ensure
  that the store is auto-configured with all fields in configured grid columns, reducing the need
  for app code boilerplate (re)enumerating field names.
* `Timer` class reworked to allow its interval to be adjusted dynamically via `setInterval()`,
  without requiring the Timer to be re-created.

[Commit Log](https://github.com/xh/hoist-react/compare/v20.0.1...v20.1.0)


## v20.0.1 - 2019-03-08

### 🐞 Bug Fixes

* Ensure `RestStore` processes records in a standard way following a save/add operation (#1010).

[Commit Log](https://github.com/xh/hoist-react/compare/v20.0.0...v20.0.1)


## v20.0.0 - 2019-03-06

### 💥 Breaking Changes

* The `@LoadSupport` decorator has been substantially reworked and enhanced from its initial release
  in v19. It is no longer needed on the HoistComponent, but rather should be put directly on the
  owned HoistModel implementing the loading. IMPORTANT NOTE: all models should implement
  `doLoadAsync` rather than `loadAsync`. Please see `LoadSupport` for more information on this
  important change.
* `TabContainer` and `TabContainerModel` are now cross-platform. Apps should update their code to
  import both from `@xh/hoist/cmp/tab`.
* `TabContainer.switcherPosition` has been moved to `TabContainerModel`. Please note that changes to
  `switcherPosition` are not supported on mobile, where the switcher will always appear beneath the
  container.
* The `Label` component from `@xh/hoist/desktop/cmp/input` has been removed. Applications should
  consider using the basic html `label` element instead (or a `FormField` if applicable).
* The `LeftRightChooserModel` constructor no longer accepts a `leftSortBy` and `rightSortBy`
  property. The implementation of these properties was generally broken. Use `leftSorted` and
  `rightSorted` instead.

#### Mobile

* Mobile `Page` has changed - `Pages` are now wrappers around `Panels` that are designed to be used
  with a `NavigationModel` or `TabContainer`. `Page` accepts the same props as `Panel`, meaning uses
  of `loadModel` should be replaced with `mask`.
* The mobile `AppBar` title is static and defaults to the app name. If you want to display page
  titles, it is recommended to use the `title` prop on the `Page`.

### 🎁 New Features

* Enhancements to Model and Component data loading via `@LoadSupport` provides a stronger set of
  conventions and better support for distinguishing between initial loads / auto/background
  refreshes / user- driven refreshes. It also provides new patterns for ensuring application
  Services are refreshed as part of a reworked global refresh cycle.
* RestGridModel supports a new `cloneAction` to take an existing record and open the editor form in
  "add mode" with all editable fields pre-populated from the source record. The action calls
  `prepareCloneFn`, if defined on the RestGridModel, to perform any transform operations before
  rendering the form.
* Tabs in `TabContainerModel` now support an `icon` property on the desktop.
* Charts take a new optional `aspectRatio` prop.
* Added new `Column.headerTooltip` config.
* Added new method `markManaged` on `ManagedSupport`.
* Added new function decorator `debounced`.
* Added new function `applyMixin` providing support for structured creation of class decorators
  (mixins).

#### Mobile

* Column chooser support available for mobile Grids. Users can check/uncheck columns to add/remove
  them from a configurable grid and reorder the columns in the list via drag and drop. Pair
  `GridModel.enableColChooser` with a mobile `colChooserButton` to allow use.
* Added `DialogPage` to the mobile toolkit. These floating pages do not participate in navigation or
  routing, and are used for showing fullscreen views outside of the Navigator / TabContainer
  context.
* Added `Panel` to the mobile toolkit, which offers a header element with standardized styling,
  title, and icon, as well as support for top and bottom toolbars.
* The mobile `AppBar` has been updated to more closely match the desktop `AppBar`, adding `icon`,
  `leftItems`, `hideAppMenuButton` and `appMenuButtonProps` props.
* Added routing support to mobile.

### 🐞 Bug Fixes

* The HighCharts wrapper component properly resizes its chart.
* Mobile dimension chooser button properly handles overflow for longer labels.
* Sizing fixes for multi-line inputs such as textArea and jsonInput.
* NumberInput calls a `onKeyPress` prop if given.
* Layout fixes on several admin panels and detail popups.

### 📚 Libraries

* @blueprintjs/core `3.13 -> 3.14`
* @xh/hoist-dev-utils `3.5 -> 3.6`
* ag-Grid `~20.0 -> ~20.1`
* react-dropzone `~8.0 -> ~9.0`
* react-select `~2.3 -> ~2.4`
* router5 `~6.6 -> ~7.0`
* react `~16.7 -> ~16.8`

[Commit Log](https://github.com/xh/hoist-react/compare/v19.0.1...v20.0.0)

## v19.0.1 - 2019-02-12

### 🐞 Bug Fixes

* Additional updates and simplifications to `FormField` sizing of child `HoistInput` elements, for
  more reliable sizing and spacing filling behavior.

[Commit Log](https://github.com/xh/hoist-react/compare/v19.0.0...v19.0.1)


## v19.0.0 - 2019-02-08

### 🎁 New Features

* Added a new architecture for signaling the need to load / refresh new data across either the
  entire app or a section of the component hierarchy. This new system relies on React context to
  minimizes the need for explicit application wiring, and improves support for auto-refresh. See
  newly added decorator `@LoadSupport` and classes/components `RefreshContext`,
  `RefreshContextModel`, and `RefreshContextView` for more info.
* `TabContainerModel` and `TabModel` now support `refreshMode` and `renderMode` configs to allow
  better control over how inactive tabs are mounted/unmounted and how tabs handle refresh requests
  when hidden or (re)activated.
* Apps can implement `getAppOptions()` in their `AppModel` class to specify a set of app-wide
  options that should be editable via a new built-in Options dialog. This system includes built-in
  support for reading/writing options to preferences, or getting/setting their values via custom
  handlers. The toolkit handles the rendering of the dialog.
* Standard top-level app buttons - for actions such as launching the new Options dialog, switching
  themes, launching the admin client, and logging out - have been moved into a new menu accessible
  from the top-right corner of the app, leaving more space for app-specific controls in the AppBar.
* `RecordGridModel` now supports an enhanced `editors` configuration that exposes the full set of
  validation and display support from the Forms package.
* `HoistInput` sizing is now consistently implemented using `LayoutSupport`. All sizable
  `HoistInputs` now have default `width` to ensure a standard display out of the box. `JsonInput`
  and `TextArea` also have default `height`. These defaults can be overridden by declaring explicit
  `width` and `height` values, or unset by setting the prop to `null`.
* `HoistInputs` within `FormFields` will be automatically sized to fill the available space in the
  `FormField`. In these cases, it is advised to either give the `FormField` an explicit size or
  render it in a flex layout.

### 💥 Breaking Changes

* ag-Grid has been updated to v20.0.0. Most apps shouldn't require any changes - however, if you are
  using `agOptions` to set sorting, filtering or resizing properties, these may need to change:

  For the `Grid`, `agOptions.enableColResize`, `agOptions.enableSorting` and `agOptions.enableFilter`
  have been removed. You can replicate their effects by using `agOptions.defaultColDef`. For
  `Columns`, `suppressFilter` has been removed, an should be replaced with `filter: false`.

* `HoistAppModel.requestRefresh` and `TabContainerModel.requestRefresh` have been removed.
  Applications should use the new Refresh architecture described above instead.
* `tabRefreshMode` on TabContainer has been renamed `renderMode`.
* `TabModel.reloadOnShow` has been removed. Set the `refreshMode` property on TabContainerModel or
  TabModel to `TabRefreshMode.ON_SHOW_ALWAYS` instead.
* The mobile APIs for `TabContainerModel`, `TabModel`, and `RefreshButton` have been rewritten to
  more closely mirror the desktop API.
* The API for `RecordGridModel` editors has changed -- `type` is no longer supported. Use
  `fieldModel` and `formField` instead.
* `LocalStore.loadRawData` requires that all records presented to store have unique IDs specified.
  See `LocalStore.idSpec` for more information.

### 🐞 Bug Fixes

* SwitchInput and RadioInput now properly highlight validation errors in `minimal` mode.

### 📚 Libraries

* @blueprintjs/core `3.12 -> 3.13`
* ag-Grid `~19.1.4 -> ~20.0.0`

[Commit Log](https://github.com/xh/hoist-react/compare/v18.1.2...v19.0.0)


## v18.1.2 - 2019-01-30

### 🐞 Bug Fixes

* Grid integrations relying on column visibility (namely export, storeFilterField) now correctly
  consult updated column state from GridModel. #935
* Ensure `FieldModel.initialValue` is observable to ensure that computed dirty state (and any other
  derivations) are updated if it changes. #934
* Fixes to ensure Admin console log viewer more cleanly handles exceptions (e.g. attempting to
  auto-refresh on a log file that has been deleted).

[Commit Log](https://github.com/xh/hoist-react/compare/v18.1.1...v18.1.2)

## v18.1.1 - 2019-01-29

* Grid cell padding can be controlled via a new set of CSS vars and is reduced by default for grids
  in compact mode.
* The `addRecordAsync()` and `saveRecordAsync()` methods on `RestStore` return the updated record.

[Commit Log](https://github.com/xh/hoist-react/compare/v18.1.0...v18.1.1)


## v18.1.0 - 2019-01-28

### 🎁 New Features

* New `@managed` class field decorator can be used to mark a property as fully created/owned by its
  containing class (provided that class has installed the matching `@ManagedSupport` decorator).
  * The framework will automatically pass any `@managed` class members to `XH.safeDestroy()` on
    destroy/unmount to ensure their own `destroy()` lifecycle methods are called and any related
    resources are disposed of properly, notably MobX observables and reactions.
  * In practice, this should be used to decorate any properties on `HoistModel`, `HoistService`, or
    `HoistComponent` classes that hold a reference to a `HoistModel` created by that class. All of
    those core artifacts support the new decorator, `HoistModel` already provides a built-in
    `destroy()` method, and calling that method when an app is done with a Model is an important
    best practice that can now happen more reliably / easily.
* `FormModel.getData()` accepts a new single parameter `dirtyOnly` - pass true to get back only
  fields which have been modified.
* The mobile `Select` component indicates the current value with a ✅ in the drop-down list.
* Excel exports from tree grids now include the matching expand/collapse tree controls baked into
  generated Excel file.

### 🐞 Bug Fixes

* The `JsonInput` component now properly respects / indicates disabled state.

### 📚 Libraries

* Hoist-dev-utils `3.4.1 -> 3.5.0` - updated webpack and other build tool dependencies, as well as
  an improved eslint configuration.
* @blueprintjs/core `3.10 -> 3.12`
* @blueprintjs/datetime `3.5 -> 3.7`
* fontawesome `5.6 -> 5.7`
* mobx `5.8 -> 5.9`
* react-select `2.2 -> 2.3`
* Other patch updates

[Commit Log](https://github.com/xh/hoist-react/compare/v18.0.0...v18.1.0)

## v18.0.0 - 2019-01-15

### 🎁 New Features

* Form support has been substantially enhanced and restructured to provide both a cleaner API and
  new functionality:
  * `FormModel` and `FieldModel` are now concrete classes and provide the main entry point for
    specifying the contents of a form. The `Field` and `FieldSupport` decorators have been removed.
  * Fields and sub-forms may now be dynamically added to FormModel.
  * The validation state of a FormModel is now *immediately* available after construction and
    independent of the GUI. The triggering of the *display* of that state is now a separate process
    triggered by GUI actions such as blur.
  * `FormField` has been substantially reworked to support a read-only display and inherit common
    property settings from its containing `Form`.
  * `HoistInput` has been moved into the `input` package to clarify that these are lower level
    controls and independent of the Forms package.

* `RestGrid` now supports a `mask` prop. RestGrid loading is now masked by default.
* `Chart` component now supports a built-in zoom out gesture: click and drag from right-to-left on
  charts with x-axis zooming.
* `Select` now supports an `enableClear` prop to control the presence of an optional inline clear
  button.
* `Grid` components take `onCellClicked` and `onCellDoubleClicked` event handlers.
* A new desktop `FileChooser` wraps a preconfigured react-dropzone component to allow users to
  easily select files for upload or other client-side processing.

### 💥 Breaking Changes

* Major changes to Form (see above). `HoistInput` imports will also need to be adjusted to move from
  `form` to `input`.
* The name of the HoistInput `field` prop has been changed to `bind`. This change distinguishes the
  lower-level input package more clearly from the higher-level form package which uses it. It also
  more clearly relates the property to the associated `@bindable` annotation for models.
* A `Select` input with `enableMulti = true` will by default no longer show an inline x to clear the
  input value. Use the `enableClear` prop to re-enable.
* Column definitions are exported from the `grid` package. To ensure backwards compatibility,
  replace imports from `@xh/hoist/desktop/columns` with `@xh/hoist/desktop/cmp/grid`.

### 📚 Libraries

* React `~16.6.0 -> ~16.7.0`
* Patch version updates to multiple other dependencies.

[Commit Log](https://github.com/xh/hoist-react/compare/v17.0.0...v18.0.0)

## v17.0.0 - 2018-12-21

### 💥 Breaking Changes

* The implementation of the `model` property on `HoistComponent` has been substantially enhanced:
  * "Local" Models should now be specified on the Component class declaration by simply setting the
    `model` property, rather than the confusing `localModel` property.
  * HoistComponent now supports a static `modelClass` class property. If set, this property will
    allow a HoistComponent to auto-create a model internally when presented with a plain javascript
    object as its `model` prop. This is especially useful in cases like `Panel` and `TabContainer`,
    where apps often need to specify a model but do not require a reference to the model. Those
    usages can now skip importing and instantiating an instance of the component's model class
    themselves.
  * Hoist will now throw an Exception if an application attempts to changes the model on an existing
    HoistComponent instance or presents the wrong type of model to a HoistComponent where
    `modelClass` has been specified.

* `PanelSizingModel` has been renamed `PanelModel`. The class now also has the following new
  optional properties, all of which are `true` by default:
  * `showSplitter` - controls visibility of the splitter bar on the outside edge of the component.
  * `showSplitterCollapseButton` - controls visibility of the collapse button on the splitter bar.
  * `showHeaderCollapseButton` - controls visibility of a (new) collapse button in the header.

* The API methods for exporting grid data have changed and gained new features:
  * Grids must opt-in to export with the `GridModel.enableExport` config.
  * Exporting a `GridModel` is handled by the new `GridExportService`, which takes a collection of
    `exportOptions`. See `GridExportService.exportAsync` for available `exportOptions`.
  * All export entry points (`GridModel.exportAsync()`, `ExportButton` and the export context menu
    items) support `exportOptions`. Additionally, `GridModel` can be configured with default
    `exportOptions` in its config.

* The `buttonPosition` prop on `NumberInput` has been removed due to problems with the underlying
  implementation. Support for incrementing buttons on NumberInputs will be re-considered for future
  versions of Hoist.

### 🎁 New Features

* `TextInput` on desktop now supports an `enableClear` property to allow easy addition of a clear
  button at the right edge of the component.
* `TabContainer` enhancements:
  * An `omit` property can now be passed in the tab configs passed to the `TabContainerModel`
    constructor to conditionally exclude a tab from the container
  * Each `TabModel` can now be retrieved by id via the new `getTabById` method on
    `TabContainerModel`.
  * `TabModel.title` can now be changed at runtime.
  * `TabModel` now supports the following properties, which can be changed at runtime or set via the
    config:
    * `disabled` - applies a disabled style in the switcher and blocks navigation to the tab via
      user click, routing, or the API.
    * `excludeFromSwitcher` - removes the tab from the switcher, but the tab can still be navigated
      to programmatically or via routing.
* `MultiFieldRenderer` `multiFieldConfig` now supports a `delimiter` property to separate
  consecutive SubFields.
* `MultiFieldRenderer` SubFields now support a `position` property, to allow rendering in either the
  top or bottom row.
* `StoreCountLabel` now supports a new 'includeChildren' prop to control whether or not children
  records are included in the count. By default this is `false`.
* `Checkbox` now supports a `displayUnsetState` prop which may be used to display a visually
  distinct state for null values.
* `Select` now renders with a checkbox next to the selected item in its dropdown menu, instead of
  relying on highlighting. A new `hideSelectedOptionCheck` prop is available to disable.
* `RestGridModel` supports a `readonly` property.
* `DimensionChooser`, various `HoistInput` components, `Toolbar` and `ToolbarSeparator` have been
  added to the mobile component library.
* Additional environment enums for UAT and BCP, added to Hoist Core 5.4.0, are supported in the
  application footer.

### 🐞 Bug Fixes

* `NumberInput` will no longer immediately convert its shorthand value (e.g. "3m") into numeric form
  while the user remains focused on the input.
* Grid `actionCol` columns no longer render Button components for each action, relying instead on
  plain HTML / CSS markup for a significant performance improvement when there are many rows and/or
  actions per row.
* Grid exports more reliably include the appropriate file extension.
* `Select` will prevent an `<esc>` keypress from bubbling up to parent components only when its menu
  is open. (In that case, the component assumes escape was pressed to close its menu and captures
  the keypress, otherwise it should leave it alone and let it e.g. close a parent popover).

[Commit Log](https://github.com/xh/hoist-react/compare/v16.0.1...v17.0.0)

## v16.0.1 - 2018-12-12

### 🐞 Bug Fixes

* Fix to FeedbackForm allowing attempted submission with an empty message.

[Commit Log](https://github.com/xh/hoist-react/compare/v16.0.0...v16.0.1)


## v16.0.0

### 🎁 New Features

* Support for ComboBoxes and Dropdowns have been improved dramatically, via a new `Select` component
  based on react-select.
* The ag-Grid based `Grid` and `GridModel` are now available on both mobile and desktop. We have
  also added new support for multi-row/multi-field columns via the new `multiFieldRenderer` renderer
  function.
* The app initialization lifecycle has been restructured so that no App classes are constructed
  until Hoist is fully initialized.
* `Column` now supports an optional `rowHeight` property.
* `Button` now defaults to 'minimal' mode, providing a much lighter-weight visual look-and-feel to
  HoistApps. `Button` also implements `@LayoutSupport`.
* Grouping state is now saved by the grid state support on `GridModel`.
* The Hoist `DimChooser` component has been ported to hoist-react.
* `fetchService` now supports an `autoAbortKey` in its fetch methods. This can be used to
  automatically cancel obsolete requests that have been superseded by more recent variants.
* Support for new `clickableLabel` property on `FormField`.
* `RestForm` now supports a read-only view.
* Hoist now supports automatic tracking of app/page load times.

### 💥 Breaking Changes

* The new location for the cross-platform grid component is `@xh/hoist/cmp/grid`. The `columns`
  package has also moved under a new sub-package in this location.
* Hoist top-level App Structure has changed in order to improve consistency of the Model-View
  conventions, to improve the accessibility of services, and to support the improvements in app
  initialization mentioned above:
  - `XH.renderApp` now takes a new `AppSpec` configuration.
  - `XH.app` is now `XH.appModel`.
  - All services are installed directly on `XH`.
  - `@HoistApp` is now `@HoistAppModel`
* `RecordAction` has been substantially refactored and improved. These are now typically immutable
  and may be shared.
  - `prepareFn` has been replaced with a `displayFn`.
  - `actionFn` and `displayFn` now take a single object as their parameter.
* The `hide` property on `Column` has been changed to `hidden`.
* The `ColChooserButton` has been moved from the incorrect location `@xh/hoist/cmp/grid` to
  `@xh/hoist/desktop/cmp/button`. This is a desktop-only component. Apps will have to adjust these
  imports.
* `withDefaultTrue` and `withDefaultFalse` in `@xh/hoist/utils/js` have been removed. Use
  `withDefault` instead.
* `CheckBox` has been renamed `Checkbox`


### ⚙️ Technical

* ag-Grid has been upgraded to v19.1
* mobx has been upgraded to v5.6
* React has been upgraded to v16.6
* Allow browsers with proper support for Proxy (e.g Edge) to access Hoist Applications.


### 🐞 Bug Fixes

* Extensive. See full change list below.

[Commit Log](https://github.com/xh/hoist-react/compare/v15.1.2...v16.0.0)


## v15.1.2

🛠 Hotfix release to MultiSelect to cap the maximum number of options rendered by the drop-down
list. Note, this component is being replaced in Hoist v16 by the react-select library.

[Commit Log](https://github.com/xh/hoist-react/compare/v15.1.1...v15.1.2)

## v15.1.1

### 🐞 Bug Fixes

* Fix to minimal validation mode for FormField disrupting input focus.
* Fix to JsonInput disrupting input focus.

### ⚙️ Technical

* Support added for TLBR-style notation when specifying margin/padding via layoutSupport - e.g.
  box({margin: '10 20 5 5'}).
* Tweak to lockout panel message when the user has no roles.

[Commit Log](https://github.com/xh/hoist-react/compare/v15.1.0...v15.1.1)


## v15.1.0

### 🎁 New Features

* The FormField component takes a new minimal prop to display validation errors with a tooltip only
  as opposed to an inline message string. This can be used to help reduce shifting / jumping form
  layouts as required.
* The admin-only user impersonation toolbar will now accept new/unknown users, to support certain
  SSO application implementations that can create users on the fly.

### ⚙️ Technical

* Error reporting to server w/ custom user messages is disabled if the user is not known to the
  client (edge case with errors early in app lifecycle, prior to successful authentication).

[Commit Log](https://github.com/xh/hoist-react/compare/v15.0.0...v15.1.0)


## v15.0.0

### 💥 Breaking Changes

* This update does not require any application client code changes, but does require updating the
  Hoist Core Grails plugin to >= 5.0. Hoist Core changes to how application roles are loaded and
  users are authenticated required minor changes to how JS clients bootstrap themselves and load
  user data.
* The Hoist Core HoistImplController has also been renamed to XhController, again requiring Hoist
  React adjustments to call the updated /xh/ paths for these (implementation) endpoints. Again, no
  app updates required beyond taking the latest Hoist Core plugin.

[Commit Log](https://github.com/xh/hoist-react/compare/v14.2.0...v15.0.0)


## v14.2.0

### 🎁 New Features

* Upgraded hoist-dev-utils to 3.0.3. Client builds now use the latest Webpack 4 and Babel 7 for
  noticeably faster builds and recompiles during CI and at development time.
* GridModel now has a top-level agColumnApi property to provide a direct handle on the ag-Grid
  Column API object.

### ⚙️ Technical

* Support for column groups strengthened with the addition of a dedicated ColumnGroup sibling class
  to Column. This includes additional internal refactoring to reduce unnecessary cloning of Column
  configurations and provide a more managed path for Column updates. Public APIs did not change.
  (#694)

### 📚 Libraries

* Blueprint Core `3.6.1 -> 3.7.0`
* Blueprint Datetime `3.2.0 -> 3.3.0`
* Fontawesome `5.3.x -> 5.4.x`
* MobX `5.1.2 -> 5.5.0`
* Router5 `6.5.0 -> 6.6.0`

[Commit Log](https://github.com/xh/hoist-react/compare/v14.1.3...v14.2.0)


## v14.1.3

### 🐞 Bug Fixes

* Ensure JsonInput reacts properly to value changes.

### ⚙️ Technical

* Block user pinning/unpinning in Grid via drag-and-drop - pending further work via #687.
* Support "now" as special token for dateIs min/max validation rules.
* Tweak grouped grid row background color.

[Commit Log](https://github.com/xh/hoist-react/compare/v14.1.1...v14.1.3)


## v14.1.1

### 🐞 Bug Fixes

* Fixes GridModel support for row-level grouping at same time as column grouping.

[Commit Log](https://github.com/xh/hoist-react/compare/v14.1.0...v14.1.1)


## v14.1.0

### 🎁 New Features

* GridModel now supports multiple levels of row grouping. Pass the public setGroupBy() method an
  array of string column IDs, or a falsey value / empty array to ungroup. Note that the public and
  observable groupBy property on GridModel will now always be an array, even if the grid is not
  grouped or has only a single level of grouping.
* GridModel exposes public expandAll() and collapseAll() methods for grouped / tree grids, and
  StoreContextMenu supports a new "expandCollapseAll" string token to insert context menu items.
  These are added to the default menu, but auto-hide when the grid is not in a grouped state.
* The Grid component provides a new onKeyDown prop, which takes a callback and will fire on any
  keypress targeted within the Grid. Note such a handler is not provided directly by ag-Grid.
* The Column class supports pinned as a top-level config. Supports passing true to pin to the left.

### 🐞 Bug Fixes

* Updates to Grid column widths made via ag-Grid's "autosize to fit" API are properly persisted to
  grid state.

[Commit Log](https://github.com/xh/hoist-react/compare/v14.0.0...v14.1.0)


## v14.0.0

* Along with numerous bug fixes, v14 brings with it a number of important enhancements for grids,
  including support for tree display, 'action' columns, and absolute value sorting. It also includes
  some new controls and improvement to focus display.

### 💥 Breaking Changes

* The signatures of the Column.elementRenderer and Column.renderer have been changed to be
  consistent with each other, and more extensible. Each takes two arguments -- the value to be
  rendered, and a single bundle of metadata.
* StoreContextMenuAction has been renamed to RecordAction. Its action property has been renamed to
  actionFn for consistency and clarity.
* LocalStore : The method LocalStore.processRawData no longer takes an array of all records, but
  instead takes just a single record. Applications that need to operate on all raw records in bulk
  should do so before presenting them to LocalStore. Also, LocalStores template methods for override
  have also changed substantially, and sub-classes that rely on these methods will need to be
  adjusted accordingly.

### 🎁 New Features

#### Grid

* The Store API now supports hierarchical datasets. Applications need to simply provide raw data for
  records with a "children" property containing the raw data for their children.
* Grid supports a 'TreeGrid' mode. To show a tree grid, bind the GridModel to a store containing
  hierarchical data (as above), set treeMode: true on the GridModel, and specify a column to display
  the tree controls (isTreeColumn: true)
* Grid supports absolute sorting for numerical columns. Specify absSort: true on your column config
  to enable. Clicking the grid header will now cycle through ASC > DESC > DESC (abs) sort modes.
* Grid supports an 'Actions' column for one-click record actions. See cmp/desktop/columns/actionCol.
* A new showHover prop on the desktop Grid component will highlight the hovered row with default
  styling. A new GridModel.rowClassFn callback was added to support per-row custom classes based on
  record data.
* A new ExportFormat.LONG_TEXT format has been added, along with a new Column.exportWidth config.
  This supports exporting columns that contain long text (e.g. notes) as multi-line cells within
  Excel.

#### Other Components

* RadioInput and ButtonGroupInput have been added to the desktop/cmp/form package.
* DateInput now has support for entering and displaying time values.
* NumberInput displays its unformatted value when focused.
* Focused components are now better highlighted, with additional CSS vars provided to customize as
  needed.

### 🐞 Bug Fixes

* Calls to GridModel.setGroupBy() work properly not only on the first, but also all subsequent calls
  (#644).
* Background / style issues resolved on several input components in dark theme (#657).
* Grid context menus appear properly over other floating components.

### 📚 Libraries

* React `16.5.1 -> 16.5.2`
* router5 `6.4.2 -> 6.5.0`
* CodeMirror, Highcharts, and MobX patch updates

[Commit Log](https://github.com/xh/hoist-react/compare/v13.0.0...v14.0.0)


## v13.0.0

🍀Lucky v13 brings with it a number of enhancements for forms and validation, grouped column support
in the core Grid API, a fully wrapped MultiSelect component, decorator syntax adjustments, and a
number of other fixes and enhancements.

It also includes contributions from new ExHI team members Arjun and Brendan. 🎉

### 💥 Breaking Changes

* The core `@HoistComponent`, `@HoistService`, and `@HoistModel` decorators are **no longer
  parameterized**, meaning that trailing `()` should be removed after each usage. (#586)
* The little-used `hoistComponentFactory()` method was also removed as a further simplification
  (#587).
* The `HoistField` superclass has been renamed to `HoistInput` and the various **desktop form
  control components have been renamed** to match (55afb8f). Apps using these components (which will
  likely be most apps) will need to adapt to the new names.
  * This was done to better distinguish between the input components and the upgraded Field concept
    on model classes (see below).

### 🎁 New Features

⭐️ **Forms and Fields** have been a major focus of attention, with support for structured data
fields added to Models via the `@FieldSupport` and `@field()` decorators.
* Models annotated with `@FieldSupport` can decorate member properties with `@field()`, making those
  properties observable and settable (with a generated `setXXX()` method).
* The `@field()` decorators themselves can be passed an optional display label string as well as
  zero or more *validation rules* to define required constraints on the value of the field.
* A set of predefined constraints is provided within the toolkit within the `/field/` package.
* Models using `FieldSupport` should be sure to call the `initFields()` method installed by the
  decorator within their constructor. This method can be called without arguments to generally
  initialize the field system, or it can be passed an object of field names to initial/default
  values, which will set those values on the model class properties and provide change/dirty
  detection and the ability to "reset" a form.
* A new `FormField` UI component can be used to wrap input components within a form. The `FormField`
  wrapper can accept the source model and field name, and will apply those to its child input. It
  leverages the Field model to automatically display a label, indicate required fields, and print
  validation error messages. This new component should be the building-block for most non-trivial
  forms within an application.

Other enhancements include:
* **Grid columns can be grouped**, with support for grouping added to the grid state management
  system, column chooser, and export manager (#565). To define a column group, nest column
  definitions passed to `GridModel.columns` within a wrapper object of the form `{headerName: 'My
  group', children: [...]}`.

(Note these release notes are incomplete for this version.)

[Commit Log](https://github.com/xh/hoist-react/compare/v12.1.2...v13.0.0)


## v12.1.2

### 🐞 Bug Fixes

* Fix casing on functions generated by `@settable` decorator
  (35c7daa209a4205cb011583ebf8372319716deba).

[Commit Log](https://github.com/xh/hoist-react/compare/v12.1.1...v12.1.2)


## v12.1.1

### 🐞 Bug Fixes

* Avoid passing unknown HoistField component props down to Blueprint select/checkbox controls.

### 📚 Libraries

* Rollback update of `@blueprintjs/select` package `3.1.0 -> 3.0.0` - this included breaking API
  changes and will be revisited in #558.

[Commit Log](https://github.com/xh/hoist-react/compare/v12.1.0...v12.1.1)


## v12.1.0

### 🎁 New Features

* New `@bindable` and `@settable` decorators added for MobX support. Decorating a class member
  property with `@bindable` makes it a MobX `@observable` and auto-generates a setter method on the
  class wrapped in a MobX `@action`.
* A `fontAwesomeIcon` element factory is exported for use with other FA icons not enumerated by the
  `Icon` class.
* CSS variables added to control desktop Blueprint form control margins. These remain defaulted to
  zero, but now within CSS with support for variable overrides. A Blueprint library update also
  brought some changes to certain field-related alignment and style properties. Review any form
  controls within apps to ensure they remain aligned as desired
  (8275719e66b4677ec5c68a56ccc6aa3055283457 and df667b75d41d12dba96cbd206f5736886cb2ac20).

### 🐞 Bug Fixes

* Grid cells are fully refreshed on a data update, ensuring cell renderers that rely on data other
  than their primary display field are updated (#550).
* Grid auto-sizing is run after a data update, ensuring flex columns resize to adjust for possible
  scrollbar visibility changes (#553).
* Dropdown fields can be instantiated with fewer required properties set (#541).

### 📚 Libraries

* Blueprint `3.0.1 -> 3.4.0`
* FontAwesome `5.2.0 -> 5.3.0`
* CodeMirror `5.39.2 -> 5.40.0`
* MobX `5.0.3 -> 5.1.0`
* router5 `6.3.0 -> 6.4.2`
* React `16.4.1 -> 16.4.2`

[Commit Log](https://github.com/xh/hoist-react/compare/v12.0.0...v12.1.0)


## v12.0.0

Hoist React v12 is a relatively large release, with multiple refactorings around grid columns,
`elemFactory` support, classNames, and a re-organization of classes and exports within `utils`.

### 💥 Breaking Changes

#### ⭐️ Grid Columns

**A new `Column` class describes a top-level API for columns and their supported options** and is
intended to be a cross-platform layer on top of ag-Grid and TBD mobile grid implementations.
* The desktop `GridModel` class now accepts a collection of `Column` configuration objects to define
  its available columns.
* Columns may be configured with `flex: true` to cause them to stretch all available horizontal
  space within a grid, sharing it equally with any other flex columns. However note that this should
  be used sparingly, as flex columns have some deliberate limitations to ensure stable and
  consistent behavior. Most noticeably, they cannot be resized directly by users. Often, a best
  practice will be to insert an `emptyFlexCol` configuration as the last column in a grid - this
  will avoid messy-looking gaps in the layout while not requiring a data-driven column be flexed.
* User customizations to column widths are now saved if the GridModel has been configured with a
  `stateModel` key or model instance - see `GridStateModel`.
* Columns accept a `renderer` config to format text or HTML-based output. This is a callback that is
  provided the value, the row-level record, and a metadata object with the column's `colId`. An
  `elementRenderer` config is also available for cells that should render a Component.
* An `agOptions` config key continues to provide a way to pass arbitrary options to the underlying
  ag-Grid instance (for desktop implementations). This is considered an "escape hatch" and should be
  used with care, but can provide a bridge to required ag-Grid features as the Hoist-level API
  continues to develop.
* The "factory pattern" for Column templates / defaults has been removed, replaced by a simpler
  approach that recommends exporting simple configuration partials and spreading them into
  instance-specific column configs.
* See 0798f6bb20092c59659cf888aeaf9ecb01db52a6 for primary commit.

#### ⭐️ Element Factory, LayoutSupport, BaseClassName

Hoist provides core support for creating components via a factory pattern, powered by the `elem()`
and `elemFactory()` methods. This approach remains the recommended way to instantiate component
elements, but was **simplified and streamlined**.
* The rarely used `itemSpec` argument was removed (this previously applied defaults to child items).
* Developers can now also use JSX to instantiate all Hoist-provided components while still taking
  advantage of auto-handling for layout-related properties provided by the `LayoutSupport` mixin.
  * HoistComponents should now spread **`...this.getLayoutProps()`** into their outermost rendered
    child to enable promotion of layout properties.
* All HoistComponents can now specify a **baseClassName** on their component class and should pass
  `className: this.getClassName()` down to their outermost rendered child. This allows components to
  cleanly layer on a base CSS class name with any instance-specific classes.
* See 8342d3870102ee9bda4d11774019c4928866f256 for primary commit.

#### ⭐️ Panel resizing / collapsing

**The `Panel` component now takes a `sizingModel` prop to control and encapsulate newly built-in
resizing and collapsing behavior** (#534).
* See the `PanelSizingModel` class for configurable details, including continued support for saving
  sizing / collapsed state as a user preference.
* **The standalone `Resizable` component was removed** in favor of the improved support built into
  Panel directly.

#### Other

* Two promise-related models have been combined into **a new, more powerful `PendingTaskModel`**,
  and the `LoadMask` component has been removed and consolidated into `Mask`
  (d00a5c6e8fc1e0e89c2ce3eef5f3e14cb842f3c8).
  * `Panel` now exposes a single `mask` prop that can take either a configured `mask` element or a
    simple boolean to display/remove a default mask.
* **Classes within the `utils` package have been re-organized** into more standardized and scalable
  namespaces. Imports of these classes will need to be adjusted.

### 🎁 New Features

* **The desktop Grid component now offers a `compact` mode** with configurable styling to display
  significantly more data with reduced padding and font sizes.
* The top-level `AppBar` refresh button now provides a default implementation, calling a new
  abstract `requestRefresh()` method on `HoistApp`.
* The grid column chooser can now be configured to display its column groups as initially collapsed,
  for especially large collections of columns.
* A new `XH.restoreDefaultsAsync()` method provides a centralized way to wipe out user-specific
  preferences or customizations (#508).
* Additional Blueprint `MultiSelect`, `Tag`, and `FormGroup` controls re-exported.

### 🐞 Bug Fixes

* Some components were unintentionally not exporting their Component class directly, blocking JSX
  usage. All components now export their class.
* Multiple fixes to `DayField` (#531).
* JsonField now responds properly when switching from light to dark theme (#507).
* Context menus properly filter out duplicated separators (#518).

[Commit Log](https://github.com/xh/hoist-react/compare/v11.0.0...v12.0.0)


## v11.0.0

### 💥 Breaking Changes

* **Blueprint has been upgraded to the latest 3.x release.** The primary breaking change here is the
  renaming of all `pt-` CSS classes to use a new `bp3-` prefix. Any in-app usages of the BP
  selectors will need to be updated. See the
  [Blueprint "What's New" page](http://blueprintjs.com/docs/#blueprint/whats-new-3.0).
* **FontAwesome has been upgraded to the latest 5.2 release.** Only the icons enumerated in the
  Hoist `Icon` class are now registered via the FA `library.add()` method for inclusion in bundled
  code, resulting in a significant reduction in bundle size. Apps wishing to use other FA icons not
  included by Hoist must import and register them - see the
  [FA React Readme](https://github.com/FortAwesome/react-fontawesome/blob/master/README.md) for
  details.
* **The `mobx-decorators` dependency has been removed** due to lack of official support for the
  latest MobX update, as well as limited usage within the toolkit. This package was primarily
  providing the optional `@setter` decorator, which should now be replaced as needed by dedicated
  `@action` setter methods (19cbf86138499bda959303e602a6d58f6e95cb40).

### 🎁 Enhancements

* `HoistComponent` now provides a `getClassNames()` method that will merge any `baseCls` CSS class
  names specified on the component with any instance-specific classes passed in via props (#252).
  * Components that wish to declare and support a `baseCls` should use this method to generate and
    apply a combined list of classes to their outermost rendered elements (see `Grid`).
  * Base class names have been added for relevant Hoist-provided components - e.g. `.xh-panel` and
    `.xh-grid`. These will be appended to any instance class names specified within applications and
    be available as public CSS selectors.
* Relevant `HoistField` components support inline `leftIcon` and `rightElement` props. `DayField`
  adds support for `minDay / maxDay` props.
* Styling for the built-in ag-Grid loading overlay has been simplified and improved (#401).
* Grid column definitions can now specify an `excludeFromExport` config to drop them from
  server-generated Excel/CSV exports (#485).

### 🐞 Bug Fixes

* Grid data loading and selection reactions have been hardened and better coordinated to prevent
  throwing when attempting to set a selection before data has been loaded (#484).

### 📚 Libraries

* Blueprint `2.x -> 3.x`
* FontAwesome `5.0.x -> 5.2.x`
* CodeMirror `5.37.0 -> 5.39.2`
* router5 `6.2.4 -> 6.3.0`

[Commit Log](https://github.com/xh/hoist-react/compare/v10.0.1...v11.0.0)


## v10.0.1

### 🐞 Bug Fixes

* Grid `export` context menu token now defaults to server-side 'exportExcel' export.
  * Specify the `exportLocal` token to return a menu item for local ag-Grid export.
* Columns with `field === null` skipped for server-side export (considered spacer / structural
  columns).

## v10.0.0

### 💥 Breaking Changes

* **Access to the router API has changed** with the `XH` global now exposing `router` and
  `routerState` properties and a `navigate()` method directly.
* `ToastManager` has been deprecated. Use `XH.toast` instead.
* `Message` is no longer a public class (and its API has changed). Use `XH.message/confirm/alert`
  instead.
* Export API has changed. The Built-in grid export now uses more powerful server-side support. To
  continue to use local AG based export, call method `GridModel.localExport()`. Built-in export
  needs to be enabled with the new property on `GridModel.enableExport`. See `GridModel` for more
  details.

### 🎁 Enhancements

* New Mobile controls and `AppContainer` provided services (impersonation, about, and version bars).
* Full-featured server-side Excel export for grids.

### 🐞 Bug Fixes

* Prevent automatic zooming upon input focus on mobile devices (#476).
* Clear the selection when showing the context menu for a record which is not already selected
  (#469).
* Fix to make lockout script readable by Compatibility Mode down to IE5.

### 📚 Libraries

* MobX `4.2.x -> 5.0.x`

[Commit Log](https://github.com/xh/hoist-react/compare/v9.0.0...v10.0.0)


## v9.0.0

### 💥 Breaking Changes

* **Hoist-provided mixins (decorators) have been refactored to be more granular and have been broken
  out of `HoistComponent`.**
  * New discrete mixins now exist for `LayoutSupport` and `ContextMenuSupport` - these should be
    added directly to components that require the functionality they add for auto-handling of
    layout-related props and support for showing right-click menus. The corresponding options on
    `HoistComponent` that used to enable them have been removed.
  * For consistency, we have also renamed `EventTarget -> EventSupport` and `Reactive ->
    ReactiveSupport` mixins. These both continue to be auto-applied to HoistModel and HoistService
    classes, and ReactiveSupport enabled by default in HoistComponent.
* **The Context menu API has changed.** The `ContextMenuSupport` mixin now specifies an abstract
  `getContextMenuItems()` method for component implementation (replacing the previous
  `renderContextMenu()` method). See the new [`ContextMenuItem` class for what these items support,
  as well as several static default items that can be used.
  * The top-level `AppContainer` no longer provides a default context menu, instead allowing the
    browser's own context menu to show unless an app / component author has implemented custom
    context-menu handling at any level of their component hierarchy.

### 🐞 Bug Fixes

* TabContainer active tab can become out of sync with the router state (#451)
  * ⚠️ Note this also involved a change to the `TabContainerModel` API - `activateTab()` is now the
    public method to set the active tab and ensure both the tab and the route land in the correct
    state.
* Remove unintended focused cell borders that came back with the prior ag-Grid upgrade.

[Commit Log](https://github.com/xh/hoist-react/compare/v8.0.0...v9.0.0)


## v8.0.0

Hoist React v8 brings a big set of improvements and fixes, some API and package re-organizations,
and ag-Grid upgrade, and more. 🚀

### 💥 Breaking Changes

* **Component package directories have been re-organized** to provide better symmetry between
  pre-existing "desktop" components and a new set of mobile-first component. Current desktop
  applications should replace imports from `@xh/hoist/cmp/xxx` with `@xh/hoist/desktop/cmp/xxx`.
  * Important exceptions include several classes within `@xh/hoist/cmp/layout/`, which remain
    cross-platform.
  * `Panel` and `Resizable` components have moved to their own packages in
    `@xh/hoist/desktop/cmp/panel` and `@xh/hoist/desktop/cmp/resizable`.
* **Multiple changes and improvements made to tab-related APIs and components.**
  * The `TabContainerModel` constructor API has changed, notably `children` -> `tabs`, `useRoutes` ->
    `route` (to specify a starting route as a string) and `switcherPosition` has moved from a model
    config to a prop on the `TabContainer` component.
  * `TabPane` and `TabPaneModel` have been renamed `Tab` and `TabModel`, respectively, with several
    related renames.
* **Application entry-point classes decorated with `@HoistApp` must implement the new getter method
  `containerClass()`** to specify the platform specific component used to wrap the app's
  `componentClass`.
  * This will typically be `@xh/hoist/[desktop|mobile]/AppContainer` depending on platform.

### 🎁 New Features

* **Tab-related APIs re-worked and improved**, including streamlined support for routing, a new
  `tabRenderMode` config on `TabContainerModel`, and better naming throughout.
* **Ag-grid updated to latest v18.x** - now using native flex for overall grid layout and sizing
  controls, along with multiple other vendor improvements.
* Additional `XH` API methods exposed for control of / integration with Router5.
* The core `@HoistComponent` decorated now installs a new `isDisplayed` getter to report on
  component visibility, taking into account the visibility of its ancestors in the component tree.
* Mobile and Desktop app package / component structure made more symmetrical (#444).
* Initial versions of multiple new mobile components added to the toolkit.
* Support added for **`IdleService` - automatic app suspension on inactivity** (#427).
* Hoist wrapper added for the low-level Blueprint **button component** - provides future hooks into
  button customizations and avoids direct BP import (#406).
* Built-in support for collecting user feedback via a dedicated dialog, convenient XH methods and
  default appBar button (#379).
* New `XH.isDevelopmentMode` constant added, true when running in local Webpack dev-server mode.
* CSS variables have been added to customize and standardize the Blueprint "intent" based styling,
  with defaults adjusted to be less distracting (#420).

### 🐞 Bug Fixes

* Preference-related events have been standardized and bugs resolved related to pushAsync() and the
  `prefChange` event (ee93290).
* Admin log viewer auto-refreshes in tail-mode (#330).
* Distracting grid "loading" overlay removed (#401).
* Clipboard button ("click-to-copy" functionality) restored (#442).

[Commit Log](https://github.com/xh/hoist-react/compare/v7.2.0...v8.0.0)

## v7.2.0

### 🎁 New Features

+ Admin console grids now outfitted with column choosers and grid state. #375
+ Additional components for Onsen UI mobile development.

### 🐞 Bug Fixes

+ Multiple improvements to the Admin console config differ. #380 #381 #392

[Commit Log](https://github.com/xh/hoist-react/compare/v7.1.0...v7.2.0)

## v7.1.0

### 🎁 New Features

* Additional kit components added for Onsen UI mobile development.

### 🐞 Bug Fixes

* Dropdown fields no longer default to `commitOnChange: true` - avoiding unexpected commits of
  type-ahead query values for the comboboxes.
* Exceptions thrown from FetchService more accurately report the remote host when unreachable, along
  with some additional enhancements to fetch exception reporting for clarity.

[Commit Log](https://github.com/xh/hoist-react/compare/v7.0.0...v7.1.0)

## v7.0.0

### 💥 Breaking Changes

* **Restructuring of core `App` concept** with change to new `@HoistApp` decorator and conventions
  around defining `App.js` and `AppComponent.js` files as core app entry points. `XH.app` now
  installed to provide access to singleton instance of primary app class. See #387.

### 🎁 New Features

* **Added `AppBar` component** to help further standardize a pattern for top-level application
  headers.
* **Added `SwitchField` and `SliderField`** form field components.
* **Kit package added for Onsen UI** - base component library for mobile development.
* **Preferences get a group field for better organization**, parity with AppConfigs. (Requires
  hoist-core 3.1.x.)

### 🐞 Bug Fixes

* Improvements to `Grid` component's interaction with underlying ag-Grid instance, avoiding extra
  renderings and unwanted loss of state. 03de0ae7

[Commit Log](https://github.com/xh/hoist-react/compare/v6.0.0...v7.0.0)


## v6.0.0

### 💥 Breaking Changes

* API for `MessageModel` has changed as part of the feature addition noted below, with `alert()` and
  `confirm()` replaced by `show()` and new `XH` convenience methods making the need for direct calls
  rare.
* `TabContainerModel` no longer takes an `orientation` prop, replaced by the more flexible
  `switcherPosition` as noted below.

### 🎁 New Features

* **Initial version of grid state** now available, supporting easy persistence of user grid column
  selections and sorting. The `GridModel` constructor now takes a `stateModel` argument, which in
  its simplest form is a string `xhStateId` used to persist grid state to local storage. See the
  `GridStateModel` class for implementation details. #331
* The **Message API** has been improved and simplified, with new `XH.confirm()` and `XH.alert()`
  methods providing an easy way to show pop-up alerts without needing to manually construct or
  maintain a `MessageModel`. #349
* **`TabContainer` components can now be controlled with a remote `TabSwitcher`** that does not need
  to be directly docked to the container itself. Specify `switcherPosition:none` on the
  `TabContainerModel` to suppress showing the switching affordance on the tabs themselves and
  instantiate a `TabSwitcher` bound to the same model to control a tabset from elsewhere in the
  component hierarchy. In particular, this enabled top-level application tab navigation to move up
  into the top toolbar, saving vertical space in the layout. #368
* `DataViewModel` supports an `emptyText` config.

### 🐞 Bugfixes

* Dropdown fields no longer fire multiple commit messages, and no longer commit partial entries
  under some circumstances. #353 and #354
* Grids resizing fixed when shrinking the containing component. #357

[Commit Log](https://github.com/xh/hoist-react/compare/v5.0.0...v6.0.0)


## v5.0.0

### 💥 Breaking Changes

* **Multi environment configs have been unwound** See these release notes/instructions for how to
  migrate: https://github.com/xh/hoist-core/releases/tag/release-3.0.0
* **Breaking change to context menus in dataviews and grids not using the default context menu:**
  StoreContextMenu no longer takes an array of items as an argument to its constructor. Instead it
  takes a configuration object with an ‘items’ key that will point to any current implementation’s
  array of items. This object can also contain an optional gridModel argument which is intended to
  support StoreContextMenuItems that may now be specified as known ‘hoist tokens’, currently limited
  to a ‘colChooser’ token.

### 🎁 New Features

* Config differ presents inline view, easier to read diffs now.
* Print Icon added!

### 🐞 Bugfixes

* Update processFailedLoad to loadData into gridModel store, Fixes #337
* Fix regression to ErrorTracking. Make errorTrackingService safer/simpler to call at any point in
  life-cycle.
* Fix broken LocalStore state.
* Tweak flex prop for charts. Side by side charts in a flexbox now auto-size themselves! Fixes #342
* Provide token parsing for storeContextMenus. Context menus are all grown up! Fixes #300

## v4.0.1

### 🐞 Bugfixes

* DataView now properly re-renders its items when properties on their records change (and the ID
  does not)


## v4.0.0

### 💥 Breaking Changes

* **The `GridModel` selection API has been reworked for clarity.** These models formerly exposed
  their selectionModel as `grid.selection` - now that getter returns the selected records. A new
  `selectedRecord` getter is also available to return a single selection, and new string shortcut
  options are available when configuring GridModel selection behavior.
* **Grid components can now take an `agOptions` prop** to pass directly to the underlying ag-grid
  component, as well as an `onRowDoubleClicked` handler function.
  16be2bfa10e5aab4ce8e7e2e20f8569979dd70d1

### 🎁 New Features

* Additional core components have been updated with built-in `layoutSupport`, allowing developers to
  set width/height/flex and other layout properties directly as top-level props for key comps such
  as Grid, DataView, and Chart. These special props are processed via `elemFactory` into a
  `layoutConfig` prop that is now passed down to the underlying wrapper div for these components.
  081fb1f3a2246a4ff624ab123c6df36c1474ed4b

### 🐞 Bugfixes

* Log viewer tail mode now working properly for long log files - #325


## v3.0.1

### 🐞 Bugfixes

* FetchService throws a dedicated exception when the server is unreachable, fixes a confusing
  failure case detailed in #315


## v3.0.0

### 💥 Breaking Changes

* **An application's `AppModel` class must now implement a new `checkAccess()` method.** This method
  is passed the current user, and the appModel should determine if that user should see the UI and
  return an object with a `hasAccess` boolean and an optional `message` string. For a return with
  `hasAccess: false`, the framework will render a lockout panel instead of the primary UI.
  974c1def99059f11528c476f04e0d8c8a0811804
  * Note that this is only a secondary level of "security" designed to avoid showing an unauthorized
    user a confusing / non-functional UI. The server or any other third-party data sources must
    always be the actual enforcer of access to data or other operations.
* **We updated the APIs for core MobX helper methods added to component/model/service classes.** In
  particular, `addReaction()` was updated to take a more declarative / clear config object.
  8169123a4a8be6940b747e816cba40bd10fa164e
  * See Reactive.js - the mixin that provides this functionality.

### 🎁 New Features

* Built-in client-side lockout support, as per above.

### 🐞 Bugfixes

* None

------------------------------------------

Copyright © 2021 Extremely Heavy Industries Inc. - all rights reserved

------------------------------------------

📫☎️🌎 info@xh.io | https://xh.io/contact<|MERGE_RESOLUTION|>--- conflicted
+++ resolved
@@ -4,18 +4,12 @@
 
 ### 🎁 New Features
 
-<<<<<<< HEAD
 * New `GridFindField` component that enables users to search through a Grid and select rows that
   match the entered search term, _without_ applying any filtering. Especially useful for grids with
   aggregations or other logic that preclude client-side filtering of the data.
-* In the `@xh/hoist/desktop/grid` package, `CheckboxEditor` has been renamed `BooleanEditor`.
-  This new component supports a `quickToggle` prop which allows for more streamlined
-  inline editing of boolean values.
-=======
 * In the `@xh/hoist/desktop/grid` package, `CheckboxEditor` has been renamed `BooleanEditor`. This
   new component supports a `quickToggle` prop which allows for more streamlined inline editing of
   boolean values.
->>>>>>> 7e6551c7
 
 ### 🐞 Bug Fixes
 
