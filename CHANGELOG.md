# Changelog

## v29.0.0-SNAPSHOT - under development

### 🗄️ Data Package Changes

Several changes have been made to data package (`Store` and `Record`) APIs for loading, updating,
and modifying data. They include some breaking changes, but pave the way for upcoming enhancements
to fully support inline grid editing and other new features.

Store now tracks the "committed" state of its records, which represents the data as it was loaded
(typically from the server) via `loadData()` or `updateData()`. Records are now immutable and
frozen, so they cannot be changed directly, but Store offers a new `modifyRecords()` API to apply
local modifications to data in a tracked and managed way. (Store creates new records internally to
hold both this modified data and the original, "committed" data.) This additional state tracking
allows developers to query Stores for modified or added records (e.g. to flush back to the server
and persist) as well as call new methods to revert changes (e.g. to undo a block of changes that the
user wishes to discard).

Note the following more specific changes to these related classes:

#### Record

* 💥 Record data properties are now nested within a `data` object on Record instances and are no
  longer available as top-level properties on the Record itself.
  * Calls to access data such as `rec.quantity` must be modified to `rec.data.quantity`.
  * When accessing multiple properties, destructuring provides an efficient syntax - e.g. `const
    {quantity, price} = rec.data;`.
* 💥 Records are now immutable and cannot be modified by applications directly.
  * This is a breaking change, but should only affect apps with custom inline grid editing
    implementations or similar code that modifies individual record values.
  * Calls to change data such as `rec.quantity = 100` must now be made through the Record's Store,
    e.g. `store.modifyData({id: 41, quantity: 100})`
* Record gains new getters for inspecting its state, including: `isAdd`, `isModified`, and
  `isCommitted`.

#### Store

* 💥 `noteDataUpdated()` has been removed, as out-of-band modifications to Store Records are no
  longer possible.
* 💥 Store's `idSpec` function is now called with the raw record data - previously it was passed
  source data after it had been run through the store's optional `processRawData` function. (This is
  unlikely to have a practical impact on most apps, but is included here for completeness.)
* `Store.updateData()` now accepts a flat list of raw data to process into Record additions and
  updates. Previously developers needed to call this method with an object containing add, update,
  and/or remove keys mapped to arrays. Now Store will produce an object of this shape automatically.
* `Store.refreshFilter()` method has been added to allow applications to rebuild the filtered data
  set if some application state has changed (apart from the store's data itself) which would affect
  the store filter.
* Store gains new methods for manipulating its Records and data, including `addRecords()`,
  `removeRecords()`, `modifyRecords()`, `revertRecords()`, and `revert()`. New getters have been
  added for `addedRecords`, `removedRecords`, `modifiedRecords`, and `isModified`.

#### Column

* Columns have been enhanced for provide basic support for inline-editing of record data. Further
  inline editing support enhancements are planned for upcoming Hoist releases.
* `Column.getValueFn` config added to retrieve the cell value for a Record field. The default
  implementation pulls the value from the Record's new `data` property (see above). Apps that
  specify custom `valueGetter` callbacks via `Column.agOptions` should now implement their custom
  logic in this new config.
* `Column.setValueFn` config added to support modifying the Column field's value on the underlying
  Record. The default implementation calls the new `Store.modifyRecords()` API and should be
  sufficient for the majority of cases.
* `Column.editable` config added to indicate if a column/cell should be inline-editable.

### 🎁 New Features

* Added keyboard support to ag-Grid context menus.
* Added `GridModel.setEmptyText()` to allow updates to placeholder text after initial construction.
* Added `GridModel.ensureSelectionVisible()` to scroll the currently selected row into view.
* When a `TreeMap` is bound to a `GridModel`, the grid will now respond to map selection changes by
  scrolling to ensure the selected grid row is visible.
* Added a `Column.tooltipElement` config to support fully customizable tooltip components.
* Added a `useOnResize` hook, which runs a function when a component is resized.
* Exposed an `inputRef` prop on numberInput, textArea, and textInput
* `PanelModel` now accepts a `maxSize` config.
* `RelativeTimeStamp` now support a `relativeTo` option, allowing it to display the difference
  between a timestamp and another reference time other than now. Both the component and the
  `getRelativeTimestamp()` helper function now leverage moment.js for their underlying
  implementation.
* A new `Clock` component displays the time, either local to the browser or for a configurable
  timezone.
* `LeftRightChooser` gets a new `showCounts` option to print the number of items on each side.
* `Select` inputs support a new property `enableWindowed` (desktop platform only) to improve
  rendering performance with large lists of options.
* `Select` inputs support grouped options. To use, add an attribute `options` containing an array of
  sub-options.
* `FetchService` methods support a new `timeout` option. This config chains `Promise.timeout()` to
  the promises returned by the service.
* Added alpha version of `DashContainer` for building dynamic, draggable dashboard-style layouts.
  Please note: the API for this component is subject to change - use at your own risk!
* `Select` now allows the use of objects as values.
* Added a new `xhEnableImpersonation` config to enable or disable the ability of Hoist Admins to
  impersonate other users. Note that this defaults to `false`. Apps will need to set this config to
  continue using impersonation. (Note that an update to hoist-core 6.4+ is required for this config
  to be enforced on the server.)
* `FormField` now supports a `requiredIndicator` to customize how required fields are displayed.
* Application build tags are now included in version update checks, primarily to prompt dev/QA users
  to refresh when running SNAPSHOT versions. (Note that an update to hoist-core 6.4+ is required for
  the server to emit build tag for comparison.)
<<<<<<< HEAD
* AppBar now support an `appMenuButtonPosition` option to place the App Menu on the left or the right.
=======
* `CodeInput` component added to provide general `HoistInput` support around the CodeMirror code
  editor. The pre-existing `JsonInput` has been converted to a wrapper around this class.
* AppBar now support an `appMenuButtonPosition` option to place the App Menu on the left or the right. 
>>>>>>> 159d2e99

### 💥 Breaking Changes

* The `GridModel.contextMenuFn` parameter has been replaced with a `contextMenu` parameter. The new
  parameter will allow context menus to be specified with a simple array in addition to the function
  specification currently supported.
* The `GridModel.defaultContextMenuTokens` array has been renamed `defaultContextMenu`.
* `Chart` and `ChartModel` have been moved from `desktop/cmp/charts` to `cmp/charts`.
* `StoreFilterField` have been moved from `desktop/cmp/store` to `cmp/store`.
* The options `nowEpsilon` and `nowString` on `RelativeTimestamp` have been renamed to `epsilon` and
  `equalString`, respectively.
* `TabRenderMode` and `TabRefreshMode` have been renamed to `RenderMode` and `RefreshMode` and moved
  to the `core` package. These enumerations are now used in the APIs for `Panel`, `TabContainer`,
  and `DashContainer`.
* `DockViewModel` now requires a function, or a HoistComponent as its `content` param. It has always
  been documented this way, but a bug in the original implementation had it accepting an actual
  element rather than a function. As now implemented, the form of the `content` param is consistent
  across `TabModel`, `DockViewModel`, and `DashViewSpec`.
<<<<<<< HEAD
=======
* `JsonInput.showActionButtons` prop replaced with more specific `showFormatButton` and
  `showFullscreenButton` props.
>>>>>>> 159d2e99

### 🐞 Bug Fixes

* Fixed autoFocus on NumberInput.
* Fixed issue where JsonInput was not receiving its `model` from context
  ([#1456](https://github.com/xh/hoist-react/issues/1456))
* Fixed issue where TreeMap would not be initialized if the TreeMapModel was created after the
  GridModel data was loaded ([#1471](https://github.com/xh/hoist-react/issues/1471))
* Fixed issue where export would create malformed file with dynamic header names
* Fixed issue where exported tree grids would have incorrect aggregate data
  ([#1447](https://github.com/xh/hoist-react/issues/1447))
* Fixed issue where resizable Panels could grow larger than desired
  ([#1498](https://github.com/xh/hoist-react/issues/1498))
* Changed RestGrid to only display export button if export is enabled
  ([#1490](https://github.com/xh/hoist-react/issues/1490))
* Fixed errors when grouping rows in Grids with `groupUseEntireRow` turned off
  ([#1520](https://github.com/xh/hoist-react/issues/1520))
* Fixed problem where charts were resized when being hidden
  ([#1528](https://github.com/xh/hoist-react/issues/1528))
* Fixed problem where charts were needlessly re-rendered, hurting performance and losing some state
  ([#1505](https://github.com/xh/hoist-react/issues/1505))

### 📚 Libraries

* @blueprintjs/core `3.19 -> 3.22`
* @blueprintjs/datetime `3.14 -> 3.15`
* @fortawesome/fontawesome-pro `5.11 -> 5.12`
* codemirror `5.49 -> 5.50`
* core-js `3.3 -> 3.6`
* fast-deep-equal `2.0 -> 3.1`
* filesize `5.0 -> 6.0`
* highcharts 7.2 -> 8.0`
* mobx `5.14 -> 5.15`
* react-dates `21.3 -> 21.5`
* react-dropzone `10.1 -> 10.2`
* react-windowed-select `added @ 2.0.1`

[Commit Log](https://github.com/xh/hoist-react/compare/v28.2.0...develop)

## v28.2.0 - 2019-11-08

### 🎁 New Features

* Added a `DateInput` component to the mobile toolkit. Its API supports many of the same options as
  its desktop analog with the exception of `timePrecision`, which is not yet supported.
* Added `minSize` to panelModel. A resizable panel can now be prevented from resizing to a size
  smaller than minSize. ([#1431](https://github.com/xh/hoist-react/issues/1431))

### 🐞 Bug Fixes

* Made `itemHeight` a required prop for `DataView`. This avoids an issue where agGrid went into an
  infinite loop if this value was not set.
* Fixed a problem with `RestStore` behavior when `dataRoot` changed from its default value.

[Commit Log](https://github.com/xh/hoist-react/compare/v28.1.1...v28.2.0)

## v28.1.1 - 2019-10-23

### 🐞 Bug Fixes

* Fixes a bug with default model context being set incorrectly within context inside of `Panel`.

[Commit Log](https://github.com/xh/hoist-react/compare/v28.1.0...v28.1.1)

## v28.1.0 - 2019-10-18

### 🎁 New Features

* `DateInput` supports a new `strictInputParsing` prop to enforce strict parsing of keyed-in entries
  by the underlying moment library. The default value is false, maintained the existing behavior
  where [moment will do its best](https://momentjs.com/guides/#/parsing/) to parse an entered date
  string that doesn't exactly match the specified format
* Any `DateInput` values entered that exceed any specified max/minDate will now be reset to null,
  instead of being set to the boundary date (which was surprising and potentially much less obvious
  to a user that their input had been adjusted automatically).
* `Column` and `ColumnGroup` now accept a function for `headerName`. The header will be
  automatically re-rendered when any observable properties referenced by the `headerName` function
  are modified.
* `ColumnGroup` now accepts an `align` config for setting the header text alignment
* The flag `toContext` for `uses` and `creates` has been replaced with a new flag `publishMode` that
  provides more granular control over how models are published and looked up via context. Components
  can specify `ModelPublishMode.LIMITED` to make their model available for contained components
  without it becoming the default model or exposing its sub-models.

### 🐞 Bug Fixes

* Tree columns can now specify `renderer` or `elementRenderer` configs without breaking the standard
  ag-Grid group cell renderer auto-applied to tree columns (#1397).
* Use of a custom `Column.comparator` function will no longer break agGrid-provided column header
  filter menus (#1400).
* The MS Edge browser does not return a standard Promise from `async` functions, so the the return
  of those functions did not previously have the required Hoist extensions installed on its
  prototype. Edge "native" Promises are now also polyfilled / extended as required. (#1411).
* Async `Select` combobox queries are now properly debounced as per the `queryBuffer` prop (#1416).

### ⚙️ Technical

* Grid column group headers now use a custom React component instead of the default ag-Grid column
  header, resulting in a different DOM structure and CSS classes. Existing CSS overrides of the
  ag-Grid column group headers may need to be updated to work with the new structure/classes.
* We have configured `stylelint` to enforce greater consistency in our stylesheets within this
  project. The initial linting run resulted in a large number of updates to our SASS files, almost
  exclusively whitespace changes. No functional changes are intended/expected. We have also enabled
  hooks to run both JS and style linting on pre-commit. Neither of these updates directly affects
  applications, but the same tools could be configured for apps if desired.

### 📚 Libraries

* core-js `3.2 -> 3.3`
* filesize `4.2 -> 5.0`
* http-status-codes `added @ 1.3`

[Commit Log](https://github.com/xh/hoist-react/compare/v28.0.0...v28.1.0)

## v28.0.0 - 2019-10-07

_"The one with the hooks."_

**Hoist now fully supports React functional components and hooks.** The new `hoistComponent`
function is now the recommended method for defining new components and their corresponding element
factories. See that (within [HoistComponentFunctional.js](core/HoistComponentFunctional.js)) and the
new `useLocalModel()` and `useContextModel()` hooks (within [core/hooks](core/hooks)) for more
information.

Along with the performance benefits and the ability to use React hooks, Hoist functional components
are designed to read and write their models via context. This allows a much less verbose
specification of component element trees.

Note that **Class-based Components remain fully supported** (by both Hoist and React) using the
familiar `@HoistComponent` decorator, but transitioning to functional components within Hoist apps
is now strongly encouraged. In particular note that Class-based Components will *not* be able to
leverage the context for model support discussed above.

### 🎁 New Features

* Resizable panels now default to not redrawing their content when resized until the resize bar is
  dropped. This offers an improved user experience for most situations, especially when layouts are
  complex. To re-enable the previous dynamic behavior, set `PanelModel.resizeWhileDragging: true`.
* The default text input shown by `XH.prompt()` now has `selectOnFocus: true` and will confirm the
  user's entry on an `<enter>` keypress (same as clicking 'OK').
* `stringExcludes` function added to form validation constraints. This allows an input value to
  block specific characters or strings, e.g. no slash "/" in a textInput for a filename.
* `constrainAll` function added to form validation constraints. This takes another constraint as its
  only argument, and applies that constraint to an array of values, rather than just to one value.
  This is useful for applying a constraint to inputs that produce arrays, such as tag pickers.
* `DateInput` now accepts LocalDates as `value`, `minDate` and `maxDate` props.
* `RelativeTimestamp` now accepts a `bind` prop to specify a model field name from which it can pull
  its timestamp. The model itself can either be passed as a prop or (better) sourced automatically
  from the parent context. Developers are encouraged to take this change to minimize re-renders of
  parent components (which often contain grids and other intensive layouts).
* `Record` now has properties and methods for accessing and iterating over children, descendants,
  and ancestors
* `Store` now has methods for retrieving the descendants and ancestors of a given Record

### 💥 Breaking Changes

* **Apps must update their dev dependencies** to the latest `@xh/hoist-dev-utils` package: v4.0+.
  This updates the versions of Babel / Webpack used in builds to their latest / current versions and
  swaps to the updated Babel recommendation of `core-js` for polyfills.
* The `allSettled` function in `@xh/promise` has been removed. Applications using this method should
  use the ECMA standard (stage-2) `Promise.allSettled` instead. This method is now fully available
  in Hoist via bundled polyfills. Note that the standard method returns an array of objects of the
  form `{status: [rejected|fulfilled], ...}`, rather than `{state: [rejected|fulfilled], ...}`.
* The `containerRef` argument for `XH.toast()` should now be a DOM element. Component instances are
  no longer supported types for this value. This is required to support functional Components
  throughout the toolkit.
* Apps that need to prevent a `StoreFilterField` from binding to a `GridModel` in context, need to
  set the `store` or `gridModel` property explicitly to null.
* The Blueprint non-standard decorators `ContextMenuTarget` and `HotkeysTarget` are no longer
  supported. Use the new hooks `useContextMenu()` and `useHotkeys()` instead. For convenience, this
  functionality has also been made available directly on `Panel` via the `contextMenu` and `hotkeys`
  props.
* `DataView` and `DataViewModel` have been moved from `/desktop/cmp/dataview` to the cross-platform
  package `/cmp/dataview`.
* `isReactElement` has been removed. Applications should use the native React API method
  `React.isValidElement` instead.

### ⚙️ Technical

* `createObservableRef()` is now available in `@xh/hoist/utils/react` package. Use this function for
  creating refs that are functionally equivalent to refs created with `React.createRef()`, yet fully
  observable. With this change the `Ref` class in the same package is now obsolete.
* Hoist now establishes a proper react "error boundary" around all application code. This means that
  errors throw when rendering will be caught and displayed in the standard Hoist exception dialog,
  and stack traces for rendering errors should be significantly less verbose.
* Not a Hoist feature, exactly, but the latest version of `@xh/hoist-dev-utils` (see below) enables
  support for the `optional chaining` (aka null safe) and `nullish coalescing` operators via their
  Babel proposal plugins. Developers are encouraged to make good use of the new syntax below:
  *  conditional-chaining: `let foo = bar?.baz?.qux;`
  *  nullish coalescing: `let foo = bar ?? 'someDefaultValue';`

### 🐞 Bug Fixes

* Date picker month and year controls will now work properly in `localDate` mode. (Previously would
  reset to underlying value.)
* Individual `Buttons` within a `ButtonGroupInput` will accept a disabled prop while continuing to
  respect the overall `ButtonGroupInput`'s disabled prop.
* Raised z-index level of AG-Grid tooltip to ensure tooltips for AG-Grid context menu items appear
  above the context menu.

### 📚 Libraries

* @blueprintjs/core `3.18 -> 3.19`
* @blueprintjs/datetime `3.12 -> 3.14`
* @fortawesome/fontawesome-pro `5.10 -> 5.11`
* @xh/hoist-dev-utils `3.8 -> 4.3` (multiple transitive updates to build tooling)
* ag-grid `21.1 -> 21.2`
* highcharts `7.1 -> 7.2`
* mobx `5.13 -> 5.14`
* react-transition-group `4.2 -> 4.3`
* rsvp (removed)
* store2 `2.9 -> 2.10`

[Commit Log](https://github.com/xh/hoist-react/compare/v27.1.0...v28.0.0)

## v27.1.0 - 2019-09-05

### 🎁 New Features

* `Column.exportFormat` can now be a function, which supports setting Excel formats on a per-cell
  (vs. entire column) basis by returning a conditional `exportFormat` based upon the value and / or
  record.
  * ⚠️ Note that per-cell formatting _requires_ that apps update their server to use hoist-core
    v6.3.0+ to work, although earlier versions of hoist-core _are_ backwards compatible with the
    pre-existing, column-level export formatting.
* `DataViewModel` now supports a `sortBy` config. Accepts the same inputs as `GridModel.sortBy`,
  with the caveat that only a single-level sort is supported at this time.

[Commit Log](https://github.com/xh/hoist-react/compare/v27.0.1...v27.1.0)

## v27.0.1 - 2019-08-26

### 🐞 Bug Fixes

* Fix to `Store.clear()` and `GridModel.clear()`, which delegates to the same (#1324).

[Commit Log](https://github.com/xh/hoist-react/compare/v27.0.0...v27.0.1)

## v27.0.0 - 2019-08-23

### 🎁 New Features

* A new `LocalDate` class has been added to the toolkit. This class provides client-side support for
  "business" or "calendar" days that do not have a time component. It is an immutable class that
  supports '==', '<' and '>', as well as a number of convenient manipulation functions. Support for
  the `LocalDate` class has also been added throughout the toolkit, including:
  * `Field.type` now supports an additional `localDate` option for automatic conversion of server
    data to this type when loading into a `Store`.
  * `fetchService` is aware of this class and will automatically serialize all instances of it for
    posting to the server. ⚠ NOTE that along with this change, `fetchService` and its methods such
    as `XH.fetchJson()` will now serialize regular JS Date objects as ms timestamps when provided in
    params. Previously Dates were serialized in their default `toString()` format. This would be a
    breaking change for an app that relied on that default Date serialization, but it was made for
    increased symmetry with how Hoist JSON-serializes Dates and LocalDates on the server-side.
  * `DateInput` can now be used to seamlessly bind to a `LocalDate` as well as a `Date`. See its new
    prop of `valueType` which can be set to `localDate` or `date` (default).
  * A new `localDateCol` config has been added to the `@xh/hoist/grid/columns` package with
    standardized rendering and formatting.
* New `TreeMap` and `SplitTreeMap` components added, to render hierarchical data in a configurable
  TreeMap visualization based on the Highcharts library. Supports optional binding to a GridModel,
  which syncs selection and expand / collapse state.
* `Column` gets a new `highlightOnChange` config. If true, the grid will highlight the cell on each
  change by flashing its background. (Currently this is a simple on/off config - future iterations
  could support a function variant or other options to customize the flash effect based on the
  old/new values.) A new CSS var `--xh-grid-cell-change-bg-highlight` can be used to customize the
  color used, app-wide or scoped to a particular grid selector. Note that columns must *not* specify
  `rendererIsComplex` (see below) if they wish to enable the new highlight flag.

### 💥 Breaking Changes

* The updating of `Store` data has been reworked to provide a simpler and more powerful API that
  allows for the applications of additions, deletions, and updates in a single transaction:
  * The signature of `Store.updateData()` has been substantially changed, and is now the main entry
    point for all updates.
  * `Store.removeRecords()` has been removed. Use `Store.updateData()` instead.
  * `Store.addData()` has been removed. Use `Store.updateData()` instead.
* `Column` takes an additional property `rendererIsComplex`. Application must set this flag to
  `true` to indicate if a column renderer uses values other than its own bound field. This change
  provides an efficiency boost by allowing ag-Grid to use its default change detection instead of
  forcing a cell refresh on any change.

### ⚙️ Technical

* `Grid` will now update the underlying ag-Grid using ag-Grid transactions rather than relying on
  agGrid `deltaRowMode`. This is intended to provide the best possible grid performance and
  generally streamline the use of the ag-Grid Api.

### 🐞 Bug Fixes

* Panel resize events are now properly throttled, avoiding extreme lagginess when resizing panels
  that contain complex components such as big grids.
* Workaround for issues with the mobile Onsen toolkit throwing errors while resetting page stack.
* Dialogs call `doCancel()` handler if cancelled via `<esc>` keypress.

### 📚 Libraries

* @xh/hoist-dev-utils `3.7 -> 3.8`
* qs `6.7 -> 6.8`
* store2 `2.8 -> 2.9`

[Commit Log](https://github.com/xh/hoist-react/compare/v26.0.1...v27.0.0)

## v26.0.1 - 2019-08-07

### 🎁 New Features

* **WebSocket support** has been added in the form of `XH.webSocketService` to establish and
  maintain a managed websocket connection with the Hoist UI server. This is implemented on the
  client via the native `WebSocket` object supported by modern browsers and relies on the
  corresponding service and management endpoints added to Hoist Core v6.1.
  * Apps must declare `webSocketsEnabled: true` in their `AppSpec` configuration to enable this
    overall functionality on the client.
  * Apps can then subscribe via the new service to updates on a requested topic and will receive any
    inbound messages for that topic via a callback.
  * The service will monitor the socket connection with a regular heartbeat and attempt to
    re-establish if dropped.
  * A new admin console snap-in provides an overview of connected websocket clients.
* The `XH.message()` and related methods such as `XH.alert()` now support more flexible
  `confirmProps` and `cancelProps` configs, each of which will be passed to their respective button
  and merged with suitable defaults. Allows use of the new `autoFocus` prop with these preconfigured
  dialogs.
  * By default, `XH.alert()` and `XH.confirm()` will auto focus the confirm button for user
    convenience.
  * The previous text/intent configs have been deprecated and the message methods will log a console
    warning if they are used (although it will continue to respect them to aid transitioning to the
    new configs).
* `GridModel` now supports a `copyCell` context menu action. See `StoreContextMenu` for more
  details.
* New `GridCountLabel` component provides an alternative to existing `StoreCountLabel`, outputting
  both overall record count and current selection count in a configurable way.
* The `Button` component accepts an `autoFocus` prop to attempt to focus on render.
* The `Checkbox` component accepts an `autoFocus` prop to attempt to focus on render.

### 💥 Breaking Changes

* `StoreCountLabel` has been moved from `/desktop/cmp/store` to the cross-platform package
  `/cmp/store`. Its `gridModel` prop has also been removed - usages with grids should likely switch
  to the new `GridCountLabel` component, noted above and imported from `/cmp/grid`.
* The API for `ClipboardButton` and `ClipboardMenuItem` has been simplified, and made implementation
  independent. Specify a single `getCopyText` function rather than the `clipboardSpec`.
  (`clipboardSpec` is an artifact from the removed `clipboard` library).
* The `XH.prompt()` and `XH.message()` input config has been updated to work as documented, with any
  initial/default value for the input sourced from `input.initialValue`. Was previously sourced from
  `input.value` (#1298).
* ChartModel `config` has been deprecated. Please use `highchartsConfig` instead.

### 🐞 Bug Fixes

* The `Select.selectOnFocus` prop is now respected when used in tandem with `enableCreate` and/or
  `queryFn` props.
* `DateInput` popup _will_ now close when input is blurred but will _not_ immediately close when
  `enableTextInput` is `false` and a month or year is clicked (#1293).
* Buttons within a grid `actionCol` now render properly in compact mode, without clipping/overflow.

### ⚙️ Technical

* `AgGridModel` will now throw an exception if any of its methods which depend on ag-Grid state are
  called before the grid has been fully initialized (ag-Grid onGridReady event has fired).
  Applications can check the new `isReady` property on `AgGridModel` before calling such methods to️️
  verify the grid is fully initialized.

### 📚 Libraries

* @blueprintjs/core `3.17 -> 3.18`
* @blueprintjs/datetime `3.11 -> 3.12`
* @fortawesome/fontawesome `5.9 -> 5.10`
* ag-grid `21.0.1 -> 21.1.1`
* store2 `2.7 -> 2.8`
* The `clipboard` library has been replaced with the simpler `clipboard-copy` library.

[Commit Log](https://github.com/xh/hoist-react/compare/v25.2.0...v26.0.1)

## v25.2.0 - 2019-07-25

### 🎁 New Features

* `RecordAction` supports a new `secondaryText` property. When used for a Grid context menu item,
  this text appears on the right side of the menu item, usually used for displaying the shortcut key
  associated with an action.

### 🐞 Bug Fixes

* Fixed issue with loopy behavior when using `Select.selectOnFocus` and changing focus
  simultaneously with keyboard and mouse.

[Commit Log](https://github.com/xh/hoist-react/compare/v25.1.0...v25.2.0)

## v25.1.0 - 2019-07-23

### 🎁 New Features

* `JsonInput` includes buttons for toggling showing in a full-screen dialog window. Also added a
  convenience button to auto-format `JsonInput's` content.
* `DateInput` supports a new `enableTextInput` prop. When this property is set to false, `DateInput`
  will be entirely driven by the provided date picker. Additionally, `DateInput` styles have been
  improved for its various modes to more clearly convey its functionality.
* `ExportButton` will auto-disable itself if bound to an empty `GridModel`. This helper button will
  now also throw a console warning (to alert the developer) if `gridModel.enableExport != true`.

### ⚙️ Technical

* Classes decorated with `@LoadSupport` will now throw an exception out of their provided
  `loadAsync()` method if called with a parameter that's not a plain object (i.e. param is clearly
  not a `LoadSpec`). Note this might be a breaking change, in so far as it introduces additional
  validation around this pre-existing API requirement.
* Requirements for the `colorSpec` option passed to Hoist number formatters have been relaxed to
  allow partial definitions such that, for example, only negative values may receive the CSS class
  specified, without having to account for positive value styling.

### 🐞 Bug Fixes

* `RestFormModel` now submits dirty fields only when editing a record, as intended (#1245).
* `FormField` will no longer override the disabled prop of its child input if true (#1262).

### 📚 Libraries

* mobx `5.11 -> 5.13`
* Misc. patch-level updates

[Commit Log](https://github.com/xh/hoist-react/compare/v25.0.0...v25.1.0)

## v25.0.0 - 2019-07-16

### 🎁 New Features

* `Column` accepts a new `comparator` callback to customize how column cell values are sorted by the
  grid.
* Added `XH.prompt()` to show a simple message popup with a built-in, configurable HoistInput. When
  submitted by the user, its callback or resolved promise will include the input's value.
* `Select` accepts a new `selectOnFocus` prop. The behaviour is analogous to the `selectOnFocus`
  prop already in `TextInput`, `TextArea` and `NumberInput`.

### 💥 Breaking Changes

* The `fmtPercent` and `percentRenderer` methods will now multiply provided value by 100. This is
  consistent with the behavior of Excel's percentage formatting and matches the expectations of
  `ExportFormat.PCT`. Columns that were previously using `exportValue: v => v/100` as a workaround
  to the previous renderer behavior should remove this line of code.
* `DimensionChooserModel`'s `historyPreference` config has been renamed `preference`. It now
  supports saving both value and history to the same preference (existing history preferences will
  be handled).

[Commit Log](https://github.com/xh/hoist-react/compare/v24.2.0...v25.0.0)

## v24.2.0 - 2019-07-08

### 🎁 New Features

* `GridModel` accepts a new `colDefaults` configuration. Defaults provided via this object will be
  merged (deeply) into all column configs as they are instantiated.
* New `Panel.compactHeader` and `DockContainer.compactHeaders` props added to enable more compact
  and space efficient styling for headers in these components.
  * ⚠️ Note that as part of this change, internal panel header CSS class names changed slightly -
    apps that were targeting these internal selectors would need to adjust. See
    desktop/cmp/panel/impl/PanelHeader.scss for the relevant updates.
* A new `exportOptions.columns` option on `GridModel` replaces `exportOptions.includeHiddenCols`.
  The updated and more flexible config supports special strings 'VISIBLE' (default), 'ALL', and/or a
  list of specific colIds to include in an export.
  * To avoid immediate breaking changes, GridModel will log a warning on any remaining usages of
    `includeHiddenCols` but auto-set to `columns: 'ALL'` to maintain the same behavior.
* Added new preference `xhShowVersionBar` to allow more fine-grained control of when the Hoist
  version bar is showing. It defaults to `auto`, preserving the current behavior of always showing
  the footer to Hoist Admins while including it for non-admins *only* in non-production
  environments. The pref can alternatively be set to 'always' or 'never' on a per-user basis.

### 📚 Libraries

* @blueprintjs/core `3.16 -> 3.17`
* @blueprintjs/datetime `3.10 -> 3.11`
* mobx `5.10 -> 5.11`
* react-transition-group `2.8 -> 4.2`

[Commit Log](https://github.com/xh/hoist-react/compare/v24.1.1...v24.2.0)

## v24.1.1 - 2019-07-01

### 🐞 Bug Fixes

* Mobile column chooser internal layout/sizing fixed when used in certain secure mobile browsers.

[Commit Log](https://github.com/xh/hoist-react/compare/v24.1.0...v24.1.1)

## v24.1.0 - 2019-07-01

### 🎁 New Features

* `DateInput.enableClear` prop added to support built-in button to null-out a date input's value.

### 🐞 Bug Fixes

* The `Select` component now properly shows all options when the pick-list is re-shown after a
  change without first blurring the control. (Previously this interaction edge case would only show
  the option matching the current input value.) #1198
* Mobile mask component `onClick` callback prop restored - required to dismiss mobile menus when not
  tapping a menu option.
* When checking for a possible expired session within `XH.handleException()`, prompt for app login
  only for Ajax requests made to relative URLs (not e.g. remote APIs accessed via CORS). #1189

### ✨ Style

* Panel splitter collapse button more visible in dark theme. CSS vars to customize further fixed.
* The mobile app menu button has been moved to the right side of the top appBar, consistent with its
  placement in desktop apps.

### 📚 Libraries

* @blueprintjs/core `3.15 -> 3.16`
* @blueprintjs/datetime `3.9 -> 3.10`
* codemirror `5.47 -> 5.48`
* mobx `6.0 -> 6.1`

[Commit Log](https://github.com/xh/hoist-react/compare/v24.0.0...v24.1.0)

## v24.0.0 - 2019-06-24

### 🎁 New Features

#### Data

* A `StoreFilter` object has been introduced to the data API. This allows `Store` and
  `StoreFilterField` to support the ability to conditionally include all children when filtering
  hierarchical data stores, and could support additional filtering customizations in the future.
* `Store` now provides a `summaryRecord` property which can be used to expose aggregated data for
  the data it contains. The raw data for this record can be provided to `loadData()` and
  `updateData()` either via an explicit argument to these methods, or as the root node of the raw
  data provided (see `Store.loadRootAsSummary`).
* The `StoreFilterField` component accepts new optional `model` and `bind` props to allow control of
  its text value from an external model's observable.
* `pwd` is now a new supported type of `Field` in the `@xh/hoist/core/data` package.

#### Grid

* `GridModel` now supports a `showSummary` config which can be used to display its store's
  summaryRecord (see above) as either a pinned top or bottom row.
* `GridModel` also adds a `enableColumnPinning` config to enable/disable user-driven pinning. On
  desktop, if enabled, users can pin columns by dragging them to the left or right edges of the grid
  (the default ag-Grid gesture). Column pinned state is now also captured and maintained by the
  overall grid state system.
* The desktop column chooser now options in a non-modal popover when triggered from the standard
  `ColChooserButton` component. This offers a quicker and less disruptive alternative to the modal
  dialog (which is still used when launched from the grid context menu). In this popover mode,
  updates to columns are immediately reflected in the underlying grid.
* The mobile `ColChooser` has been improved significantly. It now renders displayed and available
  columns as two lists, allowing drag and drop between to update the visibility and ordering. It
  also provides an easy option to toggle pinning the first column.
* `DimensionChooser` now supports an optional empty / ungrouped configuration with a value of `[]`.
  See `DimensionChooserModel.enableClear` and `DimensionChooser.emptyText`.

#### Other Features

* Core `AutoRefreshService` added to trigger an app-wide data refresh on a configurable interval, if
  so enabled via a combination of soft-config and user preference. Auto-refresh relies on the use of
  the root `RefreshContextModel` and model-level `LoadSupport`.
* A new `LoadingIndicator` component is available as a more minimal / unobtrusive alternative to a
  modal mask. Typically configured via a new `Panel.loadingIndicator` prop, the indicator can be
  bound to a `PendingTaskModel` and will automatically show/hide a spinner and/or custom message in
  an overlay docked to the corner of the parent Panel.
* `DateInput` adds support for new `enablePicker` and `showPickerOnFocus` props, offering greater
  control over when the calendar picker is shown. The new default behaviour is to not show the
  picker on focus, instead showing it via a built-in button.
* Transitions have been disabled by default on desktop Dialog and Popover components (both are from
  the Blueprint library) and on the Hoist Mask component. This should result in a snappier user
  experience, especially when working on remote / virtual workstations. Any in-app customizations to
  disable or remove transitions can now be removed in favor of this toolkit-wide change.
* Added new `@bindable.ref` variant of the `@bindable` decorator.

### 💥 Breaking Changes

* Apps that defined and initialized their own `AutoRefreshService` service or functionality should
  leverage the new Hoist service if possible. Apps with a pre-existing custom service of the same
  name must either remove in favor of the new service or - if they have special requirements not
  covered by the Hoist implementation - rename their own service to avoid a naming conflict.
* The `StoreFilterField.onFilterChange` callback will now be passed a `StoreFilter`, rather than a
  function.
* `DateInput` now has a calendar button on the right side of the input which is 22 pixels square.
  Applications explicitly setting width or height on this component should ensure that they are
  providing enough space for it to display its contents without clipping.

### 🐞 Bug Fixes

* Performance for bulk grid selections has been greatly improved (#1157)
* Toolbars now specify a minimum height (or width when vertical) to avoid shrinking unexpectedly
  when they contain only labels or are entirely empty (but still desired to e.g. align UIs across
  multiple panels). Customize if needed via the new `--xh-tbar-min-size` CSS var.
* All Hoist Components that accept a `model` prop now have that properly documented in their
  prop-types.
* Admin Log Viewer no longer reverses its lines when not in tail mode.

### ⚙️ Technical

* The `AppSpec` config passed to `XH.renderApp()` now supports a `clientAppCode` value to compliment
  the existing `clientAppName`. Both values are now optional and defaulted from the project-wide
  `appCode` and `appName` values set via the project's Webpack config. (Note that `clientAppCode` is
  referenced by the new `AutoRefreshService` to support configurable auto-refresh intervals on a
  per-app basis.)

### 📚 Libraries

* ag-grid `20.0 -> 21.0`
* react-select `2.4 -> 3.0`
* mobx-react `5.4 -> 6.0.3`
* font-awesome `5.8 -> 5.9`
* react-beautiful-dnd `10.1.1 -> 11.0.4`

[Commit Log](https://github.com/xh/hoist-react/compare/v23.0.0...v24.0.0)

## v23.0.0 - 2019-05-30

### 🎁 New Features

* `GridModel` now accepts a config of `cellBorders`, similar to `rowBorders`
* `Panel.tbar` and `Panel.bbar` props now accept an array of Elements and will auto-generate a
  `Toolbar` to contain them, avoiding the need for the extra import of `toolbar()`.
* New functions `withDebug` and `withShortDebug` have been added to provide a terse syntax for
  adding debug messages that track the execution of specific blocks of code.
* `XH.toast()` now supports an optional `containerRef` argument that can be used for anchoring a
  toast within another component (desktop only). Can be used to display more targeted toasts within
  the relevant section of an application UI, as opposed to the edge of the screen.
* `ButtonGroupInput` accepts a new `enableClear` prop that allows the active / depressed button to
  be unselected by pressing it again - this sets the value of the input as a whole to `null`.
* Hoist Admins now always see the VersionBar in the footer.
* `Promise.track` now accepts an optional `omit` config that indicates when no tracking will be
  performed.
* `fmtNumber` now accepts an optional `prefix` config that prepends immediately before the number,
  but after the sign (`+`, `-`).
* New utility methods `forEachAsync()` and `whileAsync()` have been added to allow non-blocking
  execution of time-consuming loops.

### 💥 Breaking Changes

* The `AppOption.refreshRequired` config has been renamed to `reloadRequired` to better match the
  `XH.reloadApp()` method called to reload the entire app in the browser. Any options defined by an
  app that require it to be fully reloaded should have this renamed config set to `true`.
* The options dialog will now automatically trigger an app-wide data _refresh_ via
  `XH.refreshAppAsync()` if options have changed that don't require a _reload_.
* The `EventSupport` mixin has been removed. There are no known uses of it and it is in conflict
  with the overall reactive structure of the hoist-react API. If your app listens to the
  `appStateChanged`, `prefChange` or `prefsPushed` events you will need to adjust accordingly.

### 🐞 Bug Fixes

* `Select` will now let the user edit existing text in conditions where it is expected to be
  editable. #880
* The Admin "Config Differ" tool has been updated to reflect changes to `Record` made in v22. It is
  once again able to apply remote config values.
* A `Panel` with configs `resizable: true, collapsible: false` now renders with a splitter.
* A `Panel` with no `icon`, `title`, or `headerItems` will not render a blank header.
* `FileChooser.enableMulti` now behaves as one might expect -- true to allow multiple files in a
  single upload. Previous behavior (the ability to add multiple files to dropzone) is now controlled
  by `enableAddMulti`.

[Commit Log](https://github.com/xh/hoist-react/compare/v22.0.0...v23.0.0)


## v22.0.0 - 2019-04-29

### 🎁 New Features

* A new `DockContainer` component provides a user-friendly way to render multiple child components
  "docked" to its bottom edge. Each child view is rendered with a configurable header and controls
  to allow the user to expand it, collapse it, or optionally "pop it out" into a modal dialog.
* A new `AgGrid` component provides a much lighter Hoist wrapper around ag-Grid while maintaining
  consistent styling and layout support. This allows apps to use any features supported by ag-Grid
  without conflicting with functionality added by the core Hoist `Grid`.
  * Note that this lighter wrapper lacks a number of core Hoist features and integrations, including
    store support, grid state, enhanced column and renderer APIs, absolute value sorting, and more.
  * An associated `AgGridModel` provides access to to the ag-Grid APIs, minimal styling configs, and
    several utility methods for managing Grid state.
* Added `GridModel.groupSortFn` config to support custom group sorting (replaces any use of
  `agOptions.defaultGroupSortComparator`).
* The `Column.cellClass` and `Column.headerClass` configs now accept functions to dynamically
  generate custom classes based on the Record and/or Column being rendered.
* The `Record` object now provides an additional getter `Record.allChildren` to return all children
  of the record, irrespective of the current filter in place on the record's store. This supplements
  the existing `Record.children` getter, which returns only the children meeting the filter.

### 💥 Breaking Changes

* The class `LocalStore` has been renamed `Store`, and is now the main implementation and base class
  for Store Data. The extraneous abstract superclass `BaseStore` has been removed.
* `Store.dataLastUpdated` had been renamed `Store.lastUpdated` on the new class and is now a simple
  timestamp (ms) rather than a Javascript Date object.
* The constructor argument `Store.processRawData` now expects a function that *returns* a modified
  object with the necessary edits. This allows implementations to safely *clone* the raw data rather
  than mutating it.
* The method `Store.removeRecord` has been replaced with the method `Store.removeRecords`. This will
  facilitate efficient bulk deletes.

### ⚙️ Technical

* `Grid` now performs an important performance workaround when loading a new dataset that would
  result in the removal of a significant amount of existing records/rows. The underlying ag-Grid
  component has a serious bottleneck here (acknowledged as AG-2879 in their bug tracker). The Hoist
  grid wrapper will now detect when this is likely and proactively clear all data using a different
  API call before loading the new dataset.
* The implementations `Store`, `RecordSet`, and `Record` have been updated to more efficiently
  re-use existing record references when loading, updating, or filtering data in a store. This keeps
  the Record objects within a store as stable as possible, and allows additional optimizations by
  ag-Grid and its `deltaRowDataMode`.
* When loading raw data into store `Record`s, Hoist will now perform additional conversions based on
  the declared `Field.type`. The unused `Field.nullable` has been removed.
* `LocalStorageService` now uses both the `appCode` and current username for its namespace key,
  ensuring that e.g. local prefs/grid state are not overwritten across multiple app users on one OS
  profile, or when admin impersonation is active. The service will automatically perform a one-time
  migration of existing local state from the old namespace to the new. #674
* `elem` no longer skips `null` children in its calls to `React.createElement()`. These children may
  play the role of placeholders when using conditional rendering, and skipping them was causing
  React to trigger extra re-renders. This change further simplifies Hoist's element factory and
  removes an unnecessary divergence with the behavior of JSX.


### 🐞 Bug Fixes

* `Grid` exports retain sorting, including support for absolute value sorting. #1068
* Ensure `FormField`s are keyed with their model ID, so that React can properly account for dynamic
  changes to fields within a form. #1031
* Prompt for app refresh in (rare) case of mismatch between client and server-side session user.
  (This can happen during impersonation and is defended against in server-side code.) #675

[Commit Log](https://github.com/xh/hoist-react/compare/v21.0.2...v22.0.0)

## v21.0.2 - 2019-04-05

### 📚 Libraries

* Rollback ag-Grid to v20.0.0 after running into new performance issues with large datasets and
  `deltaRowDataMode`. Updates to tree filtering logic, also related to grid performance issues with
  filtered tree results returning much larger record counts.

## v21.0.0 - 2019-04-04

### 🎁 New Features

* `FetchService` fetch methods now accept a plain object as the `headers` argument. These headers
  will be merged with the default headers provided by FetchService.
* An app can also now specify default headers to be sent with every fetch request via
  `XH.fetchService.setDefaultHeaders()`. You can pass either a plain object, or a closure which
  returns one.
* `Grid` supports a new `onGridReady` prop, allowing apps to hook into the ag-Grid event callback
  without inadvertently short-circuiting the Grid's own internal handler.

### 💥 Breaking Changes

* The shortcut getter `FormModel.isNotValid` was deemed confusing and has been removed from the API.
  In most cases applications should use `!FormModel.isValid` instead; this expression will return
  `false` for the `Unknown` as well as the `NotValid` state. Applications that wish to explicitly
  test for the `NotValid` state should use the `validationState` getter.
* Multiple HoistInputs have changed their `onKeyPress` props to `onKeyDown`, including TextInput,
  NumberInput, TextArea & SearchInput. The `onKeyPress` event has been deprecated in general and has
  limitations on which keys will trigger the event to fire (i.e. it would not fire on an arrow
  keypress).
* FetchService's fetch methods no longer support `contentType` parameter. Instead, specify a custom
  content-type by setting a 'Content-Type' header using the `headers` parameter.
* FetchService's fetch methods no longer support `acceptJson` parameter. Instead, pass an {"Accept":
  "application/json"} header using the `headers` parameter.

### ✨ Style

* Black point + grid colors adjusted in dark theme to better blend with overall blue-gray tint.
* Mobile styles have been adjusted to increase the default font size and grid row height, in
  addition to a number of other smaller visual adjustments.

### 🐞 Bug Fixes

* Avoid throwing React error due to tab / routing interactions. Tab / routing / state support
  generally improved. (#1052)
* `GridModel.selectFirst()` improved to reliably select first visible record even when one or more
  groupBy levels active. (#1058)

### 📚 Libraries

* ag-Grid `~20.1 -> ~20.2` (fixes ag-grid sorting bug with treeMode)
* @blueprint/core `3.14 -> 3.15`
* @blueprint/datetime `3.7 -> 3.8`
* react-dropzone `10.0 -> 10.1`
* react-transition-group `2.6 -> 2.8`

[Commit Log](https://github.com/xh/hoist-react/compare/v20.2.1...v21.0.0)

## v20.2.1 - 2019-03-28

* Minor tweaks to grid styles - CSS var for pinned column borders, drop left/right padding on
  center-aligned grid cells.

[Commit Log](https://github.com/xh/hoist-react/compare/v20.2.0...v20.2.1)

## v20.2.0 - 2019-03-27

### 🎁 New Features

* `GridModel` exposes three new configs - `rowBorders`, `stripeRows`, and `showCellFocus` - to
  provide additional control over grid styling. The former `Grid` prop `showHover` has been
  converted to a `GridModel` config for symmetry with these other flags and more efficient
  re-rendering. Note that some grid-related CSS classes have also been modified to better conform to
  the BEM approach used elsewhere - this could be a breaking change for apps that keyed off of
  certain Hoist grid styles (not expected to be a common case).
* `Select` adds a `queryBuffer` prop to avoid over-eager calls to an async `queryFn`. This buffer is
  defaulted to 300ms to provide some out-of-the-box debouncing of keyboard input when an async query
  is provided. A longer value might be appropriate for slow / intensive queries to a remote API.

### 🐞 Bug Fixes

* A small `FormField.labelWidth` config value will now be respected, even if it is less than the
  default minWidth of 80px.
* Unnecessary re-renders of inactive tab panels now avoided.
* `Grid`'s filter will now be consistently applied to all tree grid records. Previously, the filter
  skipped deeply nested records under specific conditions.
* `Timer` no longer requires its `runFn` to be a promise, as it briefly (and unintentionally) did.
* Suppressed default browser resize handles on `textarea`.

[Commit Log](https://github.com/xh/hoist-react/compare/v20.1.1...v20.2.0)

## v20.1.1 - 2019-03-27

### 🐞 Bug Fixes

* Fix form field reset so that it will call computeValidationAsync even if revalidation is not
  triggered because the field's value did not change when reset.

[Commit Log](https://github.com/xh/hoist-react/compare/v20.1.0...v20.1.1)


## v20.1.0 - 2019-03-14

### 🎁 New Features

* Standard app options panel now includes a "Restore Defaults" button to clear all user preferences
  as well as any custom grid state, resetting the app to its default state for that user.

### 🐞 Bug Fixes

* Removed a delay from `HoistInput` blur handling, ensuring `noteBlurred()` is called as soon as the
  element loses focus. This should remove a class of bugs related to input values not flushing into
  their models quickly enough when `commitOnChange: false` and the user moves directly from an input
  to e.g. clicking a submit button. #1023
* Fix to Admin ConfigDiffer tool (missing decorator).

### ⚙️ Technical

* The `GridModel.store` config now accepts a plain object and will internally create a `LocalStore`.
  This store config can also be partially specified or even omitted entirely. GridModel will ensure
  that the store is auto-configured with all fields in configured grid columns, reducing the need
  for app code boilerplate (re)enumerating field names.
* `Timer` class reworked to allow its interval to be adjusted dynamically via `setInterval()`,
  without requiring the Timer to be re-created.

[Commit Log](https://github.com/xh/hoist-react/compare/v20.0.1...v20.1.0)


## v20.0.1 - 2019-03-08

### 🐞 Bug Fixes

* Ensure `RestStore` processes records in a standard way following a save/add operation (#1010).

[Commit Log](https://github.com/xh/hoist-react/compare/v20.0.0...v20.0.1)


## v20.0.0 - 2019-03-06

### 💥 Breaking Changes

* The `@LoadSupport` decorator has been substantially reworked and enhanced from its initial release
  in v19. It is no longer needed on the HoistComponent, but rather should be put directly on the
  owned HoistModel implementing the loading. IMPORTANT NOTE: all models should implement
  `doLoadAsync` rather than `loadAsync`. Please see `LoadSupport` for more information on this
  important change.
* `TabContainer` and `TabContainerModel` are now cross-platform. Apps should update their code to
  import both from `@xh/hoist/cmp/tab`.
* `TabContainer.switcherPosition` has been moved to `TabContainerModel`. Please note that changes to
  `switcherPosition` are not supported on mobile, where the switcher will always appear beneath the
  container.
* The `Label` component from `@xh/hoist/desktop/cmp/input` has been removed. Applications should
  consider using the basic html `label` element instead (or a `FormField` if applicable).
* The `LeftRightChooserModel` constructor no longer accepts a `leftSortBy` and `rightSortBy`
  property. The implementation of these properties was generally broken. Use `leftSorted` and
  `rightSorted` instead.

#### Mobile

* Mobile `Page` has changed - `Pages` are now wrappers around `Panels` that are designed to be used
  with a `NavigationModel` or `TabContainer`. `Page` accepts the same props as `Panel`, meaning uses
  of `loadModel` should be replaced with `mask`.
* The mobile `AppBar` title is static and defaults to the app name. If you want to display page
  titles, it is recommended to use the `title` prop on the `Page`.

### 🎁 New Features

* Enhancements to Model and Component data loading via `@LoadSupport` provides a stronger set of
  conventions and better support for distinguishing between initial loads / auto/background
  refreshes / user- driven refreshes. It also provides new patterns for ensuring application
  Services are refreshed as part of a reworked global refresh cycle.
* RestGridModel supports a new `cloneAction` to take an existing record and open the editor form in
  "add mode" with all editable fields pre-populated from the source record. The action calls
  `prepareCloneFn`, if defined on the RestGridModel, to perform any transform operations before
  rendering the form.
* Tabs in `TabContainerModel` now support an `icon` property on the desktop.
* Charts take a new optional `aspectRatio` prop.
* Added new `Column.headerTooltip` config.
* Added new method `markManaged` on `ManagedSupport`.
* Added new function decorator `debounced`.
* Added new function `applyMixin` providing support for structured creation of class decorators
  (mixins).

#### Mobile

* Column chooser support available for mobile Grids. Users can check/uncheck columns to add/remove
  them from a configurable grid and reorder the columns in the list via drag and drop. Pair
  `GridModel.enableColChooser` with a mobile `colChooserButton` to allow use.
* Added `DialogPage` to the mobile toolkit. These floating pages do not participate in navigation or
  routing, and are used for showing fullscreen views outside of the Navigator / TabContainer
  context.
* Added `Panel` to the mobile toolkit, which offers a header element with standardized styling,
  title, and icon, as well as support for top and bottom toolbars.
* The mobile `AppBar` has been updated to more closely match the desktop `AppBar`, adding `icon`,
  `leftItems`, `hideAppMenuButton` and `appMenuButtonProps` props.
* Added routing support to mobile.

### 🐞 Bug Fixes

* The HighCharts wrapper component properly resizes its chart.
* Mobile dimension chooser button properly handles overflow for longer labels.
* Sizing fixes for multi-line inputs such as textArea and jsonInput.
* NumberInput calls a `onKeyPress` prop if given.
* Layout fixes on several admin panels and detail popups.

### 📚 Libraries

* @blueprintjs/core `3.13 -> 3.14`
* @xh/hoist-dev-utils `3.5 -> 3.6`
* ag-Grid `~20.0 -> ~20.1`
* react-dropzone `~8.0 -> ~9.0`
* react-select `~2.3 -> ~2.4`
* router5 `~6.6 -> ~7.0`
* react `~16.7 -> ~16.8`

[Commit Log](https://github.com/xh/hoist-react/compare/v19.0.1...v20.0.0)

## v19.0.1 - 2019-02-12

### 🐞 Bug Fixes

* Additional updates and simplifications to `FormField` sizing of child `HoistInput` elements, for
  more reliable sizing and spacing filling behavior.

[Commit Log](https://github.com/xh/hoist-react/compare/v19.0.0...v19.0.1)


## v19.0.0 - 2019-02-08

### 🎁 New Features

* Added a new architecture for signaling the need to load / refresh new data across either the
  entire app or a section of the component hierarchy. This new system relies on React context to
  minimizes the need for explicit application wiring, and improves support for auto-refresh. See
  newly added decorator `@LoadSupport` and classes/components `RefreshContext`,
  `RefreshContextModel`, and `RefreshContextView` for more info.
* `TabContainerModel` and `TabModel` now support `refreshMode` and `renderMode` configs to allow
  better control over how inactive tabs are mounted/unmounted and how tabs handle refresh requests
  when hidden or (re)activated.
* Apps can implement `getAppOptions()` in their `AppModel` class to specify a set of app-wide
  options that should be editable via a new built-in Options dialog. This system includes built-in
  support for reading/writing options to preferences, or getting/setting their values via custom
  handlers. The toolkit handles the rendering of the dialog.
* Standard top-level app buttons - for actions such as launching the new Options dialog, switching
  themes, launching the admin client, and logging out - have been moved into a new menu accessible
  from the top-right corner of the app, leaving more space for app-specific controls in the AppBar.
* `RecordGridModel` now supports an enhanced `editors` configuration that exposes the full set of
  validation and display support from the Forms package.
* `HoistInput` sizing is now consistently implemented using `LayoutSupport`. All sizable
  `HoistInputs` now have default `width` to ensure a standard display out of the box. `JsonInput`
  and `TextArea` also have default `height`. These defaults can be overridden by declaring explicit
  `width` and `height` values, or unset by setting the prop to `null`.
* `HoistInputs` within `FormFields` will be automatically sized to fill the available space in the
  `FormField`. In these cases, it is advised to either give the `FormField` an explicit size or
  render it in a flex layout.

### 💥 Breaking Changes

* ag-Grid has been updated to v20.0.0. Most apps shouldn't require any changes - however, if you are
  using `agOptions` to set sorting, filtering or resizing properties, these may need to change:

  For the `Grid`, `agOptions.enableColResize`, `agOptions.enableSorting` and `agOptions.enableFilter`
  have been removed. You can replicate their effects by using `agOptions.defaultColDef`. For
  `Columns`, `suppressFilter` has been removed, an should be replaced with `filter: false`.

* `HoistAppModel.requestRefresh` and `TabContainerModel.requestRefresh` have been removed.
  Applications should use the new Refresh architecture described above instead.
* `tabRefreshMode` on TabContainer has been renamed `renderMode`.
* `TabModel.reloadOnShow` has been removed. Set the `refreshMode` property on TabContainerModel or
  TabModel to `TabRefreshMode.ON_SHOW_ALWAYS` instead.
* The mobile APIs for `TabContainerModel`, `TabModel`, and `RefreshButton` have been rewritten to
  more closely mirror the desktop API.
* The API for `RecordGridModel` editors has changed -- `type` is no longer supported. Use
  `fieldModel` and `formField` intead.
* `LocalStore.loadRawData` requires that all records presented to store have unique IDs specified.
  See `LocalStore.idSpec` for more information.

### 🐞 Bug Fixes

* SwitchInput and RadioInput now properly highlight validation errors in `minimal` mode.

### 📚 Libraries

* @blueprintjs/core `3.12 -> 3.13`
* ag-Grid `~19.1.4 -> ~20.0.0`

[Commit Log](https://github.com/xh/hoist-react/compare/v18.1.2...v19.0.0)


## v18.1.2 - 2019-01-30

### 🐞 Bug Fixes

* Grid integrations relying on column visibility (namely export, storeFilterField) now correctly
  consult updated column state from GridModel. #935
* Ensure `FieldModel.initialValue` is observable to ensure that computed dirty state (and any other
  derivations) are updated if it changes. #934
* Fixes to ensure Admin console log viewer more cleanly handles exceptions (e.g. attempting to
  auto-refresh on a log file that has been deleted).

[Commit Log](https://github.com/xh/hoist-react/compare/v18.1.1...v18.1.2)

## v18.1.1 - 2019-01-29

* Grid cell padding can be controlled via a new set of CSS vars and is reduced by default for grids
  in compact mode.
* The `addRecordAsync()` and `saveRecordAsync()` methods on `RestStore` return the updated record.

[Commit Log](https://github.com/xh/hoist-react/compare/v18.1.0...v18.1.1)


## v18.1.0 - 2019-01-28

### 🎁 New Features

* New `@managed` class field decorator can be used to mark a property as fully created/owned by its
  containing class (provided that class has installed the matching `@ManagedSupport` decorator).
  * The framework will automatically pass any `@managed` class members to `XH.safeDestroy()` on
    destroy/unmount to ensure their own `destroy()` lifecycle methods are called and any related
    resources are disposed of properly, notably MobX observables and reactions.
  * In practice, this should be used to decorate any properties on `HoistModel`, `HoistService`, or
    `HoistComponent` classes that hold a reference to a `HoistModel` created by that class. All of
    those core artifacts support the new decorator, `HoistModel` already provides a built-in
    `destroy()` method, and calling that method when an app is done with a Model is an important
    best practice that can now happen more reliably / easily.
* `FormModel.getData()` accepts a new single parameter `dirtyOnly` - pass true to get back only
  fields which have been modified.
* The mobile `Select` component indicates the current value with a ✅ in the drop-down list.
* Excel exports from tree grids now include the matching expand/collapse tree controls baked into
  generated Excel file.

### 🐞 Bug Fixes

* The `JsonInput` component now properly respects / indicates disabled state.

### 📚 Libraries

* Hoist-dev-utils `3.4.1 -> 3.5.0` - updated webpack and other build tool dependencies, as well as
  an improved eslint configuration.
* @blueprintjs/core `3.10 -> 3.12`
* @blueprintjs/datetime `3.5 -> 3.7`
* fontawesome `5.6 -> 5.7`
* mobx `5.8 -> 5.9`
* react-select `2.2 -> 2.3`
* Other patch updates

[Commit Log](https://github.com/xh/hoist-react/compare/v18.0.0...v18.1.0)

## v18.0.0 - 2019-01-15

### 🎁 New Features

* Form support has been substantially enhanced and restructured to provide both a cleaner API and
  new functionality:
  * `FormModel` and `FieldModel` are now concrete classes and provide the main entry point for
    specifying the contents of a form. The `Field` and `FieldSupport` decorators have been removed.
  * Fields and sub-forms may now be dynamically added to FormModel.
  * The validation state of a FormModel is now *immediately* available after construction and
    independent of the GUI. The triggering of the *display* of that state is now a separate process
    triggered by GUI actions such as blur.
  * `FormField` has been substantially reworked to support a read-only display and inherit common
    property settings from its containing `Form`.
  * `HoistInput` has been moved into the `input` package to clarify that these are lower level
    controls and independent of the Forms package.

* `RestGrid` now supports a `mask` prop. RestGrid loading is now masked by default.
* `Chart` component now supports a built-in zoom out gesture: click and drag from right-to-left on
  charts with x-axis zooming.
* `Select` now supports an `enableClear` prop to control the presence of an optional inline clear
  button.
* `Grid` components take `onCellClicked` and `onCellDoubleClicked` event handlers.
* A new desktop `FileChooser` wraps a preconfigured react-dropzone component to allow users to
  easily select files for upload or other client-side processing.

### 💥 Breaking Changes

* Major changes to Form (see above). `HoistInput` imports will also need to be adjusted to move from
  `form` to `input`.
* The name of the HoistInput `field` prop has been changed to `bind`. This change distinguishes the
  lower-level input package more clearly from the higher-level form package which uses it. It also
  more clearly relates the property to the associated `@bindable` annotation for models.
* A `Select` input with `enableMulti = true` will by default no longer show an inline x to clear the
  input value. Use the `enableClear` prop to re-enable.
* Column definitions are exported from the `grid` package. To ensure backwards compatibility,
  replace imports from `@xh/hoist/desktop/columns` with `@xh/hoist/desktop/cmp/grid`.

### 📚 Libraries

* React `~16.6.0 -> ~16.7.0`
* Patch version updates to multiple other dependencies.

[Commit Log](https://github.com/xh/hoist-react/compare/v17.0.0...v18.0.0)

## v17.0.0 - 2018-12-21

### 💥 Breaking Changes

* The implementation of the `model` property on `HoistComponent` has been substantially enhanced:
  *  "Local" Models should now be specified on the Component class declaration by simply setting the
     `model` property, rather than the confusing `localModel` property.
  *  HoistComponent now supports a static `modelClass` class property. If set, this property will
     allow a HoistComponent to auto-create a model internally when presented with a plain javascript
     object as its `model` prop. This is especially useful in cases like `Panel` and `TabContainer`,
     where apps often need to specify a model but do not require a reference to the model. Those
     usages can now skip importing and instantiating an instance of the component's model class
     themselves.
  *  Hoist will now throw an Exception if an application attempts to changes the model on an
     existing HoistComponent instance or presents the wrong type of model to a HoistComponent where
     `modelClass` has been specified.

* `PanelSizingModel` has been renamed `PanelModel`. The class now also has the following new
  optional properties, all of which are `true` by default:
  * `showSplitter` - controls visibility of the splitter bar on the outside edge of the component.
  * `showSplitterCollapseButton` - controls visibility of the collapse button on the splitter bar.
  * `showHeaderCollapseButton` - controls visibility of a (new) collapse button in the header.

* The API methods for exporting grid data have changed and gained new features:
  * Grids must opt-in to export with the `GridModel.enableExport` config.
  * Exporting a `GridModel` is handled by the new `GridExportService`, which takes a collection of
    `exportOptions`. See `GridExportService.exportAsync` for available `exportOptions`.
  * All export entry points (`GridModel.exportAsync()`, `ExportButton` and the export context menu
    items) support `exportOptions`. Additionally, `GridModel` can be configured with default
    `exportOptions` in its config.

* The `buttonPosition` prop on `NumberInput` has been removed due to problems with the underlying
  implementation. Support for incrementing buttons on NumberInputs will be re-considered for future
  versions of Hoist.

### 🎁 New Features

* `TextInput` on desktop now supports an `enableClear` property to allow easy addition of a clear
  button at the right edge of the component.
* `TabContainer` enhancements:
  * An `omit` property can now be passed in the tab configs passed to the `TabContainerModel`
    constructor to conditionally exclude a tab from the container
  * Each `TabModel` can now be retrieved by id via the new `getTabById` method on
    `TabContainerModel`.
  * `TabModel.title` can now be changed at runtime.
  * `TabModel` now supports the following properties, which can be changed at runtime or set via the
    config:
    * `disabled` - applies a disabled style in the switcher and blocks navigation to the tab via
      user click, routing, or the API.
    * `excludeFromSwitcher` - removes the tab from the switcher, but the tab can still be navigated
      to programmatically or via routing.
* `MultiFieldRenderer` `multiFieldConfig` now supports a `delimiter` property to separate
  consecutive SubFields.
* `MultiFieldRenderer` SubFields now support a `position` property, to allow rendering in either the
  top or bottom row.
* `StoreCountLabel` now supports a new 'includeChildren' prop to control whether or not children
  records are included in the count. By default this is `false`.
* `Checkbox` now supports a `displayUnsetState` prop which may be used to display a visually
  distinct state for null values.
* `Select` now renders with a checkbox next to the selected item in its drowndown menu, instead of
  relying on highlighting. A new `hideSelectedOptionCheck` prop is available to disable.
* `RestGridModel` supports a `readonly` property.
* `DimensionChooser`, various `HoistInput` components, `Toolbar` and `ToolbarSeparator` have been
  added to the mobile component library.
* Additional environment enums for UAT and BCP, added to Hoist Core 5.4.0, are supported in the
  application footer.

### 🐞 Bug Fixes

* `NumberInput` will no longer immediately convert its shorthand value (e.g. "3m") into numeric form
  while the user remains focused on the input.
* Grid `actionCol` columns no longer render Button components for each action, relying instead on
  plain HTML / CSS markup for a significant performance improvement when there are many rows and/or
  actions per row.
* Grid exports more reliably include the appropriate file extension.
* `Select` will prevent an `<esc>` keypress from bubbling up to parent components only when its menu
  is open. (In that case, the component assumes escape was pressed to close its menu and captures
  the keypress, otherwise it should leave it alone and let it e.g. close a parent popover).

[Commit Log](https://github.com/xh/hoist-react/compare/v16.0.1...v17.0.0)

## v16.0.1 - 2018-12-12

### 🐞 Bug Fixes

* Fix to FeedbackForm allowing attempted submission with an empty message.

[Commit Log](https://github.com/xh/hoist-react/compare/v16.0.0...v16.0.1)


## v16.0.0

### 🎁 New Features

* Support for ComboBoxes and Dropdowns have been improved dramatically, via a new `Select` component
  based on react-select.
* The ag-Grid based `Grid` and `GridModel` are now available on both mobile and desktop. We have
  also added new support for multi-row/multi-field columns via the new `multiFieldRenderer` renderer
  function.
* The app initialization lifecycle has been restructured so that no App classes are constructed
  until Hoist is fully initialized.
* `Column` now supports an optional `rowHeight` property.
* `Button` now defaults to 'minimal' mode, providing a much lighter-weight visual look-and-feel to
  HoistApps. `Button` also implements `@LayoutSupport`.
* Grouping state is now saved by the grid state support on `GridModel`.
* The Hoist `DimChooser` component has been ported to hoist-react.
* `fetchService` now supports an `autoAbortKey` in its fetch methods. This can be used to
  automatically cancel obsolete requests that have been superceded by more recent variants.
* Support for new `clickableLabel` property on `FormField`.
* `RestForm` now supports a read-only view.
* Hoist now supports automatic tracking of app/page load times.

### 💥 Breaking Changes

* The new location for the cross-platform grid component is `@xh/hoist/cmp/grid`. The `columns`
  package has also moved under a new sub-package in this location.
* Hoist top-level App Structure has changed in order to improve consistency of the Model-View
  conventions, to improve the accessibility of services, and to support the improvements in app
  initialization mentioned above:
  - `XH.renderApp` now takes a new `AppSpec` configuration.
  - `XH.app` is now `XH.appModel`.
  - All services are installed directly on `XH`.
  - `@HoistApp` is now `@HoistAppModel`
* `RecordAction` has been substantially refactored and improved. These are now typically immutable
  and may be shared.
  - `prepareFn` has been replaced with a `displayFn`.
  - `actionFn` and `displayFn` now take a single object as their parameter.
* The `hide` property on `Column` has been changed to `hidden`.
* The `ColChooserButton` has been moved from the incorrect location `@xh/hoist/cmp/grid` to
  `@xh/hoist/desktop/cmp/button`. This is a desktop-only component. Apps will have to adjust these
  imports.
* `withDefaultTrue` and `withDefaultFalse` in `@xh/hoist/utils/js` have been removed. Use
  `withDefault` instead.
* `CheckBox` has been renamed `Checkbox`


### ⚙️ Technical

* ag-Grid has been upgraded to v19.1
* mobx has been upgraded to v5.6
* React has been upgraded to v16.6
* Allow browsers with proper support for Proxy (e.g Edge) to access Hoist Applications.


### 🐞 Bug Fixes

* Extensive. See full change list below.

[Commit Log](https://github.com/xh/hoist-react/compare/v15.1.2...v16.0.0)


## v15.1.2

🛠 Hotfix release to MultiSelect to cap the maximum number of options rendered by the drop-down
list. Note, this component is being replaced in Hoist v16 by the react-select library.

[Commit Log](https://github.com/xh/hoist-react/compare/v15.1.1...v15.1.2)

## v15.1.1

### 🐞 Bug Fixes

* Fix to minimal validation mode for FormField disrupting input focus.
* Fix to JsonInput disrupting input focus.

### ⚙️ Technical

* Support added for TLBR-style notation when specifying margin/padding via layoutSupport - e.g.
  box({margin: '10 20 5 5'}).
* Tweak to lockout panel message when the user has no roles.

[Commit Log](https://github.com/xh/hoist-react/compare/v15.1.0...v15.1.1)


## v15.1.0

### 🎁 New Features

* The FormField component takes a new minimal prop to display validation errors with a tooltip only
  as opposed to an inline message string. This can be used to help reduce shifting / jumping form
  layouts as required.
* The admin-only user impersonation toolbar will now accept new/unknown users, to support certain
  SSO application implementations that can create users on the fly.

### ⚙️ Technical

* Error reporting to server w/ custom user messages is disabled if the user is not known to the
  client (edge case with errors early in app lifecycle, prior to successful authentication).

[Commit Log](https://github.com/xh/hoist-react/compare/v15.0.0...v15.1.0)


## v15.0.0

### 💥 Breaking Changes

* This update does not require any application client code changes, but does require updating the
  Hoist Core Grails plugin to >= 5.0. Hoist Core changes to how application roles are loaded and
  users are authenticated required minor changes to how JS clients bootstrap themselves and load
  user data.
* The Hoist Core HoistImplController has also been renamed to XhController, again requiring Hoist
  React adjustments to call the updated /xh/ paths for these (implementation) endpoints. Again, no
  app updates required beyond taking the latest Hoist Core plugin.

[Commit Log](https://github.com/xh/hoist-react/compare/v14.2.0...v15.0.0)


## v14.2.0

### 🎁 New Features

* Upgraded hoist-dev-utils to 3.0.3. Client builds now use the latest Webpack 4 and Babel 7 for
  noticeably faster builds and recompiles during CI and at development time.
* GridModel now has a top-level agColumnApi property to provide a direct handle on the ag-Grid
  Column API object.

### ⚙️ Technical

* Support for column groups strengthened with the addition of a dedicated ColumnGroup sibling class
  to Column. This includes additional internal refactoring to reduce unnecessary cloning of Column
  configurations and provide a more managed path for Column updates. Public APIs did not change.
  (#694)

### 📚 Libraries

* Blueprint Core `3.6.1 -> 3.7.0`
* Blueprint Datetime `3.2.0 -> 3.3.0`
* Fontawesome `5.3.x -> 5.4.x`
* MobX `5.1.2 -> 5.5.0`
* Router5 `6.5.0 -> 6.6.0`

[Commit Log](https://github.com/xh/hoist-react/compare/v14.1.3...v14.2.0)


## v14.1.3

### 🐞 Bug Fixes

* Ensure JsonInput reacts properly to value changes.

### ⚙️ Technical

* Block user pinning/unpinning in Grid via drag-and-drop - pending further work via #687.
* Support "now" as special token for dateIs min/max validation rules.
* Tweak grouped grid row background color.

[Commit Log](https://github.com/xh/hoist-react/compare/v14.1.1...v14.1.3)


## v14.1.1

### 🐞 Bug Fixes

* Fixes GridModel support for row-level grouping at same time as column grouping.

[Commit Log](https://github.com/xh/hoist-react/compare/v14.1.0...v14.1.1)


## v14.1.0

### 🎁 New Features

* GridModel now supports multiple levels of row grouping. Pass the public setGroupBy() method an
  array of string column IDs, or a falsey value / empty array to ungroup. Note that the public and
  observable groupBy property on GridModel will now always be an array, even if the grid is not
  grouped or has only a single level of grouping.
* GridModel exposes public expandAll() and collapseAll() methods for grouped / tree grids, and
  StoreContextMenu supports a new "expandCollapseAll" string token to insert context menu items.
  These are added to the default menu, but auto-hide when the grid is not in a grouped state.
* The Grid component provides a new onKeyDown prop, which takes a callback and will fire on any
  keypress targeted within the Grid. Note such a handler is not provided directly by ag-Grid.
* The Column class supports pinned as a top-level config. Supports passing true to pin to the left.

### 🐞 Bug Fixes

* Updates to Grid column widths made via ag-Grid's "autosize to fit" API are properly persisted to
  grid state.

[Commit Log](https://github.com/xh/hoist-react/compare/v14.0.0...v14.1.0)


## v14.0.0

* Along with numerous bug fixes, v14 brings with it a number of important enhancements for grids,
  including support for tree display, 'action' columns, and absolute value sorting. It also includes
  some new controls and improvement to focus display.

### 💥 Breaking Changes

* The signatures of the Column.elementRenderer and Column.renderer have been changed to be
  consistent with each other, and more extensible. Each takes two arguments -- the value to be
  rendered, and a single bundle of metadata.
* StoreContextMenuAction has been renamed to RecordAction. Its action property has been renamed to
  actionFn for consistency and clarity.
* LocalStore : The method LocalStore.processRawData no longer takes an array of all records, but
  instead takes just a single record. Applications that need to operate on all raw records in bulk
  should do so before presenting them to LocalStore. Also, LocalStores template methods for override
  have also changed substantially, and sub-classes that rely on these methods will need to be
  adjusted accordingly.

### 🎁 New Features

#### Grid

* The Store API now supports hierarchical datasets. Applications need to simply provide raw data for
  records with a "children" property containing the raw data for their children.
* Grid supports a 'TreeGrid' mode. To show a tree grid, bind the GridModel to a store containing
  hierarchical data (as above), set treeMode: true on the GridModel, and specify a column to display
  the tree controls (isTreeColumn: true)
* Grid supports absolute sorting for numerical columns. Specify absSort: true on your column config
  to enable. Clicking the grid header will now cycle through ASC > DESC > DESC (abs) sort modes.
* Grid supports an 'Actions' column for one-click record actions. See cmp/desktop/columns/actionCol.
* A new showHover prop on the desktop Grid component will highlight the hovered row with default
  styling. A new GridModel.rowClassFn callback was added to support per-row custom classes based on
  record data.
* A new ExportFormat.LONG_TEXT format has been added, along with a new Column.exportWidth config.
  This supports exporting columns that contain long text (e.g. notes) as multi-line cells within
  Excel.

#### Other Components

* RadioInput and ButtonGroupInputhave been added to the desktop/cmp/form package.
* DateInput now has support for entering and displaying time values.
* NumberInput displays its unformatted value when focused.
* Focused components are now better highlighted, with additional CSS vars provided to customize as
  needed.

### 🐞 Bug Fixes

* Calls to GridModel.setGroupBy() work properly not only on the first, but also all subsequent calls
  (#644).
* Background / style issues resolved on several input components in dark theme (#657).
* Grid context menus appear properly over other floating components.

### 📚 Libraries

* React `16.5.1 -> 16.5.2`
* router5 `6.4.2 -> 6.5.0`
* CodeMirror, Highcharts, and MobX patch updates

[Commit Log](https://github.com/xh/hoist-react/compare/v13.0.0...v14.0.0)


## v13.0.0

🍀Lucky v13 brings with it a number of enhancements for forms and validation, grouped column
support in the core Grid API, a fully wrapped MultiSelect component, decorator syntax adjustments,
and a number of other fixes and enhancements.

It also includes contributions from new ExHI team members Arjun and Brendan. 🎉

### 💥 Breaking Changes

* The core `@HoistComponent`, `@HoistService`, and `@HoistModel` decorators are **no longer
  parameterized**, meaning that trailing `()` should be removed after each usage. (#586)
* The little-used `hoistComponentFactory()` method was also removed as a further simplification
  (#587).
* The `HoistField` superclass has been renamed to `HoistInput` and the various **desktop form
  control components have been renamed** to match (55afb8f). Apps using these components (which will
  likely be most apps) will need to adapt to the new names.
  * This was done to better distinguish between the input components and the upgraded Field concept
    on model classes (see below).

### 🎁 New Features

⭐️ **Forms and Fields** have been a major focus of attention, with support for structured data
fields added to Models via the `@FieldSupport` and `@field()` decorators.
* Models annotated with `@FieldSupport` can decorate member properties with `@field()`, making those
  properties observable and settable (with a generated `setXXX()` method).
* The `@field()` decorators themselves can be passed an optional display label string as well as
  zero or more *validation rules* to define required constraints on the value of the field.
* A set of predefined constraints is provided within the toolkit within the `/field/` package.
* Models using `FieldSupport` should be sure to call the `initFields()` method installed by the
  decorator within their constructor. This method can be called without arguments to generally
  initialize the field system, or it can be passed an object of field names to initial/default
  values, which will set those values on the model class properties and provide change/dirty
  detection and the ability to "reset" a form.
* A new `FormField` UI component can be used to wrap input components within a form. The `FormField`
  wrapper can accept the source model and field name, and will apply those to its child input. It
  leverages the Field model to automatically display a label, indicate required fields, and print
  validation error messages. This new component should be the building-block for most non-trivial
  forms within an application.

Other enhancements include:
* **Grid columns can be grouped**, with support for grouping added to the grid state management
  system, column chooser, and export manager (#565). To define a column group, nest column
  definitions passed to `GridModel.columns` within a wrapper object of the form `{headerName: 'My
  group', children: [...]}`.

(Note these release notes are incomplete for this version.)

[Commit Log](https://github.com/xh/hoist-react/compare/v12.1.2...v13.0.0)


## v12.1.2

### 🐞 Bug Fixes

* Fix casing on functions generated by `@settable` decorator
  (35c7daa209a4205cb011583ebf8372319716deba).

[Commit Log](https://github.com/xh/hoist-react/compare/v12.1.1...v12.1.2)


## v12.1.1

### 🐞 Bug Fixes

* Avoid passing unknown HoistField component props down to Blueprint select/checkbox controls.

### 📚 Libraries

* Rollback update of `@blueprintjs/select` package `3.1.0 -> 3.0.0` - this included breaking API
  changes and will be revisited in #558.

[Commit Log](https://github.com/xh/hoist-react/compare/v12.1.0...v12.1.1)


## v12.1.0

### 🎁 New Features

* New `@bindable` and `@settable` decorators added for MobX support. Decorating a class member
  property with `@bindable` makes it a MobX `@observable` and auto-generates a setter method on the
  class wrapped in a MobX `@action`.
* A `fontAwesomeIcon` element factory is exported for use with other FA icons not enumerated by the
  `Icon` class.
* CSS variables added to control desktop Blueprint form control margins. These remain defaulted to
  zero, but now within CSS with support for variable overrides. A Blueprint library update also
  brought some changes to certain field-related alignment and style properties. Review any form
  controls within apps to ensure they remain aligned as desired
  (8275719e66b4677ec5c68a56ccc6aa3055283457 and df667b75d41d12dba96cbd206f5736886cb2ac20).

### 🐞 Bug Fixes

* Grid cells are fully refreshed on a data update, ensuring cell renderers that rely on data other
  than their primary display field are updated (#550).
* Grid auto-sizing is run after a data update, ensuring flex columns resize to adjust for possible
  scrollbar visibility changes (#553).
* Dropdown fields can be instantiated with fewer required properties set (#541).

### 📚 Libraries

* Blueprint `3.0.1 -> 3.4.0`
* FontAwesome `5.2.0 -> 5.3.0`
* CodeMirror `5.39.2 -> 5.40.0`
* MobX `5.0.3 -> 5.1.0`
* router5 `6.3.0 -> 6.4.2`
* React `16.4.1 -> 16.4.2`

[Commit Log](https://github.com/xh/hoist-react/compare/v12.0.0...v12.1.0)


## v12.0.0

Hoist React v12 is a relatively large release, with multiple refactorings around grid columns,
`elemFactory` support, classNames, and a re-organization of classes and exports within `utils`.

### 💥 Breaking Changes

#### ⭐️ Grid Columns

**A new `Column` class describes a top-level API for columns and their supported options** and is
intended to be a cross-platform layer on top of ag-Grid and TBD mobile grid implementations.
* The desktop `GridModel` class now accepts a collection of `Column` configuration objects to define
  its available columns.
* Columns may be configured with `flex: true` to cause them to stretch all available horizontal
  space within a grid, sharing it equally with any other flex columns. However note that this should
  be used sparingly, as flex columns have some deliberate limitations to ensure stable and
  consistent behavior. Most noticeably, they cannot be resized directly by users. Often, a best
  practice will be to insert an `emptyFlexCol` configuration as the last column in a grid - this
  will avoid messy-looking gaps in the layout while not requiring a data-driven column be flexed.
* User customizations to column widths are now saved if the GridModel has been configured with a
  `stateModel` key or model instance - see `GridStateModel`.
* Columns accept a `renderer` config to format text or HTML-based output. This is a callback that is
  provided the value, the row-level record, and a metadata object with the column's `colId`. An
  `elementRenderer` config is also available for cells that should render a Component.
* An `agOptions` config key continues to provide a way to pass arbitrary options to the underlying
  ag-Grid instance (for desktop implementations). This is considered an "escape hatch" and should be
  used with care, but can provide a bridge to required ag-Grid features as the Hoist-level API
  continues to develop.
* The "factory pattern" for Column templates / defaults has been removed, replaced by a simpler
  approach that recommends exporting simple configuration partials and spreading them into
  instance-specific column configs.
  [See the Admin app for some examples](https://github.com/xh/hoist-react/blob/a1b14ac6d41aa8f8108a518218ce889fe5596780/admin/tabs/activity/tracking/ActivityGridModel.js#L42)
  of this pattern.
* See 0798f6bb20092c59659cf888aeaf9ecb01db52a6 for primary commit.

#### ⭐️ Element Factory, LayoutSupport, BaseClassName

Hoist provides core support for creating components via a factory pattern, powered by the `elem()`
and `elemFactory()` methods. This approach remains the recommended way to instantiate component
elements, but was **simplified and streamlined**.
* The rarely used `itemSpec` argument was removed (this previously applied defaults to child items).
* Developers can now also use JSX to instantiate all Hoist-provided components while still taking
  advantage of auto-handling for layout-related properties provided by the `LayoutSupport` mixin.
  * HoistComponents should now spread **`...this.getLayoutProps()`** into their outermost rendered
    child to enable promotion of layout properties.
* All HoistComponents can now specify a **baseClassName** on their component class and should pass
  `className: this.getClassName()` down to their outermost rendered child. This allows components to
  cleanly layer on a base CSS class name with any instance-specific classes.
* See 8342d3870102ee9bda4d11774019c4928866f256 for primary commit.

#### ⭐️ Panel resizing / collapsing

**The `Panel` component now takes a `sizingModel` prop to control and encapsulate newly built-in
resizing and collapsing behavior** (#534).
* See the `PanelSizingModel` class for configurable details, including continued support for saving
  sizing / collapsed state as a user preference.
* **The standalone `Resizable` component was removed** in favor of the improved support built into
  Panel directly.

#### Other

* Two promise-related models have been combined into **a new, more powerful `PendingTaskModel`**,
  and the `LoadMask` component has been removed and consolidated into `Mask`
  (d00a5c6e8fc1e0e89c2ce3eef5f3e14cb842f3c8).
  * `Panel` now exposes a single `mask` prop that can take either a configured `mask` element or a
    simple boolean to display/remove a default mask.
* **Classes within the `utils` package have been re-organized** into more standardized and scalable
  namespaces. Imports of these classes will need to be adjusted.

### 🎁 New Features

* **The desktop Grid component now offers a `compact` mode** with configurable styling to display
  significantly more data with reduced padding and font sizes.
* The top-level `AppBar` refresh button now provides a default implementation, calling a new
  abstract `requestRefresh()` method on `HoistApp`.
* The grid column chooser can now be configured to display its column groups as initially collapsed,
  for especially large collections of columns.
* A new `XH.restoreDefaultsAsync()` method provides a centralized way to wipe out user-specific
  preferences or customizations (#508).
* Additional Blueprint `MultiSelect`, `Tag`, and `FormGroup` controls re-exported.

### 🐞 Bug Fixes

* Some components were unintentionally not exporting their Component class directly, blocking JSX
  usage. All components now export their class.
* Multiple fixes to `DayField` (#531).
* JsonField now responds properly when switching from light to dark theme (#507).
* Context menus properly filter out duplicated separators (#518).

[Commit Log](https://github.com/xh/hoist-react/compare/v11.0.0...v12.0.0)


## v11.0.0

### 💥 Breaking Changes

* **Blueprint has been upgraded to the latest 3.x release.** The primary breaking change here is the
  renaming of all `pt-` CSS classes to use a new `bp3-` prefix. Any in-app usages of the BP
  selectors will need to be updated. See the
  [Blueprint "What's New" page](http://blueprintjs.com/docs/#blueprint/whats-new-3.0).
* **FontAwesome has been upgraded to the latest 5.2 release.** Only the icons enumerated in the
  Hoist `Icon` class are now registered via the FA `library.add()` method for inclusion in bundled
  code, resulting in a significant reduction in bundle size. Apps wishing to use other FA icons not
  included by Hoist must import and register them - see the
  [FA React Readme](https://github.com/FortAwesome/react-fontawesome/blob/master/README.md) for
  details.
* **The `mobx-decorators` dependency has been removed** due to lack of official support for the
  latest MobX update, as well as limited usage within the toolkit. This package was primarily
  providing the optional `@setter` decorator, which should now be replaced as needed by dedicated
  `@action` setter methods (19cbf86138499bda959303e602a6d58f6e95cb40).

### 🎁 Enhancements

* `HoistComponent` now provides a `getClassNames()` method that will merge any `baseCls` CSS class
  names specified on the component with any instance-specific classes passed in via props (#252).
  * Components that wish to declare and support a `baseCls` should use this method to generate and
    apply a combined list of classes to their outermost rendered elements (see `Grid`).
  * Base class names have been added for relevant Hoist-provided components - e.g. `.xh-panel` and
    `.xh-grid`. These will be appended to any instance class names specified within applications and
    be available as public CSS selectors.
* Relevant `HoistField` components support inline `leftIcon` and `rightElement` props. `DayField`
  adds support for `minDay / maxDay` props.
* Styling for the built-in ag-Grid loading overlay has been simplified and improved (#401).
* Grid column definitions can now specify an `excludeFromExport` config to drop them from
  server-generated Excel/CSV exports (#485).

### 🐞 Bug Fixes

* Grid data loading and selection reactions have been hardened and better coordinated to prevent
  throwing when attempting to set a selection before data has been loaded (#484).

### 📚 Libraries

* Blueprint `2.x -> 3.x`
* FontAwesome `5.0.x -> 5.2.x`
* CodeMirror `5.37.0 -> 5.39.2`
* router5 `6.2.4 -> 6.3.0`

[Commit Log](https://github.com/xh/hoist-react/compare/v10.0.1...v11.0.0)


## v10.0.1

### 🐞 Bug Fixes

* Grid `export` context menu token now defaults to server-side 'exportExcel' export.
  * Specify the `exportLocal` token to return a menu item for local ag-Grid export.
* Columns with `field === null` skipped for server-side export (considered spacer / structural
  columns).

## v10.0.0

### 💥 Breaking Changes

* **Access to the router API has changed** with the `XH` global now exposing `router` and
  `routerState` properties and a `navigate()` method directly.
* `ToastManager` has been deprecated. Use `XH.toast` instead.
* `Message` is no longer a public class (and its API has changed). Use `XH.message/confirm/alert`
  instead.
*  Export API has changed. The Built-in grid export now uses more powerful server-side support. To
   continue to use local AG based export, call method `GridModel.localExport()`. Built-in export
   needs to be enabled with the new property on `GridModel.enableExport`. See `GridModel` for more
   details.

### 🎁 Enhancements

* New Mobile controls and `AppContainer` provided services (impersonation, about, and version bars).
* Full-featured server-side Excel export for grids.

### 🐞 Bug Fixes

* Prevent automatic zooming upon input focus on mobile devices (#476).
* Clear the selection when showing the context menu for a record which is not already selected
  (#469).
* Fix to make lockout script readable by Compatibility Mode down to IE5.

### 📚 Libraries

* MobX `4.2.x -> 5.0.x`

[Commit Log](https://github.com/xh/hoist-react/compare/v9.0.0...v10.0.0)


## v9.0.0

### 💥 Breaking Changes

* **Hoist-provided mixins (decorators) have been refactored to be more granular and have been broken
  out of `HoistComponent`.**
  * New discrete mixins now exist for `LayoutSupport` and `ContextMenuSupport` - these should be
    added directly to components that require the functionality they add for auto-handling of
    layout-related props and support for showing right-click menus. The corresponding options on
    `HoistComponent` that used to enable them have been removed.
  * For consistency, we have also renamed `EventTarget -> EventSupport` and `Reactive ->
    ReactiveSupport` mixins. These both continue to be auto-applied to HoistModel and HoistService
    classes, and ReactiveSupport enabled by default in HoistComponent.
* **The Context menu API has changed.** The `ContextMenuSupport` mixin now specifies an abstract
  `getContextMenuItems()` method for component implementation (replacing the previous
  `renderContextMenu()` method). See the new [`ContextMenuItem` class for what these items support,
  as well as several static default items that can be used.
  * The top-level `AppContainer` no longer provides a default context menu, instead allowing the
    browser's own context menu to show unless an app / component author has implemented custom
    context-menu handling at any level of their component hierarchy.

### 🐞 Bug Fixes

* TabContainer active tab can become out of sync with the router state (#451)
  * ⚠️ Note this also involved a change to the `TabContainerModel` API - `activateTab()` is now the
    public method to set the active tab and ensure both the tab and the route land in the correct
    state.
* Remove unintended focused cell borders that came back with the prior ag-Grid upgrade.

[Commit Log](https://github.com/xh/hoist-react/compare/v8.0.0...v9.0.0)


## v8.0.0

Hoist React v8 brings a big set of improvements and fixes, some API and package re-organizations,
and ag-Grid upgrade, and more. 🚀

### 💥 Breaking Changes

* **Component package directories have been re-organized** to provide better symmetry between
  pre-existing "desktop" components and a new set of mobile-first component. Current desktop
  applications should replace imports from `@xh/hoist/cmp/xxx` with `@xh/hoist/desktop/cmp/xxx`.
  * Important exceptions include several classes within `@xh/hoist/cmp/layout/`, which remain
    cross-platform.
  * `Panel` and `Resizable` components have moved to their own packages in
    `@xh/hoist/desktop/cmp/panel` and `@xh/hoist/desktop/cmp/resizable`.
* **Multiple changes and improvements made to tab-related APIs and components.**
  * The `TabContainerModel` constructor API has changed, notably `children` -> `tabs`, `useRoutes` ->
    `route` (to specify a starting route as a string) and `switcherPosition` has moved from a model
    config to a prop on the `TabContainer` component.
  * `TabPane` and `TabPaneModel` have been renamed `Tab` and `TabModel`, respectively, with several
    related renames.
* **Application entry-point classes decorated with `@HoistApp` must implement the new getter method
  `containerClass()`** to specify the platform specific component used to wrap the app's
  `componentClass`.
  * This will typically be `@xh/hoist/[desktop|mobile]/AppContainer` depending on platform.

### 🎁 New Features

* **Tab-related APIs re-worked and improved**, including streamlined support for routing, a new
  `tabRenderMode` config on `TabContainerModel`, and better naming throughout.
* **Ag-grid updated to latest v18.x** - now using native flex for overall grid layout and sizing
  controls, along with multiple other vendor improvements.
* Additional `XH` API methods exposed for control of / integration with Router5.
* The core `@HoistComponent` decorated now installs a new `isDisplayed` getter to report on
  component visibility, taking into account the visibility of its ancestors in the component tree.
* Mobile and Desktop app package / component structure made more symmetrical (#444).
* Initial versions of multiple new mobile components added to the toolkit.
* Support added for **`IdleService` - automatic app suspension on inactivity** (#427).
* Hoist wrapper added for the low-level Blueprint **button component** - provides future hooks into
  button customizations and avoids direct BP import (#406).
* Built-in support for collecting user feedback via a dedicated dialog, convenient XH methods and
  default appBar button (#379).
* New `XH.isDevelopmentMode` constant added, true when running in local Webpack dev-server mode.
* CSS variables have been added to customize and standardize the Blueprint "intent" based styling,
  with defaults adjusted to be less distracting (#420).

### 🐞 Bug Fixes

* Preference-related events have been standardized and bugs resolved related to pushAsync() and the
  `prefChange` event (ee93290).
* Admin log viewer auto-refreshes in tail-mode (#330).
* Distracting grid "loading" overlay removed (#401).
* Clipboard button ("click-to-copy" functionality) restored (#442).

[Commit Log](https://github.com/xh/hoist-react/compare/v7.2.0...v8.0.0)

## v7.2.0

### 🎁 New Features

+ Admin console grids now outfitted with column choosers and grid state. #375
+ Additional components for Onsen UI mobile development.

### 🐞 Bug Fixes

+ Multiple improvements to the Admin console config differ. #380 #381 #392

[Commit Log](https://github.com/xh/hoist-react/compare/v7.1.0...v7.2.0)

## v7.1.0

### 🎁 New Features

* Additional kit components added for Onsen UI mobile development.

### 🐞 Bug Fixes

* Dropdown fields no longer default to `commitOnChange: true` - avoiding unexpected commits of
  type-ahead query values for the comboboxes.
* Exceptions thrown from FetchService more accurately report the remote host when unreachable, along
  with some additional enhancements to fetch exception reporting for clarity.

[Commit Log](https://github.com/xh/hoist-react/compare/v7.0.0...v7.1.0)

## v7.0.0

### 💥 Breaking Changes

* **Restructuring of core `App` concept** with change to new `@HoistApp` decorator and conventions
  around defining `App.js` and `AppComponent.js` files as core app entry points. `XH.app` now
  installed to provide access to singleton instance of primary app class. See #387.

### 🎁 New Features

* **Added `AppBar` component** to help further standardize a pattern for top-level application
  headers.
* **Added `SwitchField` and `SliderField`** form field components.
* **Kit package added for Onsen UI** - base component library for mobile development.
* **Preferences get a group field for better organization**, parity with AppConfigs. (Requires
  hoist-core 3.1.x.)

### 🐞 Bug Fixes

* Improvements to `Grid` component's interaction with underlying ag-Grid instance, avoiding extra
  renderings and unwanted loss of state. 03de0ae7

[Commit Log](https://github.com/xh/hoist-react/compare/v6.0.0...v7.0.0)


## v6.0.0

### 💥 Breaking Changes

* API for `MessageModel` has changed as part of the feature addition noted below, with `alert()` and
  `confirm()` replaced by `show()` and new `XH` convenience methods making the need for direct calls
  rare.
* `TabContainerModel` no longer takes an `orientation` prop, replaced by the more flexible
  `switcherPosition` as noted below.

### 🎁 New Features

* **Initial version of grid state** now available, supporting easy persistence of user grid column
  selections and sorting. The `GridModel` constructor now takes a `stateModel` argument, which in
  its simplest form is a string `xhStateId` used to persist grid state to local storage. See the
  [`GridStateModel` class](https://github.com/xh/hoist-react/blob/develop/cmp/grid/GridStateModel.js)
  for implementation details. #331
* The **Message API** has been improved and simplified, with new `XH.confirm()` and `XH.alert()`
  methods providing an easy way to show pop-up alerts without needing to manually construct or
  maintain a `MessageModel`. #349
* **`TabContainer` components can now be controlled with a remote `TabSwitcher`** that does not need
  to be directly docked to the container itself. Specify `switcherPosition:none` on the
  `TabContainerModel` to suppress showing the switching affordance on the tabs themselves and
  instantiate a `TabSwitcher` bound to the same model to control a tabset from elsewhere in the
  component hierarchy. In particular, this enabled top-level application tab navigation to move up
  into the top toolbar, saving vertical space in the layout. #368
* `DataViewModel` supports an `emptyText` config.

### 🐞 Bugfixes

* Dropdown fields no longer fire multiple commit messages, and no longer commit partial entries
  under some circumstances. #353 and #354
* Grids resizing fixed when shrinking the containing component. #357

[Commit Log](https://github.com/xh/hoist-react/compare/v5.0.0...v6.0.0)


## v5.0.0

### 💥 Breaking Changes

* **Multi environment configs have been unwound** See these release notes/instructions for how to
  migrate: https://github.com/xh/hoist-core/releases/tag/release-3.0.0
* **Breaking change to context menus in dataviews and grids not using the default context menu:**
  StoreContextMenu no longer takes an array of items as an argument to its constructor. Instead it
  takes a configuration object with an ‘items’ key that will point to any current implementation’s
  array of items. This object can also contain an optional gridModel argument which is intended to
  support StoreContextMenuItems that may now be specified as known ‘hoist tokens’, currently limited
  to a ‘colChooser’ token.

### 🎁 New Features

* Config differ presents inline view, easier to read diffs now.
* Print Icon added!

### 🐞 Bugfixes

* Update processFailedLoad to loadData into gridModel store, Fixes #337
* Fix regression to ErrorTracking. Make errorTrackingService safer/simpler to call at any point in
  life-cycle.
*  Fix broken LocalStore state.
* Tweak flex prop for charts. Side by side charts in a flexbox now auto-size themselves! Fixes #342
* Provide token parsing for storeContextMenus. Context menus are all grown up! Fixes #300

## v4.0.1

### 🐞 Bugfixes

* DataView now properly re-renders its items when properties on their records change (and the ID
  does not)


## v4.0.0

### 💥 Breaking Changes

* **The `GridModel` selection API has been reworked for clarity.** These models formerly exposed
  their selectionModel as `grid.selection` - now that getter returns the selected records. A new
  `selectedRecord` getter is also available to return a single selection, and new string shortcut
  options are available when configuring GridModel selection behavior.
* **Grid components can now take an `agOptions` prop** to pass directly to the underlying ag-grid
  component, as well as an `onRowDoubleClicked` handler function.
  16be2bfa10e5aab4ce8e7e2e20f8569979dd70d1

### 🎁 New Features

* Additional core components have been updated with built-in `layoutSupport`, allowing developers to
  set width/height/flex and other layout properties directly as top-level props for key comps such
  as Grid, DataView, and Chart. These special props are processed via `elemFactory` into a
  `layoutConfig` prop that is now passed down to the underlying wrapper div for these components.
  081fb1f3a2246a4ff624ab123c6df36c1474ed4b

### 🐞 Bugfixes

* Log viewer tail mode now working properly for long log files - #325


## v3.0.1

### 🐞 Bugfixes

* FetchService throws a dedicated exception when the server is unreachable, fixes a confusing
  failure case detailed in #315


## v3.0.0

### 💥 Breaking Changes

* **An application's `AppModel` class must now implement a new `checkAccess()` method.** This method
  is passed the current user, and the appModel should determine if that user should see the UI and
  return an object with a `hasAccess` boolean and an optional `message` string. For a return with
  `hasAccess: false`, the framework will render a lockout panel instead of the primary UI.
  974c1def99059f11528c476f04e0d8c8a0811804
  * Note that this is only a secondary level of "security" designed to avoid showing an unauthorized
    user a confusing / non-functional UI. The server or any other third-party data sources must
    always be the actual enforcer of access to data or other operations.
* **We updated the APIs for core MobX helper methods added to component/model/service classes.** In
  particular, `addReaction()` was updated to take a more declarative / clear config object.
  8169123a4a8be6940b747e816cba40bd10fa164e
  * See Reactive.js - the mixin that provides this functionality.

### 🎁 New Features

* Built-in client-side lockout support, as per above.

### 🐞 Bugfixes

* None

------------------------------------------

Copyright © 2020 Extremely Heavy Industries Inc. - all rights reserved

------------------------------------------

📫☎️🌎 info@xh.io | https://xh.io/contact<|MERGE_RESOLUTION|>--- conflicted
+++ resolved
@@ -99,13 +99,9 @@
 * Application build tags are now included in version update checks, primarily to prompt dev/QA users
   to refresh when running SNAPSHOT versions. (Note that an update to hoist-core 6.4+ is required for
   the server to emit build tag for comparison.)
-<<<<<<< HEAD
-* AppBar now support an `appMenuButtonPosition` option to place the App Menu on the left or the right.
-=======
 * `CodeInput` component added to provide general `HoistInput` support around the CodeMirror code
   editor. The pre-existing `JsonInput` has been converted to a wrapper around this class.
-* AppBar now support an `appMenuButtonPosition` option to place the App Menu on the left or the right. 
->>>>>>> 159d2e99
+* AppBar now support an `appMenuButtonPosition` option to place the App Menu on the left or the right.
 
 ### 💥 Breaking Changes
 
@@ -124,11 +120,8 @@
   been documented this way, but a bug in the original implementation had it accepting an actual
   element rather than a function. As now implemented, the form of the `content` param is consistent
   across `TabModel`, `DockViewModel`, and `DashViewSpec`.
-<<<<<<< HEAD
-=======
 * `JsonInput.showActionButtons` prop replaced with more specific `showFormatButton` and
   `showFullscreenButton` props.
->>>>>>> 159d2e99
 
 ### 🐞 Bug Fixes
 
