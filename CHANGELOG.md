--- conflicted
+++ resolved
@@ -12,22 +12,16 @@
 ### 🎁 New Features
 
 * `FieldFilter` implementation expanded to support `not begins` and `not ends` operators.
-<<<<<<< HEAD
 * `BucketSpec` now includes `dependentFields` to enable re-bucketing of rows when dependent fields
   change.
-=======
->>>>>>> d41387ab
 
 ### 🐞 Bug Fixes
 
 * Fixed `GridModel` not appending children to the parents correctly when loaded data uses a
   numerical ID.
-<<<<<<< HEAD
-* `Query` dimensions are now automatically added to the fields list.
-=======
 * Fixed issue where newly added columns appearing in the Displayed Columns section of the column
   chooser after loading grid state that was persisted before the columns were added to the grid.
->>>>>>> d41387ab
+* `Query` dimensions are now automatically added to the fields list.
 
 ### ⚙️ Technical
 
