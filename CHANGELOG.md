--- conflicted
+++ resolved
@@ -1,33 +1,5 @@
 # Changelog
 
-<<<<<<< HEAD
-## v49.0.0-SNAPSHOT - unreleased
-
-### 🐞 New Features
-
-* Improve behavior of `NumberInput`:
- ** Improvements to  `min` and `max` props.
-    The new implementation constrains the set value more fully whether changes being made by
-    keyboard or mouse. Also fixed some bugs related to Blueprint.
- ** The `precision` prop is now respected more fully.  All values produced by editing the control
-    will respect this value.
- ** Added debounce to make value more stable during user typing.
-
-* Apps can now add to the admin console's menu items through `AppModel.getAppMenuButtonExtraItems`.
-* Apps can now hide the Admin > General > Users tab  by setting `hideUsersTab` to false in the new
-  soft config `xhAdminAppConfig`.
-* Panels now offer modalSupport, which allows the user to expand a panel into a modal state,
-    without requiring its contents to re-render.  All state is preserved when toggling between
-    inline and modal views.
-
-### 🐞 Bug Fixes
-
-* Fix bug where Admin Activity Chart pop-out dialog did not display on first render
-* Tree maps now take a `showSplitter` property, defaulted to `false`, to insert a four pixel buffer
-  between the two maps. Useful for tree maps that may have both positive and negative heat values on
-  each side which can make it hard to determine where one map ends and the other begins.
-* Hoist now protects against renderers that may throw by catching the error and printing an error token.
-=======
 ## v50.0.0-SNAPSHOT - unreleased
 
 [Commit Log](https://github.com/xh/hoist-react/compare/v49.2.0...develop)
@@ -39,6 +11,9 @@
 * New `@enumerable` decorator for making class members `enumerable`
 * New `GridAutosizeOption` `renderedRowsOnly` supports more limited autosizing
   for very large grids.
+* Panels now offer modalSupport, which allows the user to expand a panel into a modal state,
+  without requiring its contents to re-render.  All state is preserved when toggling between
+  inline and modal views.
 
 ### 🐞 Bug Fixes
 
@@ -76,7 +51,6 @@
 
 ### 🎁 New Features
 
->>>>>>> d8b4d5e0
 * Improved desktop `NumberInput`:
     * Re-implemented `min` and `max` props to properly constrain the value entered and fix several
       bugs with the underlying Blueprint control.
@@ -90,17 +64,10 @@
 * Added new `SplitTreeMapModel.showSplitter` config to insert a four pixel buffer between the
   component's nested maps. Useful for visualizations with both positive and negative heat values on
   each side, to keep the two sides clearly distinguished from each other.
-<<<<<<< HEAD
-* Hoist now protects against custom Grid renderers that may throw by catching the error and printing
-  an "#ERROR" placeholder token in the affected cell.
-* New `xhChangelogConfig.limitToRoles` soft-config allows the in-app changelog (aka release notes)
-  to be gated to a subset of users based on their role.
-=======
 * New `xhChangelogConfig.limitToRoles` soft-config allows the in-app changelog (aka release notes)
   to be gated to a subset of users based on their role.
 * Add support for `Map` and `WeakMap` collections in `LangUtils.getOrCreate()`.
 * Mobile `textInput` now accepts an `enableClear` property with a default value of false.
->>>>>>> d8b4d5e0
 
 ### 💥 Breaking Changes
 
@@ -110,11 +77,7 @@
 * Model classes passed to `HoistComponents` or configured in their factory must now
   extend `HoistModel`. This has long been a core assumption, but was not previously enforced.
 * Nested model instances stored at properties with a `_` prefix are now considered private and will
-<<<<<<< HEAD
-  not be auto-wired or returned by model lookups. This should affect most apps, but will require
-=======
   not be auto-wired or returned by model lookups. This should not affect most apps, but will require
->>>>>>> d8b4d5e0
   minor changes for apps that were binding components to non-standard or "private" models.
 * Hoist will now throw if `Store.summaryRecord` does not have a unique ID.
 
@@ -123,17 +86,6 @@
 * Fixed a bug with Panel drag-to-resize within iframes on Windows.
 * Worked around an Ag-Grid bug where the grid would render incorrectly on certain sorting changes,
   specifically for abs sort columns, leaving mis-aligned rows and gaps in the grid body layout.
-<<<<<<< HEAD
-* Fix bug where Admin Activity Chart pop-out dialog did not display on first render
-
-
-### ⚙️ Technical
-
-* `TreeMapModel.valueRenderer` and `heatRenderer` callbacks are now passed the `StoreRecord` as a
-  second argument.
-* Includes a new, additional `index-manifest.html` static file required for compatibility with the
-  upcoming `hoist-dev-utils v6.0` release (but remains compatible with current/older dev-utils.)
-=======
 * Fixed a bug in `SelectEditor` that would cause the grid to lose keyboard focus during editing.
 
 ### ⚙️ Technical
@@ -144,17 +96,13 @@
   second argument.
 * Includes a new, additional `index-manifest.html` static file required for compatibility with the
   upcoming `hoist-dev-utils v6.0` release (but remains compatible with current/older dev-utils).
->>>>>>> d8b4d5e0
 
 ### 📚 Libraries
 
 * mobx-react-lite `3.3 -> 3.4`
 
-<<<<<<< HEAD
-=======
 [Commit Log](https://github.com/xh/hoist-react/compare/v48.0.1...v49.0.0)
 
->>>>>>> d8b4d5e0
 ## v48.0.1 - 2022-04-22
 
 ### 🐞 Bug Fixes
