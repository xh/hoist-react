--- conflicted
+++ resolved
@@ -2,27 +2,24 @@
 
 ## 76.0.0-SNAPSHOT - unreleased
 
-<<<<<<< HEAD
-### 💥 Breaking Changes (upgrade difficulty: 🟠 MEDIUM - AG Grid update)
-
-Hoist v76 upgrades AG Grid to v34 (from v31), covering three major AG Grid releases with their own
-potentially breaking changes. Fortunately, internal Hoist updates to our managed API wrappers mean
-that most apps will see very minimal changes, although there are required adjustments to app-level
-`package.json` to install updated grid dependencies and `Bootstrap.ts` to import and register
-your licensed grid modules at their new import paths.
-
-Applications implementing `groupRowRenderer` should note that the `value` property passed to this
-function is no longer stringified, but is instead the raw field value for the group.
-
-See AG's upgrade guides for more details:
-* [Upgrade to v32](https://www.ag-grid.com/react-data-grid/upgrading-to-ag-grid-32/)
-* [Upgrade to v33](https://www.ag-grid.com/react-data-grid/upgrading-to-ag-grid-33/)
-* [Upgrade to v34](https://www.ag-grid.com/react-data-grid/upgrading-to-ag-grid-34/)
-=======
-### 💥 Breaking Changes (upgrade difficulty: 🟢 LOW - upgrade to Hoist Core, change to Tab constructor)
+### 💥 Breaking Changes (upgrade difficulty: 🟠 MEDIUM - AG Grid update, Hoist React upgrade)
+
+* Hoist v76 upgrades AG Grid to v34 (from v31), covering three major AG Grid releases with their own
+  potentially breaking changes. Fortunately, internal Hoist updates to our managed API wrappers mean
+  that most apps will see very minimal changes, although there are required adjustments to app-level
+  `package.json` to install updated grid dependencies and `Bootstrap.ts` to import and register
+  your licensed grid modules at their new import paths.
+
+  Applications implementing `groupRowRenderer` should note that the `value` property passed to this
+  function is no longer stringified, but is instead the raw field value for the group.
+
+  See AG's upgrade guides for more details:
+  ** [Upgrade to v32](https://www.ag-grid.com/react-data-grid/upgrading-to-ag-grid-32/)
+  ** [Upgrade to v33](https://www.ag-grid.com/react-data-grid/upgrading-to-ag-grid-33/)
+  ** [Upgrade to v34](https://www.ag-grid.com/react-data-grid/upgrading-to-ag-grid-34/)
+
 *  The constructor for `TabModel` has changed to take its owning container as a second argument.
    (Most applications do not create `TabModels` directly, but it is possible.)
->>>>>>> 9777e9ee
 
 ### 🎁 New Features
 
