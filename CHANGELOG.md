# Changelog

## v72.0.0-SNAPSHOT - unreleased

<<<<<<< HEAD
### ⚙️ Technical

* Added support for providing custom `PersistenceProvider` implementations to `PersistOptions`.
=======
### ⚙️ Typescript API Adjustments

* Improved signature of `HoistBase.markPersist`.
>>>>>>> c0d3ccbd

## v71.0.0 - 2025-01-08

### 💥 Breaking Changes (upgrade difficulty: 🟠 MEDIUM - Hoist core update, import adjustments)

* Requires `hoist-core >= 27.0` with new APIs to support `ViewManager` and enhanced cluster state
  monitoring in the Admin Console.
* `ErrorMessage` is now cross-platform - update imports from `@xh/hoist/desktop/cmp/error`
  or `@xh/hoist/mobile/cmp/error` to `@xh/hoist/cmp/error`.
* `Mask` is now cross-platform - update imports from `@xh/hoist/desktop/cmp/mask` or
  `@xh/hoist/mobile/cmp/mask` to `@xh/hoist/cmp/mask`.
* `LoadingIndicator` is now cross-platform - update imports from
  `@xh/hoist/desktop/cmp/loadingindicator` or `@xh/hoist/mobile/cmp/loadingindicator` to
  `@xh/hoist/cmp/loadingindicator`.
* `TreeMap` and `SplitTreeMap` are now cross-platform and can be used in mobile applications.
  Update imports from `@xh/hoist/desktop/cmp/treemap` to `@xh/hoist/cmp/treemap`.
* Renamed `RefreshButton.model` prop to `target` for clarity and consistency.

### 🎁 New Features

* Major improvements to the `ViewManager` component, including:
    * A clearer, better organized management dialog.
    * Support for persisting a view's pending value, to avoid users losing changes when e.g. an app
      goes into idle mode and requires a page refresh to restore.
    * Improved handling of delete / update collisions.
    * New `ViewManagerModel.settleTime` config, to allow persisted components such as dashboards to
      fully resolve their rendered state before capturing a baseline for dirty checks.
* Added `SessionStorageService` and associated persistence provider to support saving tab-local
  data across reloads. Exact analog to `LocalStorageService`, but scoped to lifetime of current tab.
* Added `AuthZeroClientConfig.audience` config to support improved flow for Auth0 OAuth clients that
  request access tokens. Specify your access token audience here to allow the client to fetch both
  ID and access tokens in a single request and to use refresh tokens to maintain access without
  relying on third-party cookies.
* Updated sorting on grouped grids to place ungrouped items at the bottom.
* Improved `DashCanvas` views to support resizing from left/top edges in addition to right/bottom.
* Added functional form of `FetchService.autoGenCorrelationIds` for per-request behavior.
* Added a new `Cluster›Objects` tab in Admin Console to support comparing state across the cluster
  and alerting of any persistent state inconsistencies.

### 🐞 Bug Fixes

* Fixed sizing and position of mobile `TabContainer` switcher, particularly when the switcher is
  positioned with `top` orientation.
* Fixed styling of `ButtonGroup` in vertical orientations.
* Improved handling of calls to `DashContainerModel.loadStateAsync()` when the component has yet
  to be rendered. Requested state updates are no longer dropped, and will be applied as soon as the
  component is ready to do so.

### ⚙️ Technical

* Added explicit `devDependencies` and `resolutions` blocks for `@types/react[-dom]` at v18.x.
* Added workaround for problematic use of SASS-syntax-in-CSS shipped by `react-dates`. This began
  throwing "This function isn't allowed in plain CSS" with latest version of sass/sass-loader.

### ⚙️ Typescript API Adjustments

* Improved accuracy of `IconProps` interface, with use of the `IconName` and `IconPrefix` types
  provided by FontAwesome.
* Improved accuracy of `PersistOptions.type` enum.
* Corrected the type of `ColumnSpec.editor`.

### 📚 Libraries

* @azure/msal-browser `3.27 → 3.28`
* dompurify `3.1 → 3.2`
* react-grid-layout `1.4 → 1.5`

## v70.0.0 - 2024-11-15

### 💥 Breaking Changes (upgrade difficulty: 🟢 LOW - changes to advanced persistence APIs)

* Upgraded the `PersistenceProvider` API as noted in `New Features`. Could require updates in apps
  with advanced direct usages of this API (uncommon).
* Updated `GridModel` persistence to omit the widths of autosized columns from its persisted state.
  This helps to keep persisted state more stable, avoiding spurious diffs due to autosize updates.
  Note this can result in more visible column resizing for large grids without in-code default
  widths. Please let XH know if this is a noticeable annoyance for your app.
* Removed the following persistence-related model classes, properties, and methods:
    * `GridPersistenceModel` and `ZoneGridPersistenceModel`
    * `GridModel|ZoneGridModel.persistenceModel`
    * `GridModel.autosizeState`
    * `Column.manuallySized`
    * `GroupingChooserModel|FilterChooserModel.persistValue`
    * `DashModel|GroupingChooserModel|FilterChooserModel|PanelModel|TabContainerModel.provider`
    * `PersistenceProvider.clearRaw()`
* Renamed `ZoneGridModelPersistOptions.persistMappings`, adding the trailing `s` for consistency.
* Changed signature of `JsonBlobService.listAsync()` to inline `loadSpec` with all other args in a
  single options object.
* Changed signature of `waitFor()` to take its optional `interval` and `timeout` arguments in a
  single options object.

### 🎁 New Features

* Introduced a new `ViewManager` component and backing model to support user-driven management of
  persisted component state - e.g. saved grid views.
    * Bundled with a desktop-only menu button based component, but designed to be extensible.
    * Bindable to any persistable component with `persistWith: {viewManagerModel: myViewManager}`.
    * Detects changes to any bound components and syncs them back to saved views, with support for
      an autosave option or user-driven saving with a clear "dirty" indicator.
    * Saves persisted state back to the server using Hoist Core `JSONBlob`s for storage.
    * Includes a simple sharing model - if enabled for all or some users, allows those users to
      publish saved views to everyone else in the application.
    * Users can rename views, nest them into folders, and mark them as favorites for quick access.
* Generally enhanced Hoist's persistence-related APIs:
    * Added new `Persistable` interface to formalize the contract for objects that can be persisted.
    * `PersistenceProvider` now targets a `Persistable` and is responsible for setting persisted
      state on its bound `Persistable` when the provider is constructed and persisting state from
      its bound `Persistable` when changes are detected.
    * In its constructor, `PersistenceProvider` also stores the initial state of its bound
      `Persistable` and clears its persisted state when structurally equal to the initial state.
* Updated persistable components to support specifying distinct `PersistOptions` for individual
  bits of persisted state. E.g. you can now configure a `GroupingChooserModel` used within a
  dashboard widget to persist its value to that particular widget's `DashViewModel` while saving the
  user's favorites to a global preference.

### ⚙️ Typescript API Adjustments

* Tightened `FilterChooserFilterLike` union type to remove the generic `Filter` type, as filter
  chooser supports only `FieldFilter` and `CompoundFilter`.
* Improved `HoistBase.markPersist()` signature to ensure the provided property name is a known key
  of the model.
* Expanded the `JsonBlob` interface to include additional properties present on all blobs.
* Corrected `DashViewSpec.title` to be optional - it can be defaulted from the `id`.
* Corrected the return type for `SelectProps.loadingMessageFn` and `noOptionsMessageFn` to return
  `ReactNode` vs `string`. The component supports rendering richer content via these options.

## 69.1.0 - 2024-11-07

### 🐞 Bug Fixes

* Updated minimum required version of FontAwesome to 6.6, as required by the `fileXml()` icon added
  in the prior Hoist release. The previous spec for FA dependencies allowed apps to upgrade to 6.6,
  but did not enforce it, which could result in a build error due to an unresolved import.

### ⚙️ Technical

* Deprecated `FileChooserModel.removeAllFiles()`, replaced with `clear()` for brevity/consistency.
* Improved timeout error message thrown by `FetchService` to format the timeout interval in seconds
  where possible.

### 📚 Libraries

* @azure/msal-browser `3.23 → 3.27`
* @fortawesome/fontawesome-pro `6.2 → 6.6`
* qs `6.12 → 6.13`
* store2 `2.13 → 2.14`

## 69.0.0 - 2024-10-17

### 💥 Breaking Changes (upgrade difficulty: 🟢 LOW - Hoist core update)

* Requires `hoist-core >= 24` to support batch upload of activity tracking logs to server and
  new memory monitoring persistence.
* Replaced `AppState.INITIALIZING` with finer-grained states (not expected to impact most apps).

### 🎁 New Features

* Optimized activity tracking to batch its calls to the server, reducing network overhead.
* Enhanced data posted with the built-in "Loaded App" entry to include a new `timings` block that
  breaks down the overall initial load time into more discrete phases.
* Added an optional refresh button to `RestGrid`s toolbar.
* Updated the nested search input within Grid column filters to match candidate values on `any` vs
  `startsWith`. (Note that this does not change how grid filters are applied, only how users can
  search for values to select/deselect.)
* Support for persisting of memory monitoring results

### ⚙️ Typescript API Adjustments

* Improved typing of `HoistBase.addReaction` to flow types returned by the `track` closure through
  to the `run` closure that receives them.
    * Note that apps might need to adjust their reaction signatures slightly to accommodate the more
      accurate typing, specifically if they are tracking an array of values, destructuring those
      values in their `run` closure, and passing them on to typed APIs. Look out for `tsc` warnings.

### ✨ Styles

* Reset the `--xh-popup-bg` background color to match the primary `--xh-bg` color by default.

### 🐞 Bug Fixes

* Fixed broken `Panel` resizing in Safari. (Other browsers were not affected.)

## 68.1.0 - 2024-09-27

### 🎁 New Features

* `Markdown` now supports a `reactMarkdownOptions` prop to allow passing React Markdown
  props to the underlying `reactMarkdown` instance.

### ⚙️ Technical

* Misc. Improvements to Cluster Tab in Admin Panel.

## 68.0.0 - 2024-09-18

### 💥 Breaking Changes (upgrade difficulty: 🟢 LOW - Hoist Core update)

* Requires `hoist-core >= 22.0` for consolidated polling of Alert Banner updates (see below).

### 🎁 New Features

* Added expand/collapse affordance in the left column header of ZoneGrids in tree mode.

### ⚙️ Technical

* Updated Admin Console's Cluster tab to refresh more frequently.
* Consolidated the polling check for Alert Banner updates into existing `EnvironmentService`
  polling, avoiding an extra request and improving alert banner responsiveness.

### ⚙️ Typescript API Adjustments

* Corrected types of enhanced `Promise` methods.

### 📚 Libraries

* @azure/msal-browser `3.17 → 3.23`
* mobx  `6.9.1 -> 6.13.2`,
* mobx-react-lite  `3.4.3 -> 4.0.7`,

## 67.0.0 - 2024-09-03

### 💥 Breaking Changes (upgrade difficulty: 🟢 LOW - Hoist Core update)

* Requires `hoist-core >= 21.0`.

### 🎁 New Features

* Added support for Correlation IDs across fetch requests and error / activity tracking:
    * New `FetchService` members: `autoGenCorrelationIds`, `genCorrelationId` and
      `correlationIdHeaderKey` to support generation and inclusion of Correlation IDs on outbound
      request headers.
    * Correlation IDs are assigned via:
        * `FetchOptions.correlationId` - specify an ID to be used on a particular request or `true`
          to use a UUID generated by Hoist (see `FetchService.genCorrelationId()`).
        * `TrackOptions.correlationId` - specify an ID for a tracked activity, if not using the
          new `FetchOptions.track` API (see below).
    * If set on a fetch request, Correlation IDs are passed through to downstream error reporting
      and are available for review in the Admin Console.
* Added `FetchOptions.track` as streamlined syntax to track a request via Hoist activity tracking.
  Prefer this option (vs. a chained `.track()` call) to relay the request's `correlationId` and
  `loadSpec` automatically.
* Added `FetchOptions.asJson` to instruct `FetchService` to decode an HTTP response as JSON.
  Note that `FetchService` methods suffixed with `Json` will set this property automatically.
* Added global interceptors on `FetchService`. See `FetchService.addInterceptor()`.
* `GridModel` will now accept `contextMenu: false` to omit context menus.
* Added bindable `AppContainerModel.intializingLoadMaskMessage` to allow apps to customize the
  load mask message shown during app initialization.
* Enhanced `select` component with new `emptyValue` prop, allowing for a custom value to be returned
  when the control is empty (vs `null`). Expected usage is `[]` when `enableMulti:true`.
* Added `GroupingChooserModel.setDimensions()` API, to support updating available dimensions on an
  already constructed `GroupingChooserModel`.

### 🐞 Bug Fixes

* Fixed Admin Console bug where a role with a dot in its name could not be deleted.
* Fixed inline `SelectEditor` to ensure new value is flushed before grid editing stops.
* `WebSocketService` now attempts to establish a new connection when app's server instance changes.

### ✨ Styles

* Added CSS variables to support customization of `Badge` component styling.

### 📚 Libraries

* short-unique-id `added @ 5.2`

## 66.1.1 - 2024-08-01

### 🐞 Bug Fixes

* `HoistException` now correctly passes an exception message to its underlying `Error` instance.
* Fixed `GridModel.cellBorders` to apply top and bottom cell borders, as expected.
* Fix to new `mergeDeep` method.

## 66.1.0 - 2024-07-31

### 🎁 New Features

* Enhanced `markdown` component to support the underlying `components` prop from `react-markdown`.
  Use this prop to customize markdown rendering.
* New `mergeDeep` method provided in `@xh/hoist/utils/js` as an alternative to `lodash.merge`,
  without lodash's surprising deep-merging of array-based properties.
* Enhanced Roles Admin UI to support bulk category reassignment.
* Enhanced the number formatters' `zeroPad` option to take an integer in addition to true/false, for
  finer-grained control over padding length.

### 🐞 Bug Fixes

* Fixed `Record.descendants` and `Record.allDescendants` getters that were incorrectly returning the
  parent record itself. Now only the descendants are returned, as expected.
    * ⚠️ Note that apps relying on the previous behavior will need to adjust to account for the
      parent record no longer being included. (Tree grids with custom parent/child checkbox
      selection are one example of a component that might be affected by this change.)
* Fixed `Grid` regression where pinned columns were automatically un-pinned when the viewport became
  too small to accommodate them.
* Fixed bug where `Grid` context-menus would lose focus when rendered inside `Overlay` components.

### ⚙️ Typescript API Adjustments

* ⚠️ Please ensure you update your app to `hoist-dev-utils >= v9.0.1` - this ensures you have a
  recent version of `type-fest` as a dev dependency, required to compile some recent Hoist
  typescript changes.
* The `NumberFormatOptions.precision` arg has been more strictly typed to `Precision`, a new type
  exported from `@xh/hoist/format`. (It was previously `number`.) Apps might require minor
  adjustments - e.g. typing shared format configs as `NumberFormatOptions` to satisfy the compiler.

### ⚙️ Technical

* Enhanced beta `MsalClient` and `AuthZeroClient` OAuth implementations to support passing
  app-specific configs directly into the constructors of their underlying client implementation.

## 66.0.2 - 2024-07-17

### 🐞 Bug Fixes

* Improved redirect handling within beta `MsalClient` to use Hoist-provided blank URL (an empty,
  static page) for all iFrame-based "silent" token requests, as per MS recommendations. Intended to
  avoid potential race conditions triggered by redirecting to the base app URL in these cases.
* Fixed bug where `ContextMenu` items could be improperly positioned.
    * ⚠️ Note that `MenuItems` inside a desktop `ContextMenu` are now rendered in a portal, outside
      the normal component hierarchy, to ensures that menu items are positioned properly relative to
      their parent. It should not affect most apps, but could impact menu style customizations that
      rely on specific CSS selectors targeting the previous DOM structure.

## 66.0.1 - 2024-07-10

### 🐞 Bug Fixes

* Fixed bug where inline grid edit of `NumberInput` was lost after quick navigation.

## 66.0.0 - 2024-07-09

### 💥 Breaking Changes (upgrade difficulty: 🟢 LOW - minor adjustments to client-side auth)

* New `HoistAuthModel` exposes the client-side authentication lifecycle via a newly consolidated,
  overridable API. This new API provides more easy customization of auth across all client-side
  apps by being easily overrideable and specified via the `AppSpec` passed to `XH.renderApp()`.
    * In most cases, upgrading should be a simple matter of moving code from `HoistAppModel` methods
      `preAuthInitAsync()` and `logoutAsync()` (removed by this change) to new `HoistAuthModel`
      methods `completeAuthAsync()` and `logoutAsync()`.

### 🎁 New Features

* Added option to `XH.reloadApp()` to reload specific app path.
* Added `headerTooltip` prop to `ColumnGroup`.

### 🐞 Bug Fixes

* Updated `.xh-viewport` sizing styles and mobile `dialog` sizing to use `dvw/dvh` instead of prior
  `svw/svh` - resolves edge case mobile issue where redirects back from an OAuth flow could leave
  an unexpected gap across the bottom of the screen. Includes fallback for secure client browsers
  that don't support dynamic viewport units.
* Updated mobile `TabContainer` to flex properly within flexbox containers.
* Fixed timing issue with missing validation for records added immediately to a new `Store`.
* Fixed CSS bug in which date picker dates wrapped when `dateEditor` used in a grid in a dialog.

## 65.0.0 - 2024-06-26

### 💥 Breaking Changes (upgrade difficulty: 🟢 TRIVIAL - dependencies only)

* Requires update to `hoist-dev-utils >= v9.0.0` with updated handling of static/public assets.
  This should be a drop-in change for applications.
* iOS < 16.4 is no longer supported, due to the use of complex RegExes in GFM parsing.

### 🎁 New Features

* Enhanced `markdown` component to support GitHub Flavored Markdown (GFM) syntax.

### ✨ Styles

* Refactored CSS classnames applied to the primary application (☰) menu on desktop and mobile.
  On both platforms the button itself now has an `xh-app-menu-button` class, the popover has
  `xh-app-menu-popover`, and the menu itself has `xh-app-menu`.

### ⚙️ Technical

* Improved popup behavior of (beta) `MsalClient` - uses recommended `blank.html`.
* Added new convenience method `XH.renderAdminApp()` - consider replacing the call within your
  project's `src/apps/admin.ts` file with this new method and removing any duplicate config values
  if the defaults introduced here are suitable for your application's Hoist Admin console.
* Prop types for components passed to `elementFactory` and `createElement` are now inferred from the
  component itself where possible.

### 📚 Libraries

* @xh/hoist-dev-utils `8.x → 9.x`
* react-markdown `8.0 → 9.0`
* remark-breaks `3.0 → 4.0`
* remark-gfm `4.0`

## 64.0.5 - 2024-06-14

### 🐞 Bug Fixes

* Added a workaround for a mobile-only bug where Safari auto-zooms on orientation change if the user
  had previously zoomed the page themselves.

### ⚙️ Technical

* Improved logout behavior of (beta) `MsalClient`.

### 📚 Libraries

* @azure/msal-browser `3.14 → 3.17`

## 64.0.4 - 2024-06-05

### ⚙️ Typescript API Adjustments

* Improved `ref` typing in JSX.

## 64.0.3 - 2024-05-31

### 🐞 Bug Fixes

* Restored previous suppression of Blueprint animations on popovers and tooltips. These had been
  unintentionally (re)enabled in v63 and are now turned off again.

### ⚙️ Technical

* Adjusted (beta) APIs of OAuth-related `BaseOAuthClient`, `MsalClient`, and `AuthZeroClient`.

## 64.0.2 - 2024-05-23

### ⚙️ Technical

* Adjusted (beta) API of `BaseOAuthClient`.
* Improved `FetchService.addDefaultHeaders()` to support async functions.

## 64.0.1 - 2024-05-19

### ⚙️ Technical

* Adjusted (beta) API of `BaseOAuthClient` and its approach to loading ID tokens.

## 64.0.0 - 2024-05-17

### 💥 Breaking Changes (upgrade difficulty: 🟠 MEDIUM - major Hoist Core + AG Grid updates)

#### Hoist Core v20 with Multi-Instance Support

Requires update to `hoist-core >= 20.0.0` with multi-instance support.

* See the Hoist Core changelog for details on this major upgrade to Hoist's back-end capabilities.
* Client-side application changes should be minimal or non-existent, but the Hoist Admin Console has
  been updated extensively to support management of multiple instances within a cluster.

#### AG Grid v31

Requires update to `@ag-grid >= 31.x`, a new major AG Grid release with its own breaking changes.
See AG's [What's New](https://blog.ag-grid.com/whats-new-in-ag-grid-31/)
and [Upgrade Guide](https://www.ag-grid.com/javascript-data-grid/upgrading-to-ag-grid-31/?ref=blog.ag-grid.com)
for more details.

* AG Grid removed `ColumnApi`, consolidating most of its methods to `GridApi`. Corresponding Hoist
  update removes `GridModel.agColumnApi` - review and migrate usages to `GridModel.agApi` as
  appropriate.
* Many methods on `agApi` are replaced with `agApi.updateGridOptions({property: value})`. Review
  your app for any direct usages of the underlying AG API that might need to change.
* All apps will need to update their `@ag-grid` dependencies within `package.json` and make a minor
  update to their `Bootstrap` registration as per
  this [Toolbox example](https://github.com/xh/toolbox/pull/709/files/5626e21d778e1fc72f9735d2d8f011513e1ac9c6#diff-304055320a29f66ea1255446ba8f13e0f3f1b13643bcea0c0466aa60e9288a8f).
    * `Grid` and `AgGrid` components default to `reactiveCustomComponents: true`. If your app has
      custom tooltips or editors, you should confirm that they still work with this setting. (It
      will be the default in agGrid v32.)
    * For custom editors, you will have to convert them from "imperative" to "reactive". If this is
      not possible, you can set `reactiveCustomComponents: false` in your `GridModel` to continue
      using the old "imperative" mode, but note that this will preclude the use of upgraded Hoist
      editors in that same grid instance. (See the links below for AG docs on this change.)
    * For custom tooltips, note AG-Grid's deprecation of `getReactContainerClasses`.
    * Consult the AG Grid docs for more information:
        * [Updated docs on Custom Components](https://ag-grid.com/react-data-grid/cell-editors/#custom-components)
        * [Migrating from Imperative to Reactive components](https://ag-grid.com/react-data-grid/upgrading-to-ag-grid-31-1/#migrating-custom-components-to-use-reactivecustomcomponents-option)
        * [React-related deprecations](https://ag-grid.com/react-data-grid/upgrading-to-ag-grid-31-1/#react)

#### Other Breaking Changes

* Removed support for passing a plain object to the `model` prop of Hoist Components (previously
  deprecated back in v58). Use the `modelConfig` prop instead.
* Removed the `multiFieldRenderer` utility function. This has been made internal and renamed
  to `zoneGridRenderer` for exclusive use by the `ZoneGrid` component.
* Updated CSS variables related to the `ZoneGrid` component - vars formerly prefixed
  by `--xh-grid-multifield` are now prefixed by `--xh-zone-grid`, several vars have been added, and
  some defaults have changed.
* Removed obsolete `AppSpec.isSSO` property in favor of two new properties `AppSpec.enableLogout`
  and `AppSpec.enableLoginForm`. This should have no effect on the vast majority of apps which had
  `isSSO` set to `true`. For apps where `isSSO` was set to `false`, the new flags should be
  used to more clearly indicate the desired auth behavior.

### 🎁 New Features

* Improved mobile viewport handling to ensure that both standard pages and full screen dialogs
  respect "safe area" boundaries, avoiding overlap with system UI elements such as the iOS task
  switcher at the bottom of the screen. Also set background letterboxing color (to black) when
  in landscape mode for a more resolved-looking layout.
* Improved the inline grid `selectEditor` to commit its value to the backing record as soon as an
  option is selected, rather than waiting for the user to click away from the cell.
* Improved the display of Role details in the Admin Console. The detail panel for the selected role
  now includes a sub-tab listing all other roles inherited by the selected role, something that
  was previously accessible only via the linked graph visualization.
* Added new `checkboxRenderer` for rendering booleans with a checkbox input look and feel.
* Added new mobile `checkboxButton`, an alternate input component for toggling boolean values.
* Added beta version of a new Hoist `security` package, providing built-in support for OAuth flows.
  See `BaseOAuthClient`, `MsalClient`, and `AuthZeroClient` for more information. Please note that
  package is being released as a *beta* and is subject to change before final release.

### ✨ Styles

* Default mobile font size has been increased to 16px, both for better overall legibility and also
  specifically for input elements to avoid triggering Safari's auto-zoom behavior on focus.
    * Added new mobile-only CSS vars to allow for more granular control over font sizes:
        * `--xh-mobile-input-font-size`
        * `--xh-mobile-input-label-font-size`
        * `--xh-mobile-input-height-px`
    * Increased height of mobile toolbars to better accommodate larger nested inputs.
    * Grid font sizes have not changed, but other application layouts might need to be adjusted to
      ensure labels and other text elements fit as intended.
* Mobile App Options dialog has been updated to use a full-screen `DialogPanel` to provide a more
  native feel and better accommodate longer lists of app options.

### 🐞 Bug Fixes

* Fixed poor truncation / clipping behavior of the primary (right-side) metric in `ZoneGrid`. Values
  that do not fit within the available width of the cell will now truncate their right edge and
  display an ellipsis to indicate they have been clipped.
* Improved `RestGridModel.actionWarning` behavior to suppress any warning when the provided function
  returns a falsy value.
* Fixed mobile `Toast` intent styling.

### ⚙️ Technical

* NumberEditor no longer activates on keypress of letter characters.
* Removed initial `ping` call `FetchService` init.
* Deprecated `FetchService.setDefaultHeaders` and replaced with new `addDefaultHeaders` method to
  support independent additions of default headers from multiple sources in an application.

### 📚 Libraries

* @ag-grid `30.x → 31.x`
* @auth0/auth0-spa-js `added @ 2.1`
* @azure/msal-browser `added @ 3.14`
* dompurify `3.0 → 3.1`
* jwt-decode `added @ 4.0`
* moment `2.29 → 2.30`
* numbro `2.4 → 2.5`
* qs `6.11 → 6.12`
* semver `7.5 → 7.6`

## 63.1.1 - 2024-04-26

### 🐞 Bug Fixes

* Fixed over-eager error handler installed on window during preflight app initialization. This can
  catch errors thrown by browser extensions unrelated to the app itself, which should not block
  startup. Make opt-in via special query param `catchPreflightError=true`.

## 63.1.0 - 2024-04-23

### 🎁 New Features

* `Store` now supports multiple `summaryRecords`, displayed if so configured as multiple pinned
  rows within a bound grid.

## 63.0.3 - 2024-04-16

### 🐞 Bug Fixes

* Ensure all required styles imported for Blueprint datetime components.

## 63.0.2 - 2024-04-16

### 🐞 Bug Fixes

* Fixed `GroupingChooser` items appearing in incorrect location while dragging to re-order.
* Removed extraneous internal padding override to Blueprint menu styles. Fixes overhang of menu
  divider borders and avoids possible triggering of horizontal scrollbars.

## 63.0.1 - 2024-04-05

### 🐞 Bug Fixes

* Recently added fields now fully available in Admin Console Activity Tracking + Client Errors.

## 63.0.0 - 2024-04-04

### 💥 Breaking Changes (upgrade difficulty: 🟠 MEDIUM - for apps with styling overrides or direct use of Blueprint components)

* Requires `hoist-core >= v19.0.0` to support improvements to activity / client error tracking.

#### Blueprint 4 to 5 Migration

This release includes Blueprint 5, a major version update of that library with breaking changes.
While most of these have been addressed by the Hoist integration layer, developers importing
Blueprint components directly should review
the [Blueprint 5 migration guide](https://github.com/palantir/blueprint/wiki/Blueprint-5.0) for
details.

There are some common breaking changes that most/many apps will need to address:

* CSS rules with the `bp4-` prefix should be updated to use the `bp5-` prefix.
* Popovers
    * For `popover` and `tooltip` components, replace `target` with `item` if using elementFactory.
      If using JSX, replace `target` prop with a child element. Also applies to the
      mobile `popover`.
    * Popovers no longer have a popover-wrapper element - remove/replace any CSS rules
      targeting `bp4-popover-wrapper`.
    * All components which render popovers now depend
      on [`popper.js v2.x`](https://popper.js.org/docs/v2/). Complex customizations to popovers may
      need to be reworked.
    * A breaking change to `Popover` in BP5 was splitting the `boundary` prop into `rootBoundary`
      and `boundary`:
      Popovers were frequently set up with `boundary: 'viewport'`, which is no longer valid since
      "viewport" can be assigned to the `rootBoundary` but not to the `boundary`.
      However, viewport is the DEFAULT value for `rootBoundary`
      per [popper.js docs](https://popper.js.org/docs/v2/utils/detect-overflow/#boundary),
      so `boundary: 'viewport'` should be safe to remove entirely.
        * [see Blueprint's Popover2 migration guide](https://github.com/palantir/blueprint/wiki/Popover2-migration)
        * [see Popover2's `boundary` &
          `rootBoundary` docs](https://popper.js.org/docs/v2/utils/detect-overflow/#boundary)
* Where applicable, the former `elementRef` prop has been replaced by the simpler, more
  straightforward `ref` prop using `React.forwardRef()` - e.g. Hoist's `button.elementRef` prop
  becomes just `ref`. Review your app for uses of `elementRef`.
* The static `ContextMenu.show()` method has been replaced with `showContextMenu()`, importable
  from `@xh/hoist/kit/blueprint`. The method signature has changed slightly.
* The exported `overlay` component now refers to Blueprint's `overlay2` component.
* The exported `datePicker` now refers to Blueprint's `datePicker3` component, which has been
  upgraded to use `react-day-picker` v8. If you are passing `dayPickerProps` to Hoist's `dateInput`,
  you may need to update your code to use the
  new [v8 `DatePickerProps`](https://react-day-picker.js.org/api/interfaces/DayPickerSingleProps).

### 🎁 New Features

* Upgraded Admin Console Activity and Client Error reporting modules to use server-side filtering
  for better support of large datasets, allowing for longer-range queries on filtered categories,
  messages, or users before bumping into configured row limits.
* Added new `MenuItem.className` prop.

### 🐞 Bug Fixes

* Fixed two `ZoneGrid` issues:
    * Internal column definitions were missing the essential `rendererIsComplex` flag and could fail
      to render in-place updates to existing record data.
    * Omitted columns are now properly filtered out.
* Fixed issue where `SplitTreeMap` would not properly render errors as intended.

### 📚 Libraries

* @blueprintjs/core `4.20 → 5.10`
* @blueprintjs/datetime `4.4` → @blueprintjs/datetime2 `2.3`

## 62.0.1 - 2024-03-28

### 🎁 New Features

* New method `clear()` added to `TaskObserver` api.

### 🐞 Bug Fixes

* Ensure application viewport is masked throughout the entire app initialization process.

## 62.0.0 - 2024-03-19

### 💥 Breaking Changes (upgrade difficulty: 🟢 TRIVIAL - dependencies only)

* Requires update to `hoist-dev-utils >= v8.0.0` with updated chunking and code-splitting strategy
  to create shorter bundle names.

### 🎁 New Features

* Added a "Reload App" option to the default mobile app menu.
* Improved perceived responsiveness when constructing a new 'FilterChooserModel' when backing data
  has many records and/or auto-suggest-enabled fields.

### 🐞 Bug Fixes

* Fixed the config differ dialog issue where long field values would cause the toolbar to get hidden
  and/or table columns to be overly wide due to content overflow.

## 61.0.0 - 2024-03-08

### 💥 Breaking Changes (upgrade difficulty: 🟢 TRIVIAL - dependencies only)

* Requires update to `hoist-dev-utils >= v7.2.0` to inject new `xhClientApps` constant.

### 🎁 New Features

* Enhanced Roles Admin UI for more streamlined role editing.
* Supports targeting alert banners to specific client apps.
* Improved logging and error logging of `method` and `headers` in `FetchService`:  Default
  values will now be included.
* Enhanced `XH.reloadApp` with cache-buster.

### 🐞 Bug Fixes

* `FilterChooser` now correctly round-trips `Date` and `LocalDate` values. Previously it emitted
  these as strings, with incorrect results when using the generated filter's test function directly.
* Fixed bug where a discarded browser tab could re-init an app to an obsolete (cached) version.

## 60.2.0 - 2024-02-16

### 🎁 New Features

* The Admin Console now indicates if a Config value is being overridden by an instance config or
  environment variable with a corresponding name.
    * Config overrides now available in `hoist-core >= v18.4`. See the Hoist Core release notes for
      additional details on this new feature. The Hoist Core update is required for this feature,
      but is not a hard requirement for this Hoist React release in general.
* `RestGridEditor` now supports an `omit` flag to hide a field from the editor dialog.
* `FormField.readonlyRenderer` is now passed the backing `FieldModel` as a second argument.

### ⚙️ Typescript API Adjustments

* `FilterChooserModel.value` and related signatures are now typed with a new `FilterChooserFilter`
  type, a union of `CompoundFilter | FieldFilter` - the two concrete filter implementations
  supported by this control.

### 📚 Libraries

* classnames `2.3 → 2.5`

## 60.1.1 - 2024-01-29

### ⚙️ Technical

* Improved unique constraint validation of Roles and Role Members in the Admin Console.

## 60.1.0 - 2024-01-18

### 🐞 Bug Fixes

* Fixed transparent background for popup inline editors.
* Exceptions that occur in custom `Grid` cell tooltips will now be caught and logged to console,
  rather than throwing the render of the entire component.

### ⚙️ Technical

* Improvements to exception handling during app initialization.

## 60.0.1 - 2024-01-16

### 🐞 Bug Fixes

* Fixed regression to `ZoneGrid`.

## 60.0.0 - 2024-01-12

### 💥 Breaking Changes (upgrade difficulty: 🟠 MEDIUM - depends on server-side Roles implementation)

* Requires `hoist-core >= v18`. Even if not using new Hoist provided Role Management, several Admin
  Console features have had deprecation support for older versions of Hoist Core removed.

### 🎁 New Features

* Introduced new Admin Console tools for enhanced Role Management available in `hoist-core >= v18`.
    * Hoist-core now supports an out-of-the-box, database-driven system for maintaining a
      hierarchical set of Roles associating and associating them with individual users.
    * New system supports app and plug-in specific integrations to AD and other enterprise systems.
    * Administration of the new system provided by a new admin UI tab provided here.
    * Consult XH and the
      [Hoist Core CHANGELOG](https://github.com/xh/hoist-core/blob/develop/CHANGELOG.md#1800---2024-01-12)
      for additional details and upgrade instructions.
* Added `labelRenderers` property to `ZoneGridModel`. This allows dynamic "data-specific" labeling
  of fields in `ZoneGrid`.

### ✨ Styles

* Added `xh-bg-intent-xxx` CSS classes, for intent-coloring the `background-color` of elements.

### 🐞 Bug Fixes

* Fixed bug where `ColumnGroup` did not properly support the `omit` flag.

## 59.5.1 - 2024-01-05

### 🐞 Bug Fixes

* Fixed `DateEditor` calendar popover not showing for non-pinned columns.

## 59.5.0 - 2023-12-11

### 🎁 New Features

* Added new `dialogWidth` and `dialogHeight` configs to `DockViewModel`.

### 🐞 Bug Fixes

* Fixed serialization of expand/collapse state within `AgGridModel`, which was badly broken and
  could trigger long browser hangs for grids with > 2 levels of nesting and numeric record IDs.
* Fixed `UniqueAggregator` to properly check equality for `Date` fields.
* Pinned `react-grid-layout@1.4.3` to avoid v1.4.4 bugs affecting `DashCanvas` interactions
  (see https://github.com/react-grid-layout/react-grid-layout/issues/1990).

## 59.4.0 - 2023-11-28

### 💥 Breaking Changes (upgrade difficulty: 🟢 LOW)

* The constructors for `ColumnGroup` no long accept arbitrary rest (e.g `...rest`)
  arguments for applying app-specific data to the object. Instead, use the new `appData` property.

### ⚙️ Technical

* Enhanced `LogUtils` to support logging objects (and any other non-string values). Also
  added new exports for `logWarn()` and `logError()` with the same standardized formatting.
* Added standardized `LogUtils` methods to `HoistBase`, for use within Hoist models and services.

### 🐞 Bug Fixes

* `ZoneGrid` will no longer render labels or delimiters for empty values.

### ⚙️ Typescript API Adjustments

* Updated type for `ReactionSpec.equals` to include already-supported string shorthands.

## 59.3.2 - 2023-11-21

### 🐞 Bug Fixes

* `ZoneGrid` will more gracefully handle state that has become out of sync with its mapper
  requirements.

## 59.3.1 - 2023-11-10

### 🐞 Bug Fixes

* Ensure an unauthorized response from a proxy service endpoint does not prompt the user to refresh
  and log in again on an SSO-enabled application.
* Revert change to `Panel` which affected where `className` was applied with `modalSupport` enabled

## 59.3.0 - 2023-11-09

### 🎁 New Features

* Improved Hoist support for automated testing via Playwright, Cypress, and similar tools:
    * Core Hoist components now accept an optional `testId` prop, to be rendered at an appropriate
      level of the DOM (within a `data-testid` HTML attribute). This can minimize the need to select
      components using criteria such as CSS classes or labels that are more likely to change and
      break tests.
    * When given a `testId`, certain composite components will generate and set "sub-testIds" on
      selected internal components. For example, a `TabContainer` will set a testId on each switcher
      button (derived from its tabId), and a `Form` will set testIds on nested `FormField`
      and `HoistInput` components (derived from their bound field names).
    * This release represents a first step in ongoing work to facilitate automated end-to-end
      testing of Hoist applications. Additional Hoist-specific utilities for writing tests in
      libraries such as Cypress and Playwright are coming soon.
* Added new `ZoneGrid` component, a highly specialized `Grid` that always displays its data with
  multi-line, full-width rows. Each row is broken into four zones (top/bottom and left/right),
  each of which can mapped by the user to render data from one or more fields.
    * Primarily intended for mobile, where horizontal scrolling can present usability issues, but
      also available on desktop, where it can serve as an easily user-configurable `DataView`.
* Added `Column.sortToBottom` to force specified values to sort the bottom, regardless of sort
  direction. Intended primarily to force null values to sort below all others.
* Upgraded the `RelativeTimestamp` component with a new `localDateMode` option to customize how
  near-term date/time differences are rendered with regards to calendar days.

### 🐞 Bug Fixes

* Fixed bug where interacting with a `Select` within a `Popover` can inadvertently cause the
  popover to close. If your app already has special handling in place to prevent this, you should
  be able to unwind it after upgrading.
* Improved the behavior of the clear button in `TextInput`. Clearing a field no longer drops focus,
  allowing the user to immediately begin typing in a new value.
* Fixed arguments passed to `ErrorMessageProps.actionFn` and `ErrorMessageProps.detailsFn`.
* Improved default error text in `ErrorMessage`.

### ⚙️ Technical

* Improved core `HoistComponent` performance by preventing unnecessary re-renderings triggered by
  spurious model lookup changes.
* New flag `GridModel.experimental.enableFullWidthScroll` enables scrollbars to span pinned columns.
    * Early test release behind the flag, expected to made the default behavior in next release.
* Renamed `XH.getActiveModels()` to `XH.getModels()` for clarity / consistency.
    * API change, but not expected to impact applications.
* Added `XH.getModel()` convenience method to return the first matching model.

## 59.2.0 - 2023-10-16

### 🎁 New Features

* New `DockViewConfig.onClose` hook invoked when a user attempts to remove a `DockContainer` view.
* Added `GridModel` APIs to lookup and show / hide entire column groups.
* Left / right borders are now rendered along `Grid` `ColumnGroup` edges by default, controllable
  with new `ColumnGroupSpec.borders` config.
* Enhanced the `CubeQuery` to support per-query post-processing functions
  with `Query.omitFn`, `Query.bucketSpecFn` and `Query.lockFn`. These properties default to their
  respective properties on `Cube`.

### 🐞 Bug Fixes

* `DashContainerModel` fixes:
    * Fix bug where `addView` would throw when adding a view to a row or column
    * Fix bug where `allowRemove` flag was dropped from state for containers
    * Fix bug in `DockContainer` where adding / removing views would cause other views to be
      remounted
* Fixed erroneous `GridModel` warning when using a tree column within a column group
* Fixed regression to alert banners. Resume allowing elements as messages.
* Fix `Grid` cell border styling inconsistencies.

### ⚙️ Typescript API Adjustments

* Added type for `ActionFnData.record`.

## 59.1.0 - 2023-09-20

### 🎁 New Features

* Introduced new `ErrorBoundary` component for finer-grained application handling of React Errors.
    * Hoist now wraps `Tab`, `DashCanvasView`, `DashContainerView`, `DockView`, and `Page` in an
      `ErrorBoundary`. This provides better isolation of application content, minimizing the chance
      that any individual component can crash the entire app.
    * A new `PanelModel.errorBoundary` prop allows developers to opt-in to an `ErrorBoundary`
      wrapper around the contents of any panel.
    * `ErrorMessage` component now provides an ability to show additional exception details.
* Added new `Markdown` component for rendering Markdown formatted strings as markup. This includes
  bundling `react-markdown` in Hoist.
    * If your app already uses `react-markdown` or similar, we recommend updating to use the
      new `Markdown` component exported by Hoist to benefit from future upgrades.
    * Admin-managed alert banners leverage the new markdown component to support bold, italics and
      links within alert messages.
* Improved and fixed up `Panel` headers, including:
    * Added new `Panel.headerClassName` prop for easier CSS manipulation of panel's header.
    * Improved `Panel.collapsedTitle` prop and added `Panel.collapsedIcon` prop. These two props now
      fully govern header display when collapsed.
* Improved styling for disabled `checkbox` inputs.

### ⚙️ Technical

* `XH.showException` has been deprecated. Use similar methods on `XH.exceptionHandler` instead.

### 📚 Libraries

* numbro `2.3 → 2.4`
* react-markdown `added @ 8.0`
* remark-breaks `added @ 3.0`

## 59.0.3 - 2023-08-25

### ⚙️ Technical

* New `XH.flags` property to govern experimental, hotfix, or otherwise provisional features.

* Provide temporary workaround to chromium bug effecting BigNumber. Enabled via flag
  `applyBigNumberWorkaround`. See https://github.com/MikeMcl/bignumber.js/issues/354.

## 59.0.2 - 2023-08-24

### 🐞 Bug Fixes

* Restored support for `Select.selectOnFocus` (had broken with upgrade to `react-select` in v59.0).
* Fixed `DateInput` bug caused by changes in Chrome v116 - clicking on inputs
  with `enableTextInput: false` now open the date picker popup as expected.
* Flex inner title element added to `Panel` headers in v59.0, and set `display:flex` on the new
  element itself. Restores previous flexbox container behavior (when not L/R collapsed) for apps
  that are providing custom components as titles.
* `DashCanvas` now properly updates its layout when shown if the browser window had been resized
  while the component was hidden (e.g. in an inactive tab).
* Reverted upgrade to `react-select` in v59.0.0 due to issues found with `selectEditor` / inline
  grid editing. We will revisit this upgrade in a future release.

### 📚 Libraries

* react-select `5.7 → 4.3`
* react-windowed-select `5.1 → 3.1`

## 59.0.1 - 2023-08-17

### 🎁 New Features

* Added new `Panel.collapsedTitle` prop to make it easier to display a different title when the
  panel is collapsed.

## 59.0.0 - 2023-08-17

### 💥 Breaking Changes (upgrade difficulty: 🟢 LOW)

* Apps must update their `typescript` dependency to v5.1. This should be a drop-in for most
  applications, or require only minor changes. Note that Hoist has not yet adopted the updated
  approach to decorators added in TS v5, maintaining compatibility with the "legacy" syntax.
* Apps that use and provide the `highcharts` library should be sure to update the version to v11.1.
  This should be a drop-in for most applications.
    * Visit https://www.highcharts.com/blog/changelog/ for specific changes.
* Apps must also update their `@xh/hoist-dev-utils` dependency to v7.0.0 or higher.
    * We recommend specifying this as `"@xh/hoist-dev-utils": "7.x"` in your `package.json` to
      automatically pick up future minor releases.
* `DataViewConfig` no longer directly supports `GridConfig` parameters - instead, nest `GridConfig`
  options you wish to set via the new `gridOptions` parameter. Please note that, as before, not
  all `GridConfig` options are supported by (or make sense for) the `DataView` component.

### 🎁 New Features

* New `GridAutosizeOptions.includeHiddenColumns` config controls whether hidden columns should
  also be included during the autosize process. Default of `false`. Useful when applications
  provide quick toggles between different column sets and would prefer to take the up-front cost of
  autosizing rather than doing it after the user loads a column set.
* New `NumberFormatOptions.strictZero` formatter config controls display of values that round to
  zero at the specified precision. Set to `false` to format those values as if they were *exactly*
  zero, triggering display of any `zeroDisplay` value and suppressing sign-based glyphs, '+/-'
  characters, and styling.
* New `DashModel.refreshContextModel` allows apps to programmatically refresh all widgets within
  a `DashCanvas` or `DashContainer`.
* New tab for monitoring JDBC connection pool stats added to the Admin Console. Apps
  with `hoist-core >= v17.2` will collect and display metrics for their primary datasource on a
  configurable frequency.
* `ButtonGroupInput` now allows `null` values for buttons as long as both `enableClear` and
  `enableMulti` are false.

### 🐞 Bug Fixes

* Fixed bug where a titled panel collapsed to either the left or right side of a layout could cause
  severe layout performance degradation (and even browser hangs) when resizing the browser window in
  the latest Chrome v115.
    * Note this required some adjustments to the internal DOM structure of `PanelHeader` - highly
      specific CSS selectors or visual tests may be affected.
* Fixed bug where `manuallySized` was not being set properly on column state.
* Fixed bug where mobile `Dialog` max height was not properly constrained to the viewport.
* Fixed bug where mobile `NumberInput` would clear when trying to enter decimals on certain devices.
* Suppressed extra top border on Grids with `hideHeaders: true`.

### ⚙️ Technical

* Suppressed dev-time console warnings thrown by Blueprint Toaster.

### 📚 Libraries

* mobx `6.8 → 6.9`
* semver `7.3 → 7.5`
* typescript `4.9 → 5.1`
* highcharts `10.3 → 11.1`
* react-select `4.3 → 5.7`
* react-windowed-select `3.1 → 5.1`

## 58.0.1 - 2023-07-13

### 🐞 Bug Fixes

* Fixed bug where `TabContainerModel` with routing enabled would drop route params when navigating
  between tabs.

## 58.0.0 - 2023-07-07

### 💥 Breaking Changes (upgrade difficulty: 🟢 LOW)

* The `Column.getValueFn` and `Column.renderer` functions will no longer be passed the `agParams`
  argument. This argument was not passed consistently by Hoist when calling these functions; and was
  specifically omitted during operations such as column sizing, tooltip generation and Grid content
  searching. We do not expect this argument was being used in practice by applications, but
  applications should ensure this is the case, and adjust these callbacks if necessary.

### 🎁 New Features

* Deprecated `xhAppVersionCheckEnabled` config in favor of object-based `xhAppVersionCheck`. Hoist
  will auto-migrate the existing value to this new config's `mode` flag. While backwards
  compatible with older versions of hoist-core, the new `forceReload` mode
  requires `hoist-core >= v16.4`.
* Enhanced `NumberFormatOptions.colorSpec` to accept CSS properties in addition to class names.
* Enhanced `TabSwitcher` to allow navigation using arrow keys when focused.
* Added new option `TrackOptions.logData` to provide support for logging application data in
  `TrackService.`  Requires `hoist-core >= v16.4`.
* New `XH.pageState` provides observable access to the current lifecycle state of the app, allowing
  apps to react to changes in page visibility and focus, as well as detecting when the browser has
  frozen a tab due to inactivity or navigation.

## 57.0.0 - 2023-06-20

### 💥 Breaking Changes (upgrade difficulty: 🟢 LOW)

* The deprecated `@settable` decorator has now been removed. Use `@bindable` instead.
* The deprecated class `@xh/hoist/admin/App` has been removed. Use `@xh/hoist/admin/AppComponent`
  instead.

### 🎁 New Features

* Enhanced Admin alert banners with the ability to save messages as presets. Useful for
  standardizing alert or downtime banners, where pre-approved language can be saved as a preset for
  later loaded into a banner by members of an application support team (
  requires `hoist-core >= v16.3.0`).
* Added bindable `readonly` property to `LeftRightChooserModel`.

### ⚙️ Technical

* Support the `HOIST_IMPERSONATOR` role introduced in hoist-core `v16.3.0`
* Hoist now supports and requires ag-Grid v30 or higher. This version includes critical
  performance improvements to scrolling without the problematic 'ResizeObserver' issues discussed
  below.

### 🐞 Bug Fixes

* Fixed a bug where Onsen components wrappers could not forward refs.
* Improved the exceptions thrown by fetchService when errors occur parsing response JSON.

## 56.6.0 - 2023-06-01

### 🎁 New Features

* New global property `AgGrid.DEFAULT_PROPS` to provide application wide defaults for any instances
  of `AgGrid` and `Grid` components.

### ⚙️ Technical

* The workaround of defaulting the AG Grid prop `suppressBrowserResizeObserver: true`, added in
  v56.3.0, has been removed. This workaround can cause sizing issues with flex columns and should
  not be needed once [the underlying issue](https://github.com/ag-grid/ag-grid/issues/6562) is fixed
  in an upcoming AG Grid release.
    * As of this release date, we recommend apps stay at AG Grid 29.2. This does not include the
      latest AG performance improvements, but avoids the sizing issues present in 29.3.5.
    * If you want to take the latest AG Grid 29.3.5, please re-enable
      the `suppressBrowserResizeObserver` flag with the new `DEFAULT_PROPS` static described
      above. Scan your app carefully for column sizing issues.

### 🐞 Bug Fixes

* Fixed broken change handler for mobile inputs that wrap around Onsen UI inputs, including
  `NumberInput`, `SearchInput`, and `TextInput`.

### 📚 Libraries

* @blueprintjs/core `^4.14 → ^4.20` (apps might have already updated to a newer minor version)

## 56.5.0 - 2023-05-26

### 🎁 New Features

* Added `regexOption` and `caseSensitive` props to the `LogDisplayModel`. (Case-sensitive search
  requires `hoist-core >= v16.2.0`).
* Added new `GroupingChooserModel.commitOnChange` config - enable to update the observable grouping
  value as the user adjusts their choices within the control. Default behavior is unchanged,
  requiring user to dismiss the popover to commit the new value.
* Added new `Select.enableTooltips` prop - enable for select inputs where the text of a
  selected value might be elided due to space constraints. The tooltip will display the full text.
* Enabled user-driven sorting for the list of available values within Grid column filters.
* Updated `CodeInput.showCopyButton` (copy-to-clipboard feature) default to true (enabled).

### ⚙️ Technical

* `DataView` now supports an `agOptions` prop to allow passing arbitrary AG Grid props to the
  underlying grid instance. (Always supported by `Grid`, now also supported by `DataView`.)

### 🐞 Bug Fixes

* Fixed layout bug where popovers triggered from a parent `Panel` with `modalSupport` active could
  render beneath that parent's own modal dialog.
* Fixed broken `CodeInput` copy-to-clipboard feature.

## v56.4.0 - 2023-05-10

### 🎁 New Features

* Ensure that non-committed values are also checked when filtering a store with a FieldFilter.
  This will maximize chances that records under edit will not disappear from user view due to
  active filters.

### 🐞 Bug Fixes

* Fix bug where Grid ColumnHeaders could throw when `groupDisplayType` was set to `singleColumn`.

### ⚙️ Technical

* Adjustment to core model lookup in Hoist components to better support automated testing.
  Components no longer strictly require rendering within an `AppContainer`.

### ⚙️ Typescript API Adjustments

* Improved return types for `FetchService` methods and corrected `FetchOptions` interface.

## v56.3.0 - 2023-05-08

### 🎁 New Features

* Added support for new `sortOrder` argument to `XH.showBanner()`. A default sort order is applied
  if unspecified, ensuring banners do not unexpectedly change order when refreshed.

### ⚙️ Typescript API Adjustments

* Improved the recommendation for the app `declare` statement within
  our [TypeScript migration docs](https://github.com/xh/hoist-react/blob/develop/docs/upgrade-to-typescript.md#bootstrapts--service-declarations).
    * See this [Toolbox commit](https://github.com/xh/toolbox/commit/8df642cf) for a small,
      recommended app-level change to improve autocompletion and usage checks within IntelliJ.
* Added generic support to `XH.message()` and `XH.prompt()` signatures with return type
  of `Promise<T | boolean>`.
* Moved declaration of optional `children` prop to base `HoistProps` interface - required for TSX
  support.

### ✨ Styles

* Removed `--xh-banner-height` CSS var.
    * Desktop banners are implemented via `Toolbar`, which correctly sets a min height.
    * Mobile banners now specify `min-height: 40px` via the `.xh-banner` class.
    * This change allows banners containing custom components to grow to fit their contents without
      requiring app-level CSS overrides.
* Added new `--xh-grid-filter-popover-[height|width]-px` CSS variables to support easier custom
  sizing for grid column header filter popovers.

### ⚙️ Technical

* Updated internal config defaults to support latest AG Grid v29.3.4+ with use of
  AG `suppressBrowserResizeObserver` config. Applications are encouraged to update to the latest AG
  Grid dependencies to take advantage of ongoing performance updates.

## v56.2.0 - 2023-04-28

### 🎁 New Features

* Added `DashContainerModel.margin` config to customize the width of the resize splitters
  between widgets.

### ⚙️ Technical

* Improve scrolling performance for `Grid` and `DataView` via internal configuration updates.

## v56.1.0 - 2023-04-14

### 🎁 New Features

* Display improved memory management diagnostics within Admin console Memory Monitor.
    * New metrics require optional-but-recommended update to `hoist-core >= v16.1.0`.

### 🐞 Bug Fixes

* Fixes bug with display/reporting of exceptions during app initialization sequence.

## v56.0.0 - 2023-03-29

### 💥 Breaking Changes (upgrade difficulty: 🟠 MEDIUM)

* Requires `hoist-core => v16`.
* Requires AG Grid v29.0.0 or higher - update your AG Grid dependency in your app's `package.json`
  file. See the [AG Grid Changelog](https://www.ag-grid.com/changelog) for details.
    * Add a dependency on `@ag-grid-community/styles` to import new dedicated styles package.
    * Imports of AG Grid CSS files within your app's `Bootstrap.ts` file will also need to be
      updated to import styles from their new location. The recommended imports are now:

```typescript
import '@ag-grid-community/styles/ag-grid.css';
import '@ag-grid-community/styles/ag-theme-balham.css';
```

* New `xhActivityTrackingConfig` soft-configuration entry places new limits on the size of
  any `data` objects passed to `XH.track()` calls.
    * Any track requests with data objects exceeding this length will be persisted, but without the
      requested data.
    * Activity tracking can also be disabled (completely) via this same config.
* "Local" preferences are no longer supported. Application should use `LocalStorageService` instead.
  With v56, the `local` flag on any preferences will be ignored, and all preferences will be saved
  on the server instead.
    * Note that Hoist will execute a one-time migration of any existing local preference values
      from the user's browser to the server on app load.
* Removed `Column.tooltipElement`. Use `tooltip` instead.
* Removed `fill` prop on `TextArea` and `NumberInput` component. Use `flex` instead.
* Removed previously deprecated `Button.modifier.outline` and `Button.modifier.quiet` (mobile only).
* Removed previously deprecated `AppMenuButton.extraItems.onClick`. Use `actionFn` instead.

### 🎁 New Features

* `PanelModel` now supports a `defaultSize` property specified in percentage as well as pixels
  (e.g. `defaultSize: '20%'` as well as `defaultSize: 200`).
* `DashCanvas` views can now be programmatically added with specified width and height dimensions.
* New `FetchService.abort()` API allows manually aborting a pending fetch request.
* Hoist exceptions have been enhanced and standardized, including new TypeScript types. The
  `Error.cause` property is now populated for wrapping exceptions.
* New `GridModel.headerMenuDisplay` config for limiting column header menu visibility to on hover.

### ⚙️ Typescript API Adjustments

* New Typescript types for all Hoist exceptions.
* Integration of AG Grid community types.

### ⚙️ Technical

* Hoist source code has been reformatted with Prettier.
* Admin Console modules that have been disabled via config are no longer hidden completely, but
  instead will render a placeholder pointing to the relevant config name.

### 📚 Libraries

* mobx `6.7 → 6.8`
* dompurify `2.4 → 3.0`

## v55.4.0 - 2023-03-23

### 💥 Breaking Changes

* Requires AG Grid v29.0.0 or higher - see release notes for v56.0.0 above.

### 🐞 Bug Fixes

* Addresses `AgGrid` v28 regression whereby changing column visibility via state breaks grid
  rendering when column groups are set via the `groupId` property.

## v55.3.2 - 2023-03-22

### 🐞 Bug Fixes

* Fixed issue where a filter on a `LocalDate` field created via `FilterChooser` would cause a
  grid column filter on the same field to fail to properly render when shown.

## v55.3.1 - 2023-03-14

### 🐞 Bug Fixes

* Revert native `structuredClone` to lodash `deepClone` throughout toolkit.

## v55.3.0 - 2023-03-03

### 🐞 Bug Fixes

* Grid column filters scroll their internal grid horizontally to avoid clipping longer values.
* Minor improvements to the same grid filter dialog's alignment and labelling.

### ⚙️ Technical

* Use native `structuredClone` instead of lodash `deepClone` throughout toolkit.

## v55.2.1 - 2023-02-24

### 🐞 Bug Fixes

* Fixed issue where a resizable `Panel` splitter could be rendered incorrectly while dragging.

## v55.2.0 - 2023-02-10

### 🎁 New Features

* `DashCanvas` enhancements:
    * Views now support minimum and maximum dimensions.
    * Views now expose an `allowDuplicate` flag for controlling the `Duplicate` menu item
      visibility.

### 🐞 Bug Fixes

* Fixed a bug with Cube views having dimensions containing non-string or `null` values. Rows grouped
  by these dimensions would report values for the dimension which were incorrectly stringified (e.g.
  `'null'` vs. `null` or `'5'` vs. `5`). This has been fixed. Note that the stringified value is
  still reported for the rows' `cubeLabel` value, and will be used for the purposes of grouping.

### ⚙️ Typescript API Adjustments

* Improved signatures of `RestStore` APIs.

## v55.1.0 - 2023-02-09

Version 55 is the first major update of the toolkit after our transition to Typescript. In addition
to a host of runtime fixes and features, it also contains a good number of important Typescript
typing adjustments, which are listed below. It also includes a helpful
[Typescript upgrade guide](https://github.com/xh/hoist-react/blob/develop/docs/upgrade-to-typescript.md).

### 🎁 New Features

* Grid exports can now be tracked in the admin activity tab by setting `exportOptions.track` to
  true (defaults to false).
* Miscellaneous performance improvements to the cube package.
* The implementation of the `Cube.omitFn` feature has been enhanced. This function will now be
  called on *all* non-leaf nodes, not just single child nodes. This allows for more flexible
  editing of the shape of the resulting hierarchical data emitted by cube views.

### 🐞 Bug Fixes

* Fixed: grid cell editors would drop a single character edit.
* Fixed: grid date input editor's popup did not position correctly in a grid with pinned columns.
* Fixed issue with `DashContainer` flashing its "empty" text briefly before loading.
* Several Hoist TypeScript types, interfaces, and signatures have been improved or corrected (typing
  changes only).
* Fix bug where a `className` provided to a `Panel` with `modalSupport` would be dropped when in a
  modal state. Note this necessitated an additional layer in the `Panel` DOM hierarchy. Highly
  specific CSS selectors may be affected.
* Fix bug where `TileFrame` would not pass through the keys of its children.

### 💥 Breaking Changes

* The semantics of `Cube.omitFn` have changed such that it will now be called on all aggregate
  nodes, not just nodes with a single child. Applications may need to adjust any implementation of
  this function accordingly.
* `hoistCmp.containerFactory` and `hoistCmp.withContainerFactory` are removed in favor of
  the basic `hoistCmp.factory` and `hoistCmp.withFactory` respectively. See typescript
  API adjustments below.

### ⚙️ Typescript API Adjustments

The following Typescript API were adjusted in v55.

* Removed the distinction between `StandardElementFactory` and `ContainerElementFactory`. This
  distinction was deemed to be unnecessary, and overcomplicated the understanding of Hoist.
  Applications should simply continue to use `ElementFactory` instead. `hoistCmp.containerFactory`
  and `hoistCmp.withContainerFactory` are also removed in favor of the basic `hoistCmp.factory` and
  `hoistCmp.withFactory` respectively.
* `HoistProps.modelConfig` now references the type declaration of `HoistModel.config`. See
  `PanelModel` and `TabContainerModel` for examples.
* The new `SelectOption` type has been made multi-platform and moved to `@xh/hoist/core`.

**Note** that we do not intend to make such extensive Typescript changes going forward post-v55.0.
These changes were deemed critical and worth adjusting in our first typescript update, and before
typescript has been widely adopted in production Hoist apps.

### ⚙️ Technical

* Hoist's `Icon` enumeration has been re-organized slightly to better separate icons that describe
  "what they look like" - e.g. `Icon.magnifyingGlass()` - from an expanded set of aliases that
  describe "how they are used" - e.g. `Icon.search()`.
    * This allows apps to override icon choices made within Hoist components in a more targeted way,
      e.g. by setting `Icon.columnMenu = Icon.ellipsisVertical`.
* All Hoist configurations that support `omit: boolean` now additionally support a "thunkable"
  callback of type `() => boolean`.
* `Grid` will only persist minimal user column state for hidden columns, to reduce user pref sizes.

### 📚 Libraries

* @blueprintjs/core `^4.12 → ^4.14`
* corejs `^3.26 → ^3.27`
* mobx `6.6 → 6.7`
* onsenui `2.11 → 2.12` (*see testing note below)
* react-onsenui `1.11 > 1.13`

### ✅ Testing Scope

* *Full regression testing recommended for _mobile_ apps.* While the upgrade from 2.11 to 2.12
  appears as a minor release, it was in fact a major update to the library.
  See [the Onsen release notes](https://github.com/OnsenUI/OnsenUI/releases/tag/2.12.0) for
  additional details. Note that Hoist has handled all changes required to its Onsen API calls,
  and there are no breaking changes to the Hoist mobile component APIs. As a result, mobile apps
  _might_ not need to change anything, but extra care in testing is still recommended.

## v54.0.0 - 2022-12-31

We are pleased to announce that Hoist React has been fully rewritten in TypeScript! ✨🚀

All core Hoist Components, Models, and other utilities now have TypeScript interfaces for their
public APIs, improving the developer ergonomics of the toolkit with much more accurate dev-time type
checking and intellisense. Developers now also have the option (but are not required) to write
application code using TypeScript.

Runtime support for TypeScript is provided by `@xh/hoist-dev-utils v6.1+`, which recognizes and
transpiles TypeScript files (`.ts|.tsx`) via the `@babel/plugin-transform-typescript` plugin.
Development-time support can be provided by the user's IDE (e.g. IntelliJ or VSCode, which both
provide strong TypeScript-based error checking and auto-completion).

The goal of this release is to be backward compatible with v53 to the greatest degree possible, and
most applications will run with minimal or no changes. However, some breaking changes were required
and can require application adjustments, as detailed below.

As always, please review our [Toolbox project](https://github.com/xh/toolbox/), which we've updated
to use TypeScript for its own app-level code.

### 🎁 New Features

* New TypeScript interface `HoistProps` and per-component extensions to specify props for all
  components. This replaces the use of the `PropTypes` library, which is no longer included.
* ~~Enhanced TypeScript-aware implementations of `ElementFactory`, including separate factories for
  standard components (`elementFactory`) and components that often take children only
  (`containerElementFactory`).~~
* The `@bindable` annotation has been enhanced to produce a native javascript setter for its
  property as well as the `setXXX()` method it currently produces. This provides a more typescript
  friendly way to set properties in a mobx action, and should be the favored method going forward.
  The use of the `setXXX()` method will continue to be supported for backward compatibility.
* References to singleton instances of services and the app model can now also be gained via the
  static `instance` property on the class name of the singleton - e.g. `MyAppModel.instance`.
  Referencing app-level services and the AppModel via `XH` is still fully supported and recommended.
* New utility function `waitFor` returns a promise that will resolve after a specified condition
  has been met, polling at a specified interval.
* Hoist Components will now automatically remount if the model passed to them (via context or props)
  is changed during the lifetime of the component. This allows applications to swap out models
  without needing to manually force the remounting of related components with an explicit
  `key` setting, i.e.  `key: model.xhId`.
* `fmtQuantity` function now takes two new flags `useMillions` and `useBillions`.

### 💥 Breaking Changes

* The constructors for `GridModel` and `Column` no long accept arbitrary rest (e.g `...rest`)
  arguments for applying app-specific data to the object. Instead, use the new `appData` property
  on these objects.
* ~~The `elemFactory` function has been removed. Applications calling this function should specify
  `elementFactory` (typically) or `containerElementFactory` instead.~~
    * ~~Most application components are defined using helper aliases `hoistCmp.factory`
      and `hoistCmp.withFactory` - these calls do _not_ need to change, unless your component
      needs to take a list of children directly (i.e. `someComponent(child1, child2)`).~~
    * ~~Update the definition of any such components to use `hoistCmp.containerFactory` instead.~~
    * ~~Where possible, favor the simpler, default factory for more streamlined type suggestions /
      error messages regarding your component's valid props.~~
* The use of the `model` prop to provide a config object for a model to be created on-the-fly
  is deprecated.
    * Use the new `modelConfig` prop when passing a *plain object config* -
      e.g. `someComp({modelConfig: {modelOpt: true}})`
    * Continue to use the `model` prop when passing an existing model *instance* -
      e.g. `someComp({model: someCompModel})`.
* PropTypes support has been removed in favor of the type script interfaces discussed above. Apps
  importing Hoist Proptypes instances should simply remove these compile-time references.

### 🐞 Bug Fixes

* Fix bug where dragging on any panel header which is a descendant of a `DashCanvasView` would move
  the `DashCanvasView`.
* Fix bug where `GridModel.ensureRecordsVisibleAsync` could fail to make collapsed nodes visible.
* Fix bug where `GridPersistenceModel` would not clean outdated column state.
* Fix animation bug when popping pages in the mobile navigator.

### ⚙️ Technical

* Update `preflight.js` to catch errors that occur on startup, before our in-app exception handling
  is initialized.

### 📚 Libraries

* @blueprintjs/core `4.11 → 4.12`
* @xh/hoist-dev-utils `6.0 → 6.1`
* typescript `added @ 4.9`
* highcharts `9.3 → 10.3`

### ✅ Testing Scope

* *Full regression testing recommended* - this is a major Hoist release and involved a significant
  amount of refactoring to the toolkit code. As such, we recommend a thorough regression test of any
  applications updating to this release from prior versions.

## v53.2.0 - 2022-11-15

### 🎁 New Features

* New methods `Store.errors`, `Store.errorCount`, and `StoreRecord.allErrors` provide convenient
  access to validation errors in the data package.
* New flag `Store.validationIsComplex` indicates whether *all* uncommitted records in a store should
  be revalidated when *any* record in the store is changed.
    * Defaults to `false`, which should be adequate for most use cases and can provide a significant
      performance boost in apps that bulk-insert 100s or 1000s of rows into editable grids.
    * Set to `true` for stores with validations that depend on other editable record values in the
      store (e.g. unique constraints), where a change to record X should cause another record Y to
      change its own validation status.

## v53.1.0 - 2022-11-03

### 🎁 New Features

* `PanelModel` now supports `modalSupport.defaultModal` option to allow rendering a Panel in an
  initially modal state.

### 🐞 Bug Fixes

* Fixed layout issues caused by top-level DOM elements created by `ModalSupport`
  and `ColumnWidthCalculator` (grid auto-sizing). Resolved occasional gaps between select inputs and
  their drop-down menus.
* Fix desktop styling bug where buttons inside a `Toast` could be rendered with a different color
  than the rest of the toast contents.
* Fix `GridModel` bug where `Store` would fail to recognize dot-separated field names as paths
  when provided as part of a field spec in object form.

### ⚙️ Technical

* Snap info (if available) from the `navigator.connection` global within the built-in call to track
  each application load.

## v53.0.0 - 2022-10-19

### 🎁 New Features

* The Hoist Admin Console is now accessible in a read-only capacity to users assigned the
  new `HOIST_ADMIN_READER` role.
* The pre-existing `HOIST_ADMIN` role inherits this new role, and is still required to take any
  actions that modify data.

### 💥 Breaking Changes

* Requires `hoist-core >= 14.4` to support the new `HOIST_ADMIN_READER` role described above. (Core
  upgrade _not_ required otherwise.)

## v52.0.2 - 2022-10-13

### 🐞 Bug Fixes

* Form field dirty checking now uses lodash `isEqual` to compare initial and current values,
  avoiding false positives with Array values.

## v52.0.1 - 2022-10-10

### 🎁 New Features

* New "Hoist Inspector" tool supports displaying and querying all of the Models, Services, and
  Stores within a running application.
    * Admin/dev-focused UI is built into all Desktop apps, activated via discrete new toggle in the
      bottom version bar (look for the 🔍 icon), or by running `XH.inspectorService.activate()`.
    * Selecting a model/service/store instance provides a quick view of its properties, including
      reactively updated observables. Useful for realtime troubleshooting of application state.
    * Includes auto-updated stats on total application model count and memory usage. Can aid in
      detecting and debugging memory leaks due to missing `@managed` annotations and other issues.
* New `DashCanvasViewModel.autoHeight` option fits the view's height to its rendered contents.
* New `DashCanvasAddViewButton` component supports adding views to `DashCanvas`.
* New `TabContainerModel.refreshContextModel` allows apps to programmatically load a `TabContainer`.
* `FilterChooserModel` now accepts shorthand inputs for numeric fields (e.g. "2m").
* Admin Console Config/Pref/Blob differ now displays the last updated time and user for each value.
* New observable `XH.environmentService.serverVersion` property, updated in the background via
  pre-existing `xhAppVersionCheckSecs` config. Note this does not replace or change the built-in
  upgrade prompt banner, but allows apps to take their own actions (e.g. reload immediately) when
  they detect an update on the server.

### 💥 Breaking Changes

* This release moves Hoist to **React v18**. Update your app's `package.json` to require the latest
  18.x versions of `react` and `react-dom`. Unless your app uses certain react-dom APIs directly, no
  other changes should be required.
* Removed deprecated method `XH.setDarkTheme()`. Use `XH.setTheme()` instead to select from our
  wide range of (two) theme options.

### 🐞 Bug Fixes

* `CompoundTaskObserver` improved to prioritize using specific messages from subtasks over the
  overall task message.
* Grid's built in context-menu option for filtering no longer shows `[object Object]` for columns
  that render React elements.
* `Store.updateData()` properly handles data in the `{rawData, parentId}` format, as documented.
* Disabled tabs now render with a muted text color on both light and dark themes, with
  new `--tab-disabled-text-color` CSS var added to customize.

### ⚙️ Technical

* `HoistComponents` no longer mutate the props object passed to them in React production mode. This
  was not causing noticeable application issues, but could result in a component's base CSS class
  being applied multiple times to its DOM element.
* `ModelSelector` used for model lookup and matching will now accept the class name of the model to
  match. Previously only a class reference could be provided.
* New check within service initialization to ensure that app service classes extend `HoistService`
  as required. (Has always been the expectation, but was not previously enforced.)
* `GridModel` will once again immediately sync data with its underlying AG Grid component. This
  reverses a v50.0.0 change that introduced a minimal debounce in order to work around an AG Grid
  rendering bug. The AG Grid bug has been resolved, and this workaround is no longer needed.
* `GridExportService` has improved support for columns of `FieldType.AUTO` and for columns with
  multiple data types and custom export functions. (`hoist-core >= 14.3` required for these
  particular improvements, but not for this Hoist React version in general.)
* The `trimToDepth` has been improved to return a depth-limited clone of its input that better
  handles nested arrays and passes through primitive inputs unchanged.

### 📚 Libraries

* @blueprintjs/core `4.6 → 4.11`
* @blueprintjs/datetime `4.3 → 4.4`
* @fortawesome `6.1 → 6.2`
* dompurify `2.3 → 2.4`
* react `17.0.1 → 18.2.0`
* react-dom `17.0.1 → 18.2.0`

## v51.0.0 - 2022-08-29

### 🎁 New Features

* `ButtonGroupInput` supports new `enableMulti` prop.
* `AboutDialog` can now display more dynamic custom properties.
* New option added to the Admin Activity Tracking chart to toggle on/off weekends when viewing a
  time series.
* The `filterText` field in `ColumnHeaderFilter` now gets autoFocused.

### 💥 Breaking Changes

* `CodeInput` is now rendered within an additional `div` element. Unlikely to cause issues, unless
  using targeted styling of this component.
* `xhAboutMenuConfigs` soft-config is no longer supported. To customize the `AboutDialog`, see
  `HoistAppModel.getAboutDialogItems()`

### 🐞 Bug Fixes

* Fixed issue where `ModalSupport` would trigger `MobX` memo warning in console.
* Fixed issues with `ModalSupport` implementation in `CodeInput`.
* Fixed `Grid` rendering glitches when used inside `Panel` with `ModalSupport`.
* Fixed incorrect text color on desktop toasts with a warning intent.
* Fixed potential for duplication of default Component `className` within list of CSS classes
  rendered into the DOM.
* Added missing `@computed` annotations to several `Store` getters that relay properties from
  its internal recordsets, including `maxDepth` and getters returning counts and empty status.
    * Avoids unnecessary internal render cycles within `Grid` when in tree mode.
    * Could require adjustments for apps that unintentionally relied on these observable getters
      triggering re-renders when records have changed in any way (but their output values have not).
* Hoist-supported menus will no longer filter out a `MenuDivider` if it has a `title`.
* The default `FormField` read-only renderer now supports line breaks.

### ⚙️ Technical

* The `addReaction()` and `addAutorun()` methods on `HoistBase` (i.e. models and services) now
  support passing multiple reactions in a single call and will ignore nullish inputs.

## v50.1.1 - 2022-07-29

### 🐞 Bug Fixes

* Fixed bug where components utilizing `ModalSupport` could render incorrectly when switching
  between inline and modal views.
* Improved behavior of `GridModel.whenReadyAsync()` to allow Grid more time to finish loading data.
  This improves the behavior of related methods `preSelectFirstAsync`, `selectFirstAsync`, and
  `ensureVisibleAsync`.
* `Grid` context menus are now disabled when a user is inline editing.
* An empty `DashCanvas` / `DashContainer` 'Add View' button now only displays a menu of available
  views, without unnecessarily nesting them inside an 'Add' submenu.
* Update `AppMenuButton` and `ContextMenu` to support Blueprint4 `menuItem`.

## v50.1.0 - 2022-07-21

### 🎁 New Features

* New `GridModel` method `ensureRecordsVisibleAsync` accepts one or more store records or IDs and
  scrolls to make them visible in the grid.

### 📚 Libraries

* @blueprintjs/core `4.5 → 4.6`
* qs `6.10 → 6.11`
* react-popper `2.2 → 2.3`

## v50.0.0 - 2022-07-12

### 🎁 New Features

* New `PanelModel.modalSupport` option allows the user to expand a panel into a configurable modal
  dialog - without developers needing to write custom dialog implementations and without triggering
  a remount/rerender of the panel's contents.
* FilterChooser field suggestions now search within multi-word field names.
* Autosize performance has been improved for very large grids.
* New `@abstract` decorator now available for enforcing abstract methods / getters.
* `MessageModel` now receives `dismissable` and `cancelOnDismiss` flags to control the behavior of a
  popup message when clicking the background or hitting the escape key.

### 💥 Breaking Changes

* Hoist now requires AG Grid v28.0.0 or higher - update your AG Grid dependency in your app's
  `package.json` file. See the [AG Grid Changelog](https://www.ag-grid.com/changelog) for details.
* The data reactions between `GridModel` and the underlying Ag-Grid is now minimally debounced. This
  avoids multiple data updates during a single event loop tick, which can corrupt Ag-Grid's
  underlying state in the latest versions of that library.
    * This change should not affect most apps, but code that queries grid state immediately after
      loading or filtering a grid (e.g. selection, row visibility, or expansion state) should be
      tested carefully and may require a call to `await whenReadyAsync()`.
    * Note that this method is already incorporated in to several public methods on `GridModel`,
      including `selectFirstAsync()` and `ensureSelectionVisibleAsync()`.
    * ⚠ NOTE - this change has been reverted as of v52 (see above).
* Blueprint has updated all of its CSS class names to use the `bp4-` prefix instead of the `bp3-`
  prefix. Any apps styling these classes directly may need to be adjusted. See
  https://github.com/palantir/blueprint/wiki/Blueprint-4.0 for more info.
* Both `Panel.title` and `Panel.icon` props must be null or undefined to avoid rendering
  a `PanelHeader`. Previously specifying any 'falsey' value for both (e.g. an empty string
  title) would omit the header.
* `XHClass` (top-level Singleton model for Hoist) no longer extends `HoistBase`
* `DockView` component has been moved into the desktop-specific package `@xh/hoist/desktop/cmp`.
  Users of this component will need to adjust their imports accordingly.
* Requires `hoist-core >= 14.0`. Excel file exporting defaults to using column FieldType.

### 🐞 Bug Fixes

* Fixed several issues introduced with Ag-Grid v27 where rows gaps and similar rendering issues
  could appear after operating on it programmatically (see breaking changes above).
* `ColumnHeaders` now properly respond to mouse events on tablets (e.g. when using a Bluetooth
  trackpad on an iPad).
* Fixed bug where `DashCanvasModel.removeView()` was not properly disposing of removed views
* Fixed exception dialog getting overwhelmed by large messages.
* Fixed exporting to Excel file erroneously coercing certain strings (like "1e10") into numbers.

### ⚙️ Technical

* Hoist will now throw if you import a desktop specific class to a mobile app or vice-versa.

### 📚 Libraries

* @blueprintjs `3.54 → 4.5`

[Commit Log](https://github.com/xh/hoist-react/compare/v49.2.0...v50.0.0)

## v49.2.0 - 2022-06-14

### 🎁 New Features

* New `@enumerable` decorator for making class members `enumerable`
* New `GridAutosizeOption` `renderedRowsOnly` supports more limited autosizing
  for very large grids.

### 🐞 Bug Fixes

* Fix `FilterChooser` looping between old values if updated too rapidly.
* Allow user to clear an unsupported `FilterChooser` value.
* Fix bug where `Panel` would throw when `headerItems = null`
* Fix column values filtering on `tags` fields if another filter is already present.
* Fix bug where `SwitchInput` `labelSide` would render inappropriately if within `compact` `toolbar`
* Fix bug where `SplitTreeMapModel.showSplitter` property wasn't being set in constructor

### 📚 Libraries

* mobx `6.5 → 6.6`

[Commit Log](https://github.com/xh/hoist-react/compare/v49.1.0...v49.2.0)

## v49.1.0 - 2022-06-03

### 🎁 New Features

* A `DashCanvasViewModel` now supports `headerItems` and `extraMenuItems`
* `Store` now supports a `tags` field type
* `FieldFilter` supports `includes` and `excludes` operators for `tags` fields

### 🐞 Bug Fixes

* Fix regression with `begins`, `ends`, and `not like` filters.
* Fix `DashCanvas` styling so drag-handles no longer cause horizontal scroll bar to appear
* Fix bug where `DashCanvas` would not resize appropriately on scrollbar visibility change

[Commit Log](https://github.com/xh/hoist-react/compare/v49.0.0...v49.1.0)

## v49.0.0 - 2022-05-24

### 🎁 New Features

* Improved desktop `NumberInput`:
    * Re-implemented `min` and `max` props to properly constrain the value entered and fix several
      bugs with the underlying Blueprint control.
    * Fixed the `precision` prop to be fully respected - values emitted by the input are now
      truncated to the specified precision, if set.
    * Added additional debouncing to keep the value more stable while a user is typing.
* Added new `getAppMenuButtonExtraItems()` extension point on `@xh/hoist/admin/AppModel` to allow
  customization of the Admin Console's app menu.
* Devs can now hide the Admin > General > Users tab by setting `hideUsersTab: true` within a new,
  optional `xhAdminAppConfig` soft-config.
* Added new `SplitTreeMapModel.showSplitter` config to insert a four pixel buffer between the
  component's nested maps. Useful for visualizations with both positive and negative heat values on
  each side, to keep the two sides clearly distinguished from each other.
* New `xhChangelogConfig.limitToRoles` soft-config allows the in-app changelog (aka release notes)
  to be gated to a subset of users based on their role.
* Add support for `Map` and `WeakMap` collections in `LangUtils.getOrCreate()`.
* Mobile `textInput` now accepts an `enableClear` property with a default value of false.

### 💥 Breaking Changes

* `GridModel.groupRowElementRenderer` and `DataViewModel.groupRowElementRenderer` have been removed,
  please use `groupRowRenderer` instead. It must now return a React Element rather than an HTML
  string (plain strings are also OK, but any formatting must be done via React).
* Model classes passed to `HoistComponents` or configured in their factory must now
  extend `HoistModel`. This has long been a core assumption, but was not previously enforced.
* Nested model instances stored at properties with a `_` prefix are now considered private and will
  not be auto-wired or returned by model lookups. This should not affect most apps, but will require
  minor changes for apps that were binding components to non-standard or "private" models.
* Hoist will now throw if `Store.summaryRecord` does not have a unique ID.

### 🐞 Bug Fixes

* Fixed a bug with Panel drag-to-resize within iframes on Windows.
* Worked around an Ag-Grid bug where the grid would render incorrectly on certain sorting changes,
  specifically for abs sort columns, leaving mis-aligned rows and gaps in the grid body layout.
* Fixed a bug in `SelectEditor` that would cause the grid to lose keyboard focus during editing.

### ⚙️ Technical

* Hoist now protects against custom Grid renderers that may throw by catching the error and printing
  an "#ERROR" placeholder token in the affected cell.
* `TreeMapModel.valueRenderer` and `heatRenderer` callbacks are now passed the `StoreRecord` as a
  second argument.
* Includes a new, additional `index-manifest.html` static file required for compatibility with the
  upcoming `hoist-dev-utils v6.0` release (but remains compatible with current/older dev-utils).

### 📚 Libraries

* mobx-react-lite `3.3 → 3.4`

[Commit Log](https://github.com/xh/hoist-react/compare/v48.0.1...v49.0.0)

## v48.0.1 - 2022-04-22

### 🐞 Bug Fixes

* Improve default rendering to call `toString()` on non-react elements returned by renderers.
* Fixed issue with `model` property missing from `Model.componentProps` under certain conditions.

[Commit Log](https://github.com/xh/hoist-react/compare/v48.0.0...v48.0.1)

## v48.0.0 - 2022-04-21

### 🎁 New Features

* A new `DashCanvas` layout component for creating scrollable dashboards that allow users to
  manually place and size their widgets using a grid-based layout. Note that this component is in
  beta and its API is subject to change.
* FontAwesome upgraded to v6. This includes redesigns of the majority of bundled icons - please
  check your app's icon usages carefully.
* Enhancements to admin log viewer. Log file metadata (size & last modified) available with
  optional upgrade to `hoist-core >= 13.2`.
* Mobile `Dialog` will scroll internally if taller than the screen.
* Configs passed to `XH.message()` and its variants now take an optional `className` to apply to the
  message dialog.
* `fmtQuantity` now displays values greater than one billion with `b` unit, similar to current
  handling of millions with `m`.

### 💥 Breaking Changes

* Hoist now requires AG Grid v27.2.0 or higher - update your AG Grid dependency in your app's
  `package.json` file. See the [AG Grid Changelog](https://www.ag-grid.com/changelog) for details.
  NOTE that AG Grid 27 includes a big breaking change to render cell contents via native React
  elements rather than HTML, along with other major API changes. To accommodate these changes, the
  following changes are required in Hoist apps:
    * `Column.renderer` must now return a React Element rather than an HTML string (plain strings
      are also OK, but any formatting must be done via React). Please review your app grids and
      update any custom renderers accordingly. `Column.elementRenderer` has been removed.
    * `DataViewModel.elementRenderer` has been renamed `DataViewModel.renderer`.
    * Formatter methods and renderers (e.g. `fmtNumber`, `numberRenderer`, etc.) now return React
      Elements by default. The `asElement` option to these functions has been removed. Use the
      new `asHtml` option to return an HTML string where required.
    * The `isPopup` argument to `useInlineEditorModel()` has been removed. If you want to display
      your inline editor in a popup, you must set the new flag `Column.editorIsPopup` to `true`.
* Deprecated message configs `confirmText`, `confirmIntent`, `cancelText`, `cancelIntent` have been
  removed.

### 🐞 Bug Fixes

* Set AG Grid's `suppressLastEmptyLineOnPaste` to true to work around a bug with Excel (Windows)
  that adds an empty line beneath the range pasted from the clipboard in editable grids.
* Fixes an issue where `NumberInput` would initially render blank values if `max` or `min` were
  set.
* Fixes an issue where tree maps would always show green for a `heatValue` of zero.

### 📚 Libraries

* @fortawesome/fontawesome-pro `5.14 → 6.1`
* mobx `6.3 → 6.5`
* mobx-react-lite `3.2 → 3.3`

[Commit Log](https://github.com/xh/hoist-react/compare/v47.1.2...v48.0.0)

## v47.1.2 - 2022-04-01

### 🐞 Bug Fixes

* `FieldFilter`'s check of `committedData` is now null safe. A record with no `committedData` will
  not be filtered out.

[Commit Log](https://github.com/xh/hoist-react/compare/v47.1.1...v47.1.2)

## v47.1.1 - 2022-03-26

### 🎁 New Features

* New "sync with system" theme option - sets the Hoist theme to light/dark based on the user's OS.
* Added `cancelAlign` config to `XH.message()` and variants. Customize to "left" to render
  Cancel and Confirm actions separated by a filler.
* Added `GridModel.restoreDefaultsFn`, an optional function called after `restoreDefaultsAsync`.
  Allows apps to run additional, app-specific logic after a grid has been reset (e.g. resetting
  other, related preferences or state not managed by `GridModel` directly).
* Added `AppSpec.lockoutPanel`, allowing apps to specify a custom component.

### 🐞 Bug Fixes

* Fixed column auto-sizing when `headerName` is/returns an element.
* Fixed bug where subforms were not properly registering as dirty.
* Fixed an issue where `Select` inputs would commit `null` whilst clearing the text input.
* Fixed `Clock` component bug introduced in v47 (configured timezone was not respected).

### 📚 Libraries

* @blueprintjs/core `3.53 → 3.54`
* @blueprintjs/datetime `3.23 → 3.24`

[Commit Log](https://github.com/xh/hoist-react/compare/v47.0.1...v47.1.1)

## v47.0.1 - 2022-03-06

### 🐞 Bug Fixes

* Fix to mobile `ColChooser` error re. internal model handling.

[Commit Log](https://github.com/xh/hoist-react/compare/v47.0.0...v47.0.1)

## v47.0.0 - 2022-03-04

### 🎁 New Features

* Version 47 provides new features to simplify the wiring of models to each other and the components
  they render. In particular, it formalizes the existing concept of "linked" HoistModels - models
  created by Hoist via the `creates` directive or the `useLocalModel` hook - and provides them with
  the following new features:
    - an observable `componentProps` property with access to the props of their rendered component.
    - a `lookupModel()` method and a `@lookup` decorator that can be used to acquire references to
      other HoistModels that are ancestors of the model in the component hierarchy.
    - new `onLinked()` and `afterLinked()` lifecycle methods, called when the model's associated
      component is first rendered.
* As before, linked models are auto-loaded and registered for refreshes within the `RefreshContext`
  they reside in, as well as destroyed when their linked component is unmounted. Also note that the
  new features described above are all "opt-in" and should be fully backward compatible with
  existing application code.
* Hoist will now more clearly alert if a model specified via the `uses()` directive cannot be
  resolved. A new `optional` config (default false) supports components with optional models.
* New support in Cube views for aggregators that depend on rows in the data set other than their
  direct children. See new property `Aggregator.dependOnChildrenOnly` and new `AggregationContext`
  argument passed to `Aggregator.aggregate()` and `Aggregator.replace()`
* Clarified internal CSS classes and styling for `FormField`.
    * ⚠️ Note that as part of this change, the `xh-form-field-fill` class name is no longer in use.
      Apps should check for any styles for that class and replace with `.xh-form-field-inner--flex`.

### 🐞 Bug Fixes

* Fixed an issue where the menu would flash open and closed when clicking on the `FilterChooser`
  favorites button.

### 💥 Breaking Changes

* Dashboard widgets no longer receive the `viewModel` prop. Access to the `DashViewModel` within a
  widget should be obtained using either the lookup decorator (i.e. `@lookup(DashViewModel)`)
  or the `lookupModel()` method.

### 📚 Libraries

* @blueprintjs/core `3.52 → 3.53`

[Commit Log](https://github.com/xh/hoist-react/compare/v46.1.2...v47.0.0)

## v46.1.2 - 2022-02-18

### 🐞 Bug Fixes

* Fixed an issue where column autosize can reset column order under certain circumstances.

[Commit Log](https://github.com/xh/hoist-react/compare/v46.1.1...v46.1.2)

## v46.1.1 - 2022-02-15

### 🐞 Bug Fixes

* Prevent `onClick` for disabled mobile `Buttons`.

[Commit Log](https://github.com/xh/hoist-react/compare/v46.1.0...v46.1.1)

## v46.1.0 - 2022-02-07

### Technical

* This release modifies our workaround to handle the AG Grid v26 changes to cast all of their node
  ids to strings. The initial approach in v46.0.0 - matching the AG Grid behavior by casting all
  `StoreRecord` ids to strings - was deemed too problematic for applications and has been reverted.
  Numerical ids in Store are once again fully supported.
* To accommodate the AG Grid changes, applications that are using AG Grid APIs (e.g.
  `agApi.getNode()`) should be sure to use the new property `StoreRecord.agId` to locate and compare
  records. We expect such usages to be rare in application code.

### 🎁 New Features

* `XH.showFeedbackDialog()` now takes an optional message to pre-populate within the dialog.
* Admins can now force suspension of individual client apps from the Server > WebSockets tab.
  Intended to e.g. force an app to stop refreshing an expensive query or polling an endpoint removed
  in a new release. Requires websockets to be enabled on both server and client.
* `FormField`s no longer need to specify a child input, and will simply render their readonly
  version if no child is specified. This simplifies the common use-case of fields/forms that are
  always readonly.

### 🐞 Bug Fixes

* `FormField` no longer throw if given a child that did not have `propTypes`.

[Commit Log](https://github.com/xh/hoist-react/compare/v46.0.0...v46.1.0)

## v46.0.0 - 2022-01-25

### 🎁 New Features

* `ExceptionHandler` provides a collection of overridable static properties, allowing you to set
  app-wide default behaviour for exception handling.
* `XH.handleException()` takes new `alertType` option to render error alerts via the familiar
  `dialog` or new `toast` UI.
* `XH.toast()` takes new `actionButtonProps` option to render an action button within a toast.
* New `GridModel.highlightRowOnClick` config adds a temporary highlight class to grid rows on user
  click/tap. Intended to improve UI feedback - especially on mobile, where it's enabled by default.
* New `GridModel.isInEditingMode` observable tracks inline editing start/stop with a built-in
  debounce, avoiding rapid cycling when e.g. tabbing between cells.
* `NumberInput` now supports a new `scaleFactor` prop which will be applied when converting between
  the internal and external values.
* `FilterChooser` now displays more minimal field name suggestions when first focused, as well as a
  new, configurable usage hint (`FilterChooserModel.introHelpText`) above those suggestions.

### 💥 Breaking Changes

* Hoist now requires AG Grid v26.2.0 or higher - update your AG Grid dependency in your app's
  `package.json` file. See the [AG Grid Changelog](https://www.ag-grid.com/changelog) for details.
* ~~`StoreRecord.id` must now be a String. Integers IDs were previously supported, but will be cast
  Strings during record creation.~~
    * ~~Apps using numeric record IDs for internal or server-side APIs will need to be reviewed and
      updated to handle/convert string values.~~
    * ~~This change was necessitated by a change to Ag-Grid, which now also requires String IDs for
      its row node APIs.~~
    * NOTE - the change above to require string IDs was unwound in v46.1.
* `LocalDate` methods `toString()`, `toJSON()`, `valueOf()`, and `isoString()` now all return the
  standard ISO format `YYYY-MM-DD`, consistent with built-in `Date.toISOString()`. Prior versions
  returned`YYYYMMDD`.
* The `stringifyErrorSafely` function has been moved from the `@xh/hoist/exception` package to a
  public method on `XH.exceptionHandler`. (No/little impact expected on app code.)

### 🐞 Bug Fixes

* Fix to incorrect viewport orientation reporting due to laggy mobile resize events and DOM APIs.

[Commit Log](https://github.com/xh/hoist-react/compare/v45.0.2...v46.0.0)

## v45.0.2 - 2022-01-13

### 🎁 New Features

* `FilterChooser` has new `menuWidth` prop, allowing you to specify as width for the dropdown menu
  that is different from the control.

### 🐞 Bug Fixes

* Fixed cache clearing method on Admin Console's Server > Services tab.
* Several fixes to behavior of `GridAutosizeMode.MANAGED`

[Commit Log](https://github.com/xh/hoist-react/compare/v45.0.1...v45.0.2)

## v45.0.1 - 2022-01-07

### 🐞 Bug Fixes

* Fixed a minor bug preventing Hoist apps from running on mobile Blackberry Access (Android)
  browsers

### ⚙️ Technical

* New flag `Store.experimental.castIdToString`

[Commit Log](https://github.com/xh/hoist-react/compare/v45.0.0...v45.0.1)

## v45.0.0 - 2022-01-05

### 🎁 New Features

* Grid filters configured with `GridFilterFieldSpec.enableValues` offer autocomplete suggestions
  for 'Equals' and 'Not Equals' filters.
* `GridFilterFieldSpec` has new `values` and `forceSelection` configs.
* `FilterChooser` displays a list of fields configured for filtering to improve the usability /
  discoverability of the control. Enabled by default, but can be disabled via
  new `suggestFieldsWhenEmpty` model config.
* `TreeMap` uses lightest shading for zero heat, reserving grey for nil.
* New property `Store.reuseRecords` controls if records should be reused across loads based on
  sharing identical (by reference) raw data. NOTE - this behavior was previously always enabled, but
  can be problematic under certain conditions and is not necessary for most applications. Apps with
  large datasets that want to continue to use this caching should set this flag explicitly.
* Grid column filters tweaked with several improvements to usability and styling.
* `LocalDate.get()` now supports both 'YYYY-MM-DD' and 'YYYYMMDD' inputs.
* Mobile `Button` has new `intent`, `minimal` and `outlined` props.

### 💥 Breaking Changes

* `FilterChooserFieldSpec.suggestValues` has been renamed `enableValues`, and now only accepts a
  boolean.
* `Column.exportFormat`, `Column.exportWidth` and the `ExportFormat` enum have been renamed
  `Column.excelFormat`, `Column.excelWidth` and `ExcelFormat` respectively.
* `Store.reuseRecords` must now be explicitly set on Stores with large datasets that wish to cache
  records by raw data identity (see above).
* `Record` class renamed to `StoreRecord` in anticipation of upcoming changes to JavaScript standard
  and to improve compatibility with TypeScript.
    * Not expected to have much or any impact on application code, except potentially JSDoc typings.
* Mobile `Button` no longer supports `modifier` prop. Use `minimal` and `outlined` instead.
* The following deprecated APIs were removed:
    * GridModel.selection
    * GridModel.selectedRecordId
    * StoreSelectionModel.records
    * StoreSelectionModel.ids
    * StoreSelectionModel.singleRecord
    * StoreSelectionModel.selectedRecordId
    * DataViewModel.selection
    * DataViewModel.selectedRecordId
    * RestGridModel.selection
    * LogUtils.withShortDebug
    * Promise.start

### 🐞 Bug Fixes

* `DashContainer` overflow menu still displays when the optional menu button is enabled.
* Charts in fullscreen mode now exit fullscreen mode gracefully before re-rendering.

### 📚 Libraries

* @popperjs/core `2.10 → 2.11`
* codemirror `5.63 → 6.65`
* http-status-codes `2.1 → 2.2`
* prop-types `15.7 → 15.8`
* store2 `2.12 → 2.13`
* ua-parser-js `0.7 → 1.0.2` (re-enables auto-patch updates)

[Commit Log](https://github.com/xh/hoist-react/compare/v44.3.0...v45.0.0)

## v44.3.0 - 2021-12-15

### 🐞 Bug Fixes

* Fixes issue with columns failing to resize on first try.
* Fixes issue preventing use of context menus on iPad.

### 📚 Libraries

* @blueprintjs/core `3.51 → 3.52`

* [Commit Log](https://github.com/xh/hoist-react/compare/v44.2.0...v44.3.0)

## v44.2.0 - 2021-12-07

### 🎁 New Features

* Desktop inline grid editor `Select` now commits the value immediately on selection.
* `DashContainerModel` now supports an observable `showMenuButton` config which will display a
  button in the stack header for showing the context menu
* Added `GridAutosizeMode.MANAGED` to autosize Grid columns on data or `sizingMode` changes, unless
  the user has manually modified their column widths.
* Copying from Grids to the clipboard will now use the value provided by the `exportValue`
  property on the column.
* Refresh application hotkey is now built into hoist's global hotkeys (shift + r).
* Non-SSO applications will now automatically reload when a request fails due to session timeout.
* New utility methods `withInfo` and `logInfo` provide variants of the existing `withDebug` and
  `logDebug` methods, but log at the more verbose `console.log` level.

### 🐞 Bug Fixes

* Desktop panel splitter can now be dragged over an `iframe` and reliably resize the panel.
* Ensure scrollbar does not appear on multi-select in toolbar when not needed.
* `XH.isPortrait` property fixed so that it no longer changes due to the appearance of the mobile
  keyboard.

[Commit Log](https://github.com/xh/hoist-react/compare/v44.1.0...v44.2.0)

## v44.1.0 - 2021-11-08

### 🎁 New Features

* Changes to App Options are now tracked in the admin activity tab.
* New Server > Environment tab added to Admin Console to display UI server environment variables and
  JVM system properties. (Requires `hoist-core >= 10.1` to enable this optional feature.)
* Provided observable getters `XH.viewportSize`, `XH.isPortrait` and `XH.isLandscape` to allow apps
  to react to changes in viewport size and orientation.

### 🐞 Bug Fixes

* Desktop inline grid editor `DateInput` now reliably shows its date picker pop-up aligned with the
  grid cell under edit.
* Desktop `Select.hideDropdownIndicator` now defaults to `true` on tablet devices due to UX bugs
  with the select library component and touch devices.
* Ensure `Column.autosizeBufferPx` is respected if provided.

### ✨ Styles

* New `--xh-menu-item` CSS vars added, with tweaks to default desktop menu styling.
* Highlight background color added to mobile menu items while pressed.

[Commit Log](https://github.com/xh/hoist-react/compare/v44.0.0...v44.1.0)

## v44.0.0 - 2021-10-26

⚠ NOTE - apps must update to `hoist-core >= 10.0.0` when taking this hoist-react update.

### 🎁 New Features

* TileFrame now supports new `onLayoutChange` callback prop.

### 🐞 Bug Fixes

* Field Filters in data package now act only on the `committed` value of the record. This stabilizes
  filtering behavior in editable grids.
* `JsonBlobService.updateAsync()` now supports data modifications with `null` values.
* Fixes an issue with Alert Banner not broadcasting to all users.
* Selected option in `Select` now scrolls into view on menu open.

### 💥 Breaking Changes

* Update required to `hoist-core >= 10.0.0` due to changes in `JsonBlobService` APIs and the
  addition of new, dedicated endpoints for Alert Banner management.

[Commit Log](https://github.com/xh/hoist-react/compare/v43.2.0...v44.0.0)

## v43.2.0 - 2021-10-14

### 🎁 New Features

* Admins can now configure an app-wide alert banner via a new tab in the Hoist Admin console.
  Intended to alert users about planned maintenance / downtime, known problems with data or upstream
  systems, and other similar use cases.
* Minor re-org of the Hoist Admin console tabs. Panels relating primarily to server-side features
  (including logging) are now grouped under a top-level "Server" tab. Configs have moved under
  "General" with the new Alert Banner feature.

### 🐞 Bug Fixes

* Always enforce a minimal `wait()` within `GridModel.autosizeAsync()` to ensure that the Grid has
  reacted to any data changes and AG Grid accurately reports on expanded rows to measure.

[Commit Log](https://github.com/xh/hoist-react/compare/v43.1.0...v43.2.0)

## v43.1.0 - 2021-10-04

### 🎁 New Features

* The Admin Console log viewer now supports downloading log files.
    * Note apps must update to `hoist-core >= v10.0` to enable this feature.
    * Core upgrade is _not_ a general requirement of this Hoist React release.
* The `field` key in the constructor for `Column` will now accept an Object with field defaults, as
  an alternative to the field name. This form allows the auto-construction of fully-defined `Field`
  objects from the column specification.

### 🐞 Bug Fixes

* `GridModel` no longer mutates any `selModel` or `colChooser` config objects provided to its
  constructor, resolving an edge-case bug where re-using the same object for either of these configs
  across multiple GridModel instances (e.g. as a shared set of defaults) would break.
* Grid autosizing tweaked to improve size estimation for indented tree rows and on mobile.

### 📚 Libraries

* @blueprintjs/core `3.50 → 3.51`

[Commit Log](https://github.com/xh/hoist-react/compare/v43.0.2...v43.1.0)

## v43.0.2 - 2021-10-04

### 🐞 Bug Fixes

* Fix (important) to ensure static preload spinner loaded from the intended path.
    * Please also update to latest `hoist-dev-utils >= 5.11.1` if possible.
    * Avoids issue where loading an app on a nested route could trigger double-loading of app
      assets.

[Commit Log](https://github.com/xh/hoist-react/compare/v43.0.1...v43.0.2)

## v43.0.1 - 2021-10-04

### 🎁 New Features

* New `GridFindField` component that enables users to search through a Grid and select rows that
  match the entered search term, _without_ applying any filtering. Especially useful for grids with
  aggregations or other logic that preclude client-side filtering of the data.
* Tree grid rows can be expanded / collapsed by clicking anywhere on the row. The new
  `GridModel.clicksToExpand` config can be used to control how many clicks will toggle the row.
  Defaults to double-click for desktop, and single tap for mobile - set to 0 to disable entirely.
* Added `GridModel.onCellContextMenu` handler. Note that for mobile (phone) apps, this handler fires
  on the "long press" (aka "tap and hold") gesture. This means it can be used as an alternate event
  for actions like drilling into a record detail, especially for parent rows on tree grids, where
  single tap will by default expand/collapse the node.
* In the `@xh/hoist/desktop/grid` package, `CheckboxEditor` has been renamed `BooleanEditor`. This
  new component supports a `quickToggle` prop which allows for more streamlined inline editing of
  boolean values.
* `LoadSpec` now supports a new `meta` property. Use this property to pass app-specific metadata
  through the `LoadSupport` loading and refresh lifecycle.
* A spinner is now shown while the app downloads and parses its javascript - most noticeable when
  loading a new (uncached) version, especially on a slower mobile connection. (Requires
  `@xh/hoist-dev-utils` v5.11 or greater to enable.)
* Log Levels now include information on when the custom config was last updated and by whom.
    * Note apps must update their server-side to `hoist-core v10.0` or greater to persist the date
      and username associated with the config (although this is _not_ a general or hard requirement
      for taking this version of hoist-react).

### ⚙️ Technical

* Removed `DEFAULT_SORTING_ORDER` static from `Column` class in favor of three new preset constants:
  `ASC_FIRST`, `DESC_FIRST`, and `ABS_DESC_FIRST`. Hoist will now default sorting order on columns
  based on field type. Sorting order can still be manually set via `Column.sortingOrder`.

### 🐞 Bug Fixes

* The ag-grid grid property `stopEditingWhenCellsLoseFocus` is now enabled by default to ensure
  values are committed to the Store if the user clicks somewhere outside the grid while editing a
  cell.
* Triggering inline editing of text or select editor cells by typing characters will no longer lose
  the first character pressed.

### ✨ Styles

* New `TreeStyle.COLORS` and `TreeStyle.COLORS_AND_BORDERS` tree grid styles have been added. Use
  the `--xh-grid-tree-group-color-level-*` CSS vars to customize colors as needed.
* `TreeStyle.HIGHLIGHTS` and `TreeStyle.HIGHLIGHTS_AND_BORDERS` now highlight row nodes on a
  gradient according to their depth.
* Default colors for masks and dialog backdrops have been adjusted, with less obtrusive colors used
  for masks via `--xh-mask-bg` and a darker `--xh-backdrop-bg` var now used behind dialogs.
* Mobile-specific styles and CSS vars for panel and dialog title background have been tweaked to use
  desktop defaults, and mobile dialogs now respect `--xh-popup-*` vars as expected.

### 💥 Breaking Changes

* In the `@xh/hoist/desktop/grid` package, `CheckboxEditor` has been renamed `BooleanEditor`.

### ⚙️ Technical

* The `xhLastReadChangelog` preference will not save SNAPSHOT versions to ensure the user continues
  to see the 'What's New?' notification for non-SNAPSHOT releases.

### 📚 Libraries

* @blueprintjs/core `3.49 → 3.50`
* codemirror `5.62 → 5.63`

[Commit Log](https://github.com/xh/hoist-react/compare/v42.6.0...v43.0.1)

## v42.6.0 - 2021-09-17

### 🎁 New Features

* New `Column.autosizeBufferPx` config applies column-specific autosize buffer and overrides
  `GridAutosizeOptions.bufferPx`.
* `Select` input now supports new `maxMenuHeight` prop.

### 🐞 Bug Fixes

* Fixes issue with incorrect Grid auto-sizing for Grids with certain row and cell styles.
* Grid sizing mode styles no longer conflict with custom use of `groupUseEntireRow: false` within
  `agOptions`.
* Fixes an issue on iOS where `NumberInput` would incorrectly bring up a text keyboard.

### ✨ Styles

* Reduced default Grid header and group row heights to minimize their use of vertical space,
  especially at larger sizing modes. As before, apps can override via the `AgGrid.HEADER_HEIGHTS`
  and `AgGrid.GROUP_ROW_HEIGHTS` static properties. The reduction in height does not apply to group
  rows that do not use the entire width of the row.
* Restyled Grid header rows with `--xh-grid-bg` and `--xh-text-color-muted` for a more minimal look
  overall. As before, use the `--xh-grid-header-*` CSS vars to customize if needed.

[Commit Log](https://github.com/xh/hoist-react/compare/v42.5.0...v42.6.0)

## v42.5.0 - 2021-09-10

### 🎁 New Features

* Provide applications with the ability to override default logic for "restore defaults". This
  allows complex and device-specific sub-apps to perform more targeted and complete clearing of user
  state. See new overridable method `HoistAppModel.restoreDefaultsAsync` for more information.

### 🐞 Bug Fixes

* Improved coverage of Fetch `abort` errors.
* The in-app changelog will no longer prompt the user with the "What's New" button if category-based
  filtering results in a version without any release notes.

### ✨ Styles

* New CSS vars added to support easier customization of desktop Tab font/size/color. Tabs now
  respect standard `--xh-font-size` by default.

### 📚 Libraries

* @blueprintjs/core `3.48 → 3.49`
* @popperjs/core `2.9 → 2.10`

[Commit Log](https://github.com/xh/hoist-react/compare/v42.4.0...v42.5.0)

## v42.4.0 - 2021-09-03

### 🎁 New Features

* New `GridFilterModel.commitOnChange` config (default `true`) applies updated filters as soon as
  they are changed within the pop-up menu. Set to `false` for large datasets or whenever filtering
  is a more intensive operation.
* Mobile `Select` input now supports async `queryFn` prop for parity with desktop.
* `TreeMapModel` now supports new `maxLabels` config for improved performance.

### ✨ Styles

* Hoist's default font is now [Inter](https://rsms.me/inter/), shipped and bundled via the
  `inter-ui` npm package. Inter is a modern, open-source font that leverages optical sizing to
  ensure maximum readability, even at very small sizes (e.g. `sizingMode: 'tiny'`). It's also a
  "variable" font, meaning it supports any weights from 1-1000 with a single font file download.
* Default Grid header heights have been reduced for a more compact display and greater
  differentiation between header and data rows. As before, apps can customize the pixel heights used
  by overwriting the `AgGrid.HEADER_HEIGHTS` static, typically within `Bootstrap.js`.

### ⚙️ Technical

* Mobile pull-to-refresh/swipe-to-go-back gestures now disabled over charts to avoid disrupting
  their own swipe-based zooming and panning features.

[Commit Log](https://github.com/xh/hoist-react/compare/v42.2.0...v42.4.0)

## v42.2.0 - 2021-08-27

### 🎁 New Features

* Charts now hide scrollbar, rangeSelector, navigator, and export buttons and show axis labels when
  printing or exporting images.

[Commit Log](https://github.com/xh/hoist-react/compare/v42.1.1...v42.2.0)

## v42.1.1 - 2021-08-20

* Update new `XH.sizingMode` support to store distinct values for the selected sizing mode on
  desktop, tablet, and mobile (phone) platforms.
* Additional configuration supported for newly-introduced `AppOption` preset components.

### 📚 Libraries

* @blueprintjs/core `3.47 → 3.48`

[Commit Log](https://github.com/xh/hoist-react/compare/v42.1.0...v42.1.1)

## v42.1.0 - 2021-08-19

### 🎁 New Features

* Added observable `XH.sizingMode` to govern app-wide `sizingMode`. `GridModel`s will bind to this
  `sizingMode` by default. Apps that have already implemented custom solutions around a centralized
  `sizingMode` should endeavor to unwind in favor of this.
    * ⚠ NOTE - this change requires a new application preference be defined - `xhSizingMode`. This
      should be a JSON pref, with a suggested default value of `{}`.
* Added `GridAutosizeMode.ON_SIZING_MODE_CHANGE` to autosize Grid columns whenever
  `GridModel.sizingMode` changes - it is now the default `GridAutosizeOptions.mode`.
* Added a library of reusable `AppOption` preset components, including `ThemeAppOption`,
  `SizingModeAppOption` and `AutoRefreshAppOptions`. Apps that have implemented custom `AppOption`
  controls to manage these Hoist-provided options should consider migrating to these defaults.
* `Icon` factories now support `intent`.
* `TreeMapModel` and `SplitTreeMapModel` now supports a `theme` config, accepting the strings
  'light' or 'dark'. Leave it undefined to use the global theme.
* Various usability improvements and simplifications to `GroupingChooser`.

### 🐞 Bug Fixes

* Fixed an issue preventing `FormField` labels from rendering if `fieldDefaults` was undefined.

### ✨ Styles

* New `Badge.compact` prop sets size to half that of parent element when true (default false). The
  `position` prop has been removed in favor of customizing placement of the component.

[Commit Log](https://github.com/xh/hoist-react/compare/v42.0.0...v42.1.0)

## v42.0.0 - 2021-08-13

### 🎁 New Features

* Column-level filtering is now officially supported for desktop grids!
    * New `GridModel.filterModel` config accepts a config object to customize filtering options, or
      `true` to enable grid-based filtering with defaults.
    * New `Column.filterable` config enables a customized header menu with filtering options. The
      new control offers two tabs - a "Values" tab for an enumerated "set-type" filter and a "
      Custom" tab to support more complex queries with multiple clauses.
* New `TaskObserver` replaces existing `PendingTaskModel`, providing improved support for joining
  and masking multiple asynchronous tasks.
* Mobile `NavigatorModel` provides a new 'pull down' gesture to trigger an app-wide data refresh.
  This gesture is enabled by default, but can be disabled via the `pullDownToRefresh` flag.
* `RecordAction` now supports a `className` config.
* `Chart` provides a default context menu with its standard menu button actions, including a new
  'Copy to Clipboard' action.

### 💥 Breaking Changes

* `FilterChooserModel.sourceStore` and `FilterChooserModel.targetStore` have been renamed
  `FilterChooserModel.valueSource` and `FilterChooserModel.bind` respectively. Furthermore, both
  configs now support either a `Store` or a cube `View`. This is to provide a common API with the
  new `GridFilterModel` filtering described above.
* `GridModel.setFilter()` and `DataViewModel.setFilter()` have been removed. Either configure your
  grid with a `GridFilterModel`, or set the filter on the underlying `Store` instead.
* `FunctionFilter` now requires a `key` property.
* `PendingTaskModel` has been replaced by the new `TaskObserver` in `@xh/hoist/core`.
    * ⚠ NOTE - `TaskObserver` instances should be created via the provided static factory methods
      and
      _not_ directly via the `new` keyword. `TaskObserver.trackLast()` can be used as a drop-in
      replacement for `new PendingTaskModel()`.
* The `model` prop on `LoadingIndicator` and `Mask` has been replaced with `bind`. Provide one or
  more `TaskObserver`s to this prop.

### ⚙️ Technical

* `GridModel` has a new `selectedIds` getter to get the IDs of currently selected records. To
  provide consistency across models, the following getters have been deprecated and renamed:
    + `selectedRecordId` has been renamed `selectedId` in `GridModel`, `StoreSelectionModel`, and
      `DataViewModel`
    + `selection` has been renamed `selectedRecords` in `GridModel`, `DataViewModel`, and
      `RestGridModel`
    + `singleRecord`, `records`, and `ids` have been renamed `selectedRecord`, `selectedRecords`,
      and
      `selectedIds`, respectively, in `StoreSelectionModel`

### ✨ Styles

* Higher contrast on grid context menus for improved legibility.

[Commit Log](https://github.com/xh/hoist-react/compare/v41.3.0...v42.0.0)

## v41.3.0 - 2021-08-09

### 🎁 New Features

* New `Cube` aggregators `ChildCountAggregator` and `LeafCountAggregator`.
* Mobile `NavigatorModel` provides a new "swipe" gesture to go back in the page stack. This is
  enabled by default, but may be turned off via the new `swipeToGoBack` prop.
* Client error reports now include the full URL for additional troubleshooting context.
    * Note apps must update their server-side to `hoist-core v9.3` or greater to persist URLs with
      error reports (although this is _not_ a general or hard requirement for taking this version of
      hoist-react).

[Commit Log](https://github.com/xh/hoist-react/compare/v41.2.0...v41.3.0)

## v41.2.0 - 2021-07-30

### 🎁 New Features

* New `GridModel.rowClassRules` and `Column.cellClassRules` configs added. Previously apps needed to
  use `agOptions` to dynamically apply and remove CSS classes using either of these options - now
  they are fully supported by Hoist.
    * ⚠ Note that, to avoid conflicts with internal usages of these configs, Hoist will check and
      throw if either is passed via `agOptions`. Apps only need to move their configs to the new
      location - the shape of the rules object does *not* need to change.
* New `GridAutosizeOptions.includeCollapsedChildren` config controls whether values from collapsed
  (i.e. hidden) child records should be measured when computing column sizes. Default of `false`
  improves autosize performance for large tree grids and should generally match user expectations
  around WYSIWYG autosizing.
* New `GridModel.beginEditAsync()` and `endEditAsync()` APIs added to start/stop inline editing.
    * ⚠ Note that - in a minor breaking change - the function form of the `Column.editable` config
      is no longer passed an `agParams` argument, as editing might now begin and need to be
      evaluated outside the context of an AG-Grid event.
* New `GridModel.clicksToEdit` config controls the number of clicks required to trigger
  inline-editing of a grid cell. Default remains 2 (double click ).
* Timeouts are now configurable on grid exports via a new `exportOptions.timeout` config.
* Toasts may now be dismissed programmatically - use the new `ToastModel` returned by the
  `XH.toast()` API and its variants.
* `Form` supports setting readonlyRenderer in `fieldDefaults` prop.
* New utility hook `useCached` provides a more flexible variant of `React.useCallback`.

### 🐞 Bug Fixes

* Inline grid editing supports passing of JSX editor components.
* `GridExportService` catches any exceptions thrown during export preparation and warns the user
  that something went wrong.
* GridModel with 'disabled' selection no longer shows "ghost" selection when using keyboard.
* Tree grids now style "parent" rows consistently with highlights/borders if requested, even for
  mixed-depth trees where some rows have children at a given level and others do not.

### ⚙️ Technical

* `FetchService` will now actively `abort()` fetch requests that it is abandoning due to its own
  `timeout` option. This allows the browser to release the associated resources associated with
  these requests.
* The `start()` function in `@xh/hoist/promise` has been deprecated. Use `wait()` instead, which can
  now be called without any args to establish a Promise chain and/or introduce a minimal amount of
  asynchronousity.
* ⚠ Note that the raw `AgGrid` component no longer enhances the native keyboard handling provided by
  AG Grid. All Hoist key handling customizations are now limited to `Grid`. If you wish to provide
  custom handling in a raw `AgGrid` component, see the example here:
  https://www.ag-grid.com/javascript-grid/row-selection/#example-selection-with-keyboard-arrow-keys

### ✨ Styles

* The red and green color values applied in dark mode have been lightened for improved legibility.
* The default `colorSpec` config for number formatters has changed to use new dedicated CSS classes
  and variables.
* New/renamed CSS vars `--xh-grid-selected-row-bg` and `--xh-grid-selected-row-text-color` now used
  to style selected grid rows.
    * ⚠ Note the `--xh-grid-bg-highlight` CSS var has been removed.
* New `.xh-cell--editable` CSS class applied to cells with inline editing enabled.
    * ⚠ Grid CSS class `.xh-invalid-cell` has been renamed to `.xh-cell--invalid` for consistency -
      any app style overrides should update to this new classname.

### 📚 Libraries

* core-js `3.15 → 3.16`

[Commit Log](https://github.com/xh/hoist-react/compare/v41.1.0...v41.2.0)

## v41.1.0 - 2021-07-23

### 🎁 New Features

* Button to expand / collapse all rows within a tree grid now added by default to the primary tree
  column header. (New `Column.headerHasExpandCollapse` property provided to disable.)
* New `@logWithDebug` annotation provides easy timed logging of method execution (via `withDebug`).
* New `AppSpec.disableXssProtection` config allows default disabling of Field-level XSS protection
  across the app. Intended for secure, internal apps with tight performance tolerances.
* `Constraint` callbacks are now provided with a `record` property when validating Store data and a
  `fieldModel` property when validating Form data.
* New `Badge` component allows a styled badge to be placed inline with text/title, e.g. to show a
  counter or status indicator within a tab title or menu item.
* Updated `TreeMap` color scheme, with a dedicated set of colors for dark mode.
* New XH convenience methods `successToast()`, `warningToast()`, and `dangerToast()` show toast
  alerts with matching intents and appropriate icons.
    * ⚠ Note that the default `XH.toast()` call now shows a toast with the primary (blue) intent and
      no icon. Previously toasts displayed by default with a success (green) intent and checkmark.
* GridModel provides a public API method `setColumnState` for taking a previously saved copy of
  gridModel.columnState and applying it back to a GridModel in one call.

### 🐞 Bug Fixes

* Fixed an issue preventing export of very large (>100k rows) grids.
* Fixed an issue where updating summary data in a Store without also updating other data would not
  update the bound grid.
* Intent styles now properly applied to minimal buttons within `Panel.headerItems`.
* Improved `GridModel` async selection methods to ensure they do not wait forever if grid does not
  mount.
* Fixed an issue preventing dragging the chart navigator range in a dialog.

### ⚙️ Technical

* New `Exception.timeout()` util to throw exceptions explicitly marked as timeouts, used by
  `Promise.timeout` extension.
* `withShortDebug` has been deprecated. Use `withDebug` instead, which has the identical behavior.
  This API simplification mirrors a recent change to `hoist-core`.

### ✨ Styles

* If the first child of a `Placeholder` component is a Hoist icon, it will not automatically be
  styled to 4x size with reduced opacity. (See new Toolbox example under the "Other" tab.)

### 📚 Libraries

* @blueprintjs/core `3.46 → 3.47`
* dompurify `2.2 → 2.3`

[Commit Log](https://github.com/xh/hoist-react/compare/v41.0.0...v41.1.0)

## v41.0.0 - 2021-07-01

### 🎁 New Features

* Inline editing of Grid/Record data is now officially supported:
    + New `Column.editor` config accepts an editor component to enable managed editing of the cells
      in that column. New `CheckboxEditor`, `DateEditor`, `NumberEditor`, `SelectEditor`
      , `TextAreaEditor`
      and `TextEditor` components wrap their corresponding HoistInputs with the required hook-based
      API and can be passed to this new config directly.
    + `Store` now contains built-in support for validation of its uncommitted records. To enable,
      specify the new `rules` property on the `Field`s in your `Store`. Note that these rules and
      constraints use the same API as the forms package, and rules and constraints may be shared
      between the `data` and `form` packages freely.
    + `GridModel` will automatically display editors and record validation messages as the user
      moves between cells and records. The new `GridModel.fullRowEditing` config controls whether
      editors are displayed for the focused cell only or for the entire row.
* All Hoist Components now support a `modelRef` prop. Supply a ref to this prop in order to gain a
  pointer to a Component's backing `HoistModel`.
* `DateInput` has been improved to allow more flexible parsing of user input with multiple formats.
  See the new prop `DateInput.parseStrings`.
* New `Column.sortValue` config takes an alternate field name (as a string) to sort the column by
  that field's value, or a function to produce a custom cell-level value for comparison. The values
  produced by this property will be also passed to any custom comparator, if one is defined.
* New `GridModel.hideEmptyTextBeforeLoad` config prevents showing the `emptyText` until the store
  has been loaded at least once. Apps that depend on showing `emptyText` before first load should
  set this property to `false`.
* `ExpandCollapseButton` now works for grouped grids in addition to tree grids.
* `FieldModel.initialValue` config now accepts functions, allowing for just-in-time initialization
  of Form data (e.g. to pre-populate a Date field with the current time).
* `TreeMapModel` and `SplitTreeMapModel` now support a `maxHeat` config, which can be used to
  provide a stable absolute maximum brightness (positive or negative) within the entire TreeMap.
* `ErrorMessage` will now automatically look for an `error` property on its primary context model.
* `fmtNumber()` supports new flags `withCommas` and `omitFourDigitComma` to customize the treatment
  of commas in number displays.
* `isValidJson` function added to form validation constraints.
* New `Select.enableFullscreen` prop added to the mobile component. Set to true (default on phones)
  to render the input in a full-screen modal when focused, ensuring there is enough room for the
  on-screen keyboard.

### 💥 Breaking Changes

* Removed support for class-based Hoist Components via the `@HoistComponent` decorator (deprecated
  in v38). Use functional components created via the `hoistCmp()` factory instead.
* Removed `DimensionChooser` (deprecated in v37). Use `GroupingChooser` instead.
* Changed the behavior of `FormModel.init()` to always re-initialize *all* fields. (Previously, it
  would only initialize fields explicitly passed via its single argument). We believe that this is
  more in line with developer expectations and will allow the removal of app workarounds to force a
  reset of all values. Most apps using FormModel should not need to change, but please review and
  test any usages of this particular method.
* Replaced the `Grid`, `DataView`, and `RestGrid` props below with new configurable fields on
  `GridModel`, `DataViewModel`, and `RestGridModel`, respectively. This further consolidates grid
  options into the model layer, allowing for more consistent application code and developer
  discovery.
    + `onKeyDown`
    + `onRowClicked`
    + `onRowDoubleClicked`
    + `onCellClicked`
    + `onCellDoubleClicked`
* Renamed the confusing and ambiguous property name `labelAlign` in several components:
    + `FormField`: `labelAlign` has been renamed to `labelTextAlign`
    + `SwitchInput`, `RadioInput`, and `Checkbox`: `labelAlign` has been renamed `labelSide`.
* Renamed all CSS variables beginning with `--navbar` to start with `--appbar`, matching the Hoist
  component name.
* Removed `TreeMapModel.colorMode` value 'balanced'. Use the new `maxHeat` config to prevent outlier
  values from dominating the color range of the TreeMap.
* The classes `Rule` and `ValidationState` and all constraint functions (e.g. `required`,
  `validEmail`, `numberIs`, etc.) have been moved from the `cmp\form` package to the `data` package.
* Hoist grids now require AG Grid v25.3.0 or higher - update your AG Grid dependency in your app's
  `package.json` file. See the [AG Grid Changelog](https://www.ag-grid.com/ag-grid-changelog/) for
  details.
* Hoist charts now require Highcharts v9.1.0 or higher - update your Highcharts dependency in your
  app's `package.json` file. See the
  [Highcharts Changelog](https://www.highcharts.com/changelog/#highcharts-stock) for details.

### 🐞 Bug Fixes

* Fixed disable behavior for Hoist-provided button components using popover.
* Fixed default disabling of autocomplete within `TextInput`.
* Squelched console warning re. precision/stepSize emitted by Blueprint-based `numberInput`.

### ⚙️ Technical

* Improved exception serialization to better handle `LocalDate` and similar custom JS classes.
* Re-exported Blueprint `EditableText` component (w/elemFactory wrapper) from `kit/blueprint`.

### 📚 Libraries

* @blueprintjs/core `3.44 → 3.46`
* codemirror `5.60 → 5.62`
* core-js `3.10 → 3.15`
* filesize `6.2 → 6.4`
* mobx `6.1 → 6.3`
* react-windowed-select `3.0 → 3.1`

[Commit Log](https://github.com/xh/hoist-react/compare/v40.0.0...v41.0.0)

## v40.0.0 - 2021-04-22

⚠ Please ensure your `@xh/hoist-dev-utils` dependency is >= v5.7.0. This is required to support the
new changelog feature described below. Even if you are not yet using the feature, you must update
your dev-utils dependency for your project to build.

### 🎁 New Features

* Added support for displaying an in-app changelog (release notes) to the user. See the new
  `ChangelogService` for details and instructions on how to enable.
* Added `XH.showBanner()` to display a configurable banner across the top of viewport, as another
  non-modal alternative for attention-getting application alerts.
* New method `XH.showException()` uses Hoist's built-in exception display to show exceptions that
  have already been handled directly by application code. Use as an alternative to
  `XH.handleException()`.
* `XH.track()` supports a new `oncePerSession` option. This flag can be set by applications to avoid
  duplicate tracking messages for certain types of activity.
* Mobile `NavigatorModel` now supports a `track` flag to automatically track user page views,
  equivalent to the existing `track` flag on `TabContainerModel`. Both implementations now use the
  new `oncePerSession` flag to avoid duplicate messages as a user browses within a session.
* New `Spinner` component returns a simple img-based spinner as an animated PNG, available in two
  sizes. Used for the platform-specific `Mask` and `LoadingIndicator` components. Replaces previous
  SVG-based implementations to mitigate rendering performance issues over remote connections.

### 💥 Breaking Changes

* `Store` now creates a shared object to hold the default values for every `Field` and uses this
  object as the prototype for the `data` property of every `Record` instance.
    * Only non-default values are explicitly written to `Record.data`, making for a more efficient
      representation of default values and improving the performance of `Record` change detection.
    * Note this means that `Record.data` *no longer* contains keys for *all* fields as
      `own-enumerable` properties.
    * Applications requiring a full enumeration of all values should call the
      new `Record.getValues()`
      method, which returns a new and fully populated object suitable for spreading or cloning.
    * This behavior was previously available via `Store.experimental.shareDefaults` but is now
      always enabled.
* For API consistency with the new `showBanner()` util, the `actionFn` prop for the recently-added
  `ErrorMessage` component has been deprecated. Specify as an `onClick` handler within the
  component's `actionButtonProps` prop instead.
* The `GridModel.experimental.externalSort` flag has been promoted from an experiment to a
  fully-supported config. Default remains `false`, but apps that were using this flag must now pass
  it directly: `new GridModel({externalSort: true, ...})`.
* Hoist re-exports and wrappers for the Blueprint `Spinner` and Onsen `ProgressCircular` components
  have been removed, in favor of the new Hoist `Spinner` component mentioned above.
* Min version for `@xh/hoist-dev-utils` is now v5.7.0, as per above.

### 🐞 Bug Fixes

* Formatters in the `@xh/hoist/format` package no longer modify their options argument.
* `TileFrame` edge-case bug fixed where the appearance of an internal scrollbar could thrash layout
  calculations.
* XSS protection (dompurify processing) disabled on selected REST editor grids within the Hoist
  Admin console. Avoids content within configs and JSON blobs being unintentionally mangled.

### ⚙️ Technical

* Improvements to exception serialization, especially for any raw javascript `Error` thrown by
  client-side code.

### ✨ Styles

* Buttons nested inline within desktop input components (e.g. clear buttons) tweaked to avoid
  odd-looking background highlight on hover.
* Background highlight color of minimal/outlined buttons tweaked for dark theme.
* `CodeInput` respects standard XH theme vars for its background-color and (monospace) font family.
  Its built-in toolbar has also been made compact and slightly re-organized.

### 📚 Libraries

* @blueprintjs/core `3.41 → 3.44`
* @blueprintjs/datetime `3.21 → 3.23`
* classnames `2.2 → 2.3`
* codemirror `5.59 → 5.60`
* core-js `3.9 → 3.10`
* filesize `6.1 → 6.2`
* qs `6.9 → 6.10`
* react-beautiful-dnd `13.0 → 13.1`
* react-select `4.2 → 4.3`

[Commit Log](https://github.com/xh/hoist-react/compare/v39.0.1...v40.0.0)

## v39.0.1 - 2021-03-24

### 🐞 Bug Fixes

* Fixes regression preventing the loading of the Activity Tab in the Hoist Admin console.
* Fixes icon alignment in `DateInput`.

[Commit Log](https://github.com/xh/hoist-react/compare/v39.0.0...v39.0.1)

## v39.0.0 - 2021-03-23

### 🎁 New Features

#### Components + Props

* New `TileFrame` layout component renders a collection of child items using a layout that balances
  filling the available space against maintaining tile width / height ratio.
* Desktop `Toolbar` accepts new `compact` prop. Set to `true` to render the toolbar with reduced
  height and font-size.
* New `StoreFilterField` prop `autoApply` allows developers to more easily use `StoreFilterField` in
  conjunction with other filters or custom logic. Set to `false` and specify an `onFilterChange`
  callback to take full control of filter application.
* New `RestGrid` prop `formClassName` allows custom CSS class to be applied to its managed
  `RestForm` dialog.

#### Models + Configs

* New property `selectedRecordId` on `StoreSelectionModel`, `GridModel`, and `DataViewModel`.
  Observe this instead of `selectedRecord` when you wish to track only the `id` of the selected
  record and not changes to its data.
* `TreeMapModel.colorMode` config supports new value `wash`, which retains the positive and negative
  color while ignoring the intensity of the heat value.
* New method `ChartModel.updateHighchartsConfig()` provides a more convenient API for changing a
  chart's configuration post-construction.
* New `Column.omit` config supports conditionally excluding a column from its `GridModel`.

#### Services + Utils

* New method `FetchService.setDefaultTimeout()`.
* New convenience getter `LocalDate.isToday`.
* `HoistBase.addReaction()` now accepts convenient string values for its `equals` flag.

### 💥 Breaking Changes

* The method `HoistAppModel.preAuthInitAsync()` has been renamed to `preAuthAsync()` and should now
  be defined as `static` within apps that implement it to run custom pre-authentication routines.
    * This change allows Hoist to defer construction of the `AppModel` until Hoist itself has been
      initialized, and also better reflects the special status of this function and when it is
      called in the Hoist lifecycle.
* Hoist grids now require AG Grid v25.1.0 or higher - update your AG Grid dependency in your app's
  `package.json` file. See the [AG Grid Changelog](https://www.ag-grid.com/ag-grid-changelog/) for
  details.

### ⚙️ Technical

* Improvements to behavior/performance of apps in hidden/inactive browser tabs. See the
  [page visibility API reference](https://developer.mozilla.org/en-US/docs/Web/API/Page_Visibility_API)
  for details. Now, when the browser tab is hidden:
    * Auto-refresh is suspended.
    * The `forEachAsync()` and `whileAsync()` utils run synchronously, without inserting waits that
      would be overly throttled by the browser.
* Updates to support compatibility with agGrid 25.1.0.
* Improved serialization of `LoadSpec` instances within error report stacktraces.

### 📚 Libraries

* @blueprintjs/core `3.39 → 3.41`
* @blueprintjs/datetime `3.20 → 3.21`
* @popperjs/core `2.8 → 2.9`
* core-js `3.8 → 3.9`
* react-select `4.1 → 4.2`

[Commit Log](https://github.com/xh/hoist-react/compare/v38.3.0...v39.0.0)

## v38.3.0 - 2021-03-03

### 🎁 New Features

* New `Store.freezeData` and `Store.idEncodesTreePath` configs added as performance optimizations
  when loading very large data sets (50k+ rows).
* New `ColChooserModel.autosizeOnCommit` config triggers an autosize run whenever the chooser is
  closed. (Defaulted to true on mobile.)

[Commit Log](https://github.com/xh/hoist-react/compare/v38.2.0...v38.3.0)

## v38.2.0 - 2021-03-01

### 🐞 Bug Fixes

* Fix to edge-case where `Grid` would lose its selection if set on the model prior to the component
  mounting and AG Grid full rendering.
* Fix to prevent unintended triggering of app auto-refresh immediately after init.

### ⚙️ Technical

* New config `Cube.fieldDefaults` - matches same config added to `Store` in prior release.
* App auto-refresh interval keys off of last *completed* refresh cycle if there is one. Avoids
  over-eager refresh when cycle is fast relative to the time it takes to do the refresh.
* New experimental property `Store.experimental.shareDefaults`. If true, `Record.data` will be
  created with default values for all fields stored on a prototype, with only non-default values
  stored on `data` directly. This can yield major performance improvements for stores with sparsely
  populated records (i.e. many records with default values). Note that when set, the `data` property
  on `Record` will no longer contain keys for *all* fields as `own-enumerable` properties. This may
  be a breaking change for some applications.

[Commit Log](https://github.com/xh/hoist-react/compare/v38.1.1...v38.2.0)

## v38.1.1 - 2021-02-26

### ⚙️ Technical

* New config `Store.fieldDefaults` supports defaulting config options for all `Field` instances
  created by a `Store`.

[Commit Log](https://github.com/xh/hoist-react/compare/v38.1.0...v38.1.1)

## v38.1.0 - 2021-02-24

⚠ Please ensure your `@xh/hoist-dev-utils` dependency is >= v5.6.0. This is required to successfully
resolve and bundle transitive dependencies of the upgraded `react-select` library.

### 🐞 Bug Fixes

* A collapsible `Panel` will now restore its user specified-size when re-opened. Previously the
  panel would be reset to the default size.
* `Store.lastLoaded` property now initialized to `null`. Previously this property had been set to
  the construction time of the Store.
* Tweak to `Grid` style rules to ensure sufficient specificity of rules related to indenting child
  rows within tree grids.
* Improvements to parsing of `Field`s of type 'int': we now correctly parse values presented in
  exponential notation and coerce `NaN` values to `null`.

### 🎁 New Features

* `GridModel` has new async variants of existing methods: `selectFirstAsync`, `selectAsync`, and
  `ensureSelectionVisibleAsync`. These methods build-in the necessary waiting for the underlying
  grid implementation to be ready and fully rendered to ensure reliable selection. In addition, the
  first two methods will internally call the third. The existing non-async counterparts for these
  methods have been deprecated.
* GridModel has a new convenience method `preSelectFirstAsync` for initializing the selection in
  grids, without disturbing any existing selection.
* Added new `Store.loadTreeData` config (default `true`) to enable or disable building of nested
  Records when the raw data elements being loaded have a `children` property.
* Cube `View` now detects and properly handles streaming updates to source data that include changes
  to row dimensions as well as measures.*
* `DataViewModel.itemHeight` can now be a function that returns a pixel height.
* The `LoadSpec` object passed to `doLoadAsync()` is now a defined class with additional properties
  `isStale`, `isObsolete` and `loadNumber`. Use these properties to abandon out-of-order
  asynchronous returns from the server.
    * 💥 NOTE that calls to `loadAsync()` no longer accept a plain object for their `loadSpec`
      parameter. Application code such as `fooModel.loadAsync({isRefresh: true})` should be updated
      to use the wrapper APIs provided by `LoadSupport` - e.g. `fooModel.refreshAsync()`. (This was
      already the best practice, but is now enforced.)
* New `autoHeight` property on grid `Column`. When set the grid will increase the row height
  dynamically to accommodate cell content in this column.

### 📚 Libraries

* @blueprintjs/core `3.38 → 3.39`
* react-select `3.1 → 4.1`
* react-windowed-select `2.0 → 3.0`

[Commit Log](https://github.com/xh/hoist-react/compare/v38.0.0...v38.1.0)

## v38.0.0 - 2021-02-04

Hoist v38 includes major refactoring to streamline core classes, bring the toolkit into closer
alignment with the latest developments in Javascript, React, and MobX, and allow us to more easily
provide documentation and additional features. Most notably, we have removed the use of class based
decorators, in favor of a simpler inheritance-based approach to defining models and services.

* We are introducing a new root superclass `HoistBase` which provides many of the syntax
  enhancements and conventions used throughout Hoist for persistence, resource management, and
  reactivity.
* New base classes of `HoistModel` and `HoistService` replace the existing class decorators
  `@HoistModel` and `@HoistService`. Application models and services should now `extend` these base
  classes instead of applying the (now removed) decorators. For your application's `AppModel`,
  extend the new `HoistAppModel` superclass.
* We have also removed the need for the explicit `@LoadSupport` annotation on these classes. The
  presence of a defined `doLoadAsync()` method is now sufficient to allow classes extending
  `HoistModel` and `HoistService` to participate in the loading and refreshing lifecycle as before.
* We have deprecated support for class-based Components via the `@HoistComponent` class decorator.
  To continue to use this decorator, please import it from the `@xh\hoist\deprecated` package.
  Please note that we plan to remove `@HoistComponent` in a future version.
* Due to changes in MobX v6.0.1, all classes that host observable fields and actions will now also
  need to provide a constructor containing a call to `makeObservable(this)`. This change will
  require updates to most `HoistModel` and `HoistService` classes. See
  [this article from MobX](https://michel.codes/blogs/mobx6) for more on this change and the
  motivation behind it.

### 🎁 New Features

* New utility method `getOrCreate` for easy caching of properties on objects.
* The `Menu` system on mobile has been reworked to be more consistent with desktop. A new
  `MenuButton` component has been added to the mobile framework, which renders a `Menu` of
  `MenuItems` next to the `MenuButton`. This change also includes the removal of `AppMenuModel` (see
  Breaking Changes).
* Added `ExpandCollapseButton` to the mobile toolkit, to expand / collapse all rows in a tree grid.
* Added `Popover` to the mobile toolkit, a component to display floating content next to a target
  element. Its API is based on the Blueprint `Popover` component used on desktop.
* `StoreFilterField` now matches the rendered string values for `date` and `localDate` fields when
  linked to a properly configured `GridModel`.
* `GroupingChooser` gets several minor usability improvements + clearer support for an empty /
  ungrouped state, when so enabled.

### 💥 Breaking Changes

* All `HoistModel` and `HoistService` classes must be adjusted as described above.
* `@HoistComponent` has been deprecated and moved to `@xh\hoist\deprecated`
* Hoist grids now require AG Grid v25.0.1 or higher - if your app uses AG Grid, update your AG Grid
  dependency in your app's `package.json` file.
* The `uses()` function (called within `hoistComponent()` factory configs for model context lookups)
  and the `useContextModel()` function no longer accept class names as strings. Pass the class
  itself (or superclass) of the model you wish to select for your component. `Uses` will throw if
  given any string other than "*", making the need for any updates clear in that case.
* The `Ref` class, deprecated in v26, has now been removed. Use `createObservableRef` instead.
* `AppMenuModel` has been removed. The `AppMenuButton` is now configured via
  `AppBar.appMenuButtonProps`. As with desktop, menu items can be added with
  `AppBar.appMenuButtonProps.extraItems[]`

### ⚙️ Technical

* We have removed the experimental flags `useTransactions`, and `deltaSort` from `GridModel`. The
  former has been the default behavior for Hoist for several releases, and the latter is obsolete.

### 📚 Libraries

* @blueprintjs/core `3.36 → 3.38`
* codemirror `5.58 → 5.59`
* mobx `5.15 → 6.1`
* mobx-react `6.3 → 7.1`

[Commit Log](https://github.com/xh/hoist-react/compare/v37.2.0...v38.0.0)

## v37.2.0 - 2021-01-22

### 🎁 New Features

* New `ErrorMessage` component for standard "inline" rendering of Errors and Exceptions, with retry
  support.
* `Cube` now supports an `omitFn` to allow apps to remove unwanted, single-node children.

[Commit Log](https://github.com/xh/hoist-react/compare/v37.1.0...v37.2.0)

## v37.1.0 - 2021-01-20

### 🎁 New Features

* Columns in `ColChooser` can now be filtered by their `chooserGroup`.
* `Cube` now supports a `bucketSpecFn` config which allows dynamic bucketing and aggregation of
  rows.

### 🐞 Bug Fixes

* Fix issue where a `View` would create a root row even if there were no leaf rows.
* Fixed regression in `LeftRightChooser` not displaying description callout.

[Commit Log](https://github.com/xh/hoist-react/compare/v37.0.0...v37.1.0)

## v37.0.0 - 2020-12-15

### 🎁 New Features

* New `GroupingChooser` component provides a new interface for selecting a list of fields
  (dimensions) for grouping APIs, offering drag-and-drop reordering and persisted favorites.
    * This is intended as a complete replacement for the existing `DimensionChooser`. That component
      should be considered deprecated and will be removed in future releases.
* New props added to `TabSwitcher`:
    * `enableOverflow` shows tabs that would normally overflow their container in a drop down menu.
    * `tabWidth`, `tabMinWidth` & `tabMaxWidth` allow flexible configuration of tab sizes within the
      switcher.
* `TabModel` now supports a bindable `tooltip`, which can be used to render strings or elements
  while hovering over tabs.
* New `Placeholder` component provides a thin wrapper around `Box` with standardized, muted styling.
* New `StoreFilterField.matchMode` prop allows customizing match to `start`, `startWord`, or `any`.
* `Select` now implements enhanced typeahead filtering of options. The default filtering is now
  based on a case-insensitive match of word starts in the label. (Previously it was based on a match
  _anywhere_ in the label _or_ value.) To customize this behavior, applications should use the new
  `filterFn` prop.
* New Admin Console Monitor > Memory tab added to view snapshots of JVM memory usage. (Requires
  Hoist Core v8.7 or greater.)
* `FormModel` and `FieldModel` gain support for Focus Management.
* New `boundInput` getter on `FieldModel` to facilitate imperative access to controls, when needed.
  This getter will return the new `HoistInputModel` interface, which support basic DOM access as
  well as standard methods for `focus()`, `blur()`, and `select()`.
* New `GridModel` config `lockColumnGroups` to allow controlling whether child columns can be moved
  outside their parent group. Defaults to `true` to maintain existing behavior.

### 💥 Breaking Changes

* New `TabContainerModel` config `switcher` replaces `switcherPosition` to allow for more flexible
  configuration of the default `TabSwitcher`.
    * Use `switcher: true` to retain default behavior.
    * Use `switcher: false` to not include a TabSwitcher. (previously `switcherPosition: 'none'`)
    * Use `switcher: {...}` to provide customisation props for the `TabSwitcher`. See `TabSwitcher`
      documentation for more information.
* The `HoistInput` base class has been removed. This change marks the completion of our efforts to
  remove all internal uses of React class-based Components in Hoist. The following adjustments are
  required:
    * Application components extending `HoistInput` should use the `useHoistInputModel` hook
      instead.
    * Applications getting refs to `HoistInputs` should be aware that these refs now return a ref to
      a
      `HoistInputModel`. In order to get the DOM element associated with the component use the new
      `domEl` property of that model rather than the`HoistComponent.getDOMNode()` method.
* Hoist grids now require AG Grid v24.1.0 or higher - update your AG Grid dependency in your app's
  `package.json` file. AG Grid v24.1.0
  [lists 5 breaking changes](https://www.ag-grid.com/ag-grid-changelog/), including the two called
  out below. *Note that these cautions apply only to direct use of the AG Grid APIs* - if your app
  is using the Hoist `Grid` and `GridModel` exclusively, there should be no need to adjust code
  around columns or grid state, as the related Hoist classes have been updated to handle these
  changes.
    * AG-4291 - Reactive Columns - the state pattern for ag-grid wrapper has changed as a result of
      this change. If your app made heavy use of saving/loading grid state, please test carefully
      after upgrade.
    * AG-1959 - Aggregation - Add additional parameters to the Custom Aggregation methods. If your
      app implements custom aggregations, they might need to be updated.

### 🔒 Security

* The data package `Field` class now sanitizes all String values during parsing, using the DOMPurify
  library to defend against XSS attacks and other issues with malformed HTML or scripting content
  loaded into `Record`s and rendered by `Grid` or other data-driven components. Please contact XH if
  you find any reason to disable this protection, or observe any unintended side effects of this
  additional processing.

### 🐞 Bug Fixes

* Fix issue where grid row striping inadvertently disabled by default for non-tree grids.
* Fix issue where grid empty text cleared on autosize.

### ✨ Styles

* Default `Chart` themes reworked in both light and dark modes to better match overall Hoist theme.

### ⚙️ Technical

* Note that the included Onsen fork has been replaced with the latest Onsen release. Apps should not
  need to make any changes.
* `Cube.info` is now directly observable.
* `@managed` and `markManaged` have been enhanced to allow for the cleanup of arrays of objects as
  well as objects. This matches the existing array support in `XH.safeDestroy()`.

### 📚 Libraries

* @xh/onsenui `~0.1.2` → onsenui `~2.11.1`
* @xh/react-onsenui `~0.1.2` → react-onsenui `~1.11.3`
* @blueprintjs/core `3.35 → 3.36`
* @blueprintjs/datetime `3.19 → 3.20`
* clipboard-copy `3.1 → 4.0`
* core-js `3.6 → 3.8`
* dompurify `added @ 2.2`
* react `16.13 → 17.0`
* semver `added @ 7.3`

[Commit Log](https://github.com/xh/hoist-react/compare/v36.6.1...v37.0.0)

## v36.6.1 - 2020-11-06

### 🐞 Bug Fixes

* Fix issue where grid row striping would be turned off by default for non-tree grids

[Commit Log](https://github.com/xh/hoist-react/compare/v36.6.0...v36.6.1)

## v36.6.0 - 2020-10-28

### 🎁 New Features

* New `GridModel.treeStyle` config enables more distinctive styling of tree grids, with optional
  background highlighting and ledger-line style borders on group rows.
    * ⚠ By default, tree grids will now have highlighted group rows (but no group borders). Set
      `treeStyle: 'none'` on any `GridModel` instances where you do _not_ want the new default
      style.
* New `DashContainerModel.extraMenuItems` config supports custom app menu items in Dashboards
* An "About" item has been added to the default app menu.
* The default `TabSwitcher` now supports scrolling, and will show overflowing tabs in a drop down
  menu.

### 🐞 Bug Fixes

* Ensure that `Button`s with `active: true` set directly (outside of a `ButtonGroupInput`) get the
  correct active/pressed styling.
* Fixed regression in `Column.tooltip` function displaying escaped HTML characters.
* Fixed issue where the utility method `calcActionColWidth` was not correctly incorporating the
  padding in the returned value.

### ⚙️ Technical

* Includes technical updates to `JsonBlob` archiving. This change requires an update to `hoist-core`
  `v8.6.1` or later, and modifications to the `xh_json_blob` table. See the
  [hoist-core changelog](https://github.com/xh/hoist-core/blob/develop/CHANGELOG.md) for further
  details.

### 📚 Libraries

* @blueprintjs/core `3.33 → 3.35`

[Commit Log](https://github.com/xh/hoist-react/compare/v36.5.0...v36.6.0)

## v36.5.0 - 2020-10-16

### 🐞 Bug Fixes

* Fix text and hover+active background colors for header tool buttons in light theme.

### ⚙️ Technical

* Install a default simple string renderer on all columns. This provides consistency in column
  rendering, and fixes some additional issues with alignment and rendering of Grid columns
  introduced by the change to flexbox-based styling in grid cells.
* Support (optional) logout action in SSO applications.

### 📚 Libraries

* @blueprintjs/core `3.31 → 3.33`
* @blueprintjs/datetime `3.18 → 3.19`
* @fortawesome/fontawesome-pro `5.14 → 5.15`
* moment `2.24 → 2.29`
* numbro `2.2 → 2.3`

[Commit Log](https://github.com/xh/hoist-react/compare/v36.4.0...v36.5.0)

## v36.4.0 - 2020-10-09

### 🎁 New Features

* `TabContainerModel` supports dynamically adding and removing tabs via new public methods.
* `Select` supports a new `menuWidth` prop to control the width of the dropdown.

### 🐞 Bug Fixes

* Fixed v36.3.0 regression re. horizontal alignment of Grid columns.

[Commit Log](https://github.com/xh/hoist-react/compare/v36.3.0...v36.4.0)

## v36.3.0 - 2020-10-07

### 💥 Breaking Changes

* The following CSS variables are no longer in use:
    + `--xh-grid-line-height`
    + `--xh-grid-line-height-px`
    + `--xh-grid-large-line-height`
    + `--xh-grid-large-line-height-px`
    + `--xh-grid-compact-line-height`
    + `--xh-grid-compact-line-height-px`
    + `--xh-grid-tiny-line-height`
    + `--xh-grid-tiny-line-height-px`

### ⚙️ Technical

* We have improved and simplified the vertical centering of content within Grid cells using
  flexbox-based styling, rather than the CSS variables above.

### 🎁 New Features

* `Select` now supports `hideSelectedOptions` and `closeMenuOnSelect` props.
* `XH.message()` and its variants (`XH.prompt(), XH.confirm(), XH.alert()`) all support an optional
  new config `messageKey`. This key can be used by applications to prevent popping up the same
  dialog repeatedly. Hoist will only show the last message posted for any given key.
* Misc. Improvements to organization of admin client tabs.

### 🐞 Bug Fixes

* Fixed issue with sporadic failures reading grid state using `legacyStateKey`.
* Fixed regression to the display of `autoFocus` buttons; focus rectangle restored.

[Commit Log](https://github.com/xh/hoist-react/compare/v36.2.1...v36.3.0)

## v36.2.1 - 2020-10-01

### 🐞 Bug Fixes

* Fixed issue in `LocalDate.previousWeekday()` which did not correctly handle Sunday dates.
* Fixed regression in `Grid` column header rendering for non-string headerNames.

[Commit Log](https://github.com/xh/hoist-react/compare/v36.2.0...v36.2.1)

## v36.2.0 - 2020-09-25

### 💥 Breaking Changes

* New `GridModel` config `colChooserModel` replaces `enableColChooser` to allow for more flexible
  configuration of the grid `colChooser`
    * Use `colChooserModel: true` to retain default behavior.
    * See documentation on `GridModel.ColChooserModelConfig` for more information.
* The `Grid` `hideHeaders` prop has been converted to a field on `AgGridModel` and `GridModel`. All
  grid options of this type are now on the model hierarchy, allowing consistent application code and
  developer discovery.

### 🎁 New Features

* Provides new `CustomProvider` for applications that want to use the Persistence API, but need to
  provide their own storage implementation.
* Added `restoreDefaults` action to default context menu for `GridModel`.
* Added `restoreDefaultsWarning` config to `GridModel`.
* `FormModel` has a new convenience method `setValues` for putting data into one or more fields in
  the form.
* Admin Preference and Config panels now support bulk regrouping actions.

### 🐞 Bug Fixes

* Fixed an error in implementation of `@managed` preventing proper cleanup of resources.
* Fixed a regression introduced in v36.1.0 in `FilterChooser`: Restore support for `disabled` prop.

[Commit Log](https://github.com/xh/hoist-react/compare/v36.1.0...v36.2.0)

## v36.1.0 - 2020-09-22

⚠ NOTE - apps should update to `hoist-core >= 8.3.0` when taking this hoist-react update. This is
required to support both the new `JsonBlobService` and updates to the Admin Activity and Client
Error tracking tabs described below.

### 🎁 New Features

* Added new `JsonBlobService` for saving and updating named chunks of arbitrary JSON data.
* `GridModelPersistOptions` now supports a `legacyStateKey` property. This key will identify the
  pre-v35 location for grid state, and can be used by applications to provide a more flexible
  migration of user grid state after an upgrade to Hoist v35.0.0 or greater. The value of this
  property will continue to default to 'key', preserving the existing upgrade behavior of the
  initial v35 release.
* The Admin Config and Pref diff tools now support pasting in a config for comparison instead of
  loading one from a remote server (useful for deployments where the remote config cannot be
  accessed via an XHR call).
* The `ClipboardButton.getCopyText` prop now supports async functions.
* The `Select` input supports a new `leftIcon` prop.
* `RestGrid` now supports bulk delete when multiple rows are selected.
* `RestGrid`'s `actionWarning` messages may now be specified as functions.

### 🐞 Bug Fixes

* Fixed several cases where `selectOnFocus` prop on `Select` was not working.
* `FilterChooser` auto-suggest values sourced from the *unfiltered* records on `sourceStore`.
* `RestForm` editors will now source their default label from the corresponding `Field.displayName`
  property. Previously an undocumented `label` config could be provided with each editor object -
  this has been removed.
* Improved time zone handling in the Admin Console "Activity Tracking" and "Client Errors" tabs.
    * Users will now see consistent bucketing of activity into an "App Day" that corresponds to the
      LocalDate when the event occurred in the application's timezone.
    * This day will be reported consistently regardless of the time zones of the local browser or
      deployment server.
* Resetting Grid columns to their default state (e.g. via the Column Chooser) retains enhancements
  applied from matching Store fields.
* Desktop `DateInput` now handles out-of-bounds dates without throwing exception during rendering.
* Dragging a grid column with an element-based header no longer displays `[object Object]` in the
  draggable placeholder.

### 📚 Libraries

* codemirror `5.57 → 5.58`

[Commit Log](https://github.com/xh/hoist-react/compare/v36.0.0...v36.1.0)

## v36.0.0 - 2020-09-04

### 🎁 New Features

#### Data Filtering

We have enhanced support for filtering data in Hoist Grids, Stores, and Cubes with an upgraded
`Filter` API and a new `FilterChooser` component. This bundle of enhancements includes:

* A new `@xh/hoist/data/filter` package to support the creation of composable filters, including the
  following new classes:
    * `FieldFilter` - filters by comparing the value of a given field to one or more given candidate
      values using one of several supported operators.
    * `FunctionFilter` - filters via a custom function specified by the developer.
    * `CompoundFilter` - combines multiple filters (including other nested CompoundFilters) via an
      AND or OR operator.
* A new `FilterChooser` UI component that integrates tightly with these data package classes to
  provide a user and developer friendly autocomplete-enabled UI for filtering data based on
  dimensions (e.g. trader = jdoe, assetClass != Equities), metrics (e.g. P&L > 1m), or any
  combination thereof.
* Updates to `Store`, `StoreFilterField`, and `cube/Query` to use the new Filter API.
* A new `setFilter()` convenience method to `Grid` and `DataView`.

To get the most out of the new Filtering capabilities, developers are encouraged to add or expand
the configs for any relevant `Store.fields` to include both their `type` and a `displayName`. Many
applications might not have Field configs specified at all for their Stores, instead relying on
Store's ability to infer its Fields from Grid Column definitions.

We are looking to gradually invert this relationship, so that core information about an app's
business objects and their properties is configured once at the `data/Field` level and then made
available to related APIs and components such as grids, filters, and forms. See note in New Features
below regarding related updates to `GridModel.columns` config processing.

#### Grid

* Added new `GridModel.setColumnVisible()` method, along with `showColumn()` and `hideColumn()`
  convenience methods. Can replace calls to `applyColumnStateChanges()` when all you need to do is
  show or hide a single column.
* Elided Grid column headers now show the full `headerName` value in a tooltip.
* Grid column definitions now accept a new `displayName` config as the recommended entry point for
  defining a friendly user-facing label for a Column.
    * If the GridModel's Store has configured a `displayName` for the linked data field, the column
      will default to use that (if not otherwise specified).
    * If specified or sourced from a Field, `displayName` will be used as the default value for the
      pre-existing `headerName` and `chooserName` configs.
* Grid columns backed by a Store Field of type `number` or `int` will be right-aligned by default.
* Added new `GridModel.showGroupRowCounts` config to allow easy hiding of group row member counts
  within each full-width group row. Default is `true`, maintaining current behavior of showing the
  counts for each group.

#### Other

* Added new `AppSpec.showBrowserContextMenu` config to control whether the browser's default context
  menu will be shown if no app-specific context menu (e.g. from a grid) would be triggered.
    * ⚠ Note this new config defaults to `false`, meaning the browser context menu will *not* be
      available. Developers should set to true for apps that expect/depend on the built-in menu.
* `LocalDate` has gained several new static factories: `tomorrow()`, `yesterday()`,
  `[start/end]OfMonth()`, and `[start/end]OfYear()`.
* A new `@computeOnce` decorator allows for lazy computation and caching of the results of decorated
  class methods or getters. Used in `LocalDate` and intended for similar immutable, long-lived
  objects that can benefit from such caching.
* `CodeInput` and `JsonInput` get new `enableSearch` and `showToolbar` props. Enabling search
  provides an simple inline find feature for searching the input's contents.
* The Admin console's Monitor Status tab displays more clearly when there are no active monitors.

### 💥 Breaking Changes

* Renamed the `data/Field.label` property to `displayName`.
* Changed the `DimensionChooserModel.dimensions` config to require objects of the
  form `{name, displayName, isLeafDimension}` when provided as an `Object[]`.
    * Previously these objects were expected to be of the form `{value, label, isLeaf}`.
    * Note however that this same config can now be passed the `dimensions` directly from a
      configured
      `Cube` instead, which is the recommended approach and should DRY up dimension definitions for
      typical use cases.
* Changes required due to the new filter API:
    * The classes `StoreFilter` and `ValueFilter` have been removed and replaced by `FunctionFilter`
      and `FieldFilter`, respectively. In most cases apps will need to make minimal or no changes.
    * The `filters/setFilters` property on `Query` has been changed to `filter/setFilter`. In most
      case apps should not need to change anything other than the name of this property - the new
      property will continue to support array representations of multiple filters.
    * `Store` has gained a new property `filterIncludesChildren` to replace the functionality
      previously provided by `StoreFilter.includesChildren`.
    * `StoreFilterField.filterOptions` has been removed. Set `filterIncludesChildren` directly on
      the store instead.

### ✨ Styles

* CSS variables for "intents" - most commonly used on buttons - have been reworked to use HSL color
  values and support several standard variations of lightness and transparency.
    * Developers are encouraged to customize intents by setting the individual HSL vars provided for
      each intent (e.g. `--intent-primary-h` to adjust the primary hue) and/or the different levels
      of lightness (e.g. `--intent-primary-l3` to adjust the default lightness).
    * ⚠ Uses of the prior intent var overrides such as `--intent-primary` will no longer work. It is
      possible to set directly via `--xh-intent-primary`, but components such as buttons will still
      use the default intent shades for variations such as hover and pressed states. Again, review
      and customize the HSL vars if required.
* Desktop `Button` styles and classes have been rationalized and reworked to allow for more
  consistent and direct styling of buttons in all their many permutations (standard/minimal/outlined
  styles * default/hovered/pressed/disabled states * light/dark themes).
    * Customized intent colors will now also be applied to outlined and minimal buttons.
    * Dedicated classes are now applied to desktop buttons based on their style and state.
      Developers can key off of these classes directly if required.

### 🐞 Bug Fixes

* Fixed `Column.tooltipElement` so that it can work if a `headerTooltip` is also specified on the
  same column.
* Fixed issue where certain values (e.g. `%`) would break in `Column.tooltipElement`.
* Fixed issue where newly loaded records in `Store` were not being frozen as promised by the API.

### 📚 Libraries

* @blueprintjs/core `3.30 → 3.31`
* codemirror `5.56 → 5.57`
* http-status-codes `1.4 → 2.1`
* mobx-react `6.2 → 6.3`
* store2 `2.11 → 2.12`

[Commit Log](https://github.com/xh/hoist-react/compare/v35.2.1...v36.0.0)

## v35.2.1 - 2020-07-31

### 🐞 Bug Fixes

* A Grid's docked summary row is now properly cleared when its bound Store is cleared.
* Additional SVG paths added to `requiredBlueprintIcons.js` to bring back calendar scroll icons on
  the DatePicker component.
* Colors specified via the `--xh-intent-` CSS vars have been removed from minimal / outlined desktop
  `Button` components because of incompatibility with `ButtonGroupInput` component. Fix to address
  issue forthcoming. (This reverts the change made in 35.2.0 below.)

[Commit Log](https://github.com/xh/hoist-react/compare/v35.2.0...v35.2.1)

## v35.2.0 - 2020-07-21

### 🎁 New Features

* `TabContainerModel` now supports a `persistWith` config to persist the active tab.
* `TabContainerModel` now supports a `emptyText` config to display when TabContainer gets rendered
  with no children.

### ⚙️ Technical

* Supports smaller bundle sizes via a greatly reduced set of BlueprintJS icons. (Requires apps to be
  built with `@xh/hoist-dev-utils` v5.2 or greater to take advantage of this optimization.)

### 🐞 Bug Fixes

* Colors specified via the `--xh-intent-` CSS vars are now applied to minimal / outlined desktop
  `Button` components. Previously they fell through to use default Blueprint colors in these modes.
* Code input correctly handles dynamically toggling readonly/disabled state.

### 📚 Libraries

* @fortawesome/fontawesome-pro `5.13 → 5.14`
* codemirror `5.55 → 5.56`

[Commit Log](https://github.com/xh/hoist-react/compare/v35.1.1...v35.2.0)

## v35.1.1 - 2020-07-17

### 📚 Libraries

* @blueprintjs/core `3.29 → 3.30`

[Commit Log](https://github.com/xh/hoist-react/compare/v35.1.0...v35.1.1)

## v35.1.0 - 2020-07-16

### 🎁 New Features

* Extend existing environment diff tool to preferences. Now, both configs and preferences may be
  diffed across servers. This feature will require an update of hoist-core to a version 8.1.0 or
  greater.
* `ExportOptions.columns` provided to `GridModel` can now be specified as a function, allowing for
  full control of columns to export, including their sort order.

### 🐞 Bug Fixes

* `GridModel`s export feature was previously excluding summary rows. These are now included.
* Fixed problems with coloring and shading algorithm in `TreeMap`.
* Fixed problems with sort order of exports in `GridModel`.
* Ensure that preferences are written to server, even if set right before navigating away from page.
* Prevent situation where a spurious exception can be sent to server when application is unloaded
  while waiting on a fetch request.

[Commit Log](https://github.com/xh/hoist-react/compare/v35.0.1...v35.1.0)

## v35.0.1 - 2020-07-02

### 🐞 Bug Fixes

* Column headers no longer allocate space for a sort arrow icon when the column has an active
  `GridSorter` in the special state of `sort: null`.
* Grid auto-sizing better accounts for margins on sort arrow icons.

[Commit Log](https://github.com/xh/hoist-react/compare/v35.0.0...v35.0.1)

## v35.0.0 - 2020-06-29

### ⚖️ Licensing Change

As of this release, Hoist is [now licensed](LICENSE.md) under the popular and permissive
[Apache 2.0 open source license](https://www.apache.org/licenses/LICENSE-2.0). Previously, Hoist was
"source available" via our public GitHub repository but still covered by a proprietary license.

We are making this change to align Hoist's licensing with our ongoing commitment to openness,
transparency and ease-of-use, and to clarify and emphasize the suitability of Hoist for use within a
wide variety of enterprise software projects. For any questions regarding this change, please
[contact us](https://xh.io/contact/).

### 🎁 New Features

* Added a new Persistence API to provide a more flexible yet consistent approach to saving state for
  Components, Models, and Services to different persistent locations such as Hoist Preferences,
  browser local storage, and Hoist Dashboard views.
    * The primary entry points for this API are the new `@PersistSupport` and `@persist`
      annotations.
      `@persist` can be added to any observable property on a `@PersistSupport` to make it
      automatically synchronize with a `PersistenceProvider`. Both `HoistModel` and `HoistService`
      are decorated with `@PersistSupport`.
    * This is designed to replace any app-specific code previously added to synchronize fields and
      their values to Preferences via ad-hoc initializers and reactions.
    * This same API is now used to handle state persistence for `GridStateModel`, `PanelModel`,
      `DimensionChooserModel`, and `DashContainerModel` - configurable via the new `persistWith`
      option on those classes.
* `FetchService` now installs a default timeout of 30 seconds for all requests. This can be disabled
  by setting timeout to `null`. Fetch Timeout Exceptions have also been improved to include the same
  information as other standard exceptions thrown by this service.
    * 💥 Apps that were relying on the lack of a built-in timeout for long-running requests should
      ensure they configure such calls with a longer or null timeout.
* `Store` gets new `clearFilter()` and `recordIsFiltered()` helper functions.
* The Admin console's Activity Tracking tab has been significantly upgraded to allow admins to
  better analyze both built-in and custom tracking data generated by their application. Its sibling
  Client Errors tab has also been updated with a docked detail panel.
* `CodeInput` gets new `showCopyButton` prop - set to true to provide an inline action button to
  copy the editor contents to the clipboard.
* Hoist config `xhEnableMonitoring` can be used to enable/disable the Admin monitor tab and its
  associated server-side jobs

### 💥 Breaking Changes

* Applications should update to `hoist-core` v8.0.1 or above, required to support the upgraded Admin
  Activity Tracking tab. Contact XH for assistance with this update.
* The option `PanelModel.prefName` has been removed in favor of `persistWith`. Existing user state
  will be transferred to the new format, assuming a `PersistenceProvider` of type 'pref' referring
  to the same preference is used (e.g. `persistWith: {prefKey: 'my-panel-model-prefName'}`.
* The option `GridModel.stateModel` has been removed in favor of `persistWith`. Existing user state
  will be transferred to the new format, assuming a `PersistenceProvider` of type 'localStorage'
  referring to the same key is used (e.g. `persistWith: {localStorageKey: 'my-grid-state-id'}`.
    * Use the new `GridModel.persistOptions` config for finer control over what grid state is
      persisted (replacement for stateModel configs to disable persistence of column
      state/sorting/grouping).
* The options `DimensionChooserModel.preference` and `DimensionChooserModel.historyPreference` have
  been removed in favor of `persistWith`.
* `AppSpec.idleDetectionEnabled` has been removed. App-specific Idle detection is now enabled via
  the new `xhIdleConfig` config. The old `xhIdleTimeoutMins` has also been deprecated.
* `AppSpec.idleDialogClass` has been renamed `AppSpec.idlePanel`. If specified, it should be a
  full-screen component.
* `PinPad` and `PinPadModel` have been moved to `@xh/hoist/cmp/pinpad`, and is now available for use
  with both standard and mobile toolkits.
* Third-party dependencies updated to properly reflect application-level licensing requirements.
  Applications must now import and provide their licensed version of AG Grid, and Highcharts to
  Hoist. See file `Bootstrap.js` in Toolbox for an example.

### 🐞 Bug Fixes

* Sorting special columns generated by custom AG Grid configurations (e.g. auto-group columns) no
  longer throws with an error.
* The `deepFreeze()` util - used to freeze data in `Record` instances - now only attempts to freeze
  a whitelist of object types that are known to be safely freezable. Custom application classes and
  other potentially-problematic objects (such as `moment` instances) are no longer frozen when
  loaded into `Record` fields.

### 📚 Libraries

Note that certain licensed third-party dependencies have been removed as direct dependencies of this
project, as per note in Breaking Changes above.

* @xh/hoist-dev-utils `4.x → 5.x` - apps should also update to the latest 5.x release of dev-utils.
  Although license and dependency changes triggered a new major version of this dev dependency, no
  application-level changes should be required.
* @blueprintjs/core `3.28 → 3.29`
* codemirror `5.54 → 5.55`
* react-select `3.0 → 3.1`

### 📚 Optional Libraries

* AG Grid `23.0.2` > `23.2.0` (See Toolbox app for example on this upgrade)
* Highcharts `8.0.4 → 8.1.1`

[Commit Log](https://github.com/xh/hoist-react/compare/v34.0.0...v35.0.0)

## v34.0.0 - 2020-05-26

### 🎁 New Features

* Hoist's enhanced autosizing is now enabled on all grids by default. See `GridModel` and
  `GridAutosizeService` for more details.
* New flags `XH.isPhone`, `XH.isTablet`, and `XH.isDesktop` available for device-specific switching.
  Corresponding `.xh-phone`, `.xh-tablet`, and `.xh-desktop` CSS classes are added to the document
  `body`. These flags and classes are set based on the detected device, as per its user-agent.
    * One of the two higher-level CSS classes `.xh-standard` or `.xh-mobile` will also be applied
      based on an app's use of the primary (desktop-centric) components vs mobile components - as
      declared by its `AppSpec.isMobileApp` - regardless of the detected device.
    * These changes provide more natural support for use cases such as apps that are built with
      standard components yet target/support tablet users.
* New method `Record.get()` provides an alternative API for checked data access.
* The mobile `Select` component supports the `enableFilter` and `enableCreate` props.
* `DashContainerModel` supports new `layoutLocked`, `contentLocked` and `renameLocked` modes.
* `DimensionChooser` now has the ability to persist its value and history separately.
* Enhance Hoist Admin's Activity Tracking tab.
* Enhance Hoist Admin's Client Error tab.

### 💥 Breaking Changes

* `emptyFlexCol` has been removed from the Hoist API and should simply be removed from all client
  applications. Improvements to agGrid's default rendering of empty space have made it obsolete.
* `isMobile` property on `XH` and `AppSpec` has been renamed to `isMobileApp`. All apps will need to
  update their (required) use of this flag in the app specifications within their
  `/client-app/src/apps` directory.
* The `xh-desktop` class should no longer be used to indicate a non-mobile toolkit based app. For
  this purpose, use `xh-standard` instead.

### 🐞 Bug Fixes

* Fix to Average Aggregators when used with hierarchical data.
* Fixes to Context Menu handling on `Panel` to allow better handling of `[]` and `null`.

### 📚 Libraries

* @blueprintjs/core `3.26 → 3.28`
* @blueprintjs/datetime `3.16 → 3.18`
* codemirror `5.53 → 5.54`
* react-transition-group `4.3 → 4.4`

[Commit Log](https://github.com/xh/hoist-react/compare/v33.3.0...v34.0.0)

## v33.3.0 - 2020-05-08

### ⚙️ Technical

* Additional updates to experimental autosize feature: standardization of naming, better masking
  control, and API fixes. Added new property `autosizeOptions` on `GridModel` and main entry point
  is now named `GridModel.autosizeAsync()`.

### 🐞 Bug Fixes

* `Column.hideable` will now be respected by ag-grid column drag and drop
  [#1900](https://github.com/xh/hoist-react/issues/1900)
* Fixed an issue where dragging a column would cause it to be sorted unintentionally.

[Commit Log](https://github.com/xh/hoist-react/compare/v33.2.0...v33.3.0)

## v33.2.0 - 2020-05-07

### 🎁 New Features

* Virtual column rendering has been disabled by default, as it offered a minimal performance benefit
  for most grids while compromising autosizing. See new `GridModel.useVirtualColumns` config, which
  can be set to `true` to re-enable this behavior if required.
* Any `GridModel` can now be reset to its code-prescribed defaults via the column chooser reset
  button. Previously, resetting to defaults was only possible for grids that persisted their state
  with a `GridModel.stateModel` config.

### 🐞 Bug Fixes

* Fixed several issues with new grid auto-sizing feature.
* Fixed issues with and generally improved expand/collapse column alignment in tree grids.
    * 💥 Note that this improvement introduced a minor breaking change for apps that have customized
      tree indentation via the removed `--grid-tree-indent-px` CSS var. Use `--grid-tree-indent`
      instead. Note the new var is specified in em units to scale well across grid sizing modes.

### ⚙️ Technical

* Note that the included version of Onsen has been replaced with a fork that includes updates for
  react 16.13. Apps should not need to make any changes.

### 📚 Libraries

* react `~16.8 → ~16.13`
* onsenui `~16.8` → @xh/onsenui `~16.13`
* react-onsenui `~16.8` → @xh/react-onsenui `~16.13`

[Commit Log](https://github.com/xh/hoist-react/compare/v33.1.0...33.2.0)

## v33.1.0 - 2020-05-05

### 🎁 New Features

* Added smart auto-resizing of columns in `GridModel` Unlike AG Grid's native auto-resizing support,
  Hoist's auto-resizing will also take into account collapsed rows, off-screen cells that are not
  currently rendered in the DOM, and summary rows. See the new `GridAutosizeService` for details.
    * This feature is currently marked as 'experimental' and must be enabled by passing a special
      config to the `GridModel` constructor of the form `experimental: {useHoistAutosize: true}`. In
      future versions of Hoist, we expect to make it the default behavior.
* `GridModel.autoSizeColumns()` has been renamed `GridModel.autosizeColumns()`, with lowercase 's'.
  Similarly, the `autoSizeColumns` context menu token has been renamed `autosizeColumns`.

### 🐞 Bug Fixes

* Fixed a regression with `StoreFilterField` introduced in v33.0.1.

[Commit Log](https://github.com/xh/hoist-react/compare/v33.0.2...33.1.0)

## v33.0.2 - 2020-05-01

### 🎁 New Features

* Add Hoist Cube Aggregators: `AverageAggregator` and `AverageStrictAggregator`
* `ColAutosizeButton` has been added to desktop and mobile

### 🐞 Bug Fixes

* Fixed mobile menus to constrain to the bottom of the viewport, scrolling if necessary.
  [#1862](https://github.com/xh/hoist-react/issues/1862)
* Tightened up mobile tree grid, fixed issues in mobile column chooser.
* Fixed a bug with reloading hierarchical data in `Store`.
  [#1871](https://github.com/xh/hoist-react/issues/1871)

[Commit Log](https://github.com/xh/hoist-react/compare/v33.0.1...33.0.2)

## v33.0.1 - 2020-04-29

### 🎁 New Features

* `StoreFieldField` supports dot-separated field names in a bound `GridModel`, meaning it will now
  match on columns with fields such as `address.city`.

* `Toolbar.enableOverflowMenu` now defaults to `false`. This was determined safer and more
  appropriate due to issues with the underlying Blueprint implementation, and the need to configure
  it carefully.

### 🐞 Bug Fixes

* Fixed an important bug with state management in `StoreFilterField`. See
  https://github.com/xh/hoist-react/issues/1854

* Fixed the default sort order for grids. ABS DESC should be first when present.

### 📚 Libraries

* @blueprintjs/core `3.25 → 3.26`
* codemirror `5.52 → 5.53`

[Commit Log](https://github.com/xh/hoist-react/compare/v33.0.0...v33.0.1)

## v33.0.0 - 2020-04-22

### 🎁 New Features

* The object returned by the `data` property on `Record` now includes the record `id`. This will
  allow for convenient access of the id with the other field values on the record.
* The `Timer` class has been enhanced and further standardized with its Hoist Core counterpart:
    * Both the `interval` and `timeout` arguments may be specified as functions, or config keys
      allowing for dynamic lookup and reconfiguration.
    * Added `intervalUnits` and `timeoutUnits` arguments.
    * `delay` can now be specified as a boolean for greater convenience.

### 💥 Breaking Changes

* We have consolidated the import location for several packages, removing unintended nested index
  files and 'sub-packages'. In particular, the following locations now provide a single index file
  for import for all of their public contents: `@xh/hoist/core`, `@xh/hoist/data`,
  `@xh/hoist/cmp/grid`, and `@xh/hoist/desktop/cmp/grid`. Applications may need to update import
  statements that referred to index files nested within these directories.
* Removed the unnecessary and confusing `values` getter on `BaseFieldModel`. This getter was not
  intended for public use and was intended for the framework's internal implementation only.
* `ColumnGroup.align` has been renamed to `ColumnGroup.headerAlign`. This avoids confusion with the
  `Column` API, where `align` refers to the alignment of cell contents within the column.

### 🐞 Bug Fixes

* Exceptions will no longer overwrite the currently shown exception in the exception dialog if the
  currently shown exception requires reloading the application.
  [#1834](https://github.com/xh/hoist-react/issues/1834)

### ⚙️ Technical

* Note that the Mobx React bindings have been updated to 6.2, and we have enabled the recommended
  "observer batching" feature as per
  [the mobx-react docs](https://github.com/mobxjs/mobx-react-lite/#observer-batching).

### 📚 Libraries

* @blueprintjs/core `3.24 → 3.25`
* @blueprintjs/datetime `3.15 → 3.16`
* mobx-react `6.1 → 6.2`

[Commit Log](https://github.com/xh/hoist-react/compare/v32.0.4...v33.0.0)

## v32.0.5 - 2020-07-14

### 🐞 Bug Fixes

* Fixes a regression in which grid exports were no longer sorting rows properly.

[Commit Log](https://github.com/xh/hoist-react/compare/v32.0.4...v32.0.5)

## v32.0.4 - 2020-04-09

### 🐞 Bug Fixes

* Fixes a regression with the alignment of `ColumnGroup` headers.
* Fixes a bug with 'Copy Cell' context menu item for certain columns displaying the Record ID.
* Quiets console logging of 'routine' exceptions to 'debug' instead of 'log'.

[Commit Log](https://github.com/xh/hoist-react/compare/v32.0.3...v32.0.4)

## v32.0.3 - 2020-04-06

### 🐞 Bug Fixes

* Suppresses a console warning from AG Grid for `GridModel`s that do not specify an `emptyText`.

[Commit Log](https://github.com/xh/hoist-react/compare/v32.0.2...v32.0.3)

## v32.0.2 - 2020-04-03

⚠ Note that this release includes a *new major version of AG Grid*. Please consult the
[AG Grid Changelog](https://www.ag-grid.com/ag-grid-changelog/) for versions 22-23 to review
possible breaking changes to any direct/custom use of AG Grid APIs and props within applications.

### 🎁 New Features

* GridModel `groupSortFn` now accepts `null` to turn off sorting of group rows.
* `DockViewModel` now supports optional `width`, `height` and `collapsedWidth` configs.
* The `appMenuButton.extraItems` prop now accepts `MenuItem` configs (as before) but also React
  elements and the special string token '-' (shortcut to render a `MenuDivider`).
* Grid column `flex` param will now accept numbers, with available space divided between flex
  columns in proportion to their `flex` value.
* `Column` now supports a `sortingOrder` config to allow control of the sorting options that will be
  cycled through when the user clicks on the header.
* `PanelModel` now supports setting a `refreshMode` to control how collapsed panels respond to
  refresh requests.

### 💥 Breaking Changes

* The internal DOM structure of desktop `Panel` has changed to always include an inner frame with
  class `.xh-panel__content`. You may need to update styling that targets the inner structure of
  `Panel` via `.xh-panel`.
* The hooks `useOnResize()` and `useOnVisibleChange()` no longer take a `ref` argument. Use
  `composeRefs` to combine the ref that they return with any ref you wish to compose them with.
* The callback for `useOnResize()` will now receive an object representing the locations and
  dimensions of the element's content box. (Previously it incorrectly received an array of
  `ResizeObserver` entries that had to be de-referenced)
* `PanelModel.collapsedRenderMode` has been renamed to `PanelModel.renderMode`, to be more
  consistent with other Hoist APIs such as `TabContainer`, `DashContainer`, and `DockContainer`.

### 🐞 Bug Fixes

* Checkboxes in grid rows in Tiny sizing mode have been styled to fit correctly within the row.
* `GridStateModel` no longer saves/restores the width of non-resizable columns.
  [#1718](https://github.com/xh/hoist-react/issues/1718)
* Fixed an issue with the hooks useOnResize and useOnVisibleChange. In certain conditions these
  hooks would not be called. [#1808](https://github.com/xh/hoist-react/issues/1808)
* Inputs that accept a rightElement prop will now properly display an Icon passed as that element.
  [#1803](https://github.com/xh/hoist-react/issues/1803)

### ⚙️ Technical

* Flex columns now use the built-in AG Grid flex functionality.

### 📚 Libraries

* ag-grid-community `removed @ 21.2`
* ag-grid-enterprise `21.2` replaced with @ag-grid-enterprise/all-modules `23.0`
* ag-grid-react `21.2` replaced with @ag-grid-community/react `23.0`
* @fortawesome/* `5.12 → 5.13`
* codemirror `5.51 → 5.52`
* filesize `6.0 → 6.1`
* numbro `2.1 → 2.2`
* react-beautiful-dnd `12.0 → 13.0`
* store2 `2.10 → 2.11`
* compose-react-refs `NEW 1.0.4`

[Commit Log](https://github.com/xh/hoist-react/compare/v31.0.0...v32.0.2)

## v31.0.0 - 2020-03-16

### 🎁 New Features

* The mobile `Navigator` / `NavigatorModel` API has been improved and made consistent with other
  Hoist content container APIs such as `TabContainer`, `DashContainer`, and `DockContainer`.
    * `NavigatorModel` and `PageModel` now support setting a `RenderMode` and `RefreshMode` to
      control how inactive pages are mounted/unmounted and how they respond to refresh requests.
    * `Navigator` pages are no longer required to to return `Page` components - they can now return
      any suitable component.
* `DockContainerModel` and `DockViewModel` also now support `refreshMode` and `renderMode` configs.
* `Column` now auto-sizes when double-clicking / double-tapping its header.
* `Toolbar` will now collapse overflowing items into a drop down menu. (Supported for horizontal
  toolbars only at this time.)
* Added new `xhEnableLogViewer` config (default `true`) to enable or disable the Admin Log Viewer.

#### 🎨 Icons

* Added `Icon.icon()` factory method as a new common entry point for creating new FontAwesome based
  icons in Hoist. It should typically be used instead of using the `FontAwesomeIcon` component
  directly.
* Also added a new `Icon.fileIcon()` factory. This method take a filename and returns an appropriate
  icon based on its extension.
* All Icon factories can now accept an `asHtml` parameter, as an alternative to calling the helper
  function `convertIconToSVG()` on the element. Use this to render icons as raw html where needed
  (e.g. grid renderers).
* Icons rendered as html will now preserve their styling, tooltips, and size.

### 💥 Breaking Changes

* The application's primary `HoistApplicationModel` is now instantiated and installed as
  `XH.appModel` earlier within the application initialization sequence, with construction happening
  prior to the init of the XH identity, config, and preference services.
    * This allows for a new `preAuthInitAsync()` lifecycle method to be called on the model before
      auth has completed, but could be a breaking change for appModel code that relied on these
      services for field initialization or in its constructor.
    * Such code should be moved to the core `initAsync()` method instead, which continues to be
      called after all XH-level services are initialized and ready.
* Mobile apps may need to adjust to the following updates to `NavigatorModel` and related APIs:
    * `NavigatorModel`'s `routes` constructor parameter has been renamed `pages`.
    * `NavigatorModel`'s observable `pages[]` has been renamed `stack[]`.
    * `NavigatorPageModel` has been renamed `PageModel`. Apps do not usually create `PageModels`
      directly, so this change is unlikely to require code updates.
    * `Page` has been removed from the mobile toolkit. Components that previously returned a `Page`
      for inclusion in a `Navigator` or `TabContainer` can now return any component. It is
      recommended you replace `Page` with `Panel` where appropriate.
* Icon enhancements described above removed the following public methods:
    * The `fontAwesomeIcon()` factory function (used to render icons not already enumerated by
      Hoist)
      has been replaced by the improved `Icon.icon()` factory - e.g. `fontAwesomeIcon({icon: ['far',
      'alicorn']}) → Icon.icon({iconName: 'alicorn'})`.
    * The `convertIconToSvg()` utility method has been replaced by the new `asHtml` parameter on
      icon factory functions. If you need to convert an existing icon element,
      use `convertIconToHtml()`.
* `Toolbar` items should be provided as direct children. Wrapping Toolbar items in container
  components can result in unexpected item overflow.

### 🐞 Bug Fixes

* The `fmtDate()` utility now properly accepts, parses, and formats a string value input as
  documented.
* Mobile `PinPad` input responsiveness improved on certain browsers to avoid lag.

### ⚙️ Technical

* New lifecycle methods `preAuthInitAsync()` and `logoutAsync()` added to the `HoistAppModel`
  decorator (aka the primary `XH.appModel`).

[Commit Log](https://github.com/xh/hoist-react/compare/v30.1.0...v31.0.0)

## v30.1.0 - 2020-03-04

### 🐞 Bug Fixes

* Ensure `WebSocketService.connected` remains false until `channelKey` assigned and received from
  server.
* When empty, `DashContainer` now displays a user-friendly prompt to add an initial view.

### ⚙️ Technical

* Form validation enhanced to improve handling of asynchronous validation. Individual rules and
  constraints are now re-evaluated in parallel, allowing for improved asynchronous validation.
* `Select` will now default to selecting contents on focus if in filter or creatable mode.

[Commit Log](https://github.com/xh/hoist-react/compare/v30.0.0...30.1.0)

## v30.0.0 - 2020-02-29

### 🎁 New Features

* `GridModel` and `DataViewModel` now support `groupRowHeight`, `groupRowRenderer` and
  `groupRowElementRenderer` configs. Grouping is new in general to `DataViewModel`, which now takes
  a `groupBy` config.
    * `DataViewModel` allows for settable and multiple groupings and sorters.
    * `DataViewModel` also now supports additional configs from the underlying `GridModel` that make
      sense in a `DataView` context, such as `showHover` and `rowBorders`.
* `TabContainerModel` now accepts a `track` property (default false) for easily tracking tab views
  via Hoist's built-in activity tracking.
* The browser document title is now set to match `AppSpec.clientAppName` - helpful for projects with
  multiple javascript client apps.
* `StoreFilterField` accepts all other config options from `TextInput` (e.g. `disabled`).
* Clicking on a summary row in `Grid` now clears its record selection.
* The `@LoadSupport` decorator now provides an additional observable property `lastException`. The
  decorator also now logs load execution times and failures to `console.debug` automatically.
* Support for mobile `Panel.scrollable` prop made more robust with re-implementation of inner
  content element. Note this change included a tweak to some CSS class names for mobile `Panel`
  internals that could require adjustments if directly targeted by app stylesheets.
* Added new `useOnVisibleChange` hook.
* Columns now support a `headerAlign` config to allow headers to be aligned differently from column
  contents.

### 💥 Breaking Changes

* `Toolbar` items must be provided as direct children. Wrapping Toolbar items in container
  components can result in unexpected item overflow.
* `DataView.rowCls` prop removed, replaced by new `DataViewModel.rowClassFn` config for more
  flexibility and better symmetry with `GridModel`.
* `DataViewModel.itemRenderer` renamed to `DataViewModel.elementRenderer`
* `DataView` styling has been updated to avoid applying several unwanted styles from `Grid`. Note
  that apps might rely on these styles (intentionally or not) for their `itemRenderer` components
  and appearance and will need to adjust.
* Several CSS variables related to buttons have been renamed for consistency, and button style rules
  have been adjusted to ensure they take effect reliably across desktop and mobile buttons
  ([#1568](https://github.com/xh/hoist-react/pull/1568)).
* The optional `TreeMapModel.highchartsConfig` object will now be recursively merged with the
  top-level config generated by the Hoist model and component, where previously it was spread onto
  the generated config. This could cause a change in behavior for apps using this config to
  customize map instances, but provides more flexibility for e.g. customizing the `series`.
* The signature of `useOnResize` hook has been modified slightly for API consistency and clarity.
  Options are now passed in a configuration object.

### 🐞 Bug Fixes

* Fixed an issue where charts that are rendered while invisible would have the incorrect size.
  [#1703](https://github.com/xh/hoist-react/issues/1703)
* Fixed an issue where zeroes entered by the user in `PinPad` would be displayed as blanks.
* Fixed `fontAwesomeIcon` elem factory component to always include the default 'fa-fw' className.
  Previously, it was overridden if a `className` prop was provided.
* Fixed an issue where ConfigDiffer would always warn about deletions, even when there weren't any.
  [#1652](https://github.com/xh/hoist-react/issues/1652)
* `TextInput` will now set its value to `null` when all text is deleted and the clear icon will
  automatically hide.
* Fixed an issue where multiple buttons in a `ButtonGroupInput` could be shown as active
  simultaneously. [#1592](https://github.com/xh/hoist-react/issues/1592)
* `StoreFilterField` will again match on `Record.id` if bound to a Store or a GridModel with the
  `id` column visible. [#1697](https://github.com/xh/hoist-react/issues/1697)
* A number of fixes have been applied to `RelativeTimeStamp` and `getRelativeTimestamp`, especially
  around its handling of 'equal' or 'epsilon equal' times. Remove unintended leading whitespace from
  `getRelativeTimestamp`.

### ⚙️ Technical

* The `addReaction` and `addAutorun` methods (added to Hoist models, components, and services by the
  `ReactiveSupport` mixin) now support a configurable `debounce` argument. In many cases, this is
  preferable to the built-in MobX `delay` argument, which only provides throttling and not true
  debouncing.
* New `ChartModel.highchart` property provides a reference to the underlying HighChart component.

### 📚 Libraries

* @blueprintjs/core `3.23 → 3.24`
* react-dates `21.7 → 21.8`
* react-beautiful-dnd `11.0 → 12.2`

[Commit Log](https://github.com/xh/hoist-react/compare/v29.1.0...v30.0.0)

## v29.1.0 - 2020-02-07

### 🎁 New Features

#### Grid

* The `compact` config on `GridModel` has been deprecated in favor of the more powerful `sizingMode`
  which supports the values 'large', 'standard', 'compact', or 'tiny'.
    * Each new mode has its own set of CSS variables for applications to override as needed.
    * Header and row heights are configurable for each via the `HEADER_HEIGHTS` and `ROW_HEIGHTS`
      static properties of the `AgGrid` component. These objects can be modified on init by
      applications that wish to customize the default row heights globally.
    * 💥 Note that these height config objects were previously exported as constants from AgGrid.js.
      This would be a breaking change for any apps that imported the old objects directly (
      considered unlikely).
* `GridModel` now exposes an `autoSizeColumns` method, and the Grid context menu now contains an
  `Autosize Columns` option by default.
* `Column` and `ColumnGroup` now support React elements for `headerName`.

#### Data

* The `Store` constructor now accepts a `data` argument to load data at initialization.
* The `xh/hoist/data/cube` package has been modified substantially to better integrate with the core
  data package and support observable "Views". See documentation on `Cube` for more information.

#### Other

* Added a `PinPad` component for streamlined handling of PIN entry on mobile devices.
* `FormField` now takes `tooltipPosition` and `tooltipBoundary` props for customizing minimal
  validation tooltip.
* `RecordAction.actionFn` parameters now include a `buttonEl` property containing the button element
  when used in an action column.
* Mobile Navigator component now takes an `animation` prop which can be set to 'slide' (default),
  'lift', 'fade', or 'none'. These values are passed to the underlying onsenNavigator component.
  ([#1641](https://github.com/xh/hoist-react/pull/1641))
* `AppOption` configs now accept an `omit` property for conditionally excluding options.

### 🐞 Bug Fixes

* Unselectable grid rows are now skipped during up/down keyboard navigation.
* Fix local quick filtering in `LeftRightChooser` (v29 regression).
* Fix `SplitTreeMap` - the default filtering once again splits the map across positive and negative
  values as intended (v29 regression).

### ⚙️ Technical

* `FormFields` now check that they are contained in a Hoist `Form`.

### 📚 Libraries

* @blueprintjs/core `3.22 → 3.23`
* codemirror `5.50 → 5.51`
* react-dates `21.5 → 21.7`

[Commit Log](https://github.com/xh/hoist-react/compare/v29.0.0...v29.1.0)

## v29.0.0 - 2020-01-24

### 🗄️ Data Package Changes

Several changes have been made to data package (`Store` and `Record`) APIs for loading, updating,
and modifying data. They include some breaking changes, but pave the way for upcoming enhancements
to fully support inline grid editing and other new features.

Store now tracks the "committed" state of its records, which represents the data as it was loaded
(typically from the server) via `loadData()` or `updateData()`. Records are now immutable and
frozen, so they cannot be changed directly, but Store offers a new `modifyRecords()` API to apply
local modifications to data in a tracked and managed way. (Store creates new records internally to
hold both this modified data and the original, "committed" data.) This additional state tracking
allows developers to query Stores for modified or added records (e.g. to flush back to the server
and persist) as well as call new methods to revert changes (e.g. to undo a block of changes that the
user wishes to discard).

Note the following more specific changes to these related classes:

#### Record

* 💥 Record data properties are now nested within a `data` object on Record instances and are no
  longer available as top-level properties on the Record itself.
    * Calls to access data such as `rec.quantity` must be modified to `rec.data.quantity`.
    * When accessing multiple properties, destructuring provides an efficient syntax -
      e.g. `const {quantity, price} = rec.data;`.
* 💥 Records are now immutable and cannot be modified by applications directly.
    * This is a breaking change, but should only affect apps with custom inline grid editing
      implementations or similar code that modifies individual record values.
    * Calls to change data such as `rec.quantity = 100` must now be made through the Record's Store,
      e.g. `store.modifyData({id: 41, quantity: 100})`
* Record gains new getters for inspecting its state, including: `isAdd`, `isModified`, and
  `isCommitted`.

#### Store

* 💥 `noteDataUpdated()` has been removed, as out-of-band modifications to Store Records are no
  longer possible.
* 💥 Store's `idSpec` function is now called with the raw record data - previously it was passed
  source data after it had been run through the store's optional `processRawData` function. (This is
  unlikely to have a practical impact on most apps, but is included here for completeness.)
* `Store.updateData()` now accepts a flat list of raw data to process into Record additions and
  updates. Previously developers needed to call this method with an object containing add, update,
  and/or remove keys mapped to arrays. Now Store will produce an object of this shape automatically.
* `Store.refreshFilter()` method has been added to allow applications to rebuild the filtered data
  set if some application state has changed (apart from the store's data itself) which would affect
  the store filter.
* Store gains new methods for manipulating its Records and data, including `addRecords()`,
  `removeRecords()`, `modifyRecords()`, `revertRecords()`, and `revert()`. New getters have been
  added for `addedRecords`, `removedRecords`, `modifiedRecords`, and `isModified`.

#### Column

* Columns have been enhanced for provide basic support for inline-editing of record data. Further
  inline editing support enhancements are planned for upcoming Hoist releases.
* `Column.getValueFn` config added to retrieve the cell value for a Record field. The default
  implementation pulls the value from the Record's new `data` property (see above). Apps that
  specify custom `valueGetter` callbacks via `Column.agOptions` should now implement their custom
  logic in this new config.
* `Column.setValueFn` config added to support modifying the Column field's value on the underlying
  Record. The default implementation calls the new `Store.modifyRecords()` API and should be
  sufficient for the majority of cases.
* `Column.editable` config added to indicate if a column/cell should be inline-editable.

### 🎁 New Features

* Added keyboard support to AG Grid context menus.
* Added `GridModel.setEmptyText()` to allow updates to placeholder text after initial construction.
* Added `GridModel.ensureSelectionVisible()` to scroll the currently selected row into view.
* When a `TreeMap` is bound to a `GridModel`, the grid will now respond to map selection changes by
  scrolling to ensure the selected grid row is visible.
* Added a `Column.tooltipElement` config to support fully customizable tooltip components.
* Added a `useOnResize` hook, which runs a function when a component is resized.
* Exposed an `inputRef` prop on numberInput, textArea, and textInput
* `PanelModel` now accepts a `maxSize` config.
* `RelativeTimeStamp` now support a `relativeTo` option, allowing it to display the difference
  between a timestamp and another reference time other than now. Both the component and the
  `getRelativeTimestamp()` helper function now leverage moment.js for their underlying
  implementation.
* A new `Clock` component displays the time, either local to the browser or for a configurable
  timezone.
* `LeftRightChooser` gets a new `showCounts` option to print the number of items on each side.
* `Select` inputs support a new property `enableWindowed` (desktop platform only) to improve
  rendering performance with large lists of options.
* `Select` inputs support grouped options. To use, add an attribute `options` containing an array of
  sub-options.
* `FetchService` methods support a new `timeout` option. This config chains `Promise.timeout()` to
  the promises returned by the service.
* Added alpha version of `DashContainer` for building dynamic, draggable dashboard-style layouts.
  Please note: the API for this component is subject to change - use at your own risk!
* `Select` now allows the use of objects as values.
* Added a new `xhEnableImpersonation` config to enable or disable the ability of Hoist Admins to
  impersonate other users. Note that this defaults to `false`. Apps will need to set this config to
  continue using impersonation. (Note that an update to hoist-core 6.4+ is required for this config
  to be enforced on the server.)
* `FormField` now supports a `requiredIndicator` to customize how required fields are displayed.
* Application build tags are now included in version update checks, primarily to prompt dev/QA users
  to refresh when running SNAPSHOT versions. (Note that an update to hoist-core 6.4+ is required for
  the server to emit build tag for comparison.)
* `CodeInput` component added to provide general `HoistInput` support around the CodeMirror code
  editor. The pre-existing `JsonInput` has been converted to a wrapper around this class.
* `JsonInput` now supports an `autoFocus` prop.
* `Select` now supports a `hideDropdownIndicator` prop.
* `useOnResize` hook will now ignore visibility changes, i.e. a component resizing to a size of 0.
* `DimensionChooser` now supports a `popoverPosition` prop.
* `AppBar.appMenuButtonPosition` prop added to configure the App Menu on the left or the right, and
  `AppMenuButton` now accepts and applies any `Button` props to customize.
* New `--xh-grid-tree-indent-px` CSS variable added to allow control over the amount of indentation
  applied to tree grid child nodes.

### 💥 Breaking Changes

* `GridModel.contextMenuFn` config replaced with a `contextMenu` parameter. The new parameter will
  allow context menus to be specified with a simple array in addition to the function specification
  currently supported.
* `GridModel.defaultContextMenuTokens` config renamed to `defaultContextMenu`.
* `Chart` and `ChartModel` have been moved from `desktop/cmp/charts` to `cmp/charts`.
* `StoreFilterField` has been moved from `desktop/cmp/store` to `cmp/store`.
* The options `nowEpsilon` and `nowString` on `RelativeTimestamp` have been renamed to `epsilon` and
  `equalString`, respectively.
* `TabRenderMode` and `TabRefreshMode` have been renamed to `RenderMode` and `RefreshMode` and moved
  to the `core` package. These enumerations are now used in the APIs for `Panel`, `TabContainer`,
  and `DashContainer`.
* `DockViewModel` now requires a function, or a HoistComponent as its `content` param. It has always
  been documented this way, but a bug in the original implementation had it accepting an actual
  element rather than a function. As now implemented, the form of the `content` param is consistent
  across `TabModel`, `DockViewModel`, and `DashViewSpec`.
* `JsonInput.showActionButtons` prop replaced with more specific `showFormatButton` and
  `showFullscreenButton` props.
* The `DataView.itemHeight` prop has been moved to `DataViewModel` where it can now be changed
  dynamically by applications.
* Desktop `AppBar.appMenuButtonOptions` prop renamed to `appMenuButtonProps` for consistency.

### 🐞 Bug Fixes

* Fixed issue where JsonInput was not receiving its `model` from context
  ([#1456](https://github.com/xh/hoist-react/issues/1456))
* Fixed issue where TreeMap would not be initialized if the TreeMapModel was created after the
  GridModel data was loaded ([#1471](https://github.com/xh/hoist-react/issues/1471))
* Fixed issue where export would create malformed file with dynamic header names
* Fixed issue where exported tree grids would have incorrect aggregate data
  ([#1447](https://github.com/xh/hoist-react/issues/1447))
* Fixed issue where resizable Panels could grow larger than desired
  ([#1498](https://github.com/xh/hoist-react/issues/1498))
* Changed RestGrid to only display export button if export is enabled
  ([#1490](https://github.com/xh/hoist-react/issues/1490))
* Fixed errors when grouping rows in Grids with `groupUseEntireRow` turned off
  ([#1520](https://github.com/xh/hoist-react/issues/1520))
* Fixed problem where charts were resized when being hidden
  ([#1528](https://github.com/xh/hoist-react/issues/1528))
* Fixed problem where charts were needlessly re-rendered, hurting performance and losing some state
  ([#1505](https://github.com/xh/hoist-react/issues/1505))
* Removed padding from Select option wrapper elements which was making it difficult for custom
  option renderers to control the padding ([1571](https://github.com/xh/hoist-react/issues/1571))
* Fixed issues with inconsistent indentation for tree grid nodes under certain conditions
  ([#1546](https://github.com/xh/hoist-react/issues/1546))
* Fixed autoFocus on NumberInput.

### 📚 Libraries

* @blueprintjs/core `3.19 → 3.22`
* @blueprintjs/datetime `3.14 → 3.15`
* @fortawesome/fontawesome-pro `5.11 → 5.12`
* codemirror `5.49 → 5.50`
* core-js `3.3 → 3.6`
* fast-deep-equal `2.0 → 3.1`
* filesize `5.0 → 6.0`
* highcharts 7.2 → 8.0`
* mobx `5.14 → 5.15`
* react-dates `21.3 → 21.5`
* react-dropzone `10.1 → 10.2`
* react-windowed-select `added @ 2.0.1`

[Commit Log](https://github.com/xh/hoist-react/compare/v28.2.0...v29.0.0)

## v28.2.0 - 2019-11-08

### 🎁 New Features

* Added a `DateInput` component to the mobile toolkit. Its API supports many of the same options as
  its desktop analog with the exception of `timePrecision`, which is not yet supported.
* Added `minSize` to panelModel. A resizable panel can now be prevented from resizing to a size
  smaller than minSize. ([#1431](https://github.com/xh/hoist-react/issues/1431))

### 🐞 Bug Fixes

* Made `itemHeight` a required prop for `DataView`. This avoids an issue where agGrid went into an
  infinite loop if this value was not set.
* Fixed a problem with `RestStore` behavior when `dataRoot` changed from its default value.

[Commit Log](https://github.com/xh/hoist-react/compare/v28.1.1...v28.2.0)

## v28.1.1 - 2019-10-23

### 🐞 Bug Fixes

* Fixes a bug with default model context being set incorrectly within context inside of `Panel`.

[Commit Log](https://github.com/xh/hoist-react/compare/v28.1.0...v28.1.1)

## v28.1.0 - 2019-10-18

### 🎁 New Features

* `DateInput` supports a new `strictInputParsing` prop to enforce strict parsing of keyed-in entries
  by the underlying moment library. The default value is false, maintained the existing behavior
  where [moment will do its best](https://momentjs.com/guides/#/parsing/) to parse an entered date
  string that doesn't exactly match the specified format
* Any `DateInput` values entered that exceed any specified max/minDate will now be reset to null,
  instead of being set to the boundary date (which was surprising and potentially much less obvious
  to a user that their input had been adjusted automatically).
* `Column` and `ColumnGroup` now accept a function for `headerName`. The header will be
  automatically re-rendered when any observable properties referenced by the `headerName` function
  are modified.
* `ColumnGroup` now accepts an `align` config for setting the header text alignment
* The flag `toContext` for `uses` and `creates` has been replaced with a new flag `publishMode` that
  provides more granular control over how models are published and looked up via context. Components
  can specify `ModelPublishMode.LIMITED` to make their model available for contained components
  without it becoming the default model or exposing its sub-models.

### 🐞 Bug Fixes

* Tree columns can now specify `renderer` or `elementRenderer` configs without breaking the standard
  AG Grid group cell renderer auto-applied to tree columns (#1397).
* Use of a custom `Column.comparator` function will no longer break agGrid-provided column header
  filter menus (#1400).
* The MS Edge browser does not return a standard Promise from `async` functions, so the the return
  of those functions did not previously have the required Hoist extensions installed on its
  prototype. Edge "native" Promises are now also polyfilled / extended as required. (#1411).
* Async `Select` combobox queries are now properly debounced as per the `queryBuffer` prop (#1416).

### ⚙️ Technical

* Grid column group headers now use a custom React component instead of the default AG Grid column
  header, resulting in a different DOM structure and CSS classes. Existing CSS overrides of the
  AG Grid column group headers may need to be updated to work with the new structure/classes.
* We have configured `stylelint` to enforce greater consistency in our stylesheets within this
  project. The initial linting run resulted in a large number of updates to our SASS files, almost
  exclusively whitespace changes. No functional changes are intended/expected. We have also enabled
  hooks to run both JS and style linting on pre-commit. Neither of these updates directly affects
  applications, but the same tools could be configured for apps if desired.

### 📚 Libraries

* core-js `3.2 → 3.3`
* filesize `4.2 → 5.0`
* http-status-codes `added @ 1.3`

[Commit Log](https://github.com/xh/hoist-react/compare/v28.0.0...v28.1.0)

## v28.0.0 - 2019-10-07

_"The one with the hooks."_

**Hoist now fully supports React functional components and hooks.** The new `hoistComponent`
function is now the recommended method for defining new components and their corresponding element
factories. See that (within HoistComponentFunctional.js) and the new `useLocalModel()` and
`useContextModel()` hooks (within [core/model](core/model)) for more information.

Along with the performance benefits and the ability to use React hooks, Hoist functional components
are designed to read and write their models via context. This allows a much less verbose
specification of component element trees.

Note that **Class-based Components remain fully supported** (by both Hoist and React) using the
familiar `@HoistComponent` decorator, but transitioning to functional components within Hoist apps
is now strongly encouraged. In particular note that Class-based Components will *not* be able to
leverage the context for model support discussed above.

### 🎁 New Features

* Resizable panels now default to not redrawing their content when resized until the resize bar is
  dropped. This offers an improved user experience for most situations, especially when layouts are
  complex. To re-enable the previous dynamic behavior, set `PanelModel.resizeWhileDragging: true`.
* The default text input shown by `XH.prompt()` now has `selectOnFocus: true` and will confirm the
  user's entry on an `<enter>` keypress (same as clicking 'OK').
* `stringExcludes` function added to form validation constraints. This allows an input value to
  block specific characters or strings, e.g. no slash "/" in a textInput for a filename.
* `constrainAll` function added to form validation constraints. This takes another constraint as its
  only argument, and applies that constraint to an array of values, rather than just to one value.
  This is useful for applying a constraint to inputs that produce arrays, such as tag pickers.
* `DateInput` now accepts LocalDates as `value`, `minDate` and `maxDate` props.
* `RelativeTimestamp` now accepts a `bind` prop to specify a model field name from which it can pull
  its timestamp. The model itself can either be passed as a prop or (better) sourced automatically
  from the parent context. Developers are encouraged to take this change to minimize re-renders of
  parent components (which often contain grids and other intensive layouts).
* `Record` now has properties and methods for accessing and iterating over children, descendants,
  and ancestors
* `Store` now has methods for retrieving the descendants and ancestors of a given Record

### 💥 Breaking Changes

* **Apps must update their dev dependencies** to the latest `@xh/hoist-dev-utils` package: v4.0+.
  This updates the versions of Babel / Webpack used in builds to their latest / current versions and
  swaps to the updated Babel recommendation of `core-js` for polyfills.
* The `allSettled` function in `@xh/promise` has been removed. Applications using this method should
  use the ECMA standard (stage-2) `Promise.allSettled` instead. This method is now fully available
  in Hoist via bundled polyfills. Note that the standard method returns an array of objects of the
  form `{status: [rejected|fulfilled], ...}`, rather than `{state: [rejected|fulfilled], ...}`.
* The `containerRef` argument for `XH.toast()` should now be a DOM element. Component instances are
  no longer supported types for this value. This is required to support functional Components
  throughout the toolkit.
* Apps that need to prevent a `StoreFilterField` from binding to a `GridModel` in context, need to
  set the `store` or `gridModel` property explicitly to null.
* The Blueprint non-standard decorators `ContextMenuTarget` and `HotkeysTarget` are no longer
  supported. Use the new hooks `useContextMenu()` and `useHotkeys()` instead. For convenience, this
  functionality has also been made available directly on `Panel` via the `contextMenu` and `hotkeys`
  props.
* `DataView` and `DataViewModel` have been moved from `/desktop/cmp/dataview` to the cross-platform
  package `/cmp/dataview`.
* `isReactElement` has been removed. Applications should use the native React API method
  `React.isValidElement` instead.

### ⚙️ Technical

* `createObservableRef()` is now available in `@xh/hoist/utils/react` package. Use this function for
  creating refs that are functionally equivalent to refs created with `React.createRef()`, yet fully
  observable. With this change the `Ref` class in the same package is now obsolete.
* Hoist now establishes a proper react "error boundary" around all application code. This means that
  errors throw when rendering will be caught and displayed in the standard Hoist exception dialog,
  and stack traces for rendering errors should be significantly less verbose.
* Not a Hoist feature, exactly, but the latest version of `@xh/hoist-dev-utils` (see below) enables
  support for the `optional chaining` (aka null safe) and `nullish coalescing` operators via their
  Babel proposal plugins. Developers are encouraged to make good use of the new syntax below:
    * conditional-chaining: `let foo = bar?.baz?.qux;`
    * nullish coalescing: `let foo = bar ?? 'someDefaultValue';`

### 🐞 Bug Fixes

* Date picker month and year controls will now work properly in `localDate` mode. (Previously would
  reset to underlying value.)
* Individual `Buttons` within a `ButtonGroupInput` will accept a disabled prop while continuing to
  respect the overall `ButtonGroupInput`'s disabled prop.
* Raised z-index level of AG-Grid tooltip to ensure tooltips for AG-Grid context menu items appear
  above the context menu.

### 📚 Libraries

* @blueprintjs/core `3.18 → 3.19`
* @blueprintjs/datetime `3.12 → 3.14`
* @fortawesome/fontawesome-pro `5.10 → 5.11`
* @xh/hoist-dev-utils `3.8 → 4.3` (multiple transitive updates to build tooling)
* ag-grid `21.1 → 21.2`
* highcharts `7.1 → 7.2`
* mobx `5.13 → 5.14`
* react-transition-group `4.2 → 4.3`
* rsvp (removed)
* store2 `2.9 → 2.10`

[Commit Log](https://github.com/xh/hoist-react/compare/v27.1.0...v28.0.0)

## v27.1.0 - 2019-09-05

### 🎁 New Features

* `Column.exportFormat` can now be a function, which supports setting Excel formats on a per-cell
  (vs. entire column) basis by returning a conditional `exportFormat` based upon the value and / or
  record.
    * ⚠️ Note that per-cell formatting _requires_ that apps update their server to use hoist-core
      v6.3.0+ to work, although earlier versions of hoist-core _are_ backwards compatible with the
      pre-existing, column-level export formatting.
* `DataViewModel` now supports a `sortBy` config. Accepts the same inputs as `GridModel.sortBy`,
  with the caveat that only a single-level sort is supported at this time.

[Commit Log](https://github.com/xh/hoist-react/compare/v27.0.1...v27.1.0)

## v27.0.1 - 2019-08-26

### 🐞 Bug Fixes

* Fix to `Store.clear()` and `GridModel.clear()`, which delegates to the same (#1324).

[Commit Log](https://github.com/xh/hoist-react/compare/v27.0.0...v27.0.1)

## v27.0.0 - 2019-08-23

### 🎁 New Features

* A new `LocalDate` class has been added to the toolkit. This class provides client-side support for
  "business" or "calendar" days that do not have a time component. It is an immutable class that
  supports '==', '<' and '>', as well as a number of convenient manipulation functions. Support for
  the `LocalDate` class has also been added throughout the toolkit, including:
    * `Field.type` now supports an additional `localDate` option for automatic conversion of server
      data to this type when loading into a `Store`.
    * `fetchService` is aware of this class and will automatically serialize all instances of it for
      posting to the server. ⚠ NOTE that along with this change, `fetchService` and its methods such
      as `XH.fetchJson()` will now serialize regular JS Date objects as ms timestamps when provided
      in params. Previously Dates were serialized in their default `toString()` format. This would
      be a breaking change for an app that relied on that default Date serialization, but it was
      made for increased symmetry with how Hoist JSON-serializes Dates and LocalDates on the
      server-side.
    * `DateInput` can now be used to seamlessly bind to a `LocalDate` as well as a `Date`. See its
      new prop of `valueType` which can be set to `localDate` or `date` (default).
    * A new `localDateCol` config has been added to the `@xh/hoist/grid/columns` package with
      standardized rendering and formatting.
* New `TreeMap` and `SplitTreeMap` components added, to render hierarchical data in a configurable
  TreeMap visualization based on the Highcharts library. Supports optional binding to a GridModel,
  which syncs selection and expand / collapse state.
* `Column` gets a new `highlightOnChange` config. If true, the grid will highlight the cell on each
  change by flashing its background. (Currently this is a simple on/off config - future iterations
  could support a function variant or other options to customize the flash effect based on the
  old/new values.) A new CSS var `--xh-grid-cell-change-bg-highlight` can be used to customize the
  color used, app-wide or scoped to a particular grid selector. Note that columns must *not* specify
  `rendererIsComplex` (see below) if they wish to enable the new highlight flag.

### 💥 Breaking Changes

* The updating of `Store` data has been reworked to provide a simpler and more powerful API that
  allows for the applications of additions, deletions, and updates in a single transaction:
    * The signature of `Store.updateData()` has been substantially changed, and is now the main
      entry point for all updates.
    * `Store.removeRecords()` has been removed. Use `Store.updateData()` instead.
    * `Store.addData()` has been removed. Use `Store.updateData()` instead.
* `Column` takes an additional property `rendererIsComplex`. Application must set this flag to
  `true` to indicate if a column renderer uses values other than its own bound field. This change
  provides an efficiency boost by allowing AG Grid to use its default change detection instead of
  forcing a cell refresh on any change.

### ⚙️ Technical

* `Grid` will now update the underlying AG Grid using AG Grid transactions rather than relying on
  agGrid `deltaRowMode`. This is intended to provide the best possible grid performance and
  generally streamline the use of the AG Grid Api.

### 🐞 Bug Fixes

* Panel resize events are now properly throttled, avoiding extreme lagginess when resizing panels
  that contain complex components such as big grids.
* Workaround for issues with the mobile Onsen toolkit throwing errors while resetting page stack.
* Dialogs call `doCancel()` handler if cancelled via `<esc>` keypress.

### 📚 Libraries

* @xh/hoist-dev-utils `3.7 → 3.8`
* qs `6.7 → 6.8`
* store2 `2.8 → 2.9`

[Commit Log](https://github.com/xh/hoist-react/compare/v26.0.1...v27.0.0)

## v26.0.1 - 2019-08-07

### 🎁 New Features

* **WebSocket support** has been added in the form of `XH.webSocketService` to establish and
  maintain a managed websocket connection with the Hoist UI server. This is implemented on the
  client via the native `WebSocket` object supported by modern browsers and relies on the
  corresponding service and management endpoints added to Hoist Core v6.1.
    * Apps must declare `webSocketsEnabled: true` in their `AppSpec` configuration to enable this
      overall functionality on the client.
    * Apps can then subscribe via the new service to updates on a requested topic and will receive
      any inbound messages for that topic via a callback.
    * The service will monitor the socket connection with a regular heartbeat and attempt to
      re-establish if dropped.
    * A new admin console snap-in provides an overview of connected websocket clients.
* The `XH.message()` and related methods such as `XH.alert()` now support more flexible
  `confirmProps` and `cancelProps` configs, each of which will be passed to their respective button
  and merged with suitable defaults. Allows use of the new `autoFocus` prop with these preconfigured
  dialogs.
    * By default, `XH.alert()` and `XH.confirm()` will auto focus the confirm button for user
      convenience.
    * The previous text/intent configs have been deprecated and the message methods will log a
      console warning if they are used (although it will continue to respect them to aid
      transitioning to the new configs).
* `GridModel` now supports a `copyCell` context menu action. See `StoreContextMenu` for more
  details.
* New `GridCountLabel` component provides an alternative to existing `StoreCountLabel`, outputting
  both overall record count and current selection count in a configurable way.
* The `Button` component accepts an `autoFocus` prop to attempt to focus on render.
* The `Checkbox` component accepts an `autoFocus` prop to attempt to focus on render.

### 💥 Breaking Changes

* `StoreCountLabel` has been moved from `/desktop/cmp/store` to the cross-platform package
  `/cmp/store`. Its `gridModel` prop has also been removed - usages with grids should likely switch
  to the new `GridCountLabel` component, noted above and imported from `/cmp/grid`.
* The API for `ClipboardButton` and `ClipboardMenuItem` has been simplified, and made implementation
  independent. Specify a single `getCopyText` function rather than the `clipboardSpec`.
  (`clipboardSpec` is an artifact from the removed `clipboard` library).
* The `XH.prompt()` and `XH.message()` input config has been updated to work as documented, with any
  initial/default value for the input sourced from `input.initialValue`. Was previously sourced from
  `input.value` (#1298).
* ChartModel `config` has been deprecated. Please use `highchartsConfig` instead.

### 🐞 Bug Fixes

* The `Select.selectOnFocus` prop is now respected when used in tandem with `enableCreate` and/or
  `queryFn` props.
* `DateInput` popup _will_ now close when input is blurred but will _not_ immediately close when
  `enableTextInput` is `false` and a month or year is clicked (#1293).
* Buttons within a grid `actionCol` now render properly in compact mode, without clipping/overflow.

### ⚙️ Technical

* `AgGridModel` will now throw an exception if any of its methods which depend on AG Grid state are
  called before the grid has been fully initialized (AG Grid onGridReady event has fired).
  Applications can check the new `isReady` property on `AgGridModel` before calling such methods
  to️️ verify the grid is fully initialized.

### 📚 Libraries

* @blueprintjs/core `3.17 → 3.18`
* @blueprintjs/datetime `3.11 → 3.12`
* @fortawesome/fontawesome `5.9 → 5.10`
* ag-grid `21.0.1 → 21.1.1`
* store2 `2.7 → 2.8`
* The `clipboard` library has been replaced with the simpler `clipboard-copy` library.

[Commit Log](https://github.com/xh/hoist-react/compare/v25.2.0...v26.0.1)

## v25.2.0 - 2019-07-25

### 🎁 New Features

* `RecordAction` supports a new `secondaryText` property. When used for a Grid context menu item,
  this text appears on the right side of the menu item, usually used for displaying the shortcut key
  associated with an action.

### 🐞 Bug Fixes

* Fixed issue with loopy behavior when using `Select.selectOnFocus` and changing focus
  simultaneously with keyboard and mouse.

[Commit Log](https://github.com/xh/hoist-react/compare/v25.1.0...v25.2.0)

## v25.1.0 - 2019-07-23

### 🎁 New Features

* `JsonInput` includes buttons for toggling showing in a full-screen dialog window. Also added a
  convenience button to auto-format `JsonInput's` content.
* `DateInput` supports a new `enableTextInput` prop. When this property is set to false, `DateInput`
  will be entirely driven by the provided date picker. Additionally, `DateInput` styles have been
  improved for its various modes to more clearly convey its functionality.
* `ExportButton` will auto-disable itself if bound to an empty `GridModel`. This helper button will
  now also throw a console warning (to alert the developer) if `gridModel.enableExport != true`.

### ⚙️ Technical

* Classes decorated with `@LoadSupport` will now throw an exception out of their provided
  `loadAsync()` method if called with a parameter that's not a plain object (i.e. param is clearly
  not a `LoadSpec`). Note this might be a breaking change, in so far as it introduces additional
  validation around this pre-existing API requirement.
* Requirements for the `colorSpec` option passed to Hoist number formatters have been relaxed to
  allow partial definitions such that, for example, only negative values may receive the CSS class
  specified, without having to account for positive value styling.

### 🐞 Bug Fixes

* `RestFormModel` now submits dirty fields only when editing a record, as intended (#1245).
* `FormField` will no longer override the disabled prop of its child input if true (#1262).

### 📚 Libraries

* mobx `5.11 → 5.13`
* Misc. patch-level updates

[Commit Log](https://github.com/xh/hoist-react/compare/v25.0.0...v25.1.0)

## v25.0.0 - 2019-07-16

### 🎁 New Features

* `Column` accepts a new `comparator` callback to customize how column cell values are sorted by the
  grid.
* Added `XH.prompt()` to show a simple message popup with a built-in, configurable HoistInput. When
  submitted by the user, its callback or resolved promise will include the input's value.
* `Select` accepts a new `selectOnFocus` prop. The behaviour is analogous to the `selectOnFocus`
  prop already in `TextInput`, `TextArea` and `NumberInput`.

### 💥 Breaking Changes

* The `fmtPercent` and `percentRenderer` methods will now multiply provided value by 100. This is
  consistent with the behavior of Excel's percentage formatting and matches the expectations of
  `ExportFormat.PCT`. Columns that were previously using `exportValue: v => v/100` as a workaround
  to the previous renderer behavior should remove this line of code.
* `DimensionChooserModel`'s `historyPreference` config has been renamed `preference`. It now
  supports saving both value and history to the same preference (existing history preferences will
  be handled).

[Commit Log](https://github.com/xh/hoist-react/compare/v24.2.0...v25.0.0)

## v24.2.0 - 2019-07-08

### 🎁 New Features

* `GridModel` accepts a new `colDefaults` configuration. Defaults provided via this object will be
  merged (deeply) into all column configs as they are instantiated.
* New `Panel.compactHeader` and `DockContainer.compactHeaders` props added to enable more compact
  and space efficient styling for headers in these components.
    * ⚠️ Note that as part of this change, internal panel header CSS class names changed slightly -
      apps that were targeting these internal selectors would need to adjust. See
      desktop/cmp/panel/impl/PanelHeader.scss for the relevant updates.
* A new `exportOptions.columns` option on `GridModel` replaces `exportOptions.includeHiddenCols`.
  The updated and more flexible config supports special strings 'VISIBLE' (default), 'ALL', and/or a
  list of specific colIds to include in an export.
    * To avoid immediate breaking changes, GridModel will log a warning on any remaining usages of
      `includeHiddenCols` but auto-set to `columns: 'ALL'` to maintain the same behavior.
* Added new preference `xhShowVersionBar` to allow more fine-grained control of when the Hoist
  version bar is showing. It defaults to `auto`, preserving the current behavior of always showing
  the footer to Hoist Admins while including it for non-admins *only* in non-production
  environments. The pref can alternatively be set to 'always' or 'never' on a per-user basis.

### 📚 Libraries

* @blueprintjs/core `3.16 → 3.17`
* @blueprintjs/datetime `3.10 → 3.11`
* mobx `5.10 → 5.11`
* react-transition-group `2.8 → 4.2`

[Commit Log](https://github.com/xh/hoist-react/compare/v24.1.1...v24.2.0)

## v24.1.1 - 2019-07-01

### 🐞 Bug Fixes

* Mobile column chooser internal layout/sizing fixed when used in certain secure mobile browsers.

[Commit Log](https://github.com/xh/hoist-react/compare/v24.1.0...v24.1.1)

## v24.1.0 - 2019-07-01

### 🎁 New Features

* `DateInput.enableClear` prop added to support built-in button to null-out a date input's value.

### 🐞 Bug Fixes

* The `Select` component now properly shows all options when the pick-list is re-shown after a
  change without first blurring the control. (Previously this interaction edge case would only show
  the option matching the current input value.) #1198
* Mobile mask component `onClick` callback prop restored - required to dismiss mobile menus when not
  tapping a menu option.
* When checking for a possible expired session within `XH.handleException()`, prompt for app login
  only for Ajax requests made to relative URLs (not e.g. remote APIs accessed via CORS). #1189

### ✨ Styles

* Panel splitter collapse button more visible in dark theme. CSS vars to customize further fixed.
* The mobile app menu button has been moved to the right side of the top appBar, consistent with its
  placement in desktop apps.

### 📚 Libraries

* @blueprintjs/core `3.15 → 3.16`
* @blueprintjs/datetime `3.9 → 3.10`
* codemirror `5.47 → 5.48`
* mobx `6.0 → 6.1`

[Commit Log](https://github.com/xh/hoist-react/compare/v24.0.0...v24.1.0)

## v24.0.0 - 2019-06-24

### 🎁 New Features

#### Data

* A `StoreFilter` object has been introduced to the data API. This allows `Store` and
  `StoreFilterField` to support the ability to conditionally include all children when filtering
  hierarchical data stores, and could support additional filtering customizations in the future.
* `Store` now provides a `summaryRecord` property which can be used to expose aggregated data for
  the data it contains. The raw data for this record can be provided to `loadData()` and
  `updateData()` either via an explicit argument to these methods, or as the root node of the raw
  data provided (see `Store.loadRootAsSummary`).
* The `StoreFilterField` component accepts new optional `model` and `bind` props to allow control of
  its text value from an external model's observable.
* `pwd` is now a new supported type of `Field` in the `@xh/hoist/core/data` package.

#### Grid

* `GridModel` now supports a `showSummary` config which can be used to display its store's
  summaryRecord (see above) as either a pinned top or bottom row.
* `GridModel` also adds a `enableColumnPinning` config to enable/disable user-driven pinning. On
  desktop, if enabled, users can pin columns by dragging them to the left or right edges of the grid
  (the default AG Grid gesture). Column pinned state is now also captured and maintained by the
  overall grid state system.
* The desktop column chooser now options in a non-modal popover when triggered from the standard
  `ColChooserButton` component. This offers a quicker and less disruptive alternative to the modal
  dialog (which is still used when launched from the grid context menu). In this popover mode,
  updates to columns are immediately reflected in the underlying grid.
* The mobile `ColChooser` has been improved significantly. It now renders displayed and available
  columns as two lists, allowing drag and drop between to update the visibility and ordering. It
  also provides an easy option to toggle pinning the first column.
* `DimensionChooser` now supports an optional empty / ungrouped configuration with a value of `[]`.
  See `DimensionChooserModel.enableClear` and `DimensionChooser.emptyText`.

#### Other Features

* Core `AutoRefreshService` added to trigger an app-wide data refresh on a configurable interval, if
  so enabled via a combination of soft-config and user preference. Auto-refresh relies on the use of
  the root `RefreshContextModel` and model-level `LoadSupport`.
* A new `LoadingIndicator` component is available as a more minimal / unobtrusive alternative to a
  modal mask. Typically configured via a new `Panel.loadingIndicator` prop, the indicator can be
  bound to a `PendingTaskModel` and will automatically show/hide a spinner and/or custom message in
  an overlay docked to the corner of the parent Panel.
* `DateInput` adds support for new `enablePicker` and `showPickerOnFocus` props, offering greater
  control over when the calendar picker is shown. The new default behaviour is to not show the
  picker on focus, instead showing it via a built-in button.
* Transitions have been disabled by default on desktop Dialog and Popover components (both are from
  the Blueprint library) and on the Hoist Mask component. This should result in a snappier user
  experience, especially when working on remote / virtual workstations. Any in-app customizations to
  disable or remove transitions can now be removed in favor of this toolkit-wide change.
* Added new `@bindable.ref` variant of the `@bindable` decorator.

### 💥 Breaking Changes

* Apps that defined and initialized their own `AutoRefreshService` service or functionality should
  leverage the new Hoist service if possible. Apps with a pre-existing custom service of the same
  name must either remove in favor of the new service or - if they have special requirements not
  covered by the Hoist implementation - rename their own service to avoid a naming conflict.
* The `StoreFilterField.onFilterChange` callback will now be passed a `StoreFilter`, rather than a
  function.
* `DateInput` now has a calendar button on the right side of the input which is 22 pixels square.
  Applications explicitly setting width or height on this component should ensure that they are
  providing enough space for it to display its contents without clipping.

### 🐞 Bug Fixes

* Performance for bulk grid selections has been greatly improved (#1157)
* Toolbars now specify a minimum height (or width when vertical) to avoid shrinking unexpectedly
  when they contain only labels or are entirely empty (but still desired to e.g. align UIs across
  multiple panels). Customize if needed via the new `--xh-tbar-min-size` CSS var.
* All Hoist Components that accept a `model` prop now have that properly documented in their
  prop-types.
* Admin Log Viewer no longer reverses its lines when not in tail mode.

### ⚙️ Technical

* The `AppSpec` config passed to `XH.renderApp()` now supports a `clientAppCode` value to compliment
  the existing `clientAppName`. Both values are now optional and defaulted from the project-wide
  `appCode` and `appName` values set via the project's Webpack config. (Note that `clientAppCode` is
  referenced by the new `AutoRefreshService` to support configurable auto-refresh intervals on a
  per-app basis.)

### 📚 Libraries

* ag-grid `20.0 → 21.0`
* react-select `2.4 → 3.0`
* mobx-react `5.4 → 6.0.3`
* font-awesome `5.8 → 5.9`
* react-beautiful-dnd `10.1.1 → 11.0.4`

[Commit Log](https://github.com/xh/hoist-react/compare/v23.0.0...v24.0.0)

## v23.0.0 - 2019-05-30

### 🎁 New Features

* `GridModel` now accepts a config of `cellBorders`, similar to `rowBorders`
* `Panel.tbar` and `Panel.bbar` props now accept an array of Elements and will auto-generate a
  `Toolbar` to contain them, avoiding the need for the extra import of `toolbar()`.
* New functions `withDebug` and `withShortDebug` have been added to provide a terse syntax for
  adding debug messages that track the execution of specific blocks of code.
* `XH.toast()` now supports an optional `containerRef` argument that can be used for anchoring a
  toast within another component (desktop only). Can be used to display more targeted toasts within
  the relevant section of an application UI, as opposed to the edge of the screen.
* `ButtonGroupInput` accepts a new `enableClear` prop that allows the active / depressed button to
  be unselected by pressing it again - this sets the value of the input as a whole to `null`.
* Hoist Admins now always see the VersionBar in the footer.
* `Promise.track` now accepts an optional `omit` config that indicates when no tracking will be
  performed.
* `fmtNumber` now accepts an optional `prefix` config that prepends immediately before the number,
  but after the sign (`+`, `-`).
* New utility methods `forEachAsync()` and `whileAsync()` have been added to allow non-blocking
  execution of time-consuming loops.

### 💥 Breaking Changes

* The `AppOption.refreshRequired` config has been renamed to `reloadRequired` to better match the
  `XH.reloadApp()` method called to reload the entire app in the browser. Any options defined by an
  app that require it to be fully reloaded should have this renamed config set to `true`.
* The options dialog will now automatically trigger an app-wide data _refresh_ via
  `XH.refreshAppAsync()` if options have changed that don't require a _reload_.
* The `EventSupport` mixin has been removed. There are no known uses of it and it is in conflict
  with the overall reactive structure of the hoist-react API. If your app listens to the
  `appStateChanged`, `prefChange` or `prefsPushed` events you will need to adjust accordingly.

### 🐞 Bug Fixes

* `Select` will now let the user edit existing text in conditions where it is expected to be
  editable. #880
* The Admin "Config Differ" tool has been updated to reflect changes to `Record` made in v22. It is
  once again able to apply remote config values.
* A `Panel` with configs `resizable: true, collapsible: false` now renders with a splitter.
* A `Panel` with no `icon`, `title`, or `headerItems` will not render a blank header.
* `FileChooser.enableMulti` now behaves as one might expect -- true to allow multiple files in a
  single upload. Previous behavior (the ability to add multiple files to dropzone) is now controlled
  by `enableAddMulti`.

[Commit Log](https://github.com/xh/hoist-react/compare/v22.0.0...v23.0.0)

## v22.0.0 - 2019-04-29

### 🎁 New Features

* A new `DockContainer` component provides a user-friendly way to render multiple child components
  "docked" to its bottom edge. Each child view is rendered with a configurable header and controls
  to allow the user to expand it, collapse it, or optionally "pop it out" into a modal dialog.
* A new `AgGrid` component provides a much lighter Hoist wrapper around AG Grid while maintaining
  consistent styling and layout support. This allows apps to use any features supported by AG Grid
  without conflicting with functionality added by the core Hoist `Grid`.
    * Note that this lighter wrapper lacks a number of core Hoist features and integrations,
      including store support, grid state, enhanced column and renderer APIs, absolute value
      sorting, and more.
    * An associated `AgGridModel` provides access to to the AG Grid APIs, minimal styling configs,
      and several utility methods for managing Grid state.
* Added `GridModel.groupSortFn` config to support custom group sorting (replaces any use of
  `agOptions.defaultGroupSortComparator`).
* The `Column.cellClass` and `Column.headerClass` configs now accept functions to dynamically
  generate custom classes based on the Record and/or Column being rendered.
* The `Record` object now provides an additional getter `Record.allChildren` to return all children
  of the record, irrespective of the current filter in place on the record's store. This supplements
  the existing `Record.children` getter, which returns only the children meeting the filter.

### 💥 Breaking Changes

* The class `LocalStore` has been renamed `Store`, and is now the main implementation and base class
  for Store Data. The extraneous abstract superclass `BaseStore` has been removed.
* `Store.dataLastUpdated` had been renamed `Store.lastUpdated` on the new class and is now a simple
  timestamp (ms) rather than a Javascript Date object.
* The constructor argument `Store.processRawData` now expects a function that *returns* a modified
  object with the necessary edits. This allows implementations to safely *clone* the raw data rather
  than mutating it.
* The method `Store.removeRecord` has been replaced with the method `Store.removeRecords`. This will
  facilitate efficient bulk deletes.

### ⚙️ Technical

* `Grid` now performs an important performance workaround when loading a new dataset that would
  result in the removal of a significant amount of existing records/rows. The underlying AG Grid
  component has a serious bottleneck here (acknowledged as AG-2879 in their bug tracker). The Hoist
  grid wrapper will now detect when this is likely and proactively clear all data using a different
  API call before loading the new dataset.
* The implementations `Store`, `RecordSet`, and `Record` have been updated to more efficiently
  re-use existing record references when loading, updating, or filtering data in a store. This keeps
  the Record objects within a store as stable as possible, and allows additional optimizations by
  AG Grid and its `deltaRowDataMode`.
* When loading raw data into store `Record`s, Hoist will now perform additional conversions based on
  the declared `Field.type`. The unused `Field.nullable` has been removed.
* `LocalStorageService` now uses both the `appCode` and current username for its namespace key,
  ensuring that e.g. local prefs/grid state are not overwritten across multiple app users on one OS
  profile, or when admin impersonation is active. The service will automatically perform a one-time
  migration of existing local state from the old namespace to the new. #674
* `elem` no longer skips `null` children in its calls to `React.createElement()`. These children may
  play the role of placeholders when using conditional rendering, and skipping them was causing
  React to trigger extra re-renders. This change further simplifies Hoist's element factory and
  removes an unnecessary divergence with the behavior of JSX.

### 🐞 Bug Fixes

* `Grid` exports retain sorting, including support for absolute value sorting. #1068
* Ensure `FormField`s are keyed with their model ID, so that React can properly account for dynamic
  changes to fields within a form. #1031
* Prompt for app refresh in (rare) case of mismatch between client and server-side session user.
  (This can happen during impersonation and is defended against in server-side code.) #675

[Commit Log](https://github.com/xh/hoist-react/compare/v21.0.2...v22.0.0)

## v21.0.2 - 2019-04-05

### 📚 Libraries

* Rollback AG Grid to v20.0.0 after running into new performance issues with large datasets and
  `deltaRowDataMode`. Updates to tree filtering logic, also related to grid performance issues with
  filtered tree results returning much larger record counts.

## v21.0.0 - 2019-04-04

### 🎁 New Features

* `FetchService` fetch methods now accept a plain object as the `headers` argument. These headers
  will be merged with the default headers provided by FetchService.
* An app can also now specify default headers to be sent with every fetch request via
  `XH.fetchService.setDefaultHeaders()`. You can pass either a plain object, or a closure which
  returns one.
* `Grid` supports a new `onGridReady` prop, allowing apps to hook into the AG Grid event callback
  without inadvertently short-circuiting the Grid's own internal handler.

### 💥 Breaking Changes

* The shortcut getter `FormModel.isNotValid` was deemed confusing and has been removed from the API.
  In most cases applications should use `!FormModel.isValid` instead; this expression will return
  `false` for the `Unknown` as well as the `NotValid` state. Applications that wish to explicitly
  test for the `NotValid` state should use the `validationState` getter.
* Multiple HoistInputs have changed their `onKeyPress` props to `onKeyDown`, including TextInput,
  NumberInput, TextArea & SearchInput. The `onKeyPress` event has been deprecated in general and has
  limitations on which keys will trigger the event to fire (i.e. it would not fire on an arrow
  keypress).
* FetchService's fetch methods no longer support `contentType` parameter. Instead, specify a custom
  content-type by setting a 'Content-Type' header using the `headers` parameter.
* FetchService's fetch methods no longer support `acceptJson` parameter. Instead, pass an {"Accept":
  "application/json"} header using the `headers` parameter.

### ✨ Styles

* Black point + grid colors adjusted in dark theme to better blend with overall blue-gray tint.
* Mobile styles have been adjusted to increase the default font size and grid row height, in
  addition to a number of other smaller visual adjustments.

### 🐞 Bug Fixes

* Avoid throwing React error due to tab / routing interactions. Tab / routing / state support
  generally improved. (#1052)
* `GridModel.selectFirst()` improved to reliably select first visible record even when one or more
  groupBy levels active. (#1058)

### 📚 Libraries

* AG Grid `~20.1 → ~20.2` (fixes ag-grid sorting bug with treeMode)
* @blueprint/core `3.14 → 3.15`
* @blueprint/datetime `3.7 → 3.8`
* react-dropzone `10.0 → 10.1`
* react-transition-group `2.6 → 2.8`

[Commit Log](https://github.com/xh/hoist-react/compare/v20.2.1...v21.0.0)

## v20.2.1 - 2019-03-28

* Minor tweaks to grid styles - CSS var for pinned column borders, drop left/right padding on
  center-aligned grid cells.

[Commit Log](https://github.com/xh/hoist-react/compare/v20.2.0...v20.2.1)

## v20.2.0 - 2019-03-27

### 🎁 New Features

* `GridModel` exposes three new configs - `rowBorders`, `stripeRows`, and `showCellFocus` - to
  provide additional control over grid styling. The former `Grid` prop `showHover` has been
  converted to a `GridModel` config for symmetry with these other flags and more efficient
  re-rendering. Note that some grid-related CSS classes have also been modified to better conform to
  the BEM approach used elsewhere - this could be a breaking change for apps that keyed off of
  certain Hoist grid styles (not expected to be a common case).
* `Select` adds a `queryBuffer` prop to avoid over-eager calls to an async `queryFn`. This buffer is
  defaulted to 300ms to provide some out-of-the-box debouncing of keyboard input when an async query
  is provided. A longer value might be appropriate for slow / intensive queries to a remote API.

### 🐞 Bug Fixes

* A small `FormField.labelWidth` config value will now be respected, even if it is less than the
  default minWidth of 80px.
* Unnecessary re-renders of inactive tab panels now avoided.
* `Grid`'s filter will now be consistently applied to all tree grid records. Previously, the filter
  skipped deeply nested records under specific conditions.
* `Timer` no longer requires its `runFn` to be a promise, as it briefly (and unintentionally) did.
* Suppressed default browser resize handles on `textarea`.

[Commit Log](https://github.com/xh/hoist-react/compare/v20.1.1...v20.2.0)

## v20.1.1 - 2019-03-27

### 🐞 Bug Fixes

* Fix form field reset so that it will call computeValidationAsync even if revalidation is not
  triggered because the field's value did not change when reset.

[Commit Log](https://github.com/xh/hoist-react/compare/v20.1.0...v20.1.1)

## v20.1.0 - 2019-03-14

### 🎁 New Features

* Standard app options panel now includes a "Restore Defaults" button to clear all user preferences
  as well as any custom grid state, resetting the app to its default state for that user.

### 🐞 Bug Fixes

* Removed a delay from `HoistInput` blur handling, ensuring `noteBlurred()` is called as soon as the
  element loses focus. This should remove a class of bugs related to input values not flushing into
  their models quickly enough when `commitOnChange: false` and the user moves directly from an input
  to e.g. clicking a submit button. #1023
* Fix to Admin ConfigDiffer tool (missing decorator).

### ⚙️ Technical

* The `GridModel.store` config now accepts a plain object and will internally create a `LocalStore`.
  This store config can also be partially specified or even omitted entirely. GridModel will ensure
  that the store is auto-configured with all fields in configured grid columns, reducing the need
  for app code boilerplate (re)enumerating field names.
* `Timer` class reworked to allow its interval to be adjusted dynamically via `setInterval()`,
  without requiring the Timer to be re-created.

[Commit Log](https://github.com/xh/hoist-react/compare/v20.0.1...v20.1.0)

## v20.0.1 - 2019-03-08

### 🐞 Bug Fixes

* Ensure `RestStore` processes records in a standard way following a save/add operation (#1010).

[Commit Log](https://github.com/xh/hoist-react/compare/v20.0.0...v20.0.1)

## v20.0.0 - 2019-03-06

### 💥 Breaking Changes

* The `@LoadSupport` decorator has been substantially reworked and enhanced from its initial release
  in v19. It is no longer needed on the HoistComponent, but rather should be put directly on the
  owned HoistModel implementing the loading. IMPORTANT NOTE: all models should implement
  `doLoadAsync` rather than `loadAsync`. Please see `LoadSupport` for more information on this
  important change.
* `TabContainer` and `TabContainerModel` are now cross-platform. Apps should update their code to
  import both from `@xh/hoist/cmp/tab`.
* `TabContainer.switcherPosition` has been moved to `TabContainerModel`. Please note that changes to
  `switcherPosition` are not supported on mobile, where the switcher will always appear beneath the
  container.
* The `Label` component from `@xh/hoist/desktop/cmp/input` has been removed. Applications should
  consider using the basic html `label` element instead (or a `FormField` if applicable).
* The `LeftRightChooserModel` constructor no longer accepts a `leftSortBy` and `rightSortBy`
  property. The implementation of these properties was generally broken. Use `leftSorted` and
  `rightSorted` instead.

#### Mobile

* Mobile `Page` has changed - `Pages` are now wrappers around `Panels` that are designed to be used
  with a `NavigationModel` or `TabContainer`. `Page` accepts the same props as `Panel`, meaning uses
  of `loadModel` should be replaced with `mask`.
* The mobile `AppBar` title is static and defaults to the app name. If you want to display page
  titles, it is recommended to use the `title` prop on the `Page`.

### 🎁 New Features

* Enhancements to Model and Component data loading via `@LoadSupport` provides a stronger set of
  conventions and better support for distinguishing between initial loads / auto/background
  refreshes / user- driven refreshes. It also provides new patterns for ensuring application
  Services are refreshed as part of a reworked global refresh cycle.
* RestGridModel supports a new `cloneAction` to take an existing record and open the editor form in
  "add mode" with all editable fields pre-populated from the source record. The action calls
  `prepareCloneFn`, if defined on the RestGridModel, to perform any transform operations before
  rendering the form.
* Tabs in `TabContainerModel` now support an `icon` property on the desktop.
* Charts take a new optional `aspectRatio` prop.
* Added new `Column.headerTooltip` config.
* Added new method `markManaged` on `ManagedSupport`.
* Added new function decorator `debounced`.
* Added new function `applyMixin` providing support for structured creation of class decorators
  (mixins).

#### Mobile

* Column chooser support available for mobile Grids. Users can check/uncheck columns to add/remove
  them from a configurable grid and reorder the columns in the list via drag and drop. Pair
  `GridModel.enableColChooser` with a mobile `colChooserButton` to allow use.
* Added `DialogPage` to the mobile toolkit. These floating pages do not participate in navigation or
  routing, and are used for showing fullscreen views outside of the Navigator / TabContainer
  context.
* Added `Panel` to the mobile toolkit, which offers a header element with standardized styling,
  title, and icon, as well as support for top and bottom toolbars.
* The mobile `AppBar` has been updated to more closely match the desktop `AppBar`, adding `icon`,
  `leftItems`, `hideAppMenuButton` and `appMenuButtonProps` props.
* Added routing support to mobile.

### 🐞 Bug Fixes

* The HighCharts wrapper component properly resizes its chart.
* Mobile dimension chooser button properly handles overflow for longer labels.
* Sizing fixes for multi-line inputs such as textArea and jsonInput.
* NumberInput calls a `onKeyPress` prop if given.
* Layout fixes on several admin panels and detail popups.

### 📚 Libraries

* @blueprintjs/core `3.13 → 3.14`
* @xh/hoist-dev-utils `3.5 → 3.6`
* ag-grid `~20.0 → ~20.1`
* react-dropzone `~8.0 → ~9.0`
* react-select `~2.3 → ~2.4`
* router5 `~6.6 → ~7.0`
* react `~16.7 → ~16.8`

[Commit Log](https://github.com/xh/hoist-react/compare/v19.0.1...v20.0.0)

## v19.0.1 - 2019-02-12

### 🐞 Bug Fixes

* Additional updates and simplifications to `FormField` sizing of child `HoistInput` elements, for
  more reliable sizing and spacing filling behavior.

[Commit Log](https://github.com/xh/hoist-react/compare/v19.0.0...v19.0.1)

## v19.0.0 - 2019-02-08

### 🎁 New Features

* Added a new architecture for signaling the need to load / refresh new data across either the
  entire app or a section of the component hierarchy. This new system relies on React context to
  minimizes the need for explicit application wiring, and improves support for auto-refresh. See
  newly added decorator `@LoadSupport` and classes/components `RefreshContext`,
  `RefreshContextModel`, and `RefreshContextView` for more info.
* `TabContainerModel` and `TabModel` now support `refreshMode` and `renderMode` configs to allow
  better control over how inactive tabs are mounted/unmounted and how tabs handle refresh requests
  when hidden or (re)activated.
* Apps can implement `getAppOptions()` in their `AppModel` class to specify a set of app-wide
  options that should be editable via a new built-in Options dialog. This system includes built-in
  support for reading/writing options to preferences, or getting/setting their values via custom
  handlers. The toolkit handles the rendering of the dialog.
* Standard top-level app buttons - for actions such as launching the new Options dialog, switching
  themes, launching the admin client, and logging out - have been moved into a new menu accessible
  from the top-right corner of the app, leaving more space for app-specific controls in the AppBar.
* `RecordGridModel` now supports an enhanced `editors` configuration that exposes the full set of
  validation and display support from the Forms package.
* `HoistInput` sizing is now consistently implemented using `LayoutSupport`. All sizable
  `HoistInputs` now have default `width` to ensure a standard display out of the box. `JsonInput`
  and `TextArea` also have default `height`. These defaults can be overridden by declaring explicit
  `width` and `height` values, or unset by setting the prop to `null`.
* `HoistInputs` within `FormFields` will be automatically sized to fill the available space in the
  `FormField`. In these cases, it is advised to either give the `FormField` an explicit size or
  render it in a flex layout.

### 💥 Breaking Changes

* AG Grid has been updated to v20.0.0. Most apps shouldn't require any changes - however, if you are
  using `agOptions` to set sorting, filtering or resizing properties, these may need to change:

  For the `Grid`, `agOptions.enableColResize`, `agOptions.enableSorting`
  and `agOptions.enableFilter`
  have been removed. You can replicate their effects by using `agOptions.defaultColDef`. For
  `Columns`, `suppressFilter` has been removed, an should be replaced with `filter: false`.

* `HoistAppModel.requestRefresh` and `TabContainerModel.requestRefresh` have been removed.
  Applications should use the new Refresh architecture described above instead.
* `tabRefreshMode` on TabContainer has been renamed `renderMode`.
* `TabModel.reloadOnShow` has been removed. Set the `refreshMode` property on TabContainerModel or
  TabModel to `TabRefreshMode.ON_SHOW_ALWAYS` instead.
* The mobile APIs for `TabContainerModel`, `TabModel`, and `RefreshButton` have been rewritten to
  more closely mirror the desktop API.
* The API for `RecordGridModel` editors has changed -- `type` is no longer supported. Use
  `fieldModel` and `formField` instead.
* `LocalStore.loadRawData` requires that all records presented to store have unique IDs specified.
  See `LocalStore.idSpec` for more information.

### 🐞 Bug Fixes

* SwitchInput and RadioInput now properly highlight validation errors in `minimal` mode.

### 📚 Libraries

* @blueprintjs/core `3.12 → 3.13`
* ag-grid `~19.1.4 → ~20.0.0`

[Commit Log](https://github.com/xh/hoist-react/compare/v18.1.2...v19.0.0)

## v18.1.2 - 2019-01-30

### 🐞 Bug Fixes

* Grid integrations relying on column visibility (namely export, storeFilterField) now correctly
  consult updated column state from GridModel. #935
* Ensure `FieldModel.initialValue` is observable to ensure that computed dirty state (and any other
  derivations) are updated if it changes. #934
* Fixes to ensure Admin console log viewer more cleanly handles exceptions (e.g. attempting to
  auto-refresh on a log file that has been deleted).

[Commit Log](https://github.com/xh/hoist-react/compare/v18.1.1...v18.1.2)

## v18.1.1 - 2019-01-29

* Grid cell padding can be controlled via a new set of CSS vars and is reduced by default for grids
  in compact mode.
* The `addRecordAsync()` and `saveRecordAsync()` methods on `RestStore` return the updated record.

[Commit Log](https://github.com/xh/hoist-react/compare/v18.1.0...v18.1.1)

## v18.1.0 - 2019-01-28

### 🎁 New Features

* New `@managed` class field decorator can be used to mark a property as fully created/owned by its
  containing class (provided that class has installed the matching `@ManagedSupport` decorator).
    * The framework will automatically pass any `@managed` class members to `XH.safeDestroy()` on
      destroy/unmount to ensure their own `destroy()` lifecycle methods are called and any related
      resources are disposed of properly, notably MobX observables and reactions.
    * In practice, this should be used to decorate any properties on `HoistModel`, `HoistService`,
      or
      `HoistComponent` classes that hold a reference to a `HoistModel` created by that class. All of
      those core artifacts support the new decorator, `HoistModel` already provides a built-in
      `destroy()` method, and calling that method when an app is done with a Model is an important
      best practice that can now happen more reliably / easily.
* `FormModel.getData()` accepts a new single parameter `dirtyOnly` - pass true to get back only
  fields which have been modified.
* The mobile `Select` component indicates the current value with a ✅ in the drop-down list.
* Excel exports from tree grids now include the matching expand/collapse tree controls baked into
  generated Excel file.

### 🐞 Bug Fixes

* The `JsonInput` component now properly respects / indicates disabled state.

### 📚 Libraries

* Hoist-dev-utils `3.4.1 → 3.5.0` - updated webpack and other build tool dependencies, as well as
  an improved eslint configuration.
* @blueprintjs/core `3.10 → 3.12`
* @blueprintjs/datetime `3.5 → 3.7`
* fontawesome `5.6 → 5.7`
* mobx `5.8 → 5.9`
* react-select `2.2 → 2.3`
* Other patch updates

[Commit Log](https://github.com/xh/hoist-react/compare/v18.0.0...v18.1.0)

## v18.0.0 - 2019-01-15

### 🎁 New Features

* Form support has been substantially enhanced and restructured to provide both a cleaner API and
  new functionality:
    * `FormModel` and `FieldModel` are now concrete classes and provide the main entry point for
      specifying the contents of a form. The `Field` and `FieldSupport` decorators have been
      removed.
    * Fields and sub-forms may now be dynamically added to FormModel.
    * The validation state of a FormModel is now *immediately* available after construction and
      independent of the GUI. The triggering of the *display* of that state is now a separate
      process triggered by GUI actions such as blur.
    * `FormField` has been substantially reworked to support a read-only display and inherit common
      property settings from its containing `Form`.
    * `HoistInput` has been moved into the `input` package to clarify that these are lower level
      controls and independent of the Forms package.

* `RestGrid` now supports a `mask` prop. RestGrid loading is now masked by default.
* `Chart` component now supports a built-in zoom out gesture: click and drag from right-to-left on
  charts with x-axis zooming.
* `Select` now supports an `enableClear` prop to control the presence of an optional inline clear
  button.
* `Grid` components take `onCellClicked` and `onCellDoubleClicked` event handlers.
* A new desktop `FileChooser` wraps a preconfigured react-dropzone component to allow users to
  easily select files for upload or other client-side processing.

### 💥 Breaking Changes

* Major changes to Form (see above). `HoistInput` imports will also need to be adjusted to move from
  `form` to `input`.
* The name of the HoistInput `field` prop has been changed to `bind`. This change distinguishes the
  lower-level input package more clearly from the higher-level form package which uses it. It also
  more clearly relates the property to the associated `@bindable` annotation for models.
* A `Select` input with `enableMulti = true` will by default no longer show an inline x to clear the
  input value. Use the `enableClear` prop to re-enable.
* Column definitions are exported from the `grid` package. To ensure backwards compatibility,
  replace imports from `@xh/hoist/desktop/columns` with `@xh/hoist/desktop/cmp/grid`.

### 📚 Libraries

* React `~16.6.0 → ~16.7.0`
* Patch version updates to multiple other dependencies.

[Commit Log](https://github.com/xh/hoist-react/compare/v17.0.0...v18.0.0)

## v17.0.0 - 2018-12-21

### 💥 Breaking Changes

* The implementation of the `model` property on `HoistComponent` has been substantially enhanced:
    * "Local" Models should now be specified on the Component class declaration by simply setting
      the
      `model` property, rather than the confusing `localModel` property.
    * HoistComponent now supports a static `modelClass` class property. If set, this property will
      allow a HoistComponent to auto-create a model internally when presented with a plain
      javascript object as its `model` prop. This is especially useful in cases like `Panel`
      and `TabContainer`, where apps often need to specify a model but do not require a reference to
      the model. Those usages can now skip importing and instantiating an instance of the
      component's model class themselves.
    * Hoist will now throw an Exception if an application attempts to changes the model on an
      existing HoistComponent instance or presents the wrong type of model to a HoistComponent where
      `modelClass` has been specified.

* `PanelSizingModel` has been renamed `PanelModel`. The class now also has the following new
  optional properties, all of which are `true` by default:
    * `showSplitter` - controls visibility of the splitter bar on the outside edge of the component.
    * `showSplitterCollapseButton` - controls visibility of the collapse button on the splitter bar.
    * `showHeaderCollapseButton` - controls visibility of a (new) collapse button in the header.

* The API methods for exporting grid data have changed and gained new features:
    * Grids must opt-in to export with the `GridModel.enableExport` config.
    * Exporting a `GridModel` is handled by the new `GridExportService`, which takes a collection of
      `exportOptions`. See `GridExportService.exportAsync` for available `exportOptions`.
    * All export entry points (`GridModel.exportAsync()`, `ExportButton` and the export context menu
      items) support `exportOptions`. Additionally, `GridModel` can be configured with default
      `exportOptions` in its config.

* The `buttonPosition` prop on `NumberInput` has been removed due to problems with the underlying
  implementation. Support for incrementing buttons on NumberInputs will be re-considered for future
  versions of Hoist.

### 🎁 New Features

* `TextInput` on desktop now supports an `enableClear` property to allow easy addition of a clear
  button at the right edge of the component.
* `TabContainer` enhancements:
    * An `omit` property can now be passed in the tab configs passed to the `TabContainerModel`
      constructor to conditionally exclude a tab from the container
    * Each `TabModel` can now be retrieved by id via the new `getTabById` method on
      `TabContainerModel`.
    * `TabModel.title` can now be changed at runtime.
    * `TabModel` now supports the following properties, which can be changed at runtime or set via
      the config:
        * `disabled` - applies a disabled style in the switcher and blocks navigation to the tab via
          user click, routing, or the API.
        * `excludeFromSwitcher` - removes the tab from the switcher, but the tab can still be
          navigated to programmatically or via routing.
* `MultiFieldRenderer` `multiFieldConfig` now supports a `delimiter` property to separate
  consecutive SubFields.
* `MultiFieldRenderer` SubFields now support a `position` property, to allow rendering in either the
  top or bottom row.
* `StoreCountLabel` now supports a new 'includeChildren' prop to control whether or not children
  records are included in the count. By default this is `false`.
* `Checkbox` now supports a `displayUnsetState` prop which may be used to display a visually
  distinct state for null values.
* `Select` now renders with a checkbox next to the selected item in its dropdown menu, instead of
  relying on highlighting. A new `hideSelectedOptionCheck` prop is available to disable.
* `RestGridModel` supports a `readonly` property.
* `DimensionChooser`, various `HoistInput` components, `Toolbar` and `ToolbarSeparator` have been
  added to the mobile component library.
* Additional environment enums for UAT and BCP, added to Hoist Core 5.4.0, are supported in the
  application footer.

### 🐞 Bug Fixes

* `NumberInput` will no longer immediately convert its shorthand value (e.g. "3m") into numeric form
  while the user remains focused on the input.
* Grid `actionCol` columns no longer render Button components for each action, relying instead on
  plain HTML / CSS markup for a significant performance improvement when there are many rows and/or
  actions per row.
* Grid exports more reliably include the appropriate file extension.
* `Select` will prevent an `<esc>` keypress from bubbling up to parent components only when its menu
  is open. (In that case, the component assumes escape was pressed to close its menu and captures
  the keypress, otherwise it should leave it alone and let it e.g. close a parent popover).

[Commit Log](https://github.com/xh/hoist-react/compare/v16.0.1...v17.0.0)

## v16.0.1 - 2018-12-12

### 🐞 Bug Fixes

* Fix to FeedbackForm allowing attempted submission with an empty message.

[Commit Log](https://github.com/xh/hoist-react/compare/v16.0.0...v16.0.1)

## v16.0.0

### 🎁 New Features

* Support for ComboBoxes and Dropdowns have been improved dramatically, via a new `Select` component
  based on react-select.
* The AG Grid based `Grid` and `GridModel` are now available on both mobile and desktop. We have
  also added new support for multi-row/multi-field columns via the new `multiFieldRenderer` renderer
  function.
* The app initialization lifecycle has been restructured so that no App classes are constructed
  until Hoist is fully initialized.
* `Column` now supports an optional `rowHeight` property.
* `Button` now defaults to 'minimal' mode, providing a much lighter-weight visual look-and-feel to
  HoistApps. `Button` also implements `@LayoutSupport`.
* Grouping state is now saved by the grid state support on `GridModel`.
* The Hoist `DimChooser` component has been ported to hoist-react.
* `fetchService` now supports an `autoAbortKey` in its fetch methods. This can be used to
  automatically cancel obsolete requests that have been superseded by more recent variants.
* Support for new `clickableLabel` property on `FormField`.
* `RestForm` now supports a read-only view.
* Hoist now supports automatic tracking of app/page load times.

### 💥 Breaking Changes

* The new location for the cross-platform grid component is `@xh/hoist/cmp/grid`. The `columns`
  package has also moved under a new sub-package in this location.
* Hoist top-level App Structure has changed in order to improve consistency of the Model-View
  conventions, to improve the accessibility of services, and to support the improvements in app
  initialization mentioned above:
    - `XH.renderApp` now takes a new `AppSpec` configuration.
    - `XH.app` is now `XH.appModel`.
    - All services are installed directly on `XH`.
    - `@HoistApp` is now `@HoistAppModel`
* `RecordAction` has been substantially refactored and improved. These are now typically immutable
  and may be shared.
    - `prepareFn` has been replaced with a `displayFn`.
    - `actionFn` and `displayFn` now take a single object as their parameter.
* The `hide` property on `Column` has been changed to `hidden`.
* The `ColChooserButton` has been moved from the incorrect location `@xh/hoist/cmp/grid` to
  `@xh/hoist/desktop/cmp/button`. This is a desktop-only component. Apps will have to adjust these
  imports.
* `withDefaultTrue` and `withDefaultFalse` in `@xh/hoist/utils/js` have been removed. Use
  `withDefault` instead.
* `CheckBox` has been renamed `Checkbox`

### ⚙️ Technical

* AG Grid has been upgraded to v19.1
* mobx has been upgraded to v5.6
* React has been upgraded to v16.6
* Allow browsers with proper support for Proxy (e.g Edge) to access Hoist Applications.

### 🐞 Bug Fixes

* Extensive. See full change list below.

[Commit Log](https://github.com/xh/hoist-react/compare/v15.1.2...v16.0.0)

## v15.1.2

🛠 Hotfix release to MultiSelect to cap the maximum number of options rendered by the drop-down
list. Note, this component is being replaced in Hoist v16 by the react-select library.

[Commit Log](https://github.com/xh/hoist-react/compare/v15.1.1...v15.1.2)

## v15.1.1

### 🐞 Bug Fixes

* Fix to minimal validation mode for FormField disrupting input focus.
* Fix to JsonInput disrupting input focus.

### ⚙️ Technical

* Support added for TLBR-style notation when specifying margin/padding via layoutSupport - e.g. box(
  {margin: '10 20 5 5'}).
* Tweak to lockout panel message when the user has no roles.

[Commit Log](https://github.com/xh/hoist-react/compare/v15.1.0...v15.1.1)

## v15.1.0

### 🎁 New Features

* The FormField component takes a new minimal prop to display validation errors with a tooltip only
  as opposed to an inline message string. This can be used to help reduce shifting / jumping form
  layouts as required.
* The admin-only user impersonation toolbar will now accept new/unknown users, to support certain
  SSO application implementations that can create users on the fly.

### ⚙️ Technical

* Error reporting to server w/ custom user messages is disabled if the user is not known to the
  client (edge case with errors early in app lifecycle, prior to successful authentication).

[Commit Log](https://github.com/xh/hoist-react/compare/v15.0.0...v15.1.0)

## v15.0.0

### 💥 Breaking Changes

* This update does not require any application client code changes, but does require updating the
  Hoist Core Grails plugin to >= 5.0. Hoist Core changes to how application roles are loaded and
  users are authenticated required minor changes to how JS clients bootstrap themselves and load
  user data.
* The Hoist Core HoistImplController has also been renamed to XhController, again requiring Hoist
  React adjustments to call the updated /xh/ paths for these (implementation) endpoints. Again, no
  app updates required beyond taking the latest Hoist Core plugin.

[Commit Log](https://github.com/xh/hoist-react/compare/v14.2.0...v15.0.0)

## v14.2.0

### 🎁 New Features

* Upgraded hoist-dev-utils to 3.0.3. Client builds now use the latest Webpack 4 and Babel 7 for
  noticeably faster builds and recompiles during CI and at development time.
* GridModel now has a top-level agColumnApi property to provide a direct handle on the AG Grid
  Column API object.

### ⚙️ Technical

* Support for column groups strengthened with the addition of a dedicated ColumnGroup sibling class
  to Column. This includes additional internal refactoring to reduce unnecessary cloning of Column
  configurations and provide a more managed path for Column updates. Public APIs did not change.
  (#694)

### 📚 Libraries

* Blueprint Core `3.6.1 → 3.7.0`
* Blueprint Datetime `3.2.0 → 3.3.0`
* Fontawesome `5.3.x → 5.4.x`
* MobX `5.1.2 → 5.5.0`
* Router5 `6.5.0 → 6.6.0`

[Commit Log](https://github.com/xh/hoist-react/compare/v14.1.3...v14.2.0)

## v14.1.3

### 🐞 Bug Fixes

* Ensure JsonInput reacts properly to value changes.

### ⚙️ Technical

* Block user pinning/unpinning in Grid via drag-and-drop - pending further work via #687.
* Support "now" as special token for dateIs min/max validation rules.
* Tweak grouped grid row background color.

[Commit Log](https://github.com/xh/hoist-react/compare/v14.1.1...v14.1.3)

## v14.1.1

### 🐞 Bug Fixes

* Fixes GridModel support for row-level grouping at same time as column grouping.

[Commit Log](https://github.com/xh/hoist-react/compare/v14.1.0...v14.1.1)

## v14.1.0

### 🎁 New Features

* GridModel now supports multiple levels of row grouping. Pass the public setGroupBy() method an
  array of string column IDs, or a falsey value / empty array to ungroup. Note that the public and
  observable groupBy property on GridModel will now always be an array, even if the grid is not
  grouped or has only a single level of grouping.
* GridModel exposes public expandAll() and collapseAll() methods for grouped / tree grids, and
  StoreContextMenu supports a new "expandCollapseAll" string token to insert context menu items.
  These are added to the default menu, but auto-hide when the grid is not in a grouped state.
* The Grid component provides a new onKeyDown prop, which takes a callback and will fire on any
  keypress targeted within the Grid. Note such a handler is not provided directly by AG Grid.
* The Column class supports pinned as a top-level config. Supports passing true to pin to the left.

### 🐞 Bug Fixes

* Updates to Grid column widths made via AG Grid's "autosize to fit" API are properly persisted to
  grid state.

[Commit Log](https://github.com/xh/hoist-react/compare/v14.0.0...v14.1.0)

## v14.0.0

* Along with numerous bug fixes, v14 brings with it a number of important enhancements for grids,
  including support for tree display, 'action' columns, and absolute value sorting. It also includes
  some new controls and improvement to focus display.

### 💥 Breaking Changes

* The signatures of the Column.elementRenderer and Column.renderer have been changed to be
  consistent with each other, and more extensible. Each takes two arguments -- the value to be
  rendered, and a single bundle of metadata.
* StoreContextMenuAction has been renamed to RecordAction. Its action property has been renamed to
  actionFn for consistency and clarity.
* LocalStore : The method LocalStore.processRawData no longer takes an array of all records, but
  instead takes just a single record. Applications that need to operate on all raw records in bulk
  should do so before presenting them to LocalStore. Also, LocalStores template methods for override
  have also changed substantially, and sub-classes that rely on these methods will need to be
  adjusted accordingly.

### 🎁 New Features

#### Grid

* The Store API now supports hierarchical datasets. Applications need to simply provide raw data for
  records with a "children" property containing the raw data for their children.
* Grid supports a 'TreeGrid' mode. To show a tree grid, bind the GridModel to a store containing
  hierarchical data (as above), set treeMode: true on the GridModel, and specify a column to display
  the tree controls (isTreeColumn: true)
* Grid supports absolute sorting for numerical columns. Specify absSort: true on your column config
  to enable. Clicking the grid header will now cycle through ASC > DESC > DESC (abs) sort modes.
* Grid supports an 'Actions' column for one-click record actions. See cmp/desktop/columns/actionCol.
* A new showHover prop on the desktop Grid component will highlight the hovered row with default
  styling. A new GridModel.rowClassFn callback was added to support per-row custom classes based on
  record data.
* A new ExportFormat.LONG_TEXT format has been added, along with a new Column.exportWidth config.
  This supports exporting columns that contain long text (e.g. notes) as multi-line cells within
  Excel.

#### Other Components

* RadioInput and ButtonGroupInput have been added to the desktop/cmp/form package.
* DateInput now has support for entering and displaying time values.
* NumberInput displays its unformatted value when focused.
* Focused components are now better highlighted, with additional CSS vars provided to customize as
  needed.

### 🐞 Bug Fixes

* Calls to GridModel.setGroupBy() work properly not only on the first, but also all subsequent calls
  (#644).
* Background / style issues resolved on several input components in dark theme (#657).
* Grid context menus appear properly over other floating components.

### 📚 Libraries

* React `16.5.1 → 16.5.2`
* router5 `6.4.2 → 6.5.0`
* CodeMirror, Highcharts, and MobX patch updates

[Commit Log](https://github.com/xh/hoist-react/compare/v13.0.0...v14.0.0)

## v13.0.0

🍀Lucky v13 brings with it a number of enhancements for forms and validation, grouped column support
in the core Grid API, a fully wrapped MultiSelect component, decorator syntax adjustments, and a
number of other fixes and enhancements.

It also includes contributions from new ExHI team members Arjun and Brendan. 🎉

### 💥 Breaking Changes

* The core `@HoistComponent`, `@HoistService`, and `@HoistModel` decorators are **no longer
  parameterized**, meaning that trailing `()` should be removed after each usage. (#586)
* The little-used `hoistComponentFactory()` method was also removed as a further simplification
  (#587).
* The `HoistField` superclass has been renamed to `HoistInput` and the various **desktop form
  control components have been renamed** to match (55afb8f). Apps using these components (which will
  likely be most apps) will need to adapt to the new names.
    * This was done to better distinguish between the input components and the upgraded Field
      concept on model classes (see below).

### 🎁 New Features

⭐️ **Forms and Fields** have been a major focus of attention, with support for structured data
fields added to Models via the `@FieldSupport` and `@field()` decorators.

* Models annotated with `@FieldSupport` can decorate member properties with `@field()`, making those
  properties observable and settable (with a generated `setXXX()` method).
* The `@field()` decorators themselves can be passed an optional display label string as well as
  zero or more *validation rules* to define required constraints on the value of the field.
* A set of predefined constraints is provided within the toolkit within the `/field/` package.
* Models using `FieldSupport` should be sure to call the `initFields()` method installed by the
  decorator within their constructor. This method can be called without arguments to generally
  initialize the field system, or it can be passed an object of field names to initial/default
  values, which will set those values on the model class properties and provide change/dirty
  detection and the ability to "reset" a form.
* A new `FormField` UI component can be used to wrap input components within a form. The `FormField`
  wrapper can accept the source model and field name, and will apply those to its child input. It
  leverages the Field model to automatically display a label, indicate required fields, and print
  validation error messages. This new component should be the building-block for most non-trivial
  forms within an application.

Other enhancements include:

* **Grid columns can be grouped**, with support for grouping added to the grid state management
  system, column chooser, and export manager (#565). To define a column group, nest column
  definitions passed to `GridModel.columns` within a wrapper object of the
  form `{headerName: 'My group', children: [...]}`.

(Note these release notes are incomplete for this version.)

[Commit Log](https://github.com/xh/hoist-react/compare/v12.1.2...v13.0.0)

## v12.1.2

### 🐞 Bug Fixes

* Fix casing on functions generated by `@settable` decorator
  (35c7daa209a4205cb011583ebf8372319716deba).

[Commit Log](https://github.com/xh/hoist-react/compare/v12.1.1...v12.1.2)

## v12.1.1

### 🐞 Bug Fixes

* Avoid passing unknown HoistField component props down to Blueprint select/checkbox controls.

### 📚 Libraries

* Rollback update of `@blueprintjs/select` package `3.1.0 → 3.0.0` - this included breaking API
  changes and will be revisited in #558.

[Commit Log](https://github.com/xh/hoist-react/compare/v12.1.0...v12.1.1)

## v12.1.0

### 🎁 New Features

* New `@bindable` and `@settable` decorators added for MobX support. Decorating a class member
  property with `@bindable` makes it a MobX `@observable` and auto-generates a setter method on the
  class wrapped in a MobX `@action`.
* A `fontAwesomeIcon` element factory is exported for use with other FA icons not enumerated by the
  `Icon` class.
* CSS variables added to control desktop Blueprint form control margins. These remain defaulted to
  zero, but now within CSS with support for variable overrides. A Blueprint library update also
  brought some changes to certain field-related alignment and style properties. Review any form
  controls within apps to ensure they remain aligned as desired
  (8275719e66b4677ec5c68a56ccc6aa3055283457 and df667b75d41d12dba96cbd206f5736886cb2ac20).

### 🐞 Bug Fixes

* Grid cells are fully refreshed on a data update, ensuring cell renderers that rely on data other
  than their primary display field are updated (#550).
* Grid auto-sizing is run after a data update, ensuring flex columns resize to adjust for possible
  scrollbar visibility changes (#553).
* Dropdown fields can be instantiated with fewer required properties set (#541).

### 📚 Libraries

* Blueprint `3.0.1 → 3.4.0`
* FontAwesome `5.2.0 → 5.3.0`
* CodeMirror `5.39.2 → 5.40.0`
* MobX `5.0.3 → 5.1.0`
* router5 `6.3.0 → 6.4.2`
* React `16.4.1 → 16.4.2`

[Commit Log](https://github.com/xh/hoist-react/compare/v12.0.0...v12.1.0)

## v12.0.0

Hoist React v12 is a relatively large release, with multiple refactorings around grid columns,
`elemFactory` support, classNames, and a re-organization of classes and exports within `utils`.

### 💥 Breaking Changes

#### ⭐️ Grid Columns

**A new `Column` class describes a top-level API for columns and their supported options** and is
intended to be a cross-platform layer on top of AG Grid and TBD mobile grid implementations.

* The desktop `GridModel` class now accepts a collection of `Column` configuration objects to define
  its available columns.
* Columns may be configured with `flex: true` to cause them to stretch all available horizontal
  space within a grid, sharing it equally with any other flex columns. However note that this should
  be used sparingly, as flex columns have some deliberate limitations to ensure stable and
  consistent behavior. Most noticeably, they cannot be resized directly by users. Often, a best
  practice will be to insert an `emptyFlexCol` configuration as the last column in a grid - this
  will avoid messy-looking gaps in the layout while not requiring a data-driven column be flexed.
* User customizations to column widths are now saved if the GridModel has been configured with a
  `stateModel` key or model instance - see `GridStateModel`.
* Columns accept a `renderer` config to format text or HTML-based output. This is a callback that is
  provided the value, the row-level record, and a metadata object with the column's `colId`. An
  `elementRenderer` config is also available for cells that should render a Component.
* An `agOptions` config key continues to provide a way to pass arbitrary options to the underlying
  AG Grid instance (for desktop implementations). This is considered an "escape hatch" and should be
  used with care, but can provide a bridge to required AG Grid features as the Hoist-level API
  continues to develop.
* The "factory pattern" for Column templates / defaults has been removed, replaced by a simpler
  approach that recommends exporting simple configuration partials and spreading them into
  instance-specific column configs.
* See 0798f6bb20092c59659cf888aeaf9ecb01db52a6 for primary commit.

#### ⭐️ Element Factory, LayoutSupport, BaseClassName

Hoist provides core support for creating components via a factory pattern, powered by the `elem()`
and `elemFactory()` methods. This approach remains the recommended way to instantiate component
elements, but was **simplified and streamlined**.

* The rarely used `itemSpec` argument was removed (this previously applied defaults to child items).
* Developers can now also use JSX to instantiate all Hoist-provided components while still taking
  advantage of auto-handling for layout-related properties provided by the `LayoutSupport` mixin.
    * HoistComponents should now spread **`...this.getLayoutProps()`** into their outermost rendered
      child to enable promotion of layout properties.
* All HoistComponents can now specify a **baseClassName** on their component class and should pass
  `className: this.getClassName()` down to their outermost rendered child. This allows components to
  cleanly layer on a base CSS class name with any instance-specific classes.
* See 8342d3870102ee9bda4d11774019c4928866f256 for primary commit.

#### ⭐️ Panel resizing / collapsing

**The `Panel` component now takes a `sizingModel` prop to control and encapsulate newly built-in
resizing and collapsing behavior** (#534).

* See the `PanelSizingModel` class for configurable details, including continued support for saving
  sizing / collapsed state as a user preference.
* **The standalone `Resizable` component was removed** in favor of the improved support built into
  Panel directly.

#### Other

* Two promise-related models have been combined into **a new, more powerful `PendingTaskModel`**,
  and the `LoadMask` component has been removed and consolidated into `Mask`
  (d00a5c6e8fc1e0e89c2ce3eef5f3e14cb842f3c8).
    * `Panel` now exposes a single `mask` prop that can take either a configured `mask` element or a
      simple boolean to display/remove a default mask.
* **Classes within the `utils` package have been re-organized** into more standardized and scalable
  namespaces. Imports of these classes will need to be adjusted.

### 🎁 New Features

* **The desktop Grid component now offers a `compact` mode** with configurable styling to display
  significantly more data with reduced padding and font sizes.
* The top-level `AppBar` refresh button now provides a default implementation, calling a new
  abstract `requestRefresh()` method on `HoistApp`.
* The grid column chooser can now be configured to display its column groups as initially collapsed,
  for especially large collections of columns.
* A new `XH.restoreDefaultsAsync()` method provides a centralized way to wipe out user-specific
  preferences or customizations (#508).
* Additional Blueprint `MultiSelect`, `Tag`, and `FormGroup` controls re-exported.

### 🐞 Bug Fixes

* Some components were unintentionally not exporting their Component class directly, blocking JSX
  usage. All components now export their class.
* Multiple fixes to `DayField` (#531).
* JsonField now responds properly when switching from light to dark theme (#507).
* Context menus properly filter out duplicated separators (#518).

[Commit Log](https://github.com/xh/hoist-react/compare/v11.0.0...v12.0.0)

## v11.0.0

### 💥 Breaking Changes

* **Blueprint has been upgraded to the latest 3.x release.** The primary breaking change here is the
  renaming of all `pt-` CSS classes to use a new `bp3-` prefix. Any in-app usages of the BP
  selectors will need to be updated. See the
  [Blueprint "What's New" page](http://blueprintjs.com/docs/#blueprint/whats-new-3.0).
* **FontAwesome has been upgraded to the latest 5.2 release.** Only the icons enumerated in the
  Hoist `Icon` class are now registered via the FA `library.add()` method for inclusion in bundled
  code, resulting in a significant reduction in bundle size. Apps wishing to use other FA icons not
  included by Hoist must import and register them - see the
  [FA React Readme](https://github.com/FortAwesome/react-fontawesome/blob/master/README.md) for
  details.
* **The `mobx-decorators` dependency has been removed** due to lack of official support for the
  latest MobX update, as well as limited usage within the toolkit. This package was primarily
  providing the optional `@setter` decorator, which should now be replaced as needed by dedicated
  `@action` setter methods (19cbf86138499bda959303e602a6d58f6e95cb40).

### 🎁 Enhancements

* `HoistComponent` now provides a `getClassNames()` method that will merge any `baseCls` CSS class
  names specified on the component with any instance-specific classes passed in via props (#252).
    * Components that wish to declare and support a `baseCls` should use this method to generate and
      apply a combined list of classes to their outermost rendered elements (see `Grid`).
    * Base class names have been added for relevant Hoist-provided components - e.g. `.xh-panel` and
      `.xh-grid`. These will be appended to any instance class names specified within applications
      and be available as public CSS selectors.
* Relevant `HoistField` components support inline `leftIcon` and `rightElement` props. `DayField`
  adds support for `minDay / maxDay` props.
* Styling for the built-in AG Grid loading overlay has been simplified and improved (#401).
* Grid column definitions can now specify an `excludeFromExport` config to drop them from
  server-generated Excel/CSV exports (#485).

### 🐞 Bug Fixes

* Grid data loading and selection reactions have been hardened and better coordinated to prevent
  throwing when attempting to set a selection before data has been loaded (#484).

### 📚 Libraries

* Blueprint `2.x → 3.x`
* FontAwesome `5.0.x → 5.2.x`
* CodeMirror `5.37.0 → 5.39.2`
* router5 `6.2.4 → 6.3.0`

[Commit Log](https://github.com/xh/hoist-react/compare/v10.0.1...v11.0.0)

## v10.0.1

### 🐞 Bug Fixes

* Grid `export` context menu token now defaults to server-side 'exportExcel' export.
    * Specify the `exportLocal` token to return a menu item for local AG Grid export.
* Columns with `field === null` skipped for server-side export (considered spacer / structural
  columns).

## v10.0.0

### 💥 Breaking Changes

* **Access to the router API has changed** with the `XH` global now exposing `router` and
  `routerState` properties and a `navigate()` method directly.
* `ToastManager` has been deprecated. Use `XH.toast` instead.
* `Message` is no longer a public class (and its API has changed). Use `XH.message/confirm/alert`
  instead.
* Export API has changed. The Built-in grid export now uses more powerful server-side support. To
  continue to use local AG based export, call method `GridModel.localExport()`. Built-in export
  needs to be enabled with the new property on `GridModel.enableExport`. See `GridModel` for more
  details.

### 🎁 Enhancements

* New Mobile controls and `AppContainer` provided services (impersonation, about, and version bars).
* Full-featured server-side Excel export for grids.

### 🐞 Bug Fixes

* Prevent automatic zooming upon input focus on mobile devices (#476).
* Clear the selection when showing the context menu for a record which is not already selected
  (#469).
* Fix to make lockout script readable by Compatibility Mode down to IE5.

### 📚 Libraries

* MobX `4.2.x → 5.0.x`

[Commit Log](https://github.com/xh/hoist-react/compare/v9.0.0...v10.0.0)

## v9.0.0

### 💥 Breaking Changes

* **Hoist-provided mixins (decorators) have been refactored to be more granular and have been broken
  out of `HoistComponent`.**
    * New discrete mixins now exist for `LayoutSupport` and `ContextMenuSupport` - these should be
      added directly to components that require the functionality they add for auto-handling of
      layout-related props and support for showing right-click menus. The corresponding options on
      `HoistComponent` that used to enable them have been removed.
    * For consistency, we have also renamed `EventTarget → EventSupport` and `Reactive →
      ReactiveSupport` mixins. These both continue to be auto-applied to HoistModel and HoistService
      classes, and ReactiveSupport enabled by default in HoistComponent.
* **The Context menu API has changed.** The `ContextMenuSupport` mixin now specifies an abstract
  `getContextMenuItems()` method for component implementation (replacing the previous
  `renderContextMenu()` method). See the new [`ContextMenuItem` class for what these items support,
  as well as several static default items that can be used.
    * The top-level `AppContainer` no longer provides a default context menu, instead allowing the
      browser's own context menu to show unless an app / component author has implemented custom
      context-menu handling at any level of their component hierarchy.

### 🐞 Bug Fixes

* TabContainer active tab can become out of sync with the router state (#451)
    * ⚠️ Note this also involved a change to the `TabContainerModel` API - `activateTab()` is now
      the public method to set the active tab and ensure both the tab and the route land in the
      correct state.
* Remove unintended focused cell borders that came back with the prior AG Grid upgrade.

[Commit Log](https://github.com/xh/hoist-react/compare/v8.0.0...v9.0.0)

## v8.0.0

Hoist React v8 brings a big set of improvements and fixes, some API and package re-organizations,
and AG Grid upgrade, and more. 🚀

### 💥 Breaking Changes

* **Component package directories have been re-organized** to provide better symmetry between
  pre-existing "desktop" components and a new set of mobile-first component. Current desktop
  applications should replace imports from `@xh/hoist/cmp/xxx` with `@xh/hoist/desktop/cmp/xxx`.
    * Important exceptions include several classes within `@xh/hoist/cmp/layout/`, which remain
      cross-platform.
    * `Panel` and `Resizable` components have moved to their own packages in
      `@xh/hoist/desktop/cmp/panel` and `@xh/hoist/desktop/cmp/resizable`.
* **Multiple changes and improvements made to tab-related APIs and components.**
    * The `TabContainerModel` constructor API has changed, notably `children` → `tabs`, `useRoutes`
      →
      `route` (to specify a starting route as a string) and `switcherPosition` has moved from a
      model config to a prop on the `TabContainer` component.
    * `TabPane` and `TabPaneModel` have been renamed `Tab` and `TabModel`, respectively, with
      several related renames.
* **Application entry-point classes decorated with `@HoistApp` must implement the new getter method
  `containerClass()`** to specify the platform specific component used to wrap the app's
  `componentClass`.
    * This will typically be `@xh/hoist/[desktop|mobile]/AppContainer` depending on platform.

### 🎁 New Features

* **Tab-related APIs re-worked and improved**, including streamlined support for routing, a new
  `tabRenderMode` config on `TabContainerModel`, and better naming throughout.
* **Ag-grid updated to latest v18.x** - now using native flex for overall grid layout and sizing
  controls, along with multiple other vendor improvements.
* Additional `XH` API methods exposed for control of / integration with Router5.
* The core `@HoistComponent` decorated now installs a new `isDisplayed` getter to report on
  component visibility, taking into account the visibility of its ancestors in the component tree.
* Mobile and Desktop app package / component structure made more symmetrical (#444).
* Initial versions of multiple new mobile components added to the toolkit.
* Support added for **`IdleService` - automatic app suspension on inactivity** (#427).
* Hoist wrapper added for the low-level Blueprint **button component** - provides future hooks into
  button customizations and avoids direct BP import (#406).
* Built-in support for collecting user feedback via a dedicated dialog, convenient XH methods and
  default appBar button (#379).
* New `XH.isDevelopmentMode` constant added, true when running in local Webpack dev-server mode.
* CSS variables have been added to customize and standardize the Blueprint "intent" based styling,
  with defaults adjusted to be less distracting (#420).

### 🐞 Bug Fixes

* Preference-related events have been standardized and bugs resolved related to pushAsync() and the
  `prefChange` event (ee93290).
* Admin log viewer auto-refreshes in tail-mode (#330).
* Distracting grid "loading" overlay removed (#401).
* Clipboard button ("click-to-copy" functionality) restored (#442).

[Commit Log](https://github.com/xh/hoist-react/compare/v7.2.0...v8.0.0)

## v7.2.0

### 🎁 New Features

+ Admin console grids now outfitted with column choosers and grid state. #375
+ Additional components for Onsen UI mobile development.

### 🐞 Bug Fixes

+ Multiple improvements to the Admin console config differ. #380 #381 #392

[Commit Log](https://github.com/xh/hoist-react/compare/v7.1.0...v7.2.0)

## v7.1.0

### 🎁 New Features

* Additional kit components added for Onsen UI mobile development.

### 🐞 Bug Fixes

* Dropdown fields no longer default to `commitOnChange: true` - avoiding unexpected commits of
  type-ahead query values for the comboboxes.
* Exceptions thrown from FetchService more accurately report the remote host when unreachable, along
  with some additional enhancements to fetch exception reporting for clarity.

[Commit Log](https://github.com/xh/hoist-react/compare/v7.0.0...v7.1.0)

## v7.0.0

### 💥 Breaking Changes

* **Restructuring of core `App` concept** with change to new `@HoistApp` decorator and conventions
  around defining `App.js` and `AppComponent.js` files as core app entry points. `XH.app` now
  installed to provide access to singleton instance of primary app class. See #387.

### 🎁 New Features

* **Added `AppBar` component** to help further standardize a pattern for top-level application
  headers.
* **Added `SwitchField` and `SliderField`** form field components.
* **Kit package added for Onsen UI** - base component library for mobile development.
* **Preferences get a group field for better organization**, parity with AppConfigs. (Requires
  hoist-core 3.1.x.)

### 🐞 Bug Fixes

* Improvements to `Grid` component's interaction with underlying AG Grid instance, avoiding extra
  renderings and unwanted loss of state. 03de0ae7

[Commit Log](https://github.com/xh/hoist-react/compare/v6.0.0...v7.0.0)

## v6.0.0

### 💥 Breaking Changes

* API for `MessageModel` has changed as part of the feature addition noted below, with `alert()` and
  `confirm()` replaced by `show()` and new `XH` convenience methods making the need for direct calls
  rare.
* `TabContainerModel` no longer takes an `orientation` prop, replaced by the more flexible
  `switcherPosition` as noted below.

### 🎁 New Features

* **Initial version of grid state** now available, supporting easy persistence of user grid column
  selections and sorting. The `GridModel` constructor now takes a `stateModel` argument, which in
  its simplest form is a string `xhStateId` used to persist grid state to local storage. See the
  `GridStateModel` class for implementation details. #331
* The **Message API** has been improved and simplified, with new `XH.confirm()` and `XH.alert()`
  methods providing an easy way to show pop-up alerts without needing to manually construct or
  maintain a `MessageModel`. #349
* **`TabContainer` components can now be controlled with a remote `TabSwitcher`** that does not need
  to be directly docked to the container itself. Specify `switcherPosition:none` on the
  `TabContainerModel` to suppress showing the switching affordance on the tabs themselves and
  instantiate a `TabSwitcher` bound to the same model to control a tabset from elsewhere in the
  component hierarchy. In particular, this enabled top-level application tab navigation to move up
  into the top toolbar, saving vertical space in the layout. #368
* `DataViewModel` supports an `emptyText` config.

### 🐞 Bugfixes

* Dropdown fields no longer fire multiple commit messages, and no longer commit partial entries
  under some circumstances. #353 and #354
* Grids resizing fixed when shrinking the containing component. #357

[Commit Log](https://github.com/xh/hoist-react/compare/v5.0.0...v6.0.0)

## v5.0.0

### 💥 Breaking Changes

* **Multi environment configs have been unwound** See these release notes/instructions for how to
  migrate: https://github.com/xh/hoist-core/releases/tag/release-3.0.0
* **Breaking change to context menus in dataviews and grids not using the default context menu:**
  StoreContextMenu no longer takes an array of items as an argument to its constructor. Instead it
  takes a configuration object with an ‘items’ key that will point to any current implementation’s
  array of items. This object can also contain an optional gridModel argument which is intended to
  support StoreContextMenuItems that may now be specified as known ‘hoist tokens’, currently limited
  to a ‘colChooser’ token.

### 🎁 New Features

* Config differ presents inline view, easier to read diffs now.
* Print Icon added!

### 🐞 Bugfixes

* Update processFailedLoad to loadData into gridModel store, Fixes #337
* Fix regression to ErrorTracking. Make errorTrackingService safer/simpler to call at any point in
  life-cycle.
* Fix broken LocalStore state.
* Tweak flex prop for charts. Side by side charts in a flexbox now auto-size themselves! Fixes #342
* Provide token parsing for storeContextMenus. Context menus are all grown up! Fixes #300

## v4.0.1

### 🐞 Bugfixes

* DataView now properly re-renders its items when properties on their records change (and the ID
  does not)

## v4.0.0

### 💥 Breaking Changes

* **The `GridModel` selection API has been reworked for clarity.** These models formerly exposed
  their selectionModel as `grid.selection` - now that getter returns the selected records. A new
  `selectedRecord` getter is also available to return a single selection, and new string shortcut
  options are available when configuring GridModel selection behavior.
* **Grid components can now take an `agOptions` prop** to pass directly to the underlying ag-grid
  component, as well as an `onRowDoubleClicked` handler function.
  16be2bfa10e5aab4ce8e7e2e20f8569979dd70d1

### 🎁 New Features

* Additional core components have been updated with built-in `layoutSupport`, allowing developers to
  set width/height/flex and other layout properties directly as top-level props for key comps such
  as Grid, DataView, and Chart. These special props are processed via `elemFactory` into a
  `layoutConfig` prop that is now passed down to the underlying wrapper div for these components.
  081fb1f3a2246a4ff624ab123c6df36c1474ed4b

### 🐞 Bugfixes

* Log viewer tail mode now working properly for long log files - #325

## v3.0.1

### 🐞 Bugfixes

* FetchService throws a dedicated exception when the server is unreachable, fixes a confusing
  failure case detailed in #315

## v3.0.0

### 💥 Breaking Changes

* **An application's `AppModel` class must now implement a new `checkAccess()` method.** This method
  is passed the current user, and the appModel should determine if that user should see the UI and
  return an object with a `hasAccess` boolean and an optional `message` string. For a return with
  `hasAccess: false`, the framework will render a lockout panel instead of the primary UI.
  974c1def99059f11528c476f04e0d8c8a0811804
    * Note that this is only a secondary level of "security" designed to avoid showing an
      unauthorized user a confusing / non-functional UI. The server or any other third-party data
      sources must always be the actual enforcer of access to data or other operations.
* **We updated the APIs for core MobX helper methods added to component/model/service classes.** In
  particular, `addReaction()` was updated to take a more declarative / clear config object.
  8169123a4a8be6940b747e816cba40bd10fa164e
    * See Reactive.js - the mixin that provides this functionality.

### 🎁 New Features

* Built-in client-side lockout support, as per above.

### 🐞 Bugfixes

* None

------------------------------------------

📫☎️🌎 info@xh.io | https://xh.io/contact
Copyright © 2025 Extremely Heavy Industries Inc. - all rights reserved<|MERGE_RESOLUTION|>--- conflicted
+++ resolved
@@ -2,15 +2,14 @@
 
 ## v72.0.0-SNAPSHOT - unreleased
 
-<<<<<<< HEAD
 ### ⚙️ Technical
 
 * Added support for providing custom `PersistenceProvider` implementations to `PersistOptions`.
-=======
+
+
 ### ⚙️ Typescript API Adjustments
 
 * Improved signature of `HoistBase.markPersist`.
->>>>>>> c0d3ccbd
 
 ## v71.0.0 - 2025-01-08
 
