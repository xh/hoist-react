--- conflicted
+++ resolved
@@ -4,24 +4,20 @@
 
 ### 🎁 New Features
 
-<<<<<<< HEAD
+*  `FieldFilter` implementation expanded to support `not begins` and `not ends` operators.
 * Added new `DynamicTabSwitcher` component, a more user-customizable version of `TabSwitcher` that
   allows for dynamic addition, removal, and drag-and-drop reordering of tabs with the ability to
   persist "favorited" tab state across sessions. See `TabContainerConfig.dynamicTabSwitcherModel`.
+
+### ⚙️ Technical
+
+* `FetchService` will recognize variants on the `application/json` content-type when processing
+  failed responses and decoding exceptions - e.g. `application/problem+json`.
 
 ### 💥 Breaking Changes
 * `TabSwitcherProps` has moved to `cmp/tab/Types.ts` but is still exported from `cmp/tab/index.ts`.
   Some apps may need to update their imports.
 * `TabContainerConfig.switcher` has been moved to `TabContainerProps.switcher`.
-=======
-*  `FieldFilter` implementation expanded to support `not begins` and `not ends` operators.
-
-### ⚙️ Technical
-
-* `FetchService` will recognize variants on the `application/json` content-type when processing
-  failed responses and decoding exceptions - e.g. `application/problem+json`.
-
->>>>>>> 7729a40f
 
 ## 77.1.1 - 2025-11-12
 
