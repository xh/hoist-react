--- conflicted
+++ resolved
@@ -3,18 +3,16 @@
 ## v51.0.0-SNAPSHOT - unreleased
 
 ### 🎁 New Features
-<<<<<<< HEAD
-* `ButtonGroupInput` supports new `enableMulti` prop.
-=======
 * `HoistBase` `addReaction()` and `addAutorun()` now can create multiple reactions in one call, and
  will ignore nullish inputs.
+* `ButtonGroupInput` supports new `enableMulti` prop.
+
 
 ### 🐞 Bug Fixes
 
 * Fix issue where `ModalSupport` would trigger `MobX` memo warning in console.
 * Fix `Grid` rendering glitches when used inside `Panel` with `ModalSupport`.
 * Fix incorrect text color on desktop toasts with a warning intent.
->>>>>>> 0d5a2177
 
 ## v50.1.1 - 2022-07-29
 
