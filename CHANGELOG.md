# Changelog

## 59.0.0-SNAPSHOT - unreleased

<<<<<<< HEAD
### 🐞 Bug Fixes

* Fixed bug where having multiple `GroupingChooser` components rendered using the same model would
  result in the popover for all components showing on click.
=======
### 💥 Breaking Changes

* Apps should update their Typescript dependency to v5.1. This should be a drop-in for most
  applications, or require only minor changes. Note that Hoist has not yet adopted the updated
  approach to decorators added in TS v5, maintaining compatibility with the "legacy" syntax.
* `DataViewConfig` no longer directly supports `GridConfig` parameters - instead, nest `GridConfig`
  options you wish to set via the new `gridOptions` parameter. Please note that, as before, not
  all `GridConfig` options are supported by (or make sense for) the `DataView` component.

### 📚 Libraries

* mobx `6.8 -> 6.9`
* semver `7.3 -> 7.5`
* typescript `4.9 -> 5.1`
>>>>>>> b1100d0d

## 58.0.1 - 2023-07-13

### 🐞 Bug Fixes

* Fixed bug where `TabContainerModel` with routing enabled would drop route params when navigating
  between tabs.

## 58.0.0 - 2023-07-07

### 🎁 New Features

* Deprecated `xhAppVersionCheckEnabled` config in favor of object-based `xhAppVersionCheck`. Hoist
  will auto-migrate the existing value to this new config's `mode` flag. While backwards
  compatible with older versions of hoist-core, the new `forceReload` mode
  requires `hoist-core >= v16.4`.
* Enhanced `NumberFormatOptions.colorSpec` to accept CSS properties in addition to class names.
* Enhanced `TabSwitcher` to allow navigation using arrow keys when focused.
* Added new option `TrackOptions.logData` to provide support for logging application data in
  `TrackService.`  Requires `hoist-core >= v16.4`.
* New `XH.pageState` provides observable access to the current lifecycle state of the app, allowing
  apps to react to changes in page visibility and focus, as well as detecting when the browser has
  frozen a tab due to inactivity or navigation.

### 💥 Breaking Changes

* The `Column.getValueFn` and `Column.renderer` functions will no longer be passed the `agParams`
  argument. This argument was not passed consistently by Hoist when calling these functions; and was
  specifically omitted during operations such as column sizing, tooltip generation and Grid content
  searching. We do not expect this argument was being used in practice by applications, but
  applications should ensure this is the case, and adjust these callbacks if necessary.

## 57.0.0 - 2023-06-20

### 🎁 New Features

* Enhanced Admin alert banners with the ability to save messages as presets. Useful for
  standardizing alert or downtime banners, where pre-approved language can be saved as a preset for
  later loaded into a banner by members of an application support team (
  requires `hoist-core >= v16.3.0`).
* Added bindable `readonly` property to `LeftRightChooserModel`.

### ⚙️ Technical

* Support the `HOIST_IMPERSONATOR` role introduced in hoist-core `v16.3.0`
* Hoist now supports and requires ag-Grid v30 or higher. This version includes critical
  performance improvements to scrolling without the problematic 'ResizeObserver' issues discussed
  below.

### 💥 Breaking Changes

* The deprecated `@settable` decorator has now been removed. Use `@bindable` instead.
* The deprecated class `@xh/hoist/admin/App` has been removed. Use `@xh/hoist/admin/AppComponent`
  instead.

### 🐞 Bug Fixes

* Fixed a bug where Onsen components wrappers could not forward refs.
* Improved the exceptions thrown by fetchService when errors occur parsing response JSON.

## 56.6.0 - 2023-06-01

### 🎁 New Features

* New global property `AgGrid.DEFAULT_PROPS` to provide application wide defaults for any instances
  of `AgGrid` and `Grid` components.

### ⚙️ Technical

* The workaround of defaulting the AG Grid prop `suppressBrowserResizeObserver: true`, added in
  v56.3.0, has been removed. This workaround can cause sizing issues with flex columns and should
  not be needed once [the underlying issue](https://github.com/ag-grid/ag-grid/issues/6562) is fixed
  in an upcoming AG Grid release.
    * As of this release date, we recommend apps stay at AG Grid 29.2. This does not include the
      latest AG performance improvements, but avoids the sizing issues present in 29.3.5.
    * If you want to take the latest AG Grid 29.3.5, please re-enable
      the `suppressBrowserResizeObserver` flag with the new `DEFAULT_PROPS` static described
      above. Scan your app carefully for column sizing issues.

### 🐞 Bug Fixes

* Fixed broken change handler for mobile inputs that wrap around Onsen UI inputs, including
  `NumberInput`, `SearchInput`, and `TextInput`.

### 📚 Libraries

* @blueprintjs/core `^4.14 -> ^4.20` (apps might have already updated to a newer minor version)

## 56.5.0 - 2023-05-26

### 🎁 New Features

* Added `regexOption` and `caseSensitive` props to the `LogDisplayModel`. (Case-sensitive search
  requires `hoist-core >= v16.2.0`).
* Added new `GroupingChooserModel.commitOnChange` config - enable to update the observable grouping
  value as the user adjusts their choices within the control. Default behavior is unchanged,
  requiring user to dismiss the popover to commit the new value.
* Added new `Select.enableTooltips` prop - enable for select inputs where the text of a
  selected value might be elided due to space constraints. The tooltip will display the full text.
* Enabled user-driven sorting for the list of available values within Grid column filters.
* Updated `CodeInput.showCopyButton` (copy-to-clipboard feature) default to true (enabled).

### ⚙️ Technical

* `DataView` now supports an `agOptions` prop to allow passing arbitrary AG Grid props to the
  underlying grid instance. (Always supported by `Grid`, now also supported by `DataView`.)

### 🐞 Bug Fixes

* Fixed layout bug where popovers triggered from a parent `Panel` with `modalSupport` active could
  render beneath that parent's own modal dialog.
* Fixed broken `CodeInput` copy-to-clipboard feature.

## v56.4.0 - 2023-05-10

### 🎁 New Features

* Ensure that non-committed values are also checked when filtering a store with a FieldFilter.
  This will maximize chances that records under edit will not disappear from user view due to
  active filters.

### 🐞 Bug Fixes

* Fix bug where Grid ColumnHeaders could throw when `groupDisplayType` was set to `singleColumn`.

### ⚙️ Technical

* Adjustment to core model lookup in Hoist components to better support automated testing.
  Components no longer strictly require rendering within an `AppContainer`.

### ⚙️ Typescript API Adjustments

* Improved return types for `FetchService` methods and corrected `FetchOptions` interface.

## v56.3.0 - 2023-05-08

### 🎁 New Features

* Added support for new `sortOrder` argument to `XH.showBanner()`. A default sort order is applied
  if unspecified, ensuring banners do not unexpectedly change order when refreshed.

### ⚙️ Typescript API Adjustments

* Improved the recommendation for the app `declare` statement within
  our [TypeScript migration docs](https://github.com/xh/hoist-react/blob/develop/docs/upgrade-to-typescript.md#bootstrapts--service-declarations).
    * See this [Toolbox commit](https://github.com/xh/toolbox/commit/8df642cf) for a small,
      recommended app-level change to improve autocompletion and usage checks within IntelliJ.
* Added generic support to `XH.message()` and `XH.prompt()` signatures with return type
  of `Promise<T | boolean>`.
* Moved declaration of optional `children` prop to base `HoistProps` interface - required for TSX
  support.

### ✨ Styles

* Removed `--xh-banner-height` CSS var.
    * Desktop banners are implemented via `Toolbar`, which correctly sets a min height.
    * Mobile banners now specify `min-height: 40px` via the `.xh-banner` class.
    * This change allows banners containing custom components to grow to fit their contents without
      requiring app-level CSS overrides.
* Added new `--xh-grid-filter-popover-[height|width]-px` CSS variables to support easier custom
  sizing for grid column header filter popovers.

### ⚙️ Technical

* Updated internal config defaults to support latest AG Grid v29.3.4+ with use of
  AG `suppressBrowserResizeObserver` config. Applications are encouraged to update to the latest AG
  Grid dependencies to take advantage of ongoing performance updates.

## v56.2.0 - 2023-04-28

### 🎁 New Features

* Added `DashContainerModel.margin` config to customize the width of the resize splitters
  between widgets.

### ⚙️ Technical

* Improve scrolling performance for `Grid` and `DataView` via internal configuration updates.

## v56.1.0 - 2023-04-14

### 🎁 New Features

* Display improved memory management diagnostics within Admin console Memory Monitor.
    * New metrics require optional-but-recommended update to `hoist-core >= v16.1.0`.

### 🐞 Bug Fixes

* Fixes bug with display/reporting of exceptions during app initialization sequence.

## v56.0.0 - 2023-03-29

### 🎁 New Features

* `PanelModel` now supports a `defaultSize` property specified in percentage as well as pixels
  (e.g. `defaultSize: '20%'` as well as `defaultSize: 200`).
* `DashCanvas` views can now be programmatically added with specified width and height dimensions.
* New `FetchService.abort()` API allows manually aborting a pending fetch request.
* Hoist exceptions have been enhanced and standardized, including new TypeScript types. The
  `Error.cause` property is now populated for wrapping exceptions.
* New `GridModel.headerMenuDisplay` config for limiting column header menu visibility to on hover.

### 💥 Breaking Changes

* Requires Hoist Core v16 or higher.
* Requires AG Grid v29.0.0 or higher - update your AG Grid dependency in your app's `package.json`
  file. See the [AG Grid Changelog](https://www.ag-grid.com/changelog) for details.
    * Add a dependency on `@ag-grid-community/styles` to import new dedicated styles package.
    * Imports of AG Grid CSS files within your app's `Bootstrap.ts` file will also need to be
      updated to import styles from their new location. The recommended imports are now:

```typescript
import '@ag-grid-community/styles/ag-grid.css';
import '@ag-grid-community/styles/ag-theme-balham.css';
```

* New `xhActivityTrackingConfig` soft-configuration entry places new limits on the size of
  any `data` objects passed to `XH.track()` calls.
    * Any track requests with data objects exceeding this length will be persisted, but without the
      requested data.
    * Activity tracking can also be disabled (completely) via this same config.
* "Local" preferences are no longer supported. Application should use `LocalStorageService` instead.
  With v56, the `local` flag on any preferences will be ignored, and all preferences will be saved
  on the server instead.
    * Note that Hoist will execute a one-time migration of any existing local preference values
      from the user's browser to the server on app load.
* Removed `Column.tooltipElement`. Use `tooltip` instead.
* Removed `fill` prop on `TextArea` and `NumberInput` component. Use `flex` instead.
* Removed previously deprecated `Button.modifier.outline` and `Button.modifier.quiet` (mobile only).
* Removed previously deprecated `AppMenuButton.extraItems.onClick`. Use `actionFn` instead.

### ⚙️ Typescript API Adjustments

* New Typescript types for all Hoist exceptions.
* Integration of AG Grid community types.

### ⚙️ Technical

* Hoist source code has been reformatted with Prettier.
* Admin Console modules that have been disabled via config are no longer hidden completely, but
  instead will render a placeholder pointing to the relevant config name.

### 📚 Libraries

* mobx `6.7 -> 6.8`
* dompurify `2.4 -> 3.0`

## v55.4.0 - 2023-03-23

### 💥 Breaking Changes

* Requires AG Grid v29.0.0 or higher - see release notes for v56.0.0 above.

### 🐞 Bug Fixes

* Addresses `AgGrid` v28 regression whereby changing column visibility via state breaks grid
  rendering when column groups are set via the `groupId` property.

## v55.3.2 - 2023-03-22

### 🐞 Bug Fixes

* Fixed issue where a filter on a `LocalDate` field created via `FilterChooser` would cause a
  grid column filter on the same field to fail to properly render when shown.

## v55.3.1 - 2023-03-14

### 🐞 Bug Fixes

* Revert native `structuredClone` to lodash `deepClone` throughout toolkit.

## v55.3.0 - 2023-03-03

### 🐞 Bug Fixes

* Grid column filters scroll their internal grid horizontally to avoid clipping longer values.
* Minor improvements to the same grid filter dialog's alignment and labelling.

### ⚙️ Technical

* Use native `structuredClone` instead of lodash `deepClone` throughout toolkit.

## v55.2.1 - 2023-02-24

### 🐞 Bug Fixes

* Fixed issue where a resizable `Panel` splitter could be rendered incorrectly while dragging.

## v55.2.0 - 2023-02-10

### 🎁 New Features

* `DashCanvas` enhancements:
    * Views now support minimum and maximum dimensions.
    * Views now expose an `allowDuplicate` flag for controlling the `Duplicate` menu item
      visibility.

### 🐞 Bug Fixes

* Fixed a bug with Cube views having dimensions containing non-string or `null` values. Rows grouped
  by these dimensions would report values for the dimension which were incorrectly stringified (e.g.
  `'null'` vs. `null` or `'5'` vs. `5`). This has been fixed. Note that the stringified value is
  still reported for the rows' `cubeLabel` value, and will be used for the purposes of grouping.

### ⚙️ Typescript API Adjustments

* Improved signatures of `RestStore` APIs.

## v55.1.0 - 2023-02-09

Version 55 is the first major update of the toolkit after our transition to Typescript. In addition
to a host of runtime fixes and features, it also contains a good number of important Typescript
typing adjustments, which are listed below. It also includes a helpful
[Typescript upgrade guide](https://github.com/xh/hoist-react/blob/develop/docs/upgrade-to-typescript.md).

### 🎁 New Features

* Grid exports can now be tracked in the admin activity tab by setting `exportOptions.track` to
  true (defaults to false).
* Miscellaneous performance improvements to the cube package.
* The implementation of the `Cube.omitFn` feature has been enhanced. This function will now be
  called on *all* non-leaf nodes, not just single child nodes. This allows for more flexible
  editing of the shape of the resulting hierarchical data emitted by cube views.

### 🐞 Bug Fixes

* Fixed: grid cell editors would drop a single character edit.
* Fixed: grid date input editor's popup did not position correctly in a grid with pinned columns.
* Fixed issue with `DashContainer` flashing its "empty" text briefly before loading.
* Several Hoist TypeScript types, interfaces, and signatures have been improved or corrected (typing
  changes only).
* Fix bug where a `className` provided to a `Panel` with `modalSupport` would be dropped when in a
  modal state. Note this necessitated an additional layer in the `Panel` DOM hierarchy. Highly
  specific CSS selectors may be affected.
* Fix bug where `TileFrame` would not pass through the keys of its children.

### 💥 Breaking Changes

* The semantics of `Cube.omitFn` have changed such that it will now be called on all aggregate
  nodes, not just nodes with a single child. Applications may need to adjust any implementation of
  this function accordingly.
* `hoistCmp.containerFactory` and `hoistCmp.withContainerFactory` are removed in favor of
  the basic `hoistCmp.factory` and `hoistCmp.withFactory` respectively. See typescript
  API adjustments below.

### ⚙️ Typescript API Adjustments

The following Typescript API were adjusted in v55.

* Removed the distinction between `StandardElementFactory` and `ContainerElementFactory`. This
  distinction was deemed to be unnecessary, and overcomplicated the understanding of Hoist.
  Applications should simply continue to use `ElementFactory` instead. `hoistCmp.containerFactory`
  and `hoistCmp.withContainerFactory` are also removed in favor of the basic `hoistCmp.factory` and
  `hoistCmp.withFactory` respectively.
* `HoistProps.modelConfig` now references the type declaration of `HoistModel.config`. See
  `PanelModel` and `TabContainerModel` for examples.
* The new `SelectOption` type has been made multi-platform and moved to `@xh/hoist/core`.

**Note** that we do not intend to make such extensive Typescript changes going forward post-v55.0.
These changes were deemed critical and worth adjusting in our first typescript update, and before
typescript has been widely adopted in production Hoist apps.

### ⚙️ Technical

* Hoist's `Icon` enumeration has been re-organized slightly to better separate icons that describe
  "what they look like" - e.g. `Icon.magnifyingGlass()` - from an expanded set of aliases that
  describe "how they are used" - e.g. `Icon.search()`.
    * This allows apps to override icon choices made within Hoist components in a more targeted way,
      e.g. by setting `Icon.columnMenu = Icon.ellipsisVertical`.
* All Hoist configurations that support `omit: boolean` now additionally support a "thunkable"
  callback of type `() => boolean`.
* `Grid` will only persist minimal user column state for hidden columns, to reduce user pref sizes.

### 📚 Libraries

* @blueprintjs/core `^4.12 -> ^4.14`
* corejs `^3.26 -> ^3.27`
* mobx `6.6 -> 6.7`
* onsenui `2.11 -> 2.12` (*see testing note below)
* react-onsenui `1.11 > 1.13`

### ✅ Testing Scope

* *Full regression testing recommended for _mobile_ apps.* While the upgrade from 2.11 to 2.12
  appears as a minor release, it was in fact a major update to the library.
  See [the Onsen release notes](https://github.com/OnsenUI/OnsenUI/releases/tag/2.12.0) for
  additional details. Note that Hoist has handled all changes required to its Onsen API calls,
  and there are no breaking changes to the Hoist mobile component APIs. As a result, mobile apps
  _might_ not need to change anything, but extra care in testing is still recommended.

## v54.0.0 - 2022-12-31

We are pleased to announce that Hoist React has been fully rewritten in TypeScript! ✨🚀

All core Hoist Components, Models, and other utilities now have TypeScript interfaces for their
public APIs, improving the developer ergonomics of the toolkit with much more accurate dev-time type
checking and intellisense. Developers now also have the option (but are not required) to write
application code using TypeScript.

Runtime support for TypeScript is provided by `@xh/hoist-dev-utils v6.1+`, which recognizes and
transpiles TypeScript files (`.ts|.tsx`) via the `@babel/plugin-transform-typescript` plugin.
Development-time support can be provided by the user's IDE (e.g. IntelliJ or VSCode, which both
provide strong TypeScript-based error checking and auto-completion).

The goal of this release is to be backward compatible with v53 to the greatest degree possible, and
most applications will run with minimal or no changes. However, some breaking changes were required
and can require application adjustments, as detailed below.

As always, please review our [Toolbox project](https://github.com/xh/toolbox/), which we've updated
to use TypeScript for its own app-level code.

### 🎁 New Features

* New TypeScript interface `HoistProps` and per-component extensions to specify props for all
  components. This replaces the use of the `PropTypes` library, which is no longer included.
* ~~Enhanced TypeScript-aware implementations of `ElementFactory`, including separate factories for
  standard components (`elementFactory`) and components that often take children only
  (`containerElementFactory`).~~
* The `@bindable` annotation has been enhanced to produce a native javascript setter for its
  property as well as the `setXXX()` method it currently produces. This provides a more typescript
  friendly way to set properties in a mobx action, and should be the favored method going forward.
  The use of the `setXXX()` method will continue to be supported for backward compatibility.
* References to singleton instances of services and the app model can now also be gained via the
  static `instance` property on the class name of the singleton - e.g. `MyAppModel.instance`.
  Referencing app-level services and the AppModel via `XH` is still fully supported and recommended.
* New utility function `waitFor` returns a promise that will resolve after a specified condition
  has been met, polling at a specified interval.
* Hoist Components will now automatically remount if the model passed to them (via context or props)
  is changed during the lifetime of the component. This allows applications to swap out models
  without needing to manually force the remounting of related components with an explicit
  `key` setting, i.e.  `key: model.xhId`.
* `fmtQuantity` function now takes two new flags `useMillions` and `useBillions`.

### 💥 Breaking Changes

* The constructors for `GridModel` and `Column` no long accept arbitrary rest (e.g `...rest`)
  arguments for applying app-specific data to the object. Instead, use the new `appData` property
  on these objects.
* ~~The `elemFactory` function has been removed. Applications calling this function should specify
  `elementFactory` (typically) or `containerElementFactory` instead.~~
    * ~~Most application components are defined using helper aliases `hoistCmp.factory`
      and `hoistCmp.withFactory` - these calls do _not_ need to change, unless your component
      needs to take a list of children directly (i.e. `someComponent(child1, child2)`).~~
    * ~~Update the definition of any such components to use `hoistCmp.containerFactory` instead.~~
    * ~~Where possible, favor the simpler, default factory for more streamlined type suggestions /
      error messages regarding your component's valid props.~~
* The use of the `model` prop to provide a config object for a model to be created on-the-fly
  is deprecated.
    * Use the new `modelConfig` prop when passing a *plain object config* -
      e.g. `someComp({modelConfig: {modelOpt: true}})`
    * Continue to use the `model` prop when passing an existing model *instance* -
      e.g. `someComp({model: someCompModel})`.
* PropTypes support has been removed in favor of the type script interfaces discussed above. Apps
  importing Hoist Proptypes instances should simply remove these compile-time references.

### 🐞 Bug Fixes

* Fix bug where dragging on any panel header which is a descendant of a `DashCanvasView` would move
  the `DashCanvasView`.
* Fix bug where `GridModel.ensureRecordsVisibleAsync` could fail to make collapsed nodes visible.
* Fix bug where `GridPersistenceModel` would not clean outdated column state.
* Fix animation bug when popping pages in the mobile navigator.

### ⚙️ Technical

* Update `preflight.js` to catch errors that occur on startup, before our in-app exception handling
  is initialized.

### 📚 Libraries

* @blueprintjs/core `4.11 -> 4.12`
* @xh/hoist-dev-utils `6.0 -> 6.1`
* typescript `added @ 4.9`
* highcharts `9.3 -> 10.3`

### ✅ Testing Scope

* *Full regression testing recommended* - this is a major Hoist release and involved a significant
  amount of refactoring to the toolkit code. As such, we recommend a thorough regression test of any
  applications updating to this release from prior versions.

## v53.2.0 - 2022-11-15

### 🎁 New Features

* New methods `Store.errors`, `Store.errorCount`, and `StoreRecord.allErrors` provide convenient
  access to validation errors in the data package.
* New flag `Store.validationIsComplex` indicates whether *all* uncommitted records in a store should
  be revalidated when *any* record in the store is changed.
    * Defaults to `false`, which should be adequate for most use cases and can provide a significant
      performance boost in apps that bulk-insert 100s or 1000s of rows into editable grids.
    * Set to `true` for stores with validations that depend on other editable record values in the
      store (e.g. unique constraints), where a change to record X should cause another record Y to
      change its own validation status.

## v53.1.0 - 2022-11-03

### 🎁 New Features

* `PanelModel` now supports `modalSupport.defaultModal` option to allow rendering a Panel in an
  initially modal state.

### 🐞 Bug Fixes

* Fixed layout issues caused by top-level DOM elements created by `ModalSupport`
  and `ColumnWidthCalculator` (grid auto-sizing). Resolved occasional gaps between select inputs and
  their drop-down menus.
* Fix desktop styling bug where buttons inside a `Toast` could be rendered with a different color
  than the rest of the toast contents.
* Fix `GridModel` bug where `Store` would fail to recognize dot-separated field names as paths
  when provided as part of a field spec in object form.

### ⚙️ Technical

* Snap info (if available) from the `navigator.connection` global within the built-in call to track
  each application load.

## v53.0.0 - 2022-10-19

### 🎁 New Features

* The Hoist Admin Console is now accessible in a read-only capacity to users assigned the
  new `HOIST_ADMIN_READER` role.
* The pre-existing `HOIST_ADMIN` role inherits this new role, and is still required to take any
  actions that modify data.

### 💥 Breaking Changes

* Requires `hoist-core >= 14.4` to support the new `HOIST_ADMIN_READER` role described above. (Core
  upgrade _not_ required otherwise.)

## v52.0.2 - 2022-10-13

### 🐞 Bug Fixes

* Form field dirty checking now uses lodash `isEqual` to compare initial and current values,
  avoiding false positives with Array values.

## v52.0.1 - 2022-10-10

### 🎁 New Features

* New "Hoist Inspector" tool supports displaying and querying all of the Models, Services, and
  Stores within a running application.
    * Admin/dev-focused UI is built into all Desktop apps, activated via discrete new toggle in the
      bottom version bar (look for the 🔍 icon), or by running `XH.inspectorService.activate()`.
    * Selecting a model/service/store instance provides a quick view of its properties, including
      reactively updated observables. Useful for realtime troubleshooting of application state.
    * Includes auto-updated stats on total application model count and memory usage. Can aid in
      detecting and debugging memory leaks due to missing `@managed` annotations and other issues.
* New `DashCanvasViewModel.autoHeight` option fits the view's height to its rendered contents.
* New `DashCanvasAddViewButton` component supports adding views to `DashCanvas`.
* New `TabContainerModel.refreshContextModel` allows apps to programmatically load a `TabContainer`.
* `FilterChooserModel` now accepts shorthand inputs for numeric fields (e.g. "2m").
* Admin Console Config/Pref/Blob differ now displays the last updated time and user for each value.
* New observable `XH.environmentService.serverVersion` property, updated in the background via
  pre-existing `xhAppVersionCheckSecs` config. Note this does not replace or change the built-in
  upgrade prompt banner, but allows apps to take their own actions (e.g. reload immediately) when
  they detect an update on the server.

### 💥 Breaking Changes

* This release moves Hoist to **React v18**. Update your app's `package.json` to require the latest
  18.x versions of `react` and `react-dom`. Unless your app uses certain react-dom APIs directly, no
  other changes should be required.
* Removed deprecated method `XH.setDarkTheme()`. Use `XH.setTheme()` instead to select from our
  wide range of (two) theme options.

### 🐞 Bug Fixes

* `CompoundTaskObserver` improved to prioritize using specific messages from subtasks over the
  overall task message.
* Grid's built in context-menu option for filtering no longer shows `[object Object]` for columns
  that render React elements.
* `Store.updateData()` properly handles data in the `{rawData, parentId}` format, as documented.
* Disabled tabs now render with a muted text color on both light and dark themes, with
  new `--tab-disabled-text-color` CSS var added to customize.

### ⚙️ Technical

* `HoistComponents` no longer mutate the props object passed to them in React production mode. This
  was not causing noticeable application issues, but could result in a component's base CSS class
  being applied multiple times to its DOM element.
* `ModelSelector` used for model lookup and matching will now accept the class name of the model to
  match. Previously only a class reference could be provided.
* New check within service initialization to ensure that app service classes extend `HoistService`
  as required. (Has always been the expectation, but was not previously enforced.)
* `GridModel` will once again immediately sync data with its underlying AG Grid component. This
  reverses a v50.0.0 change that introduced a minimal debounce in order to work around an AG Grid
  rendering bug. The AG Grid bug has been resolved, and this workaround is no longer needed.
* `GridExportService` has improved support for columns of `FieldType.AUTO` and for columns with
  multiple data types and custom export functions. (`hoist-core >= 14.3` required for these
  particular improvements, but not for this Hoist React version in general.)
* The `trimToDepth` has been improved to return a depth-limited clone of its input that better
  handles nested arrays and passes through primitive inputs unchanged.

### 📚 Libraries

* @blueprintjs/core `4.6 -> 4.11`
* @blueprintjs/datetime `4.3 -> 4.4`
* @fortawesome `6.1 -> 6.2`
* dompurify `2.3 -> 2.4`
* react `17.0.1 -> 18.2.0`
* react-dom `17.0.1 -> 18.2.0`

## v51.0.0 - 2022-08-29

### 🎁 New Features

* `ButtonGroupInput` supports new `enableMulti` prop.
* `AboutDialog` can now display more dynamic custom properties.
* New option added to the Admin Activity Tracking chart to toggle on/off weekends when viewing a
  time series.
* The `filterText` field in `ColumnHeaderFilter` now gets autoFocused.

### 💥 Breaking Changes

* `CodeInput` is now rendered within an additional `div` element. Unlikely to cause issues, unless
  using targeted styling of this component.
* `xhAboutMenuConfigs` soft-config is no longer supported. To customize the `AboutDialog`, see
  `HoistAppModel.getAboutDialogItems()`

### 🐞 Bug Fixes

* Fixed issue where `ModalSupport` would trigger `MobX` memo warning in console.
* Fixed issues with `ModalSupport` implementation in `CodeInput`.
* Fixed `Grid` rendering glitches when used inside `Panel` with `ModalSupport`.
* Fixed incorrect text color on desktop toasts with a warning intent.
* Fixed potential for duplication of default Component `className` within list of CSS classes
  rendered into the DOM.
* Added missing `@computed` annotations to several `Store` getters that relay properties from
  its internal recordsets, including `maxDepth` and getters returning counts and empty status.
    * Avoids unnecessary internal render cycles within `Grid` when in tree mode.
    * Could require adjustments for apps that unintentionally relied on these observable getters
      triggering re-renders when records have changed in any way (but their output values have not).
* Hoist-supported menus will no longer filter out a `MenuDivider` if it has a `title`.
* The default `FormField` read-only renderer now supports line breaks.

### ⚙️ Technical

* The `addReaction()` and `addAutorun()` methods on `HoistBase` (i.e. models and services) now
  support passing multiple reactions in a single call and will ignore nullish inputs.

## v50.1.1 - 2022-07-29

### 🐞 Bug Fixes

* Fixed bug where components utilizing `ModalSupport` could render incorrectly when switching
  between inline and modal views.
* Improved behavior of `GridModel.whenReadyAsync()` to allow Grid more time to finish loading data.
  This improves the behavior of related methods `preSelectFirstAsync`, `selectFirstAsync`, and
  `ensureVisibleAsync`.
* `Grid` context menus are now disabled when a user is inline editing.
* An empty `DashCanvas` / `DashContainer` 'Add View' button now only displays a menu of available
  views, without unnecessarily nesting them inside an 'Add' submenu.
* Update `AppMenuButton` and `ContextMenu` to support Blueprint4 `menuItem`.

## v50.1.0 - 2022-07-21

### 🎁 New Features

* New `GridModel` method `ensureRecordsVisibleAsync` accepts one or more store records or IDs and
  scrolls to make them visible in the grid.

### 📚 Libraries

* @blueprintjs/core `4.5 -> 4.6`
* qs `6.10 -> 6.11`
* react-popper `2.2 -> 2.3`

## v50.0.0 - 2022-07-12

### 🎁 New Features

* New `PanelModel.modalSupport` option allows the user to expand a panel into a configurable modal
  dialog - without developers needing to write custom dialog implementations and without triggering
  a remount/rerender of the panel's contents.
* FilterChooser field suggestions now search within multi-word field names.
* Autosize performance has been improved for very large grids.
* New `@abstract` decorator now available for enforcing abstract methods / getters.
* `MessageModel` now receives `dismissable` and `cancelOnDismiss` flags to control the behavior of a
  popup message when clicking the background or hitting the escape key.

### 💥 Breaking Changes

* Hoist now requires AG Grid v28.0.0 or higher - update your AG Grid dependency in your app's
  `package.json` file. See the [AG Grid Changelog](https://www.ag-grid.com/changelog) for details.
* The data reactions between `GridModel` and the underlying Ag-Grid is now minimally debounced. This
  avoids multiple data updates during a single event loop tick, which can corrupt Ag-Grid's
  underlying state in the latest versions of that library.
    * This change should not affect most apps, but code that queries grid state immediately after
      loading or filtering a grid (e.g. selection, row visibility, or expansion state) should be
      tested carefully and may require a call to `await whenReadyAsync()`.
    * Note that this method is already incorporated in to several public methods on `GridModel`,
      including `selectFirstAsync()` and `ensureSelectionVisibleAsync()`.
    * ⚠ NOTE - this change has been reverted as of v52 (see above).
* Blueprint has updated all of its CSS class names to use the `bp4-` prefix instead of the `bp3-`
  prefix. Any apps styling these classes directly may need to be adjusted. See
  https://github.com/palantir/blueprint/wiki/Blueprint-4.0 for more info.
* Both `Panel.title` and `Panel.icon` props must be null or undefined to avoid rendering
  a `PanelHeader`. Previously specifying any 'falsey' value for both (e.g. an empty string
  title) would omit the header.
* `XHClass` (top-level Singleton model for Hoist) no longer extends `HoistBase`
* `DockView` component has been moved into the desktop-specific package `@xh/hoist/desktop/cmp`.
  Users of this component will need to adjust their imports accordingly.
* Requires `hoist-core >= 14.0`. Excel file exporting defaults to using column FieldType.

### 🐞 Bug Fixes

* Fixed several issues introduced with Ag-Grid v27 where rows gaps and similar rendering issues
  could appear after operating on it programmatically (see breaking changes above).
* `ColumnHeaders` now properly respond to mouse events on tablets (e.g. when using a Bluetooth
  trackpad on an iPad).
* Fixed bug where `DashCanvasModel.removeView()` was not properly disposing of removed views
* Fixed exception dialog getting overwhelmed by large messages.
* Fixed exporting to Excel file erroneously coercing certain strings (like "1e10") into numbers.

### ⚙️ Technical

* Hoist will now throw if you import a desktop specific class to a mobile app or vice-versa.

### 📚 Libraries

* @blueprintjs `3.54 -> 4.5`

[Commit Log](https://github.com/xh/hoist-react/compare/v49.2.0...v50.0.0)

## v49.2.0 - 2022-06-14

### 🎁 New Features

* New `@enumerable` decorator for making class members `enumerable`
* New `GridAutosizeOption` `renderedRowsOnly` supports more limited autosizing
  for very large grids.

### 🐞 Bug Fixes

* Fix `FilterChooser` looping between old values if updated too rapidly.
* Allow user to clear an unsupported `FilterChooser` value.
* Fix bug where `Panel` would throw when `headerItems = null`
* Fix column values filtering on `tags` fields if another filter is already present.
* Fix bug where `SwitchInput` `labelSide` would render inappropriately if within `compact` `toolbar`
* Fix bug where `SplitTreeMapModel.showSplitter` property wasn't being set in constructor

### 📚 Libraries

* mobx `6.5 -> 6.6`

[Commit Log](https://github.com/xh/hoist-react/compare/v49.1.0...v49.2.0)

## v49.1.0 - 2022-06-03

### 🎁 New Features

* A `DashCanvasViewModel` now supports `headerItems` and `extraMenuItems`
* `Store` now supports a `tags` field type
* `FieldFilter` supports `includes` and `excludes` operators for `tags` fields

### 🐞 Bug Fixes

* Fix regression with `begins`, `ends`, and `not like` filters.
* Fix `DashCanvas` styling so drag-handles no longer cause horizontal scroll bar to appear
* Fix bug where `DashCanvas` would not resize appropriately on scrollbar visibility change

[Commit Log](https://github.com/xh/hoist-react/compare/v49.0.0...v49.1.0)

## v49.0.0 - 2022-05-24

### 🎁 New Features

* Improved desktop `NumberInput`:
    * Re-implemented `min` and `max` props to properly constrain the value entered and fix several
      bugs with the underlying Blueprint control.
    * Fixed the `precision` prop to be fully respected - values emitted by the input are now
      truncated to the specified precision, if set.
    * Added additional debouncing to keep the value more stable while a user is typing.
* Added new `getAppMenuButtonExtraItems()` extension point on `@xh/hoist/admin/AppModel` to allow
  customization of the Admin Console's app menu.
* Devs can now hide the Admin > General > Users tab by setting `hideUsersTab: true` within a new,
  optional `xhAdminAppConfig` soft-config.
* Added new `SplitTreeMapModel.showSplitter` config to insert a four pixel buffer between the
  component's nested maps. Useful for visualizations with both positive and negative heat values on
  each side, to keep the two sides clearly distinguished from each other.
* New `xhChangelogConfig.limitToRoles` soft-config allows the in-app changelog (aka release notes)
  to be gated to a subset of users based on their role.
* Add support for `Map` and `WeakMap` collections in `LangUtils.getOrCreate()`.
* Mobile `textInput` now accepts an `enableClear` property with a default value of false.

### 💥 Breaking Changes

* `GridModel.groupRowElementRenderer` and `DataViewModel.groupRowElementRenderer` have been removed,
  please use `groupRowRenderer` instead. It must now return a React Element rather than an HTML
  string (plain strings are also OK, but any formatting must be done via React).
* Model classes passed to `HoistComponents` or configured in their factory must now
  extend `HoistModel`. This has long been a core assumption, but was not previously enforced.
* Nested model instances stored at properties with a `_` prefix are now considered private and will
  not be auto-wired or returned by model lookups. This should not affect most apps, but will require
  minor changes for apps that were binding components to non-standard or "private" models.
* Hoist will now throw if `Store.summaryRecord` does not have a unique ID.

### 🐞 Bug Fixes

* Fixed a bug with Panel drag-to-resize within iframes on Windows.
* Worked around an Ag-Grid bug where the grid would render incorrectly on certain sorting changes,
  specifically for abs sort columns, leaving mis-aligned rows and gaps in the grid body layout.
* Fixed a bug in `SelectEditor` that would cause the grid to lose keyboard focus during editing.

### ⚙️ Technical

* Hoist now protects against custom Grid renderers that may throw by catching the error and printing
  an "#ERROR" placeholder token in the affected cell.
* `TreeMapModel.valueRenderer` and `heatRenderer` callbacks are now passed the `StoreRecord` as a
  second argument.
* Includes a new, additional `index-manifest.html` static file required for compatibility with the
  upcoming `hoist-dev-utils v6.0` release (but remains compatible with current/older dev-utils).

### 📚 Libraries

* mobx-react-lite `3.3 -> 3.4`

[Commit Log](https://github.com/xh/hoist-react/compare/v48.0.1...v49.0.0)

## v48.0.1 - 2022-04-22

### 🐞 Bug Fixes

* Improve default rendering to call `toString()` on non-react elements returned by renderers.
* Fixed issue with `model` property missing from `Model.componentProps` under certain conditions.

[Commit Log](https://github.com/xh/hoist-react/compare/v48.0.0...v48.0.1)

## v48.0.0 - 2022-04-21

### 🎁 New Features

* A new `DashCanvas` layout component for creating scrollable dashboards that allow users to
  manually place and size their widgets using a grid-based layout. Note that this component is in
  beta and its API is subject to change.
* FontAwesome upgraded to v6. This includes redesigns of the majority of bundled icons - please
  check your app's icon usages carefully.
* Enhancements to admin log viewer. Log file metadata (size & last modified) available with
  optional upgrade to `hoist-core >= 13.2`.
* Mobile `Dialog` will scroll internally if taller than the screen.
* Configs passed to `XH.message()` and its variants now take an optional `className` to apply to the
  message dialog.
* `fmtQuantity` now displays values greater than one billion with `b` unit, similar to current
  handling of millions with `m`.

### 💥 Breaking Changes

* Hoist now requires AG Grid v27.2.0 or higher - update your AG Grid dependency in your app's
  `package.json` file. See the [AG Grid Changelog](https://www.ag-grid.com/changelog) for details.
  NOTE that AG Grid 27 includes a big breaking change to render cell contents via native React
  elements rather than HTML, along with other major API changes. To accommodate these changes, the
  following changes are required in Hoist apps:
    * `Column.renderer` must now return a React Element rather than an HTML string (plain strings
      are also OK, but any formatting must be done via React). Please review your app grids and
      update any custom renderers accordingly. `Column.elementRenderer` has been removed.
    * `DataViewModel.elementRenderer` has been renamed `DataViewModel.renderer`.
    * Formatter methods and renderers (e.g. `fmtNumber`, `numberRenderer`, etc.) now return React
      Elements by default. The `asElement` option to these functions has been removed. Use the
      new `asHtml` option to return an HTML string where required.
    * The `isPopup` argument to `useInlineEditorModel()` has been removed. If you want to display
      your inline editor in a popup, you must set the new flag `Column.editorIsPopup` to `true`.
* Deprecated message configs `confirmText`, `confirmIntent`, `cancelText`, `cancelIntent` have been
  removed.

### 🐞 Bug Fixes

* Set AG Grid's `suppressLastEmptyLineOnPaste` to true to work around a bug with Excel (Windows)
  that adds an empty line beneath the range pasted from the clipboard in editable grids.
* Fixes an issue where `NumberInput` would initially render blank values if `max` or `min` were
  set.
* Fixes an issue where tree maps would always show green for a `heatValue` of zero.

### 📚 Libraries

* @fortawesome/fontawesome-pro `5.14 -> 6.1`
* mobx `6.3 -> 6.5`
* mobx-react-lite `3.2 -> 3.3`

[Commit Log](https://github.com/xh/hoist-react/compare/v47.1.2...v48.0.0)

## v47.1.2 - 2022-04-01

### 🐞 Bug Fixes

* `FieldFilter`'s check of `committedData` is now null safe. A record with no `committedData` will
  not be filtered out.

[Commit Log](https://github.com/xh/hoist-react/compare/v47.1.1...v47.1.2)

## v47.1.1 - 2022-03-26

### 🎁 New Features

* New "sync with system" theme option - sets the Hoist theme to light/dark based on the user's OS.
* Added `cancelAlign` config to `XH.message()` and variants. Customize to "left" to render
  Cancel and Confirm actions separated by a filler.
* Added `GridModel.restoreDefaultsFn`, an optional function called after `restoreDefaultsAsync`.
  Allows apps to run additional, app-specific logic after a grid has been reset (e.g. resetting
  other, related preferences or state not managed by `GridModel` directly).
* Added `AppSpec.lockoutPanel`, allowing apps to specify a custom component.

### 🐞 Bug Fixes

* Fixed column auto-sizing when `headerName` is/returns an element.
* Fixed bug where subforms were not properly registering as dirty.
* Fixed an issue where `Select` inputs would commit `null` whilst clearing the text input.
* Fixed `Clock` component bug introduced in v47 (configured timezone was not respected).

### 📚 Libraries

* @blueprintjs/core `3.53 -> 3.54`
* @blueprintjs/datetime `3.23 -> 3.24`

[Commit Log](https://github.com/xh/hoist-react/compare/v47.0.1...v47.1.1)

## v47.0.1 - 2022-03-06

### 🐞 Bug Fixes

* Fix to mobile `ColChooser` error re. internal model handling.

[Commit Log](https://github.com/xh/hoist-react/compare/v47.0.0...v47.0.1)

## v47.0.0 - 2022-03-04

### 🎁 New Features

* Version 47 provides new features to simplify the wiring of models to each other and the components
  they render. In particular, it formalizes the existing concept of "linked" HoistModels - models
  created by Hoist via the `creates` directive or the `useLocalModel` hook - and provides them with
  the following new features:
    - an observable `componentProps` property with access to the props of their rendered component.
    - a `lookupModel()` method and a `@lookup` decorator that can be used to acquire references to
      other HoistModels that are ancestors of the model in the component hierarchy.
    - new `onLinked()` and `afterLinked()` lifecycle methods, called when the model's associated
      component is first rendered.
* As before, linked models are auto-loaded and registered for refreshes within the `RefreshContext`
  they reside in, as well as destroyed when their linked component is unmounted. Also note that the
  new features described above are all "opt-in" and should be fully backward compatible with
  existing application code.
* Hoist will now more clearly alert if a model specified via the `uses()` directive cannot be
  resolved. A new `optional` config (default false) supports components with optional models.
* New support in Cube views for aggregators that depend on rows in the data set other than their
  direct children. See new property `Aggregator.dependOnChildrenOnly` and new `AggregationContext`
  argument passed to `Aggregator.aggregate()` and `Aggregator.replace()`
* Clarified internal CSS classes and styling for `FormField`.
    * ⚠️ Note that as part of this change, the `xh-form-field-fill` class name is no longer in use.
      Apps should check for any styles for that class and replace with `.xh-form-field-inner--flex`.

### 🐞 Bug Fixes

* Fixed an issue where the menu would flash open and closed when clicking on the `FilterChooser`
  favorites button.

### 💥 Breaking Changes

* Dashboard widgets no longer receive the `viewModel` prop. Access to the `DashViewModel` within a
  widget should be obtained using either the lookup decorator (i.e. `@lookup(DashViewModel)`)
  or the `lookupModel()` method.

### 📚 Libraries

* @blueprintjs/core `3.52 -> 3.53`

[Commit Log](https://github.com/xh/hoist-react/compare/v46.1.2...v47.0.0)

## v46.1.2 - 2022-02-18

### 🐞 Bug Fixes

* Fixed an issue where column autosize can reset column order under certain circumstances.

[Commit Log](https://github.com/xh/hoist-react/compare/v46.1.1...v46.1.2)

## v46.1.1 - 2022-02-15

### 🐞 Bug Fixes

* Prevent `onClick` for disabled mobile `Buttons`.

[Commit Log](https://github.com/xh/hoist-react/compare/v46.1.0...v46.1.1)

## v46.1.0 - 2022-02-07

### Technical

* This release modifies our workaround to handle the AG Grid v26 changes to cast all of their node
  ids to strings. The initial approach in v46.0.0 - matching the AG Grid behavior by casting all
  `StoreRecord` ids to strings - was deemed too problematic for applications and has been reverted.
  Numerical ids in Store are once again fully supported.
* To accommodate the AG Grid changes, applications that are using AG Grid APIs (e.g.
  `agApi.getNode()`) should be sure to use the new property `StoreRecord.agId` to locate and compare
  records. We expect such usages to be rare in application code.

### 🎁 New Features

* `XH.showFeedbackDialog()` now takes an optional message to pre-populate within the dialog.
* Admins can now force suspension of individual client apps from the Server > WebSockets tab.
  Intended to e.g. force an app to stop refreshing an expensive query or polling an endpoint removed
  in a new release. Requires websockets to be enabled on both server and client.
* `FormField`s no longer need to specify a child input, and will simply render their readonly
  version if no child is specified. This simplifies the common use-case of fields/forms that are
  always readonly.

### 🐞 Bug Fixes

* `FormField` no longer throw if given a child that did not have `propTypes`.

[Commit Log](https://github.com/xh/hoist-react/compare/v46.0.0...v46.1.0)

## v46.0.0 - 2022-01-25

### 🎁 New Features

* `ExceptionHandler` provides a collection of overridable static properties, allowing you to set
  app-wide default behaviour for exception handling.
* `XH.handleException()` takes new `alertType` option to render error alerts via the familiar
  `dialog` or new `toast` UI.
* `XH.toast()` takes new `actionButtonProps` option to render an action button within a toast.
* New `GridModel.highlightRowOnClick` config adds a temporary highlight class to grid rows on user
  click/tap. Intended to improve UI feedback - especially on mobile, where it's enabled by default.
* New `GridModel.isInEditingMode` observable tracks inline editing start/stop with a built-in
  debounce, avoiding rapid cycling when e.g. tabbing between cells.
* `NumberInput` now supports a new `scaleFactor` prop which will be applied when converting between
  the internal and external values.
* `FilterChooser` now displays more minimal field name suggestions when first focused, as well as a
  new, configurable usage hint (`FilterChooserModel.introHelpText`) above those suggestions.

### 💥 Breaking Changes

* Hoist now requires AG Grid v26.2.0 or higher - update your AG Grid dependency in your app's
  `package.json` file. See the [AG Grid Changelog](https://www.ag-grid.com/changelog) for details.
* ~~`StoreRecord.id` must now be a String. Integers IDs were previously supported, but will be cast
  Strings during record creation.~~
    * ~~Apps using numeric record IDs for internal or server-side APIs will need to be reviewed and
      updated to handle/convert string values.~~
    * ~~This change was necessitated by a change to Ag-Grid, which now also requires String IDs for
      its row node APIs.~~
    * NOTE - the change above to require string IDs was unwound in v46.1.
* `LocalDate` methods `toString()`, `toJSON()`, `valueOf()`, and `isoString()` now all return the
  standard ISO format `YYYY-MM-DD`, consistent with built-in `Date.toISOString()`. Prior versions
  returned`YYYYMMDD`.
* The `stringifyErrorSafely` function has been moved from the `@xh/hoist/exception` package to a
  public method on `XH.exceptionHandler`. (No/little impact expected on app code.)

### 🐞 Bug Fixes

* Fix to incorrect viewport orientation reporting due to laggy mobile resize events and DOM APIs.

[Commit Log](https://github.com/xh/hoist-react/compare/v45.0.2...v46.0.0)

## v45.0.2 - 2022-01-13

### 🎁 New Features

* `FilterChooser` has new `menuWidth` prop, allowing you to specify as width for the dropdown menu
  that is different from the control.

### 🐞 Bug Fixes

* Fixed cache clearing method on Admin Console's Server > Services tab.
* Several fixes to behavior of `GridAutosizeMode.MANAGED`

[Commit Log](https://github.com/xh/hoist-react/compare/v45.0.1...v45.0.2)

## v45.0.1 - 2022-01-07

### 🐞 Bug Fixes

* Fixed a minor bug preventing Hoist apps from running on mobile Blackberry Access (Android)
  browsers

### ⚙️ Technical

* New flag `Store.experimental.castIdToString`

[Commit Log](https://github.com/xh/hoist-react/compare/v45.0.0...v45.0.1)

## v45.0.0 - 2022-01-05

### 🎁 New Features

* Grid filters configured with `GridFilterFieldSpec.enableValues` offer autocomplete suggestions
  for 'Equals' and 'Not Equals' filters.
* `GridFilterFieldSpec` has new `values` and `forceSelection` configs.
* `FilterChooser` displays a list of fields configured for filtering to improve the usability /
  discoverability of the control. Enabled by default, but can be disabled via
  new `suggestFieldsWhenEmpty` model config.
* `TreeMap` uses lightest shading for zero heat, reserving grey for nil.
* New property `Store.reuseRecords` controls if records should be reused across loads based on
  sharing identical (by reference) raw data. NOTE - this behavior was previously always enabled, but
  can be problematic under certain conditions and is not necessary for most applications. Apps with
  large datasets that want to continue to use this caching should set this flag explicitly.
* Grid column filters tweaked with several improvements to usability and styling.
* `LocalDate.get()` now supports both 'YYYY-MM-DD' and 'YYYYMMDD' inputs.
* Mobile `Button` has new `intent`, `minimal` and `outlined` props.

### 💥 Breaking Changes

* `FilterChooserFieldSpec.suggestValues` has been renamed `enableValues`, and now only accepts a
  boolean.
* `Column.exportFormat`, `Column.exportWidth` and the `ExportFormat` enum have been renamed
  `Column.excelFormat`, `Column.excelWidth` and `ExcelFormat` respectively.
* `Store.reuseRecords` must now be explicitly set on Stores with large datasets that wish to cache
  records by raw data identity (see above).
* `Record` class renamed to `StoreRecord` in anticipation of upcoming changes to JavaScript standard
  and to improve compatibility with TypeScript.
    * Not expected to have much or any impact on application code, except potentially JSDoc typings.
* Mobile `Button` no longer supports `modifier` prop. Use `minimal` and `outlined` instead.
* The following deprecated APIs were removed:
    * GridModel.selection
    * GridModel.selectedRecordId
    * StoreSelectionModel.records
    * StoreSelectionModel.ids
    * StoreSelectionModel.singleRecord
    * StoreSelectionModel.selectedRecordId
    * DataViewModel.selection
    * DataViewModel.selectedRecordId
    * RestGridModel.selection
    * LogUtils.withShortDebug
    * Promise.start

### 🐞 Bug Fixes

* `DashContainer` overflow menu still displays when the optional menu button is enabled.
* Charts in fullscreen mode now exit fullscreen mode gracefully before re-rendering.

### 📚 Libraries

* @popperjs/core `2.10 -> 2.11`
* codemirror `5.63 -> 6.65`
* http-status-codes `2.1 -> 2.2`
* prop-types `15.7 -> 15.8`
* store2 `2.12 -> 2.13`
* ua-parser-js `0.7 -> 1.0.2` (re-enables auto-patch updates)

[Commit Log](https://github.com/xh/hoist-react/compare/v44.3.0...v45.0.0)

## v44.3.0 - 2021-12-15

### 🐞 Bug Fixes

* Fixes issue with columns failing to resize on first try.
* Fixes issue preventing use of context menus on iPad.

### 📚 Libraries

* @blueprintjs/core `3.51 -> 3.52`

* [Commit Log](https://github.com/xh/hoist-react/compare/v44.2.0...v44.3.0)

## v44.2.0 - 2021-12-07

### 🎁 New Features

* Desktop inline grid editor `Select` now commits the value immediately on selection.
* `DashContainerModel` now supports an observable `showMenuButton` config which will display a
  button in the stack header for showing the context menu
* Added `GridAutosizeMode.MANAGED` to autosize Grid columns on data or `sizingMode` changes, unless
  the user has manually modified their column widths.
* Copying from Grids to the clipboard will now use the value provided by the `exportValue`
  property on the column.
* Refresh application hotkey is now built into hoist's global hotkeys (shift + r).
* Non-SSO applications will now automatically reload when a request fails due to session timeout.
* New utility methods `withInfo` and `logInfo` provide variants of the existing `withDebug` and
  `logDebug` methods, but log at the more verbose `console.log` level.

### 🐞 Bug Fixes

* Desktop panel splitter can now be dragged over an `iframe` and reliably resize the panel.
* Ensure scrollbar does not appear on multi-select in toolbar when not needed.
* `XH.isPortrait` property fixed so that it no longer changes due to the appearance of the mobile
  keyboard.

[Commit Log](https://github.com/xh/hoist-react/compare/v44.1.0...v44.2.0)

## v44.1.0 - 2021-11-08

### 🎁 New Features

* Changes to App Options are now tracked in the admin activity tab.
* New Server > Environment tab added to Admin Console to display UI server environment variables and
  JVM system properties. (Requires `hoist-core >= 10.1` to enable this optional feature.)
* Provided observable getters `XH.viewportSize`, `XH.isPortrait` and `XH.isLandscape` to allow apps
  to react to changes in viewport size and orientation.

### 🐞 Bug Fixes

* Desktop inline grid editor `DateInput` now reliably shows its date picker pop-up aligned with the
  grid cell under edit.
* Desktop `Select.hideDropdownIndicator` now defaults to `true` on tablet devices due to UX bugs
  with the select library component and touch devices.
* Ensure `Column.autosizeBufferPx` is respected if provided.

### ✨ Styles

* New `--xh-menu-item` CSS vars added, with tweaks to default desktop menu styling.
* Highlight background color added to mobile menu items while pressed.

[Commit Log](https://github.com/xh/hoist-react/compare/v44.0.0...v44.1.0)

## v44.0.0 - 2021-10-26

⚠ NOTE - apps must update to `hoist-core >= 10.0.0` when taking this hoist-react update.

### 🎁 New Features

* TileFrame now supports new `onLayoutChange` callback prop.

### 🐞 Bug Fixes

* Field Filters in data package now act only on the `committed` value of the record. This stabilizes
  filtering behavior in editable grids.
* `JsonBlobService.updateAsync()` now supports data modifications with `null` values.
* Fixes an issue with Alert Banner not broadcasting to all users.
* Selected option in `Select` now scrolls into view on menu open.

### 💥 Breaking Changes

* Update required to `hoist-core >= 10.0.0` due to changes in `JsonBlobService` APIs and the
  addition of new, dedicated endpoints for Alert Banner management.

[Commit Log](https://github.com/xh/hoist-react/compare/v43.2.0...v44.0.0)

## v43.2.0 - 2021-10-14

### 🎁 New Features

* Admins can now configure an app-wide alert banner via a new tab in the Hoist Admin console.
  Intended to alert users about planned maintenance / downtime, known problems with data or upstream
  systems, and other similar use cases.
* Minor re-org of the Hoist Admin console tabs. Panels relating primarily to server-side features
  (including logging) are now grouped under a top-level "Server" tab. Configs have moved under
  "General" with the new Alert Banner feature.

### 🐞 Bug Fixes

* Always enforce a minimal `wait()` within `GridModel.autosizeAsync()` to ensure that the Grid has
  reacted to any data changes and AG Grid accurately reports on expanded rows to measure.

[Commit Log](https://github.com/xh/hoist-react/compare/v43.1.0...v43.2.0)

## v43.1.0 - 2021-10-04

### 🎁 New Features

* The Admin Console log viewer now supports downloading log files.
    * Note apps must update to `hoist-core >= v10.0` to enable this feature.
    * Core upgrade is _not_ a general requirement of this Hoist React release.
* The `field` key in the constructor for `Column` will now accept an Object with field defaults, as
  an alternative to the field name. This form allows the auto-construction of fully-defined `Field`
  objects from the column specification.

### 🐞 Bug Fixes

* `GridModel` no longer mutates any `selModel` or `colChooser` config objects provided to its
  constructor, resolving an edge-case bug where re-using the same object for either of these configs
  across multiple GridModel instances (e.g. as a shared set of defaults) would break.
* Grid autosizing tweaked to improve size estimation for indented tree rows and on mobile.

### 📚 Libraries

* @blueprintjs/core `3.50 -> 3.51`

[Commit Log](https://github.com/xh/hoist-react/compare/v43.0.2...v43.1.0)

## v43.0.2 - 2021-10-04

### 🐞 Bug Fixes

* Fix (important) to ensure static preload spinner loaded from the intended path.
    * Please also update to latest `hoist-dev-utils >= 5.11.1` if possible.
    * Avoids issue where loading an app on a nested route could trigger double-loading of app
      assets.

[Commit Log](https://github.com/xh/hoist-react/compare/v43.0.1...v43.0.2)

## v43.0.1 - 2021-10-04

### 🎁 New Features

* New `GridFindField` component that enables users to search through a Grid and select rows that
  match the entered search term, _without_ applying any filtering. Especially useful for grids with
  aggregations or other logic that preclude client-side filtering of the data.
* Tree grid rows can be expanded / collapsed by clicking anywhere on the row. The new
  `GridModel.clicksToExpand` config can be used to control how many clicks will toggle the row.
  Defaults to double-click for desktop, and single tap for mobile - set to 0 to disable entirely.
* Added `GridModel.onCellContextMenu` handler. Note that for mobile (phone) apps, this handler fires
  on the "long press" (aka "tap and hold") gesture. This means it can be used as an alternate event
  for actions like drilling into a record detail, especially for parent rows on tree grids, where
  single tap will by default expand/collapse the node.
* In the `@xh/hoist/desktop/grid` package, `CheckboxEditor` has been renamed `BooleanEditor`. This
  new component supports a `quickToggle` prop which allows for more streamlined inline editing of
  boolean values.
* `LoadSpec` now supports a new `meta` property. Use this property to pass app-specific metadata
  through the `LoadSupport` loading and refresh lifecycle.
* A spinner is now shown while the app downloads and parses its javascript - most noticeable when
  loading a new (uncached) version, especially on a slower mobile connection. (Requires
  `@xh/hoist-dev-utils` v5.11 or greater to enable.)
* Log Levels now include information on when the custom config was last updated and by whom.
    * Note apps must update their server-side to `hoist-core v10.0` or greater to persist the date
      and username associated with the config (although this is _not_ a general or hard requirement
      for taking this version of hoist-react).

### ⚙️ Technical

* Removed `DEFAULT_SORTING_ORDER` static from `Column` class in favor of three new preset constants:
  `ASC_FIRST`, `DESC_FIRST`, and `ABS_DESC_FIRST`. Hoist will now default sorting order on columns
  based on field type. Sorting order can still be manually set via `Column.sortingOrder`.

### 🐞 Bug Fixes

* The ag-grid grid property `stopEditingWhenCellsLoseFocus` is now enabled by default to ensure
  values are committed to the Store if the user clicks somewhere outside the grid while editing a
  cell.
* Triggering inline editing of text or select editor cells by typing characters will no longer lose
  the first character pressed.

### ✨ Styles

* New `TreeStyle.COLORS` and `TreeStyle.COLORS_AND_BORDERS` tree grid styles have been added. Use
  the `--xh-grid-tree-group-color-level-*` CSS vars to customize colors as needed.
* `TreeStyle.HIGHLIGHTS` and `TreeStyle.HIGHLIGHTS_AND_BORDERS` now highlight row nodes on a
  gradient according to their depth.
* Default colors for masks and dialog backdrops have been adjusted, with less obtrusive colors used
  for masks via `--xh-mask-bg` and a darker `--xh-backdrop-bg` var now used behind dialogs.
* Mobile-specific styles and CSS vars for panel and dialog title background have been tweaked to use
  desktop defaults, and mobile dialogs now respect `--xh-popup-*` vars as expected.

### 💥 Breaking Changes

* In the `@xh/hoist/desktop/grid` package, `CheckboxEditor` has been renamed `BooleanEditor`.

### ⚙️ Technical

* The `xhLastReadChangelog` preference will not save SNAPSHOT versions to ensure the user continues
  to see the 'What's New?' notification for non-SNAPSHOT releases.

### 📚 Libraries

* @blueprintjs/core `3.49 -> 3.50`
* codemirror `5.62 -> 5.63`

[Commit Log](https://github.com/xh/hoist-react/compare/v42.6.0...v43.0.1)

## v42.6.0 - 2021-09-17

### 🎁 New Features

* New `Column.autosizeBufferPx` config applies column-specific autosize buffer and overrides
  `GridAutosizeOptions.bufferPx`.
* `Select` input now supports new `maxMenuHeight` prop.

### 🐞 Bug Fixes

* Fixes issue with incorrect Grid auto-sizing for Grids with certain row and cell styles.
* Grid sizing mode styles no longer conflict with custom use of `groupUseEntireRow: false` within
  `agOptions`.
* Fixes an issue on iOS where `NumberInput` would incorrectly bring up a text keyboard.

### ✨ Styles

* Reduced default Grid header and group row heights to minimize their use of vertical space,
  especially at larger sizing modes. As before, apps can override via the `AgGrid.HEADER_HEIGHTS`
  and `AgGrid.GROUP_ROW_HEIGHTS` static properties. The reduction in height does not apply to group
  rows that do not use the entire width of the row.
* Restyled Grid header rows with `--xh-grid-bg` and `--xh-text-color-muted` for a more minimal look
  overall. As before, use the `--xh-grid-header-*` CSS vars to customize if needed.

[Commit Log](https://github.com/xh/hoist-react/compare/v42.5.0...v42.6.0)

## v42.5.0 - 2021-09-10

### 🎁 New Features

* Provide applications with the ability to override default logic for "restore defaults". This
  allows complex and device-specific sub-apps to perform more targeted and complete clearing of user
  state. See new overridable method `HoistAppModel.restoreDefaultsAsync` for more information.

### 🐞 Bug Fixes

* Improved coverage of Fetch `abort` errors.
* The in-app changelog will no longer prompt the user with the "What's New" button if category-based
  filtering results in a version without any release notes.

### ✨ Styles

* New CSS vars added to support easier customization of desktop Tab font/size/color. Tabs now
  respect standard `--xh-font-size` by default.

### 📚 Libraries

* @blueprintjs/core `3.48 -> 3.49`
* @popperjs/core `2.9 -> 2.10`

[Commit Log](https://github.com/xh/hoist-react/compare/v42.4.0...v42.5.0)

## v42.4.0 - 2021-09-03

### 🎁 New Features

* New `GridFilterModel.commitOnChange` config (default `true`) applies updated filters as soon as
  they are changed within the pop-up menu. Set to `false` for large datasets or whenever filtering
  is a more intensive operation.
* Mobile `Select` input now supports async `queryFn` prop for parity with desktop.
* `TreeMapModel` now supports new `maxLabels` config for improved performance.

### ✨ Styles

* Hoist's default font is now [Inter](https://rsms.me/inter/), shipped and bundled via the
  `inter-ui` npm package. Inter is a modern, open-source font that leverages optical sizing to
  ensure maximum readability, even at very small sizes (e.g. `sizingMode: 'tiny'`). It's also a
  "variable" font, meaning it supports any weights from 1-1000 with a single font file download.
* Default Grid header heights have been reduced for a more compact display and greater
  differentiation between header and data rows. As before, apps can customize the pixel heights used
  by overwriting the `AgGrid.HEADER_HEIGHTS` static, typically within `Bootstrap.js`.

### ⚙️ Technical

* Mobile pull-to-refresh/swipe-to-go-back gestures now disabled over charts to avoid disrupting
  their own swipe-based zooming and panning features.

[Commit Log](https://github.com/xh/hoist-react/compare/v42.2.0...v42.4.0)

## v42.2.0 - 2021-08-27

### 🎁 New Features

* Charts now hide scrollbar, rangeSelector, navigator, and export buttons and show axis labels when
  printing or exporting images.

[Commit Log](https://github.com/xh/hoist-react/compare/v42.1.1...v42.2.0)

## v42.1.1 - 2021-08-20

* Update new `XH.sizingMode` support to store distinct values for the selected sizing mode on
  desktop, tablet, and mobile (phone) platforms.
* Additional configuration supported for newly-introduced `AppOption` preset components.

### 📚 Libraries

* @blueprintjs/core `3.47 -> 3.48`

[Commit Log](https://github.com/xh/hoist-react/compare/v42.1.0...v42.1.1)

## v42.1.0 - 2021-08-19

### 🎁 New Features

* Added observable `XH.sizingMode` to govern app-wide `sizingMode`. `GridModel`s will bind to this
  `sizingMode` by default. Apps that have already implemented custom solutions around a centralized
  `sizingMode` should endeavor to unwind in favor of this.
    * ⚠ NOTE - this change requires a new application preference be defined - `xhSizingMode`. This
      should be a JSON pref, with a suggested default value of `{}`.
* Added `GridAutosizeMode.ON_SIZING_MODE_CHANGE` to autosize Grid columns whenever
  `GridModel.sizingMode` changes - it is now the default `GridAutosizeOptions.mode`.
* Added a library of reusable `AppOption` preset components, including `ThemeAppOption`,
  `SizingModeAppOption` and `AutoRefreshAppOptions`. Apps that have implemented custom `AppOption`
  controls to manage these Hoist-provided options should consider migrating to these defaults.
* `Icon` factories now support `intent`.
* `TreeMapModel` and `SplitTreeMapModel` now supports a `theme` config, accepting the strings
  'light' or 'dark'. Leave it undefined to use the global theme.
* Various usability improvements and simplifications to `GroupingChooser`.

### 🐞 Bug Fixes

* Fixed an issue preventing `FormField` labels from rendering if `fieldDefaults` was undefined.

### ✨ Styles

* New `Badge.compact` prop sets size to half that of parent element when true (default false). The
  `position` prop has been removed in favor of customizing placement of the component.

[Commit Log](https://github.com/xh/hoist-react/compare/v42.0.0...v42.1.0)

## v42.0.0 - 2021-08-13

### 🎁 New Features

* Column-level filtering is now officially supported for desktop grids!
    * New `GridModel.filterModel` config accepts a config object to customize filtering options, or
      `true` to enable grid-based filtering with defaults.
    * New `Column.filterable` config enables a customized header menu with filtering options. The
      new control offers two tabs - a "Values" tab for an enumerated "set-type" filter and a "
      Custom" tab to support more complex queries with multiple clauses.
* New `TaskObserver` replaces existing `PendingTaskModel`, providing improved support for joining
  and masking multiple asynchronous tasks.
* Mobile `NavigatorModel` provides a new 'pull down' gesture to trigger an app-wide data refresh.
  This gesture is enabled by default, but can be disabled via the `pullDownToRefresh` flag.
* `RecordAction` now supports a `className` config.
* `Chart` provides a default context menu with its standard menu button actions, including a new
  'Copy to Clipboard' action.

### 💥 Breaking Changes

* `FilterChooserModel.sourceStore` and `FilterChooserModel.targetStore` have been renamed
  `FilterChooserModel.valueSource` and `FilterChooserModel.bind` respectively. Furthermore, both
  configs now support either a `Store` or a cube `View`. This is to provide a common API with the
  new `GridFilterModel` filtering described above.
* `GridModel.setFilter()` and `DataViewModel.setFilter()` have been removed. Either configure your
  grid with a `GridFilterModel`, or set the filter on the underlying `Store` instead.
* `FunctionFilter` now requires a `key` property.
* `PendingTaskModel` has been replaced by the new `TaskObserver` in `@xh/hoist/core`.
    * ⚠ NOTE - `TaskObserver` instances should be created via the provided static factory methods
      and
      _not_ directly via the `new` keyword. `TaskObserver.trackLast()` can be used as a drop-in
      replacement for `new PendingTaskModel()`.
* The `model` prop on `LoadingIndicator` and `Mask` has been replaced with `bind`. Provide one or
  more `TaskObserver`s to this prop.

### ⚙️ Technical

* `GridModel` has a new `selectedIds` getter to get the IDs of currently selected records. To
  provide consistency across models, the following getters have been deprecated and renamed:
    + `selectedRecordId` has been renamed `selectedId` in `GridModel`, `StoreSelectionModel`, and
      `DataViewModel`
    + `selection` has been renamed `selectedRecords` in `GridModel`, `DataViewModel`, and
      `RestGridModel`
    + `singleRecord`, `records`, and `ids` have been renamed `selectedRecord`, `selectedRecords`,
      and
      `selectedIds`, respectively, in `StoreSelectionModel`

### ✨ Styles

* Higher contrast on grid context menus for improved legibility.

[Commit Log](https://github.com/xh/hoist-react/compare/v41.3.0...v42.0.0)

## v41.3.0 - 2021-08-09

### 🎁 New Features

* New `Cube` aggregators `ChildCountAggregator` and `LeafCountAggregator`.
* Mobile `NavigatorModel` provides a new "swipe" gesture to go back in the page stack. This is
  enabled by default, but may be turned off via the new `swipeToGoBack` prop.
* Client error reports now include the full URL for additional troubleshooting context.
    * Note apps must update their server-side to `hoist-core v9.3` or greater to persist URLs with
      error reports (although this is _not_ a general or hard requirement for taking this version of
      hoist-react).

[Commit Log](https://github.com/xh/hoist-react/compare/v41.2.0...v41.3.0)

## v41.2.0 - 2021-07-30

### 🎁 New Features

* New `GridModel.rowClassRules` and `Column.cellClassRules` configs added. Previously apps needed to
  use `agOptions` to dynamically apply and remove CSS classes using either of these options - now
  they are fully supported by Hoist.
    * ⚠ Note that, to avoid conflicts with internal usages of these configs, Hoist will check and
      throw if either is passed via `agOptions`. Apps only need to move their configs to the new
      location - the shape of the rules object does *not* need to change.
* New `GridAutosizeOptions.includeCollapsedChildren` config controls whether values from collapsed
  (i.e. hidden) child records should be measured when computing column sizes. Default of `false`
  improves autosize performance for large tree grids and should generally match user expectations
  around WYSIWYG autosizing.
* New `GridModel.beginEditAsync()` and `endEditAsync()` APIs added to start/stop inline editing.
    * ⚠ Note that - in a minor breaking change - the function form of the `Column.editable` config
      is no longer passed an `agParams` argument, as editing might now begin and need to be
      evaluated outside the context of an AG-Grid event.
* New `GridModel.clicksToEdit` config controls the number of clicks required to trigger
  inline-editing of a grid cell. Default remains 2 (double click ).
* Timeouts are now configurable on grid exports via a new `exportOptions.timeout` config.
* Toasts may now be dismissed programmatically - use the new `ToastModel` returned by the
  `XH.toast()` API and its variants.
* `Form` supports setting readonlyRenderer in `fieldDefaults` prop.
* New utility hook `useCached` provides a more flexible variant of `React.useCallback`.

### 🐞 Bug Fixes

* Inline grid editing supports passing of JSX editor components.
* `GridExportService` catches any exceptions thrown during export preparation and warns the user
  that something went wrong.
* GridModel with 'disabled' selection no longer shows "ghost" selection when using keyboard.
* Tree grids now style "parent" rows consistently with highlights/borders if requested, even for
  mixed-depth trees where some rows have children at a given level and others do not.

### ⚙️ Technical

* `FetchService` will now actively `abort()` fetch requests that it is abandoning due to its own
  `timeout` option. This allows the browser to release the associated resources associated with
  these requests.
* The `start()` function in `@xh/hoist/promise` has been deprecated. Use `wait()` instead, which can
  now be called without any args to establish a Promise chain and/or introduce a minimal amount of
  asynchronousity.
* ⚠ Note that the raw `AgGrid` component no longer enhances the native keyboard handling provided by
  AG Grid. All Hoist key handling customizations are now limited to `Grid`. If you wish to provide
  custom handling in a raw `AgGrid` component, see the example here:
  https://www.ag-grid.com/javascript-grid/row-selection/#example-selection-with-keyboard-arrow-keys

### ✨ Styles

* The red and green color values applied in dark mode have been lightened for improved legibility.
* The default `colorSpec` config for number formatters has changed to use new dedicated CSS classes
  and variables.
* New/renamed CSS vars `--xh-grid-selected-row-bg` and `--xh-grid-selected-row-text-color` now used
  to style selected grid rows.
    * ⚠ Note the `--xh-grid-bg-highlight` CSS var has been removed.
* New `.xh-cell--editable` CSS class applied to cells with inline editing enabled.
    * ⚠ Grid CSS class `.xh-invalid-cell` has been renamed to `.xh-cell--invalid` for consistency -
      any app style overrides should update to this new classname.

### 📚 Libraries

* core-js `3.15 -> 3.16`

[Commit Log](https://github.com/xh/hoist-react/compare/v41.1.0...v41.2.0)

## v41.1.0 - 2021-07-23

### 🎁 New Features

* Button to expand / collapse all rows within a tree grid now added by default to the primary tree
  column header. (New `Column.headerHasExpandCollapse` property provided to disable.)
* New `@logWithDebug` annotation provides easy timed logging of method execution (via `withDebug`).
* New `AppSpec.disableXssProtection` config allows default disabling of Field-level XSS protection
  across the app. Intended for secure, internal apps with tight performance tolerances.
* `Constraint` callbacks are now provided with a `record` property when validating Store data and a
  `fieldModel` property when validating Form data.
* New `Badge` component allows a styled badge to be placed inline with text/title, e.g. to show a
  counter or status indicator within a tab title or menu item.
* Updated `TreeMap` color scheme, with a dedicated set of colors for dark mode.
* New XH convenience methods `successToast()`, `warningToast()`, and `dangerToast()` show toast
  alerts with matching intents and appropriate icons.
    * ⚠ Note that the default `XH.toast()` call now shows a toast with the primary (blue) intent and
      no icon. Previously toasts displayed by default with a success (green) intent and checkmark.
* GridModel provides a public API method `setColumnState` for taking a previously saved copy of
  gridModel.columnState and applying it back to a GridModel in one call.

### 🐞 Bug Fixes

* Fixed an issue preventing export of very large (>100k rows) grids.
* Fixed an issue where updating summary data in a Store without also updating other data would not
  update the bound grid.
* Intent styles now properly applied to minimal buttons within `Panel.headerItems`.
* Improved `GridModel` async selection methods to ensure they do not wait forever if grid does not
  mount.
* Fixed an issue preventing dragging the chart navigator range in a dialog.

### ⚙️ Technical

* New `Exception.timeout()` util to throw exceptions explicitly marked as timeouts, used by
  `Promise.timeout` extension.
* `withShortDebug` has been deprecated. Use `withDebug` instead, which has the identical behavior.
  This API simplification mirrors a recent change to `hoist-core`.

### ✨ Styles

* If the first child of a `Placeholder` component is a Hoist icon, it will not automatically be
  styled to 4x size with reduced opacity. (See new Toolbox example under the "Other" tab.)

### 📚 Libraries

* @blueprintjs/core `3.46 -> 3.47`
* dompurify `2.2 -> 2.3`

[Commit Log](https://github.com/xh/hoist-react/compare/v41.0.0...v41.1.0)

## v41.0.0 - 2021-07-01

### 🎁 New Features

* Inline editing of Grid/Record data is now officially supported:
    + New `Column.editor` config accepts an editor component to enable managed editing of the cells
      in that column. New `CheckboxEditor`, `DateEditor`, `NumberEditor`, `SelectEditor`
      , `TextAreaEditor`
      and `TextEditor` components wrap their corresponding HoistInputs with the required hook-based
      API and can be passed to this new config directly.
    + `Store` now contains built-in support for validation of its uncommitted records. To enable,
      specify the new `rules` property on the `Field`s in your `Store`. Note that these rules and
      constraints use the same API as the forms package, and rules and constraints may be shared
      between the `data` and `form` packages freely.
    + `GridModel` will automatically display editors and record validation messages as the user
      moves between cells and records. The new `GridModel.fullRowEditing` config controls whether
      editors are displayed for the focused cell only or for the entire row.
* All Hoist Components now support a `modelRef` prop. Supply a ref to this prop in order to gain a
  pointer to a Component's backing `HoistModel`.
* `DateInput` has been improved to allow more flexible parsing of user input with multiple formats.
  See the new prop `DateInput.parseStrings`.
* New `Column.sortValue` config takes an alternate field name (as a string) to sort the column by
  that field's value, or a function to produce a custom cell-level value for comparison. The values
  produced by this property will be also passed to any custom comparator, if one is defined.
* New `GridModel.hideEmptyTextBeforeLoad` config prevents showing the `emptyText` until the store
  has been loaded at least once. Apps that depend on showing `emptyText` before first load should
  set this property to `false`.
* `ExpandCollapseButton` now works for grouped grids in addition to tree grids.
* `FieldModel.initialValue` config now accepts functions, allowing for just-in-time initialization
  of Form data (e.g. to pre-populate a Date field with the current time).
* `TreeMapModel` and `SplitTreeMapModel` now support a `maxHeat` config, which can be used to
  provide a stable absolute maximum brightness (positive or negative) within the entire TreeMap.
* `ErrorMessage` will now automatically look for an `error` property on its primary context model.
* `fmtNumber()` supports new flags `withCommas` and `omitFourDigitComma` to customize the treatment
  of commas in number displays.
* `isValidJson` function added to form validation constraints.
* New `Select.enableFullscreen` prop added to the mobile component. Set to true (default on phones)
  to render the input in a full-screen modal when focused, ensuring there is enough room for the
  on-screen keyboard.

### 💥 Breaking Changes

* Removed support for class-based Hoist Components via the `@HoistComponent` decorator (deprecated
  in v38). Use functional components created via the `hoistCmp()` factory instead.
* Removed `DimensionChooser` (deprecated in v37). Use `GroupingChooser` instead.
* Changed the behavior of `FormModel.init()` to always re-initialize *all* fields. (Previously, it
  would only initialize fields explicitly passed via its single argument). We believe that this is
  more in line with developer expectations and will allow the removal of app workarounds to force a
  reset of all values. Most apps using FormModel should not need to change, but please review and
  test any usages of this particular method.
* Replaced the `Grid`, `DataView`, and `RestGrid` props below with new configurable fields on
  `GridModel`, `DataViewModel`, and `RestGridModel`, respectively. This further consolidates grid
  options into the model layer, allowing for more consistent application code and developer
  discovery.
    + `onKeyDown`
    + `onRowClicked`
    + `onRowDoubleClicked`
    + `onCellClicked`
    + `onCellDoubleClicked`
* Renamed the confusing and ambiguous property name `labelAlign` in several components:
    + `FormField`: `labelAlign` has been renamed to `labelTextAlign`
    + `SwitchInput`, `RadioInput`, and `Checkbox`: `labelAlign` has been renamed `labelSide`.
* Renamed all CSS variables beginning with `--navbar` to start with `--appbar`, matching the Hoist
  component name.
* Removed `TreeMapModel.colorMode` value 'balanced'. Use the new `maxHeat` config to prevent outlier
  values from dominating the color range of the TreeMap.
* The classes `Rule` and `ValidationState` and all constraint functions (e.g. `required`,
  `validEmail`, `numberIs`, etc.) have been moved from the `cmp\form` package to the `data` package.
* Hoist grids now require AG Grid v25.3.0 or higher - update your AG Grid dependency in your app's
  `package.json` file. See the [AG Grid Changelog](https://www.ag-grid.com/ag-grid-changelog/) for
  details.
* Hoist charts now require Highcharts v9.1.0 or higher - update your Highcharts dependency in your
  app's `package.json` file. See the
  [Highcharts Changelog](https://www.highcharts.com/changelog/#highcharts-stock) for details.

### 🐞 Bug Fixes

* Fixed disable behavior for Hoist-provided button components using popover.
* Fixed default disabling of autocomplete within `TextInput`.
* Squelched console warning re. precision/stepSize emitted by Blueprint-based `numberInput`.

### ⚙️ Technical

* Improved exception serialization to better handle `LocalDate` and similar custom JS classes.
* Re-exported Blueprint `EditableText` component (w/elemFactory wrapper) from `kit/blueprint`.

### 📚 Libraries

* @blueprintjs/core `3.44 -> 3.46`
* codemirror `5.60 -> 5.62`
* core-js `3.10 -> 3.15`
* filesize `6.2 -> 6.4`
* mobx `6.1 -> 6.3`
* react-windowed-select `3.0 -> 3.1`

[Commit Log](https://github.com/xh/hoist-react/compare/v40.0.0...v41.0.0)

## v40.0.0 - 2021-04-22

⚠ Please ensure your `@xh/hoist-dev-utils` dependency is >= v5.7.0. This is required to support the
new changelog feature described below. Even if you are not yet using the feature, you must update
your dev-utils dependency for your project to build.

### 🎁 New Features

* Added support for displaying an in-app changelog (release notes) to the user. See the new
  `ChangelogService` for details and instructions on how to enable.
* Added `XH.showBanner()` to display a configurable banner across the top of viewport, as another
  non-modal alternative for attention-getting application alerts.
* New method `XH.showException()` uses Hoist's built-in exception display to show exceptions that
  have already been handled directly by application code. Use as an alternative to
  `XH.handleException()`.
* `XH.track()` supports a new `oncePerSession` option. This flag can be set by applications to avoid
  duplicate tracking messages for certain types of activity.
* Mobile `NavigatorModel` now supports a `track` flag to automatically track user page views,
  equivalent to the existing `track` flag on `TabContainerModel`. Both implementations now use the
  new `oncePerSession` flag to avoid duplicate messages as a user browses within a session.
* New `Spinner` component returns a simple img-based spinner as an animated PNG, available in two
  sizes. Used for the platform-specific `Mask` and `LoadingIndicator` components. Replaces previous
  SVG-based implementations to mitigate rendering performance issues over remote connections.

### 💥 Breaking Changes

* `Store` now creates a shared object to hold the default values for every `Field` and uses this
  object as the prototype for the `data` property of every `Record` instance.
    * Only non-default values are explicitly written to `Record.data`, making for a more efficient
      representation of default values and improving the performance of `Record` change detection.
    * Note this means that `Record.data` *no longer* contains keys for *all* fields as
      `own-enumerable` properties.
    * Applications requiring a full enumeration of all values should call the
      new `Record.getValues()`
      method, which returns a new and fully populated object suitable for spreading or cloning.
    * This behavior was previously available via `Store.experimental.shareDefaults` but is now
      always enabled.
* For API consistency with the new `showBanner()` util, the `actionFn` prop for the recently-added
  `ErrorMessage` component has been deprecated. Specify as an `onClick` handler within the
  component's `actionButtonProps` prop instead.
* The `GridModel.experimental.externalSort` flag has been promoted from an experiment to a
  fully-supported config. Default remains `false`, but apps that were using this flag must now pass
  it directly: `new GridModel({externalSort: true, ...})`.
* Hoist re-exports and wrappers for the Blueprint `Spinner` and Onsen `ProgressCircular` components
  have been removed, in favor of the new Hoist `Spinner` component mentioned above.
* Min version for `@xh/hoist-dev-utils` is now v5.7.0, as per above.

### 🐞 Bug Fixes

* Formatters in the `@xh/hoist/format` package no longer modify their options argument.
* `TileFrame` edge-case bug fixed where the appearance of an internal scrollbar could thrash layout
  calculations.
* XSS protection (dompurify processing) disabled on selected REST editor grids within the Hoist
  Admin console. Avoids content within configs and JSON blobs being unintentionally mangled.

### ⚙️ Technical

* Improvements to exception serialization, especially for any raw javascript `Error` thrown by
  client-side code.

### ✨ Styles

* Buttons nested inline within desktop input components (e.g. clear buttons) tweaked to avoid
  odd-looking background highlight on hover.
* Background highlight color of minimal/outlined buttons tweaked for dark theme.
* `CodeInput` respects standard XH theme vars for its background-color and (monospace) font family.
  Its built-in toolbar has also been made compact and slightly re-organized.

### 📚 Libraries

* @blueprintjs/core `3.41 -> 3.44`
* @blueprintjs/datetime `3.21 -> 3.23`
* classnames `2.2 -> 2.3`
* codemirror `5.59 -> 5.60`
* core-js `3.9 -> 3.10`
* filesize `6.1 -> 6.2`
* qs `6.9 -> 6.10`
* react-beautiful-dnd `13.0 -> 13.1`
* react-select `4.2 -> 4.3`

[Commit Log](https://github.com/xh/hoist-react/compare/v39.0.1...v40.0.0)

## v39.0.1 - 2021-03-24

### 🐞 Bug Fixes

* Fixes regression preventing the loading of the Activity Tab in the Hoist Admin console.
* Fixes icon alignment in `DateInput`.

[Commit Log](https://github.com/xh/hoist-react/compare/v39.0.0...v39.0.1)

## v39.0.0 - 2021-03-23

### 🎁 New Features

#### Components + Props

* New `TileFrame` layout component renders a collection of child items using a layout that balances
  filling the available space against maintaining tile width / height ratio.
* Desktop `Toolbar` accepts new `compact` prop. Set to `true` to render the toolbar with reduced
  height and font-size.
* New `StoreFilterField` prop `autoApply` allows developers to more easily use `StoreFilterField` in
  conjunction with other filters or custom logic. Set to `false` and specify an `onFilterChange`
  callback to take full control of filter application.
* New `RestGrid` prop `formClassName` allows custom CSS class to be applied to its managed
  `RestForm` dialog.

#### Models + Configs

* New property `selectedRecordId` on `StoreSelectionModel`, `GridModel`, and `DataViewModel`.
  Observe this instead of `selectedRecord` when you wish to track only the `id` of the selected
  record and not changes to its data.
* `TreeMapModel.colorMode` config supports new value `wash`, which retains the positive and negative
  color while ignoring the intensity of the heat value.
* New method `ChartModel.updateHighchartsConfig()` provides a more convenient API for changing a
  chart's configuration post-construction.
* New `Column.omit` config supports conditionally excluding a column from its `GridModel`.

#### Services + Utils

* New method `FetchService.setDefaultTimeout()`.
* New convenience getter `LocalDate.isToday`.
* `HoistBase.addReaction()` now accepts convenient string values for its `equals` flag.

### 💥 Breaking Changes

* The method `HoistAppModel.preAuthInitAsync()` has been renamed to `preAuthAsync()` and should now
  be defined as `static` within apps that implement it to run custom pre-authentication routines.
    * This change allows Hoist to defer construction of the `AppModel` until Hoist itself has been
      initialized, and also better reflects the special status of this function and when it is
      called in the Hoist lifecycle.
* Hoist grids now require AG Grid v25.1.0 or higher - update your AG Grid dependency in your app's
  `package.json` file. See the [AG Grid Changelog](https://www.ag-grid.com/ag-grid-changelog/) for
  details.

### ⚙️ Technical

* Improvements to behavior/performance of apps in hidden/inactive browser tabs. See the
  [page visibility API reference](https://developer.mozilla.org/en-US/docs/Web/API/Page_Visibility_API)
  for details. Now, when the browser tab is hidden:
    * Auto-refresh is suspended.
    * The `forEachAsync()` and `whileAsync()` utils run synchronously, without inserting waits that
      would be overly throttled by the browser.
* Updates to support compatibility with agGrid 25.1.0.
* Improved serialization of `LoadSpec` instances within error report stacktraces.

### 📚 Libraries

* @blueprintjs/core `3.39 -> 3.41`
* @blueprintjs/datetime `3.20 -> 3.21`
* @popperjs/core `2.8 -> 2.9`
* core-js `3.8 -> 3.9`
* react-select `4.1 -> 4.2`

[Commit Log](https://github.com/xh/hoist-react/compare/v38.3.0...v39.0.0)

## v38.3.0 - 2021-03-03

### 🎁 New Features

* New `Store.freezeData` and `Store.idEncodesTreePath` configs added as performance optimizations
  when loading very large data sets (50k+ rows).
* New `ColChooserModel.autosizeOnCommit` config triggers an autosize run whenever the chooser is
  closed. (Defaulted to true on mobile.)

[Commit Log](https://github.com/xh/hoist-react/compare/v38.2.0...v38.3.0)

## v38.2.0 - 2021-03-01

### 🐞 Bug Fixes

* Fix to edge-case where `Grid` would lose its selection if set on the model prior to the component
  mounting and AG Grid full rendering.
* Fix to prevent unintended triggering of app auto-refresh immediately after init.

### ⚙️ Technical

* New config `Cube.fieldDefaults` - matches same config added to `Store` in prior release.
* App auto-refresh interval keys off of last *completed* refresh cycle if there is one. Avoids
  over-eager refresh when cycle is fast relative to the time it takes to do the refresh.
* New experimental property `Store.experimental.shareDefaults`. If true, `Record.data` will be
  created with default values for all fields stored on a prototype, with only non-default values
  stored on `data` directly. This can yield major performance improvements for stores with sparsely
  populated records (i.e. many records with default values). Note that when set, the `data` property
  on `Record` will no longer contain keys for *all* fields as `own-enumerable` properties. This may
  be a breaking change for some applications.

[Commit Log](https://github.com/xh/hoist-react/compare/v38.1.1...v38.2.0)

## v38.1.1 - 2021-02-26

### ⚙️ Technical

* New config `Store.fieldDefaults` supports defaulting config options for all `Field` instances
  created by a `Store`.

[Commit Log](https://github.com/xh/hoist-react/compare/v38.1.0...v38.1.1)

## v38.1.0 - 2021-02-24

⚠ Please ensure your `@xh/hoist-dev-utils` dependency is >= v5.6.0. This is required to successfully
resolve and bundle transitive dependencies of the upgraded `react-select` library.

### 🐞 Bug Fixes

* A collapsible `Panel` will now restore its user specified-size when re-opened. Previously the
  panel would be reset to the default size.
* `Store.lastLoaded` property now initialized to `null`. Previously this property had been set to
  the construction time of the Store.
* Tweak to `Grid` style rules to ensure sufficient specificity of rules related to indenting child
  rows within tree grids.
* Improvements to parsing of `Field`s of type 'int': we now correctly parse values presented in
  exponential notation and coerce `NaN` values to `null`.

### 🎁 New Features

* `GridModel` has new async variants of existing methods: `selectFirstAsync`, `selectAsync`, and
  `ensureSelectionVisibleAsync`. These methods build-in the necessary waiting for the underlying
  grid implementation to be ready and fully rendered to ensure reliable selection. In addition, the
  first two methods will internally call the third. The existing non-async counterparts for these
  methods have been deprecated.
* GridModel has a new convenience method `preSelectFirstAsync` for initializing the selection in
  grids, without disturbing any existing selection.
* Added new `Store.loadTreeData` config (default `true`) to enable or disable building of nested
  Records when the raw data elements being loaded have a `children` property.
* Cube `View` now detects and properly handles streaming updates to source data that include changes
  to row dimensions as well as measures.*
* `DataViewModel.itemHeight` can now be a function that returns a pixel height.
* The `LoadSpec` object passed to `doLoadAsync()` is now a defined class with additional properties
  `isStale`, `isObsolete` and `loadNumber`. Use these properties to abandon out-of-order
  asynchronous returns from the server.
    * 💥 NOTE that calls to `loadAsync()` no longer accept a plain object for their `loadSpec`
      parameter. Application code such as `fooModel.loadAsync({isRefresh: true})` should be updated
      to use the wrapper APIs provided by `LoadSupport` - e.g. `fooModel.refreshAsync()`. (This was
      already the best practice, but is now enforced.)
* New `autoHeight` property on grid `Column`. When set the grid will increase the row height
  dynamically to accommodate cell content in this column.

### 📚 Libraries

* @blueprintjs/core `3.38 -> 3.39`
* react-select `3.1 -> 4.1`
* react-windowed-select `2.0 -> 3.0`

[Commit Log](https://github.com/xh/hoist-react/compare/v38.0.0...v38.1.0)

## v38.0.0 - 2021-02-04

Hoist v38 includes major refactoring to streamline core classes, bring the toolkit into closer
alignment with the latest developments in Javascript, React, and MobX, and allow us to more easily
provide documentation and additional features. Most notably, we have removed the use of class based
decorators, in favor of a simpler inheritance-based approach to defining models and services.

* We are introducing a new root superclass `HoistBase` which provides many of the syntax
  enhancements and conventions used throughout Hoist for persistence, resource management, and
  reactivity.
* New base classes of `HoistModel` and `HoistService` replace the existing class decorators
  `@HoistModel` and `@HoistService`. Application models and services should now `extend` these base
  classes instead of applying the (now removed) decorators. For your application's `AppModel`,
  extend the new `HoistAppModel` superclass.
* We have also removed the need for the explicit `@LoadSupport` annotation on these classes. The
  presence of a defined `doLoadAsync()` method is now sufficient to allow classes extending
  `HoistModel` and `HoistService` to participate in the loading and refreshing lifecycle as before.
* We have deprecated support for class-based Components via the `@HoistComponent` class decorator.
  To continue to use this decorator, please import it from the `@xh\hoist\deprecated` package.
  Please note that we plan to remove `@HoistComponent` in a future version.
* Due to changes in MobX v6.0.1, all classes that host observable fields and actions will now also
  need to provide a constructor containing a call to `makeObservable(this)`. This change will
  require updates to most `HoistModel` and `HoistService` classes. See
  [this article from MobX](https://michel.codes/blogs/mobx6) for more on this change and the
  motivation behind it.

### 🎁 New Features

* New utility method `getOrCreate` for easy caching of properties on objects.
* The `Menu` system on mobile has been reworked to be more consistent with desktop. A new
  `MenuButton` component has been added to the mobile framework, which renders a `Menu` of
  `MenuItems` next to the `MenuButton`. This change also includes the removal of `AppMenuModel` (see
  Breaking Changes).
* Added `ExpandCollapseButton` to the mobile toolkit, to expand / collapse all rows in a tree grid.
* Added `Popover` to the mobile toolkit, a component to display floating content next to a target
  element. Its API is based on the Blueprint `Popover` component used on desktop.
* `StoreFilterField` now matches the rendered string values for `date` and `localDate` fields when
  linked to a properly configured `GridModel`.
* `GroupingChooser` gets several minor usability improvements + clearer support for an empty /
  ungrouped state, when so enabled.

### 💥 Breaking Changes

* All `HoistModel` and `HoistService` classes must be adjusted as described above.
* `@HoistComponent` has been deprecated and moved to `@xh\hoist\deprecated`
* Hoist grids now require AG Grid v25.0.1 or higher - if your app uses AG Grid, update your AG Grid
  dependency in your app's `package.json` file.
* The `uses()` function (called within `hoistComponent()` factory configs for model context lookups)
  and the `useContextModel()` function no longer accept class names as strings. Pass the class
  itself (or superclass) of the model you wish to select for your component. `Uses` will throw if
  given any string other than "*", making the need for any updates clear in that case.
* The `Ref` class, deprecated in v26, has now been removed. Use `createObservableRef` instead.
* `AppMenuModel` has been removed. The `AppMenuButton` is now configured via
  `AppBar.appMenuButtonProps`. As with desktop, menu items can be added with
  `AppBar.appMenuButtonProps.extraItems[]`

### ⚙️ Technical

* We have removed the experimental flags `useTransactions`, and `deltaSort` from `GridModel`. The
  former has been the default behavior for Hoist for several releases, and the latter is obsolete.

### 📚 Libraries

* @blueprintjs/core `3.36 -> 3.38`
* codemirror `5.58 -> 5.59`
* mobx `5.15 -> 6.1`
* mobx-react `6.3 -> 7.1`

[Commit Log](https://github.com/xh/hoist-react/compare/v37.2.0...v38.0.0)

## v37.2.0 - 2021-01-22

### 🎁 New Features

* New `ErrorMessage` component for standard "inline" rendering of Errors and Exceptions, with retry
  support.
* `Cube` now supports an `omitFn` to allow apps to remove unwanted, single-node children.

[Commit Log](https://github.com/xh/hoist-react/compare/v37.1.0...v37.2.0)

## v37.1.0 - 2021-01-20

### 🎁 New Features

* Columns in `ColChooser` can now be filtered by their `chooserGroup`.
* `Cube` now supports a `bucketSpecFn` config which allows dynamic bucketing and aggregation of
  rows.

### 🐞 Bug Fixes

* Fix issue where a `View` would create a root row even if there were no leaf rows.
* Fixed regression in `LeftRightChooser` not displaying description callout.

[Commit Log](https://github.com/xh/hoist-react/compare/v37.0.0...v37.1.0)

## v37.0.0 - 2020-12-15

### 🎁 New Features

* New `GroupingChooser` component provides a new interface for selecting a list of fields
  (dimensions) for grouping APIs, offering drag-and-drop reordering and persisted favorites.
    * This is intended as a complete replacement for the existing `DimensionChooser`. That component
      should be considered deprecated and will be removed in future releases.
* New props added to `TabSwitcher`:
    * `enableOverflow` shows tabs that would normally overflow their container in a drop down menu.
    * `tabWidth`, `tabMinWidth` & `tabMaxWidth` allow flexible configuration of tab sizes within the
      switcher.
* `TabModel` now supports a bindable `tooltip`, which can be used to render strings or elements
  while hovering over tabs.
* New `Placeholder` component provides a thin wrapper around `Box` with standardized, muted styling.
* New `StoreFilterField.matchMode` prop allows customizing match to `start`, `startWord`, or `any`.
* `Select` now implements enhanced typeahead filtering of options. The default filtering is now
  based on a case-insensitive match of word starts in the label. (Previously it was based on a match
  _anywhere_ in the label _or_ value.) To customize this behavior, applications should use the new
  `filterFn` prop.
* New Admin Console Monitor > Memory tab added to view snapshots of JVM memory usage. (Requires
  Hoist Core v8.7 or greater.)
* `FormModel` and `FieldModel` gain support for Focus Management.
* New `boundInput` getter on `FieldModel` to facilitate imperative access to controls, when needed.
  This getter will return the new `HoistInputModel` interface, which support basic DOM access as
  well as standard methods for `focus()`, `blur()`, and `select()`.
* New `GridModel` config `lockColumnGroups` to allow controlling whether child columns can be moved
  outside their parent group. Defaults to `true` to maintain existing behavior.

### 💥 Breaking Changes

* New `TabContainerModel` config `switcher` replaces `switcherPosition` to allow for more flexible
  configuration of the default `TabSwitcher`.
    * Use `switcher: true` to retain default behavior.
    * Use `switcher: false` to not include a TabSwitcher. (previously `switcherPosition: 'none'`)
    * Use `switcher: {...}` to provide customisation props for the `TabSwitcher`. See `TabSwitcher`
      documentation for more information.
* The `HoistInput` base class has been removed. This change marks the completion of our efforts to
  remove all internal uses of React class-based Components in Hoist. The following adjustments are
  required:
    * Application components extending `HoistInput` should use the `useHoistInputModel` hook
      instead.
    * Applications getting refs to `HoistInputs` should be aware that these refs now return a ref to
      a
      `HoistInputModel`. In order to get the DOM element associated with the component use the new
      `domEl` property of that model rather than the`HoistComponent.getDOMNode()` method.
* Hoist grids now require AG Grid v24.1.0 or higher - update your AG Grid dependency in your app's
  `package.json` file. AG Grid v24.1.0
  [lists 5 breaking changes](https://www.ag-grid.com/ag-grid-changelog/), including the two called
  out below. *Note that these cautions apply only to direct use of the AG Grid APIs* - if your app
  is using the Hoist `Grid` and `GridModel` exclusively, there should be no need to adjust code
  around columns or grid state, as the related Hoist classes have been updated to handle these
  changes.
    * AG-4291 - Reactive Columns - the state pattern for ag-grid wrapper has changed as a result of
      this change. If your app made heavy use of saving/loading grid state, please test carefully
      after upgrade.
    * AG-1959 - Aggregation - Add additional parameters to the Custom Aggregation methods. If your
      app implements custom aggregations, they might need to be updated.

### 🔒 Security

* The data package `Field` class now sanitizes all String values during parsing, using the DOMPurify
  library to defend against XSS attacks and other issues with malformed HTML or scripting content
  loaded into `Record`s and rendered by `Grid` or other data-driven components. Please contact XH if
  you find any reason to disable this protection, or observe any unintended side effects of this
  additional processing.

### 🐞 Bug Fixes

* Fix issue where grid row striping inadvertently disabled by default for non-tree grids.
* Fix issue where grid empty text cleared on autosize.

### ✨ Styles

* Default `Chart` themes reworked in both light and dark modes to better match overall Hoist theme.

### ⚙️ Technical

* Note that the included Onsen fork has been replaced with the latest Onsen release. Apps should not
  need to make any changes.
* `Cube.info` is now directly observable.
* `@managed` and `markManaged` have been enhanced to allow for the cleanup of arrays of objects as
  well as objects. This matches the existing array support in `XH.safeDestroy()`.

### 📚 Libraries

* @xh/onsenui `~0.1.2` -> onsenui `~2.11.1`
* @xh/react-onsenui `~0.1.2` -> react-onsenui `~1.11.3`
* @blueprintjs/core `3.35 -> 3.36`
* @blueprintjs/datetime `3.19 -> 3.20`
* clipboard-copy `3.1 -> 4.0`
* core-js `3.6 -> 3.8`
* dompurify `added @ 2.2`
* react `16.13 -> 17.0`
* semver `added @ 7.3`

[Commit Log](https://github.com/xh/hoist-react/compare/v36.6.1...v37.0.0)

## v36.6.1 - 2020-11-06

### 🐞 Bug Fixes

* Fix issue where grid row striping would be turned off by default for non-tree grids

[Commit Log](https://github.com/xh/hoist-react/compare/v36.6.0...v36.6.1)

## v36.6.0 - 2020-10-28

### 🎁 New Features

* New `GridModel.treeStyle` config enables more distinctive styling of tree grids, with optional
  background highlighting and ledger-line style borders on group rows.
    * ⚠ By default, tree grids will now have highlighted group rows (but no group borders). Set
      `treeStyle: 'none'` on any `GridModel` instances where you do _not_ want the new default
      style.
* New `DashContainerModel.extraMenuItems` config supports custom app menu items in Dashboards
* An "About" item has been added to the default app menu.
* The default `TabSwitcher` now supports scrolling, and will show overflowing tabs in a drop down
  menu.

### 🐞 Bug Fixes

* Ensure that `Button`s with `active: true` set directly (outside of a `ButtonGroupInput`) get the
  correct active/pressed styling.
* Fixed regression in `Column.tooltip` function displaying escaped HTML characters.
* Fixed issue where the utility method `calcActionColWidth` was not correctly incorporating the
  padding in the returned value.

### ⚙️ Technical

* Includes technical updates to `JsonBlob` archiving. This change requires an update to `hoist-core`
  `v8.6.1` or later, and modifications to the `xh_json_blob` table. See the
  [hoist-core changelog](https://github.com/xh/hoist-core/blob/develop/CHANGELOG.md) for further
  details.

### 📚 Libraries

* @blueprintjs/core `3.33 -> 3.35`

[Commit Log](https://github.com/xh/hoist-react/compare/v36.5.0...v36.6.0)

## v36.5.0 - 2020-10-16

### 🐞 Bug Fixes

* Fix text and hover+active background colors for header tool buttons in light theme.

### ⚙️ Technical

* Install a default simple string renderer on all columns. This provides consistency in column
  rendering, and fixes some additional issues with alignment and rendering of Grid columns
  introduced by the change to flexbox-based styling in grid cells.
* Support (optional) logout action in SSO applications.

### 📚 Libraries

* @blueprintjs/core `3.31 -> 3.33`
* @blueprintjs/datetime `3.18 -> 3.19`
* @fortawesome/fontawesome-pro `5.14 -> 5.15`
* moment `2.24 -> 2.29`
* numbro `2.2 -> 2.3`

[Commit Log](https://github.com/xh/hoist-react/compare/v36.4.0...v36.5.0)

## v36.4.0 - 2020-10-09

### 🎁 New Features

* `TabContainerModel` supports dynamically adding and removing tabs via new public methods.
* `Select` supports a new `menuWidth` prop to control the width of the dropdown.

### 🐞 Bug Fixes

* Fixed v36.3.0 regression re. horizontal alignment of Grid columns.

[Commit Log](https://github.com/xh/hoist-react/compare/v36.3.0...v36.4.0)

## v36.3.0 - 2020-10-07

### 💥 Breaking Changes

* The following CSS variables are no longer in use:
    + `--xh-grid-line-height`
    + `--xh-grid-line-height-px`
    + `--xh-grid-large-line-height`
    + `--xh-grid-large-line-height-px`
    + `--xh-grid-compact-line-height`
    + `--xh-grid-compact-line-height-px`
    + `--xh-grid-tiny-line-height`
    + `--xh-grid-tiny-line-height-px`

### ⚙️ Technical

* We have improved and simplified the vertical centering of content within Grid cells using
  flexbox-based styling, rather than the CSS variables above.

### 🎁 New Features

* `Select` now supports `hideSelectedOptions` and `closeMenuOnSelect` props.
* `XH.message()` and its variants (`XH.prompt(), XH.confirm(), XH.alert()`) all support an optional
  new config `messageKey`. This key can be used by applications to prevent popping up the same
  dialog repeatedly. Hoist will only show the last message posted for any given key.
* Misc. Improvements to organization of admin client tabs.

### 🐞 Bug Fixes

* Fixed issue with sporadic failures reading grid state using `legacyStateKey`.
* Fixed regression to the display of `autoFocus` buttons; focus rectangle restored.

[Commit Log](https://github.com/xh/hoist-react/compare/v36.2.1...v36.3.0)

## v36.2.1 - 2020-10-01

### 🐞 Bug Fixes

* Fixed issue in `LocalDate.previousWeekday()` which did not correctly handle Sunday dates.
* Fixed regression in `Grid` column header rendering for non-string headerNames.

[Commit Log](https://github.com/xh/hoist-react/compare/v36.2.0...v36.2.1)

## v36.2.0 - 2020-09-25

### 💥 Breaking Changes

* New `GridModel` config `colChooserModel` replaces `enableColChooser` to allow for more flexible
  configuration of the grid `colChooser`
    * Use `colChooserModel: true` to retain default behavior.
    * See documentation on `GridModel.ColChooserModelConfig` for more information.
* The `Grid` `hideHeaders` prop has been converted to a field on `AgGridModel` and `GridModel`. All
  grid options of this type are now on the model hierarchy, allowing consistent application code and
  developer discovery.

### 🎁 New Features

* Provides new `CustomProvider` for applications that want to use the Persistence API, but need to
  provide their own storage implementation.
* Added `restoreDefaults` action to default context menu for `GridModel`.
* Added `restoreDefaultsWarning` config to `GridModel`.
* `FormModel` has a new convenience method `setValues` for putting data into one or more fields in
  the form.
* Admin Preference and Config panels now support bulk regrouping actions.

### 🐞 Bug Fixes

* Fixed an error in implementation of `@managed` preventing proper cleanup of resources.
* Fixed a regression introduced in v36.1.0 in `FilterChooser`: Restore support for `disabled` prop.

[Commit Log](https://github.com/xh/hoist-react/compare/v36.1.0...v36.2.0)

## v36.1.0 - 2020-09-22

⚠ NOTE - apps should update to `hoist-core >= 8.3.0` when taking this hoist-react update. This is
required to support both the new `JsonBlobService` and updates to the Admin Activity and Client
Error tracking tabs described below.

### 🎁 New Features

* Added new `JsonBlobService` for saving and updating named chunks of arbitrary JSON data.
* `GridModelPersistOptions` now supports a `legacyStateKey` property. This key will identify the
  pre-v35 location for grid state, and can be used by applications to provide a more flexible
  migration of user grid state after an upgrade to Hoist v35.0.0 or greater. The value of this
  property will continue to default to 'key', preserving the existing upgrade behavior of the
  initial v35 release.
* The Admin Config and Pref diff tools now support pasting in a config for comparison instead of
  loading one from a remote server (useful for deployments where the remote config cannot be
  accessed via an XHR call).
* The `ClipboardButton.getCopyText` prop now supports async functions.
* The `Select` input supports a new `leftIcon` prop.
* `RestGrid` now supports bulk delete when multiple rows are selected.
* `RestGrid`'s `actionWarning` messages may now be specified as functions.

### 🐞 Bug Fixes

* Fixed several cases where `selectOnFocus` prop on `Select` was not working.
* `FilterChooser` auto-suggest values sourced from the *unfiltered* records on `sourceStore`.
* `RestForm` editors will now source their default label from the corresponding `Field.displayName`
  property. Previously an undocumented `label` config could be provided with each editor object -
  this has been removed.
* Improved time zone handling in the Admin Console "Activity Tracking" and "Client Errors" tabs.
    * Users will now see consistent bucketing of activity into an "App Day" that corresponds to the
      LocalDate when the event occurred in the application's timezone.
    * This day will be reported consistently regardless of the time zones of the local browser or
      deployment server.
* Resetting Grid columns to their default state (e.g. via the Column Chooser) retains enhancements
  applied from matching Store fields.
* Desktop `DateInput` now handles out-of-bounds dates without throwing exception during rendering.
* Dragging a grid column with an element-based header no longer displays `[object Object]` in the
  draggable placeholder.

### 📚 Libraries

* codemirror `5.57 -> 5.58`

[Commit Log](https://github.com/xh/hoist-react/compare/v36.0.0...v36.1.0)

## v36.0.0 - 2020-09-04

### 🎁 New Features

#### Data Filtering

We have enhanced support for filtering data in Hoist Grids, Stores, and Cubes with an upgraded
`Filter` API and a new `FilterChooser` component. This bundle of enhancements includes:

* A new `@xh/hoist/data/filter` package to support the creation of composable filters, including the
  following new classes:
    * `FieldFilter` - filters by comparing the value of a given field to one or more given candidate
      values using one of several supported operators.
    * `FunctionFilter` - filters via a custom function specified by the developer.
    * `CompoundFilter` - combines multiple filters (including other nested CompoundFilters) via an
      AND or OR operator.
* A new `FilterChooser` UI component that integrates tightly with these data package classes to
  provide a user and developer friendly autocomplete-enabled UI for filtering data based on
  dimensions (e.g. trader = jdoe, assetClass != Equities), metrics (e.g. P&L > 1m), or any
  combination thereof.
* Updates to `Store`, `StoreFilterField`, and `cube/Query` to use the new Filter API.
* A new `setFilter()` convenience method to `Grid` and `DataView`.

To get the most out of the new Filtering capabilities, developers are encouraged to add or expand
the configs for any relevant `Store.fields` to include both their `type` and a `displayName`. Many
applications might not have Field configs specified at all for their Stores, instead relying on
Store's ability to infer its Fields from Grid Column definitions.

We are looking to gradually invert this relationship, so that core information about an app's
business objects and their properties is configured once at the `data/Field` level and then made
available to related APIs and components such as grids, filters, and forms. See note in New Features
below regarding related updates to `GridModel.columns` config processing.

#### Grid

* Added new `GridModel.setColumnVisible()` method, along with `showColumn()` and `hideColumn()`
  convenience methods. Can replace calls to `applyColumnStateChanges()` when all you need to do is
  show or hide a single column.
* Elided Grid column headers now show the full `headerName` value in a tooltip.
* Grid column definitions now accept a new `displayName` config as the recommended entry point for
  defining a friendly user-facing label for a Column.
    * If the GridModel's Store has configured a `displayName` for the linked data field, the column
      will default to use that (if not otherwise specified).
    * If specified or sourced from a Field, `displayName` will be used as the default value for the
      pre-existing `headerName` and `chooserName` configs.
* Grid columns backed by a Store Field of type `number` or `int` will be right-aligned by default.
* Added new `GridModel.showGroupRowCounts` config to allow easy hiding of group row member counts
  within each full-width group row. Default is `true`, maintaining current behavior of showing the
  counts for each group.

#### Other

* Added new `AppSpec.showBrowserContextMenu` config to control whether the browser's default context
  menu will be shown if no app-specific context menu (e.g. from a grid) would be triggered.
    * ⚠ Note this new config defaults to `false`, meaning the browser context menu will *not* be
      available. Developers should set to true for apps that expect/depend on the built-in menu.
* `LocalDate` has gained several new static factories: `tomorrow()`, `yesterday()`,
  `[start/end]OfMonth()`, and `[start/end]OfYear()`.
* A new `@computeOnce` decorator allows for lazy computation and caching of the results of decorated
  class methods or getters. Used in `LocalDate` and intended for similar immutable, long-lived
  objects that can benefit from such caching.
* `CodeInput` and `JsonInput` get new `enableSearch` and `showToolbar` props. Enabling search
  provides an simple inline find feature for searching the input's contents.
* The Admin console's Monitor Status tab displays more clearly when there are no active monitors.

### 💥 Breaking Changes

* Renamed the `data/Field.label` property to `displayName`.
* Changed the `DimensionChooserModel.dimensions` config to require objects of the
  form `{name, displayName, isLeafDimension}` when provided as an `Object[]`.
    * Previously these objects were expected to be of the form `{value, label, isLeaf}`.
    * Note however that this same config can now be passed the `dimensions` directly from a
      configured
      `Cube` instead, which is the recommended approach and should DRY up dimension definitions for
      typical use cases.
* Changes required due to the new filter API:
    * The classes `StoreFilter` and `ValueFilter` have been removed and replaced by `FunctionFilter`
      and `FieldFilter`, respectively. In most cases apps will need to make minimal or no changes.
    * The `filters/setFilters` property on `Query` has been changed to `filter/setFilter`. In most
      case apps should not need to change anything other than the name of this property - the new
      property will continue to support array representations of multiple filters.
    * `Store` has gained a new property `filterIncludesChildren` to replace the functionality
      previously provided by `StoreFilter.includesChildren`.
    * `StoreFilterField.filterOptions` has been removed. Set `filterIncludesChildren` directly on
      the store instead.

### ✨ Styles

* CSS variables for "intents" - most commonly used on buttons - have been reworked to use HSL color
  values and support several standard variations of lightness and transparency.
    * Developers are encouraged to customize intents by setting the individual HSL vars provided for
      each intent (e.g. `--intent-primary-h` to adjust the primary hue) and/or the different levels
      of lightness (e.g. `--intent-primary-l3` to adjust the default lightness).
    * ⚠ Uses of the prior intent var overrides such as `--intent-primary` will no longer work. It is
      possible to set directly via `--xh-intent-primary`, but components such as buttons will still
      use the default intent shades for variations such as hover and pressed states. Again, review
      and customize the HSL vars if required.
* Desktop `Button` styles and classes have been rationalized and reworked to allow for more
  consistent and direct styling of buttons in all their many permutations (standard/minimal/outlined
  styles * default/hovered/pressed/disabled states * light/dark themes).
    * Customized intent colors will now also be applied to outlined and minimal buttons.
    * Dedicated classes are now applied to desktop buttons based on their style and state.
      Developers can key off of these classes directly if required.

### 🐞 Bug Fixes

* Fixed `Column.tooltipElement` so that it can work if a `headerTooltip` is also specified on the
  same column.
* Fixed issue where certain values (e.g. `%`) would break in `Column.tooltipElement`.
* Fixed issue where newly loaded records in `Store` were not being frozen as promised by the API.

### 📚 Libraries

* @blueprintjs/core `3.30 -> 3.31`
* codemirror `5.56 -> 5.57`
* http-status-codes `1.4 -> 2.1`
* mobx-react `6.2 -> 6.3`
* store2 `2.11 -> 2.12`

[Commit Log](https://github.com/xh/hoist-react/compare/v35.2.1...v36.0.0)

## v35.2.1 - 2020-07-31

### 🐞 Bug Fixes

* A Grid's docked summary row is now properly cleared when its bound Store is cleared.
* Additional SVG paths added to `requiredBlueprintIcons.js` to bring back calendar scroll icons on
  the DatePicker component.
* Colors specified via the `--xh-intent-` CSS vars have been removed from minimal / outlined desktop
  `Button` components because of incompatibility with `ButtonGroupInput` component. Fix to address
  issue forthcoming. (This reverts the change made in 35.2.0 below.)

[Commit Log](https://github.com/xh/hoist-react/compare/v35.2.0...v35.2.1)

## v35.2.0 - 2020-07-21

### 🎁 New Features

* `TabContainerModel` now supports a `persistWith` config to persist the active tab.
* `TabContainerModel` now supports a `emptyText` config to display when TabContainer gets rendered
  with no children.

### ⚙️ Technical

* Supports smaller bundle sizes via a greatly reduced set of BlueprintJS icons. (Requires apps to be
  built with `@xh/hoist-dev-utils` v5.2 or greater to take advantage of this optimization.)

### 🐞 Bug Fixes

* Colors specified via the `--xh-intent-` CSS vars are now applied to minimal / outlined desktop
  `Button` components. Previously they fell through to use default Blueprint colors in these modes.
* Code input correctly handles dynamically toggling readonly/disabled state.

### 📚 Libraries

* @fortawesome/fontawesome-pro `5.13 -> 5.14`
* codemirror `5.55 -> 5.56`

[Commit Log](https://github.com/xh/hoist-react/compare/v35.1.1...v35.2.0)

## v35.1.1 - 2020-07-17

### 📚 Libraries

* @blueprintjs/core `3.29 -> 3.30`

[Commit Log](https://github.com/xh/hoist-react/compare/v35.1.0...v35.1.1)

## v35.1.0 - 2020-07-16

### 🎁 New Features

* Extend existing environment diff tool to preferences. Now, both configs and preferences may be
  diffed across servers. This feature will require an update of hoist-core to a version 8.1.0 or
  greater.
* `ExportOptions.columns` provided to `GridModel` can now be specified as a function, allowing for
  full control of columns to export, including their sort order.

### 🐞 Bug Fixes

* `GridModel`s export feature was previously excluding summary rows. These are now included.
* Fixed problems with coloring and shading algorithm in `TreeMap`.
* Fixed problems with sort order of exports in `GridModel`.
* Ensure that preferences are written to server, even if set right before navigating away from page.
* Prevent situation where a spurious exception can be sent to server when application is unloaded
  while waiting on a fetch request.

[Commit Log](https://github.com/xh/hoist-react/compare/v35.0.1...v35.1.0)

## v35.0.1 - 2020-07-02

### 🐞 Bug Fixes

* Column headers no longer allocate space for a sort arrow icon when the column has an active
  `GridSorter` in the special state of `sort: null`.
* Grid auto-sizing better accounts for margins on sort arrow icons.

[Commit Log](https://github.com/xh/hoist-react/compare/v35.0.0...v35.0.1)

## v35.0.0 - 2020-06-29

### ⚖️ Licensing Change

As of this release, Hoist is [now licensed](LICENSE.md) under the popular and permissive
[Apache 2.0 open source license](https://www.apache.org/licenses/LICENSE-2.0). Previously, Hoist was
"source available" via our public GitHub repository but still covered by a proprietary license.

We are making this change to align Hoist's licensing with our ongoing commitment to openness,
transparency and ease-of-use, and to clarify and emphasize the suitability of Hoist for use within a
wide variety of enterprise software projects. For any questions regarding this change, please
[contact us](https://xh.io/contact/).

### 🎁 New Features

* Added a new Persistence API to provide a more flexible yet consistent approach to saving state for
  Components, Models, and Services to different persistent locations such as Hoist Preferences,
  browser local storage, and Hoist Dashboard views.
    * The primary entry points for this API are the new `@PersistSupport` and `@persist`
      annotations.
      `@persist` can be added to any observable property on a `@PersistSupport` to make it
      automatically synchronize with a `PersistenceProvider`. Both `HoistModel` and `HoistService`
      are decorated with `@PersistSupport`.
    * This is designed to replace any app-specific code previously added to synchronize fields and
      their values to Preferences via ad-hoc initializers and reactions.
    * This same API is now used to handle state persistence for `GridStateModel`, `PanelModel`,
      `DimensionChooserModel`, and `DashContainerModel` - configurable via the new `persistWith`
      option on those classes.
* `FetchService` now installs a default timeout of 30 seconds for all requests. This can be disabled
  by setting timeout to `null`. Fetch Timeout Exceptions have also been improved to include the same
  information as other standard exceptions thrown by this service.
    * 💥 Apps that were relying on the lack of a built-in timeout for long-running requests should
      ensure they configure such calls with a longer or null timeout.
* `Store` gets new `clearFilter()` and `recordIsFiltered()` helper functions.
* The Admin console's Activity Tracking tab has been significantly upgraded to allow admins to
  better analyze both built-in and custom tracking data generated by their application. Its sibling
  Client Errors tab has also been updated with a docked detail panel.
* `CodeInput` gets new `showCopyButton` prop - set to true to provide an inline action button to
  copy the editor contents to the clipboard.
* Hoist config `xhEnableMonitoring` can be used to enable/disable the Admin monitor tab and its
  associated server-side jobs

### 💥 Breaking Changes

* Applications should update to `hoist-core` v8.0.1 or above, required to support the upgraded Admin
  Activity Tracking tab. Contact XH for assistance with this update.
* The option `PanelModel.prefName` has been removed in favor of `persistWith`. Existing user state
  will be transferred to the new format, assuming a `PersistenceProvider` of type 'pref' referring
  to the same preference is used (e.g. `persistWith: {prefKey: 'my-panel-model-prefName'}`.
* The option `GridModel.stateModel` has been removed in favor of `persistWith`. Existing user state
  will be transferred to the new format, assuming a `PersistenceProvider` of type 'localStorage'
  referring to the same key is used (e.g. `persistWith: {localStorageKey: 'my-grid-state-id'}`.
    * Use the new `GridModel.persistOptions` config for finer control over what grid state is
      persisted (replacement for stateModel configs to disable persistence of column
      state/sorting/grouping).
* The options `DimensionChooserModel.preference` and `DimensionChooserModel.historyPreference` have
  been removed in favor of `persistWith`.
* `AppSpec.idleDetectionEnabled` has been removed. App-specific Idle detection is now enabled via
  the new `xhIdleConfig` config. The old `xhIdleTimeoutMins` has also been deprecated.
* `AppSpec.idleDialogClass` has been renamed `AppSpec.idlePanel`. If specified, it should be a
  full-screen component.
* `PinPad` and `PinPadModel` have been moved to `@xh/hoist/cmp/pinpad`, and is now available for use
  with both standard and mobile toolkits.
* Third-party dependencies updated to properly reflect application-level licensing requirements.
  Applications must now import and provide their licensed version of AG Grid, and Highcharts to
  Hoist. See file `Bootstrap.js` in Toolbox for an example.

### 🐞 Bug Fixes

* Sorting special columns generated by custom AG Grid configurations (e.g. auto-group columns) no
  longer throws with an error.
* The `deepFreeze()` util - used to freeze data in `Record` instances - now only attempts to freeze
  a whitelist of object types that are known to be safely freezable. Custom application classes and
  other potentially-problematic objects (such as `moment` instances) are no longer frozen when
  loaded into `Record` fields.

### 📚 Libraries

Note that certain licensed third-party dependencies have been removed as direct dependencies of this
project, as per note in Breaking Changes above.

* @xh/hoist-dev-utils `4.x -> 5.x` - apps should also update to the latest 5.x release of dev-utils.
  Although license and dependency changes triggered a new major version of this dev dependency, no
  application-level changes should be required.
* @blueprintjs/core `3.28 -> 3.29`
* codemirror `5.54 -> 5.55`
* react-select `3.0 -> 3.1`

### 📚 Optional Libraries

* AG Grid `23.0.2` > `23.2.0` (See Toolbox app for example on this upgrade)
* Highcharts `8.0.4 -> 8.1.1`

[Commit Log](https://github.com/xh/hoist-react/compare/v34.0.0...v35.0.0)

## v34.0.0 - 2020-05-26

### 🎁 New Features

* Hoist's enhanced autosizing is now enabled on all grids by default. See `GridModel` and
  `GridAutosizeService` for more details.
* New flags `XH.isPhone`, `XH.isTablet`, and `XH.isDesktop` available for device-specific switching.
  Corresponding `.xh-phone`, `.xh-tablet`, and `.xh-desktop` CSS classes are added to the document
  `body`. These flags and classes are set based on the detected device, as per its user-agent.
    * One of the two higher-level CSS classes `.xh-standard` or `.xh-mobile` will also be applied
      based on an app's use of the primary (desktop-centric) components vs mobile components - as
      declared by its `AppSpec.isMobileApp` - regardless of the detected device.
    * These changes provide more natural support for use cases such as apps that are built with
      standard components yet target/support tablet users.
* New method `Record.get()` provides an alternative API for checked data access.
* The mobile `Select` component supports the `enableFilter` and `enableCreate` props.
* `DashContainerModel` supports new `layoutLocked`, `contentLocked` and `renameLocked` modes.
* `DimensionChooser` now has the ability to persist its value and history separately.
* Enhance Hoist Admin's Activity Tracking tab.
* Enhance Hoist Admin's Client Error tab.

### 💥 Breaking Changes

* `emptyFlexCol` has been removed from the Hoist API and should simply be removed from all client
  applications. Improvements to agGrid's default rendering of empty space have made it obsolete.
* `isMobile` property on `XH` and `AppSpec` has been renamed to `isMobileApp`. All apps will need to
  update their (required) use of this flag in the app specifications within their
  `/client-app/src/apps` directory.
* The `xh-desktop` class should no longer be used to indicate a non-mobile toolkit based app. For
  this purpose, use `xh-standard` instead.

### 🐞 Bug Fixes

* Fix to Average Aggregators when used with hierarchical data.
* Fixes to Context Menu handling on `Panel` to allow better handling of `[]` and `null`.

### 📚 Libraries

* @blueprintjs/core `3.26 -> 3.28`
* @blueprintjs/datetime `3.16 -> 3.18`
* codemirror `5.53 -> 5.54`
* react-transition-group `4.3 -> 4.4`

[Commit Log](https://github.com/xh/hoist-react/compare/v33.3.0...v34.0.0)

## v33.3.0 - 2020-05-08

### ⚙️ Technical

* Additional updates to experimental autosize feature: standardization of naming, better masking
  control, and API fixes. Added new property `autosizeOptions` on `GridModel` and main entry point
  is now named `GridModel.autosizeAsync()`.

### 🐞 Bug Fixes

* `Column.hideable` will now be respected by ag-grid column drag and drop
  [#1900](https://github.com/xh/hoist-react/issues/1900)
* Fixed an issue where dragging a column would cause it to be sorted unintentionally.

[Commit Log](https://github.com/xh/hoist-react/compare/v33.2.0...v33.3.0)

## v33.2.0 - 2020-05-07

### 🎁 New Features

* Virtual column rendering has been disabled by default, as it offered a minimal performance benefit
  for most grids while compromising autosizing. See new `GridModel.useVirtualColumns` config, which
  can be set to `true` to re-enable this behavior if required.
* Any `GridModel` can now be reset to its code-prescribed defaults via the column chooser reset
  button. Previously, resetting to defaults was only possible for grids that persisted their state
  with a `GridModel.stateModel` config.

### 🐞 Bug Fixes

* Fixed several issues with new grid auto-sizing feature.
* Fixed issues with and generally improved expand/collapse column alignment in tree grids.
    * 💥 Note that this improvement introduced a minor breaking change for apps that have customized
      tree indentation via the removed `--grid-tree-indent-px` CSS var. Use `--grid-tree-indent`
      instead. Note the new var is specified in em units to scale well across grid sizing modes.

### ⚙️ Technical

* Note that the included version of Onsen has been replaced with a fork that includes updates for
  react 16.13. Apps should not need to make any changes.

### 📚 Libraries

* react `~16.8 -> ~16.13`
* onsenui `~16.8` -> @xh/onsenui `~16.13`
* react-onsenui `~16.8` -> @xh/react-onsenui `~16.13`

[Commit Log](https://github.com/xh/hoist-react/compare/v33.1.0...33.2.0)

## v33.1.0 - 2020-05-05

### 🎁 New Features

* Added smart auto-resizing of columns in `GridModel` Unlike AG Grid's native auto-resizing support,
  Hoist's auto-resizing will also take into account collapsed rows, off-screen cells that are not
  currently rendered in the DOM, and summary rows. See the new `GridAutosizeService` for details.
    * This feature is currently marked as 'experimental' and must be enabled by passing a special
      config to the `GridModel` constructor of the form `experimental: {useHoistAutosize: true}`. In
      future versions of Hoist, we expect to make it the default behavior.
* `GridModel.autoSizeColumns()` has been renamed `GridModel.autosizeColumns()`, with lowercase 's'.
  Similarly, the `autoSizeColumns` context menu token has been renamed `autosizeColumns`.

### 🐞 Bug Fixes

* Fixed a regression with `StoreFilterField` introduced in v33.0.1.

[Commit Log](https://github.com/xh/hoist-react/compare/v33.0.2...33.1.0)

## v33.0.2 - 2020-05-01

### 🎁 New Features

* Add Hoist Cube Aggregators: `AverageAggregator` and `AverageStrictAggregator`
* `ColAutosizeButton` has been added to desktop and mobile

### 🐞 Bug Fixes

* Fixed mobile menus to constrain to the bottom of the viewport, scrolling if necessary.
  [#1862](https://github.com/xh/hoist-react/issues/1862)
* Tightened up mobile tree grid, fixed issues in mobile column chooser.
* Fixed a bug with reloading hierarchical data in `Store`.
  [#1871](https://github.com/xh/hoist-react/issues/1871)

[Commit Log](https://github.com/xh/hoist-react/compare/v33.0.1...33.0.2)

## v33.0.1 - 2020-04-29

### 🎁 New Features

* `StoreFieldField` supports dot-separated field names in a bound `GridModel`, meaning it will now
  match on columns with fields such as `address.city`.

* `Toolbar.enableOverflowMenu` now defaults to `false`. This was determined safer and more
  appropriate due to issues with the underlying Blueprint implementation, and the need to configure
  it carefully.

### 🐞 Bug Fixes

* Fixed an important bug with state management in `StoreFilterField`. See
  https://github.com/xh/hoist-react/issues/1854

* Fixed the default sort order for grids. ABS DESC should be first when present.

### 📚 Libraries

* @blueprintjs/core `3.25 -> 3.26`
* codemirror `5.52 -> 5.53`

[Commit Log](https://github.com/xh/hoist-react/compare/v33.0.0...v33.0.1)

## v33.0.0 - 2020-04-22

### 🎁 New Features

* The object returned by the `data` property on `Record` now includes the record `id`. This will
  allow for convenient access of the id with the other field values on the record.
* The `Timer` class has been enhanced and further standardized with its Hoist Core counterpart:
    * Both the `interval` and `timeout` arguments may be specified as functions, or config keys
      allowing for dynamic lookup and reconfiguration.
    * Added `intervalUnits` and `timeoutUnits` arguments.
    * `delay` can now be specified as a boolean for greater convenience.

### 💥 Breaking Changes

* We have consolidated the import location for several packages, removing unintended nested index
  files and 'sub-packages'. In particular, the following locations now provide a single index file
  for import for all of their public contents: `@xh/hoist/core`, `@xh/hoist/data`,
  `@xh/hoist/cmp/grid`, and `@xh/hoist/desktop/cmp/grid`. Applications may need to update import
  statements that referred to index files nested within these directories.
* Removed the unnecessary and confusing `values` getter on `BaseFieldModel`. This getter was not
  intended for public use and was intended for the framework's internal implementation only.
* `ColumnGroup.align` has been renamed to `ColumnGroup.headerAlign`. This avoids confusion with the
  `Column` API, where `align` refers to the alignment of cell contents within the column.

### 🐞 Bug Fixes

* Exceptions will no longer overwrite the currently shown exception in the exception dialog if the
  currently shown exception requires reloading the application.
  [#1834](https://github.com/xh/hoist-react/issues/1834)

### ⚙️ Technical

* Note that the Mobx React bindings have been updated to 6.2, and we have enabled the recommended
  "observer batching" feature as per
  [the mobx-react docs](https://github.com/mobxjs/mobx-react-lite/#observer-batching).

### 📚 Libraries

* @blueprintjs/core `3.24 -> 3.25`
* @blueprintjs/datetime `3.15 -> 3.16`
* mobx-react `6.1 -> 6.2`

[Commit Log](https://github.com/xh/hoist-react/compare/v32.0.4...v33.0.0)

## v32.0.5 - 2020-07-14

### 🐞 Bug Fixes

* Fixes a regression in which grid exports were no longer sorting rows properly.

[Commit Log](https://github.com/xh/hoist-react/compare/v32.0.4...v32.0.5)

## v32.0.4 - 2020-04-09

### 🐞 Bug Fixes

* Fixes a regression with the alignment of `ColumnGroup` headers.
* Fixes a bug with 'Copy Cell' context menu item for certain columns displaying the Record ID.
* Quiets console logging of 'routine' exceptions to 'debug' instead of 'log'.

[Commit Log](https://github.com/xh/hoist-react/compare/v32.0.3...v32.0.4)

## v32.0.3 - 2020-04-06

### 🐞 Bug Fixes

* Suppresses a console warning from AG Grid for `GridModel`s that do not specify an `emptyText`.

[Commit Log](https://github.com/xh/hoist-react/compare/v32.0.2...v32.0.3)

## v32.0.2 - 2020-04-03

⚠ Note that this release includes a *new major version of AG Grid*. Please consult the
[AG Grid Changelog](https://www.ag-grid.com/ag-grid-changelog/) for versions 22-23 to review
possible breaking changes to any direct/custom use of AG Grid APIs and props within applications.

### 🎁 New Features

* GridModel `groupSortFn` now accepts `null` to turn off sorting of group rows.
* `DockViewModel` now supports optional `width`, `height` and `collapsedWidth` configs.
* The `appMenuButton.extraItems` prop now accepts `MenuItem` configs (as before) but also React
  elements and the special string token '-' (shortcut to render a `MenuDivider`).
* Grid column `flex` param will now accept numbers, with available space divided between flex
  columns in proportion to their `flex` value.
* `Column` now supports a `sortingOrder` config to allow control of the sorting options that will be
  cycled through when the user clicks on the header.
* `PanelModel` now supports setting a `refreshMode` to control how collapsed panels respond to
  refresh requests.

### 💥 Breaking Changes

* The internal DOM structure of desktop `Panel` has changed to always include an inner frame with
  class `.xh-panel__content`. You may need to update styling that targets the inner structure of
  `Panel` via `.xh-panel`.
* The hooks `useOnResize()` and `useOnVisibleChange()` no longer take a `ref` argument. Use
  `composeRefs` to combine the ref that they return with any ref you wish to compose them with.
* The callback for `useOnResize()` will now receive an object representing the locations and
  dimensions of the element's content box. (Previously it incorrectly received an array of
  `ResizeObserver` entries that had to be de-referenced)
* `PanelModel.collapsedRenderMode` has been renamed to `PanelModel.renderMode`, to be more
  consistent with other Hoist APIs such as `TabContainer`, `DashContainer`, and `DockContainer`.

### 🐞 Bug Fixes

* Checkboxes in grid rows in Tiny sizing mode have been styled to fit correctly within the row.
* `GridStateModel` no longer saves/restores the width of non-resizable columns.
  [#1718](https://github.com/xh/hoist-react/issues/1718)
* Fixed an issue with the hooks useOnResize and useOnVisibleChange. In certain conditions these
  hooks would not be called. [#1808](https://github.com/xh/hoist-react/issues/1808)
* Inputs that accept a rightElement prop will now properly display an Icon passed as that element.
  [#1803](https://github.com/xh/hoist-react/issues/1803)

### ⚙️ Technical

* Flex columns now use the built-in AG Grid flex functionality.

### 📚 Libraries

* ag-grid-community `removed @ 21.2`
* ag-grid-enterprise `21.2` replaced with @ag-grid-enterprise/all-modules `23.0`
* ag-grid-react `21.2` replaced with @ag-grid-community/react `23.0`
* @fortawesome/* `5.12 -> 5.13`
* codemirror `5.51 -> 5.52`
* filesize `6.0 -> 6.1`
* numbro `2.1 -> 2.2`
* react-beautiful-dnd `12.0 -> 13.0`
* store2 `2.10 -> 2.11`
* compose-react-refs `NEW 1.0.4`

[Commit Log](https://github.com/xh/hoist-react/compare/v31.0.0...v32.0.2)

## v31.0.0 - 2020-03-16

### 🎁 New Features

* The mobile `Navigator` / `NavigatorModel` API has been improved and made consistent with other
  Hoist content container APIs such as `TabContainer`, `DashContainer`, and `DockContainer`.
    * `NavigatorModel` and `PageModel` now support setting a `RenderMode` and `RefreshMode` to
      control how inactive pages are mounted/unmounted and how they respond to refresh requests.
    * `Navigator` pages are no longer required to to return `Page` components - they can now return
      any suitable component.
* `DockContainerModel` and `DockViewModel` also now support `refreshMode` and `renderMode` configs.
* `Column` now auto-sizes when double-clicking / double-tapping its header.
* `Toolbar` will now collapse overflowing items into a drop down menu. (Supported for horizontal
  toolbars only at this time.)
* Added new `xhEnableLogViewer` config (default `true`) to enable or disable the Admin Log Viewer.

#### 🎨 Icons

* Added `Icon.icon()` factory method as a new common entry point for creating new FontAwesome based
  icons in Hoist. It should typically be used instead of using the `FontAwesomeIcon` component
  directly.
* Also added a new `Icon.fileIcon()` factory. This method take a filename and returns an appropriate
  icon based on its extension.
* All Icon factories can now accept an `asHtml` parameter, as an alternative to calling the helper
  function `convertIconToSVG()` on the element. Use this to render icons as raw html where needed
  (e.g. grid renderers).
* Icons rendered as html will now preserve their styling, tooltips, and size.

### 💥 Breaking Changes

* The application's primary `HoistApplicationModel` is now instantiated and installed as
  `XH.appModel` earlier within the application initialization sequence, with construction happening
  prior to the init of the XH identity, config, and preference services.
    * This allows for a new `preAuthInitAsync()` lifecycle method to be called on the model before
      auth has completed, but could be a breaking change for appModel code that relied on these
      services for field initialization or in its constructor.
    * Such code should be moved to the core `initAsync()` method instead, which continues to be
      called after all XH-level services are initialized and ready.
* Mobile apps may need to adjust to the following updates to `NavigatorModel` and related APIs:
    * `NavigatorModel`'s `routes` constructor parameter has been renamed `pages`.
    * `NavigatorModel`'s observable `pages[]` has been renamed `stack[]`.
    * `NavigatorPageModel` has been renamed `PageModel`. Apps do not usually create `PageModels`
      directly, so this change is unlikely to require code updates.
    * `Page` has been removed from the mobile toolkit. Components that previously returned a `Page`
      for inclusion in a `Navigator` or `TabContainer` can now return any component. It is
      recommended you replace `Page` with `Panel` where appropriate.
* Icon enhancements described above removed the following public methods:
    * The `fontAwesomeIcon()` factory function (used to render icons not already enumerated by
      Hoist)
      has been replaced by the improved `Icon.icon()` factory - e.g. `fontAwesomeIcon({icon: ['far',
      'alicorn']}) -> Icon.icon({iconName: 'alicorn'})`.
    * The `convertIconToSvg()` utility method has been replaced by the new `asHtml` parameter on
      icon factory functions. If you need to convert an existing icon element,
      use `convertIconToHtml()`.
* `Toolbar` items should be provided as direct children. Wrapping Toolbar items in container
  components can result in unexpected item overflow.

### 🐞 Bug Fixes

* The `fmtDate()` utility now properly accepts, parses, and formats a string value input as
  documented.
* Mobile `PinPad` input responsiveness improved on certain browsers to avoid lag.

### ⚙️ Technical

* New lifecycle methods `preAuthInitAsync()` and `logoutAsync()` added to the `HoistAppModel`
  decorator (aka the primary `XH.appModel`).

[Commit Log](https://github.com/xh/hoist-react/compare/v30.1.0...v31.0.0)

## v30.1.0 - 2020-03-04

### 🐞 Bug Fixes

* Ensure `WebSocketService.connected` remains false until `channelKey` assigned and received from
  server.
* When empty, `DashContainer` now displays a user-friendly prompt to add an initial view.

### ⚙️ Technical

* Form validation enhanced to improve handling of asynchronous validation. Individual rules and
  constraints are now re-evaluated in parallel, allowing for improved asynchronous validation.
* `Select` will now default to selecting contents on focus if in filter or creatable mode.

[Commit Log](https://github.com/xh/hoist-react/compare/v30.0.0...30.1.0)

## v30.0.0 - 2020-02-29

### 🎁 New Features

* `GridModel` and `DataViewModel` now support `groupRowHeight`, `groupRowRenderer` and
  `groupRowElementRenderer` configs. Grouping is new in general to `DataViewModel`, which now takes
  a `groupBy` config.
    * `DataViewModel` allows for settable and multiple groupings and sorters.
    * `DataViewModel` also now supports additional configs from the underlying `GridModel` that make
      sense in a `DataView` context, such as `showHover` and `rowBorders`.
* `TabContainerModel` now accepts a `track` property (default false) for easily tracking tab views
  via Hoist's built-in activity tracking.
* The browser document title is now set to match `AppSpec.clientAppName` - helpful for projects with
  multiple javascript client apps.
* `StoreFilterField` accepts all other config options from `TextInput` (e.g. `disabled`).
* Clicking on a summary row in `Grid` now clears its record selection.
* The `@LoadSupport` decorator now provides an additional observable property `lastException`. The
  decorator also now logs load execution times and failures to `console.debug` automatically.
* Support for mobile `Panel.scrollable` prop made more robust with re-implementation of inner
  content element. Note this change included a tweak to some CSS class names for mobile `Panel`
  internals that could require adjustments if directly targeted by app stylesheets.
* Added new `useOnVisibleChange` hook.
* Columns now support a `headerAlign` config to allow headers to be aligned differently from column
  contents.

### 💥 Breaking Changes

* `Toolbar` items must be provided as direct children. Wrapping Toolbar items in container
  components can result in unexpected item overflow.
* `DataView.rowCls` prop removed, replaced by new `DataViewModel.rowClassFn` config for more
  flexibility and better symmetry with `GridModel`.
* `DataViewModel.itemRenderer` renamed to `DataViewModel.elementRenderer`
* `DataView` styling has been updated to avoid applying several unwanted styles from `Grid`. Note
  that apps might rely on these styles (intentionally or not) for their `itemRenderer` components
  and appearance and will need to adjust.
* Several CSS variables related to buttons have been renamed for consistency, and button style rules
  have been adjusted to ensure they take effect reliably across desktop and mobile buttons
  ([#1568](https://github.com/xh/hoist-react/pull/1568)).
* The optional `TreeMapModel.highchartsConfig` object will now be recursively merged with the
  top-level config generated by the Hoist model and component, where previously it was spread onto
  the generated config. This could cause a change in behavior for apps using this config to
  customize map instances, but provides more flexibility for e.g. customizing the `series`.
* The signature of `useOnResize` hook has been modified slightly for API consistency and clarity.
  Options are now passed in a configuration object.

### 🐞 Bug Fixes

* Fixed an issue where charts that are rendered while invisible would have the incorrect size.
  [#1703](https://github.com/xh/hoist-react/issues/1703)
* Fixed an issue where zeroes entered by the user in `PinPad` would be displayed as blanks.
* Fixed `fontAwesomeIcon` elem factory component to always include the default 'fa-fw' className.
  Previously, it was overridden if a `className` prop was provided.
* Fixed an issue where ConfigDiffer would always warn about deletions, even when there weren't any.
  [#1652](https://github.com/xh/hoist-react/issues/1652)
* `TextInput` will now set its value to `null` when all text is deleted and the clear icon will
  automatically hide.
* Fixed an issue where multiple buttons in a `ButtonGroupInput` could be shown as active
  simultaneously. [#1592](https://github.com/xh/hoist-react/issues/1592)
* `StoreFilterField` will again match on `Record.id` if bound to a Store or a GridModel with the
  `id` column visible. [#1697](https://github.com/xh/hoist-react/issues/1697)
* A number of fixes have been applied to `RelativeTimeStamp` and `getRelativeTimestamp`, especially
  around its handling of 'equal' or 'epsilon equal' times. Remove unintended leading whitespace from
  `getRelativeTimestamp`.

### ⚙️ Technical

* The `addReaction` and `addAutorun` methods (added to Hoist models, components, and services by the
  `ReactiveSupport` mixin) now support a configurable `debounce` argument. In many cases, this is
  preferable to the built-in MobX `delay` argument, which only provides throttling and not true
  debouncing.
* New `ChartModel.highchart` property provides a reference to the underlying HighChart component.

### 📚 Libraries

* @blueprintjs/core `3.23 -> 3.24`
* react-dates `21.7 -> 21.8`
* react-beautiful-dnd `11.0 -> 12.2`

[Commit Log](https://github.com/xh/hoist-react/compare/v29.1.0...v30.0.0)

## v29.1.0 - 2020-02-07

### 🎁 New Features

#### Grid

* The `compact` config on `GridModel` has been deprecated in favor of the more powerful `sizingMode`
  which supports the values 'large', 'standard', 'compact', or 'tiny'.
    * Each new mode has its own set of CSS variables for applications to override as needed.
    * Header and row heights are configurable for each via the `HEADER_HEIGHTS` and `ROW_HEIGHTS`
      static properties of the `AgGrid` component. These objects can be modified on init by
      applications that wish to customize the default row heights globally.
    * 💥 Note that these height config objects were previously exported as constants from AgGrid.js.
      This would be a breaking change for any apps that imported the old objects directly (
      considered unlikely).
* `GridModel` now exposes an `autoSizeColumns` method, and the Grid context menu now contains an
  `Autosize Columns` option by default.
* `Column` and `ColumnGroup` now support React elements for `headerName`.

#### Data

* The `Store` constructor now accepts a `data` argument to load data at initialization.
* The `xh/hoist/data/cube` package has been modified substantially to better integrate with the core
  data package and support observable "Views". See documentation on `Cube` for more information.

#### Other

* Added a `PinPad` component for streamlined handling of PIN entry on mobile devices.
* `FormField` now takes `tooltipPosition` and `tooltipBoundary` props for customizing minimal
  validation tooltip.
* `RecordAction.actionFn` parameters now include a `buttonEl` property containing the button element
  when used in an action column.
* Mobile Navigator component now takes an `animation` prop which can be set to 'slide' (default),
  'lift', 'fade', or 'none'. These values are passed to the underlying onsenNavigator component.
  ([#1641](https://github.com/xh/hoist-react/pull/1641))
* `AppOption` configs now accept an `omit` property for conditionally excluding options.

### 🐞 Bug Fixes

* Unselectable grid rows are now skipped during up/down keyboard navigation.
* Fix local quick filtering in `LeftRightChooser` (v29 regression).
* Fix `SplitTreeMap` - the default filtering once again splits the map across positive and negative
  values as intended (v29 regression).

### ⚙️ Technical

* `FormFields` now check that they are contained in a Hoist `Form`.

### 📚 Libraries

* @blueprintjs/core `3.22 -> 3.23`
* codemirror `5.50 -> 5.51`
* react-dates `21.5 -> 21.7`

[Commit Log](https://github.com/xh/hoist-react/compare/v29.0.0...v29.1.0)

## v29.0.0 - 2020-01-24

### 🗄️ Data Package Changes

Several changes have been made to data package (`Store` and `Record`) APIs for loading, updating,
and modifying data. They include some breaking changes, but pave the way for upcoming enhancements
to fully support inline grid editing and other new features.

Store now tracks the "committed" state of its records, which represents the data as it was loaded
(typically from the server) via `loadData()` or `updateData()`. Records are now immutable and
frozen, so they cannot be changed directly, but Store offers a new `modifyRecords()` API to apply
local modifications to data in a tracked and managed way. (Store creates new records internally to
hold both this modified data and the original, "committed" data.) This additional state tracking
allows developers to query Stores for modified or added records (e.g. to flush back to the server
and persist) as well as call new methods to revert changes (e.g. to undo a block of changes that the
user wishes to discard).

Note the following more specific changes to these related classes:

#### Record

* 💥 Record data properties are now nested within a `data` object on Record instances and are no
  longer available as top-level properties on the Record itself.
    * Calls to access data such as `rec.quantity` must be modified to `rec.data.quantity`.
    * When accessing multiple properties, destructuring provides an efficient syntax -
      e.g. `const {quantity, price} = rec.data;`.
* 💥 Records are now immutable and cannot be modified by applications directly.
    * This is a breaking change, but should only affect apps with custom inline grid editing
      implementations or similar code that modifies individual record values.
    * Calls to change data such as `rec.quantity = 100` must now be made through the Record's Store,
      e.g. `store.modifyData({id: 41, quantity: 100})`
* Record gains new getters for inspecting its state, including: `isAdd`, `isModified`, and
  `isCommitted`.

#### Store

* 💥 `noteDataUpdated()` has been removed, as out-of-band modifications to Store Records are no
  longer possible.
* 💥 Store's `idSpec` function is now called with the raw record data - previously it was passed
  source data after it had been run through the store's optional `processRawData` function. (This is
  unlikely to have a practical impact on most apps, but is included here for completeness.)
* `Store.updateData()` now accepts a flat list of raw data to process into Record additions and
  updates. Previously developers needed to call this method with an object containing add, update,
  and/or remove keys mapped to arrays. Now Store will produce an object of this shape automatically.
* `Store.refreshFilter()` method has been added to allow applications to rebuild the filtered data
  set if some application state has changed (apart from the store's data itself) which would affect
  the store filter.
* Store gains new methods for manipulating its Records and data, including `addRecords()`,
  `removeRecords()`, `modifyRecords()`, `revertRecords()`, and `revert()`. New getters have been
  added for `addedRecords`, `removedRecords`, `modifiedRecords`, and `isModified`.

#### Column

* Columns have been enhanced for provide basic support for inline-editing of record data. Further
  inline editing support enhancements are planned for upcoming Hoist releases.
* `Column.getValueFn` config added to retrieve the cell value for a Record field. The default
  implementation pulls the value from the Record's new `data` property (see above). Apps that
  specify custom `valueGetter` callbacks via `Column.agOptions` should now implement their custom
  logic in this new config.
* `Column.setValueFn` config added to support modifying the Column field's value on the underlying
  Record. The default implementation calls the new `Store.modifyRecords()` API and should be
  sufficient for the majority of cases.
* `Column.editable` config added to indicate if a column/cell should be inline-editable.

### 🎁 New Features

* Added keyboard support to AG Grid context menus.
* Added `GridModel.setEmptyText()` to allow updates to placeholder text after initial construction.
* Added `GridModel.ensureSelectionVisible()` to scroll the currently selected row into view.
* When a `TreeMap` is bound to a `GridModel`, the grid will now respond to map selection changes by
  scrolling to ensure the selected grid row is visible.
* Added a `Column.tooltipElement` config to support fully customizable tooltip components.
* Added a `useOnResize` hook, which runs a function when a component is resized.
* Exposed an `inputRef` prop on numberInput, textArea, and textInput
* `PanelModel` now accepts a `maxSize` config.
* `RelativeTimeStamp` now support a `relativeTo` option, allowing it to display the difference
  between a timestamp and another reference time other than now. Both the component and the
  `getRelativeTimestamp()` helper function now leverage moment.js for their underlying
  implementation.
* A new `Clock` component displays the time, either local to the browser or for a configurable
  timezone.
* `LeftRightChooser` gets a new `showCounts` option to print the number of items on each side.
* `Select` inputs support a new property `enableWindowed` (desktop platform only) to improve
  rendering performance with large lists of options.
* `Select` inputs support grouped options. To use, add an attribute `options` containing an array of
  sub-options.
* `FetchService` methods support a new `timeout` option. This config chains `Promise.timeout()` to
  the promises returned by the service.
* Added alpha version of `DashContainer` for building dynamic, draggable dashboard-style layouts.
  Please note: the API for this component is subject to change - use at your own risk!
* `Select` now allows the use of objects as values.
* Added a new `xhEnableImpersonation` config to enable or disable the ability of Hoist Admins to
  impersonate other users. Note that this defaults to `false`. Apps will need to set this config to
  continue using impersonation. (Note that an update to hoist-core 6.4+ is required for this config
  to be enforced on the server.)
* `FormField` now supports a `requiredIndicator` to customize how required fields are displayed.
* Application build tags are now included in version update checks, primarily to prompt dev/QA users
  to refresh when running SNAPSHOT versions. (Note that an update to hoist-core 6.4+ is required for
  the server to emit build tag for comparison.)
* `CodeInput` component added to provide general `HoistInput` support around the CodeMirror code
  editor. The pre-existing `JsonInput` has been converted to a wrapper around this class.
* `JsonInput` now supports an `autoFocus` prop.
* `Select` now supports a `hideDropdownIndicator` prop.
* `useOnResize` hook will now ignore visibility changes, i.e. a component resizing to a size of 0.
* `DimensionChooser` now supports a `popoverPosition` prop.
* `AppBar.appMenuButtonPosition` prop added to configure the App Menu on the left or the right, and
  `AppMenuButton` now accepts and applies any `Button` props to customize.
* New `--xh-grid-tree-indent-px` CSS variable added to allow control over the amount of indentation
  applied to tree grid child nodes.

### 💥 Breaking Changes

* `GridModel.contextMenuFn` config replaced with a `contextMenu` parameter. The new parameter will
  allow context menus to be specified with a simple array in addition to the function specification
  currently supported.
* `GridModel.defaultContextMenuTokens` config renamed to `defaultContextMenu`.
* `Chart` and `ChartModel` have been moved from `desktop/cmp/charts` to `cmp/charts`.
* `StoreFilterField` has been moved from `desktop/cmp/store` to `cmp/store`.
* The options `nowEpsilon` and `nowString` on `RelativeTimestamp` have been renamed to `epsilon` and
  `equalString`, respectively.
* `TabRenderMode` and `TabRefreshMode` have been renamed to `RenderMode` and `RefreshMode` and moved
  to the `core` package. These enumerations are now used in the APIs for `Panel`, `TabContainer`,
  and `DashContainer`.
* `DockViewModel` now requires a function, or a HoistComponent as its `content` param. It has always
  been documented this way, but a bug in the original implementation had it accepting an actual
  element rather than a function. As now implemented, the form of the `content` param is consistent
  across `TabModel`, `DockViewModel`, and `DashViewSpec`.
* `JsonInput.showActionButtons` prop replaced with more specific `showFormatButton` and
  `showFullscreenButton` props.
* The `DataView.itemHeight` prop has been moved to `DataViewModel` where it can now be changed
  dynamically by applications.
* Desktop `AppBar.appMenuButtonOptions` prop renamed to `appMenuButtonProps` for consistency.

### 🐞 Bug Fixes

* Fixed issue where JsonInput was not receiving its `model` from context
  ([#1456](https://github.com/xh/hoist-react/issues/1456))
* Fixed issue where TreeMap would not be initialized if the TreeMapModel was created after the
  GridModel data was loaded ([#1471](https://github.com/xh/hoist-react/issues/1471))
* Fixed issue where export would create malformed file with dynamic header names
* Fixed issue where exported tree grids would have incorrect aggregate data
  ([#1447](https://github.com/xh/hoist-react/issues/1447))
* Fixed issue where resizable Panels could grow larger than desired
  ([#1498](https://github.com/xh/hoist-react/issues/1498))
* Changed RestGrid to only display export button if export is enabled
  ([#1490](https://github.com/xh/hoist-react/issues/1490))
* Fixed errors when grouping rows in Grids with `groupUseEntireRow` turned off
  ([#1520](https://github.com/xh/hoist-react/issues/1520))
* Fixed problem where charts were resized when being hidden
  ([#1528](https://github.com/xh/hoist-react/issues/1528))
* Fixed problem where charts were needlessly re-rendered, hurting performance and losing some state
  ([#1505](https://github.com/xh/hoist-react/issues/1505))
* Removed padding from Select option wrapper elements which was making it difficult for custom
  option renderers to control the padding ([1571](https://github.com/xh/hoist-react/issues/1571))
* Fixed issues with inconsistent indentation for tree grid nodes under certain conditions
  ([#1546](https://github.com/xh/hoist-react/issues/1546))
* Fixed autoFocus on NumberInput.

### 📚 Libraries

* @blueprintjs/core `3.19 -> 3.22`
* @blueprintjs/datetime `3.14 -> 3.15`
* @fortawesome/fontawesome-pro `5.11 -> 5.12`
* codemirror `5.49 -> 5.50`
* core-js `3.3 -> 3.6`
* fast-deep-equal `2.0 -> 3.1`
* filesize `5.0 -> 6.0`
* highcharts 7.2 -> 8.0`
* mobx `5.14 -> 5.15`
* react-dates `21.3 -> 21.5`
* react-dropzone `10.1 -> 10.2`
* react-windowed-select `added @ 2.0.1`

[Commit Log](https://github.com/xh/hoist-react/compare/v28.2.0...v29.0.0)

## v28.2.0 - 2019-11-08

### 🎁 New Features

* Added a `DateInput` component to the mobile toolkit. Its API supports many of the same options as
  its desktop analog with the exception of `timePrecision`, which is not yet supported.
* Added `minSize` to panelModel. A resizable panel can now be prevented from resizing to a size
  smaller than minSize. ([#1431](https://github.com/xh/hoist-react/issues/1431))

### 🐞 Bug Fixes

* Made `itemHeight` a required prop for `DataView`. This avoids an issue where agGrid went into an
  infinite loop if this value was not set.
* Fixed a problem with `RestStore` behavior when `dataRoot` changed from its default value.

[Commit Log](https://github.com/xh/hoist-react/compare/v28.1.1...v28.2.0)

## v28.1.1 - 2019-10-23

### 🐞 Bug Fixes

* Fixes a bug with default model context being set incorrectly within context inside of `Panel`.

[Commit Log](https://github.com/xh/hoist-react/compare/v28.1.0...v28.1.1)

## v28.1.0 - 2019-10-18

### 🎁 New Features

* `DateInput` supports a new `strictInputParsing` prop to enforce strict parsing of keyed-in entries
  by the underlying moment library. The default value is false, maintained the existing behavior
  where [moment will do its best](https://momentjs.com/guides/#/parsing/) to parse an entered date
  string that doesn't exactly match the specified format
* Any `DateInput` values entered that exceed any specified max/minDate will now be reset to null,
  instead of being set to the boundary date (which was surprising and potentially much less obvious
  to a user that their input had been adjusted automatically).
* `Column` and `ColumnGroup` now accept a function for `headerName`. The header will be
  automatically re-rendered when any observable properties referenced by the `headerName` function
  are modified.
* `ColumnGroup` now accepts an `align` config for setting the header text alignment
* The flag `toContext` for `uses` and `creates` has been replaced with a new flag `publishMode` that
  provides more granular control over how models are published and looked up via context. Components
  can specify `ModelPublishMode.LIMITED` to make their model available for contained components
  without it becoming the default model or exposing its sub-models.

### 🐞 Bug Fixes

* Tree columns can now specify `renderer` or `elementRenderer` configs without breaking the standard
  AG Grid group cell renderer auto-applied to tree columns (#1397).
* Use of a custom `Column.comparator` function will no longer break agGrid-provided column header
  filter menus (#1400).
* The MS Edge browser does not return a standard Promise from `async` functions, so the the return
  of those functions did not previously have the required Hoist extensions installed on its
  prototype. Edge "native" Promises are now also polyfilled / extended as required. (#1411).
* Async `Select` combobox queries are now properly debounced as per the `queryBuffer` prop (#1416).

### ⚙️ Technical

* Grid column group headers now use a custom React component instead of the default AG Grid column
  header, resulting in a different DOM structure and CSS classes. Existing CSS overrides of the
  AG Grid column group headers may need to be updated to work with the new structure/classes.
* We have configured `stylelint` to enforce greater consistency in our stylesheets within this
  project. The initial linting run resulted in a large number of updates to our SASS files, almost
  exclusively whitespace changes. No functional changes are intended/expected. We have also enabled
  hooks to run both JS and style linting on pre-commit. Neither of these updates directly affects
  applications, but the same tools could be configured for apps if desired.

### 📚 Libraries

* core-js `3.2 -> 3.3`
* filesize `4.2 -> 5.0`
* http-status-codes `added @ 1.3`

[Commit Log](https://github.com/xh/hoist-react/compare/v28.0.0...v28.1.0)

## v28.0.0 - 2019-10-07

_"The one with the hooks."_

**Hoist now fully supports React functional components and hooks.** The new `hoistComponent`
function is now the recommended method for defining new components and their corresponding element
factories. See that (within HoistComponentFunctional.js) and the new `useLocalModel()` and
`useContextModel()` hooks (within [core/hooks](core/hooks)) for more information.

Along with the performance benefits and the ability to use React hooks, Hoist functional components
are designed to read and write their models via context. This allows a much less verbose
specification of component element trees.

Note that **Class-based Components remain fully supported** (by both Hoist and React) using the
familiar `@HoistComponent` decorator, but transitioning to functional components within Hoist apps
is now strongly encouraged. In particular note that Class-based Components will *not* be able to
leverage the context for model support discussed above.

### 🎁 New Features

* Resizable panels now default to not redrawing their content when resized until the resize bar is
  dropped. This offers an improved user experience for most situations, especially when layouts are
  complex. To re-enable the previous dynamic behavior, set `PanelModel.resizeWhileDragging: true`.
* The default text input shown by `XH.prompt()` now has `selectOnFocus: true` and will confirm the
  user's entry on an `<enter>` keypress (same as clicking 'OK').
* `stringExcludes` function added to form validation constraints. This allows an input value to
  block specific characters or strings, e.g. no slash "/" in a textInput for a filename.
* `constrainAll` function added to form validation constraints. This takes another constraint as its
  only argument, and applies that constraint to an array of values, rather than just to one value.
  This is useful for applying a constraint to inputs that produce arrays, such as tag pickers.
* `DateInput` now accepts LocalDates as `value`, `minDate` and `maxDate` props.
* `RelativeTimestamp` now accepts a `bind` prop to specify a model field name from which it can pull
  its timestamp. The model itself can either be passed as a prop or (better) sourced automatically
  from the parent context. Developers are encouraged to take this change to minimize re-renders of
  parent components (which often contain grids and other intensive layouts).
* `Record` now has properties and methods for accessing and iterating over children, descendants,
  and ancestors
* `Store` now has methods for retrieving the descendants and ancestors of a given Record

### 💥 Breaking Changes

* **Apps must update their dev dependencies** to the latest `@xh/hoist-dev-utils` package: v4.0+.
  This updates the versions of Babel / Webpack used in builds to their latest / current versions and
  swaps to the updated Babel recommendation of `core-js` for polyfills.
* The `allSettled` function in `@xh/promise` has been removed. Applications using this method should
  use the ECMA standard (stage-2) `Promise.allSettled` instead. This method is now fully available
  in Hoist via bundled polyfills. Note that the standard method returns an array of objects of the
  form `{status: [rejected|fulfilled], ...}`, rather than `{state: [rejected|fulfilled], ...}`.
* The `containerRef` argument for `XH.toast()` should now be a DOM element. Component instances are
  no longer supported types for this value. This is required to support functional Components
  throughout the toolkit.
* Apps that need to prevent a `StoreFilterField` from binding to a `GridModel` in context, need to
  set the `store` or `gridModel` property explicitly to null.
* The Blueprint non-standard decorators `ContextMenuTarget` and `HotkeysTarget` are no longer
  supported. Use the new hooks `useContextMenu()` and `useHotkeys()` instead. For convenience, this
  functionality has also been made available directly on `Panel` via the `contextMenu` and `hotkeys`
  props.
* `DataView` and `DataViewModel` have been moved from `/desktop/cmp/dataview` to the cross-platform
  package `/cmp/dataview`.
* `isReactElement` has been removed. Applications should use the native React API method
  `React.isValidElement` instead.

### ⚙️ Technical

* `createObservableRef()` is now available in `@xh/hoist/utils/react` package. Use this function for
  creating refs that are functionally equivalent to refs created with `React.createRef()`, yet fully
  observable. With this change the `Ref` class in the same package is now obsolete.
* Hoist now establishes a proper react "error boundary" around all application code. This means that
  errors throw when rendering will be caught and displayed in the standard Hoist exception dialog,
  and stack traces for rendering errors should be significantly less verbose.
* Not a Hoist feature, exactly, but the latest version of `@xh/hoist-dev-utils` (see below) enables
  support for the `optional chaining` (aka null safe) and `nullish coalescing` operators via their
  Babel proposal plugins. Developers are encouraged to make good use of the new syntax below:
    * conditional-chaining: `let foo = bar?.baz?.qux;`
    * nullish coalescing: `let foo = bar ?? 'someDefaultValue';`

### 🐞 Bug Fixes

* Date picker month and year controls will now work properly in `localDate` mode. (Previously would
  reset to underlying value.)
* Individual `Buttons` within a `ButtonGroupInput` will accept a disabled prop while continuing to
  respect the overall `ButtonGroupInput`'s disabled prop.
* Raised z-index level of AG-Grid tooltip to ensure tooltips for AG-Grid context menu items appear
  above the context menu.

### 📚 Libraries

* @blueprintjs/core `3.18 -> 3.19`
* @blueprintjs/datetime `3.12 -> 3.14`
* @fortawesome/fontawesome-pro `5.10 -> 5.11`
* @xh/hoist-dev-utils `3.8 -> 4.3` (multiple transitive updates to build tooling)
* ag-grid `21.1 -> 21.2`
* highcharts `7.1 -> 7.2`
* mobx `5.13 -> 5.14`
* react-transition-group `4.2 -> 4.3`
* rsvp (removed)
* store2 `2.9 -> 2.10`

[Commit Log](https://github.com/xh/hoist-react/compare/v27.1.0...v28.0.0)

## v27.1.0 - 2019-09-05

### 🎁 New Features

* `Column.exportFormat` can now be a function, which supports setting Excel formats on a per-cell
  (vs. entire column) basis by returning a conditional `exportFormat` based upon the value and / or
  record.
    * ⚠️ Note that per-cell formatting _requires_ that apps update their server to use hoist-core
      v6.3.0+ to work, although earlier versions of hoist-core _are_ backwards compatible with the
      pre-existing, column-level export formatting.
* `DataViewModel` now supports a `sortBy` config. Accepts the same inputs as `GridModel.sortBy`,
  with the caveat that only a single-level sort is supported at this time.

[Commit Log](https://github.com/xh/hoist-react/compare/v27.0.1...v27.1.0)

## v27.0.1 - 2019-08-26

### 🐞 Bug Fixes

* Fix to `Store.clear()` and `GridModel.clear()`, which delegates to the same (#1324).

[Commit Log](https://github.com/xh/hoist-react/compare/v27.0.0...v27.0.1)

## v27.0.0 - 2019-08-23

### 🎁 New Features

* A new `LocalDate` class has been added to the toolkit. This class provides client-side support for
  "business" or "calendar" days that do not have a time component. It is an immutable class that
  supports '==', '<' and '>', as well as a number of convenient manipulation functions. Support for
  the `LocalDate` class has also been added throughout the toolkit, including:
    * `Field.type` now supports an additional `localDate` option for automatic conversion of server
      data to this type when loading into a `Store`.
    * `fetchService` is aware of this class and will automatically serialize all instances of it for
      posting to the server. ⚠ NOTE that along with this change, `fetchService` and its methods such
      as `XH.fetchJson()` will now serialize regular JS Date objects as ms timestamps when provided
      in params. Previously Dates were serialized in their default `toString()` format. This would
      be a breaking change for an app that relied on that default Date serialization, but it was
      made for increased symmetry with how Hoist JSON-serializes Dates and LocalDates on the
      server-side.
    * `DateInput` can now be used to seamlessly bind to a `LocalDate` as well as a `Date`. See its
      new prop of `valueType` which can be set to `localDate` or `date` (default).
    * A new `localDateCol` config has been added to the `@xh/hoist/grid/columns` package with
      standardized rendering and formatting.
* New `TreeMap` and `SplitTreeMap` components added, to render hierarchical data in a configurable
  TreeMap visualization based on the Highcharts library. Supports optional binding to a GridModel,
  which syncs selection and expand / collapse state.
* `Column` gets a new `highlightOnChange` config. If true, the grid will highlight the cell on each
  change by flashing its background. (Currently this is a simple on/off config - future iterations
  could support a function variant or other options to customize the flash effect based on the
  old/new values.) A new CSS var `--xh-grid-cell-change-bg-highlight` can be used to customize the
  color used, app-wide or scoped to a particular grid selector. Note that columns must *not* specify
  `rendererIsComplex` (see below) if they wish to enable the new highlight flag.

### 💥 Breaking Changes

* The updating of `Store` data has been reworked to provide a simpler and more powerful API that
  allows for the applications of additions, deletions, and updates in a single transaction:
    * The signature of `Store.updateData()` has been substantially changed, and is now the main
      entry point for all updates.
    * `Store.removeRecords()` has been removed. Use `Store.updateData()` instead.
    * `Store.addData()` has been removed. Use `Store.updateData()` instead.
* `Column` takes an additional property `rendererIsComplex`. Application must set this flag to
  `true` to indicate if a column renderer uses values other than its own bound field. This change
  provides an efficiency boost by allowing AG Grid to use its default change detection instead of
  forcing a cell refresh on any change.

### ⚙️ Technical

* `Grid` will now update the underlying AG Grid using AG Grid transactions rather than relying on
  agGrid `deltaRowMode`. This is intended to provide the best possible grid performance and
  generally streamline the use of the AG Grid Api.

### 🐞 Bug Fixes

* Panel resize events are now properly throttled, avoiding extreme lagginess when resizing panels
  that contain complex components such as big grids.
* Workaround for issues with the mobile Onsen toolkit throwing errors while resetting page stack.
* Dialogs call `doCancel()` handler if cancelled via `<esc>` keypress.

### 📚 Libraries

* @xh/hoist-dev-utils `3.7 -> 3.8`
* qs `6.7 -> 6.8`
* store2 `2.8 -> 2.9`

[Commit Log](https://github.com/xh/hoist-react/compare/v26.0.1...v27.0.0)

## v26.0.1 - 2019-08-07

### 🎁 New Features

* **WebSocket support** has been added in the form of `XH.webSocketService` to establish and
  maintain a managed websocket connection with the Hoist UI server. This is implemented on the
  client via the native `WebSocket` object supported by modern browsers and relies on the
  corresponding service and management endpoints added to Hoist Core v6.1.
    * Apps must declare `webSocketsEnabled: true` in their `AppSpec` configuration to enable this
      overall functionality on the client.
    * Apps can then subscribe via the new service to updates on a requested topic and will receive
      any inbound messages for that topic via a callback.
    * The service will monitor the socket connection with a regular heartbeat and attempt to
      re-establish if dropped.
    * A new admin console snap-in provides an overview of connected websocket clients.
* The `XH.message()` and related methods such as `XH.alert()` now support more flexible
  `confirmProps` and `cancelProps` configs, each of which will be passed to their respective button
  and merged with suitable defaults. Allows use of the new `autoFocus` prop with these preconfigured
  dialogs.
    * By default, `XH.alert()` and `XH.confirm()` will auto focus the confirm button for user
      convenience.
    * The previous text/intent configs have been deprecated and the message methods will log a
      console warning if they are used (although it will continue to respect them to aid
      transitioning to the new configs).
* `GridModel` now supports a `copyCell` context menu action. See `StoreContextMenu` for more
  details.
* New `GridCountLabel` component provides an alternative to existing `StoreCountLabel`, outputting
  both overall record count and current selection count in a configurable way.
* The `Button` component accepts an `autoFocus` prop to attempt to focus on render.
* The `Checkbox` component accepts an `autoFocus` prop to attempt to focus on render.

### 💥 Breaking Changes

* `StoreCountLabel` has been moved from `/desktop/cmp/store` to the cross-platform package
  `/cmp/store`. Its `gridModel` prop has also been removed - usages with grids should likely switch
  to the new `GridCountLabel` component, noted above and imported from `/cmp/grid`.
* The API for `ClipboardButton` and `ClipboardMenuItem` has been simplified, and made implementation
  independent. Specify a single `getCopyText` function rather than the `clipboardSpec`.
  (`clipboardSpec` is an artifact from the removed `clipboard` library).
* The `XH.prompt()` and `XH.message()` input config has been updated to work as documented, with any
  initial/default value for the input sourced from `input.initialValue`. Was previously sourced from
  `input.value` (#1298).
* ChartModel `config` has been deprecated. Please use `highchartsConfig` instead.

### 🐞 Bug Fixes

* The `Select.selectOnFocus` prop is now respected when used in tandem with `enableCreate` and/or
  `queryFn` props.
* `DateInput` popup _will_ now close when input is blurred but will _not_ immediately close when
  `enableTextInput` is `false` and a month or year is clicked (#1293).
* Buttons within a grid `actionCol` now render properly in compact mode, without clipping/overflow.

### ⚙️ Technical

* `AgGridModel` will now throw an exception if any of its methods which depend on AG Grid state are
  called before the grid has been fully initialized (AG Grid onGridReady event has fired).
  Applications can check the new `isReady` property on `AgGridModel` before calling such methods
  to️️ verify the grid is fully initialized.

### 📚 Libraries

* @blueprintjs/core `3.17 -> 3.18`
* @blueprintjs/datetime `3.11 -> 3.12`
* @fortawesome/fontawesome `5.9 -> 5.10`
* ag-grid `21.0.1 -> 21.1.1`
* store2 `2.7 -> 2.8`
* The `clipboard` library has been replaced with the simpler `clipboard-copy` library.

[Commit Log](https://github.com/xh/hoist-react/compare/v25.2.0...v26.0.1)

## v25.2.0 - 2019-07-25

### 🎁 New Features

* `RecordAction` supports a new `secondaryText` property. When used for a Grid context menu item,
  this text appears on the right side of the menu item, usually used for displaying the shortcut key
  associated with an action.

### 🐞 Bug Fixes

* Fixed issue with loopy behavior when using `Select.selectOnFocus` and changing focus
  simultaneously with keyboard and mouse.

[Commit Log](https://github.com/xh/hoist-react/compare/v25.1.0...v25.2.0)

## v25.1.0 - 2019-07-23

### 🎁 New Features

* `JsonInput` includes buttons for toggling showing in a full-screen dialog window. Also added a
  convenience button to auto-format `JsonInput's` content.
* `DateInput` supports a new `enableTextInput` prop. When this property is set to false, `DateInput`
  will be entirely driven by the provided date picker. Additionally, `DateInput` styles have been
  improved for its various modes to more clearly convey its functionality.
* `ExportButton` will auto-disable itself if bound to an empty `GridModel`. This helper button will
  now also throw a console warning (to alert the developer) if `gridModel.enableExport != true`.

### ⚙️ Technical

* Classes decorated with `@LoadSupport` will now throw an exception out of their provided
  `loadAsync()` method if called with a parameter that's not a plain object (i.e. param is clearly
  not a `LoadSpec`). Note this might be a breaking change, in so far as it introduces additional
  validation around this pre-existing API requirement.
* Requirements for the `colorSpec` option passed to Hoist number formatters have been relaxed to
  allow partial definitions such that, for example, only negative values may receive the CSS class
  specified, without having to account for positive value styling.

### 🐞 Bug Fixes

* `RestFormModel` now submits dirty fields only when editing a record, as intended (#1245).
* `FormField` will no longer override the disabled prop of its child input if true (#1262).

### 📚 Libraries

* mobx `5.11 -> 5.13`
* Misc. patch-level updates

[Commit Log](https://github.com/xh/hoist-react/compare/v25.0.0...v25.1.0)

## v25.0.0 - 2019-07-16

### 🎁 New Features

* `Column` accepts a new `comparator` callback to customize how column cell values are sorted by the
  grid.
* Added `XH.prompt()` to show a simple message popup with a built-in, configurable HoistInput. When
  submitted by the user, its callback or resolved promise will include the input's value.
* `Select` accepts a new `selectOnFocus` prop. The behaviour is analogous to the `selectOnFocus`
  prop already in `TextInput`, `TextArea` and `NumberInput`.

### 💥 Breaking Changes

* The `fmtPercent` and `percentRenderer` methods will now multiply provided value by 100. This is
  consistent with the behavior of Excel's percentage formatting and matches the expectations of
  `ExportFormat.PCT`. Columns that were previously using `exportValue: v => v/100` as a workaround
  to the previous renderer behavior should remove this line of code.
* `DimensionChooserModel`'s `historyPreference` config has been renamed `preference`. It now
  supports saving both value and history to the same preference (existing history preferences will
  be handled).

[Commit Log](https://github.com/xh/hoist-react/compare/v24.2.0...v25.0.0)

## v24.2.0 - 2019-07-08

### 🎁 New Features

* `GridModel` accepts a new `colDefaults` configuration. Defaults provided via this object will be
  merged (deeply) into all column configs as they are instantiated.
* New `Panel.compactHeader` and `DockContainer.compactHeaders` props added to enable more compact
  and space efficient styling for headers in these components.
    * ⚠️ Note that as part of this change, internal panel header CSS class names changed slightly -
      apps that were targeting these internal selectors would need to adjust. See
      desktop/cmp/panel/impl/PanelHeader.scss for the relevant updates.
* A new `exportOptions.columns` option on `GridModel` replaces `exportOptions.includeHiddenCols`.
  The updated and more flexible config supports special strings 'VISIBLE' (default), 'ALL', and/or a
  list of specific colIds to include in an export.
    * To avoid immediate breaking changes, GridModel will log a warning on any remaining usages of
      `includeHiddenCols` but auto-set to `columns: 'ALL'` to maintain the same behavior.
* Added new preference `xhShowVersionBar` to allow more fine-grained control of when the Hoist
  version bar is showing. It defaults to `auto`, preserving the current behavior of always showing
  the footer to Hoist Admins while including it for non-admins *only* in non-production
  environments. The pref can alternatively be set to 'always' or 'never' on a per-user basis.

### 📚 Libraries

* @blueprintjs/core `3.16 -> 3.17`
* @blueprintjs/datetime `3.10 -> 3.11`
* mobx `5.10 -> 5.11`
* react-transition-group `2.8 -> 4.2`

[Commit Log](https://github.com/xh/hoist-react/compare/v24.1.1...v24.2.0)

## v24.1.1 - 2019-07-01

### 🐞 Bug Fixes

* Mobile column chooser internal layout/sizing fixed when used in certain secure mobile browsers.

[Commit Log](https://github.com/xh/hoist-react/compare/v24.1.0...v24.1.1)

## v24.1.0 - 2019-07-01

### 🎁 New Features

* `DateInput.enableClear` prop added to support built-in button to null-out a date input's value.

### 🐞 Bug Fixes

* The `Select` component now properly shows all options when the pick-list is re-shown after a
  change without first blurring the control. (Previously this interaction edge case would only show
  the option matching the current input value.) #1198
* Mobile mask component `onClick` callback prop restored - required to dismiss mobile menus when not
  tapping a menu option.
* When checking for a possible expired session within `XH.handleException()`, prompt for app login
  only for Ajax requests made to relative URLs (not e.g. remote APIs accessed via CORS). #1189

### ✨ Styles

* Panel splitter collapse button more visible in dark theme. CSS vars to customize further fixed.
* The mobile app menu button has been moved to the right side of the top appBar, consistent with its
  placement in desktop apps.

### 📚 Libraries

* @blueprintjs/core `3.15 -> 3.16`
* @blueprintjs/datetime `3.9 -> 3.10`
* codemirror `5.47 -> 5.48`
* mobx `6.0 -> 6.1`

[Commit Log](https://github.com/xh/hoist-react/compare/v24.0.0...v24.1.0)

## v24.0.0 - 2019-06-24

### 🎁 New Features

#### Data

* A `StoreFilter` object has been introduced to the data API. This allows `Store` and
  `StoreFilterField` to support the ability to conditionally include all children when filtering
  hierarchical data stores, and could support additional filtering customizations in the future.
* `Store` now provides a `summaryRecord` property which can be used to expose aggregated data for
  the data it contains. The raw data for this record can be provided to `loadData()` and
  `updateData()` either via an explicit argument to these methods, or as the root node of the raw
  data provided (see `Store.loadRootAsSummary`).
* The `StoreFilterField` component accepts new optional `model` and `bind` props to allow control of
  its text value from an external model's observable.
* `pwd` is now a new supported type of `Field` in the `@xh/hoist/core/data` package.

#### Grid

* `GridModel` now supports a `showSummary` config which can be used to display its store's
  summaryRecord (see above) as either a pinned top or bottom row.
* `GridModel` also adds a `enableColumnPinning` config to enable/disable user-driven pinning. On
  desktop, if enabled, users can pin columns by dragging them to the left or right edges of the grid
  (the default AG Grid gesture). Column pinned state is now also captured and maintained by the
  overall grid state system.
* The desktop column chooser now options in a non-modal popover when triggered from the standard
  `ColChooserButton` component. This offers a quicker and less disruptive alternative to the modal
  dialog (which is still used when launched from the grid context menu). In this popover mode,
  updates to columns are immediately reflected in the underlying grid.
* The mobile `ColChooser` has been improved significantly. It now renders displayed and available
  columns as two lists, allowing drag and drop between to update the visibility and ordering. It
  also provides an easy option to toggle pinning the first column.
* `DimensionChooser` now supports an optional empty / ungrouped configuration with a value of `[]`.
  See `DimensionChooserModel.enableClear` and `DimensionChooser.emptyText`.

#### Other Features

* Core `AutoRefreshService` added to trigger an app-wide data refresh on a configurable interval, if
  so enabled via a combination of soft-config and user preference. Auto-refresh relies on the use of
  the root `RefreshContextModel` and model-level `LoadSupport`.
* A new `LoadingIndicator` component is available as a more minimal / unobtrusive alternative to a
  modal mask. Typically configured via a new `Panel.loadingIndicator` prop, the indicator can be
  bound to a `PendingTaskModel` and will automatically show/hide a spinner and/or custom message in
  an overlay docked to the corner of the parent Panel.
* `DateInput` adds support for new `enablePicker` and `showPickerOnFocus` props, offering greater
  control over when the calendar picker is shown. The new default behaviour is to not show the
  picker on focus, instead showing it via a built-in button.
* Transitions have been disabled by default on desktop Dialog and Popover components (both are from
  the Blueprint library) and on the Hoist Mask component. This should result in a snappier user
  experience, especially when working on remote / virtual workstations. Any in-app customizations to
  disable or remove transitions can now be removed in favor of this toolkit-wide change.
* Added new `@bindable.ref` variant of the `@bindable` decorator.

### 💥 Breaking Changes

* Apps that defined and initialized their own `AutoRefreshService` service or functionality should
  leverage the new Hoist service if possible. Apps with a pre-existing custom service of the same
  name must either remove in favor of the new service or - if they have special requirements not
  covered by the Hoist implementation - rename their own service to avoid a naming conflict.
* The `StoreFilterField.onFilterChange` callback will now be passed a `StoreFilter`, rather than a
  function.
* `DateInput` now has a calendar button on the right side of the input which is 22 pixels square.
  Applications explicitly setting width or height on this component should ensure that they are
  providing enough space for it to display its contents without clipping.

### 🐞 Bug Fixes

* Performance for bulk grid selections has been greatly improved (#1157)
* Toolbars now specify a minimum height (or width when vertical) to avoid shrinking unexpectedly
  when they contain only labels or are entirely empty (but still desired to e.g. align UIs across
  multiple panels). Customize if needed via the new `--xh-tbar-min-size` CSS var.
* All Hoist Components that accept a `model` prop now have that properly documented in their
  prop-types.
* Admin Log Viewer no longer reverses its lines when not in tail mode.

### ⚙️ Technical

* The `AppSpec` config passed to `XH.renderApp()` now supports a `clientAppCode` value to compliment
  the existing `clientAppName`. Both values are now optional and defaulted from the project-wide
  `appCode` and `appName` values set via the project's Webpack config. (Note that `clientAppCode` is
  referenced by the new `AutoRefreshService` to support configurable auto-refresh intervals on a
  per-app basis.)

### 📚 Libraries

* ag-grid `20.0 -> 21.0`
* react-select `2.4 -> 3.0`
* mobx-react `5.4 -> 6.0.3`
* font-awesome `5.8 -> 5.9`
* react-beautiful-dnd `10.1.1 -> 11.0.4`

[Commit Log](https://github.com/xh/hoist-react/compare/v23.0.0...v24.0.0)

## v23.0.0 - 2019-05-30

### 🎁 New Features

* `GridModel` now accepts a config of `cellBorders`, similar to `rowBorders`
* `Panel.tbar` and `Panel.bbar` props now accept an array of Elements and will auto-generate a
  `Toolbar` to contain them, avoiding the need for the extra import of `toolbar()`.
* New functions `withDebug` and `withShortDebug` have been added to provide a terse syntax for
  adding debug messages that track the execution of specific blocks of code.
* `XH.toast()` now supports an optional `containerRef` argument that can be used for anchoring a
  toast within another component (desktop only). Can be used to display more targeted toasts within
  the relevant section of an application UI, as opposed to the edge of the screen.
* `ButtonGroupInput` accepts a new `enableClear` prop that allows the active / depressed button to
  be unselected by pressing it again - this sets the value of the input as a whole to `null`.
* Hoist Admins now always see the VersionBar in the footer.
* `Promise.track` now accepts an optional `omit` config that indicates when no tracking will be
  performed.
* `fmtNumber` now accepts an optional `prefix` config that prepends immediately before the number,
  but after the sign (`+`, `-`).
* New utility methods `forEachAsync()` and `whileAsync()` have been added to allow non-blocking
  execution of time-consuming loops.

### 💥 Breaking Changes

* The `AppOption.refreshRequired` config has been renamed to `reloadRequired` to better match the
  `XH.reloadApp()` method called to reload the entire app in the browser. Any options defined by an
  app that require it to be fully reloaded should have this renamed config set to `true`.
* The options dialog will now automatically trigger an app-wide data _refresh_ via
  `XH.refreshAppAsync()` if options have changed that don't require a _reload_.
* The `EventSupport` mixin has been removed. There are no known uses of it and it is in conflict
  with the overall reactive structure of the hoist-react API. If your app listens to the
  `appStateChanged`, `prefChange` or `prefsPushed` events you will need to adjust accordingly.

### 🐞 Bug Fixes

* `Select` will now let the user edit existing text in conditions where it is expected to be
  editable. #880
* The Admin "Config Differ" tool has been updated to reflect changes to `Record` made in v22. It is
  once again able to apply remote config values.
* A `Panel` with configs `resizable: true, collapsible: false` now renders with a splitter.
* A `Panel` with no `icon`, `title`, or `headerItems` will not render a blank header.
* `FileChooser.enableMulti` now behaves as one might expect -- true to allow multiple files in a
  single upload. Previous behavior (the ability to add multiple files to dropzone) is now controlled
  by `enableAddMulti`.

[Commit Log](https://github.com/xh/hoist-react/compare/v22.0.0...v23.0.0)

## v22.0.0 - 2019-04-29

### 🎁 New Features

* A new `DockContainer` component provides a user-friendly way to render multiple child components
  "docked" to its bottom edge. Each child view is rendered with a configurable header and controls
  to allow the user to expand it, collapse it, or optionally "pop it out" into a modal dialog.
* A new `AgGrid` component provides a much lighter Hoist wrapper around AG Grid while maintaining
  consistent styling and layout support. This allows apps to use any features supported by AG Grid
  without conflicting with functionality added by the core Hoist `Grid`.
    * Note that this lighter wrapper lacks a number of core Hoist features and integrations,
      including store support, grid state, enhanced column and renderer APIs, absolute value
      sorting, and more.
    * An associated `AgGridModel` provides access to to the AG Grid APIs, minimal styling configs,
      and several utility methods for managing Grid state.
* Added `GridModel.groupSortFn` config to support custom group sorting (replaces any use of
  `agOptions.defaultGroupSortComparator`).
* The `Column.cellClass` and `Column.headerClass` configs now accept functions to dynamically
  generate custom classes based on the Record and/or Column being rendered.
* The `Record` object now provides an additional getter `Record.allChildren` to return all children
  of the record, irrespective of the current filter in place on the record's store. This supplements
  the existing `Record.children` getter, which returns only the children meeting the filter.

### 💥 Breaking Changes

* The class `LocalStore` has been renamed `Store`, and is now the main implementation and base class
  for Store Data. The extraneous abstract superclass `BaseStore` has been removed.
* `Store.dataLastUpdated` had been renamed `Store.lastUpdated` on the new class and is now a simple
  timestamp (ms) rather than a Javascript Date object.
* The constructor argument `Store.processRawData` now expects a function that *returns* a modified
  object with the necessary edits. This allows implementations to safely *clone* the raw data rather
  than mutating it.
* The method `Store.removeRecord` has been replaced with the method `Store.removeRecords`. This will
  facilitate efficient bulk deletes.

### ⚙️ Technical

* `Grid` now performs an important performance workaround when loading a new dataset that would
  result in the removal of a significant amount of existing records/rows. The underlying AG Grid
  component has a serious bottleneck here (acknowledged as AG-2879 in their bug tracker). The Hoist
  grid wrapper will now detect when this is likely and proactively clear all data using a different
  API call before loading the new dataset.
* The implementations `Store`, `RecordSet`, and `Record` have been updated to more efficiently
  re-use existing record references when loading, updating, or filtering data in a store. This keeps
  the Record objects within a store as stable as possible, and allows additional optimizations by
  AG Grid and its `deltaRowDataMode`.
* When loading raw data into store `Record`s, Hoist will now perform additional conversions based on
  the declared `Field.type`. The unused `Field.nullable` has been removed.
* `LocalStorageService` now uses both the `appCode` and current username for its namespace key,
  ensuring that e.g. local prefs/grid state are not overwritten across multiple app users on one OS
  profile, or when admin impersonation is active. The service will automatically perform a one-time
  migration of existing local state from the old namespace to the new. #674
* `elem` no longer skips `null` children in its calls to `React.createElement()`. These children may
  play the role of placeholders when using conditional rendering, and skipping them was causing
  React to trigger extra re-renders. This change further simplifies Hoist's element factory and
  removes an unnecessary divergence with the behavior of JSX.

### 🐞 Bug Fixes

* `Grid` exports retain sorting, including support for absolute value sorting. #1068
* Ensure `FormField`s are keyed with their model ID, so that React can properly account for dynamic
  changes to fields within a form. #1031
* Prompt for app refresh in (rare) case of mismatch between client and server-side session user.
  (This can happen during impersonation and is defended against in server-side code.) #675

[Commit Log](https://github.com/xh/hoist-react/compare/v21.0.2...v22.0.0)

## v21.0.2 - 2019-04-05

### 📚 Libraries

* Rollback AG Grid to v20.0.0 after running into new performance issues with large datasets and
  `deltaRowDataMode`. Updates to tree filtering logic, also related to grid performance issues with
  filtered tree results returning much larger record counts.

## v21.0.0 - 2019-04-04

### 🎁 New Features

* `FetchService` fetch methods now accept a plain object as the `headers` argument. These headers
  will be merged with the default headers provided by FetchService.
* An app can also now specify default headers to be sent with every fetch request via
  `XH.fetchService.setDefaultHeaders()`. You can pass either a plain object, or a closure which
  returns one.
* `Grid` supports a new `onGridReady` prop, allowing apps to hook into the AG Grid event callback
  without inadvertently short-circuiting the Grid's own internal handler.

### 💥 Breaking Changes

* The shortcut getter `FormModel.isNotValid` was deemed confusing and has been removed from the API.
  In most cases applications should use `!FormModel.isValid` instead; this expression will return
  `false` for the `Unknown` as well as the `NotValid` state. Applications that wish to explicitly
  test for the `NotValid` state should use the `validationState` getter.
* Multiple HoistInputs have changed their `onKeyPress` props to `onKeyDown`, including TextInput,
  NumberInput, TextArea & SearchInput. The `onKeyPress` event has been deprecated in general and has
  limitations on which keys will trigger the event to fire (i.e. it would not fire on an arrow
  keypress).
* FetchService's fetch methods no longer support `contentType` parameter. Instead, specify a custom
  content-type by setting a 'Content-Type' header using the `headers` parameter.
* FetchService's fetch methods no longer support `acceptJson` parameter. Instead, pass an {"Accept":
  "application/json"} header using the `headers` parameter.

### ✨ Styles

* Black point + grid colors adjusted in dark theme to better blend with overall blue-gray tint.
* Mobile styles have been adjusted to increase the default font size and grid row height, in
  addition to a number of other smaller visual adjustments.

### 🐞 Bug Fixes

* Avoid throwing React error due to tab / routing interactions. Tab / routing / state support
  generally improved. (#1052)
* `GridModel.selectFirst()` improved to reliably select first visible record even when one or more
  groupBy levels active. (#1058)

### 📚 Libraries

* AG Grid `~20.1 -> ~20.2` (fixes ag-grid sorting bug with treeMode)
* @blueprint/core `3.14 -> 3.15`
* @blueprint/datetime `3.7 -> 3.8`
* react-dropzone `10.0 -> 10.1`
* react-transition-group `2.6 -> 2.8`

[Commit Log](https://github.com/xh/hoist-react/compare/v20.2.1...v21.0.0)

## v20.2.1 - 2019-03-28

* Minor tweaks to grid styles - CSS var for pinned column borders, drop left/right padding on
  center-aligned grid cells.

[Commit Log](https://github.com/xh/hoist-react/compare/v20.2.0...v20.2.1)

## v20.2.0 - 2019-03-27

### 🎁 New Features

* `GridModel` exposes three new configs - `rowBorders`, `stripeRows`, and `showCellFocus` - to
  provide additional control over grid styling. The former `Grid` prop `showHover` has been
  converted to a `GridModel` config for symmetry with these other flags and more efficient
  re-rendering. Note that some grid-related CSS classes have also been modified to better conform to
  the BEM approach used elsewhere - this could be a breaking change for apps that keyed off of
  certain Hoist grid styles (not expected to be a common case).
* `Select` adds a `queryBuffer` prop to avoid over-eager calls to an async `queryFn`. This buffer is
  defaulted to 300ms to provide some out-of-the-box debouncing of keyboard input when an async query
  is provided. A longer value might be appropriate for slow / intensive queries to a remote API.

### 🐞 Bug Fixes

* A small `FormField.labelWidth` config value will now be respected, even if it is less than the
  default minWidth of 80px.
* Unnecessary re-renders of inactive tab panels now avoided.
* `Grid`'s filter will now be consistently applied to all tree grid records. Previously, the filter
  skipped deeply nested records under specific conditions.
* `Timer` no longer requires its `runFn` to be a promise, as it briefly (and unintentionally) did.
* Suppressed default browser resize handles on `textarea`.

[Commit Log](https://github.com/xh/hoist-react/compare/v20.1.1...v20.2.0)

## v20.1.1 - 2019-03-27

### 🐞 Bug Fixes

* Fix form field reset so that it will call computeValidationAsync even if revalidation is not
  triggered because the field's value did not change when reset.

[Commit Log](https://github.com/xh/hoist-react/compare/v20.1.0...v20.1.1)

## v20.1.0 - 2019-03-14

### 🎁 New Features

* Standard app options panel now includes a "Restore Defaults" button to clear all user preferences
  as well as any custom grid state, resetting the app to its default state for that user.

### 🐞 Bug Fixes

* Removed a delay from `HoistInput` blur handling, ensuring `noteBlurred()` is called as soon as the
  element loses focus. This should remove a class of bugs related to input values not flushing into
  their models quickly enough when `commitOnChange: false` and the user moves directly from an input
  to e.g. clicking a submit button. #1023
* Fix to Admin ConfigDiffer tool (missing decorator).

### ⚙️ Technical

* The `GridModel.store` config now accepts a plain object and will internally create a `LocalStore`.
  This store config can also be partially specified or even omitted entirely. GridModel will ensure
  that the store is auto-configured with all fields in configured grid columns, reducing the need
  for app code boilerplate (re)enumerating field names.
* `Timer` class reworked to allow its interval to be adjusted dynamically via `setInterval()`,
  without requiring the Timer to be re-created.

[Commit Log](https://github.com/xh/hoist-react/compare/v20.0.1...v20.1.0)

## v20.0.1 - 2019-03-08

### 🐞 Bug Fixes

* Ensure `RestStore` processes records in a standard way following a save/add operation (#1010).

[Commit Log](https://github.com/xh/hoist-react/compare/v20.0.0...v20.0.1)

## v20.0.0 - 2019-03-06

### 💥 Breaking Changes

* The `@LoadSupport` decorator has been substantially reworked and enhanced from its initial release
  in v19. It is no longer needed on the HoistComponent, but rather should be put directly on the
  owned HoistModel implementing the loading. IMPORTANT NOTE: all models should implement
  `doLoadAsync` rather than `loadAsync`. Please see `LoadSupport` for more information on this
  important change.
* `TabContainer` and `TabContainerModel` are now cross-platform. Apps should update their code to
  import both from `@xh/hoist/cmp/tab`.
* `TabContainer.switcherPosition` has been moved to `TabContainerModel`. Please note that changes to
  `switcherPosition` are not supported on mobile, where the switcher will always appear beneath the
  container.
* The `Label` component from `@xh/hoist/desktop/cmp/input` has been removed. Applications should
  consider using the basic html `label` element instead (or a `FormField` if applicable).
* The `LeftRightChooserModel` constructor no longer accepts a `leftSortBy` and `rightSortBy`
  property. The implementation of these properties was generally broken. Use `leftSorted` and
  `rightSorted` instead.

#### Mobile

* Mobile `Page` has changed - `Pages` are now wrappers around `Panels` that are designed to be used
  with a `NavigationModel` or `TabContainer`. `Page` accepts the same props as `Panel`, meaning uses
  of `loadModel` should be replaced with `mask`.
* The mobile `AppBar` title is static and defaults to the app name. If you want to display page
  titles, it is recommended to use the `title` prop on the `Page`.

### 🎁 New Features

* Enhancements to Model and Component data loading via `@LoadSupport` provides a stronger set of
  conventions and better support for distinguishing between initial loads / auto/background
  refreshes / user- driven refreshes. It also provides new patterns for ensuring application
  Services are refreshed as part of a reworked global refresh cycle.
* RestGridModel supports a new `cloneAction` to take an existing record and open the editor form in
  "add mode" with all editable fields pre-populated from the source record. The action calls
  `prepareCloneFn`, if defined on the RestGridModel, to perform any transform operations before
  rendering the form.
* Tabs in `TabContainerModel` now support an `icon` property on the desktop.
* Charts take a new optional `aspectRatio` prop.
* Added new `Column.headerTooltip` config.
* Added new method `markManaged` on `ManagedSupport`.
* Added new function decorator `debounced`.
* Added new function `applyMixin` providing support for structured creation of class decorators
  (mixins).

#### Mobile

* Column chooser support available for mobile Grids. Users can check/uncheck columns to add/remove
  them from a configurable grid and reorder the columns in the list via drag and drop. Pair
  `GridModel.enableColChooser` with a mobile `colChooserButton` to allow use.
* Added `DialogPage` to the mobile toolkit. These floating pages do not participate in navigation or
  routing, and are used for showing fullscreen views outside of the Navigator / TabContainer
  context.
* Added `Panel` to the mobile toolkit, which offers a header element with standardized styling,
  title, and icon, as well as support for top and bottom toolbars.
* The mobile `AppBar` has been updated to more closely match the desktop `AppBar`, adding `icon`,
  `leftItems`, `hideAppMenuButton` and `appMenuButtonProps` props.
* Added routing support to mobile.

### 🐞 Bug Fixes

* The HighCharts wrapper component properly resizes its chart.
* Mobile dimension chooser button properly handles overflow for longer labels.
* Sizing fixes for multi-line inputs such as textArea and jsonInput.
* NumberInput calls a `onKeyPress` prop if given.
* Layout fixes on several admin panels and detail popups.

### 📚 Libraries

* @blueprintjs/core `3.13 -> 3.14`
* @xh/hoist-dev-utils `3.5 -> 3.6`
* ag-grid `~20.0 -> ~20.1`
* react-dropzone `~8.0 -> ~9.0`
* react-select `~2.3 -> ~2.4`
* router5 `~6.6 -> ~7.0`
* react `~16.7 -> ~16.8`

[Commit Log](https://github.com/xh/hoist-react/compare/v19.0.1...v20.0.0)

## v19.0.1 - 2019-02-12

### 🐞 Bug Fixes

* Additional updates and simplifications to `FormField` sizing of child `HoistInput` elements, for
  more reliable sizing and spacing filling behavior.

[Commit Log](https://github.com/xh/hoist-react/compare/v19.0.0...v19.0.1)

## v19.0.0 - 2019-02-08

### 🎁 New Features

* Added a new architecture for signaling the need to load / refresh new data across either the
  entire app or a section of the component hierarchy. This new system relies on React context to
  minimizes the need for explicit application wiring, and improves support for auto-refresh. See
  newly added decorator `@LoadSupport` and classes/components `RefreshContext`,
  `RefreshContextModel`, and `RefreshContextView` for more info.
* `TabContainerModel` and `TabModel` now support `refreshMode` and `renderMode` configs to allow
  better control over how inactive tabs are mounted/unmounted and how tabs handle refresh requests
  when hidden or (re)activated.
* Apps can implement `getAppOptions()` in their `AppModel` class to specify a set of app-wide
  options that should be editable via a new built-in Options dialog. This system includes built-in
  support for reading/writing options to preferences, or getting/setting their values via custom
  handlers. The toolkit handles the rendering of the dialog.
* Standard top-level app buttons - for actions such as launching the new Options dialog, switching
  themes, launching the admin client, and logging out - have been moved into a new menu accessible
  from the top-right corner of the app, leaving more space for app-specific controls in the AppBar.
* `RecordGridModel` now supports an enhanced `editors` configuration that exposes the full set of
  validation and display support from the Forms package.
* `HoistInput` sizing is now consistently implemented using `LayoutSupport`. All sizable
  `HoistInputs` now have default `width` to ensure a standard display out of the box. `JsonInput`
  and `TextArea` also have default `height`. These defaults can be overridden by declaring explicit
  `width` and `height` values, or unset by setting the prop to `null`.
* `HoistInputs` within `FormFields` will be automatically sized to fill the available space in the
  `FormField`. In these cases, it is advised to either give the `FormField` an explicit size or
  render it in a flex layout.

### 💥 Breaking Changes

* AG Grid has been updated to v20.0.0. Most apps shouldn't require any changes - however, if you are
  using `agOptions` to set sorting, filtering or resizing properties, these may need to change:

  For the `Grid`, `agOptions.enableColResize`, `agOptions.enableSorting`
  and `agOptions.enableFilter`
  have been removed. You can replicate their effects by using `agOptions.defaultColDef`. For
  `Columns`, `suppressFilter` has been removed, an should be replaced with `filter: false`.

* `HoistAppModel.requestRefresh` and `TabContainerModel.requestRefresh` have been removed.
  Applications should use the new Refresh architecture described above instead.
* `tabRefreshMode` on TabContainer has been renamed `renderMode`.
* `TabModel.reloadOnShow` has been removed. Set the `refreshMode` property on TabContainerModel or
  TabModel to `TabRefreshMode.ON_SHOW_ALWAYS` instead.
* The mobile APIs for `TabContainerModel`, `TabModel`, and `RefreshButton` have been rewritten to
  more closely mirror the desktop API.
* The API for `RecordGridModel` editors has changed -- `type` is no longer supported. Use
  `fieldModel` and `formField` instead.
* `LocalStore.loadRawData` requires that all records presented to store have unique IDs specified.
  See `LocalStore.idSpec` for more information.

### 🐞 Bug Fixes

* SwitchInput and RadioInput now properly highlight validation errors in `minimal` mode.

### 📚 Libraries

* @blueprintjs/core `3.12 -> 3.13`
* ag-grid `~19.1.4 -> ~20.0.0`

[Commit Log](https://github.com/xh/hoist-react/compare/v18.1.2...v19.0.0)

## v18.1.2 - 2019-01-30

### 🐞 Bug Fixes

* Grid integrations relying on column visibility (namely export, storeFilterField) now correctly
  consult updated column state from GridModel. #935
* Ensure `FieldModel.initialValue` is observable to ensure that computed dirty state (and any other
  derivations) are updated if it changes. #934
* Fixes to ensure Admin console log viewer more cleanly handles exceptions (e.g. attempting to
  auto-refresh on a log file that has been deleted).

[Commit Log](https://github.com/xh/hoist-react/compare/v18.1.1...v18.1.2)

## v18.1.1 - 2019-01-29

* Grid cell padding can be controlled via a new set of CSS vars and is reduced by default for grids
  in compact mode.
* The `addRecordAsync()` and `saveRecordAsync()` methods on `RestStore` return the updated record.

[Commit Log](https://github.com/xh/hoist-react/compare/v18.1.0...v18.1.1)

## v18.1.0 - 2019-01-28

### 🎁 New Features

* New `@managed` class field decorator can be used to mark a property as fully created/owned by its
  containing class (provided that class has installed the matching `@ManagedSupport` decorator).
    * The framework will automatically pass any `@managed` class members to `XH.safeDestroy()` on
      destroy/unmount to ensure their own `destroy()` lifecycle methods are called and any related
      resources are disposed of properly, notably MobX observables and reactions.
    * In practice, this should be used to decorate any properties on `HoistModel`, `HoistService`,
      or
      `HoistComponent` classes that hold a reference to a `HoistModel` created by that class. All of
      those core artifacts support the new decorator, `HoistModel` already provides a built-in
      `destroy()` method, and calling that method when an app is done with a Model is an important
      best practice that can now happen more reliably / easily.
* `FormModel.getData()` accepts a new single parameter `dirtyOnly` - pass true to get back only
  fields which have been modified.
* The mobile `Select` component indicates the current value with a ✅ in the drop-down list.
* Excel exports from tree grids now include the matching expand/collapse tree controls baked into
  generated Excel file.

### 🐞 Bug Fixes

* The `JsonInput` component now properly respects / indicates disabled state.

### 📚 Libraries

* Hoist-dev-utils `3.4.1 -> 3.5.0` - updated webpack and other build tool dependencies, as well as
  an improved eslint configuration.
* @blueprintjs/core `3.10 -> 3.12`
* @blueprintjs/datetime `3.5 -> 3.7`
* fontawesome `5.6 -> 5.7`
* mobx `5.8 -> 5.9`
* react-select `2.2 -> 2.3`
* Other patch updates

[Commit Log](https://github.com/xh/hoist-react/compare/v18.0.0...v18.1.0)

## v18.0.0 - 2019-01-15

### 🎁 New Features

* Form support has been substantially enhanced and restructured to provide both a cleaner API and
  new functionality:
    * `FormModel` and `FieldModel` are now concrete classes and provide the main entry point for
      specifying the contents of a form. The `Field` and `FieldSupport` decorators have been
      removed.
    * Fields and sub-forms may now be dynamically added to FormModel.
    * The validation state of a FormModel is now *immediately* available after construction and
      independent of the GUI. The triggering of the *display* of that state is now a separate
      process triggered by GUI actions such as blur.
    * `FormField` has been substantially reworked to support a read-only display and inherit common
      property settings from its containing `Form`.
    * `HoistInput` has been moved into the `input` package to clarify that these are lower level
      controls and independent of the Forms package.

* `RestGrid` now supports a `mask` prop. RestGrid loading is now masked by default.
* `Chart` component now supports a built-in zoom out gesture: click and drag from right-to-left on
  charts with x-axis zooming.
* `Select` now supports an `enableClear` prop to control the presence of an optional inline clear
  button.
* `Grid` components take `onCellClicked` and `onCellDoubleClicked` event handlers.
* A new desktop `FileChooser` wraps a preconfigured react-dropzone component to allow users to
  easily select files for upload or other client-side processing.

### 💥 Breaking Changes

* Major changes to Form (see above). `HoistInput` imports will also need to be adjusted to move from
  `form` to `input`.
* The name of the HoistInput `field` prop has been changed to `bind`. This change distinguishes the
  lower-level input package more clearly from the higher-level form package which uses it. It also
  more clearly relates the property to the associated `@bindable` annotation for models.
* A `Select` input with `enableMulti = true` will by default no longer show an inline x to clear the
  input value. Use the `enableClear` prop to re-enable.
* Column definitions are exported from the `grid` package. To ensure backwards compatibility,
  replace imports from `@xh/hoist/desktop/columns` with `@xh/hoist/desktop/cmp/grid`.

### 📚 Libraries

* React `~16.6.0 -> ~16.7.0`
* Patch version updates to multiple other dependencies.

[Commit Log](https://github.com/xh/hoist-react/compare/v17.0.0...v18.0.0)

## v17.0.0 - 2018-12-21

### 💥 Breaking Changes

* The implementation of the `model` property on `HoistComponent` has been substantially enhanced:
    * "Local" Models should now be specified on the Component class declaration by simply setting
      the
      `model` property, rather than the confusing `localModel` property.
    * HoistComponent now supports a static `modelClass` class property. If set, this property will
      allow a HoistComponent to auto-create a model internally when presented with a plain
      javascript object as its `model` prop. This is especially useful in cases like `Panel`
      and `TabContainer`, where apps often need to specify a model but do not require a reference to
      the model. Those usages can now skip importing and instantiating an instance of the
      component's model class themselves.
    * Hoist will now throw an Exception if an application attempts to changes the model on an
      existing HoistComponent instance or presents the wrong type of model to a HoistComponent where
      `modelClass` has been specified.

* `PanelSizingModel` has been renamed `PanelModel`. The class now also has the following new
  optional properties, all of which are `true` by default:
    * `showSplitter` - controls visibility of the splitter bar on the outside edge of the component.
    * `showSplitterCollapseButton` - controls visibility of the collapse button on the splitter bar.
    * `showHeaderCollapseButton` - controls visibility of a (new) collapse button in the header.

* The API methods for exporting grid data have changed and gained new features:
    * Grids must opt-in to export with the `GridModel.enableExport` config.
    * Exporting a `GridModel` is handled by the new `GridExportService`, which takes a collection of
      `exportOptions`. See `GridExportService.exportAsync` for available `exportOptions`.
    * All export entry points (`GridModel.exportAsync()`, `ExportButton` and the export context menu
      items) support `exportOptions`. Additionally, `GridModel` can be configured with default
      `exportOptions` in its config.

* The `buttonPosition` prop on `NumberInput` has been removed due to problems with the underlying
  implementation. Support for incrementing buttons on NumberInputs will be re-considered for future
  versions of Hoist.

### 🎁 New Features

* `TextInput` on desktop now supports an `enableClear` property to allow easy addition of a clear
  button at the right edge of the component.
* `TabContainer` enhancements:
    * An `omit` property can now be passed in the tab configs passed to the `TabContainerModel`
      constructor to conditionally exclude a tab from the container
    * Each `TabModel` can now be retrieved by id via the new `getTabById` method on
      `TabContainerModel`.
    * `TabModel.title` can now be changed at runtime.
    * `TabModel` now supports the following properties, which can be changed at runtime or set via
      the config:
        * `disabled` - applies a disabled style in the switcher and blocks navigation to the tab via
          user click, routing, or the API.
        * `excludeFromSwitcher` - removes the tab from the switcher, but the tab can still be
          navigated to programmatically or via routing.
* `MultiFieldRenderer` `multiFieldConfig` now supports a `delimiter` property to separate
  consecutive SubFields.
* `MultiFieldRenderer` SubFields now support a `position` property, to allow rendering in either the
  top or bottom row.
* `StoreCountLabel` now supports a new 'includeChildren' prop to control whether or not children
  records are included in the count. By default this is `false`.
* `Checkbox` now supports a `displayUnsetState` prop which may be used to display a visually
  distinct state for null values.
* `Select` now renders with a checkbox next to the selected item in its dropdown menu, instead of
  relying on highlighting. A new `hideSelectedOptionCheck` prop is available to disable.
* `RestGridModel` supports a `readonly` property.
* `DimensionChooser`, various `HoistInput` components, `Toolbar` and `ToolbarSeparator` have been
  added to the mobile component library.
* Additional environment enums for UAT and BCP, added to Hoist Core 5.4.0, are supported in the
  application footer.

### 🐞 Bug Fixes

* `NumberInput` will no longer immediately convert its shorthand value (e.g. "3m") into numeric form
  while the user remains focused on the input.
* Grid `actionCol` columns no longer render Button components for each action, relying instead on
  plain HTML / CSS markup for a significant performance improvement when there are many rows and/or
  actions per row.
* Grid exports more reliably include the appropriate file extension.
* `Select` will prevent an `<esc>` keypress from bubbling up to parent components only when its menu
  is open. (In that case, the component assumes escape was pressed to close its menu and captures
  the keypress, otherwise it should leave it alone and let it e.g. close a parent popover).

[Commit Log](https://github.com/xh/hoist-react/compare/v16.0.1...v17.0.0)

## v16.0.1 - 2018-12-12

### 🐞 Bug Fixes

* Fix to FeedbackForm allowing attempted submission with an empty message.

[Commit Log](https://github.com/xh/hoist-react/compare/v16.0.0...v16.0.1)

## v16.0.0

### 🎁 New Features

* Support for ComboBoxes and Dropdowns have been improved dramatically, via a new `Select` component
  based on react-select.
* The AG Grid based `Grid` and `GridModel` are now available on both mobile and desktop. We have
  also added new support for multi-row/multi-field columns via the new `multiFieldRenderer` renderer
  function.
* The app initialization lifecycle has been restructured so that no App classes are constructed
  until Hoist is fully initialized.
* `Column` now supports an optional `rowHeight` property.
* `Button` now defaults to 'minimal' mode, providing a much lighter-weight visual look-and-feel to
  HoistApps. `Button` also implements `@LayoutSupport`.
* Grouping state is now saved by the grid state support on `GridModel`.
* The Hoist `DimChooser` component has been ported to hoist-react.
* `fetchService` now supports an `autoAbortKey` in its fetch methods. This can be used to
  automatically cancel obsolete requests that have been superseded by more recent variants.
* Support for new `clickableLabel` property on `FormField`.
* `RestForm` now supports a read-only view.
* Hoist now supports automatic tracking of app/page load times.

### 💥 Breaking Changes

* The new location for the cross-platform grid component is `@xh/hoist/cmp/grid`. The `columns`
  package has also moved under a new sub-package in this location.
* Hoist top-level App Structure has changed in order to improve consistency of the Model-View
  conventions, to improve the accessibility of services, and to support the improvements in app
  initialization mentioned above:
    - `XH.renderApp` now takes a new `AppSpec` configuration.
    - `XH.app` is now `XH.appModel`.
    - All services are installed directly on `XH`.
    - `@HoistApp` is now `@HoistAppModel`
* `RecordAction` has been substantially refactored and improved. These are now typically immutable
  and may be shared.
    - `prepareFn` has been replaced with a `displayFn`.
    - `actionFn` and `displayFn` now take a single object as their parameter.
* The `hide` property on `Column` has been changed to `hidden`.
* The `ColChooserButton` has been moved from the incorrect location `@xh/hoist/cmp/grid` to
  `@xh/hoist/desktop/cmp/button`. This is a desktop-only component. Apps will have to adjust these
  imports.
* `withDefaultTrue` and `withDefaultFalse` in `@xh/hoist/utils/js` have been removed. Use
  `withDefault` instead.
* `CheckBox` has been renamed `Checkbox`

### ⚙️ Technical

* AG Grid has been upgraded to v19.1
* mobx has been upgraded to v5.6
* React has been upgraded to v16.6
* Allow browsers with proper support for Proxy (e.g Edge) to access Hoist Applications.

### 🐞 Bug Fixes

* Extensive. See full change list below.

[Commit Log](https://github.com/xh/hoist-react/compare/v15.1.2...v16.0.0)

## v15.1.2

🛠 Hotfix release to MultiSelect to cap the maximum number of options rendered by the drop-down
list. Note, this component is being replaced in Hoist v16 by the react-select library.

[Commit Log](https://github.com/xh/hoist-react/compare/v15.1.1...v15.1.2)

## v15.1.1

### 🐞 Bug Fixes

* Fix to minimal validation mode for FormField disrupting input focus.
* Fix to JsonInput disrupting input focus.

### ⚙️ Technical

* Support added for TLBR-style notation when specifying margin/padding via layoutSupport - e.g. box(
  {margin: '10 20 5 5'}).
* Tweak to lockout panel message when the user has no roles.

[Commit Log](https://github.com/xh/hoist-react/compare/v15.1.0...v15.1.1)

## v15.1.0

### 🎁 New Features

* The FormField component takes a new minimal prop to display validation errors with a tooltip only
  as opposed to an inline message string. This can be used to help reduce shifting / jumping form
  layouts as required.
* The admin-only user impersonation toolbar will now accept new/unknown users, to support certain
  SSO application implementations that can create users on the fly.

### ⚙️ Technical

* Error reporting to server w/ custom user messages is disabled if the user is not known to the
  client (edge case with errors early in app lifecycle, prior to successful authentication).

[Commit Log](https://github.com/xh/hoist-react/compare/v15.0.0...v15.1.0)

## v15.0.0

### 💥 Breaking Changes

* This update does not require any application client code changes, but does require updating the
  Hoist Core Grails plugin to >= 5.0. Hoist Core changes to how application roles are loaded and
  users are authenticated required minor changes to how JS clients bootstrap themselves and load
  user data.
* The Hoist Core HoistImplController has also been renamed to XhController, again requiring Hoist
  React adjustments to call the updated /xh/ paths for these (implementation) endpoints. Again, no
  app updates required beyond taking the latest Hoist Core plugin.

[Commit Log](https://github.com/xh/hoist-react/compare/v14.2.0...v15.0.0)

## v14.2.0

### 🎁 New Features

* Upgraded hoist-dev-utils to 3.0.3. Client builds now use the latest Webpack 4 and Babel 7 for
  noticeably faster builds and recompiles during CI and at development time.
* GridModel now has a top-level agColumnApi property to provide a direct handle on the AG Grid
  Column API object.

### ⚙️ Technical

* Support for column groups strengthened with the addition of a dedicated ColumnGroup sibling class
  to Column. This includes additional internal refactoring to reduce unnecessary cloning of Column
  configurations and provide a more managed path for Column updates. Public APIs did not change.
  (#694)

### 📚 Libraries

* Blueprint Core `3.6.1 -> 3.7.0`
* Blueprint Datetime `3.2.0 -> 3.3.0`
* Fontawesome `5.3.x -> 5.4.x`
* MobX `5.1.2 -> 5.5.0`
* Router5 `6.5.0 -> 6.6.0`

[Commit Log](https://github.com/xh/hoist-react/compare/v14.1.3...v14.2.0)

## v14.1.3

### 🐞 Bug Fixes

* Ensure JsonInput reacts properly to value changes.

### ⚙️ Technical

* Block user pinning/unpinning in Grid via drag-and-drop - pending further work via #687.
* Support "now" as special token for dateIs min/max validation rules.
* Tweak grouped grid row background color.

[Commit Log](https://github.com/xh/hoist-react/compare/v14.1.1...v14.1.3)

## v14.1.1

### 🐞 Bug Fixes

* Fixes GridModel support for row-level grouping at same time as column grouping.

[Commit Log](https://github.com/xh/hoist-react/compare/v14.1.0...v14.1.1)

## v14.1.0

### 🎁 New Features

* GridModel now supports multiple levels of row grouping. Pass the public setGroupBy() method an
  array of string column IDs, or a falsey value / empty array to ungroup. Note that the public and
  observable groupBy property on GridModel will now always be an array, even if the grid is not
  grouped or has only a single level of grouping.
* GridModel exposes public expandAll() and collapseAll() methods for grouped / tree grids, and
  StoreContextMenu supports a new "expandCollapseAll" string token to insert context menu items.
  These are added to the default menu, but auto-hide when the grid is not in a grouped state.
* The Grid component provides a new onKeyDown prop, which takes a callback and will fire on any
  keypress targeted within the Grid. Note such a handler is not provided directly by AG Grid.
* The Column class supports pinned as a top-level config. Supports passing true to pin to the left.

### 🐞 Bug Fixes

* Updates to Grid column widths made via AG Grid's "autosize to fit" API are properly persisted to
  grid state.

[Commit Log](https://github.com/xh/hoist-react/compare/v14.0.0...v14.1.0)

## v14.0.0

* Along with numerous bug fixes, v14 brings with it a number of important enhancements for grids,
  including support for tree display, 'action' columns, and absolute value sorting. It also includes
  some new controls and improvement to focus display.

### 💥 Breaking Changes

* The signatures of the Column.elementRenderer and Column.renderer have been changed to be
  consistent with each other, and more extensible. Each takes two arguments -- the value to be
  rendered, and a single bundle of metadata.
* StoreContextMenuAction has been renamed to RecordAction. Its action property has been renamed to
  actionFn for consistency and clarity.
* LocalStore : The method LocalStore.processRawData no longer takes an array of all records, but
  instead takes just a single record. Applications that need to operate on all raw records in bulk
  should do so before presenting them to LocalStore. Also, LocalStores template methods for override
  have also changed substantially, and sub-classes that rely on these methods will need to be
  adjusted accordingly.

### 🎁 New Features

#### Grid

* The Store API now supports hierarchical datasets. Applications need to simply provide raw data for
  records with a "children" property containing the raw data for their children.
* Grid supports a 'TreeGrid' mode. To show a tree grid, bind the GridModel to a store containing
  hierarchical data (as above), set treeMode: true on the GridModel, and specify a column to display
  the tree controls (isTreeColumn: true)
* Grid supports absolute sorting for numerical columns. Specify absSort: true on your column config
  to enable. Clicking the grid header will now cycle through ASC > DESC > DESC (abs) sort modes.
* Grid supports an 'Actions' column for one-click record actions. See cmp/desktop/columns/actionCol.
* A new showHover prop on the desktop Grid component will highlight the hovered row with default
  styling. A new GridModel.rowClassFn callback was added to support per-row custom classes based on
  record data.
* A new ExportFormat.LONG_TEXT format has been added, along with a new Column.exportWidth config.
  This supports exporting columns that contain long text (e.g. notes) as multi-line cells within
  Excel.

#### Other Components

* RadioInput and ButtonGroupInput have been added to the desktop/cmp/form package.
* DateInput now has support for entering and displaying time values.
* NumberInput displays its unformatted value when focused.
* Focused components are now better highlighted, with additional CSS vars provided to customize as
  needed.

### 🐞 Bug Fixes

* Calls to GridModel.setGroupBy() work properly not only on the first, but also all subsequent calls
  (#644).
* Background / style issues resolved on several input components in dark theme (#657).
* Grid context menus appear properly over other floating components.

### 📚 Libraries

* React `16.5.1 -> 16.5.2`
* router5 `6.4.2 -> 6.5.0`
* CodeMirror, Highcharts, and MobX patch updates

[Commit Log](https://github.com/xh/hoist-react/compare/v13.0.0...v14.0.0)

## v13.0.0

🍀Lucky v13 brings with it a number of enhancements for forms and validation, grouped column support
in the core Grid API, a fully wrapped MultiSelect component, decorator syntax adjustments, and a
number of other fixes and enhancements.

It also includes contributions from new ExHI team members Arjun and Brendan. 🎉

### 💥 Breaking Changes

* The core `@HoistComponent`, `@HoistService`, and `@HoistModel` decorators are **no longer
  parameterized**, meaning that trailing `()` should be removed after each usage. (#586)
* The little-used `hoistComponentFactory()` method was also removed as a further simplification
  (#587).
* The `HoistField` superclass has been renamed to `HoistInput` and the various **desktop form
  control components have been renamed** to match (55afb8f). Apps using these components (which will
  likely be most apps) will need to adapt to the new names.
    * This was done to better distinguish between the input components and the upgraded Field
      concept on model classes (see below).

### 🎁 New Features

⭐️ **Forms and Fields** have been a major focus of attention, with support for structured data
fields added to Models via the `@FieldSupport` and `@field()` decorators.

* Models annotated with `@FieldSupport` can decorate member properties with `@field()`, making those
  properties observable and settable (with a generated `setXXX()` method).
* The `@field()` decorators themselves can be passed an optional display label string as well as
  zero or more *validation rules* to define required constraints on the value of the field.
* A set of predefined constraints is provided within the toolkit within the `/field/` package.
* Models using `FieldSupport` should be sure to call the `initFields()` method installed by the
  decorator within their constructor. This method can be called without arguments to generally
  initialize the field system, or it can be passed an object of field names to initial/default
  values, which will set those values on the model class properties and provide change/dirty
  detection and the ability to "reset" a form.
* A new `FormField` UI component can be used to wrap input components within a form. The `FormField`
  wrapper can accept the source model and field name, and will apply those to its child input. It
  leverages the Field model to automatically display a label, indicate required fields, and print
  validation error messages. This new component should be the building-block for most non-trivial
  forms within an application.

Other enhancements include:

* **Grid columns can be grouped**, with support for grouping added to the grid state management
  system, column chooser, and export manager (#565). To define a column group, nest column
  definitions passed to `GridModel.columns` within a wrapper object of the
  form `{headerName: 'My group', children: [...]}`.

(Note these release notes are incomplete for this version.)

[Commit Log](https://github.com/xh/hoist-react/compare/v12.1.2...v13.0.0)

## v12.1.2

### 🐞 Bug Fixes

* Fix casing on functions generated by `@settable` decorator
  (35c7daa209a4205cb011583ebf8372319716deba).

[Commit Log](https://github.com/xh/hoist-react/compare/v12.1.1...v12.1.2)

## v12.1.1

### 🐞 Bug Fixes

* Avoid passing unknown HoistField component props down to Blueprint select/checkbox controls.

### 📚 Libraries

* Rollback update of `@blueprintjs/select` package `3.1.0 -> 3.0.0` - this included breaking API
  changes and will be revisited in #558.

[Commit Log](https://github.com/xh/hoist-react/compare/v12.1.0...v12.1.1)

## v12.1.0

### 🎁 New Features

* New `@bindable` and `@settable` decorators added for MobX support. Decorating a class member
  property with `@bindable` makes it a MobX `@observable` and auto-generates a setter method on the
  class wrapped in a MobX `@action`.
* A `fontAwesomeIcon` element factory is exported for use with other FA icons not enumerated by the
  `Icon` class.
* CSS variables added to control desktop Blueprint form control margins. These remain defaulted to
  zero, but now within CSS with support for variable overrides. A Blueprint library update also
  brought some changes to certain field-related alignment and style properties. Review any form
  controls within apps to ensure they remain aligned as desired
  (8275719e66b4677ec5c68a56ccc6aa3055283457 and df667b75d41d12dba96cbd206f5736886cb2ac20).

### 🐞 Bug Fixes

* Grid cells are fully refreshed on a data update, ensuring cell renderers that rely on data other
  than their primary display field are updated (#550).
* Grid auto-sizing is run after a data update, ensuring flex columns resize to adjust for possible
  scrollbar visibility changes (#553).
* Dropdown fields can be instantiated with fewer required properties set (#541).

### 📚 Libraries

* Blueprint `3.0.1 -> 3.4.0`
* FontAwesome `5.2.0 -> 5.3.0`
* CodeMirror `5.39.2 -> 5.40.0`
* MobX `5.0.3 -> 5.1.0`
* router5 `6.3.0 -> 6.4.2`
* React `16.4.1 -> 16.4.2`

[Commit Log](https://github.com/xh/hoist-react/compare/v12.0.0...v12.1.0)

## v12.0.0

Hoist React v12 is a relatively large release, with multiple refactorings around grid columns,
`elemFactory` support, classNames, and a re-organization of classes and exports within `utils`.

### 💥 Breaking Changes

#### ⭐️ Grid Columns

**A new `Column` class describes a top-level API for columns and their supported options** and is
intended to be a cross-platform layer on top of AG Grid and TBD mobile grid implementations.

* The desktop `GridModel` class now accepts a collection of `Column` configuration objects to define
  its available columns.
* Columns may be configured with `flex: true` to cause them to stretch all available horizontal
  space within a grid, sharing it equally with any other flex columns. However note that this should
  be used sparingly, as flex columns have some deliberate limitations to ensure stable and
  consistent behavior. Most noticeably, they cannot be resized directly by users. Often, a best
  practice will be to insert an `emptyFlexCol` configuration as the last column in a grid - this
  will avoid messy-looking gaps in the layout while not requiring a data-driven column be flexed.
* User customizations to column widths are now saved if the GridModel has been configured with a
  `stateModel` key or model instance - see `GridStateModel`.
* Columns accept a `renderer` config to format text or HTML-based output. This is a callback that is
  provided the value, the row-level record, and a metadata object with the column's `colId`. An
  `elementRenderer` config is also available for cells that should render a Component.
* An `agOptions` config key continues to provide a way to pass arbitrary options to the underlying
  AG Grid instance (for desktop implementations). This is considered an "escape hatch" and should be
  used with care, but can provide a bridge to required AG Grid features as the Hoist-level API
  continues to develop.
* The "factory pattern" for Column templates / defaults has been removed, replaced by a simpler
  approach that recommends exporting simple configuration partials and spreading them into
  instance-specific column configs.
* See 0798f6bb20092c59659cf888aeaf9ecb01db52a6 for primary commit.

#### ⭐️ Element Factory, LayoutSupport, BaseClassName

Hoist provides core support for creating components via a factory pattern, powered by the `elem()`
and `elemFactory()` methods. This approach remains the recommended way to instantiate component
elements, but was **simplified and streamlined**.

* The rarely used `itemSpec` argument was removed (this previously applied defaults to child items).
* Developers can now also use JSX to instantiate all Hoist-provided components while still taking
  advantage of auto-handling for layout-related properties provided by the `LayoutSupport` mixin.
    * HoistComponents should now spread **`...this.getLayoutProps()`** into their outermost rendered
      child to enable promotion of layout properties.
* All HoistComponents can now specify a **baseClassName** on their component class and should pass
  `className: this.getClassName()` down to their outermost rendered child. This allows components to
  cleanly layer on a base CSS class name with any instance-specific classes.
* See 8342d3870102ee9bda4d11774019c4928866f256 for primary commit.

#### ⭐️ Panel resizing / collapsing

**The `Panel` component now takes a `sizingModel` prop to control and encapsulate newly built-in
resizing and collapsing behavior** (#534).

* See the `PanelSizingModel` class for configurable details, including continued support for saving
  sizing / collapsed state as a user preference.
* **The standalone `Resizable` component was removed** in favor of the improved support built into
  Panel directly.

#### Other

* Two promise-related models have been combined into **a new, more powerful `PendingTaskModel`**,
  and the `LoadMask` component has been removed and consolidated into `Mask`
  (d00a5c6e8fc1e0e89c2ce3eef5f3e14cb842f3c8).
    * `Panel` now exposes a single `mask` prop that can take either a configured `mask` element or a
      simple boolean to display/remove a default mask.
* **Classes within the `utils` package have been re-organized** into more standardized and scalable
  namespaces. Imports of these classes will need to be adjusted.

### 🎁 New Features

* **The desktop Grid component now offers a `compact` mode** with configurable styling to display
  significantly more data with reduced padding and font sizes.
* The top-level `AppBar` refresh button now provides a default implementation, calling a new
  abstract `requestRefresh()` method on `HoistApp`.
* The grid column chooser can now be configured to display its column groups as initially collapsed,
  for especially large collections of columns.
* A new `XH.restoreDefaultsAsync()` method provides a centralized way to wipe out user-specific
  preferences or customizations (#508).
* Additional Blueprint `MultiSelect`, `Tag`, and `FormGroup` controls re-exported.

### 🐞 Bug Fixes

* Some components were unintentionally not exporting their Component class directly, blocking JSX
  usage. All components now export their class.
* Multiple fixes to `DayField` (#531).
* JsonField now responds properly when switching from light to dark theme (#507).
* Context menus properly filter out duplicated separators (#518).

[Commit Log](https://github.com/xh/hoist-react/compare/v11.0.0...v12.0.0)

## v11.0.0

### 💥 Breaking Changes

* **Blueprint has been upgraded to the latest 3.x release.** The primary breaking change here is the
  renaming of all `pt-` CSS classes to use a new `bp3-` prefix. Any in-app usages of the BP
  selectors will need to be updated. See the
  [Blueprint "What's New" page](http://blueprintjs.com/docs/#blueprint/whats-new-3.0).
* **FontAwesome has been upgraded to the latest 5.2 release.** Only the icons enumerated in the
  Hoist `Icon` class are now registered via the FA `library.add()` method for inclusion in bundled
  code, resulting in a significant reduction in bundle size. Apps wishing to use other FA icons not
  included by Hoist must import and register them - see the
  [FA React Readme](https://github.com/FortAwesome/react-fontawesome/blob/master/README.md) for
  details.
* **The `mobx-decorators` dependency has been removed** due to lack of official support for the
  latest MobX update, as well as limited usage within the toolkit. This package was primarily
  providing the optional `@setter` decorator, which should now be replaced as needed by dedicated
  `@action` setter methods (19cbf86138499bda959303e602a6d58f6e95cb40).

### 🎁 Enhancements

* `HoistComponent` now provides a `getClassNames()` method that will merge any `baseCls` CSS class
  names specified on the component with any instance-specific classes passed in via props (#252).
    * Components that wish to declare and support a `baseCls` should use this method to generate and
      apply a combined list of classes to their outermost rendered elements (see `Grid`).
    * Base class names have been added for relevant Hoist-provided components - e.g. `.xh-panel` and
      `.xh-grid`. These will be appended to any instance class names specified within applications
      and be available as public CSS selectors.
* Relevant `HoistField` components support inline `leftIcon` and `rightElement` props. `DayField`
  adds support for `minDay / maxDay` props.
* Styling for the built-in AG Grid loading overlay has been simplified and improved (#401).
* Grid column definitions can now specify an `excludeFromExport` config to drop them from
  server-generated Excel/CSV exports (#485).

### 🐞 Bug Fixes

* Grid data loading and selection reactions have been hardened and better coordinated to prevent
  throwing when attempting to set a selection before data has been loaded (#484).

### 📚 Libraries

* Blueprint `2.x -> 3.x`
* FontAwesome `5.0.x -> 5.2.x`
* CodeMirror `5.37.0 -> 5.39.2`
* router5 `6.2.4 -> 6.3.0`

[Commit Log](https://github.com/xh/hoist-react/compare/v10.0.1...v11.0.0)

## v10.0.1

### 🐞 Bug Fixes

* Grid `export` context menu token now defaults to server-side 'exportExcel' export.
    * Specify the `exportLocal` token to return a menu item for local AG Grid export.
* Columns with `field === null` skipped for server-side export (considered spacer / structural
  columns).

## v10.0.0

### 💥 Breaking Changes

* **Access to the router API has changed** with the `XH` global now exposing `router` and
  `routerState` properties and a `navigate()` method directly.
* `ToastManager` has been deprecated. Use `XH.toast` instead.
* `Message` is no longer a public class (and its API has changed). Use `XH.message/confirm/alert`
  instead.
* Export API has changed. The Built-in grid export now uses more powerful server-side support. To
  continue to use local AG based export, call method `GridModel.localExport()`. Built-in export
  needs to be enabled with the new property on `GridModel.enableExport`. See `GridModel` for more
  details.

### 🎁 Enhancements

* New Mobile controls and `AppContainer` provided services (impersonation, about, and version bars).
* Full-featured server-side Excel export for grids.

### 🐞 Bug Fixes

* Prevent automatic zooming upon input focus on mobile devices (#476).
* Clear the selection when showing the context menu for a record which is not already selected
  (#469).
* Fix to make lockout script readable by Compatibility Mode down to IE5.

### 📚 Libraries

* MobX `4.2.x -> 5.0.x`

[Commit Log](https://github.com/xh/hoist-react/compare/v9.0.0...v10.0.0)

## v9.0.0

### 💥 Breaking Changes

* **Hoist-provided mixins (decorators) have been refactored to be more granular and have been broken
  out of `HoistComponent`.**
    * New discrete mixins now exist for `LayoutSupport` and `ContextMenuSupport` - these should be
      added directly to components that require the functionality they add for auto-handling of
      layout-related props and support for showing right-click menus. The corresponding options on
      `HoistComponent` that used to enable them have been removed.
    * For consistency, we have also renamed `EventTarget -> EventSupport` and `Reactive ->
      ReactiveSupport` mixins. These both continue to be auto-applied to HoistModel and HoistService
      classes, and ReactiveSupport enabled by default in HoistComponent.
* **The Context menu API has changed.** The `ContextMenuSupport` mixin now specifies an abstract
  `getContextMenuItems()` method for component implementation (replacing the previous
  `renderContextMenu()` method). See the new [`ContextMenuItem` class for what these items support,
  as well as several static default items that can be used.
    * The top-level `AppContainer` no longer provides a default context menu, instead allowing the
      browser's own context menu to show unless an app / component author has implemented custom
      context-menu handling at any level of their component hierarchy.

### 🐞 Bug Fixes

* TabContainer active tab can become out of sync with the router state (#451)
    * ⚠️ Note this also involved a change to the `TabContainerModel` API - `activateTab()` is now
      the public method to set the active tab and ensure both the tab and the route land in the
      correct state.
* Remove unintended focused cell borders that came back with the prior AG Grid upgrade.

[Commit Log](https://github.com/xh/hoist-react/compare/v8.0.0...v9.0.0)

## v8.0.0

Hoist React v8 brings a big set of improvements and fixes, some API and package re-organizations,
and AG Grid upgrade, and more. 🚀

### 💥 Breaking Changes

* **Component package directories have been re-organized** to provide better symmetry between
  pre-existing "desktop" components and a new set of mobile-first component. Current desktop
  applications should replace imports from `@xh/hoist/cmp/xxx` with `@xh/hoist/desktop/cmp/xxx`.
    * Important exceptions include several classes within `@xh/hoist/cmp/layout/`, which remain
      cross-platform.
    * `Panel` and `Resizable` components have moved to their own packages in
      `@xh/hoist/desktop/cmp/panel` and `@xh/hoist/desktop/cmp/resizable`.
* **Multiple changes and improvements made to tab-related APIs and components.**
    * The `TabContainerModel` constructor API has changed, notably `children` -> `tabs`, `useRoutes`
      ->
      `route` (to specify a starting route as a string) and `switcherPosition` has moved from a
      model config to a prop on the `TabContainer` component.
    * `TabPane` and `TabPaneModel` have been renamed `Tab` and `TabModel`, respectively, with
      several related renames.
* **Application entry-point classes decorated with `@HoistApp` must implement the new getter method
  `containerClass()`** to specify the platform specific component used to wrap the app's
  `componentClass`.
    * This will typically be `@xh/hoist/[desktop|mobile]/AppContainer` depending on platform.

### 🎁 New Features

* **Tab-related APIs re-worked and improved**, including streamlined support for routing, a new
  `tabRenderMode` config on `TabContainerModel`, and better naming throughout.
* **Ag-grid updated to latest v18.x** - now using native flex for overall grid layout and sizing
  controls, along with multiple other vendor improvements.
* Additional `XH` API methods exposed for control of / integration with Router5.
* The core `@HoistComponent` decorated now installs a new `isDisplayed` getter to report on
  component visibility, taking into account the visibility of its ancestors in the component tree.
* Mobile and Desktop app package / component structure made more symmetrical (#444).
* Initial versions of multiple new mobile components added to the toolkit.
* Support added for **`IdleService` - automatic app suspension on inactivity** (#427).
* Hoist wrapper added for the low-level Blueprint **button component** - provides future hooks into
  button customizations and avoids direct BP import (#406).
* Built-in support for collecting user feedback via a dedicated dialog, convenient XH methods and
  default appBar button (#379).
* New `XH.isDevelopmentMode` constant added, true when running in local Webpack dev-server mode.
* CSS variables have been added to customize and standardize the Blueprint "intent" based styling,
  with defaults adjusted to be less distracting (#420).

### 🐞 Bug Fixes

* Preference-related events have been standardized and bugs resolved related to pushAsync() and the
  `prefChange` event (ee93290).
* Admin log viewer auto-refreshes in tail-mode (#330).
* Distracting grid "loading" overlay removed (#401).
* Clipboard button ("click-to-copy" functionality) restored (#442).

[Commit Log](https://github.com/xh/hoist-react/compare/v7.2.0...v8.0.0)

## v7.2.0

### 🎁 New Features

+ Admin console grids now outfitted with column choosers and grid state. #375
+ Additional components for Onsen UI mobile development.

### 🐞 Bug Fixes

+ Multiple improvements to the Admin console config differ. #380 #381 #392

[Commit Log](https://github.com/xh/hoist-react/compare/v7.1.0...v7.2.0)

## v7.1.0

### 🎁 New Features

* Additional kit components added for Onsen UI mobile development.

### 🐞 Bug Fixes

* Dropdown fields no longer default to `commitOnChange: true` - avoiding unexpected commits of
  type-ahead query values for the comboboxes.
* Exceptions thrown from FetchService more accurately report the remote host when unreachable, along
  with some additional enhancements to fetch exception reporting for clarity.

[Commit Log](https://github.com/xh/hoist-react/compare/v7.0.0...v7.1.0)

## v7.0.0

### 💥 Breaking Changes

* **Restructuring of core `App` concept** with change to new `@HoistApp` decorator and conventions
  around defining `App.js` and `AppComponent.js` files as core app entry points. `XH.app` now
  installed to provide access to singleton instance of primary app class. See #387.

### 🎁 New Features

* **Added `AppBar` component** to help further standardize a pattern for top-level application
  headers.
* **Added `SwitchField` and `SliderField`** form field components.
* **Kit package added for Onsen UI** - base component library for mobile development.
* **Preferences get a group field for better organization**, parity with AppConfigs. (Requires
  hoist-core 3.1.x.)

### 🐞 Bug Fixes

* Improvements to `Grid` component's interaction with underlying AG Grid instance, avoiding extra
  renderings and unwanted loss of state. 03de0ae7

[Commit Log](https://github.com/xh/hoist-react/compare/v6.0.0...v7.0.0)

## v6.0.0

### 💥 Breaking Changes

* API for `MessageModel` has changed as part of the feature addition noted below, with `alert()` and
  `confirm()` replaced by `show()` and new `XH` convenience methods making the need for direct calls
  rare.
* `TabContainerModel` no longer takes an `orientation` prop, replaced by the more flexible
  `switcherPosition` as noted below.

### 🎁 New Features

* **Initial version of grid state** now available, supporting easy persistence of user grid column
  selections and sorting. The `GridModel` constructor now takes a `stateModel` argument, which in
  its simplest form is a string `xhStateId` used to persist grid state to local storage. See the
  `GridStateModel` class for implementation details. #331
* The **Message API** has been improved and simplified, with new `XH.confirm()` and `XH.alert()`
  methods providing an easy way to show pop-up alerts without needing to manually construct or
  maintain a `MessageModel`. #349
* **`TabContainer` components can now be controlled with a remote `TabSwitcher`** that does not need
  to be directly docked to the container itself. Specify `switcherPosition:none` on the
  `TabContainerModel` to suppress showing the switching affordance on the tabs themselves and
  instantiate a `TabSwitcher` bound to the same model to control a tabset from elsewhere in the
  component hierarchy. In particular, this enabled top-level application tab navigation to move up
  into the top toolbar, saving vertical space in the layout. #368
* `DataViewModel` supports an `emptyText` config.

### 🐞 Bugfixes

* Dropdown fields no longer fire multiple commit messages, and no longer commit partial entries
  under some circumstances. #353 and #354
* Grids resizing fixed when shrinking the containing component. #357

[Commit Log](https://github.com/xh/hoist-react/compare/v5.0.0...v6.0.0)

## v5.0.0

### 💥 Breaking Changes

* **Multi environment configs have been unwound** See these release notes/instructions for how to
  migrate: https://github.com/xh/hoist-core/releases/tag/release-3.0.0
* **Breaking change to context menus in dataviews and grids not using the default context menu:**
  StoreContextMenu no longer takes an array of items as an argument to its constructor. Instead it
  takes a configuration object with an ‘items’ key that will point to any current implementation’s
  array of items. This object can also contain an optional gridModel argument which is intended to
  support StoreContextMenuItems that may now be specified as known ‘hoist tokens’, currently limited
  to a ‘colChooser’ token.

### 🎁 New Features

* Config differ presents inline view, easier to read diffs now.
* Print Icon added!

### 🐞 Bugfixes

* Update processFailedLoad to loadData into gridModel store, Fixes #337
* Fix regression to ErrorTracking. Make errorTrackingService safer/simpler to call at any point in
  life-cycle.
* Fix broken LocalStore state.
* Tweak flex prop for charts. Side by side charts in a flexbox now auto-size themselves! Fixes #342
* Provide token parsing for storeContextMenus. Context menus are all grown up! Fixes #300

## v4.0.1

### 🐞 Bugfixes

* DataView now properly re-renders its items when properties on their records change (and the ID
  does not)

## v4.0.0

### 💥 Breaking Changes

* **The `GridModel` selection API has been reworked for clarity.** These models formerly exposed
  their selectionModel as `grid.selection` - now that getter returns the selected records. A new
  `selectedRecord` getter is also available to return a single selection, and new string shortcut
  options are available when configuring GridModel selection behavior.
* **Grid components can now take an `agOptions` prop** to pass directly to the underlying ag-grid
  component, as well as an `onRowDoubleClicked` handler function.
  16be2bfa10e5aab4ce8e7e2e20f8569979dd70d1

### 🎁 New Features

* Additional core components have been updated with built-in `layoutSupport`, allowing developers to
  set width/height/flex and other layout properties directly as top-level props for key comps such
  as Grid, DataView, and Chart. These special props are processed via `elemFactory` into a
  `layoutConfig` prop that is now passed down to the underlying wrapper div for these components.
  081fb1f3a2246a4ff624ab123c6df36c1474ed4b

### 🐞 Bugfixes

* Log viewer tail mode now working properly for long log files - #325

## v3.0.1

### 🐞 Bugfixes

* FetchService throws a dedicated exception when the server is unreachable, fixes a confusing
  failure case detailed in #315

## v3.0.0

### 💥 Breaking Changes

* **An application's `AppModel` class must now implement a new `checkAccess()` method.** This method
  is passed the current user, and the appModel should determine if that user should see the UI and
  return an object with a `hasAccess` boolean and an optional `message` string. For a return with
  `hasAccess: false`, the framework will render a lockout panel instead of the primary UI.
  974c1def99059f11528c476f04e0d8c8a0811804
    * Note that this is only a secondary level of "security" designed to avoid showing an
      unauthorized user a confusing / non-functional UI. The server or any other third-party data
      sources must always be the actual enforcer of access to data or other operations.
* **We updated the APIs for core MobX helper methods added to component/model/service classes.** In
  particular, `addReaction()` was updated to take a more declarative / clear config object.
  8169123a4a8be6940b747e816cba40bd10fa164e
    * See Reactive.js - the mixin that provides this functionality.

### 🎁 New Features

* Built-in client-side lockout support, as per above.

### 🐞 Bugfixes

* None

------------------------------------------

Copyright © 2023 Extremely Heavy Industries Inc. - all rights reserved

------------------------------------------

📫☎️🌎 info@xh.io | https://xh.io/contact<|MERGE_RESOLUTION|>--- conflicted
+++ resolved
@@ -2,12 +2,6 @@
 
 ## 59.0.0-SNAPSHOT - unreleased
 
-<<<<<<< HEAD
-### 🐞 Bug Fixes
-
-* Fixed bug where having multiple `GroupingChooser` components rendered using the same model would
-  result in the popover for all components showing on click.
-=======
 ### 💥 Breaking Changes
 
 * Apps should update their Typescript dependency to v5.1. This should be a drop-in for most
@@ -17,12 +11,16 @@
   options you wish to set via the new `gridOptions` parameter. Please note that, as before, not
   all `GridConfig` options are supported by (or make sense for) the `DataView` component.
 
+### 🐞 Bug Fixes
+
+* Fixed bug where having multiple `GroupingChooser` components rendered using the same model would
+  result in the popover for all components showing on click.
+
 ### 📚 Libraries
 
 * mobx `6.8 -> 6.9`
 * semver `7.3 -> 7.5`
 * typescript `4.9 -> 5.1`
->>>>>>> b1100d0d
 
 ## 58.0.1 - 2023-07-13
 
