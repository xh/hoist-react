# Changelog

## v42.0.0-SNAPSHOT - unreleased

### 🎁 New Features

<<<<<<< HEAD
* Column-level filtering is now official supported for desktop grids:
  + `GridModel` now has a `filterModel` config, which accepts a config for the new `GridFilterModel`
    or a boolean `true` to create the default `GridFilterModel`. `GridFilterModel` is designed to be
    analogous to `FilterChooserModel`.
  + New `Column.filterable` to enable a column-level filter affordance in the column header. Note
    the that the `GridModel` must have a `filterModel`. The filter control offers two tabs - a
    "Values" tab for enumerative, value-based filter, and a "Custom" tab to build complex filtering
    queries with multiple clauses.
+ Cube `View` now accepts a `loadModel` property - pass to `Cube.createView()` to link view updates
  to a `PendingTaskModel`. If `loadModel` is not provided, the `View` will create one.

### 💥 Breaking Changes

* `FilterChooserModel.sourceStore` and `FilterChooserModel.targetStore` have been renamed
  `FilterChooserModel.valueSource` and `FilterChooserModel.bind` respectively. Furthermore, both
  configs now support either a `Store` or a cube `View`. This is to provide a common API with the
  new `GridFilterModel` filtering described above.
+ `Cube.executeQuery()` has been renamed `Cube.executeQueryAsync()`, and is now asynchronous.
=======
* New `GridAutosizeOptions.includeCollapsedChildren` config controls whether values from collapsed
  (i.e. hidden) child records should be measured when computing column sizes. Default of `false`
  improves autosize performance for large tree grids and should generally match user expectations
  around WYSIWYG autosizing.
* New `GridModel.clicksToEdit` config controls the number of clicks required to trigger
  inline-editing of a grid cell. Default remains 2 (double click).
* Toasts may now be dismissed programmatically - use the new `ToastModel` returned by the
  `XH.toast()` API and its variants.

### 🐞 Bug Fixes

* Inline grid editing supports passing of JSX editor components.
* `GridExportService` catches any exceptions thrown during export preparation and warns the user
  that something went wrong.
>>>>>>> e73e7f59

### ⚙️ Technical

* `FetchService` will now actively `abort()` fetch requests that it is abandoning due to its own
  `timeout` option. This allows the browser to release the associated resources associated with
  these requests.
<<<<<<< HEAD
=======
* The `start()` function in `@xh/hoist/promise` has been deprecated. Use `wait()` instead, which can
  now be called without any args to establish a Promise chain and/or introduce a minimal amount of
  asynchronousity.
>>>>>>> e73e7f59

### ✨ Style

* The red and green color values applied in dark mode have been lightened for improved legibility.
* The default `colorSpec` config for number formatters has changed to use new dedicated CSS classes
  and variables.
* New/renamed CSS vars `--xh-grid-selected-row-bg` and `--xh-grid-selected-row-text-color` now used
  to style selected grid rows.
  * ⚠ Note the `--xh-grid-bg-highlight` CSS var has been removed.
* New `.xh-cell--editable` CSS class applied to cells with inline editing enabled.
  * ⚠ Grid CSS class `.xh-invalid-cell` has been renamed to `.xh-cell--invalid` for consistency -
    any app style overrides should update to this new classname.

[Commit Log](https://github.com/xh/hoist-react/compare/v41.1.0...develop)

## v41.1.0 - 2021-07-23

### 🎁 New Features

* Button to expand / collapse all rows within a tree grid now added by default to the primary tree
  column header. (New `Column.headerHasExpandCollapse` property provided to disable.)
* New `@logWithDebug` annotation provides easy timed logging of method execution (via `withDebug`).
* New `AppSpec.disableXssProtection` config allows default disabling of Field-level XSS protection
  across the app. Intended for secure, internal apps with tight performance tolerances.
* `Constraint` callbacks are now provided with a `record` property when validating Store data and a
  `fieldModel` property when validating Form data.
* New `Badge` component allows a styled badge to be placed inline with text/title, e.g. to show a
  counter or status indicator within a tab title or menu item.
* Updated `TreeMap` color scheme, with a dedicated set of colors for dark mode.
* New XH convenience methods `successToast()`, `warningToast()`, and `dangerToast()` show toast
  alerts with matching intents and appropriate icons.
  * ⚠ Note that the default `XH.toast()` call now shows a toast with the primary (blue) intent and
    no icon. Previously toasts displayed by default with a success (green) intent and checkmark.
* GridModel provides a public API method `setColumnState` for taking a previously saved copy of
  gridModel.columnState and applying it back to a GridModel in one call.

### 🐞 Bug Fixes

* Fixed an issue preventing export of very large (>100k rows) grids.
* Fixed an issue where updating summary data in a Store without also updating other data would not
  update the bound grid.
* Intent styles now properly applied to minimal buttons within `Panel.headerItems`.
* Improved `GridModel` async selection methods to ensure they do not wait forever if grid does not
  mount.
* Fixed an issue preventing dragging the chart navigator range in a dialog.

### ⚙️ Technical

* New `Exception.timeout()` util to throw exceptions explicitly marked as timeouts, used by
  `Promise.timeout` extension.
* `withShortDebug` has been deprecated. Use `withDebug` instead, which has the identical behavior.
  This API simplification mirrors a recent change to `hoist-core`.

### ✨ Style

* If the first child of a `Placeholder` component is a Hoist icon, it will not automatically be
  styled to 4x size with reduced opacity. (See new Toolbox example under the "Other" tab.)

### 📚 Libraries

* @blueprintjs/core `3.46 -> 3.47`
* dompurify `2.2 -> 2.3`

[Commit Log](https://github.com/xh/hoist-react/compare/v41.0.0...v41.1.0)

## v41.0.0 - 2021-07-01

### 🎁 New Features

* Inline editing of Grid/Record data is now officially supported:
  + New `Column.editor` config accepts an editor component to enable managed editing of the cells in
    that column. New `CheckboxEditor`, `DateEditor`, `NumberEditor`, `SelectEditor`,
    `TextAreaEditor` and `TextEditor` components wrap their corresponding HoistInputs with the
    required hook-based API and can be passed to this new config directly.
  + `Store` now contains built-in support for validation of its uncommitted records. To enable,
    specify the new `rules` property on the `Field`s in your `Store`. Note that these rules and
    constraints use the same API as the forms package, and rules and constraints may be shared
    between the `data` and `form` packages freely.
  + `GridModel` will automatically display editors and record validation messages as the user moves
    between cells and records. The new `GridModel.fullRowEditing` config controls whether editors
    are displayed for the focused cell only or for the entire row.
* All Hoist Components now support a `modelRef` prop. Supply a ref to this prop in order to gain a
  pointer to a Component's backing `HoistModel`.
* `DateInput` has been improved to allow more flexible parsing of user input with multiple formats.
  See the new prop `DateInput.parseStrings`.
* New `Column.sortValue` config takes an alternate field name (as a string) to sort the column by
  that field's value, or a function to produce a custom cell-level value for comparison. The values
  produced by this property will be also passed to any custom comparator, if one is defined.
* New `GridModel.hideEmptyTextBeforeLoad` config prevents showing the `emptyText` until the store
  has been loaded at least once. Apps that depend on showing `emptyText` before first load should
  set this property to `false`.
* `ExpandCollapseButton` now works for grouped grids in addition to tree grids.
* `FieldModel.initialValue` config now accepts functions, allowing for just-in-time initialization
  of Form data (e.g. to pre-populate a Date field with the current time).
* `TreeMapModel` and `SplitTreeMapModel` now support a `maxHeat` config, which can be used to
  provide a stable absolute maximum brightness (positive or negative) within the entire TreeMap.
* `ErrorMessage` will now automatically look for an `error` property on its primary context model.
* `fmtNumber()` supports new flags `withCommas` and `omitFourDigitComma` to customize the treatment
  of commas in number displays.
* `isValidJson` function added to form validation constraints.
* New `Select.enableFullscreen` prop added to the mobile component. Set to true (default on phones)
  to render the input in a full-screen modal when focused, ensuring there is enough room for the
  on-screen keyboard.

### 💥 Breaking Changes

* Removed support for class-based Hoist Components via the `@HoistComponent` decorator (deprecated
  in v38). Use functional components created via the `hoistCmp()` factory instead.
* Removed `DimensionChooser` (deprecated in v37). Use `GroupingChooser` instead.
* Changed the behavior of `FormModel.init()` to always re-initialize *all* fields. (Previously, it
  would only initialize fields explicitly passed via its single argument). We believe that this is
  more in line with developer expectations and will allow the removal of app workarounds to force a
  reset of all values. Most apps using FormModel should not need to change, but please review and
  test any usages of this particular method.
* Replaced the `Grid`, `DataView`, and `RestGrid` props below with new configurable fields on
  `GridModel`, `DataViewModel`, and `RestGridModel`, respectively. This further consolidates grid
  options into the model layer, allowing for more consistent application code and developer
  discovery.
  + `onKeyDown`
  + `onRowClicked`
  + `onRowDoubleClicked`
  + `onCellClicked`
  + `onCellDoubleClicked`
* Renamed the confusing and ambiguous property name `labelAlign` in several components:
  + `FormField`: `labelAlign` has been renamed to `labelTextAlign`
  + `SwitchInput`, `RadioInput`, and `Checkbox`: `labelAlign` has been renamed `labelSide`.
* Renamed all CSS variables beginning with `--navbar` to start with `--appbar`, matching the Hoist
  component name.
* Removed `TreeMapModel.colorMode` value 'balanced'. Use the new `maxHeat` config to prevent outlier
  values from dominating the color range of the TreeMap.
* The classes `Rule` and `ValidationState` and all constraint functions (e.g. `required`,
  `validEmail`, `numberIs`, etc.) have been moved from the `cmp\form` package to the `data` package.
* Hoist grids now require ag-Grid v25.3.0 or higher - update your ag-Grid dependency in your app's
  `package.json` file. See the [ag-Grid Changelog](https://www.ag-grid.com/ag-grid-changelog/) for
  details.
* Hoist charts now require Highcharts v9.1.0 or higher - update your Highcharts dependency in your
  app's `package.json` file. See the
  [Highcharts Changelog](https://www.highcharts.com/changelog/#highcharts-stock) for details.

### 🐞 Bug Fixes

* Fixed disable behavior for Hoist-provided button components using popover.
* Fixed default disabling of autocomplete within `TextInput`.
* Squelched console warning re. precision/stepSize emitted by Blueprint-based `numberInput`.

### ⚙️ Technical

* Improved exception serialization to better handle `LocalDate` and similar custom JS classes.
* Re-exported Blueprint `EditableText` component (w/elemFactory wrapper) from `kit/blueprint`.

### 📚 Libraries

* @blueprintjs/core `3.44 -> 3.46`
* codemirror `5.60 -> 5.62`
* core-js `3.10 -> 3.15`
* filesize `6.2 -> 6.4`
* mobx `6.1 -> 6.3`
* react-windowed-select `3.0 -> 3.1`

[Commit Log](https://github.com/xh/hoist-react/compare/v40.0.0...v41.0.0)

## v40.0.0 - 2021-04-22

⚠ Please ensure your `@xh/hoist-dev-utils` dependency is >= v5.7.0. This is required to support the
new changelog feature described below. Even if you are not yet using the feature, you must update
your dev-utils dependency for your project to build.

### 🎁 New Features

* Added support for displaying an in-app changelog (release notes) to the user. See the new
  `ChangelogService` for details and instructions on how to enable.
* Added `XH.showBanner()` to display a configurable banner across the top of viewport, as another
  non-modal alternative for attention-getting application alerts.
* New method `XH.showException()` uses Hoist's built-in exception display to show exceptions that
  have already been handled directly by application code. Use as an alternative to
  `XH.handleException()`.
* `XH.track()` supports a new `oncePerSession` option. This flag can be set by applications to avoid
  duplicate tracking messages for certain types of activity.
* Mobile `NavigatorModel` now supports a `track` flag to automatically track user page views,
  equivalent to the existing `track` flag on `TabContainerModel`. Both implementations now use the
  new `oncePerSession` flag to avoid duplicate messages as a user browses within a session.
* New `Spinner` component returns a simple img-based spinner as an animated PNG, available in two
  sizes. Used for the platform-specific `Mask` and `LoadingIndicator` components. Replaces previous
  SVG-based implementations to mitigate rendering performance issues over remote connections.

### 💥 Breaking Changes

* `Store` now creates a shared object to hold the default values for every `Field` and uses this
  object as the prototype for the `data` property of every `Record` instance.
  * Only non-default values are explicitly written to `Record.data`, making for a more efficient
    representation of default values and improving the performance of `Record` change detection.
  * Note this means that `Record.data` *no longer* contains keys for *all* fields as
    `own-enumerable` properties.
  * Applications requiring a full enumeration of all values should call the new `Record.getValues()`
    method, which returns a new and fully populated object suitable for spreading or cloning.
  * This behavior was previously available via `Store.experimental.shareDefaults` but is now always
    enabled.
* For API consistency with the new `showBanner()` util, the `actionFn` prop for the recently-added
  `ErrorMessage` component has been deprecated. Specify as an `onClick` handler within the
  component's `actionButtonProps` prop instead.
* The `GridModel.experimental.externalSort` flag has been promoted from an experiment to a
  fully-supported config. Default remains `false`, but apps that were using this flag must now pass
  it directly: `new GridModel({externalSort: true, ...})`.
* Hoist re-exports and wrappers for the Blueprint `Spinner` and Onsen `ProgressCircular` components
  have been removed, in favor of the new Hoist `Spinner` component mentioned above.
* Min version for `@xh/hoist-dev-utils` is now v5.7.0, as per above.

### 🐞 Bug Fixes

* Formatters in the `@xh/hoist/format` package no longer modify their options argument.
* `TileFrame` edge-case bug fixed where the appearance of an internal scrollbar could thrash layout
  calculations.
* XSS protection (dompurify processing) disabled on selected REST editor grids within the Hoist
  Admin console. Avoids content within configs and JSON blobs being unintentionally mangled.

### ⚙️ Technical

* Improvements to exception serialization, especially for any raw javascript `Error` thrown by
  client-side code.

### ✨ Style

* Buttons nested inline within desktop input components (e.g. clear buttons) tweaked to avoid
  odd-looking background highlight on hover.
* Background highlight color of minimal/outlined buttons tweaked for dark theme.
* `CodeInput` respects standard XH theme vars for its background-color and (monospace) font family.
  Its built-in toolbar has also been made compact and slightly re-organized.

### 📚 Libraries

* @blueprintjs/core `3.41 -> 3.44`
* @blueprintjs/datetime `3.21 -> 3.23`
* classnames `2.2 -> 2.3`
* codemirror `5.59 -> 5.60`
* core-js `3.9 -> 3.10`
* filesize `6.1 -> 6.2`
* qs `6.9 -> 6.10`
* react-beautiful-dnd `13.0 -> 13.1`
* react-select `4.2 -> 4.3`

[Commit Log](https://github.com/xh/hoist-react/compare/v39.0.1...v40.0.0)

## v39.0.1 - 2021-03-24

### 🐞 Bug Fixes

* Fixes regression preventing the loading of the Activity Tab in the Hoist Admin console.
* Fixes icon alignment in `DateInput`.

[Commit Log](https://github.com/xh/hoist-react/compare/v39.0.0...v39.0.1)


## v39.0.0 - 2021-03-23

### 🎁 New Features

#### Components + Props

* New `TileFrame` layout component renders a collection of child items using a layout that balances
  filling the available space against maintaining tile width / height ratio.
* Desktop `Toolbar` accepts new `compact` prop. Set to `true` to render the toolbar with reduced
  height and font-size.
* New `StoreFilterField` prop `autoApply` allows developers to more easily use `StoreFilterField` in
  conjunction with other filters or custom logic. Set to `false` and specify an `onFilterChange`
  callback to take full control of filter application.
* New `RestGrid` prop `formClassName` allows custom CSS class to be applied to its managed
  `RestForm` dialog.

#### Models + Configs

* New property `selectedRecordId` on `StoreSelectionModel`, `GridModel`, and `DataViewModel`.
  Observe this instead of `selectedRecord` when you wish to track only the `id` of the selected
  record and not changes to its data.
* `TreeMapModel.colorMode` config supports new value `wash`, which retains the positive and negative
  color while ignoring the intensity of the heat value.
* New method `ChartModel.updateHighchartsConfig()` provides a more convenient API for changing a
  chart's configuration post-construction.
* New `Column.omit` config supports conditionally excluding a column from its `GridModel`.

#### Services + Utils

* New method `FetchService.setDefaultTimeout()`.
* New convenience getter `LocalDate.isToday`.
* `HoistBase.addReaction()` now accepts convenient string values for its `equals` flag.


### 💥 Breaking Changes

* The method `HoistAppModel.preAuthInitAsync()` has been renamed to `preAuthAsync()` and should now
  be defined as `static` within apps that implement it to run custom pre-authentication routines.
  * This change allows Hoist to defer construction of the `AppModel` until Hoist itself has been
    initialized, and also better reflects the special status of this function and when it is called
    in the Hoist lifecycle.
* Hoist grids now require ag-Grid v25.1.0 or higher - update your ag-Grid dependency in your app's
  `package.json` file. See the [ag-Grid Changelog](https://www.ag-grid.com/ag-grid-changelog/) for
  details.

### ⚙️ Technical

* Improvements to behavior/performance of apps in hidden/inactive browser tabs. See the
  [page visibility API reference](https://developer.mozilla.org/en-US/docs/Web/API/Page_Visibility_API)
  for details. Now, when the browser tab is hidden:
  * Auto-refresh is suspended.
  * The `forEachAsync()` and `whileAsync()` utils run synchronously, without inserting waits that
    would be overly throttled by the browser.
* Updates to support compatibility with agGrid 25.1.0.
* Improved serialization of `LoadSpec` instances within error report stacktraces.

### 📚 Libraries

* @blueprintjs/core `3.39 -> 3.41`
* @blueprintjs/datetime `3.20 -> 3.21`
* @popperjs/core `2.8 -> 2.9`
* core-js `3.8 -> 3.9`
* react-select `4.1 -> 4.2`

[Commit Log](https://github.com/xh/hoist-react/compare/v38.3.0...v39.0.0)

## v38.3.0 - 2021-03-03

### 🎁 New Features

* New `Store.freezeData` and `Store.idEncodesTreePath` configs added as performance optimizations
  when loading very large data sets (50k+ rows).
* New `ColChooserModel.autosizeOnCommit` config triggers an autosize run whenever the chooser is
  closed. (Defaulted to true on mobile.)

[Commit Log](https://github.com/xh/hoist-react/compare/v38.2.0...v38.3.0)

## v38.2.0 - 2021-03-01

### 🐞 Bug Fixes

* Fix to edge-case where `Grid` would lose its selection if set on the model prior to the component
  mounting and ag-Grid full rendering.
* Fix to prevent unintended triggering of app auto-refresh immediately after init.

### ⚙️ Technical

* New config `Cube.fieldDefaults` - matches same config added to `Store` in prior release.
* App auto-refresh interval keys off of last *completed* refresh cycle if there is one. Avoids
  over-eager refresh when cycle is fast relative to the time it takes to do the refresh.
* New experimental property `Store.experimental.shareDefaults`. If true, `Record.data` will be
  created with default values for all fields stored on a prototype, with only non-default values
  stored on `data` directly. This can yield major performance improvements for stores with sparsely
  populated records (i.e. many records with default values). Note that when set, the `data` property
  on `Record` will no longer contain keys for *all* fields as `own-enumerable` properties. This may
  be a breaking change for some applications.

[Commit Log](https://github.com/xh/hoist-react/compare/v38.1.1...v38.2.0)

## v38.1.1 - 2021-02-26

### ⚙️ Technical

* New config `Store.fieldDefaults` supports defaulting config options for all `Field` instances
  created by a `Store`.

[Commit Log](https://github.com/xh/hoist-react/compare/v38.1.0...v38.1.1)

## v38.1.0 - 2021-02-24

⚠ Please ensure your `@xh/hoist-dev-utils` dependency is >= v5.6.0. This is required to successfully
resolve and bundle transitive dependencies of the upgraded `react-select` library.

### 🐞 Bug Fixes

* A collapsible `Panel` will now restore its user specified-size when re-opened. Previously the
  panel would be reset to the default size.
* `Store.lastLoaded` property now initialized to `null`. Previously this property had been set to
  the construction time of the Store.
* Tweak to `Grid` style rules to ensure sufficient specificity of rules related to indenting child
  rows within tree grids.
* Improvements to parsing of `Field`s of type 'int': we now correctly parse values presented in
  exponential notation and coerce `NaN` values to `null`.

### 🎁 New Features

* `GridModel` has new async variants of existing methods: `selectFirstAsync`, `selectAsync`, and
  `ensureSelectionVisibleAsync`. These methods build-in the necessary waiting for the underlying
  grid implementation to be ready and fully rendered to ensure reliable selection. In addition, the
  first two methods will internally call the third. The existing non-async counterparts for these
  methods have been deprecated.
* GridModel has a new convenience method `preSelectFirstAsync` for initializing the selection in
  grids, without disturbing any existing selection.
* Added new `Store.loadTreeData` config (default `true`) to enable or disable building of nested
  Records when the raw data elements being loaded have a `children` property.
* Cube `View` now detects and properly handles streaming updates to source data that include changes
  to row dimensions as well as measures.*
* `DataViewModel.itemHeight` can now be a function that returns a pixel height.
* The `LoadSpec` object passed to `doLoadAsync()` is now a defined class with additional properties
  `isStale`, `isObsolete` and `loadNumber`. Use these properties to abandon out-of-order
  asynchronous returns from the server.
  * 💥 NOTE that calls to `loadAsync()` no longer accept a plain object for their `loadSpec`
    parameter. Application code such as `fooModel.loadAsync({isRefresh: true})` should be updated to
    use the wrapper APIs provided by `LoadSupport` - e.g. `fooModel.refreshAsync()`. (This was
    already the best practice, but is now enforced.)
* New `autoHeight` property on grid `Column`. When set the grid will increase the row height
  dynamically to accommodate cell content in this column.

### 📚 Libraries

* @blueprintjs/core `3.38 -> 3.39`
* react-select `3.1 -> 4.1`
* react-windowed-select `2.0 -> 3.0`

[Commit Log](https://github.com/xh/hoist-react/compare/v38.0.0...v38.1.0)


## v38.0.0 - 2021-02-04

Hoist v38 includes major refactoring to streamline core classes, bring the toolkit into closer
alignment with the latest developments in Javascript, React, and MobX, and allow us to more easily
provide documentation and additional features. Most notably, we have removed the use of class based
decorators, in favor of a simpler inheritance-based approach to defining models and services.

* We are introducing a new root superclass `HoistBase` which provides many of the syntax
  enhancements and conventions used throughout Hoist for persistence, resource management, and
  reactivity.
* New base classes of `HoistModel` and `HoistService` replace the existing class decorators
  `@HoistModel` and `@HoistService`. Application models and services should now `extend` these base
  classes instead of applying the (now removed) decorators. For your application's `AppModel`,
  extend the new `HoistAppModel` superclass.
* We have also removed the need for the explicit `@LoadSupport` annotation on these classes. The
  presence of a defined `doLoadAsync()` method is now sufficient to allow classes extending
  `HoistModel` and `HoistService` to participate in the loading and refreshing lifecycle as before.
* We have deprecated support for class-based Components via the `@HoistComponent` class decorator.
  To continue to use this decorator, please import it from the `@xh\hoist\deprecated` package.
  Please note that we plan to remove `@HoistComponent` in a future version.
* Due to changes in MobX v6.0.1, all classes that host observable fields and actions will now also
  need to provide a constructor containing a call to `makeObservable(this)`. This change will
  require updates to most `HoistModel` and `HoistService` classes. See
  [this article from MobX](https://michel.codes/blogs/mobx6) for more on this change and the
  motivation behind it.

### 🎁 New Features

* New utility method `getOrCreate` for easy caching of properties on objects.
* The `Menu` system on mobile has been reworked to be more consistent with desktop. A new
  `MenuButton` component has been added to the mobile framework, which renders a `Menu` of
  `MenuItems` next to the `MenuButton`. This change also includes the removal of `AppMenuModel` (see
  Breaking Changes).
* Added `ExpandCollapseButton` to the mobile toolkit, to expand / collapse all rows in a tree grid.
* Added `Popover` to the mobile toolkit, a component to display floating content next to a target
  element. Its API is based on the Blueprint `Popover` component used on desktop.
* `StoreFilterField` now matches the rendered string values for `date` and `localDate` fields when
  linked to a properly configured `GridModel`.
* `GroupingChooser` gets several minor usability improvements + clearer support for an empty /
  ungrouped state, when so enabled.

### 💥 Breaking Changes

* All `HoistModel` and `HoistService` classes must be adjusted as described above.
* `@HoistComponent` has been deprecated and moved to `@xh\hoist\deprecated`
* Hoist grids now require ag-Grid v25.0.1 or higher - if your app uses ag-Grid, update your ag-Grid
  dependency in your app's `package.json` file.
* The `uses()` function (called within `hoistComponent()` factory configs for model context lookups)
  and the `useContextModel()` function no longer accept class names as strings. Pass the class
  itself (or superclass) of the model you wish to select for your component. `Uses` will throw if
  given any string other than "*", making the need for any updates clear in that case.
* The `Ref` class, deprecated in v26, has now been removed. Use `createObservableRef` instead.
* `AppMenuModel` has been removed. The `AppMenuButton` is now configured via
  `AppBar.appMenuButtonProps`. As with desktop, menu items can be added with
  `AppBar.appMenuButtonProps.extraItems[]`

### ⚙️ Technical

* We have removed the experimental flags `useTransactions`, and `deltaSort` from `GridModel`. The
  former has been the default behavior for Hoist for several releases, and the latter is obsolete.

### 📚 Libraries

* @blueprintjs/core `3.36 -> 3.38`
* codemirror `5.58 -> 5.59`
* mobx `5.15 -> 6.1`
* mobx-react `6.3 -> 7.1`

[Commit Log](https://github.com/xh/hoist-react/compare/v37.2.0...v38.0.0)


## v37.2.0 - 2021-01-22

### 🎁 New Features

* New `ErrorMessage` component for standard "inline" rendering of Errors and Exceptions, with retry
  support.
* `Cube` now supports an `omitFn` to allow apps to remove unwanted, single-node children.

[Commit Log](https://github.com/xh/hoist-react/compare/v37.1.0...v37.2.0)

## v37.1.0 - 2021-01-20

### 🎁 New Features

* Columns in `ColChooser` can now be filtered by their `chooserGroup`.
* `Cube` now supports a `bucketSpecFn` config which allows dynamic bucketing and aggregation of
  rows.

### 🐞 Bug Fixes

* Fix issue where a `View` would create a root row even if there were no leaf rows.
* Fixed regression in `LeftRightChooser` not displaying description callout.

[Commit Log](https://github.com/xh/hoist-react/compare/v37.0.0...v37.1.0)

## v37.0.0 - 2020-12-15

### 🎁 New Features

* New `GroupingChooser` component provides a new interface for selecting a list of fields
  (dimensions) for grouping APIs, offering drag-and-drop reordering and persisted favorites.
  * This is intended as a complete replacement for the existing `DimensionChooser`. That component
    should be considered deprecated and will be removed in future releases.
* New props added to `TabSwitcher`:
  * `enableOverflow` shows tabs that would normally overflow their container in a drop down menu.
  * `tabWidth`, `tabMinWidth` & `tabMaxWidth` allow flexible configuration of tab sizes within the
    switcher.
* `TabModel` now supports a bindable `tooltip`, which can be used to render strings or elements
  while hovering over tabs.
* New `Placeholder` component provides a thin wrapper around `Box` with standardized, muted styling.
* New `StoreFilterField.matchMode` prop allows customizing match to `start`, `startWord`, or `any`.
* `Select` now implements enhanced typeahead filtering of options. The default filtering is now
  based on a case-insensitive match of word starts in the label. (Previously it was based on a match
  _anywhere_ in the label _or_ value.) To customize this behavior, applications should use the new
  `filterFn` prop.
* New Admin Console Monitor > Memory tab added to view snapshots of JVM memory usage. (Requires
  Hoist Core v8.7 or greater.)
* `FormModel` and `FieldModel` gain support for Focus Management.
* New `boundInput` getter on `FieldModel` to facilitate imperative access to controls, when needed.
  This getter will return the new `HoistInputModel` interface, which support basic DOM access as
  well as standard methods for `focus()`, `blur()`, and `select()`.
* New `GridModel` config `lockColumnGroups` to allow controlling whether child columns can be moved
  outside their parent group. Defaults to `true` to maintain existing behavior.

### 💥 Breaking Changes

* New `TabContainerModel` config `switcher` replaces `switcherPosition` to allow for more flexible
  configuration of the default `TabSwitcher`.
  * Use `switcher: true` to retain default behavior.
  * Use `switcher: false` to not include a TabSwitcher. (previously `switcherPosition: 'none'`)
  * Use `switcher: {...}` to provide customisation props for the `TabSwitcher`. See `TabSwitcher`
    documentation for more information.
* The `HoistInput` base class has been removed. This change marks the completion of our efforts to
  remove all internal uses of React class-based Components in Hoist. The following adjustments are
  required:
  * Application components extending `HoistInput` should use the `useHoistInputModel` hook instead.
  * Applications getting refs to `HoistInputs` should be aware that these refs now return a ref to a
    `HoistInputModel`. In order to get the DOM element associated with the component use the new
    `domEl` property of that model rather than the`HoistComponent.getDOMNode()` method.
* Hoist grids now require ag-Grid v24.1.0 or higher - update your ag-Grid dependency in your app's
  `package.json` file. ag-Grid v24.1.0
  [lists 5 breaking changes](https://www.ag-grid.com/ag-grid-changelog/), including the two called
  out below. *Note that these cautions apply only to direct use of the ag-Grid APIs* - if your app
  is using the Hoist `Grid` and `GridModel` exclusively, there should be no need to adjust code
  around columns or grid state, as the related Hoist classes have been updated to handle these
  changes.
  * AG-4291 - Reactive Columns - the state pattern for ag-grid wrapper has changed as a result of
    this change. If your app made heavy use of saving/loading grid state, please test carefully
    after upgrade.
  * AG-1959 - Aggregation - Add additional parameters to the Custom Aggregation methods. If your app
    implements custom aggregations, they might need to be updated.

### 🔒 Security

* The data package `Field` class now sanitizes all String values during parsing, using the DOMPurify
  library to defend against XSS attacks and other issues with malformed HTML or scripting content
  loaded into `Record`s and rendered by `Grid` or other data-driven components. Please contact XH if
  you find any reason to disable this protection, or observe any unintended side effects of this
  additional processing.

### 🐞 Bug Fixes

* Fix issue where grid row striping inadvertently disabled by default for non-tree grids.
* Fix issue where grid empty text cleared on autosize.

### ✨ Style

* Default `Chart` themes reworked in both light and dark modes to better match overall Hoist theme.

### ⚙️ Technical

* Note that the included Onsen fork has been replaced with the latest Onsen release. Apps should not
  need to make any changes.
* `Cube.info` is now directly observable.
* `@managed` and `markManaged` have been enhanced to allow for the cleanup of arrays of objects as
  well as objects. This matches the existing array support in `XH.safeDestroy()`.

### 📚 Libraries

* @xh/onsenui `~0.1.2` -> onsenui `~2.11.1`
* @xh/react-onsenui `~0.1.2` -> react-onsenui `~1.11.3`
* @blueprintjs/core `3.35 -> 3.36`
* @blueprintjs/datetime `3.19 -> 3.20`
* clipboard-copy `3.1 -> 4.0`
* core-js `3.6 -> 3.8`
* dompurify `added @ 2.2`
* react `16.13 -> 17.0`
* semver `added @ 7.3`

[Commit Log](https://github.com/xh/hoist-react/compare/v36.6.1...v37.0.0)

## v36.6.1 - 2020-11-06

### 🐞 Bug Fixes

* Fix issue where grid row striping would be turned off by default for non-tree grids

[Commit Log](https://github.com/xh/hoist-react/compare/v36.6.0...v36.6.1)

## v36.6.0 - 2020-10-28

### 🎁 New Features

* New `GridModel.treeStyle` config enables more distinctive styling of tree grids, with optional
  background highlighting and ledger-line style borders on group rows.
  * ⚠ By default, tree grids will now have highlighted group rows (but no group borders). Set
    `treeStyle: 'none'` on any `GridModel` instances where you do _not_ want the new default style.
* New `DashContainerModel.extraMenuItems` config supports custom app menu items in Dashboards
* An "About" item has been added to the default app menu.
* The default `TabSwitcher` now supports scrolling, and will show overflowing tabs in a drop down
  menu.

### 🐞 Bug Fixes

* Ensure that `Button`s with `active: true` set directly (outside of a `ButtonGroupInput`) get the
  correct active/pressed styling.
* Fixed regression in `Column.tooltip` function displaying escaped HTML characters.
* Fixed issue where the utility method `calcActionColWidth` was not correctly incorporating the
  padding in the returned value.

### ⚙️ Technical

* Includes technical updates to `JsonBlob` archiving. This change requires an update to `hoist-core`
  `v8.6.1` or later, and modifications to the `xh_json_blob` table. See the
  [hoist-core changelog](https://github.com/xh/hoist-core/blob/develop/CHANGELOG.md) for further
  details.

### 📚 Libraries

* @blueprintjs/core `3.33 -> 3.35`

[Commit Log](https://github.com/xh/hoist-react/compare/v36.5.0...v36.6.0)

## v36.5.0 - 2020-10-16

### 🐞 Bug Fixes

* Fix text and hover+active background colors for header tool buttons in light theme.

### ⚙️ Technical

* Install a default simple string renderer on all columns. This provides consistency in column
  rendering, and fixes some additional issues with alignment and rendering of Grid columns
  introduced by the change to flexbox-based styling in grid cells.
* Support (optional) logout action in SSO applications.

### 📚 Libraries

* @blueprintjs/core `3.31 -> 3.33`
* @blueprintjs/datetime `3.18 -> 3.19`
* @fortawesome/fontawesome-pro `5.14 -> 5.15`
* moment `2.24 -> 2.29`
* numbro `2.2 -> 2.3`

[Commit Log](https://github.com/xh/hoist-react/compare/v36.4.0...v36.5.0)

## v36.4.0 - 2020-10-09

### 🎁 New Features

* `TabContainerModel` supports dynamically adding and removing tabs via new public methods.
* `Select` supports a new `menuWidth` prop to control the width of the dropdown.

### 🐞 Bug Fixes

* Fixed v36.3.0 regression re. horizontal alignment of Grid columns.

[Commit Log](https://github.com/xh/hoist-react/compare/v36.3.0...v36.4.0)

## v36.3.0 - 2020-10-07

### 💥 Breaking Changes

* The following CSS variables are no longer in use:
  + `--xh-grid-line-height`
  + `--xh-grid-line-height-px`
  + `--xh-grid-large-line-height`
  + `--xh-grid-large-line-height-px`
  + `--xh-grid-compact-line-height`
  + `--xh-grid-compact-line-height-px`
  + `--xh-grid-tiny-line-height`
  + `--xh-grid-tiny-line-height-px`

### ⚙️ Technical

* We have improved and simplified the vertical centering of content within Grid cells using
  flexbox-based styling, rather than the CSS variables above.

### 🎁 New Features

* `Select` now supports `hideSelectedOptions` and `closeMenuOnSelect` props.
* `XH.message()` and its variants (`XH.prompt(), XH.confirm(), XH.alert()`) all support an optional
  new config `messageKey`. This key can be used by applications to prevent popping up the same
  dialog repeatedly. Hoist will only show the last message posted for any given key.
* Misc. Improvements to organization of admin client tabs.

### 🐞 Bug Fixes

* Fixed issue with sporadic failures reading grid state using `legacyStateKey`.
* Fixed regression to the display of `autoFocus` buttons; focus rectangle restored.

[Commit Log](https://github.com/xh/hoist-react/compare/v36.2.1...v36.3.0)

## v36.2.1 - 2020-10-01

### 🐞 Bug Fixes

* Fixed issue in `LocalDate.previousWeekday()` which did not correctly handle Sunday dates.
* Fixed regression in `Grid` column header rendering for non-string headerNames.

[Commit Log](https://github.com/xh/hoist-react/compare/v36.2.0...v36.2.1)

## v36.2.0 - 2020-09-25

### 💥 Breaking Changes

* New `GridModel` config `colChooserModel` replaces `enableColChooser` to allow for more flexible
  configuration of the grid `colChooser`
  * Use `colChooserModel: true` to retain default behavior.
  * See documentation on `GridModel.ColChooserModelConfig` for more information.
* The `Grid` `hideHeaders` prop has been converted to a field on `AgGridModel` and `GridModel`. All
  grid options of this type are now on the model hierarchy, allowing consistent application code and
  developer discovery.

### 🎁 New Features

* Provides new `CustomProvider` for applications that want to use the Persistence API, but need to
  provide their own storage implementation.
* Added `restoreDefaults` action to default context menu for `GridModel`.
* Added `restoreDefaultsWarning` config to `GridModel`.
* `FormModel` has a new convenience method `setValues` for putting data into one or more fields in
  the form.
* Admin Preference and Config panels now support bulk regrouping actions.

### 🐞 Bug Fixes

* Fixed an error in implementation of `@managed` preventing proper cleanup of resources.
* Fixed a regression introduced in v36.1.0 in `FilterChooser`: Restore support for `disabled` prop.

[Commit Log](https://github.com/xh/hoist-react/compare/v36.1.0...v36.2.0)

## v36.1.0 - 2020-09-22

⚠ NOTE - apps should update to `hoist-core >= 8.3.0` when taking this hoist-react update. This is
required to support both the new `JsonBlobService` and updates to the Admin Activity and Client
Error tracking tabs described below.

### 🎁 New Features

* Added new `JsonBlobService` for saving and updating named chunks of arbitrary JSON data.
* `GridModelPersistOptions` now supports a `legacyStateKey` property. This key will identify the
  pre-v35 location for grid state, and can be used by applications to provide a more flexible
  migration of user grid state after an upgrade to Hoist v35.0.0 or greater. The value of this
  property will continue to default to 'key', preserving the existing upgrade behavior of the
  initial v35 release.
* The Admin Config and Pref diff tools now support pasting in a config for comparison instead of
  loading one from a remote server (useful for deployments where the remote config cannot be
  accessed via an XHR call).
* The `ClipboardButton.getCopyText` prop now supports async functions.
* The `Select` input supports a new `leftIcon` prop.
* `RestGrid` now supports bulk delete when multiple rows are selected.
* `RestGrid`'s `actionWarning` messages may now be specified as functions.

### 🐞 Bug Fixes

* Fixed several cases where `selectOnFocus` prop on `Select` was not working.
* `FilterChooser` auto-suggest values sourced from the *unfiltered* records on `sourceStore`.
* `RestForm` editors will now source their default label from the corresponding `Field.displayName`
  property. Previously an undocumented `label` config could be provided with each editor object -
  this has been removed.
* Improved time zone handling in the Admin Console "Activity Tracking" and "Client Errors" tabs.
  * Users will now see consistent bucketing of activity into an "App Day" that corresponds to the
    LocalDate when the event occurred in the application's timezone.
  * This day will be reported consistently regardless of the time zones of the local browser or
    deployment server.
* Resetting Grid columns to their default state (e.g. via the Column Chooser) retains enhancements
  applied from matching Store fields.
* Desktop `DateInput` now handles out-of-bounds dates without throwing exception during rendering.
* Dragging a grid column with an element-based header no longer displays `[object Object]` in the
  draggable placeholder.

### 📚 Libraries

* codemirror `5.57 -> 5.58`

[Commit Log](https://github.com/xh/hoist-react/compare/v36.0.0...v36.1.0)

## v36.0.0 - 2020-09-04

### 🎁 New Features

#### Data Filtering

We have enhanced support for filtering data in Hoist Grids, Stores, and Cubes with an upgraded
`Filter` API and a new `FilterChooser` component. This bundle of enhancements includes:

* A new `@xh/hoist/data/filter` package to support the creation of composable filters, including the
  following new classes:
  * `FieldFilter` - filters by comparing the value of a given field to one or more given candidate
    values using one of several supported operators.
  * `FunctionFilter` - filters via a custom function specified by the developer.
  * `CompoundFilter` - combines multiple filters (including other nested CompoundFilters) via an AND
    or OR operator.
* A new `FilterChooser` UI component that integrates tightly with these data package classes to
  provide a user and developer friendly autocomplete-enabled UI for filtering data based on
  dimensions (e.g. trader = jdoe, assetClass != Equities), metrics (e.g. P&L > 1m), or any
  combination thereof.
* Updates to `Store`, `StoreFilterField`, and `cube/Query` to use the new Filter API.
* A new `setFilter()` convenience method to `Grid` and `DataView`.

To get the most out of the new Filtering capabilities, developers are encouraged to add or expand
the configs for any relevant `Store.fields` to include both their `type` and a `displayName`. Many
applications might not have Field configs specified at all for their Stores, instead relying on
Store's ability to infer its Fields from Grid Column definitions.

We are looking to gradually invert this relationship, so that core information about an app's
business objects and their properties is configured once at the `data/Field` level and then made
available to related APIs and components such as grids, filters, and forms. See note in New Features
below regarding related updates to `GridModel.columns` config processing.

#### Grid

* Added new `GridModel.setColumnVisible()` method, along with `showColumn()` and `hideColumn()`
  convenience methods. Can replace calls to `applyColumnStateChanges()` when all you need to do is
  show or hide a single column.
* Elided Grid column headers now show the full `headerName` value in a tooltip.
* Grid column definitions now accept a new `displayName` config as the recommended entry point for
  defining a friendly user-facing label for a Column.
  * If the GridModel's Store has configured a `displayName` for the linked data field, the column
    will default to use that (if not otherwise specified).
  * If specified or sourced from a Field, `displayName` will be used as the default value for the
    pre-existing `headerName` and `chooserName` configs.
* Grid columns backed by a Store Field of type `number` or `int` will be right-aligned by default.
* Added new `GridModel.showGroupRowCounts` config to allow easy hiding of group row member counts
  within each full-width group row. Default is `true`, maintaining current behavior of showing the
  counts for each group.

#### Other

* Added new `AppSpec.showBrowserContextMenu` config to control whether the browser's default context
  menu will be shown if no app-specific context menu (e.g. from a grid) would be triggered.
  * ⚠ Note this new config defaults to `false`, meaning the browser context menu will *not* be
    available. Developers should set to true for apps that expect/depend on the built-in menu.
* `LocalDate` has gained several new static factories: `tomorrow()`, `yesterday()`,
  `[start/end]OfMonth()`, and `[start/end]OfYear()`.
* A new `@computeOnce` decorator allows for lazy computation and caching of the results of decorated
  class methods or getters. Used in `LocalDate` and intended for similar immutable, long-lived
  objects that can benefit from such caching.
* `CodeInput` and `JsonInput` get new `enableSearch` and `showToolbar` props. Enabling search
  provides an simple inline find feature for searching the input's contents.
* The Admin console's Monitor Status tab displays more clearly when there are no active monitors.


### 💥 Breaking Changes

* Renamed the `data/Field.label` property to `displayName`.
* Changed the `DimensionChooserModel.dimensions` config to require objects of the form `{name,
  displayName, isLeafDimension}` when provided as an `Object[]`.
  * Previously these objects were expected to be of the form `{value, label, isLeaf}`.
  * Note however that this same config can now be passed the `dimensions` directly from a configured
    `Cube` instead, which is the recommended approach and should DRY up dimension definitions for
    typical use cases.
* Changes required due to the new filter API:
  * The classes `StoreFilter` and `ValueFilter` have been removed and replaced by `FunctionFilter`
    and `FieldFilter`, respectively. In most cases apps will need to make minimal or no changes.
  * The `filters/setFilters` property on `Query` has been changed to `filter/setFilter`. In most
    case apps should not need to change anything other than the name of this property - the new
    property will continue to support array representations of multiple filters.
  * `Store` has gained a new property `filterIncludesChildren` to replace the functionality
    previously provided by `StoreFilter.includesChildren`.
  * `StoreFilterField.filterOptions` has been removed. Set `filterIncludesChildren` directly on the
    store instead.

### ✨ Style

* CSS variables for "intents" - most commonly used on buttons - have been reworked to use HSL color
  values and support several standard variations of lightness and transparency.
  * Developers are encouraged to customize intents by setting the individual HSL vars provided for
    each intent (e.g. `--intent-primary-h` to adjust the primary hue) and/or the different levels of
    lightness (e.g. `--intent-primary-l3` to adjust the default lightness).
  * ⚠ Uses of the prior intent var overrides such as `--intent-primary` will no longer work. It is
    possible to set directly via `--xh-intent-primary`, but components such as buttons will still
    use the default intent shades for variations such as hover and pressed states. Again, review and
    customize the HSL vars if required.
* Desktop `Button` styles and classes have been rationalized and reworked to allow for more
  consistent and direct styling of buttons in all their many permutations (standard/minimal/outlined
  styles * default/hovered/pressed/disabled states * light/dark themes).
  * Customized intent colors will now also be applied to outlined and minimal buttons.
  * Dedicated classes are now applied to desktop buttons based on their style and state. Developers
    can key off of these classes directly if required.

### 🐞 Bug Fixes

* Fixed `Column.tooltipElement` so that it can work if a `headerTooltip` is also specified on the
  same column.
* Fixed issue where certain values (e.g. `%`) would break in `Column.tooltipElement`.
* Fixed issue where newly loaded records in `Store` were not being frozen as promised by the API.

### 📚 Libraries

* @blueprintjs/core `3.30 -> 3.31`
* codemirror `5.56 -> 5.57`
* http-status-codes `1.4 -> 2.1`
* mobx-react `6.2 -> 6.3`
* store2 `2.11 -> 2.12`

[Commit Log](https://github.com/xh/hoist-react/compare/v35.2.1...v36.0.0)


## v35.2.1 - 2020-07-31

### 🐞 Bug Fixes

* A Grid's docked summary row is now properly cleared when its bound Store is cleared.
* Additional SVG paths added to `requiredBlueprintIcons.js` to bring back calendar scroll icons on
  the DatePicker component.
* Colors specified via the `--xh-intent-` CSS vars have been removed from minimal / outlined desktop
  `Button` components because of incompatibility with `ButtonGroupInput` component. Fix to address
  issue forthcoming. (This reverts the change made in 35.2.0 below.)

[Commit Log](https://github.com/xh/hoist-react/compare/v35.2.0...v35.2.1)


## v35.2.0 - 2020-07-21

### 🎁 New Features

* `TabContainerModel` now supports a `persistWith` config to persist the active tab.
* `TabContainerModel` now supports a `emptyText` config to display when TabContainer gets rendered
  with no children.

### ⚙️ Technical

* Supports smaller bundle sizes via a greatly reduced set of BlueprintJS icons. (Requires apps to be
  built with `@xh/hoist-dev-utils` v5.2 or greater to take advantage of this optimization.)

### 🐞 Bug Fixes

* Colors specified via the `--xh-intent-` CSS vars are now applied to minimal / outlined desktop
  `Button` components. Previously they fell through to use default Blueprint colors in these modes.
* Code input correctly handles dynamically toggling readonly/disabled state.

### 📚 Libraries

* @fortawesome/fontawesome-pro `5.13 -> 5.14`
* codemirror `5.55 -> 5.56`

[Commit Log](https://github.com/xh/hoist-react/compare/v35.1.1...v35.2.0)


## v35.1.1 - 2020-07-17

### 📚 Libraries

* @blueprintjs/core `3.29 -> 3.30`

[Commit Log](https://github.com/xh/hoist-react/compare/v35.1.0...v35.1.1)


## v35.1.0 - 2020-07-16

### 🎁 New Features

* Extend existing environment diff tool to preferences. Now, both configs and preferences may be
  diffed across servers. This feature will require an update of hoist-core to a version 8.1.0 or
  greater.
* `ExportOptions.columns` provided to `GridModel` can now be specified as a function, allowing for
  full control of columns to export, including their sort order.

### 🐞 Bug Fixes

* `GridModel`s export feature was previously excluding summary rows. These are now included.
* Fixed problems with coloring and shading algorithm in `TreeMap`.
* Fixed problems with sort order of exports in `GridModel`.
* Ensure that preferences are written to server, even if set right before navigating away from page.
* Prevent situation where a spurious exception can be sent to server when application is unloaded
  while waiting on a fetch request.

[Commit Log](https://github.com/xh/hoist-react/compare/v35.0.1...v35.1.0)


## v35.0.1 - 2020-07-02

### 🐞 Bug Fixes

* Column headers no longer allocate space for a sort arrow icon when the column has an active
  `GridSorter` in the special state of `sort: null`.
* Grid auto-sizing better accounts for margins on sort arrow icons.

[Commit Log](https://github.com/xh/hoist-react/compare/v35.0.0...v35.0.1)


## v35.0.0 - 2020-06-29

### ⚖️ Licensing Change

As of this release, Hoist is [now licensed](LICENSE.md) under the popular and permissive
[Apache 2.0 open source license](https://www.apache.org/licenses/LICENSE-2.0). Previously, Hoist was
"source available" via our public GitHub repository but still covered by a proprietary license.

We are making this change to align Hoist's licensing with our ongoing commitment to openness,
transparency and ease-of-use, and to clarify and emphasize the suitability of Hoist for use within a
wide variety of enterprise software projects. For any questions regarding this change, please
[contact us](https://xh.io/contact/).

### 🎁 New Features

* Added a new Persistence API to provide a more flexible yet consistent approach to saving state for
  Components, Models, and Services to different persistent locations such as Hoist Preferences,
  browser local storage, and Hoist Dashboard views.
  * The primary entry points for this API are the new `@PersistSupport` and `@persist` annotations.
    `@persist` can be added to any observable property on a `@PersistSupport` to make it
    automatically synchronize with a `PersistenceProvider`. Both `HoistModel` and `HoistService` are
    decorated with `@PersistSupport`.
  * This is designed to replace any app-specific code previously added to synchronize fields and
    their values to Preferences via ad-hoc initializers and reactions.
  * This same API is now used to handle state persistence for `GridStateModel`, `PanelModel`,
    `DimensionChooserModel`, and `DashContainerModel` - configurable via the new `persistWith`
    option on those classes.
* `FetchService` now installs a default timeout of 30 seconds for all requests. This can be disabled
  by setting timeout to `null`. Fetch Timeout Exceptions have also been improved to include the same
  information as other standard exceptions thrown by this service.
  * 💥 Apps that were relying on the lack of a built-in timeout for long-running requests should
    ensure they configure such calls with a longer or null timeout.
* `Store` gets new `clearFilter()` and `recordIsFiltered()` helper functions.
* The Admin console's Activity Tracking tab has been significantly upgraded to allow admins to
  better analyze both built-in and custom tracking data generated by their application. Its sibling
  Client Errors tab has also been updated with a docked detail panel.
* `CodeInput` gets new `showCopyButton` prop - set to true to provide an inline action button to
  copy the editor contents to the clipboard.
* Hoist config `xhEnableMonitoring` can be used to enable/disable the Admin monitor tab and its
  associated server-side jobs

### 💥 Breaking Changes

* Applications should update to `hoist-core` v8.0.1 or above, required to support the upgraded Admin
  Activity Tracking tab. Contact XH for assistance with this update.
* The option `PanelModel.prefName` has been removed in favor of `persistWith`. Existing user state
  will be transferred to the new format, assuming a `PersistenceProvider` of type 'pref' referring
  to the same preference is used (e.g. `persistWith: {prefKey: 'my-panel-model-prefName'}`.
* The option `GridModel.stateModel` has been removed in favor of `persistWith`. Existing user state
  will be transferred to the new format, assuming a `PersistenceProvider` of type 'localStorage'
  referring to the same key is used (e.g. `persistWith: {localStorageKey: 'my-grid-state-id'}`.
  * Use the new `GridModel.persistOptions` config for finer control over what grid state is
    persisted (replacement for stateModel configs to disable persistence of column
    state/sorting/grouping).
* The options `DimensionChooserModel.preference` and `DimensionChooserModel.historyPreference` have
  been removed in favor of `persistWith`.
* `AppSpec.idleDetectionEnabled` has been removed. App-specific Idle detection is now enabled via
  the new `xhIdleConfig` config. The old `xhIdleTimeoutMins` has also been deprecated.
* `AppSpec.idleDialogClass` has been renamed `AppSpec.idlePanel`. If specified, it should be a
  full-screen component.
* `PinPad` and `PinPadModel` have been moved to `@xh/hoist/cmp/pinpad`, and is now available for use
  with both standard and mobile toolkits.
* Third-party dependencies updated to properly reflect application-level licensing requirements.
  Applications must now import and provide their licensed version of ag-Grid, and Highcharts to
  Hoist. See file `Bootstrap.js` in Toolbox for an example.

### 🐞 Bug Fixes

* Sorting special columns generated by custom ag-Grid configurations (e.g. auto-group columns) no
  longer throws with an error.
* The `deepFreeze()` util - used to freeze data in `Record` instances - now only attempts to freeze
  a whitelist of object types that are known to be safely freezable. Custom application classes and
  other potentially-problematic objects (such as `moment` instances) are no longer frozen when
  loaded into `Record` fields.

### 📚 Libraries

Note that certain licensed third-party dependencies have been removed as direct dependencies of this
project, as per note in Breaking Changes above.

* @xh/hoist-dev-utils `4.x -> 5.x` - apps should also update to the latest 5.x release of dev-utils.
  Although license and dependency changes triggered a new major version of this dev dependency, no
  application-level changes should be required.
* @blueprintjs/core `3.28 -> 3.29`
* codemirror `5.54 -> 5.55`
* react-select `3.0 -> 3.1`

### 📚 Optional Libraries

* ag-Grid `23.0.2` > `23.2.0` (See Toolbox app for example on this upgrade)
* Highcharts `8.0.4 -> 8.1.1`

[Commit Log](https://github.com/xh/hoist-react/compare/v34.0.0...v35.0.0)


## v34.0.0 - 2020-05-26

### 🎁 New Features

* Hoist's enhanced autosizing is now enabled on all grids by default. See `GridModel` and
  `GridAutosizeService` for more details.
* New flags `XH.isPhone`, `XH.isTablet`, and `XH.isDesktop` available for device-specific switching.
  Corresponding `.xh-phone`, `.xh-tablet`, and `.xh-desktop` CSS classes are added to the document
  `body`. These flags and classes are set based on the detected device, as per its user-agent.
  * One of the two higher-level CSS classes `.xh-standard` or `.xh-mobile` will also be applied
    based on an app's use of the primary (desktop-centric) components vs mobile components - as
    declared by its `AppSpec.isMobileApp` - regardless of the detected device.
  * These changes provide more natural support for use cases such as apps that are built with
    standard components yet target/support tablet users.
* New method `Record.get()` provides an alternative API for checked data access.
* The mobile `Select` component supports the `enableFilter` and `enableCreate` props.
* `DashContainerModel` supports new `layoutLocked`, `contentLocked` and `renameLocked` modes.
* `DimensionChooser` now has the ability to persist its value and history separately.
* Enhance Hoist Admin's Activity Tracking tab.
* Enhance Hoist Admin's Client Error tab.

### 💥 Breaking Changes

* `emptyFlexCol` has been removed from the Hoist API and should simply be removed from all client
  applications. Improvements to agGrid's default rendering of empty space have made it obsolete.
* `isMobile` property on `XH` and `AppSpec` has been renamed to `isMobileApp`. All apps will need to
  update their (required) use of this flag in the app specifications within their
  `/client-app/src/apps` directory.
* The `xh-desktop` class should no longer be used to indicate a non-mobile toolkit based app. For
  this purpose, use `xh-standard` instead.

### 🐞 Bug Fixes

* Fix to Average Aggregators when used with hierarchical data.
* Fixes to Context Menu handling on `Panel` to allow better handling of `[]` and `null`.

### 📚 Libraries

* @blueprintjs/core `3.26 -> 3.28`
* @blueprintjs/datetime `3.16 -> 3.18`
* codemirror `5.53 -> 5.54`
* react-transition-group `4.3 -> 4.4`

[Commit Log](https://github.com/xh/hoist-react/compare/v33.3.0...v34.0.0)


## v33.3.0 - 2020-05-08

### ⚙️ Technical

* Additional updates to experimental autosize feature: standardization of naming, better masking
  control, and API fixes. Added new property `autosizeOptions` on `GridModel` and main entry point
  is now named `GridModel.autosizeAsync()`.

### 🐞 Bug Fixes

* `Column.hideable` will now be respected by ag-grid column drag and drop
  [#1900](https://github.com/xh/hoist-react/issues/1900)
* Fixed an issue where dragging a column would cause it to be sorted unintentionally.

[Commit Log](https://github.com/xh/hoist-react/compare/v33.2.0...v33.3.0)


## v33.2.0 - 2020-05-07

### 🎁 New Features

* Virtual column rendering has been disabled by default, as it offered a minimal performance benefit
  for most grids while compromising autosizing. See new `GridModel.useVirtualColumns` config, which
  can be set to `true` to re-enable this behavior if required.
* Any `GridModel` can now be reset to its code-prescribed defaults via the column chooser reset
  button. Previously, resetting to defaults was only possible for grids that persisted their state
  with a `GridModel.stateModel` config.

### 🐞 Bug Fixes

* Fixed several issues with new grid auto-sizing feature.
* Fixed issues with and generally improved expand/collapse column alignment in tree grids.
  * 💥 Note that this improvement introduced a minor breaking change for apps that have customized
    tree indentation via the removed `--grid-tree-indent-px` CSS var. Use `--grid-tree-indent`
    instead. Note the new var is specified in em units to scale well across grid sizing modes.

### ⚙️ Technical

* Note that the included version of Onsen has been replaced with a fork that includes updates for
  react 16.13. Apps should not need to make any changes.

### 📚 Libraries

* react `~16.8 -> ~16.13`
* onsenui `~16.8` -> @xh/onsenui `~16.13`
* react-onsenui `~16.8` -> @xh/react-onsenui `~16.13`

[Commit Log](https://github.com/xh/hoist-react/compare/v33.1.0...33.2.0)


## v33.1.0 - 2020-05-05

### 🎁 New Features

* Added smart auto-resizing of columns in `GridModel` Unlike ag-Grid's native auto-resizing support,
  Hoist's auto-resizing will also take into account collapsed rows, off-screen cells that are not
  currently rendered in the DOM, and summary rows. See the new `GridAutosizeService` for details.
  * This feature is currently marked as 'experimental' and must be enabled by passing a special
    config to the `GridModel` constructor of the form `experimental: {useHoistAutosize: true}`. In
    future versions of Hoist, we expect to make it the default behavior.
* `GridModel.autoSizeColumns()` has been renamed `GridModel.autosizeColumns()`, with lowercase 's'.
  Similarly, the `autoSizeColumns` context menu token has been renamed `autosizeColumns`.

### 🐞 Bug Fixes

* Fixed a regression with `StoreFilterField` introduced in v33.0.1.

[Commit Log](https://github.com/xh/hoist-react/compare/v33.0.2...33.1.0)


## v33.0.2 - 2020-05-01

### 🎁 New Features

* Add Hoist Cube Aggregators: `AverageAggregator` and `AverageStrictAggregator`
* `ColAutosizeButton` has been added to desktop and mobile

### 🐞 Bug Fixes

* Fixed mobile menus to constrain to the bottom of the viewport, scrolling if necessary.
  [#1862](https://github.com/xh/hoist-react/issues/1862)
* Tightened up mobile tree grid, fixed issues in mobile column chooser.
* Fixed a bug with reloading hierarchical data in `Store`.
  [#1871](https://github.com/xh/hoist-react/issues/1871)

[Commit Log](https://github.com/xh/hoist-react/compare/v33.0.1...33.0.2)


## v33.0.1 - 2020-04-29

### 🎁 New Features

* `StoreFieldField` supports dot-separated field names in a bound `GridModel`, meaning it will now
  match on columns with fields such as `address.city`.

* `Toolbar.enableOverflowMenu` now defaults to `false`. This was determined safer and more
  appropriate due to issues with the underlying Blueprint implementation, and the need to configure
  it carefully.

### 🐞 Bug Fixes

* Fixed an important bug with state management in `StoreFilterField`. See
  https://github.com/xh/hoist-react/issues/1854

* Fixed the default sort order for grids. ABS DESC should be first when present.

### 📚 Libraries

* @blueprintjs/core `3.25 -> 3.26`
* codemirror `5.52 -> 5.53`

[Commit Log](https://github.com/xh/hoist-react/compare/v33.0.0...v33.0.1)

## v33.0.0 - 2020-04-22

### 🎁 New Features

* The object returned by the `data` property on `Record` now includes the record `id`. This will
  allow for convenient access of the id with the other field values on the record.
* The `Timer` class has been enhanced and further standardized with its Hoist Core counterpart:
  * Both the `interval` and `timeout` arguments may be specified as functions, or config keys
    allowing for dynamic lookup and reconfiguration.
  * Added `intervalUnits` and `timeoutUnits` arguments.
  * `delay` can now be specified as a boolean for greater convenience.

### 💥 Breaking Changes

* We have consolidated the import location for several packages, removing unintended nested index
  files and 'sub-packages'. In particular, the following locations now provide a single index file
  for import for all of their public contents: `@xh/hoist/core`, `@xh/hoist/data`,
  `@xh/hoist/cmp/grid`, and `@xh/hoist/desktop/cmp/grid`. Applications may need to update import
  statements that referred to index files nested within these directories.
* Removed the unnecessary and confusing `values` getter on `BaseFieldModel`. This getter was not
  intended for public use and was intended for the framework's internal implementation only.
* `ColumnGroup.align` has been renamed to `ColumnGroup.headerAlign`. This avoids confusion with the
  `Column` API, where `align` refers to the alignment of cell contents within the column.

### 🐞 Bug Fixes

* Exceptions will no longer overwrite the currently shown exception in the exception dialog if the
  currently shown exception requires reloading the application.
  [#1834](https://github.com/xh/hoist-react/issues/1834)

### ⚙️ Technical

* Note that the Mobx React bindings have been updated to 6.2, and we have enabled the recommended
  "observer batching" feature as per
  [the mobx-react docs](https://github.com/mobxjs/mobx-react-lite/#observer-batching).

### 📚 Libraries

* @blueprintjs/core `3.24 -> 3.25`
* @blueprintjs/datetime `3.15 -> 3.16`
* mobx-react `6.1 -> 6.2`

[Commit Log](https://github.com/xh/hoist-react/compare/v32.0.4...v33.0.0)

## v32.0.5 - 2020-07-14

### 🐞 Bug Fixes

* Fixes a regression in which grid exports were no longer sorting rows properly.

[Commit Log](https://github.com/xh/hoist-react/compare/v32.0.4...v32.0.5)

## v32.0.4 - 2020-04-09

### 🐞 Bug Fixes

* Fixes a regression with the alignment of `ColumnGroup` headers.
* Fixes a bug with 'Copy Cell' context menu item for certain columns displaying the Record ID.
* Quiets console logging of 'routine' exceptions to 'debug' instead of 'log'.

[Commit Log](https://github.com/xh/hoist-react/compare/v32.0.3...v32.0.4)

## v32.0.3 - 2020-04-06

### 🐞 Bug Fixes

* Suppresses a console warning from ag-Grid for `GridModel`s that do not specify an `emptyText`.

[Commit Log](https://github.com/xh/hoist-react/compare/v32.0.2...v32.0.3)

## v32.0.2 - 2020-04-03

⚠ Note that this release includes a *new major version of ag-Grid*. Please consult the
[ag-Grid Changelog](https://www.ag-grid.com/ag-grid-changelog/) for versions 22-23 to review
possible breaking changes to any direct/custom use of ag-Grid APIs and props within applications.

### 🎁 New Features

* GridModel `groupSortFn` now accepts `null` to turn off sorting of group rows.
* `DockViewModel` now supports optional `width`, `height` and `collapsedWidth` configs.
* The `appMenuButton.extraItems` prop now accepts `MenuItem` configs (as before) but also React
  elements and the special string token '-' (shortcut to render a `MenuDivider`).
* Grid column `flex` param will now accept numbers, with available space divided between flex
  columns in proportion to their `flex` value.
* `Column` now supports a `sortingOrder` config to allow control of the sorting options that will be
  cycled through when the user clicks on the header.
* `PanelModel` now supports setting a `refreshMode` to control how collapsed panels respond to
  refresh requests.

### 💥 Breaking Changes

* The internal DOM structure of desktop `Panel` has changed to always include an inner frame with
  class `.xh-panel__content`. You may need to update styling that targets the inner structure of
  `Panel` via `.xh-panel`.
* The hooks `useOnResize()` and `useOnVisibleChange()` no longer take a `ref` argument. Use
  `composeRefs` to combine the ref that they return with any ref you wish to compose them with.
* The callback for `useOnResize()` will now receive an object representing the locations and
  dimensions of the element's content box. (Previously it incorrectly received an array of
  `ResizeObserver` entries that had to be de-referenced)
* `PanelModel.collapsedRenderMode` has been renamed to `PanelModel.renderMode`, to be more
  consistent with other Hoist APIs such as `TabContainer`, `DashContainer`, and `DockContainer`.


### 🐞 Bug Fixes

* Checkboxes in grid rows in Tiny sizing mode have been styled to fit correctly within the row.
* `GridStateModel` no longer saves/restores the width of non-resizable columns.
  [#1718](https://github.com/xh/hoist-react/issues/1718)
* Fixed an issue with the hooks useOnResize and useOnVisibleChange. In certain conditions these
  hooks would not be called. [#1808](https://github.com/xh/hoist-react/issues/1808)
* Inputs that accept a rightElement prop will now properly display an Icon passed as that element.
  [#1803](https://github.com/xh/hoist-react/issues/1803)

### ⚙️ Technical

* Flex columns now use the built-in ag-Grid flex functionality.

### 📚 Libraries

* ag-grid-community `removed @ 21.2`
* ag-grid-enterprise `21.2` replaced with @ag-grid-enterprise/all-modules `23.0`
* ag-grid-react `21.2` replaced with @ag-grid-community/react `23.0`
* @fortawesome/* `5.12 -> 5.13`
* codemirror `5.51 -> 5.52`
* filesize `6.0 -> 6.1`
* numbro `2.1 -> 2.2`
* react-beautiful-dnd `12.0 -> 13.0`
* store2 `2.10 -> 2.11`
* compose-react-refs `NEW 1.0.4`

[Commit Log](https://github.com/xh/hoist-react/compare/v31.0.0...v32.0.2)

## v31.0.0 - 2020-03-16

### 🎁 New Features

* The mobile `Navigator` / `NavigatorModel` API has been improved and made consistent with other
  Hoist content container APIs such as `TabContainer`, `DashContainer`, and `DockContainer`.
  * `NavigatorModel` and `PageModel` now support setting a `RenderMode` and `RefreshMode` to control
    how inactive pages are mounted/unmounted and how they respond to refresh requests.
  * `Navigator` pages are no longer required to to return `Page` components - they can now return
    any suitable component.
* `DockContainerModel` and `DockViewModel` also now support `refreshMode` and `renderMode` configs.
* `Column` now auto-sizes when double-clicking / double-tapping its header.
* `Toolbar` will now collapse overflowing items into a drop down menu. (Supported for horizontal
  toolbars only at this time.)
* Added new `xhEnableLogViewer` config (default `true`) to enable or disable the Admin Log Viewer.

#### 🎨 Icons

* Added `Icon.icon()` factory method as a new common entry point for creating new FontAwesome based
  icons in Hoist. It should typically be used instead of using the `FontAwesomeIcon` component
  directly.
* Also added a new `Icon.fileIcon()` factory. This method take a filename and returns an appropriate
  icon based on its extension.
* All Icon factories can now accept an `asHtml` parameter, as an alternative to calling the helper
  function `convertIconToSVG()` on the element. Use this to render icons as raw html where needed
  (e.g. grid renderers).
* Icons rendered as html will now preserve their styling, tooltips, and size.

### 💥 Breaking Changes

* The application's primary `HoistApplicationModel` is now instantiated and installed as
  `XH.appModel` earlier within the application initialization sequence, with construction happening
  prior to the init of the XH identity, config, and preference services.
  * This allows for a new `preAuthInitAsync()` lifecycle method to be called on the model before
    auth has completed, but could be a breaking change for appModel code that relied on these
    services for field initialization or in its constructor.
  * Such code should be moved to the core `initAsync()` method instead, which continues to be called
    after all XH-level services are initialized and ready.
* Mobile apps may need to adjust to the following updates to `NavigatorModel` and related APIs:
  * `NavigatorModel`'s `routes` constructor parameter has been renamed `pages`.
  * `NavigatorModel`'s observable `pages[]` has been renamed `stack[]`.
  * `NavigatorPageModel` has been renamed `PageModel`. Apps do not usually create `PageModels`
    directly, so this change is unlikely to require code updates.
  * `Page` has been removed from the mobile toolkit. Components that previously returned a `Page`
    for inclusion in a `Navigator` or `TabContainer` can now return any component. It is recommended
    you replace `Page` with `Panel` where appropriate.
* Icon enhancements described above removed the following public methods:
  * The `fontAwesomeIcon()` factory function (used to render icons not already enumerated by Hoist)
    has been replaced by the improved `Icon.icon()` factory - e.g. `fontAwesomeIcon({icon: ['far',
    'alicorn']}) -> Icon.icon({iconName: 'alicorn'})`.
  * The `convertIconToSvg()` utility method has been replaced by the new `asHtml` parameter on icon
    factory functions. If you need to convert an existing icon element, use `convertIconToHtml()`.
* `Toolbar` items should be provided as direct children. Wrapping Toolbar items in container
  components can result in unexpected item overflow.

### 🐞 Bug Fixes

* The `fmtDate()` utility now properly accepts, parses, and formats a string value input as
  documented.
* Mobile `PinPad` input responsiveness improved on certain browsers to avoid lag.

### ⚙️ Technical

* New lifecycle methods `preAuthInitAsync()` and `logoutAsync()` added to the `HoistAppModel`
  decorator (aka the primary `XH.appModel`).

[Commit Log](https://github.com/xh/hoist-react/compare/v30.1.0...v31.0.0)

## v30.1.0 - 2020-03-04

### 🐞 Bug Fixes

* Ensure `WebSocketService.connected` remains false until `channelKey` assigned and received from
  server.
* When empty, `DashContainer` now displays a user-friendly prompt to add an initial view.

### ⚙️ Technical

* Form validation enhanced to improve handling of asynchronous validation. Individual rules and
  constraints are now re-evaluated in parallel, allowing for improved asynchronous validation.
* `Select` will now default to selecting contents on focus if in filter or creatable mode.

[Commit Log](https://github.com/xh/hoist-react/compare/v30.0.0...30.1.0)

## v30.0.0 - 2020-02-29

### 🎁 New Features

* `GridModel` and `DataViewModel` now support `groupRowHeight`, `groupRowRenderer` and
  `groupRowElementRenderer` configs. Grouping is new in general to `DataViewModel`, which now takes
  a `groupBy` config.
  * `DataViewModel` allows for settable and multiple groupings and sorters.
  * `DataViewModel` also now supports additional configs from the underlying `GridModel` that make
    sense in a `DataView` context, such as `showHover` and `rowBorders`.
* `TabContainerModel` now accepts a `track` property (default false) for easily tracking tab views
  via Hoist's built-in activity tracking.
* The browser document title is now set to match `AppSpec.clientAppName` - helpful for projects with
  multiple javascript client apps.
* `StoreFilterField` accepts all other config options from `TextInput` (e.g. `disabled`).
* Clicking on a summary row in `Grid` now clears its record selection.
* The `@LoadSupport` decorator now provides an additional observable property `lastException`. The
  decorator also now logs load execution times and failures to `console.debug` automatically.
* Support for mobile `Panel.scrollable` prop made more robust with re-implementation of inner
  content element. Note this change included a tweak to some CSS class names for mobile `Panel`
  internals that could require adjustments if directly targeted by app stylesheets.
* Added new `useOnVisibleChange` hook.
* Columns now support a `headerAlign` config to allow headers to be aligned differently from column
  contents.

### 💥 Breaking Changes

* `Toolbar` items must be provided as direct children. Wrapping Toolbar items in container
  components can result in unexpected item overflow.
* `DataView.rowCls` prop removed, replaced by new `DataViewModel.rowClassFn` config for more
  flexibility and better symmetry with `GridModel`.
* `DataViewModel.itemRenderer` renamed to `DataViewModel.elementRenderer`
* `DataView` styling has been updated to avoid applying several unwanted styles from `Grid`. Note
  that apps might rely on these styles (intentionally or not) for their `itemRenderer` components
  and appearance and will need to adjust.
* Several CSS variables related to buttons have been renamed for consistency, and button style rules
  have been adjusted to ensure they take effect reliably across desktop and mobile buttons
  ([#1568](https://github.com/xh/hoist-react/pull/1568)).
* The optional `TreeMapModel.highchartsConfig` object will now be recursively merged with the
  top-level config generated by the Hoist model and component, where previously it was spread onto
  the generated config. This could cause a change in behavior for apps using this config to
  customize map instances, but provides more flexibility for e.g. customizing the `series`.
* The signature of `useOnResize` hook has been modified slightly for API consistency and clarity.
  Options are now passed in a configuration object.

### 🐞 Bug Fixes

* Fixed an issue where charts that are rendered while invisible would have the incorrect size.
  [#1703](https://github.com/xh/hoist-react/issues/1703)
* Fixed an issue where zeroes entered by the user in `PinPad` would be displayed as blanks.
* Fixed `fontAwesomeIcon` elem factory component to always include the default 'fa-fw' className.
  Previously, it was overridden if a `className` prop was provided.
* Fixed an issue where ConfigDiffer would always warn about deletions, even when there weren't any.
  [#1652](https://github.com/xh/hoist-react/issues/1652)
* `TextInput` will now set its value to `null` when all text is deleted and the clear icon will
  automatically hide.
* Fixed an issue where multiple buttons in a `ButtonGroupInput` could be shown as active
  simultaneously. [#1592](https://github.com/xh/hoist-react/issues/1592)
* `StoreFilterField` will again match on `Record.id` if bound to a Store or a GridModel with the
  `id` column visible. [#1697](https://github.com/xh/hoist-react/issues/1697)
* A number of fixes have been applied to `RelativeTimeStamp` and `getRelativeTimestamp`, especially
  around its handling of 'equal' or 'epsilon equal' times. Remove unintended leading whitespace from
  `getRelativeTimestamp`.

### ⚙️ Technical

* The `addReaction` and `addAutorun` methods (added to Hoist models, components, and services by the
  `ReactiveSupport` mixin) now support a configurable `debounce` argument. In many cases, this is
  preferable to the built-in MobX `delay` argument, which only provides throttling and not true
  debouncing.
* New `ChartModel.highchart` property provides a reference to the underlying HighChart component.

### 📚 Libraries

* @blueprintjs/core `3.23 -> 3.24`
* react-dates `21.7 -> 21.8`
* react-beautiful-dnd `11.0 -> 12.2`

[Commit Log](https://github.com/xh/hoist-react/compare/v29.1.0...v30.0.0)

## v29.1.0 - 2020-02-07

### 🎁 New Features

#### Grid

* The `compact` config on `GridModel` has been deprecated in favor of the more powerful `sizingMode`
  which supports the values 'large', 'standard', 'compact', or 'tiny'.
  * Each new mode has its own set of CSS variables for applications to override as needed.
  * Header and row heights are configurable for each via the `HEADER_HEIGHTS` and `ROW_HEIGHTS`
    static properties of the `AgGrid` component. These objects can be modified on init by
    applications that wish to customize the default row heights globally.
  * 💥 Note that these height config objects were previously exported as constants from AgGrid.js.
    This would be a breaking change for any apps that imported the old objects directly (considered
    unlikely).
* `GridModel` now exposes an `autoSizeColumns` method, and the Grid context menu now contains an
  `Autosize Columns` option by default.
* `Column` and `ColumnGroup` now support React elements for `headerName`.

#### Data

* The `Store` constructor now accepts a `data` argument to load data at initialization.
* The `xh/hoist/data/cube` package has been modified substantially to better integrate with the core
  data package and support observable "Views". See documentation on `Cube` for more information.

#### Other

* Added a `PinPad` component for streamlined handling of PIN entry on mobile devices.
* `FormField` now takes `tooltipPosition` and `tooltipBoundary` props for customizing minimal
  validation tooltip.
* `RecordAction.actionFn` parameters now include a `buttonEl` property containing the button element
  when used in an action column.
* Mobile Navigator component now takes an `animation` prop which can be set to 'slide' (default),
  'lift', 'fade', or 'none'. These values are passed to the underlying onsenNavigator component.
  ([#1641](https://github.com/xh/hoist-react/pull/1641))
* `AppOption` configs now accept an `omit` property for conditionally excluding options.

### 🐞 Bug Fixes

* Unselectable grid rows are now skipped during up/down keyboard navigation.
* Fix local quick filtering in `LeftRightChooser` (v29 regression).
* Fix `SplitTreeMap` - the default filtering once again splits the map across positive and negative
  values as intended (v29 regression).

### ⚙️ Technical

* `FormFields` now check that they are contained in a Hoist `Form`.

### 📚 Libraries

* @blueprintjs/core `3.22 -> 3.23`
* codemirror `5.50 -> 5.51`
* react-dates `21.5 -> 21.7`

[Commit Log](https://github.com/xh/hoist-react/compare/v29.0.0...v29.1.0)

## v29.0.0 - 2020-01-24

### 🗄️ Data Package Changes

Several changes have been made to data package (`Store` and `Record`) APIs for loading, updating,
and modifying data. They include some breaking changes, but pave the way for upcoming enhancements
to fully support inline grid editing and other new features.

Store now tracks the "committed" state of its records, which represents the data as it was loaded
(typically from the server) via `loadData()` or `updateData()`. Records are now immutable and
frozen, so they cannot be changed directly, but Store offers a new `modifyRecords()` API to apply
local modifications to data in a tracked and managed way. (Store creates new records internally to
hold both this modified data and the original, "committed" data.) This additional state tracking
allows developers to query Stores for modified or added records (e.g. to flush back to the server
and persist) as well as call new methods to revert changes (e.g. to undo a block of changes that the
user wishes to discard).

Note the following more specific changes to these related classes:

#### Record

* 💥 Record data properties are now nested within a `data` object on Record instances and are no
  longer available as top-level properties on the Record itself.
  * Calls to access data such as `rec.quantity` must be modified to `rec.data.quantity`.
  * When accessing multiple properties, destructuring provides an efficient syntax - e.g. `const
    {quantity, price} = rec.data;`.
* 💥 Records are now immutable and cannot be modified by applications directly.
  * This is a breaking change, but should only affect apps with custom inline grid editing
    implementations or similar code that modifies individual record values.
  * Calls to change data such as `rec.quantity = 100` must now be made through the Record's Store,
    e.g. `store.modifyData({id: 41, quantity: 100})`
* Record gains new getters for inspecting its state, including: `isAdd`, `isModified`, and
  `isCommitted`.

#### Store

* 💥 `noteDataUpdated()` has been removed, as out-of-band modifications to Store Records are no
  longer possible.
* 💥 Store's `idSpec` function is now called with the raw record data - previously it was passed
  source data after it had been run through the store's optional `processRawData` function. (This is
  unlikely to have a practical impact on most apps, but is included here for completeness.)
* `Store.updateData()` now accepts a flat list of raw data to process into Record additions and
  updates. Previously developers needed to call this method with an object containing add, update,
  and/or remove keys mapped to arrays. Now Store will produce an object of this shape automatically.
* `Store.refreshFilter()` method has been added to allow applications to rebuild the filtered data
  set if some application state has changed (apart from the store's data itself) which would affect
  the store filter.
* Store gains new methods for manipulating its Records and data, including `addRecords()`,
  `removeRecords()`, `modifyRecords()`, `revertRecords()`, and `revert()`. New getters have been
  added for `addedRecords`, `removedRecords`, `modifiedRecords`, and `isModified`.

#### Column

* Columns have been enhanced for provide basic support for inline-editing of record data. Further
  inline editing support enhancements are planned for upcoming Hoist releases.
* `Column.getValueFn` config added to retrieve the cell value for a Record field. The default
  implementation pulls the value from the Record's new `data` property (see above). Apps that
  specify custom `valueGetter` callbacks via `Column.agOptions` should now implement their custom
  logic in this new config.
* `Column.setValueFn` config added to support modifying the Column field's value on the underlying
  Record. The default implementation calls the new `Store.modifyRecords()` API and should be
  sufficient for the majority of cases.
* `Column.editable` config added to indicate if a column/cell should be inline-editable.

### 🎁 New Features

* Added keyboard support to ag-Grid context menus.
* Added `GridModel.setEmptyText()` to allow updates to placeholder text after initial construction.
* Added `GridModel.ensureSelectionVisible()` to scroll the currently selected row into view.
* When a `TreeMap` is bound to a `GridModel`, the grid will now respond to map selection changes by
  scrolling to ensure the selected grid row is visible.
* Added a `Column.tooltipElement` config to support fully customizable tooltip components.
* Added a `useOnResize` hook, which runs a function when a component is resized.
* Exposed an `inputRef` prop on numberInput, textArea, and textInput
* `PanelModel` now accepts a `maxSize` config.
* `RelativeTimeStamp` now support a `relativeTo` option, allowing it to display the difference
  between a timestamp and another reference time other than now. Both the component and the
  `getRelativeTimestamp()` helper function now leverage moment.js for their underlying
  implementation.
* A new `Clock` component displays the time, either local to the browser or for a configurable
  timezone.
* `LeftRightChooser` gets a new `showCounts` option to print the number of items on each side.
* `Select` inputs support a new property `enableWindowed` (desktop platform only) to improve
  rendering performance with large lists of options.
* `Select` inputs support grouped options. To use, add an attribute `options` containing an array of
  sub-options.
* `FetchService` methods support a new `timeout` option. This config chains `Promise.timeout()` to
  the promises returned by the service.
* Added alpha version of `DashContainer` for building dynamic, draggable dashboard-style layouts.
  Please note: the API for this component is subject to change - use at your own risk!
* `Select` now allows the use of objects as values.
* Added a new `xhEnableImpersonation` config to enable or disable the ability of Hoist Admins to
  impersonate other users. Note that this defaults to `false`. Apps will need to set this config to
  continue using impersonation. (Note that an update to hoist-core 6.4+ is required for this config
  to be enforced on the server.)
* `FormField` now supports a `requiredIndicator` to customize how required fields are displayed.
* Application build tags are now included in version update checks, primarily to prompt dev/QA users
  to refresh when running SNAPSHOT versions. (Note that an update to hoist-core 6.4+ is required for
  the server to emit build tag for comparison.)
* `CodeInput` component added to provide general `HoistInput` support around the CodeMirror code
  editor. The pre-existing `JsonInput` has been converted to a wrapper around this class.
* `JsonInput` now supports an `autoFocus` prop.
* `Select` now supports a `hideDropdownIndicator` prop.
* `useOnResize` hook will now ignore visibility changes, i.e. a component resizing to a size of 0.
* `DimensionChooser` now supports a `popoverPosition` prop.
* `AppBar.appMenuButtonPosition` prop added to configure the App Menu on the left or the right, and
  `AppMenuButton` now accepts and applies any `Button` props to customize.
* New `--xh-grid-tree-indent-px` CSS variable added to allow control over the amount of indentation
  applied to tree grid child nodes.

### 💥 Breaking Changes

* `GridModel.contextMenuFn` config replaced with a `contextMenu` parameter. The new parameter will
  allow context menus to be specified with a simple array in addition to the function specification
  currently supported.
* `GridModel.defaultContextMenuTokens` config renamed to `defaultContextMenu`.
* `Chart` and `ChartModel` have been moved from `desktop/cmp/charts` to `cmp/charts`.
* `StoreFilterField` has been moved from `desktop/cmp/store` to `cmp/store`.
* The options `nowEpsilon` and `nowString` on `RelativeTimestamp` have been renamed to `epsilon` and
  `equalString`, respectively.
* `TabRenderMode` and `TabRefreshMode` have been renamed to `RenderMode` and `RefreshMode` and moved
  to the `core` package. These enumerations are now used in the APIs for `Panel`, `TabContainer`,
  and `DashContainer`.
* `DockViewModel` now requires a function, or a HoistComponent as its `content` param. It has always
  been documented this way, but a bug in the original implementation had it accepting an actual
  element rather than a function. As now implemented, the form of the `content` param is consistent
  across `TabModel`, `DockViewModel`, and `DashViewSpec`.
* `JsonInput.showActionButtons` prop replaced with more specific `showFormatButton` and
  `showFullscreenButton` props.
* The `DataView.itemHeight` prop has been moved to `DataViewModel` where it can now be changed
  dynamically by applications.
* Desktop `AppBar.appMenuButtonOptions` prop renamed to `appMenuButtonProps` for consistency.

### 🐞 Bug Fixes

* Fixed issue where JsonInput was not receiving its `model` from context
  ([#1456](https://github.com/xh/hoist-react/issues/1456))
* Fixed issue where TreeMap would not be initialized if the TreeMapModel was created after the
  GridModel data was loaded ([#1471](https://github.com/xh/hoist-react/issues/1471))
* Fixed issue where export would create malformed file with dynamic header names
* Fixed issue where exported tree grids would have incorrect aggregate data
  ([#1447](https://github.com/xh/hoist-react/issues/1447))
* Fixed issue where resizable Panels could grow larger than desired
  ([#1498](https://github.com/xh/hoist-react/issues/1498))
* Changed RestGrid to only display export button if export is enabled
  ([#1490](https://github.com/xh/hoist-react/issues/1490))
* Fixed errors when grouping rows in Grids with `groupUseEntireRow` turned off
  ([#1520](https://github.com/xh/hoist-react/issues/1520))
* Fixed problem where charts were resized when being hidden
  ([#1528](https://github.com/xh/hoist-react/issues/1528))
* Fixed problem where charts were needlessly re-rendered, hurting performance and losing some state
  ([#1505](https://github.com/xh/hoist-react/issues/1505))
* Removed padding from Select option wrapper elements which was making it difficult for custom
  option renderers to control the padding ([1571](https://github.com/xh/hoist-react/issues/1571))
* Fixed issues with inconsistent indentation for tree grid nodes under certain conditions
  ([#1546](https://github.com/xh/hoist-react/issues/1546))
* Fixed autoFocus on NumberInput.

### 📚 Libraries

* @blueprintjs/core `3.19 -> 3.22`
* @blueprintjs/datetime `3.14 -> 3.15`
* @fortawesome/fontawesome-pro `5.11 -> 5.12`
* codemirror `5.49 -> 5.50`
* core-js `3.3 -> 3.6`
* fast-deep-equal `2.0 -> 3.1`
* filesize `5.0 -> 6.0`
* highcharts 7.2 -> 8.0`
* mobx `5.14 -> 5.15`
* react-dates `21.3 -> 21.5`
* react-dropzone `10.1 -> 10.2`
* react-windowed-select `added @ 2.0.1`

[Commit Log](https://github.com/xh/hoist-react/compare/v28.2.0...v29.0.0)

## v28.2.0 - 2019-11-08

### 🎁 New Features

* Added a `DateInput` component to the mobile toolkit. Its API supports many of the same options as
  its desktop analog with the exception of `timePrecision`, which is not yet supported.
* Added `minSize` to panelModel. A resizable panel can now be prevented from resizing to a size
  smaller than minSize. ([#1431](https://github.com/xh/hoist-react/issues/1431))

### 🐞 Bug Fixes

* Made `itemHeight` a required prop for `DataView`. This avoids an issue where agGrid went into an
  infinite loop if this value was not set.
* Fixed a problem with `RestStore` behavior when `dataRoot` changed from its default value.

[Commit Log](https://github.com/xh/hoist-react/compare/v28.1.1...v28.2.0)

## v28.1.1 - 2019-10-23

### 🐞 Bug Fixes

* Fixes a bug with default model context being set incorrectly within context inside of `Panel`.

[Commit Log](https://github.com/xh/hoist-react/compare/v28.1.0...v28.1.1)

## v28.1.0 - 2019-10-18

### 🎁 New Features

* `DateInput` supports a new `strictInputParsing` prop to enforce strict parsing of keyed-in entries
  by the underlying moment library. The default value is false, maintained the existing behavior
  where [moment will do its best](https://momentjs.com/guides/#/parsing/) to parse an entered date
  string that doesn't exactly match the specified format
* Any `DateInput` values entered that exceed any specified max/minDate will now be reset to null,
  instead of being set to the boundary date (which was surprising and potentially much less obvious
  to a user that their input had been adjusted automatically).
* `Column` and `ColumnGroup` now accept a function for `headerName`. The header will be
  automatically re-rendered when any observable properties referenced by the `headerName` function
  are modified.
* `ColumnGroup` now accepts an `align` config for setting the header text alignment
* The flag `toContext` for `uses` and `creates` has been replaced with a new flag `publishMode` that
  provides more granular control over how models are published and looked up via context. Components
  can specify `ModelPublishMode.LIMITED` to make their model available for contained components
  without it becoming the default model or exposing its sub-models.

### 🐞 Bug Fixes

* Tree columns can now specify `renderer` or `elementRenderer` configs without breaking the standard
  ag-Grid group cell renderer auto-applied to tree columns (#1397).
* Use of a custom `Column.comparator` function will no longer break agGrid-provided column header
  filter menus (#1400).
* The MS Edge browser does not return a standard Promise from `async` functions, so the the return
  of those functions did not previously have the required Hoist extensions installed on its
  prototype. Edge "native" Promises are now also polyfilled / extended as required. (#1411).
* Async `Select` combobox queries are now properly debounced as per the `queryBuffer` prop (#1416).

### ⚙️ Technical

* Grid column group headers now use a custom React component instead of the default ag-Grid column
  header, resulting in a different DOM structure and CSS classes. Existing CSS overrides of the
  ag-Grid column group headers may need to be updated to work with the new structure/classes.
* We have configured `stylelint` to enforce greater consistency in our stylesheets within this
  project. The initial linting run resulted in a large number of updates to our SASS files, almost
  exclusively whitespace changes. No functional changes are intended/expected. We have also enabled
  hooks to run both JS and style linting on pre-commit. Neither of these updates directly affects
  applications, but the same tools could be configured for apps if desired.

### 📚 Libraries

* core-js `3.2 -> 3.3`
* filesize `4.2 -> 5.0`
* http-status-codes `added @ 1.3`

[Commit Log](https://github.com/xh/hoist-react/compare/v28.0.0...v28.1.0)

## v28.0.0 - 2019-10-07

_"The one with the hooks."_

**Hoist now fully supports React functional components and hooks.** The new `hoistComponent`
function is now the recommended method for defining new components and their corresponding element
factories. See that (within HoistComponentFunctional.js) and the new `useLocalModel()` and
`useContextModel()` hooks (within [core/hooks](core/hooks)) for more information.

Along with the performance benefits and the ability to use React hooks, Hoist functional components
are designed to read and write their models via context. This allows a much less verbose
specification of component element trees.

Note that **Class-based Components remain fully supported** (by both Hoist and React) using the
familiar `@HoistComponent` decorator, but transitioning to functional components within Hoist apps
is now strongly encouraged. In particular note that Class-based Components will *not* be able to
leverage the context for model support discussed above.

### 🎁 New Features

* Resizable panels now default to not redrawing their content when resized until the resize bar is
  dropped. This offers an improved user experience for most situations, especially when layouts are
  complex. To re-enable the previous dynamic behavior, set `PanelModel.resizeWhileDragging: true`.
* The default text input shown by `XH.prompt()` now has `selectOnFocus: true` and will confirm the
  user's entry on an `<enter>` keypress (same as clicking 'OK').
* `stringExcludes` function added to form validation constraints. This allows an input value to
  block specific characters or strings, e.g. no slash "/" in a textInput for a filename.
* `constrainAll` function added to form validation constraints. This takes another constraint as its
  only argument, and applies that constraint to an array of values, rather than just to one value.
  This is useful for applying a constraint to inputs that produce arrays, such as tag pickers.
* `DateInput` now accepts LocalDates as `value`, `minDate` and `maxDate` props.
* `RelativeTimestamp` now accepts a `bind` prop to specify a model field name from which it can pull
  its timestamp. The model itself can either be passed as a prop or (better) sourced automatically
  from the parent context. Developers are encouraged to take this change to minimize re-renders of
  parent components (which often contain grids and other intensive layouts).
* `Record` now has properties and methods for accessing and iterating over children, descendants,
  and ancestors
* `Store` now has methods for retrieving the descendants and ancestors of a given Record

### 💥 Breaking Changes

* **Apps must update their dev dependencies** to the latest `@xh/hoist-dev-utils` package: v4.0+.
  This updates the versions of Babel / Webpack used in builds to their latest / current versions and
  swaps to the updated Babel recommendation of `core-js` for polyfills.
* The `allSettled` function in `@xh/promise` has been removed. Applications using this method should
  use the ECMA standard (stage-2) `Promise.allSettled` instead. This method is now fully available
  in Hoist via bundled polyfills. Note that the standard method returns an array of objects of the
  form `{status: [rejected|fulfilled], ...}`, rather than `{state: [rejected|fulfilled], ...}`.
* The `containerRef` argument for `XH.toast()` should now be a DOM element. Component instances are
  no longer supported types for this value. This is required to support functional Components
  throughout the toolkit.
* Apps that need to prevent a `StoreFilterField` from binding to a `GridModel` in context, need to
  set the `store` or `gridModel` property explicitly to null.
* The Blueprint non-standard decorators `ContextMenuTarget` and `HotkeysTarget` are no longer
  supported. Use the new hooks `useContextMenu()` and `useHotkeys()` instead. For convenience, this
  functionality has also been made available directly on `Panel` via the `contextMenu` and `hotkeys`
  props.
* `DataView` and `DataViewModel` have been moved from `/desktop/cmp/dataview` to the cross-platform
  package `/cmp/dataview`.
* `isReactElement` has been removed. Applications should use the native React API method
  `React.isValidElement` instead.

### ⚙️ Technical

* `createObservableRef()` is now available in `@xh/hoist/utils/react` package. Use this function for
  creating refs that are functionally equivalent to refs created with `React.createRef()`, yet fully
  observable. With this change the `Ref` class in the same package is now obsolete.
* Hoist now establishes a proper react "error boundary" around all application code. This means that
  errors throw when rendering will be caught and displayed in the standard Hoist exception dialog,
  and stack traces for rendering errors should be significantly less verbose.
* Not a Hoist feature, exactly, but the latest version of `@xh/hoist-dev-utils` (see below) enables
  support for the `optional chaining` (aka null safe) and `nullish coalescing` operators via their
  Babel proposal plugins. Developers are encouraged to make good use of the new syntax below:
  * conditional-chaining: `let foo = bar?.baz?.qux;`
  * nullish coalescing: `let foo = bar ?? 'someDefaultValue';`

### 🐞 Bug Fixes

* Date picker month and year controls will now work properly in `localDate` mode. (Previously would
  reset to underlying value.)
* Individual `Buttons` within a `ButtonGroupInput` will accept a disabled prop while continuing to
  respect the overall `ButtonGroupInput`'s disabled prop.
* Raised z-index level of AG-Grid tooltip to ensure tooltips for AG-Grid context menu items appear
  above the context menu.

### 📚 Libraries

* @blueprintjs/core `3.18 -> 3.19`
* @blueprintjs/datetime `3.12 -> 3.14`
* @fortawesome/fontawesome-pro `5.10 -> 5.11`
* @xh/hoist-dev-utils `3.8 -> 4.3` (multiple transitive updates to build tooling)
* ag-grid `21.1 -> 21.2`
* highcharts `7.1 -> 7.2`
* mobx `5.13 -> 5.14`
* react-transition-group `4.2 -> 4.3`
* rsvp (removed)
* store2 `2.9 -> 2.10`

[Commit Log](https://github.com/xh/hoist-react/compare/v27.1.0...v28.0.0)

## v27.1.0 - 2019-09-05

### 🎁 New Features

* `Column.exportFormat` can now be a function, which supports setting Excel formats on a per-cell
  (vs. entire column) basis by returning a conditional `exportFormat` based upon the value and / or
  record.
  * ⚠️ Note that per-cell formatting _requires_ that apps update their server to use hoist-core
    v6.3.0+ to work, although earlier versions of hoist-core _are_ backwards compatible with the
    pre-existing, column-level export formatting.
* `DataViewModel` now supports a `sortBy` config. Accepts the same inputs as `GridModel.sortBy`,
  with the caveat that only a single-level sort is supported at this time.

[Commit Log](https://github.com/xh/hoist-react/compare/v27.0.1...v27.1.0)

## v27.0.1 - 2019-08-26

### 🐞 Bug Fixes

* Fix to `Store.clear()` and `GridModel.clear()`, which delegates to the same (#1324).

[Commit Log](https://github.com/xh/hoist-react/compare/v27.0.0...v27.0.1)

## v27.0.0 - 2019-08-23

### 🎁 New Features

* A new `LocalDate` class has been added to the toolkit. This class provides client-side support for
  "business" or "calendar" days that do not have a time component. It is an immutable class that
  supports '==', '<' and '>', as well as a number of convenient manipulation functions. Support for
  the `LocalDate` class has also been added throughout the toolkit, including:
  * `Field.type` now supports an additional `localDate` option for automatic conversion of server
    data to this type when loading into a `Store`.
  * `fetchService` is aware of this class and will automatically serialize all instances of it for
    posting to the server. ⚠ NOTE that along with this change, `fetchService` and its methods such
    as `XH.fetchJson()` will now serialize regular JS Date objects as ms timestamps when provided in
    params. Previously Dates were serialized in their default `toString()` format. This would be a
    breaking change for an app that relied on that default Date serialization, but it was made for
    increased symmetry with how Hoist JSON-serializes Dates and LocalDates on the server-side.
  * `DateInput` can now be used to seamlessly bind to a `LocalDate` as well as a `Date`. See its new
    prop of `valueType` which can be set to `localDate` or `date` (default).
  * A new `localDateCol` config has been added to the `@xh/hoist/grid/columns` package with
    standardized rendering and formatting.
* New `TreeMap` and `SplitTreeMap` components added, to render hierarchical data in a configurable
  TreeMap visualization based on the Highcharts library. Supports optional binding to a GridModel,
  which syncs selection and expand / collapse state.
* `Column` gets a new `highlightOnChange` config. If true, the grid will highlight the cell on each
  change by flashing its background. (Currently this is a simple on/off config - future iterations
  could support a function variant or other options to customize the flash effect based on the
  old/new values.) A new CSS var `--xh-grid-cell-change-bg-highlight` can be used to customize the
  color used, app-wide or scoped to a particular grid selector. Note that columns must *not* specify
  `rendererIsComplex` (see below) if they wish to enable the new highlight flag.

### 💥 Breaking Changes

* The updating of `Store` data has been reworked to provide a simpler and more powerful API that
  allows for the applications of additions, deletions, and updates in a single transaction:
  * The signature of `Store.updateData()` has been substantially changed, and is now the main entry
    point for all updates.
  * `Store.removeRecords()` has been removed. Use `Store.updateData()` instead.
  * `Store.addData()` has been removed. Use `Store.updateData()` instead.
* `Column` takes an additional property `rendererIsComplex`. Application must set this flag to
  `true` to indicate if a column renderer uses values other than its own bound field. This change
  provides an efficiency boost by allowing ag-Grid to use its default change detection instead of
  forcing a cell refresh on any change.

### ⚙️ Technical

* `Grid` will now update the underlying ag-Grid using ag-Grid transactions rather than relying on
  agGrid `deltaRowMode`. This is intended to provide the best possible grid performance and
  generally streamline the use of the ag-Grid Api.

### 🐞 Bug Fixes

* Panel resize events are now properly throttled, avoiding extreme lagginess when resizing panels
  that contain complex components such as big grids.
* Workaround for issues with the mobile Onsen toolkit throwing errors while resetting page stack.
* Dialogs call `doCancel()` handler if cancelled via `<esc>` keypress.

### 📚 Libraries

* @xh/hoist-dev-utils `3.7 -> 3.8`
* qs `6.7 -> 6.8`
* store2 `2.8 -> 2.9`

[Commit Log](https://github.com/xh/hoist-react/compare/v26.0.1...v27.0.0)

## v26.0.1 - 2019-08-07

### 🎁 New Features

* **WebSocket support** has been added in the form of `XH.webSocketService` to establish and
  maintain a managed websocket connection with the Hoist UI server. This is implemented on the
  client via the native `WebSocket` object supported by modern browsers and relies on the
  corresponding service and management endpoints added to Hoist Core v6.1.
  * Apps must declare `webSocketsEnabled: true` in their `AppSpec` configuration to enable this
    overall functionality on the client.
  * Apps can then subscribe via the new service to updates on a requested topic and will receive any
    inbound messages for that topic via a callback.
  * The service will monitor the socket connection with a regular heartbeat and attempt to
    re-establish if dropped.
  * A new admin console snap-in provides an overview of connected websocket clients.
* The `XH.message()` and related methods such as `XH.alert()` now support more flexible
  `confirmProps` and `cancelProps` configs, each of which will be passed to their respective button
  and merged with suitable defaults. Allows use of the new `autoFocus` prop with these preconfigured
  dialogs.
  * By default, `XH.alert()` and `XH.confirm()` will auto focus the confirm button for user
    convenience.
  * The previous text/intent configs have been deprecated and the message methods will log a console
    warning if they are used (although it will continue to respect them to aid transitioning to the
    new configs).
* `GridModel` now supports a `copyCell` context menu action. See `StoreContextMenu` for more
  details.
* New `GridCountLabel` component provides an alternative to existing `StoreCountLabel`, outputting
  both overall record count and current selection count in a configurable way.
* The `Button` component accepts an `autoFocus` prop to attempt to focus on render.
* The `Checkbox` component accepts an `autoFocus` prop to attempt to focus on render.

### 💥 Breaking Changes

* `StoreCountLabel` has been moved from `/desktop/cmp/store` to the cross-platform package
  `/cmp/store`. Its `gridModel` prop has also been removed - usages with grids should likely switch
  to the new `GridCountLabel` component, noted above and imported from `/cmp/grid`.
* The API for `ClipboardButton` and `ClipboardMenuItem` has been simplified, and made implementation
  independent. Specify a single `getCopyText` function rather than the `clipboardSpec`.
  (`clipboardSpec` is an artifact from the removed `clipboard` library).
* The `XH.prompt()` and `XH.message()` input config has been updated to work as documented, with any
  initial/default value for the input sourced from `input.initialValue`. Was previously sourced from
  `input.value` (#1298).
* ChartModel `config` has been deprecated. Please use `highchartsConfig` instead.

### 🐞 Bug Fixes

* The `Select.selectOnFocus` prop is now respected when used in tandem with `enableCreate` and/or
  `queryFn` props.
* `DateInput` popup _will_ now close when input is blurred but will _not_ immediately close when
  `enableTextInput` is `false` and a month or year is clicked (#1293).
* Buttons within a grid `actionCol` now render properly in compact mode, without clipping/overflow.

### ⚙️ Technical

* `AgGridModel` will now throw an exception if any of its methods which depend on ag-Grid state are
  called before the grid has been fully initialized (ag-Grid onGridReady event has fired).
  Applications can check the new `isReady` property on `AgGridModel` before calling such methods to️️
  verify the grid is fully initialized.

### 📚 Libraries

* @blueprintjs/core `3.17 -> 3.18`
* @blueprintjs/datetime `3.11 -> 3.12`
* @fortawesome/fontawesome `5.9 -> 5.10`
* ag-grid `21.0.1 -> 21.1.1`
* store2 `2.7 -> 2.8`
* The `clipboard` library has been replaced with the simpler `clipboard-copy` library.

[Commit Log](https://github.com/xh/hoist-react/compare/v25.2.0...v26.0.1)

## v25.2.0 - 2019-07-25

### 🎁 New Features

* `RecordAction` supports a new `secondaryText` property. When used for a Grid context menu item,
  this text appears on the right side of the menu item, usually used for displaying the shortcut key
  associated with an action.

### 🐞 Bug Fixes

* Fixed issue with loopy behavior when using `Select.selectOnFocus` and changing focus
  simultaneously with keyboard and mouse.

[Commit Log](https://github.com/xh/hoist-react/compare/v25.1.0...v25.2.0)

## v25.1.0 - 2019-07-23

### 🎁 New Features

* `JsonInput` includes buttons for toggling showing in a full-screen dialog window. Also added a
  convenience button to auto-format `JsonInput's` content.
* `DateInput` supports a new `enableTextInput` prop. When this property is set to false, `DateInput`
  will be entirely driven by the provided date picker. Additionally, `DateInput` styles have been
  improved for its various modes to more clearly convey its functionality.
* `ExportButton` will auto-disable itself if bound to an empty `GridModel`. This helper button will
  now also throw a console warning (to alert the developer) if `gridModel.enableExport != true`.

### ⚙️ Technical

* Classes decorated with `@LoadSupport` will now throw an exception out of their provided
  `loadAsync()` method if called with a parameter that's not a plain object (i.e. param is clearly
  not a `LoadSpec`). Note this might be a breaking change, in so far as it introduces additional
  validation around this pre-existing API requirement.
* Requirements for the `colorSpec` option passed to Hoist number formatters have been relaxed to
  allow partial definitions such that, for example, only negative values may receive the CSS class
  specified, without having to account for positive value styling.

### 🐞 Bug Fixes

* `RestFormModel` now submits dirty fields only when editing a record, as intended (#1245).
* `FormField` will no longer override the disabled prop of its child input if true (#1262).

### 📚 Libraries

* mobx `5.11 -> 5.13`
* Misc. patch-level updates

[Commit Log](https://github.com/xh/hoist-react/compare/v25.0.0...v25.1.0)

## v25.0.0 - 2019-07-16

### 🎁 New Features

* `Column` accepts a new `comparator` callback to customize how column cell values are sorted by the
  grid.
* Added `XH.prompt()` to show a simple message popup with a built-in, configurable HoistInput. When
  submitted by the user, its callback or resolved promise will include the input's value.
* `Select` accepts a new `selectOnFocus` prop. The behaviour is analogous to the `selectOnFocus`
  prop already in `TextInput`, `TextArea` and `NumberInput`.

### 💥 Breaking Changes

* The `fmtPercent` and `percentRenderer` methods will now multiply provided value by 100. This is
  consistent with the behavior of Excel's percentage formatting and matches the expectations of
  `ExportFormat.PCT`. Columns that were previously using `exportValue: v => v/100` as a workaround
  to the previous renderer behavior should remove this line of code.
* `DimensionChooserModel`'s `historyPreference` config has been renamed `preference`. It now
  supports saving both value and history to the same preference (existing history preferences will
  be handled).

[Commit Log](https://github.com/xh/hoist-react/compare/v24.2.0...v25.0.0)

## v24.2.0 - 2019-07-08

### 🎁 New Features

* `GridModel` accepts a new `colDefaults` configuration. Defaults provided via this object will be
  merged (deeply) into all column configs as they are instantiated.
* New `Panel.compactHeader` and `DockContainer.compactHeaders` props added to enable more compact
  and space efficient styling for headers in these components.
  * ⚠️ Note that as part of this change, internal panel header CSS class names changed slightly -
    apps that were targeting these internal selectors would need to adjust. See
    desktop/cmp/panel/impl/PanelHeader.scss for the relevant updates.
* A new `exportOptions.columns` option on `GridModel` replaces `exportOptions.includeHiddenCols`.
  The updated and more flexible config supports special strings 'VISIBLE' (default), 'ALL', and/or a
  list of specific colIds to include in an export.
  * To avoid immediate breaking changes, GridModel will log a warning on any remaining usages of
    `includeHiddenCols` but auto-set to `columns: 'ALL'` to maintain the same behavior.
* Added new preference `xhShowVersionBar` to allow more fine-grained control of when the Hoist
  version bar is showing. It defaults to `auto`, preserving the current behavior of always showing
  the footer to Hoist Admins while including it for non-admins *only* in non-production
  environments. The pref can alternatively be set to 'always' or 'never' on a per-user basis.

### 📚 Libraries

* @blueprintjs/core `3.16 -> 3.17`
* @blueprintjs/datetime `3.10 -> 3.11`
* mobx `5.10 -> 5.11`
* react-transition-group `2.8 -> 4.2`

[Commit Log](https://github.com/xh/hoist-react/compare/v24.1.1...v24.2.0)

## v24.1.1 - 2019-07-01

### 🐞 Bug Fixes

* Mobile column chooser internal layout/sizing fixed when used in certain secure mobile browsers.

[Commit Log](https://github.com/xh/hoist-react/compare/v24.1.0...v24.1.1)

## v24.1.0 - 2019-07-01

### 🎁 New Features

* `DateInput.enableClear` prop added to support built-in button to null-out a date input's value.

### 🐞 Bug Fixes

* The `Select` component now properly shows all options when the pick-list is re-shown after a
  change without first blurring the control. (Previously this interaction edge case would only show
  the option matching the current input value.) #1198
* Mobile mask component `onClick` callback prop restored - required to dismiss mobile menus when not
  tapping a menu option.
* When checking for a possible expired session within `XH.handleException()`, prompt for app login
  only for Ajax requests made to relative URLs (not e.g. remote APIs accessed via CORS). #1189

### ✨ Style

* Panel splitter collapse button more visible in dark theme. CSS vars to customize further fixed.
* The mobile app menu button has been moved to the right side of the top appBar, consistent with its
  placement in desktop apps.

### 📚 Libraries

* @blueprintjs/core `3.15 -> 3.16`
* @blueprintjs/datetime `3.9 -> 3.10`
* codemirror `5.47 -> 5.48`
* mobx `6.0 -> 6.1`

[Commit Log](https://github.com/xh/hoist-react/compare/v24.0.0...v24.1.0)

## v24.0.0 - 2019-06-24

### 🎁 New Features

#### Data

* A `StoreFilter` object has been introduced to the data API. This allows `Store` and
  `StoreFilterField` to support the ability to conditionally include all children when filtering
  hierarchical data stores, and could support additional filtering customizations in the future.
* `Store` now provides a `summaryRecord` property which can be used to expose aggregated data for
  the data it contains. The raw data for this record can be provided to `loadData()` and
  `updateData()` either via an explicit argument to these methods, or as the root node of the raw
  data provided (see `Store.loadRootAsSummary`).
* The `StoreFilterField` component accepts new optional `model` and `bind` props to allow control of
  its text value from an external model's observable.
* `pwd` is now a new supported type of `Field` in the `@xh/hoist/core/data` package.

#### Grid

* `GridModel` now supports a `showSummary` config which can be used to display its store's
  summaryRecord (see above) as either a pinned top or bottom row.
* `GridModel` also adds a `enableColumnPinning` config to enable/disable user-driven pinning. On
  desktop, if enabled, users can pin columns by dragging them to the left or right edges of the grid
  (the default ag-Grid gesture). Column pinned state is now also captured and maintained by the
  overall grid state system.
* The desktop column chooser now options in a non-modal popover when triggered from the standard
  `ColChooserButton` component. This offers a quicker and less disruptive alternative to the modal
  dialog (which is still used when launched from the grid context menu). In this popover mode,
  updates to columns are immediately reflected in the underlying grid.
* The mobile `ColChooser` has been improved significantly. It now renders displayed and available
  columns as two lists, allowing drag and drop between to update the visibility and ordering. It
  also provides an easy option to toggle pinning the first column.
* `DimensionChooser` now supports an optional empty / ungrouped configuration with a value of `[]`.
  See `DimensionChooserModel.enableClear` and `DimensionChooser.emptyText`.

#### Other Features

* Core `AutoRefreshService` added to trigger an app-wide data refresh on a configurable interval, if
  so enabled via a combination of soft-config and user preference. Auto-refresh relies on the use of
  the root `RefreshContextModel` and model-level `LoadSupport`.
* A new `LoadingIndicator` component is available as a more minimal / unobtrusive alternative to a
  modal mask. Typically configured via a new `Panel.loadingIndicator` prop, the indicator can be
  bound to a `PendingTaskModel` and will automatically show/hide a spinner and/or custom message in
  an overlay docked to the corner of the parent Panel.
* `DateInput` adds support for new `enablePicker` and `showPickerOnFocus` props, offering greater
  control over when the calendar picker is shown. The new default behaviour is to not show the
  picker on focus, instead showing it via a built-in button.
* Transitions have been disabled by default on desktop Dialog and Popover components (both are from
  the Blueprint library) and on the Hoist Mask component. This should result in a snappier user
  experience, especially when working on remote / virtual workstations. Any in-app customizations to
  disable or remove transitions can now be removed in favor of this toolkit-wide change.
* Added new `@bindable.ref` variant of the `@bindable` decorator.

### 💥 Breaking Changes

* Apps that defined and initialized their own `AutoRefreshService` service or functionality should
  leverage the new Hoist service if possible. Apps with a pre-existing custom service of the same
  name must either remove in favor of the new service or - if they have special requirements not
  covered by the Hoist implementation - rename their own service to avoid a naming conflict.
* The `StoreFilterField.onFilterChange` callback will now be passed a `StoreFilter`, rather than a
  function.
* `DateInput` now has a calendar button on the right side of the input which is 22 pixels square.
  Applications explicitly setting width or height on this component should ensure that they are
  providing enough space for it to display its contents without clipping.

### 🐞 Bug Fixes

* Performance for bulk grid selections has been greatly improved (#1157)
* Toolbars now specify a minimum height (or width when vertical) to avoid shrinking unexpectedly
  when they contain only labels or are entirely empty (but still desired to e.g. align UIs across
  multiple panels). Customize if needed via the new `--xh-tbar-min-size` CSS var.
* All Hoist Components that accept a `model` prop now have that properly documented in their
  prop-types.
* Admin Log Viewer no longer reverses its lines when not in tail mode.

### ⚙️ Technical

* The `AppSpec` config passed to `XH.renderApp()` now supports a `clientAppCode` value to compliment
  the existing `clientAppName`. Both values are now optional and defaulted from the project-wide
  `appCode` and `appName` values set via the project's Webpack config. (Note that `clientAppCode` is
  referenced by the new `AutoRefreshService` to support configurable auto-refresh intervals on a
  per-app basis.)

### 📚 Libraries

* ag-grid `20.0 -> 21.0`
* react-select `2.4 -> 3.0`
* mobx-react `5.4 -> 6.0.3`
* font-awesome `5.8 -> 5.9`
* react-beautiful-dnd `10.1.1 -> 11.0.4`

[Commit Log](https://github.com/xh/hoist-react/compare/v23.0.0...v24.0.0)

## v23.0.0 - 2019-05-30

### 🎁 New Features

* `GridModel` now accepts a config of `cellBorders`, similar to `rowBorders`
* `Panel.tbar` and `Panel.bbar` props now accept an array of Elements and will auto-generate a
  `Toolbar` to contain them, avoiding the need for the extra import of `toolbar()`.
* New functions `withDebug` and `withShortDebug` have been added to provide a terse syntax for
  adding debug messages that track the execution of specific blocks of code.
* `XH.toast()` now supports an optional `containerRef` argument that can be used for anchoring a
  toast within another component (desktop only). Can be used to display more targeted toasts within
  the relevant section of an application UI, as opposed to the edge of the screen.
* `ButtonGroupInput` accepts a new `enableClear` prop that allows the active / depressed button to
  be unselected by pressing it again - this sets the value of the input as a whole to `null`.
* Hoist Admins now always see the VersionBar in the footer.
* `Promise.track` now accepts an optional `omit` config that indicates when no tracking will be
  performed.
* `fmtNumber` now accepts an optional `prefix` config that prepends immediately before the number,
  but after the sign (`+`, `-`).
* New utility methods `forEachAsync()` and `whileAsync()` have been added to allow non-blocking
  execution of time-consuming loops.

### 💥 Breaking Changes

* The `AppOption.refreshRequired` config has been renamed to `reloadRequired` to better match the
  `XH.reloadApp()` method called to reload the entire app in the browser. Any options defined by an
  app that require it to be fully reloaded should have this renamed config set to `true`.
* The options dialog will now automatically trigger an app-wide data _refresh_ via
  `XH.refreshAppAsync()` if options have changed that don't require a _reload_.
* The `EventSupport` mixin has been removed. There are no known uses of it and it is in conflict
  with the overall reactive structure of the hoist-react API. If your app listens to the
  `appStateChanged`, `prefChange` or `prefsPushed` events you will need to adjust accordingly.

### 🐞 Bug Fixes

* `Select` will now let the user edit existing text in conditions where it is expected to be
  editable. #880
* The Admin "Config Differ" tool has been updated to reflect changes to `Record` made in v22. It is
  once again able to apply remote config values.
* A `Panel` with configs `resizable: true, collapsible: false` now renders with a splitter.
* A `Panel` with no `icon`, `title`, or `headerItems` will not render a blank header.
* `FileChooser.enableMulti` now behaves as one might expect -- true to allow multiple files in a
  single upload. Previous behavior (the ability to add multiple files to dropzone) is now controlled
  by `enableAddMulti`.

[Commit Log](https://github.com/xh/hoist-react/compare/v22.0.0...v23.0.0)


## v22.0.0 - 2019-04-29

### 🎁 New Features

* A new `DockContainer` component provides a user-friendly way to render multiple child components
  "docked" to its bottom edge. Each child view is rendered with a configurable header and controls
  to allow the user to expand it, collapse it, or optionally "pop it out" into a modal dialog.
* A new `AgGrid` component provides a much lighter Hoist wrapper around ag-Grid while maintaining
  consistent styling and layout support. This allows apps to use any features supported by ag-Grid
  without conflicting with functionality added by the core Hoist `Grid`.
  * Note that this lighter wrapper lacks a number of core Hoist features and integrations, including
    store support, grid state, enhanced column and renderer APIs, absolute value sorting, and more.
  * An associated `AgGridModel` provides access to to the ag-Grid APIs, minimal styling configs, and
    several utility methods for managing Grid state.
* Added `GridModel.groupSortFn` config to support custom group sorting (replaces any use of
  `agOptions.defaultGroupSortComparator`).
* The `Column.cellClass` and `Column.headerClass` configs now accept functions to dynamically
  generate custom classes based on the Record and/or Column being rendered.
* The `Record` object now provides an additional getter `Record.allChildren` to return all children
  of the record, irrespective of the current filter in place on the record's store. This supplements
  the existing `Record.children` getter, which returns only the children meeting the filter.

### 💥 Breaking Changes

* The class `LocalStore` has been renamed `Store`, and is now the main implementation and base class
  for Store Data. The extraneous abstract superclass `BaseStore` has been removed.
* `Store.dataLastUpdated` had been renamed `Store.lastUpdated` on the new class and is now a simple
  timestamp (ms) rather than a Javascript Date object.
* The constructor argument `Store.processRawData` now expects a function that *returns* a modified
  object with the necessary edits. This allows implementations to safely *clone* the raw data rather
  than mutating it.
* The method `Store.removeRecord` has been replaced with the method `Store.removeRecords`. This will
  facilitate efficient bulk deletes.

### ⚙️ Technical

* `Grid` now performs an important performance workaround when loading a new dataset that would
  result in the removal of a significant amount of existing records/rows. The underlying ag-Grid
  component has a serious bottleneck here (acknowledged as AG-2879 in their bug tracker). The Hoist
  grid wrapper will now detect when this is likely and proactively clear all data using a different
  API call before loading the new dataset.
* The implementations `Store`, `RecordSet`, and `Record` have been updated to more efficiently
  re-use existing record references when loading, updating, or filtering data in a store. This keeps
  the Record objects within a store as stable as possible, and allows additional optimizations by
  ag-Grid and its `deltaRowDataMode`.
* When loading raw data into store `Record`s, Hoist will now perform additional conversions based on
  the declared `Field.type`. The unused `Field.nullable` has been removed.
* `LocalStorageService` now uses both the `appCode` and current username for its namespace key,
  ensuring that e.g. local prefs/grid state are not overwritten across multiple app users on one OS
  profile, or when admin impersonation is active. The service will automatically perform a one-time
  migration of existing local state from the old namespace to the new. #674
* `elem` no longer skips `null` children in its calls to `React.createElement()`. These children may
  play the role of placeholders when using conditional rendering, and skipping them was causing
  React to trigger extra re-renders. This change further simplifies Hoist's element factory and
  removes an unnecessary divergence with the behavior of JSX.


### 🐞 Bug Fixes

* `Grid` exports retain sorting, including support for absolute value sorting. #1068
* Ensure `FormField`s are keyed with their model ID, so that React can properly account for dynamic
  changes to fields within a form. #1031
* Prompt for app refresh in (rare) case of mismatch between client and server-side session user.
  (This can happen during impersonation and is defended against in server-side code.) #675

[Commit Log](https://github.com/xh/hoist-react/compare/v21.0.2...v22.0.0)

## v21.0.2 - 2019-04-05

### 📚 Libraries

* Rollback ag-Grid to v20.0.0 after running into new performance issues with large datasets and
  `deltaRowDataMode`. Updates to tree filtering logic, also related to grid performance issues with
  filtered tree results returning much larger record counts.

## v21.0.0 - 2019-04-04

### 🎁 New Features

* `FetchService` fetch methods now accept a plain object as the `headers` argument. These headers
  will be merged with the default headers provided by FetchService.
* An app can also now specify default headers to be sent with every fetch request via
  `XH.fetchService.setDefaultHeaders()`. You can pass either a plain object, or a closure which
  returns one.
* `Grid` supports a new `onGridReady` prop, allowing apps to hook into the ag-Grid event callback
  without inadvertently short-circuiting the Grid's own internal handler.

### 💥 Breaking Changes

* The shortcut getter `FormModel.isNotValid` was deemed confusing and has been removed from the API.
  In most cases applications should use `!FormModel.isValid` instead; this expression will return
  `false` for the `Unknown` as well as the `NotValid` state. Applications that wish to explicitly
  test for the `NotValid` state should use the `validationState` getter.
* Multiple HoistInputs have changed their `onKeyPress` props to `onKeyDown`, including TextInput,
  NumberInput, TextArea & SearchInput. The `onKeyPress` event has been deprecated in general and has
  limitations on which keys will trigger the event to fire (i.e. it would not fire on an arrow
  keypress).
* FetchService's fetch methods no longer support `contentType` parameter. Instead, specify a custom
  content-type by setting a 'Content-Type' header using the `headers` parameter.
* FetchService's fetch methods no longer support `acceptJson` parameter. Instead, pass an {"Accept":
  "application/json"} header using the `headers` parameter.

### ✨ Style

* Black point + grid colors adjusted in dark theme to better blend with overall blue-gray tint.
* Mobile styles have been adjusted to increase the default font size and grid row height, in
  addition to a number of other smaller visual adjustments.

### 🐞 Bug Fixes

* Avoid throwing React error due to tab / routing interactions. Tab / routing / state support
  generally improved. (#1052)
* `GridModel.selectFirst()` improved to reliably select first visible record even when one or more
  groupBy levels active. (#1058)

### 📚 Libraries

* ag-Grid `~20.1 -> ~20.2` (fixes ag-grid sorting bug with treeMode)
* @blueprint/core `3.14 -> 3.15`
* @blueprint/datetime `3.7 -> 3.8`
* react-dropzone `10.0 -> 10.1`
* react-transition-group `2.6 -> 2.8`

[Commit Log](https://github.com/xh/hoist-react/compare/v20.2.1...v21.0.0)

## v20.2.1 - 2019-03-28

* Minor tweaks to grid styles - CSS var for pinned column borders, drop left/right padding on
  center-aligned grid cells.

[Commit Log](https://github.com/xh/hoist-react/compare/v20.2.0...v20.2.1)

## v20.2.0 - 2019-03-27

### 🎁 New Features

* `GridModel` exposes three new configs - `rowBorders`, `stripeRows`, and `showCellFocus` - to
  provide additional control over grid styling. The former `Grid` prop `showHover` has been
  converted to a `GridModel` config for symmetry with these other flags and more efficient
  re-rendering. Note that some grid-related CSS classes have also been modified to better conform to
  the BEM approach used elsewhere - this could be a breaking change for apps that keyed off of
  certain Hoist grid styles (not expected to be a common case).
* `Select` adds a `queryBuffer` prop to avoid over-eager calls to an async `queryFn`. This buffer is
  defaulted to 300ms to provide some out-of-the-box debouncing of keyboard input when an async query
  is provided. A longer value might be appropriate for slow / intensive queries to a remote API.

### 🐞 Bug Fixes

* A small `FormField.labelWidth` config value will now be respected, even if it is less than the
  default minWidth of 80px.
* Unnecessary re-renders of inactive tab panels now avoided.
* `Grid`'s filter will now be consistently applied to all tree grid records. Previously, the filter
  skipped deeply nested records under specific conditions.
* `Timer` no longer requires its `runFn` to be a promise, as it briefly (and unintentionally) did.
* Suppressed default browser resize handles on `textarea`.

[Commit Log](https://github.com/xh/hoist-react/compare/v20.1.1...v20.2.0)

## v20.1.1 - 2019-03-27

### 🐞 Bug Fixes

* Fix form field reset so that it will call computeValidationAsync even if revalidation is not
  triggered because the field's value did not change when reset.

[Commit Log](https://github.com/xh/hoist-react/compare/v20.1.0...v20.1.1)


## v20.1.0 - 2019-03-14

### 🎁 New Features

* Standard app options panel now includes a "Restore Defaults" button to clear all user preferences
  as well as any custom grid state, resetting the app to its default state for that user.

### 🐞 Bug Fixes

* Removed a delay from `HoistInput` blur handling, ensuring `noteBlurred()` is called as soon as the
  element loses focus. This should remove a class of bugs related to input values not flushing into
  their models quickly enough when `commitOnChange: false` and the user moves directly from an input
  to e.g. clicking a submit button. #1023
* Fix to Admin ConfigDiffer tool (missing decorator).

### ⚙️ Technical

* The `GridModel.store` config now accepts a plain object and will internally create a `LocalStore`.
  This store config can also be partially specified or even omitted entirely. GridModel will ensure
  that the store is auto-configured with all fields in configured grid columns, reducing the need
  for app code boilerplate (re)enumerating field names.
* `Timer` class reworked to allow its interval to be adjusted dynamically via `setInterval()`,
  without requiring the Timer to be re-created.

[Commit Log](https://github.com/xh/hoist-react/compare/v20.0.1...v20.1.0)


## v20.0.1 - 2019-03-08

### 🐞 Bug Fixes

* Ensure `RestStore` processes records in a standard way following a save/add operation (#1010).

[Commit Log](https://github.com/xh/hoist-react/compare/v20.0.0...v20.0.1)


## v20.0.0 - 2019-03-06

### 💥 Breaking Changes

* The `@LoadSupport` decorator has been substantially reworked and enhanced from its initial release
  in v19. It is no longer needed on the HoistComponent, but rather should be put directly on the
  owned HoistModel implementing the loading. IMPORTANT NOTE: all models should implement
  `doLoadAsync` rather than `loadAsync`. Please see `LoadSupport` for more information on this
  important change.
* `TabContainer` and `TabContainerModel` are now cross-platform. Apps should update their code to
  import both from `@xh/hoist/cmp/tab`.
* `TabContainer.switcherPosition` has been moved to `TabContainerModel`. Please note that changes to
  `switcherPosition` are not supported on mobile, where the switcher will always appear beneath the
  container.
* The `Label` component from `@xh/hoist/desktop/cmp/input` has been removed. Applications should
  consider using the basic html `label` element instead (or a `FormField` if applicable).
* The `LeftRightChooserModel` constructor no longer accepts a `leftSortBy` and `rightSortBy`
  property. The implementation of these properties was generally broken. Use `leftSorted` and
  `rightSorted` instead.

#### Mobile

* Mobile `Page` has changed - `Pages` are now wrappers around `Panels` that are designed to be used
  with a `NavigationModel` or `TabContainer`. `Page` accepts the same props as `Panel`, meaning uses
  of `loadModel` should be replaced with `mask`.
* The mobile `AppBar` title is static and defaults to the app name. If you want to display page
  titles, it is recommended to use the `title` prop on the `Page`.

### 🎁 New Features

* Enhancements to Model and Component data loading via `@LoadSupport` provides a stronger set of
  conventions and better support for distinguishing between initial loads / auto/background
  refreshes / user- driven refreshes. It also provides new patterns for ensuring application
  Services are refreshed as part of a reworked global refresh cycle.
* RestGridModel supports a new `cloneAction` to take an existing record and open the editor form in
  "add mode" with all editable fields pre-populated from the source record. The action calls
  `prepareCloneFn`, if defined on the RestGridModel, to perform any transform operations before
  rendering the form.
* Tabs in `TabContainerModel` now support an `icon` property on the desktop.
* Charts take a new optional `aspectRatio` prop.
* Added new `Column.headerTooltip` config.
* Added new method `markManaged` on `ManagedSupport`.
* Added new function decorator `debounced`.
* Added new function `applyMixin` providing support for structured creation of class decorators
  (mixins).

#### Mobile

* Column chooser support available for mobile Grids. Users can check/uncheck columns to add/remove
  them from a configurable grid and reorder the columns in the list via drag and drop. Pair
  `GridModel.enableColChooser` with a mobile `colChooserButton` to allow use.
* Added `DialogPage` to the mobile toolkit. These floating pages do not participate in navigation or
  routing, and are used for showing fullscreen views outside of the Navigator / TabContainer
  context.
* Added `Panel` to the mobile toolkit, which offers a header element with standardized styling,
  title, and icon, as well as support for top and bottom toolbars.
* The mobile `AppBar` has been updated to more closely match the desktop `AppBar`, adding `icon`,
  `leftItems`, `hideAppMenuButton` and `appMenuButtonProps` props.
* Added routing support to mobile.

### 🐞 Bug Fixes

* The HighCharts wrapper component properly resizes its chart.
* Mobile dimension chooser button properly handles overflow for longer labels.
* Sizing fixes for multi-line inputs such as textArea and jsonInput.
* NumberInput calls a `onKeyPress` prop if given.
* Layout fixes on several admin panels and detail popups.

### 📚 Libraries

* @blueprintjs/core `3.13 -> 3.14`
* @xh/hoist-dev-utils `3.5 -> 3.6`
* ag-Grid `~20.0 -> ~20.1`
* react-dropzone `~8.0 -> ~9.0`
* react-select `~2.3 -> ~2.4`
* router5 `~6.6 -> ~7.0`
* react `~16.7 -> ~16.8`

[Commit Log](https://github.com/xh/hoist-react/compare/v19.0.1...v20.0.0)

## v19.0.1 - 2019-02-12

### 🐞 Bug Fixes

* Additional updates and simplifications to `FormField` sizing of child `HoistInput` elements, for
  more reliable sizing and spacing filling behavior.

[Commit Log](https://github.com/xh/hoist-react/compare/v19.0.0...v19.0.1)


## v19.0.0 - 2019-02-08

### 🎁 New Features

* Added a new architecture for signaling the need to load / refresh new data across either the
  entire app or a section of the component hierarchy. This new system relies on React context to
  minimizes the need for explicit application wiring, and improves support for auto-refresh. See
  newly added decorator `@LoadSupport` and classes/components `RefreshContext`,
  `RefreshContextModel`, and `RefreshContextView` for more info.
* `TabContainerModel` and `TabModel` now support `refreshMode` and `renderMode` configs to allow
  better control over how inactive tabs are mounted/unmounted and how tabs handle refresh requests
  when hidden or (re)activated.
* Apps can implement `getAppOptions()` in their `AppModel` class to specify a set of app-wide
  options that should be editable via a new built-in Options dialog. This system includes built-in
  support for reading/writing options to preferences, or getting/setting their values via custom
  handlers. The toolkit handles the rendering of the dialog.
* Standard top-level app buttons - for actions such as launching the new Options dialog, switching
  themes, launching the admin client, and logging out - have been moved into a new menu accessible
  from the top-right corner of the app, leaving more space for app-specific controls in the AppBar.
* `RecordGridModel` now supports an enhanced `editors` configuration that exposes the full set of
  validation and display support from the Forms package.
* `HoistInput` sizing is now consistently implemented using `LayoutSupport`. All sizable
  `HoistInputs` now have default `width` to ensure a standard display out of the box. `JsonInput`
  and `TextArea` also have default `height`. These defaults can be overridden by declaring explicit
  `width` and `height` values, or unset by setting the prop to `null`.
* `HoistInputs` within `FormFields` will be automatically sized to fill the available space in the
  `FormField`. In these cases, it is advised to either give the `FormField` an explicit size or
  render it in a flex layout.

### 💥 Breaking Changes

* ag-Grid has been updated to v20.0.0. Most apps shouldn't require any changes - however, if you are
  using `agOptions` to set sorting, filtering or resizing properties, these may need to change:

  For the `Grid`, `agOptions.enableColResize`, `agOptions.enableSorting` and
  `agOptions.enableFilter` have been removed. You can replicate their effects by using
  `agOptions.defaultColDef`. For `Columns`, `suppressFilter` has been removed, an should be replaced
  with `filter: false`.

* `HoistAppModel.requestRefresh` and `TabContainerModel.requestRefresh` have been removed.
  Applications should use the new Refresh architecture described above instead.
* `tabRefreshMode` on TabContainer has been renamed `renderMode`.
* `TabModel.reloadOnShow` has been removed. Set the `refreshMode` property on TabContainerModel or
  TabModel to `TabRefreshMode.ON_SHOW_ALWAYS` instead.
* The mobile APIs for `TabContainerModel`, `TabModel`, and `RefreshButton` have been rewritten to
  more closely mirror the desktop API.
* The API for `RecordGridModel` editors has changed -- `type` is no longer supported. Use
  `fieldModel` and `formField` instead.
* `LocalStore.loadRawData` requires that all records presented to store have unique IDs specified.
  See `LocalStore.idSpec` for more information.

### 🐞 Bug Fixes

* SwitchInput and RadioInput now properly highlight validation errors in `minimal` mode.

### 📚 Libraries

* @blueprintjs/core `3.12 -> 3.13`
* ag-Grid `~19.1.4 -> ~20.0.0`

[Commit Log](https://github.com/xh/hoist-react/compare/v18.1.2...v19.0.0)


## v18.1.2 - 2019-01-30

### 🐞 Bug Fixes

* Grid integrations relying on column visibility (namely export, storeFilterField) now correctly
  consult updated column state from GridModel. #935
* Ensure `FieldModel.initialValue` is observable to ensure that computed dirty state (and any other
  derivations) are updated if it changes. #934
* Fixes to ensure Admin console log viewer more cleanly handles exceptions (e.g. attempting to
  auto-refresh on a log file that has been deleted).

[Commit Log](https://github.com/xh/hoist-react/compare/v18.1.1...v18.1.2)

## v18.1.1 - 2019-01-29

* Grid cell padding can be controlled via a new set of CSS vars and is reduced by default for grids
  in compact mode.
* The `addRecordAsync()` and `saveRecordAsync()` methods on `RestStore` return the updated record.

[Commit Log](https://github.com/xh/hoist-react/compare/v18.1.0...v18.1.1)


## v18.1.0 - 2019-01-28

### 🎁 New Features

* New `@managed` class field decorator can be used to mark a property as fully created/owned by its
  containing class (provided that class has installed the matching `@ManagedSupport` decorator).
  * The framework will automatically pass any `@managed` class members to `XH.safeDestroy()` on
    destroy/unmount to ensure their own `destroy()` lifecycle methods are called and any related
    resources are disposed of properly, notably MobX observables and reactions.
  * In practice, this should be used to decorate any properties on `HoistModel`, `HoistService`, or
    `HoistComponent` classes that hold a reference to a `HoistModel` created by that class. All of
    those core artifacts support the new decorator, `HoistModel` already provides a built-in
    `destroy()` method, and calling that method when an app is done with a Model is an important
    best practice that can now happen more reliably / easily.
* `FormModel.getData()` accepts a new single parameter `dirtyOnly` - pass true to get back only
  fields which have been modified.
* The mobile `Select` component indicates the current value with a ✅ in the drop-down list.
* Excel exports from tree grids now include the matching expand/collapse tree controls baked into
  generated Excel file.

### 🐞 Bug Fixes

* The `JsonInput` component now properly respects / indicates disabled state.

### 📚 Libraries

* Hoist-dev-utils `3.4.1 -> 3.5.0` - updated webpack and other build tool dependencies, as well as
  an improved eslint configuration.
* @blueprintjs/core `3.10 -> 3.12`
* @blueprintjs/datetime `3.5 -> 3.7`
* fontawesome `5.6 -> 5.7`
* mobx `5.8 -> 5.9`
* react-select `2.2 -> 2.3`
* Other patch updates

[Commit Log](https://github.com/xh/hoist-react/compare/v18.0.0...v18.1.0)

## v18.0.0 - 2019-01-15

### 🎁 New Features

* Form support has been substantially enhanced and restructured to provide both a cleaner API and
  new functionality:
  * `FormModel` and `FieldModel` are now concrete classes and provide the main entry point for
    specifying the contents of a form. The `Field` and `FieldSupport` decorators have been removed.
  * Fields and sub-forms may now be dynamically added to FormModel.
  * The validation state of a FormModel is now *immediately* available after construction and
    independent of the GUI. The triggering of the *display* of that state is now a separate process
    triggered by GUI actions such as blur.
  * `FormField` has been substantially reworked to support a read-only display and inherit common
    property settings from its containing `Form`.
  * `HoistInput` has been moved into the `input` package to clarify that these are lower level
    controls and independent of the Forms package.

* `RestGrid` now supports a `mask` prop. RestGrid loading is now masked by default.
* `Chart` component now supports a built-in zoom out gesture: click and drag from right-to-left on
  charts with x-axis zooming.
* `Select` now supports an `enableClear` prop to control the presence of an optional inline clear
  button.
* `Grid` components take `onCellClicked` and `onCellDoubleClicked` event handlers.
* A new desktop `FileChooser` wraps a preconfigured react-dropzone component to allow users to
  easily select files for upload or other client-side processing.

### 💥 Breaking Changes

* Major changes to Form (see above). `HoistInput` imports will also need to be adjusted to move from
  `form` to `input`.
* The name of the HoistInput `field` prop has been changed to `bind`. This change distinguishes the
  lower-level input package more clearly from the higher-level form package which uses it. It also
  more clearly relates the property to the associated `@bindable` annotation for models.
* A `Select` input with `enableMulti = true` will by default no longer show an inline x to clear the
  input value. Use the `enableClear` prop to re-enable.
* Column definitions are exported from the `grid` package. To ensure backwards compatibility,
  replace imports from `@xh/hoist/desktop/columns` with `@xh/hoist/desktop/cmp/grid`.

### 📚 Libraries

* React `~16.6.0 -> ~16.7.0`
* Patch version updates to multiple other dependencies.

[Commit Log](https://github.com/xh/hoist-react/compare/v17.0.0...v18.0.0)

## v17.0.0 - 2018-12-21

### 💥 Breaking Changes

* The implementation of the `model` property on `HoistComponent` has been substantially enhanced:
  * "Local" Models should now be specified on the Component class declaration by simply setting the
    `model` property, rather than the confusing `localModel` property.
  * HoistComponent now supports a static `modelClass` class property. If set, this property will
    allow a HoistComponent to auto-create a model internally when presented with a plain javascript
    object as its `model` prop. This is especially useful in cases like `Panel` and `TabContainer`,
    where apps often need to specify a model but do not require a reference to the model. Those
    usages can now skip importing and instantiating an instance of the component's model class
    themselves.
  * Hoist will now throw an Exception if an application attempts to changes the model on an existing
    HoistComponent instance or presents the wrong type of model to a HoistComponent where
    `modelClass` has been specified.

* `PanelSizingModel` has been renamed `PanelModel`. The class now also has the following new
  optional properties, all of which are `true` by default:
  * `showSplitter` - controls visibility of the splitter bar on the outside edge of the component.
  * `showSplitterCollapseButton` - controls visibility of the collapse button on the splitter bar.
  * `showHeaderCollapseButton` - controls visibility of a (new) collapse button in the header.

* The API methods for exporting grid data have changed and gained new features:
  * Grids must opt-in to export with the `GridModel.enableExport` config.
  * Exporting a `GridModel` is handled by the new `GridExportService`, which takes a collection of
    `exportOptions`. See `GridExportService.exportAsync` for available `exportOptions`.
  * All export entry points (`GridModel.exportAsync()`, `ExportButton` and the export context menu
    items) support `exportOptions`. Additionally, `GridModel` can be configured with default
    `exportOptions` in its config.

* The `buttonPosition` prop on `NumberInput` has been removed due to problems with the underlying
  implementation. Support for incrementing buttons on NumberInputs will be re-considered for future
  versions of Hoist.

### 🎁 New Features

* `TextInput` on desktop now supports an `enableClear` property to allow easy addition of a clear
  button at the right edge of the component.
* `TabContainer` enhancements:
  * An `omit` property can now be passed in the tab configs passed to the `TabContainerModel`
    constructor to conditionally exclude a tab from the container
  * Each `TabModel` can now be retrieved by id via the new `getTabById` method on
    `TabContainerModel`.
  * `TabModel.title` can now be changed at runtime.
  * `TabModel` now supports the following properties, which can be changed at runtime or set via the
    config:
    * `disabled` - applies a disabled style in the switcher and blocks navigation to the tab via
      user click, routing, or the API.
    * `excludeFromSwitcher` - removes the tab from the switcher, but the tab can still be navigated
      to programmatically or via routing.
* `MultiFieldRenderer` `multiFieldConfig` now supports a `delimiter` property to separate
  consecutive SubFields.
* `MultiFieldRenderer` SubFields now support a `position` property, to allow rendering in either the
  top or bottom row.
* `StoreCountLabel` now supports a new 'includeChildren' prop to control whether or not children
  records are included in the count. By default this is `false`.
* `Checkbox` now supports a `displayUnsetState` prop which may be used to display a visually
  distinct state for null values.
* `Select` now renders with a checkbox next to the selected item in its dropdown menu, instead of
  relying on highlighting. A new `hideSelectedOptionCheck` prop is available to disable.
* `RestGridModel` supports a `readonly` property.
* `DimensionChooser`, various `HoistInput` components, `Toolbar` and `ToolbarSeparator` have been
  added to the mobile component library.
* Additional environment enums for UAT and BCP, added to Hoist Core 5.4.0, are supported in the
  application footer.

### 🐞 Bug Fixes

* `NumberInput` will no longer immediately convert its shorthand value (e.g. "3m") into numeric form
  while the user remains focused on the input.
* Grid `actionCol` columns no longer render Button components for each action, relying instead on
  plain HTML / CSS markup for a significant performance improvement when there are many rows and/or
  actions per row.
* Grid exports more reliably include the appropriate file extension.
* `Select` will prevent an `<esc>` keypress from bubbling up to parent components only when its menu
  is open. (In that case, the component assumes escape was pressed to close its menu and captures
  the keypress, otherwise it should leave it alone and let it e.g. close a parent popover).

[Commit Log](https://github.com/xh/hoist-react/compare/v16.0.1...v17.0.0)

## v16.0.1 - 2018-12-12

### 🐞 Bug Fixes

* Fix to FeedbackForm allowing attempted submission with an empty message.

[Commit Log](https://github.com/xh/hoist-react/compare/v16.0.0...v16.0.1)


## v16.0.0

### 🎁 New Features

* Support for ComboBoxes and Dropdowns have been improved dramatically, via a new `Select` component
  based on react-select.
* The ag-Grid based `Grid` and `GridModel` are now available on both mobile and desktop. We have
  also added new support for multi-row/multi-field columns via the new `multiFieldRenderer` renderer
  function.
* The app initialization lifecycle has been restructured so that no App classes are constructed
  until Hoist is fully initialized.
* `Column` now supports an optional `rowHeight` property.
* `Button` now defaults to 'minimal' mode, providing a much lighter-weight visual look-and-feel to
  HoistApps. `Button` also implements `@LayoutSupport`.
* Grouping state is now saved by the grid state support on `GridModel`.
* The Hoist `DimChooser` component has been ported to hoist-react.
* `fetchService` now supports an `autoAbortKey` in its fetch methods. This can be used to
  automatically cancel obsolete requests that have been superseded by more recent variants.
* Support for new `clickableLabel` property on `FormField`.
* `RestForm` now supports a read-only view.
* Hoist now supports automatic tracking of app/page load times.

### 💥 Breaking Changes

* The new location for the cross-platform grid component is `@xh/hoist/cmp/grid`. The `columns`
  package has also moved under a new sub-package in this location.
* Hoist top-level App Structure has changed in order to improve consistency of the Model-View
  conventions, to improve the accessibility of services, and to support the improvements in app
  initialization mentioned above:
  - `XH.renderApp` now takes a new `AppSpec` configuration.
  - `XH.app` is now `XH.appModel`.
  - All services are installed directly on `XH`.
  - `@HoistApp` is now `@HoistAppModel`
* `RecordAction` has been substantially refactored and improved. These are now typically immutable
  and may be shared.
  - `prepareFn` has been replaced with a `displayFn`.
  - `actionFn` and `displayFn` now take a single object as their parameter.
* The `hide` property on `Column` has been changed to `hidden`.
* The `ColChooserButton` has been moved from the incorrect location `@xh/hoist/cmp/grid` to
  `@xh/hoist/desktop/cmp/button`. This is a desktop-only component. Apps will have to adjust these
  imports.
* `withDefaultTrue` and `withDefaultFalse` in `@xh/hoist/utils/js` have been removed. Use
  `withDefault` instead.
* `CheckBox` has been renamed `Checkbox`


### ⚙️ Technical

* ag-Grid has been upgraded to v19.1
* mobx has been upgraded to v5.6
* React has been upgraded to v16.6
* Allow browsers with proper support for Proxy (e.g Edge) to access Hoist Applications.


### 🐞 Bug Fixes

* Extensive. See full change list below.

[Commit Log](https://github.com/xh/hoist-react/compare/v15.1.2...v16.0.0)


## v15.1.2

🛠 Hotfix release to MultiSelect to cap the maximum number of options rendered by the drop-down
list. Note, this component is being replaced in Hoist v16 by the react-select library.

[Commit Log](https://github.com/xh/hoist-react/compare/v15.1.1...v15.1.2)

## v15.1.1

### 🐞 Bug Fixes

* Fix to minimal validation mode for FormField disrupting input focus.
* Fix to JsonInput disrupting input focus.

### ⚙️ Technical

* Support added for TLBR-style notation when specifying margin/padding via layoutSupport - e.g.
  box({margin: '10 20 5 5'}).
* Tweak to lockout panel message when the user has no roles.

[Commit Log](https://github.com/xh/hoist-react/compare/v15.1.0...v15.1.1)


## v15.1.0

### 🎁 New Features

* The FormField component takes a new minimal prop to display validation errors with a tooltip only
  as opposed to an inline message string. This can be used to help reduce shifting / jumping form
  layouts as required.
* The admin-only user impersonation toolbar will now accept new/unknown users, to support certain
  SSO application implementations that can create users on the fly.

### ⚙️ Technical

* Error reporting to server w/ custom user messages is disabled if the user is not known to the
  client (edge case with errors early in app lifecycle, prior to successful authentication).

[Commit Log](https://github.com/xh/hoist-react/compare/v15.0.0...v15.1.0)


## v15.0.0

### 💥 Breaking Changes

* This update does not require any application client code changes, but does require updating the
  Hoist Core Grails plugin to >= 5.0. Hoist Core changes to how application roles are loaded and
  users are authenticated required minor changes to how JS clients bootstrap themselves and load
  user data.
* The Hoist Core HoistImplController has also been renamed to XhController, again requiring Hoist
  React adjustments to call the updated /xh/ paths for these (implementation) endpoints. Again, no
  app updates required beyond taking the latest Hoist Core plugin.

[Commit Log](https://github.com/xh/hoist-react/compare/v14.2.0...v15.0.0)


## v14.2.0

### 🎁 New Features

* Upgraded hoist-dev-utils to 3.0.3. Client builds now use the latest Webpack 4 and Babel 7 for
  noticeably faster builds and recompiles during CI and at development time.
* GridModel now has a top-level agColumnApi property to provide a direct handle on the ag-Grid
  Column API object.

### ⚙️ Technical

* Support for column groups strengthened with the addition of a dedicated ColumnGroup sibling class
  to Column. This includes additional internal refactoring to reduce unnecessary cloning of Column
  configurations and provide a more managed path for Column updates. Public APIs did not change.
  (#694)

### 📚 Libraries

* Blueprint Core `3.6.1 -> 3.7.0`
* Blueprint Datetime `3.2.0 -> 3.3.0`
* Fontawesome `5.3.x -> 5.4.x`
* MobX `5.1.2 -> 5.5.0`
* Router5 `6.5.0 -> 6.6.0`

[Commit Log](https://github.com/xh/hoist-react/compare/v14.1.3...v14.2.0)


## v14.1.3

### 🐞 Bug Fixes

* Ensure JsonInput reacts properly to value changes.

### ⚙️ Technical

* Block user pinning/unpinning in Grid via drag-and-drop - pending further work via #687.
* Support "now" as special token for dateIs min/max validation rules.
* Tweak grouped grid row background color.

[Commit Log](https://github.com/xh/hoist-react/compare/v14.1.1...v14.1.3)


## v14.1.1

### 🐞 Bug Fixes

* Fixes GridModel support for row-level grouping at same time as column grouping.

[Commit Log](https://github.com/xh/hoist-react/compare/v14.1.0...v14.1.1)


## v14.1.0

### 🎁 New Features

* GridModel now supports multiple levels of row grouping. Pass the public setGroupBy() method an
  array of string column IDs, or a falsey value / empty array to ungroup. Note that the public and
  observable groupBy property on GridModel will now always be an array, even if the grid is not
  grouped or has only a single level of grouping.
* GridModel exposes public expandAll() and collapseAll() methods for grouped / tree grids, and
  StoreContextMenu supports a new "expandCollapseAll" string token to insert context menu items.
  These are added to the default menu, but auto-hide when the grid is not in a grouped state.
* The Grid component provides a new onKeyDown prop, which takes a callback and will fire on any
  keypress targeted within the Grid. Note such a handler is not provided directly by ag-Grid.
* The Column class supports pinned as a top-level config. Supports passing true to pin to the left.

### 🐞 Bug Fixes

* Updates to Grid column widths made via ag-Grid's "autosize to fit" API are properly persisted to
  grid state.

[Commit Log](https://github.com/xh/hoist-react/compare/v14.0.0...v14.1.0)


## v14.0.0

* Along with numerous bug fixes, v14 brings with it a number of important enhancements for grids,
  including support for tree display, 'action' columns, and absolute value sorting. It also includes
  some new controls and improvement to focus display.

### 💥 Breaking Changes

* The signatures of the Column.elementRenderer and Column.renderer have been changed to be
  consistent with each other, and more extensible. Each takes two arguments -- the value to be
  rendered, and a single bundle of metadata.
* StoreContextMenuAction has been renamed to RecordAction. Its action property has been renamed to
  actionFn for consistency and clarity.
* LocalStore : The method LocalStore.processRawData no longer takes an array of all records, but
  instead takes just a single record. Applications that need to operate on all raw records in bulk
  should do so before presenting them to LocalStore. Also, LocalStores template methods for override
  have also changed substantially, and sub-classes that rely on these methods will need to be
  adjusted accordingly.

### 🎁 New Features

#### Grid

* The Store API now supports hierarchical datasets. Applications need to simply provide raw data for
  records with a "children" property containing the raw data for their children.
* Grid supports a 'TreeGrid' mode. To show a tree grid, bind the GridModel to a store containing
  hierarchical data (as above), set treeMode: true on the GridModel, and specify a column to display
  the tree controls (isTreeColumn: true)
* Grid supports absolute sorting for numerical columns. Specify absSort: true on your column config
  to enable. Clicking the grid header will now cycle through ASC > DESC > DESC (abs) sort modes.
* Grid supports an 'Actions' column for one-click record actions. See cmp/desktop/columns/actionCol.
* A new showHover prop on the desktop Grid component will highlight the hovered row with default
  styling. A new GridModel.rowClassFn callback was added to support per-row custom classes based on
  record data.
* A new ExportFormat.LONG_TEXT format has been added, along with a new Column.exportWidth config.
  This supports exporting columns that contain long text (e.g. notes) as multi-line cells within
  Excel.

#### Other Components

* RadioInput and ButtonGroupInput have been added to the desktop/cmp/form package.
* DateInput now has support for entering and displaying time values.
* NumberInput displays its unformatted value when focused.
* Focused components are now better highlighted, with additional CSS vars provided to customize as
  needed.

### 🐞 Bug Fixes

* Calls to GridModel.setGroupBy() work properly not only on the first, but also all subsequent calls
  (#644).
* Background / style issues resolved on several input components in dark theme (#657).
* Grid context menus appear properly over other floating components.

### 📚 Libraries

* React `16.5.1 -> 16.5.2`
* router5 `6.4.2 -> 6.5.0`
* CodeMirror, Highcharts, and MobX patch updates

[Commit Log](https://github.com/xh/hoist-react/compare/v13.0.0...v14.0.0)


## v13.0.0

🍀Lucky v13 brings with it a number of enhancements for forms and validation, grouped column support
in the core Grid API, a fully wrapped MultiSelect component, decorator syntax adjustments, and a
number of other fixes and enhancements.

It also includes contributions from new ExHI team members Arjun and Brendan. 🎉

### 💥 Breaking Changes

* The core `@HoistComponent`, `@HoistService`, and `@HoistModel` decorators are **no longer
  parameterized**, meaning that trailing `()` should be removed after each usage. (#586)
* The little-used `hoistComponentFactory()` method was also removed as a further simplification
  (#587).
* The `HoistField` superclass has been renamed to `HoistInput` and the various **desktop form
  control components have been renamed** to match (55afb8f). Apps using these components (which will
  likely be most apps) will need to adapt to the new names.
  * This was done to better distinguish between the input components and the upgraded Field concept
    on model classes (see below).

### 🎁 New Features

⭐️ **Forms and Fields** have been a major focus of attention, with support for structured data
fields added to Models via the `@FieldSupport` and `@field()` decorators.
* Models annotated with `@FieldSupport` can decorate member properties with `@field()`, making those
  properties observable and settable (with a generated `setXXX()` method).
* The `@field()` decorators themselves can be passed an optional display label string as well as
  zero or more *validation rules* to define required constraints on the value of the field.
* A set of predefined constraints is provided within the toolkit within the `/field/` package.
* Models using `FieldSupport` should be sure to call the `initFields()` method installed by the
  decorator within their constructor. This method can be called without arguments to generally
  initialize the field system, or it can be passed an object of field names to initial/default
  values, which will set those values on the model class properties and provide change/dirty
  detection and the ability to "reset" a form.
* A new `FormField` UI component can be used to wrap input components within a form. The `FormField`
  wrapper can accept the source model and field name, and will apply those to its child input. It
  leverages the Field model to automatically display a label, indicate required fields, and print
  validation error messages. This new component should be the building-block for most non-trivial
  forms within an application.

Other enhancements include:
* **Grid columns can be grouped**, with support for grouping added to the grid state management
  system, column chooser, and export manager (#565). To define a column group, nest column
  definitions passed to `GridModel.columns` within a wrapper object of the form `{headerName: 'My
  group', children: [...]}`.

(Note these release notes are incomplete for this version.)

[Commit Log](https://github.com/xh/hoist-react/compare/v12.1.2...v13.0.0)


## v12.1.2

### 🐞 Bug Fixes

* Fix casing on functions generated by `@settable` decorator
  (35c7daa209a4205cb011583ebf8372319716deba).

[Commit Log](https://github.com/xh/hoist-react/compare/v12.1.1...v12.1.2)


## v12.1.1

### 🐞 Bug Fixes

* Avoid passing unknown HoistField component props down to Blueprint select/checkbox controls.

### 📚 Libraries

* Rollback update of `@blueprintjs/select` package `3.1.0 -> 3.0.0` - this included breaking API
  changes and will be revisited in #558.

[Commit Log](https://github.com/xh/hoist-react/compare/v12.1.0...v12.1.1)


## v12.1.0

### 🎁 New Features

* New `@bindable` and `@settable` decorators added for MobX support. Decorating a class member
  property with `@bindable` makes it a MobX `@observable` and auto-generates a setter method on the
  class wrapped in a MobX `@action`.
* A `fontAwesomeIcon` element factory is exported for use with other FA icons not enumerated by the
  `Icon` class.
* CSS variables added to control desktop Blueprint form control margins. These remain defaulted to
  zero, but now within CSS with support for variable overrides. A Blueprint library update also
  brought some changes to certain field-related alignment and style properties. Review any form
  controls within apps to ensure they remain aligned as desired
  (8275719e66b4677ec5c68a56ccc6aa3055283457 and df667b75d41d12dba96cbd206f5736886cb2ac20).

### 🐞 Bug Fixes

* Grid cells are fully refreshed on a data update, ensuring cell renderers that rely on data other
  than their primary display field are updated (#550).
* Grid auto-sizing is run after a data update, ensuring flex columns resize to adjust for possible
  scrollbar visibility changes (#553).
* Dropdown fields can be instantiated with fewer required properties set (#541).

### 📚 Libraries

* Blueprint `3.0.1 -> 3.4.0`
* FontAwesome `5.2.0 -> 5.3.0`
* CodeMirror `5.39.2 -> 5.40.0`
* MobX `5.0.3 -> 5.1.0`
* router5 `6.3.0 -> 6.4.2`
* React `16.4.1 -> 16.4.2`

[Commit Log](https://github.com/xh/hoist-react/compare/v12.0.0...v12.1.0)


## v12.0.0

Hoist React v12 is a relatively large release, with multiple refactorings around grid columns,
`elemFactory` support, classNames, and a re-organization of classes and exports within `utils`.

### 💥 Breaking Changes

#### ⭐️ Grid Columns

**A new `Column` class describes a top-level API for columns and their supported options** and is
intended to be a cross-platform layer on top of ag-Grid and TBD mobile grid implementations.
* The desktop `GridModel` class now accepts a collection of `Column` configuration objects to define
  its available columns.
* Columns may be configured with `flex: true` to cause them to stretch all available horizontal
  space within a grid, sharing it equally with any other flex columns. However note that this should
  be used sparingly, as flex columns have some deliberate limitations to ensure stable and
  consistent behavior. Most noticeably, they cannot be resized directly by users. Often, a best
  practice will be to insert an `emptyFlexCol` configuration as the last column in a grid - this
  will avoid messy-looking gaps in the layout while not requiring a data-driven column be flexed.
* User customizations to column widths are now saved if the GridModel has been configured with a
  `stateModel` key or model instance - see `GridStateModel`.
* Columns accept a `renderer` config to format text or HTML-based output. This is a callback that is
  provided the value, the row-level record, and a metadata object with the column's `colId`. An
  `elementRenderer` config is also available for cells that should render a Component.
* An `agOptions` config key continues to provide a way to pass arbitrary options to the underlying
  ag-Grid instance (for desktop implementations). This is considered an "escape hatch" and should be
  used with care, but can provide a bridge to required ag-Grid features as the Hoist-level API
  continues to develop.
* The "factory pattern" for Column templates / defaults has been removed, replaced by a simpler
  approach that recommends exporting simple configuration partials and spreading them into
  instance-specific column configs.
* See 0798f6bb20092c59659cf888aeaf9ecb01db52a6 for primary commit.

#### ⭐️ Element Factory, LayoutSupport, BaseClassName

Hoist provides core support for creating components via a factory pattern, powered by the `elem()`
and `elemFactory()` methods. This approach remains the recommended way to instantiate component
elements, but was **simplified and streamlined**.
* The rarely used `itemSpec` argument was removed (this previously applied defaults to child items).
* Developers can now also use JSX to instantiate all Hoist-provided components while still taking
  advantage of auto-handling for layout-related properties provided by the `LayoutSupport` mixin.
  * HoistComponents should now spread **`...this.getLayoutProps()`** into their outermost rendered
    child to enable promotion of layout properties.
* All HoistComponents can now specify a **baseClassName** on their component class and should pass
  `className: this.getClassName()` down to their outermost rendered child. This allows components to
  cleanly layer on a base CSS class name with any instance-specific classes.
* See 8342d3870102ee9bda4d11774019c4928866f256 for primary commit.

#### ⭐️ Panel resizing / collapsing

**The `Panel` component now takes a `sizingModel` prop to control and encapsulate newly built-in
resizing and collapsing behavior** (#534).
* See the `PanelSizingModel` class for configurable details, including continued support for saving
  sizing / collapsed state as a user preference.
* **The standalone `Resizable` component was removed** in favor of the improved support built into
  Panel directly.

#### Other

* Two promise-related models have been combined into **a new, more powerful `PendingTaskModel`**,
  and the `LoadMask` component has been removed and consolidated into `Mask`
  (d00a5c6e8fc1e0e89c2ce3eef5f3e14cb842f3c8).
  * `Panel` now exposes a single `mask` prop that can take either a configured `mask` element or a
    simple boolean to display/remove a default mask.
* **Classes within the `utils` package have been re-organized** into more standardized and scalable
  namespaces. Imports of these classes will need to be adjusted.

### 🎁 New Features

* **The desktop Grid component now offers a `compact` mode** with configurable styling to display
  significantly more data with reduced padding and font sizes.
* The top-level `AppBar` refresh button now provides a default implementation, calling a new
  abstract `requestRefresh()` method on `HoistApp`.
* The grid column chooser can now be configured to display its column groups as initially collapsed,
  for especially large collections of columns.
* A new `XH.restoreDefaultsAsync()` method provides a centralized way to wipe out user-specific
  preferences or customizations (#508).
* Additional Blueprint `MultiSelect`, `Tag`, and `FormGroup` controls re-exported.

### 🐞 Bug Fixes

* Some components were unintentionally not exporting their Component class directly, blocking JSX
  usage. All components now export their class.
* Multiple fixes to `DayField` (#531).
* JsonField now responds properly when switching from light to dark theme (#507).
* Context menus properly filter out duplicated separators (#518).

[Commit Log](https://github.com/xh/hoist-react/compare/v11.0.0...v12.0.0)


## v11.0.0

### 💥 Breaking Changes

* **Blueprint has been upgraded to the latest 3.x release.** The primary breaking change here is the
  renaming of all `pt-` CSS classes to use a new `bp3-` prefix. Any in-app usages of the BP
  selectors will need to be updated. See the
  [Blueprint "What's New" page](http://blueprintjs.com/docs/#blueprint/whats-new-3.0).
* **FontAwesome has been upgraded to the latest 5.2 release.** Only the icons enumerated in the
  Hoist `Icon` class are now registered via the FA `library.add()` method for inclusion in bundled
  code, resulting in a significant reduction in bundle size. Apps wishing to use other FA icons not
  included by Hoist must import and register them - see the
  [FA React Readme](https://github.com/FortAwesome/react-fontawesome/blob/master/README.md) for
  details.
* **The `mobx-decorators` dependency has been removed** due to lack of official support for the
  latest MobX update, as well as limited usage within the toolkit. This package was primarily
  providing the optional `@setter` decorator, which should now be replaced as needed by dedicated
  `@action` setter methods (19cbf86138499bda959303e602a6d58f6e95cb40).

### 🎁 Enhancements

* `HoistComponent` now provides a `getClassNames()` method that will merge any `baseCls` CSS class
  names specified on the component with any instance-specific classes passed in via props (#252).
  * Components that wish to declare and support a `baseCls` should use this method to generate and
    apply a combined list of classes to their outermost rendered elements (see `Grid`).
  * Base class names have been added for relevant Hoist-provided components - e.g. `.xh-panel` and
    `.xh-grid`. These will be appended to any instance class names specified within applications and
    be available as public CSS selectors.
* Relevant `HoistField` components support inline `leftIcon` and `rightElement` props. `DayField`
  adds support for `minDay / maxDay` props.
* Styling for the built-in ag-Grid loading overlay has been simplified and improved (#401).
* Grid column definitions can now specify an `excludeFromExport` config to drop them from
  server-generated Excel/CSV exports (#485).

### 🐞 Bug Fixes

* Grid data loading and selection reactions have been hardened and better coordinated to prevent
  throwing when attempting to set a selection before data has been loaded (#484).

### 📚 Libraries

* Blueprint `2.x -> 3.x`
* FontAwesome `5.0.x -> 5.2.x`
* CodeMirror `5.37.0 -> 5.39.2`
* router5 `6.2.4 -> 6.3.0`

[Commit Log](https://github.com/xh/hoist-react/compare/v10.0.1...v11.0.0)


## v10.0.1

### 🐞 Bug Fixes

* Grid `export` context menu token now defaults to server-side 'exportExcel' export.
  * Specify the `exportLocal` token to return a menu item for local ag-Grid export.
* Columns with `field === null` skipped for server-side export (considered spacer / structural
  columns).

## v10.0.0

### 💥 Breaking Changes

* **Access to the router API has changed** with the `XH` global now exposing `router` and
  `routerState` properties and a `navigate()` method directly.
* `ToastManager` has been deprecated. Use `XH.toast` instead.
* `Message` is no longer a public class (and its API has changed). Use `XH.message/confirm/alert`
  instead.
* Export API has changed. The Built-in grid export now uses more powerful server-side support. To
  continue to use local AG based export, call method `GridModel.localExport()`. Built-in export
  needs to be enabled with the new property on `GridModel.enableExport`. See `GridModel` for more
  details.

### 🎁 Enhancements

* New Mobile controls and `AppContainer` provided services (impersonation, about, and version bars).
* Full-featured server-side Excel export for grids.

### 🐞 Bug Fixes

* Prevent automatic zooming upon input focus on mobile devices (#476).
* Clear the selection when showing the context menu for a record which is not already selected
  (#469).
* Fix to make lockout script readable by Compatibility Mode down to IE5.

### 📚 Libraries

* MobX `4.2.x -> 5.0.x`

[Commit Log](https://github.com/xh/hoist-react/compare/v9.0.0...v10.0.0)


## v9.0.0

### 💥 Breaking Changes

* **Hoist-provided mixins (decorators) have been refactored to be more granular and have been broken
  out of `HoistComponent`.**
  * New discrete mixins now exist for `LayoutSupport` and `ContextMenuSupport` - these should be
    added directly to components that require the functionality they add for auto-handling of
    layout-related props and support for showing right-click menus. The corresponding options on
    `HoistComponent` that used to enable them have been removed.
  * For consistency, we have also renamed `EventTarget -> EventSupport` and `Reactive ->
    ReactiveSupport` mixins. These both continue to be auto-applied to HoistModel and HoistService
    classes, and ReactiveSupport enabled by default in HoistComponent.
* **The Context menu API has changed.** The `ContextMenuSupport` mixin now specifies an abstract
  `getContextMenuItems()` method for component implementation (replacing the previous
  `renderContextMenu()` method). See the new [`ContextMenuItem` class for what these items support,
  as well as several static default items that can be used.
  * The top-level `AppContainer` no longer provides a default context menu, instead allowing the
    browser's own context menu to show unless an app / component author has implemented custom
    context-menu handling at any level of their component hierarchy.

### 🐞 Bug Fixes

* TabContainer active tab can become out of sync with the router state (#451)
  * ⚠️ Note this also involved a change to the `TabContainerModel` API - `activateTab()` is now the
    public method to set the active tab and ensure both the tab and the route land in the correct
    state.
* Remove unintended focused cell borders that came back with the prior ag-Grid upgrade.

[Commit Log](https://github.com/xh/hoist-react/compare/v8.0.0...v9.0.0)


## v8.0.0

Hoist React v8 brings a big set of improvements and fixes, some API and package re-organizations,
and ag-Grid upgrade, and more. 🚀

### 💥 Breaking Changes

* **Component package directories have been re-organized** to provide better symmetry between
  pre-existing "desktop" components and a new set of mobile-first component. Current desktop
  applications should replace imports from `@xh/hoist/cmp/xxx` with `@xh/hoist/desktop/cmp/xxx`.
  * Important exceptions include several classes within `@xh/hoist/cmp/layout/`, which remain
    cross-platform.
  * `Panel` and `Resizable` components have moved to their own packages in
    `@xh/hoist/desktop/cmp/panel` and `@xh/hoist/desktop/cmp/resizable`.
* **Multiple changes and improvements made to tab-related APIs and components.**
  * The `TabContainerModel` constructor API has changed, notably `children` -> `tabs`, `useRoutes`
    -> `route` (to specify a starting route as a string) and `switcherPosition` has moved from a
    model config to a prop on the `TabContainer` component.
  * `TabPane` and `TabPaneModel` have been renamed `Tab` and `TabModel`, respectively, with several
    related renames.
* **Application entry-point classes decorated with `@HoistApp` must implement the new getter method
  `containerClass()`** to specify the platform specific component used to wrap the app's
  `componentClass`.
  * This will typically be `@xh/hoist/[desktop|mobile]/AppContainer` depending on platform.

### 🎁 New Features

* **Tab-related APIs re-worked and improved**, including streamlined support for routing, a new
  `tabRenderMode` config on `TabContainerModel`, and better naming throughout.
* **Ag-grid updated to latest v18.x** - now using native flex for overall grid layout and sizing
  controls, along with multiple other vendor improvements.
* Additional `XH` API methods exposed for control of / integration with Router5.
* The core `@HoistComponent` decorated now installs a new `isDisplayed` getter to report on
  component visibility, taking into account the visibility of its ancestors in the component tree.
* Mobile and Desktop app package / component structure made more symmetrical (#444).
* Initial versions of multiple new mobile components added to the toolkit.
* Support added for **`IdleService` - automatic app suspension on inactivity** (#427).
* Hoist wrapper added for the low-level Blueprint **button component** - provides future hooks into
  button customizations and avoids direct BP import (#406).
* Built-in support for collecting user feedback via a dedicated dialog, convenient XH methods and
  default appBar button (#379).
* New `XH.isDevelopmentMode` constant added, true when running in local Webpack dev-server mode.
* CSS variables have been added to customize and standardize the Blueprint "intent" based styling,
  with defaults adjusted to be less distracting (#420).

### 🐞 Bug Fixes

* Preference-related events have been standardized and bugs resolved related to pushAsync() and the
  `prefChange` event (ee93290).
* Admin log viewer auto-refreshes in tail-mode (#330).
* Distracting grid "loading" overlay removed (#401).
* Clipboard button ("click-to-copy" functionality) restored (#442).

[Commit Log](https://github.com/xh/hoist-react/compare/v7.2.0...v8.0.0)

## v7.2.0

### 🎁 New Features

+ Admin console grids now outfitted with column choosers and grid state. #375
+ Additional components for Onsen UI mobile development.

### 🐞 Bug Fixes

+ Multiple improvements to the Admin console config differ. #380 #381 #392

[Commit Log](https://github.com/xh/hoist-react/compare/v7.1.0...v7.2.0)

## v7.1.0

### 🎁 New Features

* Additional kit components added for Onsen UI mobile development.

### 🐞 Bug Fixes

* Dropdown fields no longer default to `commitOnChange: true` - avoiding unexpected commits of
  type-ahead query values for the comboboxes.
* Exceptions thrown from FetchService more accurately report the remote host when unreachable, along
  with some additional enhancements to fetch exception reporting for clarity.

[Commit Log](https://github.com/xh/hoist-react/compare/v7.0.0...v7.1.0)

## v7.0.0

### 💥 Breaking Changes

* **Restructuring of core `App` concept** with change to new `@HoistApp` decorator and conventions
  around defining `App.js` and `AppComponent.js` files as core app entry points. `XH.app` now
  installed to provide access to singleton instance of primary app class. See #387.

### 🎁 New Features

* **Added `AppBar` component** to help further standardize a pattern for top-level application
  headers.
* **Added `SwitchField` and `SliderField`** form field components.
* **Kit package added for Onsen UI** - base component library for mobile development.
* **Preferences get a group field for better organization**, parity with AppConfigs. (Requires
  hoist-core 3.1.x.)

### 🐞 Bug Fixes

* Improvements to `Grid` component's interaction with underlying ag-Grid instance, avoiding extra
  renderings and unwanted loss of state. 03de0ae7

[Commit Log](https://github.com/xh/hoist-react/compare/v6.0.0...v7.0.0)


## v6.0.0

### 💥 Breaking Changes

* API for `MessageModel` has changed as part of the feature addition noted below, with `alert()` and
  `confirm()` replaced by `show()` and new `XH` convenience methods making the need for direct calls
  rare.
* `TabContainerModel` no longer takes an `orientation` prop, replaced by the more flexible
  `switcherPosition` as noted below.

### 🎁 New Features

* **Initial version of grid state** now available, supporting easy persistence of user grid column
  selections and sorting. The `GridModel` constructor now takes a `stateModel` argument, which in
  its simplest form is a string `xhStateId` used to persist grid state to local storage. See the
  `GridStateModel` class for implementation details. #331
* The **Message API** has been improved and simplified, with new `XH.confirm()` and `XH.alert()`
  methods providing an easy way to show pop-up alerts without needing to manually construct or
  maintain a `MessageModel`. #349
* **`TabContainer` components can now be controlled with a remote `TabSwitcher`** that does not need
  to be directly docked to the container itself. Specify `switcherPosition:none` on the
  `TabContainerModel` to suppress showing the switching affordance on the tabs themselves and
  instantiate a `TabSwitcher` bound to the same model to control a tabset from elsewhere in the
  component hierarchy. In particular, this enabled top-level application tab navigation to move up
  into the top toolbar, saving vertical space in the layout. #368
* `DataViewModel` supports an `emptyText` config.

### 🐞 Bugfixes

* Dropdown fields no longer fire multiple commit messages, and no longer commit partial entries
  under some circumstances. #353 and #354
* Grids resizing fixed when shrinking the containing component. #357

[Commit Log](https://github.com/xh/hoist-react/compare/v5.0.0...v6.0.0)


## v5.0.0

### 💥 Breaking Changes

* **Multi environment configs have been unwound** See these release notes/instructions for how to
  migrate: https://github.com/xh/hoist-core/releases/tag/release-3.0.0
* **Breaking change to context menus in dataviews and grids not using the default context menu:**
  StoreContextMenu no longer takes an array of items as an argument to its constructor. Instead it
  takes a configuration object with an ‘items’ key that will point to any current implementation’s
  array of items. This object can also contain an optional gridModel argument which is intended to
  support StoreContextMenuItems that may now be specified as known ‘hoist tokens’, currently limited
  to a ‘colChooser’ token.

### 🎁 New Features

* Config differ presents inline view, easier to read diffs now.
* Print Icon added!

### 🐞 Bugfixes

* Update processFailedLoad to loadData into gridModel store, Fixes #337
* Fix regression to ErrorTracking. Make errorTrackingService safer/simpler to call at any point in
  life-cycle.
* Fix broken LocalStore state.
* Tweak flex prop for charts. Side by side charts in a flexbox now auto-size themselves! Fixes #342
* Provide token parsing for storeContextMenus. Context menus are all grown up! Fixes #300

## v4.0.1

### 🐞 Bugfixes

* DataView now properly re-renders its items when properties on their records change (and the ID
  does not)


## v4.0.0

### 💥 Breaking Changes

* **The `GridModel` selection API has been reworked for clarity.** These models formerly exposed
  their selectionModel as `grid.selection` - now that getter returns the selected records. A new
  `selectedRecord` getter is also available to return a single selection, and new string shortcut
  options are available when configuring GridModel selection behavior.
* **Grid components can now take an `agOptions` prop** to pass directly to the underlying ag-grid
  component, as well as an `onRowDoubleClicked` handler function.
  16be2bfa10e5aab4ce8e7e2e20f8569979dd70d1

### 🎁 New Features

* Additional core components have been updated with built-in `layoutSupport`, allowing developers to
  set width/height/flex and other layout properties directly as top-level props for key comps such
  as Grid, DataView, and Chart. These special props are processed via `elemFactory` into a
  `layoutConfig` prop that is now passed down to the underlying wrapper div for these components.
  081fb1f3a2246a4ff624ab123c6df36c1474ed4b

### 🐞 Bugfixes

* Log viewer tail mode now working properly for long log files - #325


## v3.0.1

### 🐞 Bugfixes

* FetchService throws a dedicated exception when the server is unreachable, fixes a confusing
  failure case detailed in #315


## v3.0.0

### 💥 Breaking Changes

* **An application's `AppModel` class must now implement a new `checkAccess()` method.** This method
  is passed the current user, and the appModel should determine if that user should see the UI and
  return an object with a `hasAccess` boolean and an optional `message` string. For a return with
  `hasAccess: false`, the framework will render a lockout panel instead of the primary UI.
  974c1def99059f11528c476f04e0d8c8a0811804
  * Note that this is only a secondary level of "security" designed to avoid showing an unauthorized
    user a confusing / non-functional UI. The server or any other third-party data sources must
    always be the actual enforcer of access to data or other operations.
* **We updated the APIs for core MobX helper methods added to component/model/service classes.** In
  particular, `addReaction()` was updated to take a more declarative / clear config object.
  8169123a4a8be6940b747e816cba40bd10fa164e
  * See Reactive.js - the mixin that provides this functionality.

### 🎁 New Features

* Built-in client-side lockout support, as per above.

### 🐞 Bugfixes

* None

------------------------------------------

Copyright © 2021 Extremely Heavy Industries Inc. - all rights reserved

------------------------------------------

📫☎️🌎 info@xh.io | https://xh.io/contact<|MERGE_RESOLUTION|>--- conflicted
+++ resolved
@@ -4,26 +4,14 @@
 
 ### 🎁 New Features
 
-<<<<<<< HEAD
-* Column-level filtering is now official supported for desktop grids:
-  + `GridModel` now has a `filterModel` config, which accepts a config for the new `GridFilterModel`
-    or a boolean `true` to create the default `GridFilterModel`. `GridFilterModel` is designed to be
-    analogous to `FilterChooserModel`.
-  + New `Column.filterable` to enable a column-level filter affordance in the column header. Note
-    the that the `GridModel` must have a `filterModel`. The filter control offers two tabs - a
-    "Values" tab for enumerative, value-based filter, and a "Custom" tab to build complex filtering
-    queries with multiple clauses.
-+ Cube `View` now accepts a `loadModel` property - pass to `Cube.createView()` to link view updates
-  to a `PendingTaskModel`. If `loadModel` is not provided, the `View` will create one.
-
-### 💥 Breaking Changes
-
-* `FilterChooserModel.sourceStore` and `FilterChooserModel.targetStore` have been renamed
-  `FilterChooserModel.valueSource` and `FilterChooserModel.bind` respectively. Furthermore, both
-  configs now support either a `Store` or a cube `View`. This is to provide a common API with the
-  new `GridFilterModel` filtering described above.
-+ `Cube.executeQuery()` has been renamed `Cube.executeQueryAsync()`, and is now asynchronous.
-=======
+* Column-level filtering is now officially supported for desktop grids!
+  * New `GridModel.filterModel` config accepts a config object to customize filtering options, or
+    `true` to enable grid-based filtering with defaults.
+  * New `Column.filterable` config enables a customized header menu with filtering options. The new
+    control offers two tabs - a "Values" tab for an enumerated "set-type" filter and a "Custom" tab
+    to support more complex queries with multiple clauses.
+* Cube `View` now accepts a `loadModel` property - pass to `Cube.createView()` to link view updates
+  to a `PendingTaskModel` and support masking of longer-running aggregations.
 * New `GridAutosizeOptions.includeCollapsedChildren` config controls whether values from collapsed
   (i.e. hidden) child records should be measured when computing column sizes. Default of `false`
   improves autosize performance for large tree grids and should generally match user expectations
@@ -33,24 +21,30 @@
 * Toasts may now be dismissed programmatically - use the new `ToastModel` returned by the
   `XH.toast()` API and its variants.
 
+
+### 💥 Breaking Changes
+
+* `FilterChooserModel.sourceStore` and `FilterChooserModel.targetStore` have been renamed
+  `FilterChooserModel.valueSource` and `FilterChooserModel.bind` respectively. Furthermore, both
+  configs now support either a `Store` or a cube `View`. This is to provide a common API with the
+  new `GridFilterModel` filtering described above.
++ `Cube.executeQuery()` has been renamed `Cube.executeQueryAsync()`, and is now asynchronous.
+
+
 ### 🐞 Bug Fixes
 
 * Inline grid editing supports passing of JSX editor components.
 * `GridExportService` catches any exceptions thrown during export preparation and warns the user
   that something went wrong.
->>>>>>> e73e7f59
 
 ### ⚙️ Technical
 
 * `FetchService` will now actively `abort()` fetch requests that it is abandoning due to its own
   `timeout` option. This allows the browser to release the associated resources associated with
   these requests.
-<<<<<<< HEAD
-=======
 * The `start()` function in `@xh/hoist/promise` has been deprecated. Use `wait()` instead, which can
   now be called without any args to establish a Promise chain and/or introduce a minimal amount of
   asynchronousity.
->>>>>>> e73e7f59
 
 ### ✨ Style
 
