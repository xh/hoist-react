--- conflicted
+++ resolved
@@ -2,10 +2,6 @@
 
 ## v49.0.0-SNAPSHOT - unreleased
 
-<<<<<<< HEAD
-### 🎁 New Features
-* Added `TabContainerModel.refreshContextModel`, allowing apps to programmatically load a TabContainer.
-=======
 ### 🐞 New Features
 
 * Improved desktop `NumberInput`:
@@ -25,6 +21,7 @@
   an "#ERROR" placeholder token in the affected cell.
 * New `xhChangelogConfig.limitToRoles` soft-config allows the in-app changelog (aka release notes)
   to be gated to a subset of users based on their role.
+* Added `TabContainerModel.refreshContextModel`, allowing apps to programmatically load a TabContainer.
 
 ### 💥 Breaking Changes
 
@@ -48,7 +45,6 @@
 
 * `TreeMapModel.valueRenderer` and `heatRenderer` callbacks are now passed the `StoreRecord` as a
   second argument.
->>>>>>> e4acabee
 
 ## v48.0.1 - 2022-04-22
 
