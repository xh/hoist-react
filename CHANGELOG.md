--- conflicted
+++ resolved
@@ -2,21 +2,11 @@
 
 ## v19.0.0-SNAPSHOT (in development / unreleased)
 
-<<<<<<< HEAD
-### 💥 Breaking Changes
-
-* Column definitions are exported from the `grid` package. To update from prior Hoist versions:
-    * Replace imports from '@xh/hoist/cmp/grid/columns' with '@xh/hoist/cmp/grid'
-    * Replace imports from '@xh/hoist/desktop/cmp/columns' with '@xh/hoist/desktop/cmp/grid'
-
-## v18.0.0-rcx
-=======
 ### 🎁 New Features
 
 * `Grid` components take `onCellClicked` and `onCellDoubleClicked` event handlers
 
 ## v18.0.0-rcx (release candidate)
->>>>>>> 51f16862
 
 ### 🎁 New Features
 
