--- conflicted
+++ resolved
@@ -31,7 +31,6 @@
 * Fix `SplitTreeMap` - the default filtering once again splits the map across positive and negative
   values as intended (v29 regression).
 
-<<<<<<< HEAD
 ### ⚙️ Technical
 
 * The default row heights for Hoist `AgGrid` and `Grid` components are now defined within static
@@ -41,8 +40,6 @@
     a breaking change for any apps that imported the old objects directly (considered unlikely).
 * `FormFields` now check that they are contained in a Hoist `Form`.
 
-=======
->>>>>>> 6643b7df
 ### 📚 Libraries
 
 * @blueprintjs/core `3.22 -> 3.23`
