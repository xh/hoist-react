# Changelog

## v42.0.0-SNAPSHOT - unreleased

### 🎁 New Features
* New `Cube` aggregators `ChildCountAggregator` and `LeafCountAggregator`.
<<<<<<< HEAD
* `RecordAction` now supports a `className` config.

### ✨ Style
* Higher contrast on grid context menus for improved legibility.
=======
* Mobile `NavigatorModel` provides a new "swipe" gesture to go back in the page stack.
This is enabled by default, but may be turned off via the new `swipeToGoBack` prop.
>>>>>>> 2cbb75dc

[Commit Log](https://github.com/xh/hoist-react/compare/v41.2.0...develop)

## v41.2.0 - 2021-07-30

### 🎁 New Features

* New `GridModel.rowClassRules` and `Column.cellClassRules` configs added. Previously apps needed to
  use `agOptions` to dynamically apply and remove CSS classes using either of these options - now
  they are fully supported by Hoist.
  * ⚠ Note that, to avoid conflicts with internal usages of these configs, Hoist will check and
    throw if either is passed via `agOptions`. Apps only need to move their configs to the new
    location - the shape of the rules object does *not* need to change.
* New `GridAutosizeOptions.includeCollapsedChildren` config controls whether values from collapsed
  (i.e. hidden) child records should be measured when computing column sizes. Default of `false`
  improves autosize performance for large tree grids and should generally match user expectations
  around WYSIWYG autosizing.
* New `GridModel.beginEditAsync()` and `endEditAsync()` APIs added to start/stop inline editing.
  * ⚠ Note that - in a minor breaking change - the function form of the `Column.editable` config is
    no longer passed an `agParams` argument, as editing might now begin and need to be evaluated
    outside the context of an AG-Grid event.
* New `GridModel.clicksToEdit` config controls the number of clicks required to trigger
  inline-editing of a grid cell. Default remains 2 (double click ).
* Timeouts are now configurable on grid exports via a new `exportOptions.timeout` config.
* Toasts may now be dismissed programmatically - use the new `ToastModel` returned by the
  `XH.toast()` API and its variants.
* `Form` supports setting readonlyRenderer in `fieldDefaults` prop.
* New utility hook `useCached` provides a more flexible variant of `React.useCallback`.
* Client error reports now include the full URL for additional troubleshooting context.
  * Note apps must update their server-side to `hoist-core v9.3` or greater to persist URLs with
    error reports (although this is _not_ a general or hard requirement for taking this version of
    hoist-react).

### 🐞 Bug Fixes

* Inline grid editing supports passing of JSX editor components.
* `GridExportService` catches any exceptions thrown during export preparation and warns the user
  that something went wrong.
* GridModel with 'disabled' selection no longer shows "ghost" selection when using keyboard.
* Tree grids now style "parent" rows consistently with highlights/borders if requested, even for
  mixed-depth trees where some rows have children at a given level and others do not.

### ⚙️ Technical

* `FetchService` will now actively `abort()` fetch requests that it is abandoning due to its own
  `timeout` option. This allows the browser to release the associated resources associated with
  these requests.
* The `start()` function in `@xh/hoist/promise` has been deprecated. Use `wait()` instead, which can
  now be called without any args to establish a Promise chain and/or introduce a minimal amount of
  asynchronousity.
* ⚠ Note that the raw `AgGrid` component no longer enhances the native keyboard handling provided
  by ag-Grid. All Hoist key handling customizations are now limited to `Grid`.  If you wish to
  provide custom handling in a raw `AgGrid` component, see the example here:
  https://www.ag-grid.com/javascript-grid/row-selection/#example-selection-with-keyboard-arrow-keys


### ✨ Style

* The red and green color values applied in dark mode have been lightened for improved legibility.
* The default `colorSpec` config for number formatters has changed to use new dedicated CSS classes
  and variables.
* New/renamed CSS vars `--xh-grid-selected-row-bg` and `--xh-grid-selected-row-text-color` now used
  to style selected grid rows.
  * ⚠ Note the `--xh-grid-bg-highlight` CSS var has been removed.
* New `.xh-cell--editable` CSS class applied to cells with inline editing enabled.
  * ⚠ Grid CSS class `.xh-invalid-cell` has been renamed to `.xh-cell--invalid` for consistency -
    any app style overrides should update to this new classname.

### 📚 Libraries

* core-js `3.15 -> 3.16`

[Commit Log](https://github.com/xh/hoist-react/compare/v41.1.0...v41.2.0)

## v41.1.0 - 2021-07-23

### 🎁 New Features

* Button to expand / collapse all rows within a tree grid now added by default to the primary tree
  column header. (New `Column.headerHasExpandCollapse` property provided to disable.)
* New `@logWithDebug` annotation provides easy timed logging of method execution (via `withDebug`).
* New `AppSpec.disableXssProtection` config allows default disabling of Field-level XSS protection
  across the app. Intended for secure, internal apps with tight performance tolerances.
* `Constraint` callbacks are now provided with a `record` property when validating Store data and a
  `fieldModel` property when validating Form data.
* New `Badge` component allows a styled badge to be placed inline with text/title, e.g. to show a
  counter or status indicator within a tab title or menu item.
* Updated `TreeMap` color scheme, with a dedicated set of colors for dark mode.
* New XH convenience methods `successToast()`, `warningToast()`, and `dangerToast()` show toast
  alerts with matching intents and appropriate icons.
  * ⚠ Note that the default `XH.toast()` call now shows a toast with the primary (blue) intent and
    no icon. Previously toasts displayed by default with a success (green) intent and checkmark.
* GridModel provides a public API method `setColumnState` for taking a previously saved copy of
  gridModel.columnState and applying it back to a GridModel in one call.

### 🐞 Bug Fixes

* Fixed an issue preventing export of very large (>100k rows) grids.
* Fixed an issue where updating summary data in a Store without also updating other data would not
  update the bound grid.
* Intent styles now properly applied to minimal buttons within `Panel.headerItems`.
* Improved `GridModel` async selection methods to ensure they do not wait forever if grid does not
  mount.
* Fixed an issue preventing dragging the chart navigator range in a dialog.

### ⚙️ Technical

* New `Exception.timeout()` util to throw exceptions explicitly marked as timeouts, used by
  `Promise.timeout` extension.
* `withShortDebug` has been deprecated. Use `withDebug` instead, which has the identical behavior.
  This API simplification mirrors a recent change to `hoist-core`.

### ✨ Style

* If the first child of a `Placeholder` component is a Hoist icon, it will not automatically be
  styled to 4x size with reduced opacity. (See new Toolbox example under the "Other" tab.)

### 📚 Libraries

* @blueprintjs/core `3.46 -> 3.47`
* dompurify `2.2 -> 2.3`

[Commit Log](https://github.com/xh/hoist-react/compare/v41.0.0...v41.1.0)

## v41.0.0 - 2021-07-01

### 🎁 New Features

* Inline editing of Grid/Record data is now officially supported:
  + New `Column.editor` config accepts an editor component to enable managed editing of the cells in
    that column. New `CheckboxEditor`, `DateEditor`, `NumberEditor`, `SelectEditor`,
    `TextAreaEditor` and `TextEditor` components wrap their corresponding HoistInputs with the
    required hook-based API and can be passed to this new config directly.
  + `Store` now contains built-in support for validation of its uncommitted records. To enable,
    specify the new `rules` property on the `Field`s in your `Store`. Note that these rules and
    constraints use the same API as the forms package, and rules and constraints may be shared
    between the `data` and `form` packages freely.
  + `GridModel` will automatically display editors and record validation messages as the user moves
    between cells and records. The new `GridModel.fullRowEditing` config controls whether editors
    are displayed for the focused cell only or for the entire row.
* All Hoist Components now support a `modelRef` prop. Supply a ref to this prop in order to gain a
  pointer to a Component's backing `HoistModel`.
* `DateInput` has been improved to allow more flexible parsing of user input with multiple formats.
  See the new prop `DateInput.parseStrings`.
* New `Column.sortValue` config takes an alternate field name (as a string) to sort the column by
  that field's value, or a function to produce a custom cell-level value for comparison. The values
  produced by this property will be also passed to any custom comparator, if one is defined.
* New `GridModel.hideEmptyTextBeforeLoad` config prevents showing the `emptyText` until the store
  has been loaded at least once. Apps that depend on showing `emptyText` before first load should
  set this property to `false`.
* `ExpandCollapseButton` now works for grouped grids in addition to tree grids.
* `FieldModel.initialValue` config now accepts functions, allowing for just-in-time initialization
  of Form data (e.g. to pre-populate a Date field with the current time).
* `TreeMapModel` and `SplitTreeMapModel` now support a `maxHeat` config, which can be used to
  provide a stable absolute maximum brightness (positive or negative) within the entire TreeMap.
* `ErrorMessage` will now automatically look for an `error` property on its primary context model.
* `fmtNumber()` supports new flags `withCommas` and `omitFourDigitComma` to customize the treatment
  of commas in number displays.
* `isValidJson` function added to form validation constraints.
* New `Select.enableFullscreen` prop added to the mobile component. Set to true (default on phones)
  to render the input in a full-screen modal when focused, ensuring there is enough room for the
  on-screen keyboard.

### 💥 Breaking Changes

* Removed support for class-based Hoist Components via the `@HoistComponent` decorator (deprecated
  in v38). Use functional components created via the `hoistCmp()` factory instead.
* Removed `DimensionChooser` (deprecated in v37). Use `GroupingChooser` instead.
* Changed the behavior of `FormModel.init()` to always re-initialize *all* fields. (Previously, it
  would only initialize fields explicitly passed via its single argument). We believe that this is
  more in line with developer expectations and will allow the removal of app workarounds to force a
  reset of all values. Most apps using FormModel should not need to change, but please review and
  test any usages of this particular method.
* Replaced the `Grid`, `DataView`, and `RestGrid` props below with new configurable fields on
  `GridModel`, `DataViewModel`, and `RestGridModel`, respectively. This further consolidates grid
  options into the model layer, allowing for more consistent application code and developer
  discovery.
  + `onKeyDown`
  + `onRowClicked`
  + `onRowDoubleClicked`
  + `onCellClicked`
  + `onCellDoubleClicked`
* Renamed the confusing and ambiguous property name `labelAlign` in several components:
  + `FormField`: `labelAlign` has been renamed to `labelTextAlign`
  + `SwitchInput`, `RadioInput`, and `Checkbox`: `labelAlign` has been renamed `labelSide`.
* Renamed all CSS variables beginning with `--navbar` to start with `--appbar`, matching the Hoist
  component name.
* Removed `TreeMapModel.colorMode` value 'balanced'. Use the new `maxHeat` config to prevent outlier
  values from dominating the color range of the TreeMap.
* The classes `Rule` and `ValidationState` and all constraint functions (e.g. `required`,
  `validEmail`, `numberIs`, etc.) have been moved from the `cmp\form` package to the `data` package.
* Hoist grids now require ag-Grid v25.3.0 or higher - update your ag-Grid dependency in your app's
  `package.json` file. See the [ag-Grid Changelog](https://www.ag-grid.com/ag-grid-changelog/) for
  details.
* Hoist charts now require Highcharts v9.1.0 or higher - update your Highcharts dependency in your
  app's `package.json` file. See the
  [Highcharts Changelog](https://www.highcharts.com/changelog/#highcharts-stock) for details.

### 🐞 Bug Fixes

* Fixed disable behavior for Hoist-provided button components using popover.
* Fixed default disabling of autocomplete within `TextInput`.
* Squelched console warning re. precision/stepSize emitted by Blueprint-based `numberInput`.

### ⚙️ Technical

* Improved exception serialization to better handle `LocalDate` and similar custom JS classes.
* Re-exported Blueprint `EditableText` component (w/elemFactory wrapper) from `kit/blueprint`.

### 📚 Libraries

* @blueprintjs/core `3.44 -> 3.46`
* codemirror `5.60 -> 5.62`
* core-js `3.10 -> 3.15`
* filesize `6.2 -> 6.4`
* mobx `6.1 -> 6.3`
* react-windowed-select `3.0 -> 3.1`

[Commit Log](https://github.com/xh/hoist-react/compare/v40.0.0...v41.0.0)

## v40.0.0 - 2021-04-22

⚠ Please ensure your `@xh/hoist-dev-utils` dependency is >= v5.7.0. This is required to support the
new changelog feature described below. Even if you are not yet using the feature, you must update
your dev-utils dependency for your project to build.

### 🎁 New Features

* Added support for displaying an in-app changelog (release notes) to the user. See the new
  `ChangelogService` for details and instructions on how to enable.
* Added `XH.showBanner()` to display a configurable banner across the top of viewport, as another
  non-modal alternative for attention-getting application alerts.
* New method `XH.showException()` uses Hoist's built-in exception display to show exceptions that
  have already been handled directly by application code. Use as an alternative to
  `XH.handleException()`.
* `XH.track()` supports a new `oncePerSession` option. This flag can be set by applications to avoid
  duplicate tracking messages for certain types of activity.
* Mobile `NavigatorModel` now supports a `track` flag to automatically track user page views,
  equivalent to the existing `track` flag on `TabContainerModel`. Both implementations now use the
  new `oncePerSession` flag to avoid duplicate messages as a user browses within a session.
* New `Spinner` component returns a simple img-based spinner as an animated PNG, available in two
  sizes. Used for the platform-specific `Mask` and `LoadingIndicator` components. Replaces previous
  SVG-based implementations to mitigate rendering performance issues over remote connections.

### 💥 Breaking Changes

* `Store` now creates a shared object to hold the default values for every `Field` and uses this
  object as the prototype for the `data` property of every `Record` instance.
  * Only non-default values are explicitly written to `Record.data`, making for a more efficient
    representation of default values and improving the performance of `Record` change detection.
  * Note this means that `Record.data` *no longer* contains keys for *all* fields as
    `own-enumerable` properties.
  * Applications requiring a full enumeration of all values should call the new `Record.getValues()`
    method, which returns a new and fully populated object suitable for spreading or cloning.
  * This behavior was previously available via `Store.experimental.shareDefaults` but is now always
    enabled.
* For API consistency with the new `showBanner()` util, the `actionFn` prop for the recently-added
  `ErrorMessage` component has been deprecated. Specify as an `onClick` handler within the
  component's `actionButtonProps` prop instead.
* The `GridModel.experimental.externalSort` flag has been promoted from an experiment to a
  fully-supported config. Default remains `false`, but apps that were using this flag must now pass
  it directly: `new GridModel({externalSort: true, ...})`.
* Hoist re-exports and wrappers for the Blueprint `Spinner` and Onsen `ProgressCircular` components
  have been removed, in favor of the new Hoist `Spinner` component mentioned above.
* Min version for `@xh/hoist-dev-utils` is now v5.7.0, as per above.

### 🐞 Bug Fixes

* Formatters in the `@xh/hoist/format` package no longer modify their options argument.
* `TileFrame` edge-case bug fixed where the appearance of an internal scrollbar could thrash layout
  calculations.
* XSS protection (dompurify processing) disabled on selected REST editor grids within the Hoist
  Admin console. Avoids content within configs and JSON blobs being unintentionally mangled.

### ⚙️ Technical

* Improvements to exception serialization, especially for any raw javascript `Error` thrown by
  client-side code.

### ✨ Style

* Buttons nested inline within desktop input components (e.g. clear buttons) tweaked to avoid
  odd-looking background highlight on hover.
* Background highlight color of minimal/outlined buttons tweaked for dark theme.
* `CodeInput` respects standard XH theme vars for its background-color and (monospace) font family.
  Its built-in toolbar has also been made compact and slightly re-organized.

### 📚 Libraries

* @blueprintjs/core `3.41 -> 3.44`
* @blueprintjs/datetime `3.21 -> 3.23`
* classnames `2.2 -> 2.3`
* codemirror `5.59 -> 5.60`
* core-js `3.9 -> 3.10`
* filesize `6.1 -> 6.2`
* qs `6.9 -> 6.10`
* react-beautiful-dnd `13.0 -> 13.1`
* react-select `4.2 -> 4.3`

[Commit Log](https://github.com/xh/hoist-react/compare/v39.0.1...v40.0.0)

## v39.0.1 - 2021-03-24

### 🐞 Bug Fixes

* Fixes regression preventing the loading of the Activity Tab in the Hoist Admin console.
* Fixes icon alignment in `DateInput`.

[Commit Log](https://github.com/xh/hoist-react/compare/v39.0.0...v39.0.1)


## v39.0.0 - 2021-03-23

### 🎁 New Features

#### Components + Props

* New `TileFrame` layout component renders a collection of child items using a layout that balances
  filling the available space against maintaining tile width / height ratio.
* Desktop `Toolbar` accepts new `compact` prop. Set to `true` to render the toolbar with reduced
  height and font-size.
* New `StoreFilterField` prop `autoApply` allows developers to more easily use `StoreFilterField` in
  conjunction with other filters or custom logic. Set to `false` and specify an `onFilterChange`
  callback to take full control of filter application.
* New `RestGrid` prop `formClassName` allows custom CSS class to be applied to its managed
  `RestForm` dialog.

#### Models + Configs

* New property `selectedRecordId` on `StoreSelectionModel`, `GridModel`, and `DataViewModel`.
  Observe this instead of `selectedRecord` when you wish to track only the `id` of the selected
  record and not changes to its data.
* `TreeMapModel.colorMode` config supports new value `wash`, which retains the positive and negative
  color while ignoring the intensity of the heat value.
* New method `ChartModel.updateHighchartsConfig()` provides a more convenient API for changing a
  chart's configuration post-construction.
* New `Column.omit` config supports conditionally excluding a column from its `GridModel`.

#### Services + Utils

* New method `FetchService.setDefaultTimeout()`.
* New convenience getter `LocalDate.isToday`.
* `HoistBase.addReaction()` now accepts convenient string values for its `equals` flag.


### 💥 Breaking Changes

* The method `HoistAppModel.preAuthInitAsync()` has been renamed to `preAuthAsync()` and should now
  be defined as `static` within apps that implement it to run custom pre-authentication routines.
  * This change allows Hoist to defer construction of the `AppModel` until Hoist itself has been
    initialized, and also better reflects the special status of this function and when it is called
    in the Hoist lifecycle.
* Hoist grids now require ag-Grid v25.1.0 or higher - update your ag-Grid dependency in your app's
  `package.json` file. See the [ag-Grid Changelog](https://www.ag-grid.com/ag-grid-changelog/) for
  details.

### ⚙️ Technical

* Improvements to behavior/performance of apps in hidden/inactive browser tabs. See the
  [page visibility API reference](https://developer.mozilla.org/en-US/docs/Web/API/Page_Visibility_API)
  for details. Now, when the browser tab is hidden:
  * Auto-refresh is suspended.
  * The `forEachAsync()` and `whileAsync()` utils run synchronously, without inserting waits that
    would be overly throttled by the browser.
* Updates to support compatibility with agGrid 25.1.0.
* Improved serialization of `LoadSpec` instances within error report stacktraces.

### 📚 Libraries

* @blueprintjs/core `3.39 -> 3.41`
* @blueprintjs/datetime `3.20 -> 3.21`
* @popperjs/core `2.8 -> 2.9`
* core-js `3.8 -> 3.9`
* react-select `4.1 -> 4.2`

[Commit Log](https://github.com/xh/hoist-react/compare/v38.3.0...v39.0.0)

## v38.3.0 - 2021-03-03

### 🎁 New Features

* New `Store.freezeData` and `Store.idEncodesTreePath` configs added as performance optimizations
  when loading very large data sets (50k+ rows).
* New `ColChooserModel.autosizeOnCommit` config triggers an autosize run whenever the chooser is
  closed. (Defaulted to true on mobile.)

[Commit Log](https://github.com/xh/hoist-react/compare/v38.2.0...v38.3.0)

## v38.2.0 - 2021-03-01

### 🐞 Bug Fixes

* Fix to edge-case where `Grid` would lose its selection if set on the model prior to the component
  mounting and ag-Grid full rendering.
* Fix to prevent unintended triggering of app auto-refresh immediately after init.

### ⚙️ Technical

* New config `Cube.fieldDefaults` - matches same config added to `Store` in prior release.
* App auto-refresh interval keys off of last *completed* refresh cycle if there is one. Avoids
  over-eager refresh when cycle is fast relative to the time it takes to do the refresh.
* New experimental property `Store.experimental.shareDefaults`. If true, `Record.data` will be
  created with default values for all fields stored on a prototype, with only non-default values
  stored on `data` directly. This can yield major performance improvements for stores with sparsely
  populated records (i.e. many records with default values). Note that when set, the `data` property
  on `Record` will no longer contain keys for *all* fields as `own-enumerable` properties. This may
  be a breaking change for some applications.

[Commit Log](https://github.com/xh/hoist-react/compare/v38.1.1...v38.2.0)

## v38.1.1 - 2021-02-26

### ⚙️ Technical

* New config `Store.fieldDefaults` supports defaulting config options for all `Field` instances
  created by a `Store`.

[Commit Log](https://github.com/xh/hoist-react/compare/v38.1.0...v38.1.1)

## v38.1.0 - 2021-02-24

⚠ Please ensure your `@xh/hoist-dev-utils` dependency is >= v5.6.0. This is required to successfully
resolve and bundle transitive dependencies of the upgraded `react-select` library.

### 🐞 Bug Fixes

* A collapsible `Panel` will now restore its user specified-size when re-opened. Previously the
  panel would be reset to the default size.
* `Store.lastLoaded` property now initialized to `null`. Previously this property had been set to
  the construction time of the Store.
* Tweak to `Grid` style rules to ensure sufficient specificity of rules related to indenting child
  rows within tree grids.
* Improvements to parsing of `Field`s of type 'int': we now correctly parse values presented in
  exponential notation and coerce `NaN` values to `null`.

### 🎁 New Features

* `GridModel` has new async variants of existing methods: `selectFirstAsync`, `selectAsync`, and
  `ensureSelectionVisibleAsync`. These methods build-in the necessary waiting for the underlying
  grid implementation to be ready and fully rendered to ensure reliable selection. In addition, the
  first two methods will internally call the third. The existing non-async counterparts for these
  methods have been deprecated.
* GridModel has a new convenience method `preSelectFirstAsync` for initializing the selection in
  grids, without disturbing any existing selection.
* Added new `Store.loadTreeData` config (default `true`) to enable or disable building of nested
  Records when the raw data elements being loaded have a `children` property.
* Cube `View` now detects and properly handles streaming updates to source data that include changes
  to row dimensions as well as measures.*
* `DataViewModel.itemHeight` can now be a function that returns a pixel height.
* The `LoadSpec` object passed to `doLoadAsync()` is now a defined class with additional properties
  `isStale`, `isObsolete` and `loadNumber`. Use these properties to abandon out-of-order
  asynchronous returns from the server.
  * 💥 NOTE that calls to `loadAsync()` no longer accept a plain object for their `loadSpec`
    parameter. Application code such as `fooModel.loadAsync({isRefresh: true})` should be updated to
    use the wrapper APIs provided by `LoadSupport` - e.g. `fooModel.refreshAsync()`. (This was
    already the best practice, but is now enforced.)
* New `autoHeight` property on grid `Column`. When set the grid will increase the row height
  dynamically to accommodate cell content in this column.

### 📚 Libraries

* @blueprintjs/core `3.38 -> 3.39`
* react-select `3.1 -> 4.1`
* react-windowed-select `2.0 -> 3.0`

[Commit Log](https://github.com/xh/hoist-react/compare/v38.0.0...v38.1.0)


## v38.0.0 - 2021-02-04

Hoist v38 includes major refactoring to streamline core classes, bring the toolkit into closer
alignment with the latest developments in Javascript, React, and MobX, and allow us to more easily
provide documentation and additional features. Most notably, we have removed the use of class based
decorators, in favor of a simpler inheritance-based approach to defining models and services.

* We are introducing a new root superclass `HoistBase` which provides many of the syntax
  enhancements and conventions used throughout Hoist for persistence, resource management, and
  reactivity.
* New base classes of `HoistModel` and `HoistService` replace the existing class decorators
  `@HoistModel` and `@HoistService`. Application models and services should now `extend` these base
  classes instead of applying the (now removed) decorators. For your application's `AppModel`,
  extend the new `HoistAppModel` superclass.
* We have also removed the need for the explicit `@LoadSupport` annotation on these classes. The
  presence of a defined `doLoadAsync()` method is now sufficient to allow classes extending
  `HoistModel` and `HoistService` to participate in the loading and refreshing lifecycle as before.
* We have deprecated support for class-based Components via the `@HoistComponent` class decorator.
  To continue to use this decorator, please import it from the `@xh\hoist\deprecated` package.
  Please note that we plan to remove `@HoistComponent` in a future version.
* Due to changes in MobX v6.0.1, all classes that host observable fields and actions will now also
  need to provide a constructor containing a call to `makeObservable(this)`. This change will
  require updates to most `HoistModel` and `HoistService` classes. See
  [this article from MobX](https://michel.codes/blogs/mobx6) for more on this change and the
  motivation behind it.

### 🎁 New Features

* New utility method `getOrCreate` for easy caching of properties on objects.
* The `Menu` system on mobile has been reworked to be more consistent with desktop. A new
  `MenuButton` component has been added to the mobile framework, which renders a `Menu` of
  `MenuItems` next to the `MenuButton`. This change also includes the removal of `AppMenuModel` (see
  Breaking Changes).
* Added `ExpandCollapseButton` to the mobile toolkit, to expand / collapse all rows in a tree grid.
* Added `Popover` to the mobile toolkit, a component to display floating content next to a target
  element. Its API is based on the Blueprint `Popover` component used on desktop.
* `StoreFilterField` now matches the rendered string values for `date` and `localDate` fields when
  linked to a properly configured `GridModel`.
* `GroupingChooser` gets several minor usability improvements + clearer support for an empty /
  ungrouped state, when so enabled.

### 💥 Breaking Changes

* All `HoistModel` and `HoistService` classes must be adjusted as described above.
* `@HoistComponent` has been deprecated and moved to `@xh\hoist\deprecated`
* Hoist grids now require ag-Grid v25.0.1 or higher - if your app uses ag-Grid, update your ag-Grid
  dependency in your app's `package.json` file.
* The `uses()` function (called within `hoistComponent()` factory configs for model context lookups)
  and the `useContextModel()` function no longer accept class names as strings. Pass the class
  itself (or superclass) of the model you wish to select for your component. `Uses` will throw if
  given any string other than "*", making the need for any updates clear in that case.
* The `Ref` class, deprecated in v26, has now been removed. Use `createObservableRef` instead.
* `AppMenuModel` has been removed. The `AppMenuButton` is now configured via
  `AppBar.appMenuButtonProps`. As with desktop, menu items can be added with
  `AppBar.appMenuButtonProps.extraItems[]`

### ⚙️ Technical

* We have removed the experimental flags `useTransactions`, and `deltaSort` from `GridModel`. The
  former has been the default behavior for Hoist for several releases, and the latter is obsolete.

### 📚 Libraries

* @blueprintjs/core `3.36 -> 3.38`
* codemirror `5.58 -> 5.59`
* mobx `5.15 -> 6.1`
* mobx-react `6.3 -> 7.1`

[Commit Log](https://github.com/xh/hoist-react/compare/v37.2.0...v38.0.0)


## v37.2.0 - 2021-01-22

### 🎁 New Features

* New `ErrorMessage` component for standard "inline" rendering of Errors and Exceptions, with retry
  support.
* `Cube` now supports an `omitFn` to allow apps to remove unwanted, single-node children.

[Commit Log](https://github.com/xh/hoist-react/compare/v37.1.0...v37.2.0)

## v37.1.0 - 2021-01-20

### 🎁 New Features

* Columns in `ColChooser` can now be filtered by their `chooserGroup`.
* `Cube` now supports a `bucketSpecFn` config which allows dynamic bucketing and aggregation of
  rows.

### 🐞 Bug Fixes

* Fix issue where a `View` would create a root row even if there were no leaf rows.
* Fixed regression in `LeftRightChooser` not displaying description callout.

[Commit Log](https://github.com/xh/hoist-react/compare/v37.0.0...v37.1.0)

## v37.0.0 - 2020-12-15

### 🎁 New Features

* New `GroupingChooser` component provides a new interface for selecting a list of fields
  (dimensions) for grouping APIs, offering drag-and-drop reordering and persisted favorites.
  * This is intended as a complete replacement for the existing `DimensionChooser`. That component
    should be considered deprecated and will be removed in future releases.
* New props added to `TabSwitcher`:
  * `enableOverflow` shows tabs that would normally overflow their container in a drop down menu.
  * `tabWidth`, `tabMinWidth` & `tabMaxWidth` allow flexible configuration of tab sizes within the
    switcher.
* `TabModel` now supports a bindable `tooltip`, which can be used to render strings or elements
  while hovering over tabs.
* New `Placeholder` component provides a thin wrapper around `Box` with standardized, muted styling.
* New `StoreFilterField.matchMode` prop allows customizing match to `start`, `startWord`, or `any`.
* `Select` now implements enhanced typeahead filtering of options. The default filtering is now
  based on a case-insensitive match of word starts in the label. (Previously it was based on a match
  _anywhere_ in the label _or_ value.) To customize this behavior, applications should use the new
  `filterFn` prop.
* New Admin Console Monitor > Memory tab added to view snapshots of JVM memory usage. (Requires
  Hoist Core v8.7 or greater.)
* `FormModel` and `FieldModel` gain support for Focus Management.
* New `boundInput` getter on `FieldModel` to facilitate imperative access to controls, when needed.
  This getter will return the new `HoistInputModel` interface, which support basic DOM access as
  well as standard methods for `focus()`, `blur()`, and `select()`.
* New `GridModel` config `lockColumnGroups` to allow controlling whether child columns can be moved
  outside their parent group. Defaults to `true` to maintain existing behavior.

### 💥 Breaking Changes

* New `TabContainerModel` config `switcher` replaces `switcherPosition` to allow for more flexible
  configuration of the default `TabSwitcher`.
  * Use `switcher: true` to retain default behavior.
  * Use `switcher: false` to not include a TabSwitcher. (previously `switcherPosition: 'none'`)
  * Use `switcher: {...}` to provide customisation props for the `TabSwitcher`. See `TabSwitcher`
    documentation for more information.
* The `HoistInput` base class has been removed. This change marks the completion of our efforts to
  remove all internal uses of React class-based Components in Hoist. The following adjustments are
  required:
  * Application components extending `HoistInput` should use the `useHoistInputModel` hook instead.
  * Applications getting refs to `HoistInputs` should be aware that these refs now return a ref to a
    `HoistInputModel`. In order to get the DOM element associated with the component use the new
    `domEl` property of that model rather than the`HoistComponent.getDOMNode()` method.
* Hoist grids now require ag-Grid v24.1.0 or higher - update your ag-Grid dependency in your app's
  `package.json` file. ag-Grid v24.1.0
  [lists 5 breaking changes](https://www.ag-grid.com/ag-grid-changelog/), including the two called
  out below. *Note that these cautions apply only to direct use of the ag-Grid APIs* - if your app
  is using the Hoist `Grid` and `GridModel` exclusively, there should be no need to adjust code
  around columns or grid state, as the related Hoist classes have been updated to handle these
  changes.
  * AG-4291 - Reactive Columns - the state pattern for ag-grid wrapper has changed as a result of
    this change. If your app made heavy use of saving/loading grid state, please test carefully
    after upgrade.
  * AG-1959 - Aggregation - Add additional parameters to the Custom Aggregation methods. If your app
    implements custom aggregations, they might need to be updated.

### 🔒 Security

* The data package `Field` class now sanitizes all String values during parsing, using the DOMPurify
  library to defend against XSS attacks and other issues with malformed HTML or scripting content
  loaded into `Record`s and rendered by `Grid` or other data-driven components. Please contact XH if
  you find any reason to disable this protection, or observe any unintended side effects of this
  additional processing.

### 🐞 Bug Fixes

* Fix issue where grid row striping inadvertently disabled by default for non-tree grids.
* Fix issue where grid empty text cleared on autosize.

### ✨ Style

* Default `Chart` themes reworked in both light and dark modes to better match overall Hoist theme.

### ⚙️ Technical

* Note that the included Onsen fork has been replaced with the latest Onsen release. Apps should not
  need to make any changes.
* `Cube.info` is now directly observable.
* `@managed` and `markManaged` have been enhanced to allow for the cleanup of arrays of objects as
  well as objects. This matches the existing array support in `XH.safeDestroy()`.

### 📚 Libraries

* @xh/onsenui `~0.1.2` -> onsenui `~2.11.1`
* @xh/react-onsenui `~0.1.2` -> react-onsenui `~1.11.3`
* @blueprintjs/core `3.35 -> 3.36`
* @blueprintjs/datetime `3.19 -> 3.20`
* clipboard-copy `3.1 -> 4.0`
* core-js `3.6 -> 3.8`
* dompurify `added @ 2.2`
* react `16.13 -> 17.0`
* semver `added @ 7.3`

[Commit Log](https://github.com/xh/hoist-react/compare/v36.6.1...v37.0.0)

## v36.6.1 - 2020-11-06

### 🐞 Bug Fixes

* Fix issue where grid row striping would be turned off by default for non-tree grids

[Commit Log](https://github.com/xh/hoist-react/compare/v36.6.0...v36.6.1)

## v36.6.0 - 2020-10-28

### 🎁 New Features

* New `GridModel.treeStyle` config enables more distinctive styling of tree grids, with optional
  background highlighting and ledger-line style borders on group rows.
  * ⚠ By default, tree grids will now have highlighted group rows (but no group borders). Set
    `treeStyle: 'none'` on any `GridModel` instances where you do _not_ want the new default style.
* New `DashContainerModel.extraMenuItems` config supports custom app menu items in Dashboards
* An "About" item has been added to the default app menu.
* The default `TabSwitcher` now supports scrolling, and will show overflowing tabs in a drop down
  menu.

### 🐞 Bug Fixes

* Ensure that `Button`s with `active: true` set directly (outside of a `ButtonGroupInput`) get the
  correct active/pressed styling.
* Fixed regression in `Column.tooltip` function displaying escaped HTML characters.
* Fixed issue where the utility method `calcActionColWidth` was not correctly incorporating the
  padding in the returned value.

### ⚙️ Technical

* Includes technical updates to `JsonBlob` archiving. This change requires an update to `hoist-core`
  `v8.6.1` or later, and modifications to the `xh_json_blob` table. See the
  [hoist-core changelog](https://github.com/xh/hoist-core/blob/develop/CHANGELOG.md) for further
  details.

### 📚 Libraries

* @blueprintjs/core `3.33 -> 3.35`

[Commit Log](https://github.com/xh/hoist-react/compare/v36.5.0...v36.6.0)

## v36.5.0 - 2020-10-16

### 🐞 Bug Fixes

* Fix text and hover+active background colors for header tool buttons in light theme.

### ⚙️ Technical

* Install a default simple string renderer on all columns. This provides consistency in column
  rendering, and fixes some additional issues with alignment and rendering of Grid columns
  introduced by the change to flexbox-based styling in grid cells.
* Support (optional) logout action in SSO applications.

### 📚 Libraries

* @blueprintjs/core `3.31 -> 3.33`
* @blueprintjs/datetime `3.18 -> 3.19`
* @fortawesome/fontawesome-pro `5.14 -> 5.15`
* moment `2.24 -> 2.29`
* numbro `2.2 -> 2.3`

[Commit Log](https://github.com/xh/hoist-react/compare/v36.4.0...v36.5.0)

## v36.4.0 - 2020-10-09

### 🎁 New Features

* `TabContainerModel` supports dynamically adding and removing tabs via new public methods.
* `Select` supports a new `menuWidth` prop to control the width of the dropdown.

### 🐞 Bug Fixes

* Fixed v36.3.0 regression re. horizontal alignment of Grid columns.

[Commit Log](https://github.com/xh/hoist-react/compare/v36.3.0...v36.4.0)

## v36.3.0 - 2020-10-07

### 💥 Breaking Changes

* The following CSS variables are no longer in use:
  + `--xh-grid-line-height`
  + `--xh-grid-line-height-px`
  + `--xh-grid-large-line-height`
  + `--xh-grid-large-line-height-px`
  + `--xh-grid-compact-line-height`
  + `--xh-grid-compact-line-height-px`
  + `--xh-grid-tiny-line-height`
  + `--xh-grid-tiny-line-height-px`

### ⚙️ Technical

* We have improved and simplified the vertical centering of content within Grid cells using
  flexbox-based styling, rather than the CSS variables above.

### 🎁 New Features

* `Select` now supports `hideSelectedOptions` and `closeMenuOnSelect` props.
* `XH.message()` and its variants (`XH.prompt(), XH.confirm(), XH.alert()`) all support an optional
  new config `messageKey`. This key can be used by applications to prevent popping up the same
  dialog repeatedly. Hoist will only show the last message posted for any given key.
* Misc. Improvements to organization of admin client tabs.

### 🐞 Bug Fixes

* Fixed issue with sporadic failures reading grid state using `legacyStateKey`.
* Fixed regression to the display of `autoFocus` buttons; focus rectangle restored.

[Commit Log](https://github.com/xh/hoist-react/compare/v36.2.1...v36.3.0)

## v36.2.1 - 2020-10-01

### 🐞 Bug Fixes

* Fixed issue in `LocalDate.previousWeekday()` which did not correctly handle Sunday dates.
* Fixed regression in `Grid` column header rendering for non-string headerNames.

[Commit Log](https://github.com/xh/hoist-react/compare/v36.2.0...v36.2.1)

## v36.2.0 - 2020-09-25

### 💥 Breaking Changes

* New `GridModel` config `colChooserModel` replaces `enableColChooser` to allow for more flexible
  configuration of the grid `colChooser`
  * Use `colChooserModel: true` to retain default behavior.
  * See documentation on `GridModel.ColChooserModelConfig` for more information.
* The `Grid` `hideHeaders` prop has been converted to a field on `AgGridModel` and `GridModel`. All
  grid options of this type are now on the model hierarchy, allowing consistent application code and
  developer discovery.

### 🎁 New Features

* Provides new `CustomProvider` for applications that want to use the Persistence API, but need to
  provide their own storage implementation.
* Added `restoreDefaults` action to default context menu for `GridModel`.
* Added `restoreDefaultsWarning` config to `GridModel`.
* `FormModel` has a new convenience method `setValues` for putting data into one or more fields in
  the form.
* Admin Preference and Config panels now support bulk regrouping actions.

### 🐞 Bug Fixes

* Fixed an error in implementation of `@managed` preventing proper cleanup of resources.
* Fixed a regression introduced in v36.1.0 in `FilterChooser`: Restore support for `disabled` prop.

[Commit Log](https://github.com/xh/hoist-react/compare/v36.1.0...v36.2.0)

## v36.1.0 - 2020-09-22

⚠ NOTE - apps should update to `hoist-core >= 8.3.0` when taking this hoist-react update. This is
required to support both the new `JsonBlobService` and updates to the Admin Activity and Client
Error tracking tabs described below.

### 🎁 New Features

* Added new `JsonBlobService` for saving and updating named chunks of arbitrary JSON data.
* `GridModelPersistOptions` now supports a `legacyStateKey` property. This key will identify the
  pre-v35 location for grid state, and can be used by applications to provide a more flexible
  migration of user grid state after an upgrade to Hoist v35.0.0 or greater. The value of this
  property will continue to default to 'key', preserving the existing upgrade behavior of the
  initial v35 release.
* The Admin Config and Pref diff tools now support pasting in a config for comparison instead of
  loading one from a remote server (useful for deployments where the remote config cannot be
  accessed via an XHR call).
* The `ClipboardButton.getCopyText` prop now supports async functions.
* The `Select` input supports a new `leftIcon` prop.
* `RestGrid` now supports bulk delete when multiple rows are selected.
* `RestGrid`'s `actionWarning` messages may now be specified as functions.

### 🐞 Bug Fixes

* Fixed several cases where `selectOnFocus` prop on `Select` was not working.
* `FilterChooser` auto-suggest values sourced from the *unfiltered* records on `sourceStore`.
* `RestForm` editors will now source their default label from the corresponding `Field.displayName`
  property. Previously an undocumented `label` config could be provided with each editor object -
  this has been removed.
* Improved time zone handling in the Admin Console "Activity Tracking" and "Client Errors" tabs.
  * Users will now see consistent bucketing of activity into an "App Day" that corresponds to the
    LocalDate when the event occurred in the application's timezone.
  * This day will be reported consistently regardless of the time zones of the local browser or
    deployment server.
* Resetting Grid columns to their default state (e.g. via the Column Chooser) retains enhancements
  applied from matching Store fields.
* Desktop `DateInput` now handles out-of-bounds dates without throwing exception during rendering.
* Dragging a grid column with an element-based header no longer displays `[object Object]` in the
  draggable placeholder.

### 📚 Libraries

* codemirror `5.57 -> 5.58`

[Commit Log](https://github.com/xh/hoist-react/compare/v36.0.0...v36.1.0)

## v36.0.0 - 2020-09-04

### 🎁 New Features

#### Data Filtering

We have enhanced support for filtering data in Hoist Grids, Stores, and Cubes with an upgraded
`Filter` API and a new `FilterChooser` component. This bundle of enhancements includes:

* A new `@xh/hoist/data/filter` package to support the creation of composable filters, including the
  following new classes:
  * `FieldFilter` - filters by comparing the value of a given field to one or more given candidate
    values using one of several supported operators.
  * `FunctionFilter` - filters via a custom function specified by the developer.
  * `CompoundFilter` - combines multiple filters (including other nested CompoundFilters) via an AND
    or OR operator.
* A new `FilterChooser` UI component that integrates tightly with these data package classes to
  provide a user and developer friendly autocomplete-enabled UI for filtering data based on
  dimensions (e.g. trader = jdoe, assetClass != Equities), metrics (e.g. P&L > 1m), or any
  combination thereof.
* Updates to `Store`, `StoreFilterField`, and `cube/Query` to use the new Filter API.
* A new `setFilter()` convenience method to `Grid` and `DataView`.

To get the most out of the new Filtering capabilities, developers are encouraged to add or expand
the configs for any relevant `Store.fields` to include both their `type` and a `displayName`. Many
applications might not have Field configs specified at all for their Stores, instead relying on
Store's ability to infer its Fields from Grid Column definitions.

We are looking to gradually invert this relationship, so that core information about an app's
business objects and their properties is configured once at the `data/Field` level and then made
available to related APIs and components such as grids, filters, and forms. See note in New Features
below regarding related updates to `GridModel.columns` config processing.

#### Grid

* Added new `GridModel.setColumnVisible()` method, along with `showColumn()` and `hideColumn()`
  convenience methods. Can replace calls to `applyColumnStateChanges()` when all you need to do is
  show or hide a single column.
* Elided Grid column headers now show the full `headerName` value in a tooltip.
* Grid column definitions now accept a new `displayName` config as the recommended entry point for
  defining a friendly user-facing label for a Column.
  * If the GridModel's Store has configured a `displayName` for the linked data field, the column
    will default to use that (if not otherwise specified).
  * If specified or sourced from a Field, `displayName` will be used as the default value for the
    pre-existing `headerName` and `chooserName` configs.
* Grid columns backed by a Store Field of type `number` or `int` will be right-aligned by default.
* Added new `GridModel.showGroupRowCounts` config to allow easy hiding of group row member counts
  within each full-width group row. Default is `true`, maintaining current behavior of showing the
  counts for each group.

#### Other

* Added new `AppSpec.showBrowserContextMenu` config to control whether the browser's default context
  menu will be shown if no app-specific context menu (e.g. from a grid) would be triggered.
  * ⚠ Note this new config defaults to `false`, meaning the browser context menu will *not* be
    available. Developers should set to true for apps that expect/depend on the built-in menu.
* `LocalDate` has gained several new static factories: `tomorrow()`, `yesterday()`,
  `[start/end]OfMonth()`, and `[start/end]OfYear()`.
* A new `@computeOnce` decorator allows for lazy computation and caching of the results of decorated
  class methods or getters. Used in `LocalDate` and intended for similar immutable, long-lived
  objects that can benefit from such caching.
* `CodeInput` and `JsonInput` get new `enableSearch` and `showToolbar` props. Enabling search
  provides an simple inline find feature for searching the input's contents.
* The Admin console's Monitor Status tab displays more clearly when there are no active monitors.


### 💥 Breaking Changes

* Renamed the `data/Field.label` property to `displayName`.
* Changed the `DimensionChooserModel.dimensions` config to require objects of the form `{name,
  displayName, isLeafDimension}` when provided as an `Object[]`.
  * Previously these objects were expected to be of the form `{value, label, isLeaf}`.
  * Note however that this same config can now be passed the `dimensions` directly from a configured
    `Cube` instead, which is the recommended approach and should DRY up dimension definitions for
    typical use cases.
* Changes required due to the new filter API:
  * The classes `StoreFilter` and `ValueFilter` have been removed and replaced by `FunctionFilter`
    and `FieldFilter`, respectively. In most cases apps will need to make minimal or no changes.
  * The `filters/setFilters` property on `Query` has been changed to `filter/setFilter`. In most
    case apps should not need to change anything other than the name of this property - the new
    property will continue to support array representations of multiple filters.
  * `Store` has gained a new property `filterIncludesChildren` to replace the functionality
    previously provided by `StoreFilter.includesChildren`.
  * `StoreFilterField.filterOptions` has been removed. Set `filterIncludesChildren` directly on the
    store instead.

### ✨ Style

* CSS variables for "intents" - most commonly used on buttons - have been reworked to use HSL color
  values and support several standard variations of lightness and transparency.
  * Developers are encouraged to customize intents by setting the individual HSL vars provided for
    each intent (e.g. `--intent-primary-h` to adjust the primary hue) and/or the different levels of
    lightness (e.g. `--intent-primary-l3` to adjust the default lightness).
  * ⚠ Uses of the prior intent var overrides such as `--intent-primary` will no longer work. It is
    possible to set directly via `--xh-intent-primary`, but components such as buttons will still
    use the default intent shades for variations such as hover and pressed states. Again, review and
    customize the HSL vars if required.
* Desktop `Button` styles and classes have been rationalized and reworked to allow for more
  consistent and direct styling of buttons in all their many permutations (standard/minimal/outlined
  styles * default/hovered/pressed/disabled states * light/dark themes).
  * Customized intent colors will now also be applied to outlined and minimal buttons.
  * Dedicated classes are now applied to desktop buttons based on their style and state. Developers
    can key off of these classes directly if required.

### 🐞 Bug Fixes

* Fixed `Column.tooltipElement` so that it can work if a `headerTooltip` is also specified on the
  same column.
* Fixed issue where certain values (e.g. `%`) would break in `Column.tooltipElement`.
* Fixed issue where newly loaded records in `Store` were not being frozen as promised by the API.

### 📚 Libraries

* @blueprintjs/core `3.30 -> 3.31`
* codemirror `5.56 -> 5.57`
* http-status-codes `1.4 -> 2.1`
* mobx-react `6.2 -> 6.3`
* store2 `2.11 -> 2.12`

[Commit Log](https://github.com/xh/hoist-react/compare/v35.2.1...v36.0.0)


## v35.2.1 - 2020-07-31

### 🐞 Bug Fixes

* A Grid's docked summary row is now properly cleared when its bound Store is cleared.
* Additional SVG paths added to `requiredBlueprintIcons.js` to bring back calendar scroll icons on
  the DatePicker component.
* Colors specified via the `--xh-intent-` CSS vars have been removed from minimal / outlined desktop
  `Button` components because of incompatibility with `ButtonGroupInput` component. Fix to address
  issue forthcoming. (This reverts the change made in 35.2.0 below.)

[Commit Log](https://github.com/xh/hoist-react/compare/v35.2.0...v35.2.1)


## v35.2.0 - 2020-07-21

### 🎁 New Features

* `TabContainerModel` now supports a `persistWith` config to persist the active tab.
* `TabContainerModel` now supports a `emptyText` config to display when TabContainer gets rendered
  with no children.

### ⚙️ Technical

* Supports smaller bundle sizes via a greatly reduced set of BlueprintJS icons. (Requires apps to be
  built with `@xh/hoist-dev-utils` v5.2 or greater to take advantage of this optimization.)

### 🐞 Bug Fixes

* Colors specified via the `--xh-intent-` CSS vars are now applied to minimal / outlined desktop
  `Button` components. Previously they fell through to use default Blueprint colors in these modes.
* Code input correctly handles dynamically toggling readonly/disabled state.

### 📚 Libraries

* @fortawesome/fontawesome-pro `5.13 -> 5.14`
* codemirror `5.55 -> 5.56`

[Commit Log](https://github.com/xh/hoist-react/compare/v35.1.1...v35.2.0)


## v35.1.1 - 2020-07-17

### 📚 Libraries

* @blueprintjs/core `3.29 -> 3.30`

[Commit Log](https://github.com/xh/hoist-react/compare/v35.1.0...v35.1.1)


## v35.1.0 - 2020-07-16

### 🎁 New Features

* Extend existing environment diff tool to preferences. Now, both configs and preferences may be
  diffed across servers. This feature will require an update of hoist-core to a version 8.1.0 or
  greater.
* `ExportOptions.columns` provided to `GridModel` can now be specified as a function, allowing for
  full control of columns to export, including their sort order.

### 🐞 Bug Fixes

* `GridModel`s export feature was previously excluding summary rows. These are now included.
* Fixed problems with coloring and shading algorithm in `TreeMap`.
* Fixed problems with sort order of exports in `GridModel`.
* Ensure that preferences are written to server, even if set right before navigating away from page.
* Prevent situation where a spurious exception can be sent to server when application is unloaded
  while waiting on a fetch request.

[Commit Log](https://github.com/xh/hoist-react/compare/v35.0.1...v35.1.0)


## v35.0.1 - 2020-07-02

### 🐞 Bug Fixes

* Column headers no longer allocate space for a sort arrow icon when the column has an active
  `GridSorter` in the special state of `sort: null`.
* Grid auto-sizing better accounts for margins on sort arrow icons.

[Commit Log](https://github.com/xh/hoist-react/compare/v35.0.0...v35.0.1)


## v35.0.0 - 2020-06-29

### ⚖️ Licensing Change

As of this release, Hoist is [now licensed](LICENSE.md) under the popular and permissive
[Apache 2.0 open source license](https://www.apache.org/licenses/LICENSE-2.0). Previously, Hoist was
"source available" via our public GitHub repository but still covered by a proprietary license.

We are making this change to align Hoist's licensing with our ongoing commitment to openness,
transparency and ease-of-use, and to clarify and emphasize the suitability of Hoist for use within a
wide variety of enterprise software projects. For any questions regarding this change, please
[contact us](https://xh.io/contact/).

### 🎁 New Features

* Added a new Persistence API to provide a more flexible yet consistent approach to saving state for
  Components, Models, and Services to different persistent locations such as Hoist Preferences,
  browser local storage, and Hoist Dashboard views.
  * The primary entry points for this API are the new `@PersistSupport` and `@persist` annotations.
    `@persist` can be added to any observable property on a `@PersistSupport` to make it
    automatically synchronize with a `PersistenceProvider`. Both `HoistModel` and `HoistService` are
    decorated with `@PersistSupport`.
  * This is designed to replace any app-specific code previously added to synchronize fields and
    their values to Preferences via ad-hoc initializers and reactions.
  * This same API is now used to handle state persistence for `GridStateModel`, `PanelModel`,
    `DimensionChooserModel`, and `DashContainerModel` - configurable via the new `persistWith`
    option on those classes.
* `FetchService` now installs a default timeout of 30 seconds for all requests. This can be disabled
  by setting timeout to `null`. Fetch Timeout Exceptions have also been improved to include the same
  information as other standard exceptions thrown by this service.
  * 💥 Apps that were relying on the lack of a built-in timeout for long-running requests should
    ensure they configure such calls with a longer or null timeout.
* `Store` gets new `clearFilter()` and `recordIsFiltered()` helper functions.
* The Admin console's Activity Tracking tab has been significantly upgraded to allow admins to
  better analyze both built-in and custom tracking data generated by their application. Its sibling
  Client Errors tab has also been updated with a docked detail panel.
* `CodeInput` gets new `showCopyButton` prop - set to true to provide an inline action button to
  copy the editor contents to the clipboard.
* Hoist config `xhEnableMonitoring` can be used to enable/disable the Admin monitor tab and its
  associated server-side jobs

### 💥 Breaking Changes

* Applications should update to `hoist-core` v8.0.1 or above, required to support the upgraded Admin
  Activity Tracking tab. Contact XH for assistance with this update.
* The option `PanelModel.prefName` has been removed in favor of `persistWith`. Existing user state
  will be transferred to the new format, assuming a `PersistenceProvider` of type 'pref' referring
  to the same preference is used (e.g. `persistWith: {prefKey: 'my-panel-model-prefName'}`.
* The option `GridModel.stateModel` has been removed in favor of `persistWith`. Existing user state
  will be transferred to the new format, assuming a `PersistenceProvider` of type 'localStorage'
  referring to the same key is used (e.g. `persistWith: {localStorageKey: 'my-grid-state-id'}`.
  * Use the new `GridModel.persistOptions` config for finer control over what grid state is
    persisted (replacement for stateModel configs to disable persistence of column
    state/sorting/grouping).
* The options `DimensionChooserModel.preference` and `DimensionChooserModel.historyPreference` have
  been removed in favor of `persistWith`.
* `AppSpec.idleDetectionEnabled` has been removed. App-specific Idle detection is now enabled via
  the new `xhIdleConfig` config. The old `xhIdleTimeoutMins` has also been deprecated.
* `AppSpec.idleDialogClass` has been renamed `AppSpec.idlePanel`. If specified, it should be a
  full-screen component.
* `PinPad` and `PinPadModel` have been moved to `@xh/hoist/cmp/pinpad`, and is now available for use
  with both standard and mobile toolkits.
* Third-party dependencies updated to properly reflect application-level licensing requirements.
  Applications must now import and provide their licensed version of ag-Grid, and Highcharts to
  Hoist. See file `Bootstrap.js` in Toolbox for an example.

### 🐞 Bug Fixes

* Sorting special columns generated by custom ag-Grid configurations (e.g. auto-group columns) no
  longer throws with an error.
* The `deepFreeze()` util - used to freeze data in `Record` instances - now only attempts to freeze
  a whitelist of object types that are known to be safely freezable. Custom application classes and
  other potentially-problematic objects (such as `moment` instances) are no longer frozen when
  loaded into `Record` fields.

### 📚 Libraries

Note that certain licensed third-party dependencies have been removed as direct dependencies of this
project, as per note in Breaking Changes above.

* @xh/hoist-dev-utils `4.x -> 5.x` - apps should also update to the latest 5.x release of dev-utils.
  Although license and dependency changes triggered a new major version of this dev dependency, no
  application-level changes should be required.
* @blueprintjs/core `3.28 -> 3.29`
* codemirror `5.54 -> 5.55`
* react-select `3.0 -> 3.1`

### 📚 Optional Libraries

* ag-Grid `23.0.2` > `23.2.0` (See Toolbox app for example on this upgrade)
* Highcharts `8.0.4 -> 8.1.1`

[Commit Log](https://github.com/xh/hoist-react/compare/v34.0.0...v35.0.0)


## v34.0.0 - 2020-05-26

### 🎁 New Features

* Hoist's enhanced autosizing is now enabled on all grids by default. See `GridModel` and
  `GridAutosizeService` for more details.
* New flags `XH.isPhone`, `XH.isTablet`, and `XH.isDesktop` available for device-specific switching.
  Corresponding `.xh-phone`, `.xh-tablet`, and `.xh-desktop` CSS classes are added to the document
  `body`. These flags and classes are set based on the detected device, as per its user-agent.
  * One of the two higher-level CSS classes `.xh-standard` or `.xh-mobile` will also be applied
    based on an app's use of the primary (desktop-centric) components vs mobile components - as
    declared by its `AppSpec.isMobileApp` - regardless of the detected device.
  * These changes provide more natural support for use cases such as apps that are built with
    standard components yet target/support tablet users.
* New method `Record.get()` provides an alternative API for checked data access.
* The mobile `Select` component supports the `enableFilter` and `enableCreate` props.
* `DashContainerModel` supports new `layoutLocked`, `contentLocked` and `renameLocked` modes.
* `DimensionChooser` now has the ability to persist its value and history separately.
* Enhance Hoist Admin's Activity Tracking tab.
* Enhance Hoist Admin's Client Error tab.

### 💥 Breaking Changes

* `emptyFlexCol` has been removed from the Hoist API and should simply be removed from all client
  applications. Improvements to agGrid's default rendering of empty space have made it obsolete.
* `isMobile` property on `XH` and `AppSpec` has been renamed to `isMobileApp`. All apps will need to
  update their (required) use of this flag in the app specifications within their
  `/client-app/src/apps` directory.
* The `xh-desktop` class should no longer be used to indicate a non-mobile toolkit based app. For
  this purpose, use `xh-standard` instead.

### 🐞 Bug Fixes

* Fix to Average Aggregators when used with hierarchical data.
* Fixes to Context Menu handling on `Panel` to allow better handling of `[]` and `null`.

### 📚 Libraries

* @blueprintjs/core `3.26 -> 3.28`
* @blueprintjs/datetime `3.16 -> 3.18`
* codemirror `5.53 -> 5.54`
* react-transition-group `4.3 -> 4.4`

[Commit Log](https://github.com/xh/hoist-react/compare/v33.3.0...v34.0.0)


## v33.3.0 - 2020-05-08

### ⚙️ Technical

* Additional updates to experimental autosize feature: standardization of naming, better masking
  control, and API fixes. Added new property `autosizeOptions` on `GridModel` and main entry point
  is now named `GridModel.autosizeAsync()`.

### 🐞 Bug Fixes

* `Column.hideable` will now be respected by ag-grid column drag and drop
  [#1900](https://github.com/xh/hoist-react/issues/1900)
* Fixed an issue where dragging a column would cause it to be sorted unintentionally.

[Commit Log](https://github.com/xh/hoist-react/compare/v33.2.0...v33.3.0)


## v33.2.0 - 2020-05-07

### 🎁 New Features

* Virtual column rendering has been disabled by default, as it offered a minimal performance benefit
  for most grids while compromising autosizing. See new `GridModel.useVirtualColumns` config, which
  can be set to `true` to re-enable this behavior if required.
* Any `GridModel` can now be reset to its code-prescribed defaults via the column chooser reset
  button. Previously, resetting to defaults was only possible for grids that persisted their state
  with a `GridModel.stateModel` config.

### 🐞 Bug Fixes

* Fixed several issues with new grid auto-sizing feature.
* Fixed issues with and generally improved expand/collapse column alignment in tree grids.
  * 💥 Note that this improvement introduced a minor breaking change for apps that have customized
    tree indentation via the removed `--grid-tree-indent-px` CSS var. Use `--grid-tree-indent`
    instead. Note the new var is specified in em units to scale well across grid sizing modes.

### ⚙️ Technical

* Note that the included version of Onsen has been replaced with a fork that includes updates for
  react 16.13. Apps should not need to make any changes.

### 📚 Libraries

* react `~16.8 -> ~16.13`
* onsenui `~16.8` -> @xh/onsenui `~16.13`
* react-onsenui `~16.8` -> @xh/react-onsenui `~16.13`

[Commit Log](https://github.com/xh/hoist-react/compare/v33.1.0...33.2.0)


## v33.1.0 - 2020-05-05

### 🎁 New Features

* Added smart auto-resizing of columns in `GridModel` Unlike ag-Grid's native auto-resizing support,
  Hoist's auto-resizing will also take into account collapsed rows, off-screen cells that are not
  currently rendered in the DOM, and summary rows. See the new `GridAutosizeService` for details.
  * This feature is currently marked as 'experimental' and must be enabled by passing a special
    config to the `GridModel` constructor of the form `experimental: {useHoistAutosize: true}`. In
    future versions of Hoist, we expect to make it the default behavior.
* `GridModel.autoSizeColumns()` has been renamed `GridModel.autosizeColumns()`, with lowercase 's'.
  Similarly, the `autoSizeColumns` context menu token has been renamed `autosizeColumns`.

### 🐞 Bug Fixes

* Fixed a regression with `StoreFilterField` introduced in v33.0.1.

[Commit Log](https://github.com/xh/hoist-react/compare/v33.0.2...33.1.0)


## v33.0.2 - 2020-05-01

### 🎁 New Features

* Add Hoist Cube Aggregators: `AverageAggregator` and `AverageStrictAggregator`
* `ColAutosizeButton` has been added to desktop and mobile

### 🐞 Bug Fixes

* Fixed mobile menus to constrain to the bottom of the viewport, scrolling if necessary.
  [#1862](https://github.com/xh/hoist-react/issues/1862)
* Tightened up mobile tree grid, fixed issues in mobile column chooser.
* Fixed a bug with reloading hierarchical data in `Store`.
  [#1871](https://github.com/xh/hoist-react/issues/1871)

[Commit Log](https://github.com/xh/hoist-react/compare/v33.0.1...33.0.2)


## v33.0.1 - 2020-04-29

### 🎁 New Features

* `StoreFieldField` supports dot-separated field names in a bound `GridModel`, meaning it will now
  match on columns with fields such as `address.city`.

* `Toolbar.enableOverflowMenu` now defaults to `false`. This was determined safer and more
  appropriate due to issues with the underlying Blueprint implementation, and the need to configure
  it carefully.

### 🐞 Bug Fixes

* Fixed an important bug with state management in `StoreFilterField`. See
  https://github.com/xh/hoist-react/issues/1854

* Fixed the default sort order for grids. ABS DESC should be first when present.

### 📚 Libraries

* @blueprintjs/core `3.25 -> 3.26`
* codemirror `5.52 -> 5.53`

[Commit Log](https://github.com/xh/hoist-react/compare/v33.0.0...v33.0.1)

## v33.0.0 - 2020-04-22

### 🎁 New Features

* The object returned by the `data` property on `Record` now includes the record `id`. This will
  allow for convenient access of the id with the other field values on the record.
* The `Timer` class has been enhanced and further standardized with its Hoist Core counterpart:
  * Both the `interval` and `timeout` arguments may be specified as functions, or config keys
    allowing for dynamic lookup and reconfiguration.
  * Added `intervalUnits` and `timeoutUnits` arguments.
  * `delay` can now be specified as a boolean for greater convenience.

### 💥 Breaking Changes

* We have consolidated the import location for several packages, removing unintended nested index
  files and 'sub-packages'. In particular, the following locations now provide a single index file
  for import for all of their public contents: `@xh/hoist/core`, `@xh/hoist/data`,
  `@xh/hoist/cmp/grid`, and `@xh/hoist/desktop/cmp/grid`. Applications may need to update import
  statements that referred to index files nested within these directories.
* Removed the unnecessary and confusing `values` getter on `BaseFieldModel`. This getter was not
  intended for public use and was intended for the framework's internal implementation only.
* `ColumnGroup.align` has been renamed to `ColumnGroup.headerAlign`. This avoids confusion with the
  `Column` API, where `align` refers to the alignment of cell contents within the column.

### 🐞 Bug Fixes

* Exceptions will no longer overwrite the currently shown exception in the exception dialog if the
  currently shown exception requires reloading the application.
  [#1834](https://github.com/xh/hoist-react/issues/1834)

### ⚙️ Technical

* Note that the Mobx React bindings have been updated to 6.2, and we have enabled the recommended
  "observer batching" feature as per
  [the mobx-react docs](https://github.com/mobxjs/mobx-react-lite/#observer-batching).

### 📚 Libraries

* @blueprintjs/core `3.24 -> 3.25`
* @blueprintjs/datetime `3.15 -> 3.16`
* mobx-react `6.1 -> 6.2`

[Commit Log](https://github.com/xh/hoist-react/compare/v32.0.4...v33.0.0)

## v32.0.5 - 2020-07-14

### 🐞 Bug Fixes

* Fixes a regression in which grid exports were no longer sorting rows properly.

[Commit Log](https://github.com/xh/hoist-react/compare/v32.0.4...v32.0.5)

## v32.0.4 - 2020-04-09

### 🐞 Bug Fixes

* Fixes a regression with the alignment of `ColumnGroup` headers.
* Fixes a bug with 'Copy Cell' context menu item for certain columns displaying the Record ID.
* Quiets console logging of 'routine' exceptions to 'debug' instead of 'log'.

[Commit Log](https://github.com/xh/hoist-react/compare/v32.0.3...v32.0.4)

## v32.0.3 - 2020-04-06

### 🐞 Bug Fixes

* Suppresses a console warning from ag-Grid for `GridModel`s that do not specify an `emptyText`.

[Commit Log](https://github.com/xh/hoist-react/compare/v32.0.2...v32.0.3)

## v32.0.2 - 2020-04-03

⚠ Note that this release includes a *new major version of ag-Grid*. Please consult the
[ag-Grid Changelog](https://www.ag-grid.com/ag-grid-changelog/) for versions 22-23 to review
possible breaking changes to any direct/custom use of ag-Grid APIs and props within applications.

### 🎁 New Features

* GridModel `groupSortFn` now accepts `null` to turn off sorting of group rows.
* `DockViewModel` now supports optional `width`, `height` and `collapsedWidth` configs.
* The `appMenuButton.extraItems` prop now accepts `MenuItem` configs (as before) but also React
  elements and the special string token '-' (shortcut to render a `MenuDivider`).
* Grid column `flex` param will now accept numbers, with available space divided between flex
  columns in proportion to their `flex` value.
* `Column` now supports a `sortingOrder` config to allow control of the sorting options that will be
  cycled through when the user clicks on the header.
* `PanelModel` now supports setting a `refreshMode` to control how collapsed panels respond to
  refresh requests.

### 💥 Breaking Changes

* The internal DOM structure of desktop `Panel` has changed to always include an inner frame with
  class `.xh-panel__content`. You may need to update styling that targets the inner structure of
  `Panel` via `.xh-panel`.
* The hooks `useOnResize()` and `useOnVisibleChange()` no longer take a `ref` argument. Use
  `composeRefs` to combine the ref that they return with any ref you wish to compose them with.
* The callback for `useOnResize()` will now receive an object representing the locations and
  dimensions of the element's content box. (Previously it incorrectly received an array of
  `ResizeObserver` entries that had to be de-referenced)
* `PanelModel.collapsedRenderMode` has been renamed to `PanelModel.renderMode`, to be more
  consistent with other Hoist APIs such as `TabContainer`, `DashContainer`, and `DockContainer`.


### 🐞 Bug Fixes

* Checkboxes in grid rows in Tiny sizing mode have been styled to fit correctly within the row.
* `GridStateModel` no longer saves/restores the width of non-resizable columns.
  [#1718](https://github.com/xh/hoist-react/issues/1718)
* Fixed an issue with the hooks useOnResize and useOnVisibleChange. In certain conditions these
  hooks would not be called. [#1808](https://github.com/xh/hoist-react/issues/1808)
* Inputs that accept a rightElement prop will now properly display an Icon passed as that element.
  [#1803](https://github.com/xh/hoist-react/issues/1803)

### ⚙️ Technical

* Flex columns now use the built-in ag-Grid flex functionality.

### 📚 Libraries

* ag-grid-community `removed @ 21.2`
* ag-grid-enterprise `21.2` replaced with @ag-grid-enterprise/all-modules `23.0`
* ag-grid-react `21.2` replaced with @ag-grid-community/react `23.0`
* @fortawesome/* `5.12 -> 5.13`
* codemirror `5.51 -> 5.52`
* filesize `6.0 -> 6.1`
* numbro `2.1 -> 2.2`
* react-beautiful-dnd `12.0 -> 13.0`
* store2 `2.10 -> 2.11`
* compose-react-refs `NEW 1.0.4`

[Commit Log](https://github.com/xh/hoist-react/compare/v31.0.0...v32.0.2)

## v31.0.0 - 2020-03-16

### 🎁 New Features

* The mobile `Navigator` / `NavigatorModel` API has been improved and made consistent with other
  Hoist content container APIs such as `TabContainer`, `DashContainer`, and `DockContainer`.
  * `NavigatorModel` and `PageModel` now support setting a `RenderMode` and `RefreshMode` to control
    how inactive pages are mounted/unmounted and how they respond to refresh requests.
  * `Navigator` pages are no longer required to to return `Page` components - they can now return
    any suitable component.
* `DockContainerModel` and `DockViewModel` also now support `refreshMode` and `renderMode` configs.
* `Column` now auto-sizes when double-clicking / double-tapping its header.
* `Toolbar` will now collapse overflowing items into a drop down menu. (Supported for horizontal
  toolbars only at this time.)
* Added new `xhEnableLogViewer` config (default `true`) to enable or disable the Admin Log Viewer.

#### 🎨 Icons

* Added `Icon.icon()` factory method as a new common entry point for creating new FontAwesome based
  icons in Hoist. It should typically be used instead of using the `FontAwesomeIcon` component
  directly.
* Also added a new `Icon.fileIcon()` factory. This method take a filename and returns an appropriate
  icon based on its extension.
* All Icon factories can now accept an `asHtml` parameter, as an alternative to calling the helper
  function `convertIconToSVG()` on the element. Use this to render icons as raw html where needed
  (e.g. grid renderers).
* Icons rendered as html will now preserve their styling, tooltips, and size.

### 💥 Breaking Changes

* The application's primary `HoistApplicationModel` is now instantiated and installed as
  `XH.appModel` earlier within the application initialization sequence, with construction happening
  prior to the init of the XH identity, config, and preference services.
  * This allows for a new `preAuthInitAsync()` lifecycle method to be called on the model before
    auth has completed, but could be a breaking change for appModel code that relied on these
    services for field initialization or in its constructor.
  * Such code should be moved to the core `initAsync()` method instead, which continues to be called
    after all XH-level services are initialized and ready.
* Mobile apps may need to adjust to the following updates to `NavigatorModel` and related APIs:
  * `NavigatorModel`'s `routes` constructor parameter has been renamed `pages`.
  * `NavigatorModel`'s observable `pages[]` has been renamed `stack[]`.
  * `NavigatorPageModel` has been renamed `PageModel`. Apps do not usually create `PageModels`
    directly, so this change is unlikely to require code updates.
  * `Page` has been removed from the mobile toolkit. Components that previously returned a `Page`
    for inclusion in a `Navigator` or `TabContainer` can now return any component. It is recommended
    you replace `Page` with `Panel` where appropriate.
* Icon enhancements described above removed the following public methods:
  * The `fontAwesomeIcon()` factory function (used to render icons not already enumerated by Hoist)
    has been replaced by the improved `Icon.icon()` factory - e.g. `fontAwesomeIcon({icon: ['far',
    'alicorn']}) -> Icon.icon({iconName: 'alicorn'})`.
  * The `convertIconToSvg()` utility method has been replaced by the new `asHtml` parameter on icon
    factory functions. If you need to convert an existing icon element, use `convertIconToHtml()`.
* `Toolbar` items should be provided as direct children. Wrapping Toolbar items in container
  components can result in unexpected item overflow.

### 🐞 Bug Fixes

* The `fmtDate()` utility now properly accepts, parses, and formats a string value input as
  documented.
* Mobile `PinPad` input responsiveness improved on certain browsers to avoid lag.

### ⚙️ Technical

* New lifecycle methods `preAuthInitAsync()` and `logoutAsync()` added to the `HoistAppModel`
  decorator (aka the primary `XH.appModel`).

[Commit Log](https://github.com/xh/hoist-react/compare/v30.1.0...v31.0.0)

## v30.1.0 - 2020-03-04

### 🐞 Bug Fixes

* Ensure `WebSocketService.connected` remains false until `channelKey` assigned and received from
  server.
* When empty, `DashContainer` now displays a user-friendly prompt to add an initial view.

### ⚙️ Technical

* Form validation enhanced to improve handling of asynchronous validation. Individual rules and
  constraints are now re-evaluated in parallel, allowing for improved asynchronous validation.
* `Select` will now default to selecting contents on focus if in filter or creatable mode.

[Commit Log](https://github.com/xh/hoist-react/compare/v30.0.0...30.1.0)

## v30.0.0 - 2020-02-29

### 🎁 New Features

* `GridModel` and `DataViewModel` now support `groupRowHeight`, `groupRowRenderer` and
  `groupRowElementRenderer` configs. Grouping is new in general to `DataViewModel`, which now takes
  a `groupBy` config.
  * `DataViewModel` allows for settable and multiple groupings and sorters.
  * `DataViewModel` also now supports additional configs from the underlying `GridModel` that make
    sense in a `DataView` context, such as `showHover` and `rowBorders`.
* `TabContainerModel` now accepts a `track` property (default false) for easily tracking tab views
  via Hoist's built-in activity tracking.
* The browser document title is now set to match `AppSpec.clientAppName` - helpful for projects with
  multiple javascript client apps.
* `StoreFilterField` accepts all other config options from `TextInput` (e.g. `disabled`).
* Clicking on a summary row in `Grid` now clears its record selection.
* The `@LoadSupport` decorator now provides an additional observable property `lastException`. The
  decorator also now logs load execution times and failures to `console.debug` automatically.
* Support for mobile `Panel.scrollable` prop made more robust with re-implementation of inner
  content element. Note this change included a tweak to some CSS class names for mobile `Panel`
  internals that could require adjustments if directly targeted by app stylesheets.
* Added new `useOnVisibleChange` hook.
* Columns now support a `headerAlign` config to allow headers to be aligned differently from column
  contents.

### 💥 Breaking Changes

* `Toolbar` items must be provided as direct children. Wrapping Toolbar items in container
  components can result in unexpected item overflow.
* `DataView.rowCls` prop removed, replaced by new `DataViewModel.rowClassFn` config for more
  flexibility and better symmetry with `GridModel`.
* `DataViewModel.itemRenderer` renamed to `DataViewModel.elementRenderer`
* `DataView` styling has been updated to avoid applying several unwanted styles from `Grid`. Note
  that apps might rely on these styles (intentionally or not) for their `itemRenderer` components
  and appearance and will need to adjust.
* Several CSS variables related to buttons have been renamed for consistency, and button style rules
  have been adjusted to ensure they take effect reliably across desktop and mobile buttons
  ([#1568](https://github.com/xh/hoist-react/pull/1568)).
* The optional `TreeMapModel.highchartsConfig` object will now be recursively merged with the
  top-level config generated by the Hoist model and component, where previously it was spread onto
  the generated config. This could cause a change in behavior for apps using this config to
  customize map instances, but provides more flexibility for e.g. customizing the `series`.
* The signature of `useOnResize` hook has been modified slightly for API consistency and clarity.
  Options are now passed in a configuration object.

### 🐞 Bug Fixes

* Fixed an issue where charts that are rendered while invisible would have the incorrect size.
  [#1703](https://github.com/xh/hoist-react/issues/1703)
* Fixed an issue where zeroes entered by the user in `PinPad` would be displayed as blanks.
* Fixed `fontAwesomeIcon` elem factory component to always include the default 'fa-fw' className.
  Previously, it was overridden if a `className` prop was provided.
* Fixed an issue where ConfigDiffer would always warn about deletions, even when there weren't any.
  [#1652](https://github.com/xh/hoist-react/issues/1652)
* `TextInput` will now set its value to `null` when all text is deleted and the clear icon will
  automatically hide.
* Fixed an issue where multiple buttons in a `ButtonGroupInput` could be shown as active
  simultaneously. [#1592](https://github.com/xh/hoist-react/issues/1592)
* `StoreFilterField` will again match on `Record.id` if bound to a Store or a GridModel with the
  `id` column visible. [#1697](https://github.com/xh/hoist-react/issues/1697)
* A number of fixes have been applied to `RelativeTimeStamp` and `getRelativeTimestamp`, especially
  around its handling of 'equal' or 'epsilon equal' times. Remove unintended leading whitespace from
  `getRelativeTimestamp`.

### ⚙️ Technical

* The `addReaction` and `addAutorun` methods (added to Hoist models, components, and services by the
  `ReactiveSupport` mixin) now support a configurable `debounce` argument. In many cases, this is
  preferable to the built-in MobX `delay` argument, which only provides throttling and not true
  debouncing.
* New `ChartModel.highchart` property provides a reference to the underlying HighChart component.

### 📚 Libraries

* @blueprintjs/core `3.23 -> 3.24`
* react-dates `21.7 -> 21.8`
* react-beautiful-dnd `11.0 -> 12.2`

[Commit Log](https://github.com/xh/hoist-react/compare/v29.1.0...v30.0.0)

## v29.1.0 - 2020-02-07

### 🎁 New Features

#### Grid

* The `compact` config on `GridModel` has been deprecated in favor of the more powerful `sizingMode`
  which supports the values 'large', 'standard', 'compact', or 'tiny'.
  * Each new mode has its own set of CSS variables for applications to override as needed.
  * Header and row heights are configurable for each via the `HEADER_HEIGHTS` and `ROW_HEIGHTS`
    static properties of the `AgGrid` component. These objects can be modified on init by
    applications that wish to customize the default row heights globally.
  * 💥 Note that these height config objects were previously exported as constants from AgGrid.js.
    This would be a breaking change for any apps that imported the old objects directly (considered
    unlikely).
* `GridModel` now exposes an `autoSizeColumns` method, and the Grid context menu now contains an
  `Autosize Columns` option by default.
* `Column` and `ColumnGroup` now support React elements for `headerName`.

#### Data

* The `Store` constructor now accepts a `data` argument to load data at initialization.
* The `xh/hoist/data/cube` package has been modified substantially to better integrate with the core
  data package and support observable "Views". See documentation on `Cube` for more information.

#### Other

* Added a `PinPad` component for streamlined handling of PIN entry on mobile devices.
* `FormField` now takes `tooltipPosition` and `tooltipBoundary` props for customizing minimal
  validation tooltip.
* `RecordAction.actionFn` parameters now include a `buttonEl` property containing the button element
  when used in an action column.
* Mobile Navigator component now takes an `animation` prop which can be set to 'slide' (default),
  'lift', 'fade', or 'none'. These values are passed to the underlying onsenNavigator component.
  ([#1641](https://github.com/xh/hoist-react/pull/1641))
* `AppOption` configs now accept an `omit` property for conditionally excluding options.

### 🐞 Bug Fixes

* Unselectable grid rows are now skipped during up/down keyboard navigation.
* Fix local quick filtering in `LeftRightChooser` (v29 regression).
* Fix `SplitTreeMap` - the default filtering once again splits the map across positive and negative
  values as intended (v29 regression).

### ⚙️ Technical

* `FormFields` now check that they are contained in a Hoist `Form`.

### 📚 Libraries

* @blueprintjs/core `3.22 -> 3.23`
* codemirror `5.50 -> 5.51`
* react-dates `21.5 -> 21.7`

[Commit Log](https://github.com/xh/hoist-react/compare/v29.0.0...v29.1.0)

## v29.0.0 - 2020-01-24

### 🗄️ Data Package Changes

Several changes have been made to data package (`Store` and `Record`) APIs for loading, updating,
and modifying data. They include some breaking changes, but pave the way for upcoming enhancements
to fully support inline grid editing and other new features.

Store now tracks the "committed" state of its records, which represents the data as it was loaded
(typically from the server) via `loadData()` or `updateData()`. Records are now immutable and
frozen, so they cannot be changed directly, but Store offers a new `modifyRecords()` API to apply
local modifications to data in a tracked and managed way. (Store creates new records internally to
hold both this modified data and the original, "committed" data.) This additional state tracking
allows developers to query Stores for modified or added records (e.g. to flush back to the server
and persist) as well as call new methods to revert changes (e.g. to undo a block of changes that the
user wishes to discard).

Note the following more specific changes to these related classes:

#### Record

* 💥 Record data properties are now nested within a `data` object on Record instances and are no
  longer available as top-level properties on the Record itself.
  * Calls to access data such as `rec.quantity` must be modified to `rec.data.quantity`.
  * When accessing multiple properties, destructuring provides an efficient syntax - e.g. `const
    {quantity, price} = rec.data;`.
* 💥 Records are now immutable and cannot be modified by applications directly.
  * This is a breaking change, but should only affect apps with custom inline grid editing
    implementations or similar code that modifies individual record values.
  * Calls to change data such as `rec.quantity = 100` must now be made through the Record's Store,
    e.g. `store.modifyData({id: 41, quantity: 100})`
* Record gains new getters for inspecting its state, including: `isAdd`, `isModified`, and
  `isCommitted`.

#### Store

* 💥 `noteDataUpdated()` has been removed, as out-of-band modifications to Store Records are no
  longer possible.
* 💥 Store's `idSpec` function is now called with the raw record data - previously it was passed
  source data after it had been run through the store's optional `processRawData` function. (This is
  unlikely to have a practical impact on most apps, but is included here for completeness.)
* `Store.updateData()` now accepts a flat list of raw data to process into Record additions and
  updates. Previously developers needed to call this method with an object containing add, update,
  and/or remove keys mapped to arrays. Now Store will produce an object of this shape automatically.
* `Store.refreshFilter()` method has been added to allow applications to rebuild the filtered data
  set if some application state has changed (apart from the store's data itself) which would affect
  the store filter.
* Store gains new methods for manipulating its Records and data, including `addRecords()`,
  `removeRecords()`, `modifyRecords()`, `revertRecords()`, and `revert()`. New getters have been
  added for `addedRecords`, `removedRecords`, `modifiedRecords`, and `isModified`.

#### Column

* Columns have been enhanced for provide basic support for inline-editing of record data. Further
  inline editing support enhancements are planned for upcoming Hoist releases.
* `Column.getValueFn` config added to retrieve the cell value for a Record field. The default
  implementation pulls the value from the Record's new `data` property (see above). Apps that
  specify custom `valueGetter` callbacks via `Column.agOptions` should now implement their custom
  logic in this new config.
* `Column.setValueFn` config added to support modifying the Column field's value on the underlying
  Record. The default implementation calls the new `Store.modifyRecords()` API and should be
  sufficient for the majority of cases.
* `Column.editable` config added to indicate if a column/cell should be inline-editable.

### 🎁 New Features

* Added keyboard support to ag-Grid context menus.
* Added `GridModel.setEmptyText()` to allow updates to placeholder text after initial construction.
* Added `GridModel.ensureSelectionVisible()` to scroll the currently selected row into view.
* When a `TreeMap` is bound to a `GridModel`, the grid will now respond to map selection changes by
  scrolling to ensure the selected grid row is visible.
* Added a `Column.tooltipElement` config to support fully customizable tooltip components.
* Added a `useOnResize` hook, which runs a function when a component is resized.
* Exposed an `inputRef` prop on numberInput, textArea, and textInput
* `PanelModel` now accepts a `maxSize` config.
* `RelativeTimeStamp` now support a `relativeTo` option, allowing it to display the difference
  between a timestamp and another reference time other than now. Both the component and the
  `getRelativeTimestamp()` helper function now leverage moment.js for their underlying
  implementation.
* A new `Clock` component displays the time, either local to the browser or for a configurable
  timezone.
* `LeftRightChooser` gets a new `showCounts` option to print the number of items on each side.
* `Select` inputs support a new property `enableWindowed` (desktop platform only) to improve
  rendering performance with large lists of options.
* `Select` inputs support grouped options. To use, add an attribute `options` containing an array of
  sub-options.
* `FetchService` methods support a new `timeout` option. This config chains `Promise.timeout()` to
  the promises returned by the service.
* Added alpha version of `DashContainer` for building dynamic, draggable dashboard-style layouts.
  Please note: the API for this component is subject to change - use at your own risk!
* `Select` now allows the use of objects as values.
* Added a new `xhEnableImpersonation` config to enable or disable the ability of Hoist Admins to
  impersonate other users. Note that this defaults to `false`. Apps will need to set this config to
  continue using impersonation. (Note that an update to hoist-core 6.4+ is required for this config
  to be enforced on the server.)
* `FormField` now supports a `requiredIndicator` to customize how required fields are displayed.
* Application build tags are now included in version update checks, primarily to prompt dev/QA users
  to refresh when running SNAPSHOT versions. (Note that an update to hoist-core 6.4+ is required for
  the server to emit build tag for comparison.)
* `CodeInput` component added to provide general `HoistInput` support around the CodeMirror code
  editor. The pre-existing `JsonInput` has been converted to a wrapper around this class.
* `JsonInput` now supports an `autoFocus` prop.
* `Select` now supports a `hideDropdownIndicator` prop.
* `useOnResize` hook will now ignore visibility changes, i.e. a component resizing to a size of 0.
* `DimensionChooser` now supports a `popoverPosition` prop.
* `AppBar.appMenuButtonPosition` prop added to configure the App Menu on the left or the right, and
  `AppMenuButton` now accepts and applies any `Button` props to customize.
* New `--xh-grid-tree-indent-px` CSS variable added to allow control over the amount of indentation
  applied to tree grid child nodes.

### 💥 Breaking Changes

* `GridModel.contextMenuFn` config replaced with a `contextMenu` parameter. The new parameter will
  allow context menus to be specified with a simple array in addition to the function specification
  currently supported.
* `GridModel.defaultContextMenuTokens` config renamed to `defaultContextMenu`.
* `Chart` and `ChartModel` have been moved from `desktop/cmp/charts` to `cmp/charts`.
* `StoreFilterField` has been moved from `desktop/cmp/store` to `cmp/store`.
* The options `nowEpsilon` and `nowString` on `RelativeTimestamp` have been renamed to `epsilon` and
  `equalString`, respectively.
* `TabRenderMode` and `TabRefreshMode` have been renamed to `RenderMode` and `RefreshMode` and moved
  to the `core` package. These enumerations are now used in the APIs for `Panel`, `TabContainer`,
  and `DashContainer`.
* `DockViewModel` now requires a function, or a HoistComponent as its `content` param. It has always
  been documented this way, but a bug in the original implementation had it accepting an actual
  element rather than a function. As now implemented, the form of the `content` param is consistent
  across `TabModel`, `DockViewModel`, and `DashViewSpec`.
* `JsonInput.showActionButtons` prop replaced with more specific `showFormatButton` and
  `showFullscreenButton` props.
* The `DataView.itemHeight` prop has been moved to `DataViewModel` where it can now be changed
  dynamically by applications.
* Desktop `AppBar.appMenuButtonOptions` prop renamed to `appMenuButtonProps` for consistency.

### 🐞 Bug Fixes

* Fixed issue where JsonInput was not receiving its `model` from context
  ([#1456](https://github.com/xh/hoist-react/issues/1456))
* Fixed issue where TreeMap would not be initialized if the TreeMapModel was created after the
  GridModel data was loaded ([#1471](https://github.com/xh/hoist-react/issues/1471))
* Fixed issue where export would create malformed file with dynamic header names
* Fixed issue where exported tree grids would have incorrect aggregate data
  ([#1447](https://github.com/xh/hoist-react/issues/1447))
* Fixed issue where resizable Panels could grow larger than desired
  ([#1498](https://github.com/xh/hoist-react/issues/1498))
* Changed RestGrid to only display export button if export is enabled
  ([#1490](https://github.com/xh/hoist-react/issues/1490))
* Fixed errors when grouping rows in Grids with `groupUseEntireRow` turned off
  ([#1520](https://github.com/xh/hoist-react/issues/1520))
* Fixed problem where charts were resized when being hidden
  ([#1528](https://github.com/xh/hoist-react/issues/1528))
* Fixed problem where charts were needlessly re-rendered, hurting performance and losing some state
  ([#1505](https://github.com/xh/hoist-react/issues/1505))
* Removed padding from Select option wrapper elements which was making it difficult for custom
  option renderers to control the padding ([1571](https://github.com/xh/hoist-react/issues/1571))
* Fixed issues with inconsistent indentation for tree grid nodes under certain conditions
  ([#1546](https://github.com/xh/hoist-react/issues/1546))
* Fixed autoFocus on NumberInput.

### 📚 Libraries

* @blueprintjs/core `3.19 -> 3.22`
* @blueprintjs/datetime `3.14 -> 3.15`
* @fortawesome/fontawesome-pro `5.11 -> 5.12`
* codemirror `5.49 -> 5.50`
* core-js `3.3 -> 3.6`
* fast-deep-equal `2.0 -> 3.1`
* filesize `5.0 -> 6.0`
* highcharts 7.2 -> 8.0`
* mobx `5.14 -> 5.15`
* react-dates `21.3 -> 21.5`
* react-dropzone `10.1 -> 10.2`
* react-windowed-select `added @ 2.0.1`

[Commit Log](https://github.com/xh/hoist-react/compare/v28.2.0...v29.0.0)

## v28.2.0 - 2019-11-08

### 🎁 New Features

* Added a `DateInput` component to the mobile toolkit. Its API supports many of the same options as
  its desktop analog with the exception of `timePrecision`, which is not yet supported.
* Added `minSize` to panelModel. A resizable panel can now be prevented from resizing to a size
  smaller than minSize. ([#1431](https://github.com/xh/hoist-react/issues/1431))

### 🐞 Bug Fixes

* Made `itemHeight` a required prop for `DataView`. This avoids an issue where agGrid went into an
  infinite loop if this value was not set.
* Fixed a problem with `RestStore` behavior when `dataRoot` changed from its default value.

[Commit Log](https://github.com/xh/hoist-react/compare/v28.1.1...v28.2.0)

## v28.1.1 - 2019-10-23

### 🐞 Bug Fixes

* Fixes a bug with default model context being set incorrectly within context inside of `Panel`.

[Commit Log](https://github.com/xh/hoist-react/compare/v28.1.0...v28.1.1)

## v28.1.0 - 2019-10-18

### 🎁 New Features

* `DateInput` supports a new `strictInputParsing` prop to enforce strict parsing of keyed-in entries
  by the underlying moment library. The default value is false, maintained the existing behavior
  where [moment will do its best](https://momentjs.com/guides/#/parsing/) to parse an entered date
  string that doesn't exactly match the specified format
* Any `DateInput` values entered that exceed any specified max/minDate will now be reset to null,
  instead of being set to the boundary date (which was surprising and potentially much less obvious
  to a user that their input had been adjusted automatically).
* `Column` and `ColumnGroup` now accept a function for `headerName`. The header will be
  automatically re-rendered when any observable properties referenced by the `headerName` function
  are modified.
* `ColumnGroup` now accepts an `align` config for setting the header text alignment
* The flag `toContext` for `uses` and `creates` has been replaced with a new flag `publishMode` that
  provides more granular control over how models are published and looked up via context. Components
  can specify `ModelPublishMode.LIMITED` to make their model available for contained components
  without it becoming the default model or exposing its sub-models.

### 🐞 Bug Fixes

* Tree columns can now specify `renderer` or `elementRenderer` configs without breaking the standard
  ag-Grid group cell renderer auto-applied to tree columns (#1397).
* Use of a custom `Column.comparator` function will no longer break agGrid-provided column header
  filter menus (#1400).
* The MS Edge browser does not return a standard Promise from `async` functions, so the the return
  of those functions did not previously have the required Hoist extensions installed on its
  prototype. Edge "native" Promises are now also polyfilled / extended as required. (#1411).
* Async `Select` combobox queries are now properly debounced as per the `queryBuffer` prop (#1416).

### ⚙️ Technical

* Grid column group headers now use a custom React component instead of the default ag-Grid column
  header, resulting in a different DOM structure and CSS classes. Existing CSS overrides of the
  ag-Grid column group headers may need to be updated to work with the new structure/classes.
* We have configured `stylelint` to enforce greater consistency in our stylesheets within this
  project. The initial linting run resulted in a large number of updates to our SASS files, almost
  exclusively whitespace changes. No functional changes are intended/expected. We have also enabled
  hooks to run both JS and style linting on pre-commit. Neither of these updates directly affects
  applications, but the same tools could be configured for apps if desired.

### 📚 Libraries

* core-js `3.2 -> 3.3`
* filesize `4.2 -> 5.0`
* http-status-codes `added @ 1.3`

[Commit Log](https://github.com/xh/hoist-react/compare/v28.0.0...v28.1.0)

## v28.0.0 - 2019-10-07

_"The one with the hooks."_

**Hoist now fully supports React functional components and hooks.** The new `hoistComponent`
function is now the recommended method for defining new components and their corresponding element
factories. See that (within HoistComponentFunctional.js) and the new `useLocalModel()` and
`useContextModel()` hooks (within [core/hooks](core/hooks)) for more information.

Along with the performance benefits and the ability to use React hooks, Hoist functional components
are designed to read and write their models via context. This allows a much less verbose
specification of component element trees.

Note that **Class-based Components remain fully supported** (by both Hoist and React) using the
familiar `@HoistComponent` decorator, but transitioning to functional components within Hoist apps
is now strongly encouraged. In particular note that Class-based Components will *not* be able to
leverage the context for model support discussed above.

### 🎁 New Features

* Resizable panels now default to not redrawing their content when resized until the resize bar is
  dropped. This offers an improved user experience for most situations, especially when layouts are
  complex. To re-enable the previous dynamic behavior, set `PanelModel.resizeWhileDragging: true`.
* The default text input shown by `XH.prompt()` now has `selectOnFocus: true` and will confirm the
  user's entry on an `<enter>` keypress (same as clicking 'OK').
* `stringExcludes` function added to form validation constraints. This allows an input value to
  block specific characters or strings, e.g. no slash "/" in a textInput for a filename.
* `constrainAll` function added to form validation constraints. This takes another constraint as its
  only argument, and applies that constraint to an array of values, rather than just to one value.
  This is useful for applying a constraint to inputs that produce arrays, such as tag pickers.
* `DateInput` now accepts LocalDates as `value`, `minDate` and `maxDate` props.
* `RelativeTimestamp` now accepts a `bind` prop to specify a model field name from which it can pull
  its timestamp. The model itself can either be passed as a prop or (better) sourced automatically
  from the parent context. Developers are encouraged to take this change to minimize re-renders of
  parent components (which often contain grids and other intensive layouts).
* `Record` now has properties and methods for accessing and iterating over children, descendants,
  and ancestors
* `Store` now has methods for retrieving the descendants and ancestors of a given Record

### 💥 Breaking Changes

* **Apps must update their dev dependencies** to the latest `@xh/hoist-dev-utils` package: v4.0+.
  This updates the versions of Babel / Webpack used in builds to their latest / current versions and
  swaps to the updated Babel recommendation of `core-js` for polyfills.
* The `allSettled` function in `@xh/promise` has been removed. Applications using this method should
  use the ECMA standard (stage-2) `Promise.allSettled` instead. This method is now fully available
  in Hoist via bundled polyfills. Note that the standard method returns an array of objects of the
  form `{status: [rejected|fulfilled], ...}`, rather than `{state: [rejected|fulfilled], ...}`.
* The `containerRef` argument for `XH.toast()` should now be a DOM element. Component instances are
  no longer supported types for this value. This is required to support functional Components
  throughout the toolkit.
* Apps that need to prevent a `StoreFilterField` from binding to a `GridModel` in context, need to
  set the `store` or `gridModel` property explicitly to null.
* The Blueprint non-standard decorators `ContextMenuTarget` and `HotkeysTarget` are no longer
  supported. Use the new hooks `useContextMenu()` and `useHotkeys()` instead. For convenience, this
  functionality has also been made available directly on `Panel` via the `contextMenu` and `hotkeys`
  props.
* `DataView` and `DataViewModel` have been moved from `/desktop/cmp/dataview` to the cross-platform
  package `/cmp/dataview`.
* `isReactElement` has been removed. Applications should use the native React API method
  `React.isValidElement` instead.

### ⚙️ Technical

* `createObservableRef()` is now available in `@xh/hoist/utils/react` package. Use this function for
  creating refs that are functionally equivalent to refs created with `React.createRef()`, yet fully
  observable. With this change the `Ref` class in the same package is now obsolete.
* Hoist now establishes a proper react "error boundary" around all application code. This means that
  errors throw when rendering will be caught and displayed in the standard Hoist exception dialog,
  and stack traces for rendering errors should be significantly less verbose.
* Not a Hoist feature, exactly, but the latest version of `@xh/hoist-dev-utils` (see below) enables
  support for the `optional chaining` (aka null safe) and `nullish coalescing` operators via their
  Babel proposal plugins. Developers are encouraged to make good use of the new syntax below:
  * conditional-chaining: `let foo = bar?.baz?.qux;`
  * nullish coalescing: `let foo = bar ?? 'someDefaultValue';`

### 🐞 Bug Fixes

* Date picker month and year controls will now work properly in `localDate` mode. (Previously would
  reset to underlying value.)
* Individual `Buttons` within a `ButtonGroupInput` will accept a disabled prop while continuing to
  respect the overall `ButtonGroupInput`'s disabled prop.
* Raised z-index level of AG-Grid tooltip to ensure tooltips for AG-Grid context menu items appear
  above the context menu.

### 📚 Libraries

* @blueprintjs/core `3.18 -> 3.19`
* @blueprintjs/datetime `3.12 -> 3.14`
* @fortawesome/fontawesome-pro `5.10 -> 5.11`
* @xh/hoist-dev-utils `3.8 -> 4.3` (multiple transitive updates to build tooling)
* ag-grid `21.1 -> 21.2`
* highcharts `7.1 -> 7.2`
* mobx `5.13 -> 5.14`
* react-transition-group `4.2 -> 4.3`
* rsvp (removed)
* store2 `2.9 -> 2.10`

[Commit Log](https://github.com/xh/hoist-react/compare/v27.1.0...v28.0.0)

## v27.1.0 - 2019-09-05

### 🎁 New Features

* `Column.exportFormat` can now be a function, which supports setting Excel formats on a per-cell
  (vs. entire column) basis by returning a conditional `exportFormat` based upon the value and / or
  record.
  * ⚠️ Note that per-cell formatting _requires_ that apps update their server to use hoist-core
    v6.3.0+ to work, although earlier versions of hoist-core _are_ backwards compatible with the
    pre-existing, column-level export formatting.
* `DataViewModel` now supports a `sortBy` config. Accepts the same inputs as `GridModel.sortBy`,
  with the caveat that only a single-level sort is supported at this time.

[Commit Log](https://github.com/xh/hoist-react/compare/v27.0.1...v27.1.0)

## v27.0.1 - 2019-08-26

### 🐞 Bug Fixes

* Fix to `Store.clear()` and `GridModel.clear()`, which delegates to the same (#1324).

[Commit Log](https://github.com/xh/hoist-react/compare/v27.0.0...v27.0.1)

## v27.0.0 - 2019-08-23

### 🎁 New Features

* A new `LocalDate` class has been added to the toolkit. This class provides client-side support for
  "business" or "calendar" days that do not have a time component. It is an immutable class that
  supports '==', '<' and '>', as well as a number of convenient manipulation functions. Support for
  the `LocalDate` class has also been added throughout the toolkit, including:
  * `Field.type` now supports an additional `localDate` option for automatic conversion of server
    data to this type when loading into a `Store`.
  * `fetchService` is aware of this class and will automatically serialize all instances of it for
    posting to the server. ⚠ NOTE that along with this change, `fetchService` and its methods such
    as `XH.fetchJson()` will now serialize regular JS Date objects as ms timestamps when provided in
    params. Previously Dates were serialized in their default `toString()` format. This would be a
    breaking change for an app that relied on that default Date serialization, but it was made for
    increased symmetry with how Hoist JSON-serializes Dates and LocalDates on the server-side.
  * `DateInput` can now be used to seamlessly bind to a `LocalDate` as well as a `Date`. See its new
    prop of `valueType` which can be set to `localDate` or `date` (default).
  * A new `localDateCol` config has been added to the `@xh/hoist/grid/columns` package with
    standardized rendering and formatting.
* New `TreeMap` and `SplitTreeMap` components added, to render hierarchical data in a configurable
  TreeMap visualization based on the Highcharts library. Supports optional binding to a GridModel,
  which syncs selection and expand / collapse state.
* `Column` gets a new `highlightOnChange` config. If true, the grid will highlight the cell on each
  change by flashing its background. (Currently this is a simple on/off config - future iterations
  could support a function variant or other options to customize the flash effect based on the
  old/new values.) A new CSS var `--xh-grid-cell-change-bg-highlight` can be used to customize the
  color used, app-wide or scoped to a particular grid selector. Note that columns must *not* specify
  `rendererIsComplex` (see below) if they wish to enable the new highlight flag.

### 💥 Breaking Changes

* The updating of `Store` data has been reworked to provide a simpler and more powerful API that
  allows for the applications of additions, deletions, and updates in a single transaction:
  * The signature of `Store.updateData()` has been substantially changed, and is now the main entry
    point for all updates.
  * `Store.removeRecords()` has been removed. Use `Store.updateData()` instead.
  * `Store.addData()` has been removed. Use `Store.updateData()` instead.
* `Column` takes an additional property `rendererIsComplex`. Application must set this flag to
  `true` to indicate if a column renderer uses values other than its own bound field. This change
  provides an efficiency boost by allowing ag-Grid to use its default change detection instead of
  forcing a cell refresh on any change.

### ⚙️ Technical

* `Grid` will now update the underlying ag-Grid using ag-Grid transactions rather than relying on
  agGrid `deltaRowMode`. This is intended to provide the best possible grid performance and
  generally streamline the use of the ag-Grid Api.

### 🐞 Bug Fixes

* Panel resize events are now properly throttled, avoiding extreme lagginess when resizing panels
  that contain complex components such as big grids.
* Workaround for issues with the mobile Onsen toolkit throwing errors while resetting page stack.
* Dialogs call `doCancel()` handler if cancelled via `<esc>` keypress.

### 📚 Libraries

* @xh/hoist-dev-utils `3.7 -> 3.8`
* qs `6.7 -> 6.8`
* store2 `2.8 -> 2.9`

[Commit Log](https://github.com/xh/hoist-react/compare/v26.0.1...v27.0.0)

## v26.0.1 - 2019-08-07

### 🎁 New Features

* **WebSocket support** has been added in the form of `XH.webSocketService` to establish and
  maintain a managed websocket connection with the Hoist UI server. This is implemented on the
  client via the native `WebSocket` object supported by modern browsers and relies on the
  corresponding service and management endpoints added to Hoist Core v6.1.
  * Apps must declare `webSocketsEnabled: true` in their `AppSpec` configuration to enable this
    overall functionality on the client.
  * Apps can then subscribe via the new service to updates on a requested topic and will receive any
    inbound messages for that topic via a callback.
  * The service will monitor the socket connection with a regular heartbeat and attempt to
    re-establish if dropped.
  * A new admin console snap-in provides an overview of connected websocket clients.
* The `XH.message()` and related methods such as `XH.alert()` now support more flexible
  `confirmProps` and `cancelProps` configs, each of which will be passed to their respective button
  and merged with suitable defaults. Allows use of the new `autoFocus` prop with these preconfigured
  dialogs.
  * By default, `XH.alert()` and `XH.confirm()` will auto focus the confirm button for user
    convenience.
  * The previous text/intent configs have been deprecated and the message methods will log a console
    warning if they are used (although it will continue to respect them to aid transitioning to the
    new configs).
* `GridModel` now supports a `copyCell` context menu action. See `StoreContextMenu` for more
  details.
* New `GridCountLabel` component provides an alternative to existing `StoreCountLabel`, outputting
  both overall record count and current selection count in a configurable way.
* The `Button` component accepts an `autoFocus` prop to attempt to focus on render.
* The `Checkbox` component accepts an `autoFocus` prop to attempt to focus on render.

### 💥 Breaking Changes

* `StoreCountLabel` has been moved from `/desktop/cmp/store` to the cross-platform package
  `/cmp/store`. Its `gridModel` prop has also been removed - usages with grids should likely switch
  to the new `GridCountLabel` component, noted above and imported from `/cmp/grid`.
* The API for `ClipboardButton` and `ClipboardMenuItem` has been simplified, and made implementation
  independent. Specify a single `getCopyText` function rather than the `clipboardSpec`.
  (`clipboardSpec` is an artifact from the removed `clipboard` library).
* The `XH.prompt()` and `XH.message()` input config has been updated to work as documented, with any
  initial/default value for the input sourced from `input.initialValue`. Was previously sourced from
  `input.value` (#1298).
* ChartModel `config` has been deprecated. Please use `highchartsConfig` instead.

### 🐞 Bug Fixes

* The `Select.selectOnFocus` prop is now respected when used in tandem with `enableCreate` and/or
  `queryFn` props.
* `DateInput` popup _will_ now close when input is blurred but will _not_ immediately close when
  `enableTextInput` is `false` and a month or year is clicked (#1293).
* Buttons within a grid `actionCol` now render properly in compact mode, without clipping/overflow.

### ⚙️ Technical

* `AgGridModel` will now throw an exception if any of its methods which depend on ag-Grid state are
  called before the grid has been fully initialized (ag-Grid onGridReady event has fired).
  Applications can check the new `isReady` property on `AgGridModel` before calling such methods to️️
  verify the grid is fully initialized.

### 📚 Libraries

* @blueprintjs/core `3.17 -> 3.18`
* @blueprintjs/datetime `3.11 -> 3.12`
* @fortawesome/fontawesome `5.9 -> 5.10`
* ag-grid `21.0.1 -> 21.1.1`
* store2 `2.7 -> 2.8`
* The `clipboard` library has been replaced with the simpler `clipboard-copy` library.

[Commit Log](https://github.com/xh/hoist-react/compare/v25.2.0...v26.0.1)

## v25.2.0 - 2019-07-25

### 🎁 New Features

* `RecordAction` supports a new `secondaryText` property. When used for a Grid context menu item,
  this text appears on the right side of the menu item, usually used for displaying the shortcut key
  associated with an action.

### 🐞 Bug Fixes

* Fixed issue with loopy behavior when using `Select.selectOnFocus` and changing focus
  simultaneously with keyboard and mouse.

[Commit Log](https://github.com/xh/hoist-react/compare/v25.1.0...v25.2.0)

## v25.1.0 - 2019-07-23

### 🎁 New Features

* `JsonInput` includes buttons for toggling showing in a full-screen dialog window. Also added a
  convenience button to auto-format `JsonInput's` content.
* `DateInput` supports a new `enableTextInput` prop. When this property is set to false, `DateInput`
  will be entirely driven by the provided date picker. Additionally, `DateInput` styles have been
  improved for its various modes to more clearly convey its functionality.
* `ExportButton` will auto-disable itself if bound to an empty `GridModel`. This helper button will
  now also throw a console warning (to alert the developer) if `gridModel.enableExport != true`.

### ⚙️ Technical

* Classes decorated with `@LoadSupport` will now throw an exception out of their provided
  `loadAsync()` method if called with a parameter that's not a plain object (i.e. param is clearly
  not a `LoadSpec`). Note this might be a breaking change, in so far as it introduces additional
  validation around this pre-existing API requirement.
* Requirements for the `colorSpec` option passed to Hoist number formatters have been relaxed to
  allow partial definitions such that, for example, only negative values may receive the CSS class
  specified, without having to account for positive value styling.

### 🐞 Bug Fixes

* `RestFormModel` now submits dirty fields only when editing a record, as intended (#1245).
* `FormField` will no longer override the disabled prop of its child input if true (#1262).

### 📚 Libraries

* mobx `5.11 -> 5.13`
* Misc. patch-level updates

[Commit Log](https://github.com/xh/hoist-react/compare/v25.0.0...v25.1.0)

## v25.0.0 - 2019-07-16

### 🎁 New Features

* `Column` accepts a new `comparator` callback to customize how column cell values are sorted by the
  grid.
* Added `XH.prompt()` to show a simple message popup with a built-in, configurable HoistInput. When
  submitted by the user, its callback or resolved promise will include the input's value.
* `Select` accepts a new `selectOnFocus` prop. The behaviour is analogous to the `selectOnFocus`
  prop already in `TextInput`, `TextArea` and `NumberInput`.

### 💥 Breaking Changes

* The `fmtPercent` and `percentRenderer` methods will now multiply provided value by 100. This is
  consistent with the behavior of Excel's percentage formatting and matches the expectations of
  `ExportFormat.PCT`. Columns that were previously using `exportValue: v => v/100` as a workaround
  to the previous renderer behavior should remove this line of code.
* `DimensionChooserModel`'s `historyPreference` config has been renamed `preference`. It now
  supports saving both value and history to the same preference (existing history preferences will
  be handled).

[Commit Log](https://github.com/xh/hoist-react/compare/v24.2.0...v25.0.0)

## v24.2.0 - 2019-07-08

### 🎁 New Features

* `GridModel` accepts a new `colDefaults` configuration. Defaults provided via this object will be
  merged (deeply) into all column configs as they are instantiated.
* New `Panel.compactHeader` and `DockContainer.compactHeaders` props added to enable more compact
  and space efficient styling for headers in these components.
  * ⚠️ Note that as part of this change, internal panel header CSS class names changed slightly -
    apps that were targeting these internal selectors would need to adjust. See
    desktop/cmp/panel/impl/PanelHeader.scss for the relevant updates.
* A new `exportOptions.columns` option on `GridModel` replaces `exportOptions.includeHiddenCols`.
  The updated and more flexible config supports special strings 'VISIBLE' (default), 'ALL', and/or a
  list of specific colIds to include in an export.
  * To avoid immediate breaking changes, GridModel will log a warning on any remaining usages of
    `includeHiddenCols` but auto-set to `columns: 'ALL'` to maintain the same behavior.
* Added new preference `xhShowVersionBar` to allow more fine-grained control of when the Hoist
  version bar is showing. It defaults to `auto`, preserving the current behavior of always showing
  the footer to Hoist Admins while including it for non-admins *only* in non-production
  environments. The pref can alternatively be set to 'always' or 'never' on a per-user basis.

### 📚 Libraries

* @blueprintjs/core `3.16 -> 3.17`
* @blueprintjs/datetime `3.10 -> 3.11`
* mobx `5.10 -> 5.11`
* react-transition-group `2.8 -> 4.2`

[Commit Log](https://github.com/xh/hoist-react/compare/v24.1.1...v24.2.0)

## v24.1.1 - 2019-07-01

### 🐞 Bug Fixes

* Mobile column chooser internal layout/sizing fixed when used in certain secure mobile browsers.

[Commit Log](https://github.com/xh/hoist-react/compare/v24.1.0...v24.1.1)

## v24.1.0 - 2019-07-01

### 🎁 New Features

* `DateInput.enableClear` prop added to support built-in button to null-out a date input's value.

### 🐞 Bug Fixes

* The `Select` component now properly shows all options when the pick-list is re-shown after a
  change without first blurring the control. (Previously this interaction edge case would only show
  the option matching the current input value.) #1198
* Mobile mask component `onClick` callback prop restored - required to dismiss mobile menus when not
  tapping a menu option.
* When checking for a possible expired session within `XH.handleException()`, prompt for app login
  only for Ajax requests made to relative URLs (not e.g. remote APIs accessed via CORS). #1189

### ✨ Style

* Panel splitter collapse button more visible in dark theme. CSS vars to customize further fixed.
* The mobile app menu button has been moved to the right side of the top appBar, consistent with its
  placement in desktop apps.

### 📚 Libraries

* @blueprintjs/core `3.15 -> 3.16`
* @blueprintjs/datetime `3.9 -> 3.10`
* codemirror `5.47 -> 5.48`
* mobx `6.0 -> 6.1`

[Commit Log](https://github.com/xh/hoist-react/compare/v24.0.0...v24.1.0)

## v24.0.0 - 2019-06-24

### 🎁 New Features

#### Data

* A `StoreFilter` object has been introduced to the data API. This allows `Store` and
  `StoreFilterField` to support the ability to conditionally include all children when filtering
  hierarchical data stores, and could support additional filtering customizations in the future.
* `Store` now provides a `summaryRecord` property which can be used to expose aggregated data for
  the data it contains. The raw data for this record can be provided to `loadData()` and
  `updateData()` either via an explicit argument to these methods, or as the root node of the raw
  data provided (see `Store.loadRootAsSummary`).
* The `StoreFilterField` component accepts new optional `model` and `bind` props to allow control of
  its text value from an external model's observable.
* `pwd` is now a new supported type of `Field` in the `@xh/hoist/core/data` package.

#### Grid

* `GridModel` now supports a `showSummary` config which can be used to display its store's
  summaryRecord (see above) as either a pinned top or bottom row.
* `GridModel` also adds a `enableColumnPinning` config to enable/disable user-driven pinning. On
  desktop, if enabled, users can pin columns by dragging them to the left or right edges of the grid
  (the default ag-Grid gesture). Column pinned state is now also captured and maintained by the
  overall grid state system.
* The desktop column chooser now options in a non-modal popover when triggered from the standard
  `ColChooserButton` component. This offers a quicker and less disruptive alternative to the modal
  dialog (which is still used when launched from the grid context menu). In this popover mode,
  updates to columns are immediately reflected in the underlying grid.
* The mobile `ColChooser` has been improved significantly. It now renders displayed and available
  columns as two lists, allowing drag and drop between to update the visibility and ordering. It
  also provides an easy option to toggle pinning the first column.
* `DimensionChooser` now supports an optional empty / ungrouped configuration with a value of `[]`.
  See `DimensionChooserModel.enableClear` and `DimensionChooser.emptyText`.

#### Other Features

* Core `AutoRefreshService` added to trigger an app-wide data refresh on a configurable interval, if
  so enabled via a combination of soft-config and user preference. Auto-refresh relies on the use of
  the root `RefreshContextModel` and model-level `LoadSupport`.
* A new `LoadingIndicator` component is available as a more minimal / unobtrusive alternative to a
  modal mask. Typically configured via a new `Panel.loadingIndicator` prop, the indicator can be
  bound to a `PendingTaskModel` and will automatically show/hide a spinner and/or custom message in
  an overlay docked to the corner of the parent Panel.
* `DateInput` adds support for new `enablePicker` and `showPickerOnFocus` props, offering greater
  control over when the calendar picker is shown. The new default behaviour is to not show the
  picker on focus, instead showing it via a built-in button.
* Transitions have been disabled by default on desktop Dialog and Popover components (both are from
  the Blueprint library) and on the Hoist Mask component. This should result in a snappier user
  experience, especially when working on remote / virtual workstations. Any in-app customizations to
  disable or remove transitions can now be removed in favor of this toolkit-wide change.
* Added new `@bindable.ref` variant of the `@bindable` decorator.

### 💥 Breaking Changes

* Apps that defined and initialized their own `AutoRefreshService` service or functionality should
  leverage the new Hoist service if possible. Apps with a pre-existing custom service of the same
  name must either remove in favor of the new service or - if they have special requirements not
  covered by the Hoist implementation - rename their own service to avoid a naming conflict.
* The `StoreFilterField.onFilterChange` callback will now be passed a `StoreFilter`, rather than a
  function.
* `DateInput` now has a calendar button on the right side of the input which is 22 pixels square.
  Applications explicitly setting width or height on this component should ensure that they are
  providing enough space for it to display its contents without clipping.

### 🐞 Bug Fixes

* Performance for bulk grid selections has been greatly improved (#1157)
* Toolbars now specify a minimum height (or width when vertical) to avoid shrinking unexpectedly
  when they contain only labels or are entirely empty (but still desired to e.g. align UIs across
  multiple panels). Customize if needed via the new `--xh-tbar-min-size` CSS var.
* All Hoist Components that accept a `model` prop now have that properly documented in their
  prop-types.
* Admin Log Viewer no longer reverses its lines when not in tail mode.

### ⚙️ Technical

* The `AppSpec` config passed to `XH.renderApp()` now supports a `clientAppCode` value to compliment
  the existing `clientAppName`. Both values are now optional and defaulted from the project-wide
  `appCode` and `appName` values set via the project's Webpack config. (Note that `clientAppCode` is
  referenced by the new `AutoRefreshService` to support configurable auto-refresh intervals on a
  per-app basis.)

### 📚 Libraries

* ag-grid `20.0 -> 21.0`
* react-select `2.4 -> 3.0`
* mobx-react `5.4 -> 6.0.3`
* font-awesome `5.8 -> 5.9`
* react-beautiful-dnd `10.1.1 -> 11.0.4`

[Commit Log](https://github.com/xh/hoist-react/compare/v23.0.0...v24.0.0)

## v23.0.0 - 2019-05-30

### 🎁 New Features

* `GridModel` now accepts a config of `cellBorders`, similar to `rowBorders`
* `Panel.tbar` and `Panel.bbar` props now accept an array of Elements and will auto-generate a
  `Toolbar` to contain them, avoiding the need for the extra import of `toolbar()`.
* New functions `withDebug` and `withShortDebug` have been added to provide a terse syntax for
  adding debug messages that track the execution of specific blocks of code.
* `XH.toast()` now supports an optional `containerRef` argument that can be used for anchoring a
  toast within another component (desktop only). Can be used to display more targeted toasts within
  the relevant section of an application UI, as opposed to the edge of the screen.
* `ButtonGroupInput` accepts a new `enableClear` prop that allows the active / depressed button to
  be unselected by pressing it again - this sets the value of the input as a whole to `null`.
* Hoist Admins now always see the VersionBar in the footer.
* `Promise.track` now accepts an optional `omit` config that indicates when no tracking will be
  performed.
* `fmtNumber` now accepts an optional `prefix` config that prepends immediately before the number,
  but after the sign (`+`, `-`).
* New utility methods `forEachAsync()` and `whileAsync()` have been added to allow non-blocking
  execution of time-consuming loops.

### 💥 Breaking Changes

* The `AppOption.refreshRequired` config has been renamed to `reloadRequired` to better match the
  `XH.reloadApp()` method called to reload the entire app in the browser. Any options defined by an
  app that require it to be fully reloaded should have this renamed config set to `true`.
* The options dialog will now automatically trigger an app-wide data _refresh_ via
  `XH.refreshAppAsync()` if options have changed that don't require a _reload_.
* The `EventSupport` mixin has been removed. There are no known uses of it and it is in conflict
  with the overall reactive structure of the hoist-react API. If your app listens to the
  `appStateChanged`, `prefChange` or `prefsPushed` events you will need to adjust accordingly.

### 🐞 Bug Fixes

* `Select` will now let the user edit existing text in conditions where it is expected to be
  editable. #880
* The Admin "Config Differ" tool has been updated to reflect changes to `Record` made in v22. It is
  once again able to apply remote config values.
* A `Panel` with configs `resizable: true, collapsible: false` now renders with a splitter.
* A `Panel` with no `icon`, `title`, or `headerItems` will not render a blank header.
* `FileChooser.enableMulti` now behaves as one might expect -- true to allow multiple files in a
  single upload. Previous behavior (the ability to add multiple files to dropzone) is now controlled
  by `enableAddMulti`.

[Commit Log](https://github.com/xh/hoist-react/compare/v22.0.0...v23.0.0)


## v22.0.0 - 2019-04-29

### 🎁 New Features

* A new `DockContainer` component provides a user-friendly way to render multiple child components
  "docked" to its bottom edge. Each child view is rendered with a configurable header and controls
  to allow the user to expand it, collapse it, or optionally "pop it out" into a modal dialog.
* A new `AgGrid` component provides a much lighter Hoist wrapper around ag-Grid while maintaining
  consistent styling and layout support. This allows apps to use any features supported by ag-Grid
  without conflicting with functionality added by the core Hoist `Grid`.
  * Note that this lighter wrapper lacks a number of core Hoist features and integrations, including
    store support, grid state, enhanced column and renderer APIs, absolute value sorting, and more.
  * An associated `AgGridModel` provides access to to the ag-Grid APIs, minimal styling configs, and
    several utility methods for managing Grid state.
* Added `GridModel.groupSortFn` config to support custom group sorting (replaces any use of
  `agOptions.defaultGroupSortComparator`).
* The `Column.cellClass` and `Column.headerClass` configs now accept functions to dynamically
  generate custom classes based on the Record and/or Column being rendered.
* The `Record` object now provides an additional getter `Record.allChildren` to return all children
  of the record, irrespective of the current filter in place on the record's store. This supplements
  the existing `Record.children` getter, which returns only the children meeting the filter.

### 💥 Breaking Changes

* The class `LocalStore` has been renamed `Store`, and is now the main implementation and base class
  for Store Data. The extraneous abstract superclass `BaseStore` has been removed.
* `Store.dataLastUpdated` had been renamed `Store.lastUpdated` on the new class and is now a simple
  timestamp (ms) rather than a Javascript Date object.
* The constructor argument `Store.processRawData` now expects a function that *returns* a modified
  object with the necessary edits. This allows implementations to safely *clone* the raw data rather
  than mutating it.
* The method `Store.removeRecord` has been replaced with the method `Store.removeRecords`. This will
  facilitate efficient bulk deletes.

### ⚙️ Technical

* `Grid` now performs an important performance workaround when loading a new dataset that would
  result in the removal of a significant amount of existing records/rows. The underlying ag-Grid
  component has a serious bottleneck here (acknowledged as AG-2879 in their bug tracker). The Hoist
  grid wrapper will now detect when this is likely and proactively clear all data using a different
  API call before loading the new dataset.
* The implementations `Store`, `RecordSet`, and `Record` have been updated to more efficiently
  re-use existing record references when loading, updating, or filtering data in a store. This keeps
  the Record objects within a store as stable as possible, and allows additional optimizations by
  ag-Grid and its `deltaRowDataMode`.
* When loading raw data into store `Record`s, Hoist will now perform additional conversions based on
  the declared `Field.type`. The unused `Field.nullable` has been removed.
* `LocalStorageService` now uses both the `appCode` and current username for its namespace key,
  ensuring that e.g. local prefs/grid state are not overwritten across multiple app users on one OS
  profile, or when admin impersonation is active. The service will automatically perform a one-time
  migration of existing local state from the old namespace to the new. #674
* `elem` no longer skips `null` children in its calls to `React.createElement()`. These children may
  play the role of placeholders when using conditional rendering, and skipping them was causing
  React to trigger extra re-renders. This change further simplifies Hoist's element factory and
  removes an unnecessary divergence with the behavior of JSX.


### 🐞 Bug Fixes

* `Grid` exports retain sorting, including support for absolute value sorting. #1068
* Ensure `FormField`s are keyed with their model ID, so that React can properly account for dynamic
  changes to fields within a form. #1031
* Prompt for app refresh in (rare) case of mismatch between client and server-side session user.
  (This can happen during impersonation and is defended against in server-side code.) #675

[Commit Log](https://github.com/xh/hoist-react/compare/v21.0.2...v22.0.0)

## v21.0.2 - 2019-04-05

### 📚 Libraries

* Rollback ag-Grid to v20.0.0 after running into new performance issues with large datasets and
  `deltaRowDataMode`. Updates to tree filtering logic, also related to grid performance issues with
  filtered tree results returning much larger record counts.

## v21.0.0 - 2019-04-04

### 🎁 New Features

* `FetchService` fetch methods now accept a plain object as the `headers` argument. These headers
  will be merged with the default headers provided by FetchService.
* An app can also now specify default headers to be sent with every fetch request via
  `XH.fetchService.setDefaultHeaders()`. You can pass either a plain object, or a closure which
  returns one.
* `Grid` supports a new `onGridReady` prop, allowing apps to hook into the ag-Grid event callback
  without inadvertently short-circuiting the Grid's own internal handler.

### 💥 Breaking Changes

* The shortcut getter `FormModel.isNotValid` was deemed confusing and has been removed from the API.
  In most cases applications should use `!FormModel.isValid` instead; this expression will return
  `false` for the `Unknown` as well as the `NotValid` state. Applications that wish to explicitly
  test for the `NotValid` state should use the `validationState` getter.
* Multiple HoistInputs have changed their `onKeyPress` props to `onKeyDown`, including TextInput,
  NumberInput, TextArea & SearchInput. The `onKeyPress` event has been deprecated in general and has
  limitations on which keys will trigger the event to fire (i.e. it would not fire on an arrow
  keypress).
* FetchService's fetch methods no longer support `contentType` parameter. Instead, specify a custom
  content-type by setting a 'Content-Type' header using the `headers` parameter.
* FetchService's fetch methods no longer support `acceptJson` parameter. Instead, pass an {"Accept":
  "application/json"} header using the `headers` parameter.

### ✨ Style

* Black point + grid colors adjusted in dark theme to better blend with overall blue-gray tint.
* Mobile styles have been adjusted to increase the default font size and grid row height, in
  addition to a number of other smaller visual adjustments.

### 🐞 Bug Fixes

* Avoid throwing React error due to tab / routing interactions. Tab / routing / state support
  generally improved. (#1052)
* `GridModel.selectFirst()` improved to reliably select first visible record even when one or more
  groupBy levels active. (#1058)

### 📚 Libraries

* ag-Grid `~20.1 -> ~20.2` (fixes ag-grid sorting bug with treeMode)
* @blueprint/core `3.14 -> 3.15`
* @blueprint/datetime `3.7 -> 3.8`
* react-dropzone `10.0 -> 10.1`
* react-transition-group `2.6 -> 2.8`

[Commit Log](https://github.com/xh/hoist-react/compare/v20.2.1...v21.0.0)

## v20.2.1 - 2019-03-28

* Minor tweaks to grid styles - CSS var for pinned column borders, drop left/right padding on
  center-aligned grid cells.

[Commit Log](https://github.com/xh/hoist-react/compare/v20.2.0...v20.2.1)

## v20.2.0 - 2019-03-27

### 🎁 New Features

* `GridModel` exposes three new configs - `rowBorders`, `stripeRows`, and `showCellFocus` - to
  provide additional control over grid styling. The former `Grid` prop `showHover` has been
  converted to a `GridModel` config for symmetry with these other flags and more efficient
  re-rendering. Note that some grid-related CSS classes have also been modified to better conform to
  the BEM approach used elsewhere - this could be a breaking change for apps that keyed off of
  certain Hoist grid styles (not expected to be a common case).
* `Select` adds a `queryBuffer` prop to avoid over-eager calls to an async `queryFn`. This buffer is
  defaulted to 300ms to provide some out-of-the-box debouncing of keyboard input when an async query
  is provided. A longer value might be appropriate for slow / intensive queries to a remote API.

### 🐞 Bug Fixes

* A small `FormField.labelWidth` config value will now be respected, even if it is less than the
  default minWidth of 80px.
* Unnecessary re-renders of inactive tab panels now avoided.
* `Grid`'s filter will now be consistently applied to all tree grid records. Previously, the filter
  skipped deeply nested records under specific conditions.
* `Timer` no longer requires its `runFn` to be a promise, as it briefly (and unintentionally) did.
* Suppressed default browser resize handles on `textarea`.

[Commit Log](https://github.com/xh/hoist-react/compare/v20.1.1...v20.2.0)

## v20.1.1 - 2019-03-27

### 🐞 Bug Fixes

* Fix form field reset so that it will call computeValidationAsync even if revalidation is not
  triggered because the field's value did not change when reset.

[Commit Log](https://github.com/xh/hoist-react/compare/v20.1.0...v20.1.1)


## v20.1.0 - 2019-03-14

### 🎁 New Features

* Standard app options panel now includes a "Restore Defaults" button to clear all user preferences
  as well as any custom grid state, resetting the app to its default state for that user.

### 🐞 Bug Fixes

* Removed a delay from `HoistInput` blur handling, ensuring `noteBlurred()` is called as soon as the
  element loses focus. This should remove a class of bugs related to input values not flushing into
  their models quickly enough when `commitOnChange: false` and the user moves directly from an input
  to e.g. clicking a submit button. #1023
* Fix to Admin ConfigDiffer tool (missing decorator).

### ⚙️ Technical

* The `GridModel.store` config now accepts a plain object and will internally create a `LocalStore`.
  This store config can also be partially specified or even omitted entirely. GridModel will ensure
  that the store is auto-configured with all fields in configured grid columns, reducing the need
  for app code boilerplate (re)enumerating field names.
* `Timer` class reworked to allow its interval to be adjusted dynamically via `setInterval()`,
  without requiring the Timer to be re-created.

[Commit Log](https://github.com/xh/hoist-react/compare/v20.0.1...v20.1.0)


## v20.0.1 - 2019-03-08

### 🐞 Bug Fixes

* Ensure `RestStore` processes records in a standard way following a save/add operation (#1010).

[Commit Log](https://github.com/xh/hoist-react/compare/v20.0.0...v20.0.1)


## v20.0.0 - 2019-03-06

### 💥 Breaking Changes

* The `@LoadSupport` decorator has been substantially reworked and enhanced from its initial release
  in v19. It is no longer needed on the HoistComponent, but rather should be put directly on the
  owned HoistModel implementing the loading. IMPORTANT NOTE: all models should implement
  `doLoadAsync` rather than `loadAsync`. Please see `LoadSupport` for more information on this
  important change.
* `TabContainer` and `TabContainerModel` are now cross-platform. Apps should update their code to
  import both from `@xh/hoist/cmp/tab`.
* `TabContainer.switcherPosition` has been moved to `TabContainerModel`. Please note that changes to
  `switcherPosition` are not supported on mobile, where the switcher will always appear beneath the
  container.
* The `Label` component from `@xh/hoist/desktop/cmp/input` has been removed. Applications should
  consider using the basic html `label` element instead (or a `FormField` if applicable).
* The `LeftRightChooserModel` constructor no longer accepts a `leftSortBy` and `rightSortBy`
  property. The implementation of these properties was generally broken. Use `leftSorted` and
  `rightSorted` instead.

#### Mobile

* Mobile `Page` has changed - `Pages` are now wrappers around `Panels` that are designed to be used
  with a `NavigationModel` or `TabContainer`. `Page` accepts the same props as `Panel`, meaning uses
  of `loadModel` should be replaced with `mask`.
* The mobile `AppBar` title is static and defaults to the app name. If you want to display page
  titles, it is recommended to use the `title` prop on the `Page`.

### 🎁 New Features

* Enhancements to Model and Component data loading via `@LoadSupport` provides a stronger set of
  conventions and better support for distinguishing between initial loads / auto/background
  refreshes / user- driven refreshes. It also provides new patterns for ensuring application
  Services are refreshed as part of a reworked global refresh cycle.
* RestGridModel supports a new `cloneAction` to take an existing record and open the editor form in
  "add mode" with all editable fields pre-populated from the source record. The action calls
  `prepareCloneFn`, if defined on the RestGridModel, to perform any transform operations before
  rendering the form.
* Tabs in `TabContainerModel` now support an `icon` property on the desktop.
* Charts take a new optional `aspectRatio` prop.
* Added new `Column.headerTooltip` config.
* Added new method `markManaged` on `ManagedSupport`.
* Added new function decorator `debounced`.
* Added new function `applyMixin` providing support for structured creation of class decorators
  (mixins).

#### Mobile

* Column chooser support available for mobile Grids. Users can check/uncheck columns to add/remove
  them from a configurable grid and reorder the columns in the list via drag and drop. Pair
  `GridModel.enableColChooser` with a mobile `colChooserButton` to allow use.
* Added `DialogPage` to the mobile toolkit. These floating pages do not participate in navigation or
  routing, and are used for showing fullscreen views outside of the Navigator / TabContainer
  context.
* Added `Panel` to the mobile toolkit, which offers a header element with standardized styling,
  title, and icon, as well as support for top and bottom toolbars.
* The mobile `AppBar` has been updated to more closely match the desktop `AppBar`, adding `icon`,
  `leftItems`, `hideAppMenuButton` and `appMenuButtonProps` props.
* Added routing support to mobile.

### 🐞 Bug Fixes

* The HighCharts wrapper component properly resizes its chart.
* Mobile dimension chooser button properly handles overflow for longer labels.
* Sizing fixes for multi-line inputs such as textArea and jsonInput.
* NumberInput calls a `onKeyPress` prop if given.
* Layout fixes on several admin panels and detail popups.

### 📚 Libraries

* @blueprintjs/core `3.13 -> 3.14`
* @xh/hoist-dev-utils `3.5 -> 3.6`
* ag-Grid `~20.0 -> ~20.1`
* react-dropzone `~8.0 -> ~9.0`
* react-select `~2.3 -> ~2.4`
* router5 `~6.6 -> ~7.0`
* react `~16.7 -> ~16.8`

[Commit Log](https://github.com/xh/hoist-react/compare/v19.0.1...v20.0.0)

## v19.0.1 - 2019-02-12

### 🐞 Bug Fixes

* Additional updates and simplifications to `FormField` sizing of child `HoistInput` elements, for
  more reliable sizing and spacing filling behavior.

[Commit Log](https://github.com/xh/hoist-react/compare/v19.0.0...v19.0.1)


## v19.0.0 - 2019-02-08

### 🎁 New Features

* Added a new architecture for signaling the need to load / refresh new data across either the
  entire app or a section of the component hierarchy. This new system relies on React context to
  minimizes the need for explicit application wiring, and improves support for auto-refresh. See
  newly added decorator `@LoadSupport` and classes/components `RefreshContext`,
  `RefreshContextModel`, and `RefreshContextView` for more info.
* `TabContainerModel` and `TabModel` now support `refreshMode` and `renderMode` configs to allow
  better control over how inactive tabs are mounted/unmounted and how tabs handle refresh requests
  when hidden or (re)activated.
* Apps can implement `getAppOptions()` in their `AppModel` class to specify a set of app-wide
  options that should be editable via a new built-in Options dialog. This system includes built-in
  support for reading/writing options to preferences, or getting/setting their values via custom
  handlers. The toolkit handles the rendering of the dialog.
* Standard top-level app buttons - for actions such as launching the new Options dialog, switching
  themes, launching the admin client, and logging out - have been moved into a new menu accessible
  from the top-right corner of the app, leaving more space for app-specific controls in the AppBar.
* `RecordGridModel` now supports an enhanced `editors` configuration that exposes the full set of
  validation and display support from the Forms package.
* `HoistInput` sizing is now consistently implemented using `LayoutSupport`. All sizable
  `HoistInputs` now have default `width` to ensure a standard display out of the box. `JsonInput`
  and `TextArea` also have default `height`. These defaults can be overridden by declaring explicit
  `width` and `height` values, or unset by setting the prop to `null`.
* `HoistInputs` within `FormFields` will be automatically sized to fill the available space in the
  `FormField`. In these cases, it is advised to either give the `FormField` an explicit size or
  render it in a flex layout.

### 💥 Breaking Changes

* ag-Grid has been updated to v20.0.0. Most apps shouldn't require any changes - however, if you are
  using `agOptions` to set sorting, filtering or resizing properties, these may need to change:

  For the `Grid`, `agOptions.enableColResize`, `agOptions.enableSorting` and
  `agOptions.enableFilter` have been removed. You can replicate their effects by using
  `agOptions.defaultColDef`. For `Columns`, `suppressFilter` has been removed, an should be replaced
  with `filter: false`.

* `HoistAppModel.requestRefresh` and `TabContainerModel.requestRefresh` have been removed.
  Applications should use the new Refresh architecture described above instead.
* `tabRefreshMode` on TabContainer has been renamed `renderMode`.
* `TabModel.reloadOnShow` has been removed. Set the `refreshMode` property on TabContainerModel or
  TabModel to `TabRefreshMode.ON_SHOW_ALWAYS` instead.
* The mobile APIs for `TabContainerModel`, `TabModel`, and `RefreshButton` have been rewritten to
  more closely mirror the desktop API.
* The API for `RecordGridModel` editors has changed -- `type` is no longer supported. Use
  `fieldModel` and `formField` instead.
* `LocalStore.loadRawData` requires that all records presented to store have unique IDs specified.
  See `LocalStore.idSpec` for more information.

### 🐞 Bug Fixes

* SwitchInput and RadioInput now properly highlight validation errors in `minimal` mode.

### 📚 Libraries

* @blueprintjs/core `3.12 -> 3.13`
* ag-Grid `~19.1.4 -> ~20.0.0`

[Commit Log](https://github.com/xh/hoist-react/compare/v18.1.2...v19.0.0)


## v18.1.2 - 2019-01-30

### 🐞 Bug Fixes

* Grid integrations relying on column visibility (namely export, storeFilterField) now correctly
  consult updated column state from GridModel. #935
* Ensure `FieldModel.initialValue` is observable to ensure that computed dirty state (and any other
  derivations) are updated if it changes. #934
* Fixes to ensure Admin console log viewer more cleanly handles exceptions (e.g. attempting to
  auto-refresh on a log file that has been deleted).

[Commit Log](https://github.com/xh/hoist-react/compare/v18.1.1...v18.1.2)

## v18.1.1 - 2019-01-29

* Grid cell padding can be controlled via a new set of CSS vars and is reduced by default for grids
  in compact mode.
* The `addRecordAsync()` and `saveRecordAsync()` methods on `RestStore` return the updated record.

[Commit Log](https://github.com/xh/hoist-react/compare/v18.1.0...v18.1.1)


## v18.1.0 - 2019-01-28

### 🎁 New Features

* New `@managed` class field decorator can be used to mark a property as fully created/owned by its
  containing class (provided that class has installed the matching `@ManagedSupport` decorator).
  * The framework will automatically pass any `@managed` class members to `XH.safeDestroy()` on
    destroy/unmount to ensure their own `destroy()` lifecycle methods are called and any related
    resources are disposed of properly, notably MobX observables and reactions.
  * In practice, this should be used to decorate any properties on `HoistModel`, `HoistService`, or
    `HoistComponent` classes that hold a reference to a `HoistModel` created by that class. All of
    those core artifacts support the new decorator, `HoistModel` already provides a built-in
    `destroy()` method, and calling that method when an app is done with a Model is an important
    best practice that can now happen more reliably / easily.
* `FormModel.getData()` accepts a new single parameter `dirtyOnly` - pass true to get back only
  fields which have been modified.
* The mobile `Select` component indicates the current value with a ✅ in the drop-down list.
* Excel exports from tree grids now include the matching expand/collapse tree controls baked into
  generated Excel file.

### 🐞 Bug Fixes

* The `JsonInput` component now properly respects / indicates disabled state.

### 📚 Libraries

* Hoist-dev-utils `3.4.1 -> 3.5.0` - updated webpack and other build tool dependencies, as well as
  an improved eslint configuration.
* @blueprintjs/core `3.10 -> 3.12`
* @blueprintjs/datetime `3.5 -> 3.7`
* fontawesome `5.6 -> 5.7`
* mobx `5.8 -> 5.9`
* react-select `2.2 -> 2.3`
* Other patch updates

[Commit Log](https://github.com/xh/hoist-react/compare/v18.0.0...v18.1.0)

## v18.0.0 - 2019-01-15

### 🎁 New Features

* Form support has been substantially enhanced and restructured to provide both a cleaner API and
  new functionality:
  * `FormModel` and `FieldModel` are now concrete classes and provide the main entry point for
    specifying the contents of a form. The `Field` and `FieldSupport` decorators have been removed.
  * Fields and sub-forms may now be dynamically added to FormModel.
  * The validation state of a FormModel is now *immediately* available after construction and
    independent of the GUI. The triggering of the *display* of that state is now a separate process
    triggered by GUI actions such as blur.
  * `FormField` has been substantially reworked to support a read-only display and inherit common
    property settings from its containing `Form`.
  * `HoistInput` has been moved into the `input` package to clarify that these are lower level
    controls and independent of the Forms package.

* `RestGrid` now supports a `mask` prop. RestGrid loading is now masked by default.
* `Chart` component now supports a built-in zoom out gesture: click and drag from right-to-left on
  charts with x-axis zooming.
* `Select` now supports an `enableClear` prop to control the presence of an optional inline clear
  button.
* `Grid` components take `onCellClicked` and `onCellDoubleClicked` event handlers.
* A new desktop `FileChooser` wraps a preconfigured react-dropzone component to allow users to
  easily select files for upload or other client-side processing.

### 💥 Breaking Changes

* Major changes to Form (see above). `HoistInput` imports will also need to be adjusted to move from
  `form` to `input`.
* The name of the HoistInput `field` prop has been changed to `bind`. This change distinguishes the
  lower-level input package more clearly from the higher-level form package which uses it. It also
  more clearly relates the property to the associated `@bindable` annotation for models.
* A `Select` input with `enableMulti = true` will by default no longer show an inline x to clear the
  input value. Use the `enableClear` prop to re-enable.
* Column definitions are exported from the `grid` package. To ensure backwards compatibility,
  replace imports from `@xh/hoist/desktop/columns` with `@xh/hoist/desktop/cmp/grid`.

### 📚 Libraries

* React `~16.6.0 -> ~16.7.0`
* Patch version updates to multiple other dependencies.

[Commit Log](https://github.com/xh/hoist-react/compare/v17.0.0...v18.0.0)

## v17.0.0 - 2018-12-21

### 💥 Breaking Changes

* The implementation of the `model` property on `HoistComponent` has been substantially enhanced:
  * "Local" Models should now be specified on the Component class declaration by simply setting the
    `model` property, rather than the confusing `localModel` property.
  * HoistComponent now supports a static `modelClass` class property. If set, this property will
    allow a HoistComponent to auto-create a model internally when presented with a plain javascript
    object as its `model` prop. This is especially useful in cases like `Panel` and `TabContainer`,
    where apps often need to specify a model but do not require a reference to the model. Those
    usages can now skip importing and instantiating an instance of the component's model class
    themselves.
  * Hoist will now throw an Exception if an application attempts to changes the model on an existing
    HoistComponent instance or presents the wrong type of model to a HoistComponent where
    `modelClass` has been specified.

* `PanelSizingModel` has been renamed `PanelModel`. The class now also has the following new
  optional properties, all of which are `true` by default:
  * `showSplitter` - controls visibility of the splitter bar on the outside edge of the component.
  * `showSplitterCollapseButton` - controls visibility of the collapse button on the splitter bar.
  * `showHeaderCollapseButton` - controls visibility of a (new) collapse button in the header.

* The API methods for exporting grid data have changed and gained new features:
  * Grids must opt-in to export with the `GridModel.enableExport` config.
  * Exporting a `GridModel` is handled by the new `GridExportService`, which takes a collection of
    `exportOptions`. See `GridExportService.exportAsync` for available `exportOptions`.
  * All export entry points (`GridModel.exportAsync()`, `ExportButton` and the export context menu
    items) support `exportOptions`. Additionally, `GridModel` can be configured with default
    `exportOptions` in its config.

* The `buttonPosition` prop on `NumberInput` has been removed due to problems with the underlying
  implementation. Support for incrementing buttons on NumberInputs will be re-considered for future
  versions of Hoist.

### 🎁 New Features

* `TextInput` on desktop now supports an `enableClear` property to allow easy addition of a clear
  button at the right edge of the component.
* `TabContainer` enhancements:
  * An `omit` property can now be passed in the tab configs passed to the `TabContainerModel`
    constructor to conditionally exclude a tab from the container
  * Each `TabModel` can now be retrieved by id via the new `getTabById` method on
    `TabContainerModel`.
  * `TabModel.title` can now be changed at runtime.
  * `TabModel` now supports the following properties, which can be changed at runtime or set via the
    config:
    * `disabled` - applies a disabled style in the switcher and blocks navigation to the tab via
      user click, routing, or the API.
    * `excludeFromSwitcher` - removes the tab from the switcher, but the tab can still be navigated
      to programmatically or via routing.
* `MultiFieldRenderer` `multiFieldConfig` now supports a `delimiter` property to separate
  consecutive SubFields.
* `MultiFieldRenderer` SubFields now support a `position` property, to allow rendering in either the
  top or bottom row.
* `StoreCountLabel` now supports a new 'includeChildren' prop to control whether or not children
  records are included in the count. By default this is `false`.
* `Checkbox` now supports a `displayUnsetState` prop which may be used to display a visually
  distinct state for null values.
* `Select` now renders with a checkbox next to the selected item in its dropdown menu, instead of
  relying on highlighting. A new `hideSelectedOptionCheck` prop is available to disable.
* `RestGridModel` supports a `readonly` property.
* `DimensionChooser`, various `HoistInput` components, `Toolbar` and `ToolbarSeparator` have been
  added to the mobile component library.
* Additional environment enums for UAT and BCP, added to Hoist Core 5.4.0, are supported in the
  application footer.

### 🐞 Bug Fixes

* `NumberInput` will no longer immediately convert its shorthand value (e.g. "3m") into numeric form
  while the user remains focused on the input.
* Grid `actionCol` columns no longer render Button components for each action, relying instead on
  plain HTML / CSS markup for a significant performance improvement when there are many rows and/or
  actions per row.
* Grid exports more reliably include the appropriate file extension.
* `Select` will prevent an `<esc>` keypress from bubbling up to parent components only when its menu
  is open. (In that case, the component assumes escape was pressed to close its menu and captures
  the keypress, otherwise it should leave it alone and let it e.g. close a parent popover).

[Commit Log](https://github.com/xh/hoist-react/compare/v16.0.1...v17.0.0)

## v16.0.1 - 2018-12-12

### 🐞 Bug Fixes

* Fix to FeedbackForm allowing attempted submission with an empty message.

[Commit Log](https://github.com/xh/hoist-react/compare/v16.0.0...v16.0.1)


## v16.0.0

### 🎁 New Features

* Support for ComboBoxes and Dropdowns have been improved dramatically, via a new `Select` component
  based on react-select.
* The ag-Grid based `Grid` and `GridModel` are now available on both mobile and desktop. We have
  also added new support for multi-row/multi-field columns via the new `multiFieldRenderer` renderer
  function.
* The app initialization lifecycle has been restructured so that no App classes are constructed
  until Hoist is fully initialized.
* `Column` now supports an optional `rowHeight` property.
* `Button` now defaults to 'minimal' mode, providing a much lighter-weight visual look-and-feel to
  HoistApps. `Button` also implements `@LayoutSupport`.
* Grouping state is now saved by the grid state support on `GridModel`.
* The Hoist `DimChooser` component has been ported to hoist-react.
* `fetchService` now supports an `autoAbortKey` in its fetch methods. This can be used to
  automatically cancel obsolete requests that have been superseded by more recent variants.
* Support for new `clickableLabel` property on `FormField`.
* `RestForm` now supports a read-only view.
* Hoist now supports automatic tracking of app/page load times.

### 💥 Breaking Changes

* The new location for the cross-platform grid component is `@xh/hoist/cmp/grid`. The `columns`
  package has also moved under a new sub-package in this location.
* Hoist top-level App Structure has changed in order to improve consistency of the Model-View
  conventions, to improve the accessibility of services, and to support the improvements in app
  initialization mentioned above:
  - `XH.renderApp` now takes a new `AppSpec` configuration.
  - `XH.app` is now `XH.appModel`.
  - All services are installed directly on `XH`.
  - `@HoistApp` is now `@HoistAppModel`
* `RecordAction` has been substantially refactored and improved. These are now typically immutable
  and may be shared.
  - `prepareFn` has been replaced with a `displayFn`.
  - `actionFn` and `displayFn` now take a single object as their parameter.
* The `hide` property on `Column` has been changed to `hidden`.
* The `ColChooserButton` has been moved from the incorrect location `@xh/hoist/cmp/grid` to
  `@xh/hoist/desktop/cmp/button`. This is a desktop-only component. Apps will have to adjust these
  imports.
* `withDefaultTrue` and `withDefaultFalse` in `@xh/hoist/utils/js` have been removed. Use
  `withDefault` instead.
* `CheckBox` has been renamed `Checkbox`


### ⚙️ Technical

* ag-Grid has been upgraded to v19.1
* mobx has been upgraded to v5.6
* React has been upgraded to v16.6
* Allow browsers with proper support for Proxy (e.g Edge) to access Hoist Applications.


### 🐞 Bug Fixes

* Extensive. See full change list below.

[Commit Log](https://github.com/xh/hoist-react/compare/v15.1.2...v16.0.0)


## v15.1.2

🛠 Hotfix release to MultiSelect to cap the maximum number of options rendered by the drop-down
list. Note, this component is being replaced in Hoist v16 by the react-select library.

[Commit Log](https://github.com/xh/hoist-react/compare/v15.1.1...v15.1.2)

## v15.1.1

### 🐞 Bug Fixes

* Fix to minimal validation mode for FormField disrupting input focus.
* Fix to JsonInput disrupting input focus.

### ⚙️ Technical

* Support added for TLBR-style notation when specifying margin/padding via layoutSupport - e.g.
  box({margin: '10 20 5 5'}).
* Tweak to lockout panel message when the user has no roles.

[Commit Log](https://github.com/xh/hoist-react/compare/v15.1.0...v15.1.1)


## v15.1.0

### 🎁 New Features

* The FormField component takes a new minimal prop to display validation errors with a tooltip only
  as opposed to an inline message string. This can be used to help reduce shifting / jumping form
  layouts as required.
* The admin-only user impersonation toolbar will now accept new/unknown users, to support certain
  SSO application implementations that can create users on the fly.

### ⚙️ Technical

* Error reporting to server w/ custom user messages is disabled if the user is not known to the
  client (edge case with errors early in app lifecycle, prior to successful authentication).

[Commit Log](https://github.com/xh/hoist-react/compare/v15.0.0...v15.1.0)


## v15.0.0

### 💥 Breaking Changes

* This update does not require any application client code changes, but does require updating the
  Hoist Core Grails plugin to >= 5.0. Hoist Core changes to how application roles are loaded and
  users are authenticated required minor changes to how JS clients bootstrap themselves and load
  user data.
* The Hoist Core HoistImplController has also been renamed to XhController, again requiring Hoist
  React adjustments to call the updated /xh/ paths for these (implementation) endpoints. Again, no
  app updates required beyond taking the latest Hoist Core plugin.

[Commit Log](https://github.com/xh/hoist-react/compare/v14.2.0...v15.0.0)


## v14.2.0

### 🎁 New Features

* Upgraded hoist-dev-utils to 3.0.3. Client builds now use the latest Webpack 4 and Babel 7 for
  noticeably faster builds and recompiles during CI and at development time.
* GridModel now has a top-level agColumnApi property to provide a direct handle on the ag-Grid
  Column API object.

### ⚙️ Technical

* Support for column groups strengthened with the addition of a dedicated ColumnGroup sibling class
  to Column. This includes additional internal refactoring to reduce unnecessary cloning of Column
  configurations and provide a more managed path for Column updates. Public APIs did not change.
  (#694)

### 📚 Libraries

* Blueprint Core `3.6.1 -> 3.7.0`
* Blueprint Datetime `3.2.0 -> 3.3.0`
* Fontawesome `5.3.x -> 5.4.x`
* MobX `5.1.2 -> 5.5.0`
* Router5 `6.5.0 -> 6.6.0`

[Commit Log](https://github.com/xh/hoist-react/compare/v14.1.3...v14.2.0)


## v14.1.3

### 🐞 Bug Fixes

* Ensure JsonInput reacts properly to value changes.

### ⚙️ Technical

* Block user pinning/unpinning in Grid via drag-and-drop - pending further work via #687.
* Support "now" as special token for dateIs min/max validation rules.
* Tweak grouped grid row background color.

[Commit Log](https://github.com/xh/hoist-react/compare/v14.1.1...v14.1.3)


## v14.1.1

### 🐞 Bug Fixes

* Fixes GridModel support for row-level grouping at same time as column grouping.

[Commit Log](https://github.com/xh/hoist-react/compare/v14.1.0...v14.1.1)


## v14.1.0

### 🎁 New Features

* GridModel now supports multiple levels of row grouping. Pass the public setGroupBy() method an
  array of string column IDs, or a falsey value / empty array to ungroup. Note that the public and
  observable groupBy property on GridModel will now always be an array, even if the grid is not
  grouped or has only a single level of grouping.
* GridModel exposes public expandAll() and collapseAll() methods for grouped / tree grids, and
  StoreContextMenu supports a new "expandCollapseAll" string token to insert context menu items.
  These are added to the default menu, but auto-hide when the grid is not in a grouped state.
* The Grid component provides a new onKeyDown prop, which takes a callback and will fire on any
  keypress targeted within the Grid. Note such a handler is not provided directly by ag-Grid.
* The Column class supports pinned as a top-level config. Supports passing true to pin to the left.

### 🐞 Bug Fixes

* Updates to Grid column widths made via ag-Grid's "autosize to fit" API are properly persisted to
  grid state.

[Commit Log](https://github.com/xh/hoist-react/compare/v14.0.0...v14.1.0)


## v14.0.0

* Along with numerous bug fixes, v14 brings with it a number of important enhancements for grids,
  including support for tree display, 'action' columns, and absolute value sorting. It also includes
  some new controls and improvement to focus display.

### 💥 Breaking Changes

* The signatures of the Column.elementRenderer and Column.renderer have been changed to be
  consistent with each other, and more extensible. Each takes two arguments -- the value to be
  rendered, and a single bundle of metadata.
* StoreContextMenuAction has been renamed to RecordAction. Its action property has been renamed to
  actionFn for consistency and clarity.
* LocalStore : The method LocalStore.processRawData no longer takes an array of all records, but
  instead takes just a single record. Applications that need to operate on all raw records in bulk
  should do so before presenting them to LocalStore. Also, LocalStores template methods for override
  have also changed substantially, and sub-classes that rely on these methods will need to be
  adjusted accordingly.

### 🎁 New Features

#### Grid

* The Store API now supports hierarchical datasets. Applications need to simply provide raw data for
  records with a "children" property containing the raw data for their children.
* Grid supports a 'TreeGrid' mode. To show a tree grid, bind the GridModel to a store containing
  hierarchical data (as above), set treeMode: true on the GridModel, and specify a column to display
  the tree controls (isTreeColumn: true)
* Grid supports absolute sorting for numerical columns. Specify absSort: true on your column config
  to enable. Clicking the grid header will now cycle through ASC > DESC > DESC (abs) sort modes.
* Grid supports an 'Actions' column for one-click record actions. See cmp/desktop/columns/actionCol.
* A new showHover prop on the desktop Grid component will highlight the hovered row with default
  styling. A new GridModel.rowClassFn callback was added to support per-row custom classes based on
  record data.
* A new ExportFormat.LONG_TEXT format has been added, along with a new Column.exportWidth config.
  This supports exporting columns that contain long text (e.g. notes) as multi-line cells within
  Excel.

#### Other Components

* RadioInput and ButtonGroupInput have been added to the desktop/cmp/form package.
* DateInput now has support for entering and displaying time values.
* NumberInput displays its unformatted value when focused.
* Focused components are now better highlighted, with additional CSS vars provided to customize as
  needed.

### 🐞 Bug Fixes

* Calls to GridModel.setGroupBy() work properly not only on the first, but also all subsequent calls
  (#644).
* Background / style issues resolved on several input components in dark theme (#657).
* Grid context menus appear properly over other floating components.

### 📚 Libraries

* React `16.5.1 -> 16.5.2`
* router5 `6.4.2 -> 6.5.0`
* CodeMirror, Highcharts, and MobX patch updates

[Commit Log](https://github.com/xh/hoist-react/compare/v13.0.0...v14.0.0)


## v13.0.0

🍀Lucky v13 brings with it a number of enhancements for forms and validation, grouped column support
in the core Grid API, a fully wrapped MultiSelect component, decorator syntax adjustments, and a
number of other fixes and enhancements.

It also includes contributions from new ExHI team members Arjun and Brendan. 🎉

### 💥 Breaking Changes

* The core `@HoistComponent`, `@HoistService`, and `@HoistModel` decorators are **no longer
  parameterized**, meaning that trailing `()` should be removed after each usage. (#586)
* The little-used `hoistComponentFactory()` method was also removed as a further simplification
  (#587).
* The `HoistField` superclass has been renamed to `HoistInput` and the various **desktop form
  control components have been renamed** to match (55afb8f). Apps using these components (which will
  likely be most apps) will need to adapt to the new names.
  * This was done to better distinguish between the input components and the upgraded Field concept
    on model classes (see below).

### 🎁 New Features

⭐️ **Forms and Fields** have been a major focus of attention, with support for structured data
fields added to Models via the `@FieldSupport` and `@field()` decorators.
* Models annotated with `@FieldSupport` can decorate member properties with `@field()`, making those
  properties observable and settable (with a generated `setXXX()` method).
* The `@field()` decorators themselves can be passed an optional display label string as well as
  zero or more *validation rules* to define required constraints on the value of the field.
* A set of predefined constraints is provided within the toolkit within the `/field/` package.
* Models using `FieldSupport` should be sure to call the `initFields()` method installed by the
  decorator within their constructor. This method can be called without arguments to generally
  initialize the field system, or it can be passed an object of field names to initial/default
  values, which will set those values on the model class properties and provide change/dirty
  detection and the ability to "reset" a form.
* A new `FormField` UI component can be used to wrap input components within a form. The `FormField`
  wrapper can accept the source model and field name, and will apply those to its child input. It
  leverages the Field model to automatically display a label, indicate required fields, and print
  validation error messages. This new component should be the building-block for most non-trivial
  forms within an application.

Other enhancements include:
* **Grid columns can be grouped**, with support for grouping added to the grid state management
  system, column chooser, and export manager (#565). To define a column group, nest column
  definitions passed to `GridModel.columns` within a wrapper object of the form `{headerName: 'My
  group', children: [...]}`.

(Note these release notes are incomplete for this version.)

[Commit Log](https://github.com/xh/hoist-react/compare/v12.1.2...v13.0.0)


## v12.1.2

### 🐞 Bug Fixes

* Fix casing on functions generated by `@settable` decorator
  (35c7daa209a4205cb011583ebf8372319716deba).

[Commit Log](https://github.com/xh/hoist-react/compare/v12.1.1...v12.1.2)


## v12.1.1

### 🐞 Bug Fixes

* Avoid passing unknown HoistField component props down to Blueprint select/checkbox controls.

### 📚 Libraries

* Rollback update of `@blueprintjs/select` package `3.1.0 -> 3.0.0` - this included breaking API
  changes and will be revisited in #558.

[Commit Log](https://github.com/xh/hoist-react/compare/v12.1.0...v12.1.1)


## v12.1.0

### 🎁 New Features

* New `@bindable` and `@settable` decorators added for MobX support. Decorating a class member
  property with `@bindable` makes it a MobX `@observable` and auto-generates a setter method on the
  class wrapped in a MobX `@action`.
* A `fontAwesomeIcon` element factory is exported for use with other FA icons not enumerated by the
  `Icon` class.
* CSS variables added to control desktop Blueprint form control margins. These remain defaulted to
  zero, but now within CSS with support for variable overrides. A Blueprint library update also
  brought some changes to certain field-related alignment and style properties. Review any form
  controls within apps to ensure they remain aligned as desired
  (8275719e66b4677ec5c68a56ccc6aa3055283457 and df667b75d41d12dba96cbd206f5736886cb2ac20).

### 🐞 Bug Fixes

* Grid cells are fully refreshed on a data update, ensuring cell renderers that rely on data other
  than their primary display field are updated (#550).
* Grid auto-sizing is run after a data update, ensuring flex columns resize to adjust for possible
  scrollbar visibility changes (#553).
* Dropdown fields can be instantiated with fewer required properties set (#541).

### 📚 Libraries

* Blueprint `3.0.1 -> 3.4.0`
* FontAwesome `5.2.0 -> 5.3.0`
* CodeMirror `5.39.2 -> 5.40.0`
* MobX `5.0.3 -> 5.1.0`
* router5 `6.3.0 -> 6.4.2`
* React `16.4.1 -> 16.4.2`

[Commit Log](https://github.com/xh/hoist-react/compare/v12.0.0...v12.1.0)


## v12.0.0

Hoist React v12 is a relatively large release, with multiple refactorings around grid columns,
`elemFactory` support, classNames, and a re-organization of classes and exports within `utils`.

### 💥 Breaking Changes

#### ⭐️ Grid Columns

**A new `Column` class describes a top-level API for columns and their supported options** and is
intended to be a cross-platform layer on top of ag-Grid and TBD mobile grid implementations.
* The desktop `GridModel` class now accepts a collection of `Column` configuration objects to define
  its available columns.
* Columns may be configured with `flex: true` to cause them to stretch all available horizontal
  space within a grid, sharing it equally with any other flex columns. However note that this should
  be used sparingly, as flex columns have some deliberate limitations to ensure stable and
  consistent behavior. Most noticeably, they cannot be resized directly by users. Often, a best
  practice will be to insert an `emptyFlexCol` configuration as the last column in a grid - this
  will avoid messy-looking gaps in the layout while not requiring a data-driven column be flexed.
* User customizations to column widths are now saved if the GridModel has been configured with a
  `stateModel` key or model instance - see `GridStateModel`.
* Columns accept a `renderer` config to format text or HTML-based output. This is a callback that is
  provided the value, the row-level record, and a metadata object with the column's `colId`. An
  `elementRenderer` config is also available for cells that should render a Component.
* An `agOptions` config key continues to provide a way to pass arbitrary options to the underlying
  ag-Grid instance (for desktop implementations). This is considered an "escape hatch" and should be
  used with care, but can provide a bridge to required ag-Grid features as the Hoist-level API
  continues to develop.
* The "factory pattern" for Column templates / defaults has been removed, replaced by a simpler
  approach that recommends exporting simple configuration partials and spreading them into
  instance-specific column configs.
* See 0798f6bb20092c59659cf888aeaf9ecb01db52a6 for primary commit.

#### ⭐️ Element Factory, LayoutSupport, BaseClassName

Hoist provides core support for creating components via a factory pattern, powered by the `elem()`
and `elemFactory()` methods. This approach remains the recommended way to instantiate component
elements, but was **simplified and streamlined**.
* The rarely used `itemSpec` argument was removed (this previously applied defaults to child items).
* Developers can now also use JSX to instantiate all Hoist-provided components while still taking
  advantage of auto-handling for layout-related properties provided by the `LayoutSupport` mixin.
  * HoistComponents should now spread **`...this.getLayoutProps()`** into their outermost rendered
    child to enable promotion of layout properties.
* All HoistComponents can now specify a **baseClassName** on their component class and should pass
  `className: this.getClassName()` down to their outermost rendered child. This allows components to
  cleanly layer on a base CSS class name with any instance-specific classes.
* See 8342d3870102ee9bda4d11774019c4928866f256 for primary commit.

#### ⭐️ Panel resizing / collapsing

**The `Panel` component now takes a `sizingModel` prop to control and encapsulate newly built-in
resizing and collapsing behavior** (#534).
* See the `PanelSizingModel` class for configurable details, including continued support for saving
  sizing / collapsed state as a user preference.
* **The standalone `Resizable` component was removed** in favor of the improved support built into
  Panel directly.

#### Other

* Two promise-related models have been combined into **a new, more powerful `PendingTaskModel`**,
  and the `LoadMask` component has been removed and consolidated into `Mask`
  (d00a5c6e8fc1e0e89c2ce3eef5f3e14cb842f3c8).
  * `Panel` now exposes a single `mask` prop that can take either a configured `mask` element or a
    simple boolean to display/remove a default mask.
* **Classes within the `utils` package have been re-organized** into more standardized and scalable
  namespaces. Imports of these classes will need to be adjusted.

### 🎁 New Features

* **The desktop Grid component now offers a `compact` mode** with configurable styling to display
  significantly more data with reduced padding and font sizes.
* The top-level `AppBar` refresh button now provides a default implementation, calling a new
  abstract `requestRefresh()` method on `HoistApp`.
* The grid column chooser can now be configured to display its column groups as initially collapsed,
  for especially large collections of columns.
* A new `XH.restoreDefaultsAsync()` method provides a centralized way to wipe out user-specific
  preferences or customizations (#508).
* Additional Blueprint `MultiSelect`, `Tag`, and `FormGroup` controls re-exported.

### 🐞 Bug Fixes

* Some components were unintentionally not exporting their Component class directly, blocking JSX
  usage. All components now export their class.
* Multiple fixes to `DayField` (#531).
* JsonField now responds properly when switching from light to dark theme (#507).
* Context menus properly filter out duplicated separators (#518).

[Commit Log](https://github.com/xh/hoist-react/compare/v11.0.0...v12.0.0)


## v11.0.0

### 💥 Breaking Changes

* **Blueprint has been upgraded to the latest 3.x release.** The primary breaking change here is the
  renaming of all `pt-` CSS classes to use a new `bp3-` prefix. Any in-app usages of the BP
  selectors will need to be updated. See the
  [Blueprint "What's New" page](http://blueprintjs.com/docs/#blueprint/whats-new-3.0).
* **FontAwesome has been upgraded to the latest 5.2 release.** Only the icons enumerated in the
  Hoist `Icon` class are now registered via the FA `library.add()` method for inclusion in bundled
  code, resulting in a significant reduction in bundle size. Apps wishing to use other FA icons not
  included by Hoist must import and register them - see the
  [FA React Readme](https://github.com/FortAwesome/react-fontawesome/blob/master/README.md) for
  details.
* **The `mobx-decorators` dependency has been removed** due to lack of official support for the
  latest MobX update, as well as limited usage within the toolkit. This package was primarily
  providing the optional `@setter` decorator, which should now be replaced as needed by dedicated
  `@action` setter methods (19cbf86138499bda959303e602a6d58f6e95cb40).

### 🎁 Enhancements

* `HoistComponent` now provides a `getClassNames()` method that will merge any `baseCls` CSS class
  names specified on the component with any instance-specific classes passed in via props (#252).
  * Components that wish to declare and support a `baseCls` should use this method to generate and
    apply a combined list of classes to their outermost rendered elements (see `Grid`).
  * Base class names have been added for relevant Hoist-provided components - e.g. `.xh-panel` and
    `.xh-grid`. These will be appended to any instance class names specified within applications and
    be available as public CSS selectors.
* Relevant `HoistField` components support inline `leftIcon` and `rightElement` props. `DayField`
  adds support for `minDay / maxDay` props.
* Styling for the built-in ag-Grid loading overlay has been simplified and improved (#401).
* Grid column definitions can now specify an `excludeFromExport` config to drop them from
  server-generated Excel/CSV exports (#485).

### 🐞 Bug Fixes

* Grid data loading and selection reactions have been hardened and better coordinated to prevent
  throwing when attempting to set a selection before data has been loaded (#484).

### 📚 Libraries

* Blueprint `2.x -> 3.x`
* FontAwesome `5.0.x -> 5.2.x`
* CodeMirror `5.37.0 -> 5.39.2`
* router5 `6.2.4 -> 6.3.0`

[Commit Log](https://github.com/xh/hoist-react/compare/v10.0.1...v11.0.0)


## v10.0.1

### 🐞 Bug Fixes

* Grid `export` context menu token now defaults to server-side 'exportExcel' export.
  * Specify the `exportLocal` token to return a menu item for local ag-Grid export.
* Columns with `field === null` skipped for server-side export (considered spacer / structural
  columns).

## v10.0.0

### 💥 Breaking Changes

* **Access to the router API has changed** with the `XH` global now exposing `router` and
  `routerState` properties and a `navigate()` method directly.
* `ToastManager` has been deprecated. Use `XH.toast` instead.
* `Message` is no longer a public class (and its API has changed). Use `XH.message/confirm/alert`
  instead.
* Export API has changed. The Built-in grid export now uses more powerful server-side support. To
  continue to use local AG based export, call method `GridModel.localExport()`. Built-in export
  needs to be enabled with the new property on `GridModel.enableExport`. See `GridModel` for more
  details.

### 🎁 Enhancements

* New Mobile controls and `AppContainer` provided services (impersonation, about, and version bars).
* Full-featured server-side Excel export for grids.

### 🐞 Bug Fixes

* Prevent automatic zooming upon input focus on mobile devices (#476).
* Clear the selection when showing the context menu for a record which is not already selected
  (#469).
* Fix to make lockout script readable by Compatibility Mode down to IE5.

### 📚 Libraries

* MobX `4.2.x -> 5.0.x`

[Commit Log](https://github.com/xh/hoist-react/compare/v9.0.0...v10.0.0)


## v9.0.0

### 💥 Breaking Changes

* **Hoist-provided mixins (decorators) have been refactored to be more granular and have been broken
  out of `HoistComponent`.**
  * New discrete mixins now exist for `LayoutSupport` and `ContextMenuSupport` - these should be
    added directly to components that require the functionality they add for auto-handling of
    layout-related props and support for showing right-click menus. The corresponding options on
    `HoistComponent` that used to enable them have been removed.
  * For consistency, we have also renamed `EventTarget -> EventSupport` and `Reactive ->
    ReactiveSupport` mixins. These both continue to be auto-applied to HoistModel and HoistService
    classes, and ReactiveSupport enabled by default in HoistComponent.
* **The Context menu API has changed.** The `ContextMenuSupport` mixin now specifies an abstract
  `getContextMenuItems()` method for component implementation (replacing the previous
  `renderContextMenu()` method). See the new [`ContextMenuItem` class for what these items support,
  as well as several static default items that can be used.
  * The top-level `AppContainer` no longer provides a default context menu, instead allowing the
    browser's own context menu to show unless an app / component author has implemented custom
    context-menu handling at any level of their component hierarchy.

### 🐞 Bug Fixes

* TabContainer active tab can become out of sync with the router state (#451)
  * ⚠️ Note this also involved a change to the `TabContainerModel` API - `activateTab()` is now the
    public method to set the active tab and ensure both the tab and the route land in the correct
    state.
* Remove unintended focused cell borders that came back with the prior ag-Grid upgrade.

[Commit Log](https://github.com/xh/hoist-react/compare/v8.0.0...v9.0.0)


## v8.0.0

Hoist React v8 brings a big set of improvements and fixes, some API and package re-organizations,
and ag-Grid upgrade, and more. 🚀

### 💥 Breaking Changes

* **Component package directories have been re-organized** to provide better symmetry between
  pre-existing "desktop" components and a new set of mobile-first component. Current desktop
  applications should replace imports from `@xh/hoist/cmp/xxx` with `@xh/hoist/desktop/cmp/xxx`.
  * Important exceptions include several classes within `@xh/hoist/cmp/layout/`, which remain
    cross-platform.
  * `Panel` and `Resizable` components have moved to their own packages in
    `@xh/hoist/desktop/cmp/panel` and `@xh/hoist/desktop/cmp/resizable`.
* **Multiple changes and improvements made to tab-related APIs and components.**
  * The `TabContainerModel` constructor API has changed, notably `children` -> `tabs`, `useRoutes`
    -> `route` (to specify a starting route as a string) and `switcherPosition` has moved from a
    model config to a prop on the `TabContainer` component.
  * `TabPane` and `TabPaneModel` have been renamed `Tab` and `TabModel`, respectively, with several
    related renames.
* **Application entry-point classes decorated with `@HoistApp` must implement the new getter method
  `containerClass()`** to specify the platform specific component used to wrap the app's
  `componentClass`.
  * This will typically be `@xh/hoist/[desktop|mobile]/AppContainer` depending on platform.

### 🎁 New Features

* **Tab-related APIs re-worked and improved**, including streamlined support for routing, a new
  `tabRenderMode` config on `TabContainerModel`, and better naming throughout.
* **Ag-grid updated to latest v18.x** - now using native flex for overall grid layout and sizing
  controls, along with multiple other vendor improvements.
* Additional `XH` API methods exposed for control of / integration with Router5.
* The core `@HoistComponent` decorated now installs a new `isDisplayed` getter to report on
  component visibility, taking into account the visibility of its ancestors in the component tree.
* Mobile and Desktop app package / component structure made more symmetrical (#444).
* Initial versions of multiple new mobile components added to the toolkit.
* Support added for **`IdleService` - automatic app suspension on inactivity** (#427).
* Hoist wrapper added for the low-level Blueprint **button component** - provides future hooks into
  button customizations and avoids direct BP import (#406).
* Built-in support for collecting user feedback via a dedicated dialog, convenient XH methods and
  default appBar button (#379).
* New `XH.isDevelopmentMode` constant added, true when running in local Webpack dev-server mode.
* CSS variables have been added to customize and standardize the Blueprint "intent" based styling,
  with defaults adjusted to be less distracting (#420).

### 🐞 Bug Fixes

* Preference-related events have been standardized and bugs resolved related to pushAsync() and the
  `prefChange` event (ee93290).
* Admin log viewer auto-refreshes in tail-mode (#330).
* Distracting grid "loading" overlay removed (#401).
* Clipboard button ("click-to-copy" functionality) restored (#442).

[Commit Log](https://github.com/xh/hoist-react/compare/v7.2.0...v8.0.0)

## v7.2.0

### 🎁 New Features

+ Admin console grids now outfitted with column choosers and grid state. #375
+ Additional components for Onsen UI mobile development.

### 🐞 Bug Fixes

+ Multiple improvements to the Admin console config differ. #380 #381 #392

[Commit Log](https://github.com/xh/hoist-react/compare/v7.1.0...v7.2.0)

## v7.1.0

### 🎁 New Features

* Additional kit components added for Onsen UI mobile development.

### 🐞 Bug Fixes

* Dropdown fields no longer default to `commitOnChange: true` - avoiding unexpected commits of
  type-ahead query values for the comboboxes.
* Exceptions thrown from FetchService more accurately report the remote host when unreachable, along
  with some additional enhancements to fetch exception reporting for clarity.

[Commit Log](https://github.com/xh/hoist-react/compare/v7.0.0...v7.1.0)

## v7.0.0

### 💥 Breaking Changes

* **Restructuring of core `App` concept** with change to new `@HoistApp` decorator and conventions
  around defining `App.js` and `AppComponent.js` files as core app entry points. `XH.app` now
  installed to provide access to singleton instance of primary app class. See #387.

### 🎁 New Features

* **Added `AppBar` component** to help further standardize a pattern for top-level application
  headers.
* **Added `SwitchField` and `SliderField`** form field components.
* **Kit package added for Onsen UI** - base component library for mobile development.
* **Preferences get a group field for better organization**, parity with AppConfigs. (Requires
  hoist-core 3.1.x.)

### 🐞 Bug Fixes

* Improvements to `Grid` component's interaction with underlying ag-Grid instance, avoiding extra
  renderings and unwanted loss of state. 03de0ae7

[Commit Log](https://github.com/xh/hoist-react/compare/v6.0.0...v7.0.0)


## v6.0.0

### 💥 Breaking Changes

* API for `MessageModel` has changed as part of the feature addition noted below, with `alert()` and
  `confirm()` replaced by `show()` and new `XH` convenience methods making the need for direct calls
  rare.
* `TabContainerModel` no longer takes an `orientation` prop, replaced by the more flexible
  `switcherPosition` as noted below.

### 🎁 New Features

* **Initial version of grid state** now available, supporting easy persistence of user grid column
  selections and sorting. The `GridModel` constructor now takes a `stateModel` argument, which in
  its simplest form is a string `xhStateId` used to persist grid state to local storage. See the
  `GridStateModel` class for implementation details. #331
* The **Message API** has been improved and simplified, with new `XH.confirm()` and `XH.alert()`
  methods providing an easy way to show pop-up alerts without needing to manually construct or
  maintain a `MessageModel`. #349
* **`TabContainer` components can now be controlled with a remote `TabSwitcher`** that does not need
  to be directly docked to the container itself. Specify `switcherPosition:none` on the
  `TabContainerModel` to suppress showing the switching affordance on the tabs themselves and
  instantiate a `TabSwitcher` bound to the same model to control a tabset from elsewhere in the
  component hierarchy. In particular, this enabled top-level application tab navigation to move up
  into the top toolbar, saving vertical space in the layout. #368
* `DataViewModel` supports an `emptyText` config.

### 🐞 Bugfixes

* Dropdown fields no longer fire multiple commit messages, and no longer commit partial entries
  under some circumstances. #353 and #354
* Grids resizing fixed when shrinking the containing component. #357

[Commit Log](https://github.com/xh/hoist-react/compare/v5.0.0...v6.0.0)


## v5.0.0

### 💥 Breaking Changes

* **Multi environment configs have been unwound** See these release notes/instructions for how to
  migrate: https://github.com/xh/hoist-core/releases/tag/release-3.0.0
* **Breaking change to context menus in dataviews and grids not using the default context menu:**
  StoreContextMenu no longer takes an array of items as an argument to its constructor. Instead it
  takes a configuration object with an ‘items’ key that will point to any current implementation’s
  array of items. This object can also contain an optional gridModel argument which is intended to
  support StoreContextMenuItems that may now be specified as known ‘hoist tokens’, currently limited
  to a ‘colChooser’ token.

### 🎁 New Features

* Config differ presents inline view, easier to read diffs now.
* Print Icon added!

### 🐞 Bugfixes

* Update processFailedLoad to loadData into gridModel store, Fixes #337
* Fix regression to ErrorTracking. Make errorTrackingService safer/simpler to call at any point in
  life-cycle.
* Fix broken LocalStore state.
* Tweak flex prop for charts. Side by side charts in a flexbox now auto-size themselves! Fixes #342
* Provide token parsing for storeContextMenus. Context menus are all grown up! Fixes #300

## v4.0.1

### 🐞 Bugfixes

* DataView now properly re-renders its items when properties on their records change (and the ID
  does not)


## v4.0.0

### 💥 Breaking Changes

* **The `GridModel` selection API has been reworked for clarity.** These models formerly exposed
  their selectionModel as `grid.selection` - now that getter returns the selected records. A new
  `selectedRecord` getter is also available to return a single selection, and new string shortcut
  options are available when configuring GridModel selection behavior.
* **Grid components can now take an `agOptions` prop** to pass directly to the underlying ag-grid
  component, as well as an `onRowDoubleClicked` handler function.
  16be2bfa10e5aab4ce8e7e2e20f8569979dd70d1

### 🎁 New Features

* Additional core components have been updated with built-in `layoutSupport`, allowing developers to
  set width/height/flex and other layout properties directly as top-level props for key comps such
  as Grid, DataView, and Chart. These special props are processed via `elemFactory` into a
  `layoutConfig` prop that is now passed down to the underlying wrapper div for these components.
  081fb1f3a2246a4ff624ab123c6df36c1474ed4b

### 🐞 Bugfixes

* Log viewer tail mode now working properly for long log files - #325


## v3.0.1

### 🐞 Bugfixes

* FetchService throws a dedicated exception when the server is unreachable, fixes a confusing
  failure case detailed in #315


## v3.0.0

### 💥 Breaking Changes

* **An application's `AppModel` class must now implement a new `checkAccess()` method.** This method
  is passed the current user, and the appModel should determine if that user should see the UI and
  return an object with a `hasAccess` boolean and an optional `message` string. For a return with
  `hasAccess: false`, the framework will render a lockout panel instead of the primary UI.
  974c1def99059f11528c476f04e0d8c8a0811804
  * Note that this is only a secondary level of "security" designed to avoid showing an unauthorized
    user a confusing / non-functional UI. The server or any other third-party data sources must
    always be the actual enforcer of access to data or other operations.
* **We updated the APIs for core MobX helper methods added to component/model/service classes.** In
  particular, `addReaction()` was updated to take a more declarative / clear config object.
  8169123a4a8be6940b747e816cba40bd10fa164e
  * See Reactive.js - the mixin that provides this functionality.

### 🎁 New Features

* Built-in client-side lockout support, as per above.

### 🐞 Bugfixes

* None

------------------------------------------

Copyright © 2021 Extremely Heavy Industries Inc. - all rights reserved

------------------------------------------

📫☎️🌎 info@xh.io | https://xh.io/contact<|MERGE_RESOLUTION|>--- conflicted
+++ resolved
@@ -4,15 +4,12 @@
 
 ### 🎁 New Features
 * New `Cube` aggregators `ChildCountAggregator` and `LeafCountAggregator`.
-<<<<<<< HEAD
+* Mobile `NavigatorModel` provides a new "swipe" gesture to go back in the page stack.
+This is enabled by default, but may be turned off via the new `swipeToGoBack` prop.
 * `RecordAction` now supports a `className` config.
 
 ### ✨ Style
 * Higher contrast on grid context menus for improved legibility.
-=======
-* Mobile `NavigatorModel` provides a new "swipe" gesture to go back in the page stack.
-This is enabled by default, but may be turned off via the new `swipeToGoBack` prop.
->>>>>>> 2cbb75dc
 
 [Commit Log](https://github.com/xh/hoist-react/compare/v41.2.0...develop)
 
