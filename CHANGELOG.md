--- conflicted
+++ resolved
@@ -32,17 +32,11 @@
 
 ### 🐞 Bug Fixes
 
-<<<<<<< HEAD
-* Boolean filterChooser fields with enableValues=false will no longer suggest true for 'false'.
-* Store.updateData() will now properly handle the {rawData, parentId} data format.
-  * The idSpec function will now work with the format.
-  * A previously created field can be updated using the format; but the parentId cannot be changed.
-=======
 * `CompoundTaskObserver` improved to prioritize using specific messages from subtasks over the
   overall task message.
 * The Grid's built in context-menu option for filtering no longer shows `[object Object]` for
   columns that render React elements.
->>>>>>> de0522ac
+* `Store.updateData()` properly handles data in the `{rawData, parentId}` format, as documented.
 
 ### ⚙️ Technical
 
