# Changelog

## v54.0.0-SNAPSHOT - unreleased

<<<<<<< HEAD
### 🐞 Bug Fixes
* Fix bug where dragging on any panel header which is a descendant of a `DashCanvasView` would move
  the `DashCanvasView`

=======
We are pleased to announce that Hoist React has been fully rewritten in TypeScript! ✨🚀

All core Hoist Components, Models, and other utilities now have TypeScript interfaces for their
public APIs, improving the developer ergonomics of the toolkit with much more accurate dev-time type
checking and intellisense. Developers now also have the option (but are not required) to write
application code using TypeScript.

Runtime support for TypeScript is provided by `@xh/hoist-dev-utils v6.1+`, which recognizes and
transpiles TypeScript files (`.ts|.tsx`) via the `@babel/plugin-transform-typescript` plugin.
Development-time support can be provided by the user's IDE (e.g. IntelliJ or VSCode, which both
provide strong TypeScript-based error checking and auto-completion).

The goal of this release is to be backward compatible with v53 to the greatest degree possible, and
most applications will run with minimal or no changes. However, some breaking changes were required
and can require application adjustments, as detailed below.

As always, please review our [Toolbox project](https://github.com/xh/toolbox/), which we've updated
to use TypeScript for its own app-level code.

### 🎁 New Features

* New TypeScript interface `HoistProps` and per-component extensions to specify props for all
  components. This replaces the use of the `PropTypes` library, which is no longer included.
* Enhanced TypeScript-aware implementations of `ElementFactory`, including separate factories for
  standard components (`elementFactory`) and components that often take children only
  (`containerElementFactory`).
* References to singleton instances of services and the app model can now be gained via the static
  `instance` property on the class name of the singleton - e.g. `SomeAppService.instance` - or via
  a new utility method - `XH.getService(SomeAppService)`.
    * These new options provide TypeScript-friendly (i.e. properly typed) access to services in
      code, and are required when writing new TS code (as TS does not know that `XH` will have a
      references to your custom app service).
    * Referencing app-level services via `XH` is still supported for JS apps, and for debug access
      on the console.

### 💥 Breaking Changes

* The constructors for `GridModel` and `Column` no long accept arbitrary rest (e.g `...rest`)
  arguments for applying app-specific data to the object. Instead, use the new `appData` property
  on these objects.
* The `elemFactory` function has been removed. Applications calling this function should specify
  `elementFactory` (typically) or `containerElementFactory` instead.
    * Most application components are defined using helper aliases `hoistCmp.factory`
      and `hoistCmp.withFactory` - these calls do _not_ need to change, unless your component
      needs to take a list of children directly (i.e. `someComponent(child1, child2)`).
    * Update the definition of any such components to use `hoistCmp.containerFactory` instead.
    * Where possible, favor the simpler, default factory for more streamlined type suggestions /
      error messages regarding your component's valid props.
* The use of the `model` prop to provide a config object for a model to be created on-the-fly
  is deprecated.
    * Use the new `modelConfig` prop when passing a *plain object config* -
      e.g. `someComp({modelConfig: {modelOpt: true}})`
    * Continue to use the `model` prop when passing an existing model *instance* -
      e.g. `someComp({model: someCompModel})`.
* PropTypes support has been removed in favor of the type script interfaces discussed above. Apps
  importing Hoist Proptypes instances should simply remove these compile-time references.

### ✅ Testing Scope

* *Full regression testing recommended* - this is a major Hoist release and involved a significant
  amount of refactoring to the toolkit code. As such, we recommend a thorough regression test of any
  applications updating to this release from prior versions.

### 📚 Libraries

* @blueprintjs/core `4.11 -> 4.12`
* @xh/hoist-dev-utils `6.0 -> 6.1`
* typescript `added @ 4.9`
>>>>>>> 5d50db38

## v53.2.0 - 2022-11-15

### 🎁 New Features

* New methods `Store.errors`, `Store.errorCount`, and `StoreRecord.allErrors` provide convenient
  access to validation errors in the data package.
* New flag `Store.validationIsComplex` indicates whether *all* uncommitted records in a store should
  be revalidated when *any* record in the store is changed.
    * Defaults to `false`, which should be adequate for most use cases and can provide a significant
      performance boost in apps that bulk-insert 100s or 1000s of rows into editable grids.
    * Set to `true` for stores with validations that depend on other editable record values in the
      store (e.g. unique constraints), where a change to record X should cause another record Y to
      change its own validation status.

## v53.1.0 - 2022-11-03

### 🎁 New Features

* `PanelModel` now supports `modalSupport.defaultModal` option to allow rendering a Panel in an
  initially modal state.

### 🐞 Bug Fixes

* Fixed layout issues caused by top-level DOM elements created by `ModalSupport`
  and `ColumnWidthCalculator` (grid auto-sizing). Resolved occasional gaps between select inputs and
  their drop-down menus.
* Fix desktop styling bug where buttons inside a `Toast` could be rendered with a different color
  than the rest of the toast contents.
* Fix `GridModel` bug where `Store` would fail to recognize dot-separated field names as paths
  when provided as part of a field spec in object form.

### ⚙️ Technical

* Snap info (if available) from the `navigator.connection` global within the built-in call to track
  each application load.

## v53.0.0 - 2022-10-19

### 🎁 New Features

* The Hoist Admin Console is now accessible in a read-only capacity to users assigned the
  new `HOIST_ADMIN_READER` role.
* The pre-existing `HOIST_ADMIN` role inherits this new role, and is still required to take any
  actions that modify data.

### 💥 Breaking Changes

* Requires `hoist-core >= 14.4` to support the new `HOIST_ADMIN_READER` role described above. (Core
  upgrade _not_ required otherwise.)

## v52.0.2 - 2022-10-13

### 🐞 Bug Fixes

* Form field dirty checking now uses lodash `isEqual` to compare initial and current values,
  avoiding false positives with Array values.

## v52.0.1 - 2022-10-10

### 🎁 New Features

* New "Hoist Inspector" tool supports displaying and querying all of the Models, Services, and
  Stores within a running application.
    * Admin/dev-focused UI is built into all Desktop apps, activated via discrete new toggle in the
      bottom version bar (look for the 🔍 icon), or by running `XH.inspectorService.activate()`.
    * Selecting a model/service/store instance provides a quick view of its properties, including
      reactively updated observables. Useful for realtime troubleshooting of application state.
    * Includes auto-updated stats on total application model count and memory usage. Can aid in
      detecting and debugging memory leaks due to missing `@managed` annotations and other issues.
* New `DashCanvasViewModel.autoHeight` option fits the view's height to its rendered contents.
* New `DashCanvasAddViewButton` component supports adding views to `DashCanvas`.
* New `TabContainerModel.refreshContextModel` allows apps to programmatically load a `TabContainer`.
* `FilterChooserModel` now accepts shorthand inputs for numeric fields (e.g. "2m").
* Admin Console Config/Pref/Blob differ now displays the last updated time and user for each value.
* New observable `XH.environmentService.serverVersion` property, updated in the background via
  pre-existing `xhAppVersionCheckSecs` config. Note this does not replace or change the built-in
  upgrade prompt banner, but allows apps to take their own actions (e.g. reload immediately) when
  they detect an update on the server.

### 💥 Breaking Changes

* This release moves Hoist to **React v18**. Update your app's `package.json` to require the latest
  18.x versions of `react` and `react-dom`. Unless your app uses certain react-dom APIs directly, no
  other changes should be required.
* Removed deprecated method `XH.setDarkTheme()`. Use `XH.setTheme()` instead to select from our
  wide range of (two) theme options.

### 🐞 Bug Fixes

* `CompoundTaskObserver` improved to prioritize using specific messages from subtasks over the
  overall task message.
* Grid's built in context-menu option for filtering no longer shows `[object Object]` for columns
  that render React elements.
* `Store.updateData()` properly handles data in the `{rawData, parentId}` format, as documented.
* Disabled tabs now render with a muted text color on both light and dark themes, with
  new `--tab-disabled-text-color` CSS var added to customize.

### ⚙️ Technical

* `HoistComponents` no longer mutate the props object passed to them in React production mode. This
  was not causing noticeable application issues, but could result in a component's base CSS class
  being applied multiple times to its DOM element.
* `ModelSelector` used for model lookup and matching will now accept the class name of the model to
  match. Previously only a class reference could be provided.
* New check within service initialization to ensure that app service classes extend `HoistService`
  as required. (Has always been the expectation, but was not previously enforced.)
* `GridModel` will once again immediately sync data with its underlying ag-Grid component. This
  reverses a v50.0.0 change that introduced a minimal debounce in order to work around an ag-Grid
  rendering bug. The ag-Grid bug has been resolved, and this workaround is no longer needed.
* `GridExportService` has improved support for columns of `FieldType.AUTO` and for columns with
  multiple data types and custom export functions. (`hoist-core >= 14.3` required for these
  particular improvements, but not for this Hoist React version in general.)
* The `trimToDepth` has been improved to return a depth-limited clone of its input that better
  handles nested arrays and passes through primitive inputs unchanged.

### 📚 Libraries

* @blueprintjs/core `4.6 -> 4.11`
* @blueprintjs/datetime `4.3 -> 4.4`
* @fortawesome `6.1 -> 6.2`
* dompurify `2.3 -> 2.4`
* react `17.0.1 -> 18.2.0`
* react-dom `17.0.1 -> 18.2.0`

## v51.0.0 - 2022-08-29

### 🎁 New Features

* `ButtonGroupInput` supports new `enableMulti` prop.
* `AboutDialog` can now display more dynamic custom properties.
* New option added to the Admin Activity Tracking chart to toggle on/off weekends when viewing a
  time series.
* The `filterText` field in `ColumnHeaderFilter` now gets autoFocused.

### 💥 Breaking Changes

* `CodeInput` is now rendered within an additional `div` element. Unlikely to cause issues, unless
  using targeted styling of this component.
* `xhAboutMenuConfigs` soft-config is no longer supported. To customize the `AboutDialog`, see
  `HoistAppModel.getAboutDialogItems()`

### 🐞 Bug Fixes

* Fixed issue where `ModalSupport` would trigger `MobX` memo warning in console.
* Fixed issues with `ModalSupport` implementation in `CodeInput`.
* Fixed `Grid` rendering glitches when used inside `Panel` with `ModalSupport`.
* Fixed incorrect text color on desktop toasts with a warning intent.
* Fixed potential for duplication of default Component `className` within list of CSS classes
  rendered into the DOM.
* Added missing `@computed` annotations to several `Store` getters that relay properties from
  its internal recordsets, including `maxDepth` and getters returning counts and empty status.
    * Avoids unnecessary internal render cycles within `Grid` when in tree mode.
    * Could require adjustments for apps that unintentionally relied on these observable getters
      triggering re-renders when records have changed in any way (but their output values have not).
* Hoist-supported menus will no longer filter out a `MenuDivider` if it has a `title`.
* The default `FormField` read-only renderer now supports line breaks.

### ⚙️ Technical

* The `addReaction()` and `addAutorun()` methods on `HoistBase` (i.e. models and services) now
  support passing multiple reactions in a single call and will ignore nullish inputs.

## v50.1.1 - 2022-07-29

### 🐞 Bug Fixes

* Fixed bug where components utilizing `ModalSupport` could render incorrectly when switching
  between inline and modal views.
* Improved behavior of `GridModel.whenReadyAsync()` to allow Grid more time to finish loading data.
  This improves the behavior of related methods `preSelectFirstAsync`, `selectFirstAsync`, and
  `ensureVisibleAsync`.
* `Grid` context menus are now disabled when a user is inline editing.
* An empty `DashCanvas` / `DashContainer` 'Add View' button now only displays a menu of available
  views, without unnecessarily nesting them inside an 'Add' submenu.
* Update `AppMenuButton` and `ContextMenu` to support Blueprint4 `menuItem`.

## v50.1.0 - 2022-07-21

### 🎁 New Features

* New `GridModel` method `ensureRecordsVisibleAsync` accepts one or more store records or IDs and
  scrolls to make them visible in the grid.

### 📚 Libraries

* @blueprintjs/core `4.5 -> 4.6`
* qs `6.10 -> 6.11`
* react-popper `2.2 -> 2.3`

## v50.0.0 - 2022-07-12

### 🎁 New Features

* New `PanelModel.modalSupport` option allows the user to expand a panel into a configurable modal
  dialog - without developers needing to write custom dialog implementations and without triggering
  a remount/rerender of the panel's contents.
* FilterChooser field suggestions now search within multi-word field names.
* Autosize performance has been improved for very large grids.
* New `@abstract` decorator now available for enforcing abstract methods / getters.
* `MessageModel` now receives `dismissable` and `cancelOnDismiss` flags to control the behavior of a
  popup message when clicking the background or hitting the escape key.

### 💥 Breaking Changes

* Hoist now requires ag-Grid v28.0.0 or higher - update your ag-Grid dependency in your app's
  `package.json` file. See the [ag-Grid Changelog](https://www.ag-grid.com/changelog) for details.
* The data reactions between `GridModel` and the underlying Ag-Grid is now minimally debounced. This
  avoids multiple data updates during a single event loop tick, which can corrupt Ag-Grid's
  underlying state in the latest versions of that library.
    * This change should not affect most apps, but code that queries grid state immediately after
      loading or filtering a grid (e.g. selection, row visibility, or expansion state) should be
      tested carefully and may require a call to `await whenReadyAsync()`.
    * Note that this method is already incorporated in to several public methods on `GridModel`,
      including `selectFirstAsync()` and `ensureSelectionVisibleAsync()`.
    * ⚠ NOTE - this change has been reverted as of v52 (see above).
* Blueprint has updated all of its CSS class names to use the `bp4-` prefix instead of the `bp3-`
  prefix. Any apps styling these classes directly may need to be adjusted. See
  https://github.com/palantir/blueprint/wiki/Blueprint-4.0 for more info.
* Both `Panel.title` and `Panel.icon` props must be null or undefined to avoid rendering
  a `PanelHeader`. Previously specifying any 'falsey' value for both (e.g. an empty string
  title) would omit the header.
* `XHClass` (top-level Singleton model for Hoist) no longer extends `HoistBase`
* `DockView` component has been moved into the desktop-specific package `@xh/hoist/desktop/cmp`.
  Users of this component will need to adjust their imports accordingly.
* Requires `hoist-core >= 14.0`. Excel file exporting defaults to using column FieldType.

### 🐞 Bug Fixes

* Fixed several issues introduced with Ag-Grid v27 where rows gaps and similar rendering issues
  could appear after operating on it programmatically (see breaking changes above).
* `ColumnHeaders` now properly respond to mouse events on tablets (e.g. when using a Bluetooth
  trackpad on an iPad).
* Fixed bug where `DashCanvasModel.removeView()` was not properly disposing of removed views
* Fixed exception dialog getting overwhelmed by large messages.
* Fixed exporting to Excel file erroneously coercing certain strings (like "1e10") into numbers.

### ⚙️ Technical

* Hoist will now throw if you import a desktop specific class to a mobile app or vice-versa.

### 📚 Libraries

* @blueprintjs `3.54 -> 4.5`

[Commit Log](https://github.com/xh/hoist-react/compare/v49.2.0...v50.0.0)

## v49.2.0 - 2022-06-14

### 🎁 New Features

* New `@enumerable` decorator for making class members `enumerable`
* New `GridAutosizeOption` `renderedRowsOnly` supports more limited autosizing
  for very large grids.

### 🐞 Bug Fixes

* Fix `FilterChooser` looping between old values if updated too rapidly.
* Allow user to clear an unsupported `FilterChooser` value.
* Fix bug where `Panel` would throw when `headerItems = null`
* Fix column values filtering on `tags` fields if another filter is already present.
* Fix bug where `SwitchInput` `labelSide` would render inappropriately if within `compact` `toolbar`
* Fix bug where `SplitTreeMapModel.showSplitter` property wasn't being set in constructor

### 📚 Libraries

* mobx `6.5 -> 6.6`

[Commit Log](https://github.com/xh/hoist-react/compare/v49.1.0...v49.2.0)

## v49.1.0 - 2022-06-03

### 🎁 New Features

* A `DashCanvasViewModel` now supports `headerItems` and `extraMenuItems`
* `Store` now supports a `tags` field type
* `FieldFilter` supports `includes` and `excludes` operators for `tags` fields

### 🐞 Bug Fixes

* Fix regression with `begins`, `ends`, and `not like` filters.
* Fix `DashCanvas` styling so drag-handles no longer cause horizontal scroll bar to appear
* Fix bug where `DashCanvas` would not resize appropriately on scrollbar visibility change

[Commit Log](https://github.com/xh/hoist-react/compare/v49.0.0...v49.1.0)

## v49.0.0 - 2022-05-24

### 🎁 New Features

* Improved desktop `NumberInput`:
    * Re-implemented `min` and `max` props to properly constrain the value entered and fix several
      bugs with the underlying Blueprint control.
    * Fixed the `precision` prop to be fully respected - values emitted by the input are now
      truncated to the specified precision, if set.
    * Added additional debouncing to keep the value more stable while a user is typing.
* Added new `getAppMenuButtonExtraItems()` extension point on `@xh/hoist/admin/AppModel` to allow
  customization of the Admin Console's app menu.
* Devs can now hide the Admin > General > Users tab by setting `hideUsersTab: true` within a new,
  optional `xhAdminAppConfig` soft-config.
* Added new `SplitTreeMapModel.showSplitter` config to insert a four pixel buffer between the
  component's nested maps. Useful for visualizations with both positive and negative heat values on
  each side, to keep the two sides clearly distinguished from each other.
* New `xhChangelogConfig.limitToRoles` soft-config allows the in-app changelog (aka release notes)
  to be gated to a subset of users based on their role.
* Add support for `Map` and `WeakMap` collections in `LangUtils.getOrCreate()`.
* Mobile `textInput` now accepts an `enableClear` property with a default value of false.

### 💥 Breaking Changes

* `GridModel.groupRowElementRenderer` and `DataViewModel.groupRowElementRenderer` have been removed,
  please use `groupRowRenderer` instead. It must now return a React Element rather than an HTML
  string (plain strings are also OK, but any formatting must be done via React).
* Model classes passed to `HoistComponents` or configured in their factory must now
  extend `HoistModel`. This has long been a core assumption, but was not previously enforced.
* Nested model instances stored at properties with a `_` prefix are now considered private and will
  not be auto-wired or returned by model lookups. This should not affect most apps, but will require
  minor changes for apps that were binding components to non-standard or "private" models.
* Hoist will now throw if `Store.summaryRecord` does not have a unique ID.

### 🐞 Bug Fixes

* Fixed a bug with Panel drag-to-resize within iframes on Windows.
* Worked around an Ag-Grid bug where the grid would render incorrectly on certain sorting changes,
  specifically for abs sort columns, leaving mis-aligned rows and gaps in the grid body layout.
* Fixed a bug in `SelectEditor` that would cause the grid to lose keyboard focus during editing.

### ⚙️ Technical

* Hoist now protects against custom Grid renderers that may throw by catching the error and printing
  an "#ERROR" placeholder token in the affected cell.
* `TreeMapModel.valueRenderer` and `heatRenderer` callbacks are now passed the `StoreRecord` as a
  second argument.
* Includes a new, additional `index-manifest.html` static file required for compatibility with the
  upcoming `hoist-dev-utils v6.0` release (but remains compatible with current/older dev-utils).

### 📚 Libraries

* mobx-react-lite `3.3 -> 3.4`

[Commit Log](https://github.com/xh/hoist-react/compare/v48.0.1...v49.0.0)

## v48.0.1 - 2022-04-22

### 🐞 Bug Fixes

* Improve default rendering to call `toString()` on non-react elements returned by renderers.
* Fixed issue with `model` property missing from `Model.componentProps` under certain conditions.

[Commit Log](https://github.com/xh/hoist-react/compare/v48.0.0...v48.0.1)

## v48.0.0 - 2022-04-21

### 🎁 New Features

* A new `DashCanvas` layout component for creating scrollable dashboards that allow users to
  manually place and size their widgets using a grid-based layout. Note that this component is in
  beta and its API is subject to change.
* FontAwesome upgraded to v6. This includes redesigns of the majority of bundled icons - please
  check your app's icon usages carefully.
* Enhancements to admin log viewer. Log file metadata (size & last modified) available with
  optional upgrade to `hoist-core >= 13.2`.
* Mobile `Dialog` will scroll internally if taller than the screen.
* Configs passed to `XH.message()` and its variants now take an optional `className` to apply to the
  message dialog.
* `fmtQuantity` now displays values greater than one billion with `b` unit, similar to current
  handling of millions with `m`.

### 💥 Breaking Changes

* Hoist now requires ag-Grid v27.2.0 or higher - update your ag-Grid dependency in your app's
  `package.json` file. See the [ag-Grid Changelog](https://www.ag-grid.com/changelog) for details.
  NOTE that ag-Grid 27 includes a big breaking change to render cell contents via native React
  elements rather than HTML, along with other major API changes. To accommodate these changes, the
  following changes are required in Hoist apps:
    * `Column.renderer` must now return a React Element rather than an HTML string (plain strings
      are also OK, but any formatting must be done via React). Please review your app grids and
      update any custom renderers accordingly. `Column.elementRenderer` has been removed.
    * `DataViewModel.elementRenderer` has been renamed `DataViewModel.renderer`.
    * Formatter methods and renderers (e.g. `fmtNumber`, `numberRenderer`, etc.) now return React
      Elements by default. The `asElement` option to these functions has been removed. Use the
      new `asHtml` option to return an HTML string where required.
    * The `isPopup` argument to `useInlineEditorModel()` has been removed. If you want to display
      your inline editor in a popup, you must set the new flag `Column.editorIsPopup` to `true`.
* Deprecated message configs `confirmText`, `confirmIntent`, `cancelText`, `cancelIntent` have been
  removed.

### 🐞 Bug Fixes

* Set ag-Grid's `suppressLastEmptyLineOnPaste` to true to work around a bug with Excel (Windows)
  that adds an empty line beneath the range pasted from the clipboard in editable grids.
* Fixes an issue where `NumberInput` would initially render blank values if `max` or `min` were
  set.
* Fixes an issue where tree maps would always show green for a `heatValue` of zero.

### 📚 Libraries

* @fortawesome/fontawesome-pro `5.14 -> 6.1`
* mobx `6.3 -> 6.5`
* mobx-react-lite `3.2 -> 3.3`

[Commit Log](https://github.com/xh/hoist-react/compare/v47.1.2...v48.0.0)

## v47.1.2 - 2022-04-01

### 🐞 Bug Fixes

* `FieldFilter`'s check of `committedData` is now null safe. A record with no `committedData` will
  not be filtered out.

[Commit Log](https://github.com/xh/hoist-react/compare/v47.1.1...v47.1.2)

## v47.1.1 - 2022-03-26

### 🎁 New Features

* New "sync with system" theme option - sets the Hoist theme to light/dark based on the user's OS.
* Added `cancelAlign` config to `XH.message()` and variants. Customize to "left" to render
  Cancel and Confirm actions separated by a filler.
* Added `GridModel.restoreDefaultsFn`, an optional function called after `restoreDefaultsAsync`.
  Allows apps to run additional, app-specific logic after a grid has been reset (e.g. resetting
  other, related preferences or state not managed by `GridModel` directly).
* Added `AppSpec.lockoutPanel`, allowing apps to specify a custom component.

### 🐞 Bug Fixes

* Fixed column auto-sizing when `headerName` is/returns an element.
* Fixed bug where subforms were not properly registering as dirty.
* Fixed an issue where `Select` inputs would commit `null` whilst clearing the text input.
* Fixed `Clock` component bug introduced in v47 (configured timezone was not respected).

### 📚 Libraries

* @blueprintjs/core `3.53 -> 3.54`
* @blueprintjs/datetime `3.23 -> 3.24`

[Commit Log](https://github.com/xh/hoist-react/compare/v47.0.1...v47.1.1)

## v47.0.1 - 2022-03-06

### 🐞 Bug Fixes

* Fix to mobile `ColChooser` error re. internal model handling.

[Commit Log](https://github.com/xh/hoist-react/compare/v47.0.0...v47.0.1)

## v47.0.0 - 2022-03-04

### 🎁 New Features

* Version 47 provides new features to simplify the wiring of models to each other and the components
  they render. In particular, it formalizes the existing concept of "linked" HoistModels - models
  created by Hoist via the `creates` directive or the `useLocalModel` hook - and provides them with
  the following new features:
    - an observable `componentProps` property with access to the props of their rendered component.
    - a `lookupModel()` method and a `@lookup` decorator that can be used to acquire references to
      other HoistModels that are ancestors of the model in the component hierarchy.
    - new `onLinked()` and `afterLinked()` lifecycle methods, called when the model's associated
      component is first rendered.
* As before, linked models are auto-loaded and registered for refreshes within the `RefreshContext`
  they reside in, as well as destroyed when their linked component is unmounted. Also note that the
  new features described above are all "opt-in" and should be fully backward compatible with
  existing application code.
* Hoist will now more clearly alert if a model specified via the `uses()` directive cannot be
  resolved. A new `optional` config (default false) supports components with optional models.
* New support in Cube views for aggregators that depend on rows in the data set other than their
  direct children. See new property `Aggregator.dependOnChildrenOnly` and new `AggregationContext`
  argument passed to `Aggregator.aggregate()` and `Aggregator.replace()`
* Clarified internal CSS classes and styling for `FormField`.
    * ⚠️ Note that as part of this change, the `xh-form-field-fill` class name is no longer in use.
      Apps should check for any styles for that class and replace with `.xh-form-field-inner--flex`.

### 🐞 Bug Fixes

* Fixed an issue where the menu would flash open and closed when clicking on the `FilterChooser`
  favorites button.

### 💥 Breaking Changes

* Dashboard widgets no longer receive the `viewModel` prop. Access to the `DashViewModel` within a
  widget should be obtained using either the lookup decorator (i.e. `@lookup(DashViewModel)`)
  or the `lookupModel()` method.

### 📚 Libraries

* @blueprintjs/core `3.52 -> 3.53`

[Commit Log](https://github.com/xh/hoist-react/compare/v46.1.2...v47.0.0)

## v46.1.2 - 2022-02-18

### 🐞 Bug Fixes

* Fixed an issue where column autosize can reset column order under certain circumstances.

[Commit Log](https://github.com/xh/hoist-react/compare/v46.1.1...v46.1.2)

## v46.1.1 - 2022-02-15

### 🐞 Bug Fixes

* Prevent `onClick` for disabled mobile `Buttons`.

[Commit Log](https://github.com/xh/hoist-react/compare/v46.1.0...v46.1.1)

## v46.1.0 - 2022-02-07

### Technical

* This release modifies our workaround to handle the ag-Grid v26 changes to cast all of their node
  ids to strings. The initial approach in v46.0.0 - matching the ag-Grid behavior by casting all
  `StoreRecord` ids to strings - was deemed too problematic for applications and has been reverted.
  Numerical ids in Store are once again fully supported.
* To accommodate the ag-Grid changes, applications that are using ag-Grid APIs (e.g.
  `agApi.getNode()`) should be sure to use the new property `StoreRecord.agId` to locate and compare
  records. We expect such usages to be rare in application code.

### 🎁 New Features

* `XH.showFeedbackDialog()` now takes an optional message to pre-populate within the dialog.
* Admins can now force suspension of individual client apps from the Server > WebSockets tab.
  Intended to e.g. force an app to stop refreshing an expensive query or polling an endpoint removed
  in a new release. Requires websockets to be enabled on both server and client.
* `FormField`s no longer need to specify a child input, and will simply render their readonly
  version if no child is specified. This simplifies the common use-case of fields/forms that are
  always readonly.

### 🐞 Bug Fixes

* `FormField` no longer throw if given a child that did not have `propTypes`.

[Commit Log](https://github.com/xh/hoist-react/compare/v46.0.0...v46.1.0)

## v46.0.0 - 2022-01-25

### 🎁 New Features

* `ExceptionHandler` provides a collection of overridable static properties, allowing you to set
  app-wide default behaviour for exception handling.
* `XH.handleException()` takes new `alertType` option to render error alerts via the familiar
  `dialog` or new `toast` UI.
* `XH.toast()` takes new `actionButtonProps` option to render an action button within a toast.
* New `GridModel.highlightRowOnClick` config adds a temporary highlight class to grid rows on user
  click/tap. Intended to improve UI feedback - especially on mobile, where it's enabled by default.
* New `GridModel.isInEditingMode` observable tracks inline editing start/stop with a built-in
  debounce, avoiding rapid cycling when e.g. tabbing between cells.
* `NumberInput` now supports a new `scaleFactor` prop which will be applied when converting between
  the internal and external values.
* `FilterChooser` now displays more minimal field name suggestions when first focused, as well as a
  new, configurable usage hint (`FilterChooserModel.introHelpText`) above those suggestions.

### 💥 Breaking Changes

* Hoist now requires ag-Grid v26.2.0 or higher - update your ag-Grid dependency in your app's
  `package.json` file. See the [ag-Grid Changelog](https://www.ag-grid.com/changelog) for details.
* ~~`StoreRecord.id` must now be a String. Integers IDs were previously supported, but will be cast
  Strings during record creation.~~
    * ~~Apps using numeric record IDs for internal or server-side APIs will need to be reviewed and
      updated to handle/convert string values.~~
    * ~~This change was necessitated by a change to Ag-Grid, which now also requires String IDs for
      its row node APIs.~~
    * NOTE - the change above to require string IDs was unwound in v46.1.
* `LocalDate` methods `toString()`, `toJSON()`, `valueOf()`, and `isoString()` now all return the
  standard ISO format `YYYY-MM-DD`, consistent with built-in `Date.toISOString()`. Prior versions
  returned`YYYYMMDD`.
* The `stringifyErrorSafely` function has been moved from the `@xh/hoist/exception` package to a
  public method on `XH.exceptionHandler`. (No/little impact expected on app code.)

### 🐞 Bug Fixes

* Fix to incorrect viewport orientation reporting due to laggy mobile resize events and DOM APIs.

[Commit Log](https://github.com/xh/hoist-react/compare/v45.0.2...v46.0.0)

## v45.0.2 - 2022-01-13

### 🎁 New Features

* `FilterChooser` has new `menuWidth` prop, allowing you to specify as width for the dropdown menu
  that is different from the control.

### 🐞 Bug Fixes

* Fixed cache clearing method on Admin Console's Server > Services tab.
* Several fixes to behavior of `GridAutosizeMode.MANAGED`

[Commit Log](https://github.com/xh/hoist-react/compare/v45.0.1...v45.0.2)

## v45.0.1 - 2022-01-07

### 🐞 Bug Fixes

* Fixed a minor bug preventing Hoist apps from running on mobile Blackberry Access (Android)
  browsers

### ⚙️ Technical

* New flag `Store.experimental.castIdToString`

[Commit Log](https://github.com/xh/hoist-react/compare/v45.0.0...v45.0.1)

## v45.0.0 - 2022-01-05

### 🎁 New Features

* Grid filters configured with `GridFilterFieldSpec.enableValues` offer autocomplete suggestions
  for 'Equals' and 'Not Equals' filters.
* `GridFilterFieldSpec` has new `values` and `forceSelection` configs.
* `FilterChooser` displays a list of fields configured for filtering to improve the usability /
  discoverability of the control. Enabled by default, but can be disabled via
  new `suggestFieldsWhenEmpty` model config.
* `TreeMap` uses lightest shading for zero heat, reserving grey for nil.
* New property `Store.reuseRecords` controls if records should be reused across loads based on
  sharing identical (by reference) raw data. NOTE - this behavior was previously always enabled, but
  can be problematic under certain conditions and is not necessary for most applications. Apps with
  large datasets that want to continue to use this caching should set this flag explicitly.
* Grid column filters tweaked with several improvements to usability and styling.
* `LocalDate.get()` now supports both 'YYYY-MM-DD' and 'YYYYMMDD' inputs.
* Mobile `Button` has new `intent`, `minimal` and `outlined` props.

### 💥 Breaking Changes

* `FilterChooserFieldSpec.suggestValues` has been renamed `enableValues`, and now only accepts a
  boolean.
* `Column.exportFormat`, `Column.exportWidth` and the `ExportFormat` enum have been renamed
  `Column.excelFormat`, `Column.excelWidth` and `ExcelFormat` respectively.
* `Store.reuseRecords` must now be explicitly set on Stores with large datasets that wish to cache
  records by raw data identity (see above).
* `Record` class renamed to `StoreRecord` in anticipation of upcoming changes to JavaScript standard
  and to improve compatibility with TypeScript.
    * Not expected to have much or any impact on application code, except potentially JSDoc typings.
* Mobile `Button` no longer supports `modifier` prop. Use `minimal` and `outlined` instead.
* The following deprecated APIs were removed:
    * GridModel.selection
    * GridModel.selectedRecordId
    * StoreSelectionModel.records
    * StoreSelectionModel.ids
    * StoreSelectionModel.singleRecord
    * StoreSelectionModel.selectedRecordId
    * DataViewModel.selection
    * DataViewModel.selectedRecordId
    * RestGridModel.selection
    * LogUtils.withShortDebug
    * Promise.start

### 🐞 Bug Fixes

* `DashContainer` overflow menu still displays when the optional menu button is enabled.
* Charts in fullscreen mode now exit fullscreen mode gracefully before re-rendering.

### 📚 Libraries

* @popperjs/core `2.10 -> 2.11`
* codemirror `5.63 -> 6.65`
* http-status-codes `2.1 -> 2.2`
* prop-types `15.7 -> 15.8`
* store2 `2.12 -> 2.13`
* ua-parser-js `0.7 -> 1.0.2` (re-enables auto-patch updates)

[Commit Log](https://github.com/xh/hoist-react/compare/v44.3.0...v45.0.0)

## v44.3.0 - 2021-12-15

### 🐞 Bug Fixes

* Fixes issue with columns failing to resize on first try.
* Fixes issue preventing use of context menus on iPad.

### 📚 Libraries

* @blueprintjs/core `3.51 -> 3.52`

* [Commit Log](https://github.com/xh/hoist-react/compare/v44.2.0...v44.3.0)

## v44.2.0 - 2021-12-07

### 🎁 New Features

* Desktop inline grid editor `Select` now commits the value immediately on selection.
* `DashContainerModel` now supports an observable `showMenuButton` config which will display a
  button in the stack header for showing the context menu
* Added `GridAutosizeMode.MANAGED` to autosize Grid columns on data or `sizingMode` changes, unless
  the user has manually modified their column widths.
* Copying from Grids to the clipboard will now use the value provided by the `exportValue`
  property on the column.
* Refresh application hotkey is now built into hoist's global hotkeys (shift + r).
* Non-SSO applications will now automatically reload when a request fails due to session timeout.
* New utility methods `withInfo` and `logInfo` provide variants of the existing `withDebug` and
  `logDebug` methods, but log at the more verbose `console.log` level.

### 🐞 Bug Fixes

* Desktop panel splitter can now be dragged over an `iframe` and reliably resize the panel.
* Ensure scrollbar does not appear on multi-select in toolbar when not needed.
* `XH.isPortrait` property fixed so that it no longer changes due to the appearance of the mobile
  keyboard.

[Commit Log](https://github.com/xh/hoist-react/compare/v44.1.0...v44.2.0)

## v44.1.0 - 2021-11-08

### 🎁 New Features

* Changes to App Options are now tracked in the admin activity tab.
* New Server > Environment tab added to Admin Console to display UI server environment variables and
  JVM system properties. (Requires `hoist-core >= 10.1` to enable this optional feature.)
* Provided observable getters `XH.viewportSize`, `XH.isPortrait` and `XH.isLandscape` to allow apps
  to react to changes in viewport size and orientation.

### 🐞 Bug Fixes

* Desktop inline grid editor `DateInput` now reliably shows its date picker pop-up aligned with the
  grid cell under edit.
* Desktop `Select.hideDropdownIndicator` now defaults to `true` on tablet devices due to UX bugs
  with the select library component and touch devices.
* Ensure `Column.autosizeBufferPx` is respected if provided.

### ✨ Style

* New `--xh-menu-item` CSS vars added, with tweaks to default desktop menu styling.
* Highlight background color added to mobile menu items while pressed.

[Commit Log](https://github.com/xh/hoist-react/compare/v44.0.0...v44.1.0)

## v44.0.0 - 2021-10-26

⚠ NOTE - apps must update to `hoist-core >= 10.0.0` when taking this hoist-react update.

### 🎁 New Features

* TileFrame now supports new `onLayoutChange` callback prop.

### 🐞 Bug Fixes

* Field Filters in data package now act only on the `committed` value of the record. This stabilizes
  filtering behavior in editable grids.
* `JsonBlobService.updateAsync()` now supports data modifications with `null` values.
* Fixes an issue with Alert Banner not broadcasting to all users.
* Selected option in `Select` now scrolls into view on menu open.

### 💥 Breaking Changes

* Update required to `hoist-core >= 10.0.0` due to changes in `JsonBlobService` APIs and the
  addition of new, dedicated endpoints for Alert Banner management.

[Commit Log](https://github.com/xh/hoist-react/compare/v43.2.0...v44.0.0)

## v43.2.0 - 2021-10-14

### 🎁 New Features

* Admins can now configure an app-wide alert banner via a new tab in the Hoist Admin console.
  Intended to alert users about planned maintenance / downtime, known problems with data or upstream
  systems, and other similar use cases.
* Minor re-org of the Hoist Admin console tabs. Panels relating primarily to server-side features
  (including logging) are now grouped under a top-level "Server" tab. Configs have moved under
  "General" with the new Alert Banner feature.

### 🐞 Bug Fixes

* Always enforce a minimal `wait()` within `GridModel.autosizeAsync()` to ensure that the Grid has
  reacted to any data changes and ag-Grid accurately reports on expanded rows to measure.

[Commit Log](https://github.com/xh/hoist-react/compare/v43.1.0...v43.2.0)

## v43.1.0 - 2021-10-04

### 🎁 New Features

* The Admin Console log viewer now supports downloading log files.
    * Note apps must update to `hoist-core >= v10.0` to enable this feature.
    * Core upgrade is _not_ a general requirement of this Hoist React release.
* The `field` key in the constructor for `Column` will now accept an Object with field defaults, as
  an alternative to the field name. This form allows the auto-construction of fully-defined `Field`
  objects from the column specification.

### 🐞 Bug Fixes

* `GridModel` no longer mutates any `selModel` or `colChooser` config objects provided to its
  constructor, resolving an edge-case bug where re-using the same object for either of these configs
  across multiple GridModel instances (e.g. as a shared set of defaults) would break.
* Grid autosizing tweaked to improve size estimation for indented tree rows and on mobile.

### 📚 Libraries

* @blueprintjs/core `3.50 -> 3.51`

[Commit Log](https://github.com/xh/hoist-react/compare/v43.0.2...v43.1.0)

## v43.0.2 - 2021-10-04

### 🐞 Bug Fixes

* Fix (important) to ensure static preload spinner loaded from the intended path.
    * Please also update to latest `hoist-dev-utils >= 5.11.1` if possible.
    * Avoids issue where loading an app on a nested route could trigger double-loading of app
      assets.

[Commit Log](https://github.com/xh/hoist-react/compare/v43.0.1...v43.0.2)

## v43.0.1 - 2021-10-04

### 🎁 New Features

* New `GridFindField` component that enables users to search through a Grid and select rows that
  match the entered search term, _without_ applying any filtering. Especially useful for grids with
  aggregations or other logic that preclude client-side filtering of the data.
* Tree grid rows can be expanded / collapsed by clicking anywhere on the row. The new
  `GridModel.clicksToExpand` config can be used to control how many clicks will toggle the row.
  Defaults to double-click for desktop, and single tap for mobile - set to 0 to disable entirely.
* Added `GridModel.onCellContextMenu` handler. Note that for mobile (phone) apps, this handler fires
  on the "long press" (aka "tap and hold") gesture. This means it can be used as an alternate event
  for actions like drilling into a record detail, especially for parent rows on tree grids, where
  single tap will by default expand/collapse the node.
* In the `@xh/hoist/desktop/grid` package, `CheckboxEditor` has been renamed `BooleanEditor`. This
  new component supports a `quickToggle` prop which allows for more streamlined inline editing of
  boolean values.
* `LoadSpec` now supports a new `meta` property. Use this property to pass app-specific metadata
  through the `LoadSupport` loading and refresh lifecycle.
* A spinner is now shown while the app downloads and parses its javascript - most noticeable when
  loading a new (uncached) version, especially on a slower mobile connection. (Requires
  `@xh/hoist-dev-utils` v5.11 or greater to enable.)
* Log Levels now include information on when the custom config was last updated and by whom.
    * Note apps must update their server-side to `hoist-core v10.0` or greater to persist the date
      and username associated with the config (although this is _not_ a general or hard requirement
      for taking this version of hoist-react).

### ⚙️ Technical

* Removed `DEFAULT_SORTING_ORDER` static from `Column` class in favor of three new preset constants:
  `ASC_FIRST`, `DESC_FIRST`, and `ABS_DESC_FIRST`. Hoist will now default sorting order on columns
  based on field type. Sorting order can still be manually set via `Column.sortingOrder`.

### 🐞 Bug Fixes

* The ag-grid grid property `stopEditingWhenCellsLoseFocus` is now enabled by default to ensure
  values are committed to the Store if the user clicks somewhere outside the grid while editing a
  cell.
* Triggering inline editing of text or select editor cells by typing characters will no longer lose
  the first character pressed.

### ✨ Style

* New `TreeStyle.COLORS` and `TreeStyle.COLORS_AND_BORDERS` tree grid styles have been added. Use
  the `--xh-grid-tree-group-color-level-*` CSS vars to customize colors as needed.
* `TreeStyle.HIGHLIGHTS` and `TreeStyle.HIGHLIGHTS_AND_BORDERS` now highlight row nodes on a
  gradient according to their depth.
* Default colors for masks and dialog backdrops have been adjusted, with less obtrusive colors used
  for masks via `--xh-mask-bg` and a darker `--xh-backdrop-bg` var now used behind dialogs.
* Mobile-specific styles and CSS vars for panel and dialog title background have been tweaked to use
  desktop defaults, and mobile dialogs now respect `--xh-popup-*` vars as expected.

### 💥 Breaking Changes

* In the `@xh/hoist/desktop/grid` package, `CheckboxEditor` has been renamed `BooleanEditor`.

### ⚙️ Technical

* The `xhLastReadChangelog` preference will not save SNAPSHOT versions to ensure the user continues
  to see the 'What's New?' notification for non-SNAPSHOT releases.

### 📚 Libraries

* @blueprintjs/core `3.49 -> 3.50`
* codemirror `5.62 -> 5.63`

[Commit Log](https://github.com/xh/hoist-react/compare/v42.6.0...v43.0.1)

## v42.6.0 - 2021-09-17

### 🎁 New Features

* New `Column.autosizeBufferPx` config applies column-specific autosize buffer and overrides
  `GridAutosizeOptions.bufferPx`.
* `Select` input now supports new `maxMenuHeight` prop.

### 🐞 Bug Fixes

* Fixes issue with incorrect Grid auto-sizing for Grids with certain row and cell styles.
* Grid sizing mode styles no longer conflict with custom use of `groupUseEntireRow: false` within
  `agOptions`.
* Fixes an issue on iOS where `NumberInput` would incorrectly bring up a text keyboard.

### ✨ Style

* Reduced default Grid header and group row heights to minimize their use of vertical space,
  especially at larger sizing modes. As before, apps can override via the `AgGrid.HEADER_HEIGHTS`
  and `AgGrid.GROUP_ROW_HEIGHTS` static properties. The reduction in height does not apply to group
  rows that do not use the entire width of the row.
* Restyled Grid header rows with `--xh-grid-bg` and `--xh-text-color-muted` for a more minimal look
  overall. As before, use the `--xh-grid-header-*` CSS vars to customize if needed.

[Commit Log](https://github.com/xh/hoist-react/compare/v42.5.0...v42.6.0)

## v42.5.0 - 2021-09-10

### 🎁 New Features

* Provide applications with the ability to override default logic for "restore defaults". This
  allows complex and device-specific sub-apps to perform more targeted and complete clearing of user
  state. See new overridable method `HoistAppModel.restoreDefaultsAsync` for more information.

### 🐞 Bug Fixes

* Improved coverage of Fetch `abort` errors.
* The in-app changelog will no longer prompt the user with the "What's New" button if category-based
  filtering results in a version without any release notes.

### ✨ Style

* New CSS vars added to support easier customization of desktop Tab font/size/color. Tabs now
  respect standard `--xh-font-size` by default.

### 📚 Libraries

* @blueprintjs/core `3.48 -> 3.49`
* @popperjs/core `2.9 -> 2.10`

[Commit Log](https://github.com/xh/hoist-react/compare/v42.4.0...v42.5.0)

## v42.4.0 - 2021-09-03

### 🎁 New Features

* New `GridFilterModel.commitOnChange` config (default `true`) applies updated filters as soon as
  they are changed within the pop-up menu. Set to `false` for large datasets or whenever filtering
  is a more intensive operation.
* Mobile `Select` input now supports async `queryFn` prop for parity with desktop.
* `TreeMapModel` now supports new `maxLabels` config for improved performance.

### ✨ Style

* Hoist's default font is now [Inter](https://rsms.me/inter/), shipped and bundled via the
  `inter-ui` npm package. Inter is a modern, open-source font that leverages optical sizing to
  ensure maximum readability, even at very small sizes (e.g. `sizingMode: 'tiny'`). It's also a
  "variable" font, meaning it supports any weights from 1-1000 with a single font file download.
* Default Grid header heights have been reduced for a more compact display and greater
  differentiation between header and data rows. As before, apps can customize the pixel heights used
  by overwriting the `AgGrid.HEADER_HEIGHTS` static, typically within `Bootstrap.js`.

### ⚙️ Technical

* Mobile pull-to-refresh/swipe-to-go-back gestures now disabled over charts to avoid disrupting
  their own swipe-based zooming and panning features.

[Commit Log](https://github.com/xh/hoist-react/compare/v42.2.0...v42.4.0)

## v42.2.0 - 2021-08-27

### 🎁 New Features

* Charts now hide scrollbar, rangeSelector, navigator, and export buttons and show axis labels when
  printing or exporting images.

[Commit Log](https://github.com/xh/hoist-react/compare/v42.1.1...v42.2.0)

## v42.1.1 - 2021-08-20

* Update new `XH.sizingMode` support to store distinct values for the selected sizing mode on
  desktop, tablet, and mobile (phone) platforms.
* Additional configuration supported for newly-introduced `AppOption` preset components.

### 📚 Libraries

* @blueprintjs/core `3.47 -> 3.48`

[Commit Log](https://github.com/xh/hoist-react/compare/v42.1.0...v42.1.1)

## v42.1.0 - 2021-08-19

### 🎁 New Features

* Added observable `XH.sizingMode` to govern app-wide `sizingMode`. `GridModel`s will bind to this
  `sizingMode` by default. Apps that have already implemented custom solutions around a centralized
  `sizingMode` should endeavor to unwind in favor of this.
    * ⚠ NOTE - this change requires a new application preference be defined - `xhSizingMode`. This
      should be a JSON pref, with a suggested default value of `{}`.
* Added `GridAutosizeMode.ON_SIZING_MODE_CHANGE` to autosize Grid columns whenever
  `GridModel.sizingMode` changes - it is now the default `GridAutosizeOptions.mode`.
* Added a library of reusable `AppOption` preset components, including `ThemeAppOption`,
  `SizingModeAppOption` and `AutoRefreshAppOptions`. Apps that have implemented custom `AppOption`
  controls to manage these Hoist-provided options should consider migrating to these defaults.
* `Icon` factories now support `intent`.
* `TreeMapModel` and `SplitTreeMapModel` now supports a `theme` config, accepting the strings
  'light' or 'dark'. Leave it undefined to use the global theme.
* Various usability improvements and simplifications to `GroupingChooser`.

### 🐞 Bug Fixes

* Fixed an issue preventing `FormField` labels from rendering if `fieldDefaults` was undefined.

### ✨ Style

* New `Badge.compact` prop sets size to half that of parent element when true (default false). The
  `position` prop has been removed in favor of customizing placement of the component.

[Commit Log](https://github.com/xh/hoist-react/compare/v42.0.0...v42.1.0)

## v42.0.0 - 2021-08-13

### 🎁 New Features

* Column-level filtering is now officially supported for desktop grids!
    * New `GridModel.filterModel` config accepts a config object to customize filtering options, or
      `true` to enable grid-based filtering with defaults.
    * New `Column.filterable` config enables a customized header menu with filtering options. The
      new control offers two tabs - a "Values" tab for an enumerated "set-type" filter and a "
      Custom" tab to support more complex queries with multiple clauses.
* New `TaskObserver` replaces existing `PendingTaskModel`, providing improved support for joining
  and masking multiple asynchronous tasks.
* Mobile `NavigatorModel` provides a new 'pull down' gesture to trigger an app-wide data refresh.
  This gesture is enabled by default, but can be disabled via the `pullDownToRefresh` flag.
* `RecordAction` now supports a `className` config.
* `Chart` provides a default context menu with its standard menu button actions, including a new
  'Copy to Clipboard' action.

### 💥 Breaking Changes

* `FilterChooserModel.sourceStore` and `FilterChooserModel.targetStore` have been renamed
  `FilterChooserModel.valueSource` and `FilterChooserModel.bind` respectively. Furthermore, both
  configs now support either a `Store` or a cube `View`. This is to provide a common API with the
  new `GridFilterModel` filtering described above.
* `GridModel.setFilter()` and `DataViewModel.setFilter()` have been removed. Either configure your
  grid with a `GridFilterModel`, or set the filter on the underlying `Store` instead.
* `FunctionFilter` now requires a `key` property.
* `PendingTaskModel` has been replaced by the new `TaskObserver` in `@xh/hoist/core`.
    * ⚠ NOTE - `TaskObserver` instances should be created via the provided static factory methods
      and
      _not_ directly via the `new` keyword. `TaskObserver.trackLast()` can be used as a drop-in
      replacement for `new PendingTaskModel()`.
* The `model` prop on `LoadingIndicator` and `Mask` has been replaced with `bind`. Provide one or
  more `TaskObserver`s to this prop.

### ⚙️ Technical

* `GridModel` has a new `selectedIds` getter to get the IDs of currently selected records. To
  provide consistency across models, the following getters have been deprecated and renamed:
    + `selectedRecordId` has been renamed `selectedId` in `GridModel`, `StoreSelectionModel`, and
      `DataViewModel`
    + `selection` has been renamed `selectedRecords` in `GridModel`, `DataViewModel`, and
      `RestGridModel`
    + `singleRecord`, `records`, and `ids` have been renamed `selectedRecord`, `selectedRecords`,
      and
      `selectedIds`, respectively, in `StoreSelectionModel`

### ✨ Style

* Higher contrast on grid context menus for improved legibility.

[Commit Log](https://github.com/xh/hoist-react/compare/v41.3.0...v42.0.0)

## v41.3.0 - 2021-08-09

### 🎁 New Features

* New `Cube` aggregators `ChildCountAggregator` and `LeafCountAggregator`.
* Mobile `NavigatorModel` provides a new "swipe" gesture to go back in the page stack. This is
  enabled by default, but may be turned off via the new `swipeToGoBack` prop.
* Client error reports now include the full URL for additional troubleshooting context.
    * Note apps must update their server-side to `hoist-core v9.3` or greater to persist URLs with
      error reports (although this is _not_ a general or hard requirement for taking this version of
      hoist-react).

[Commit Log](https://github.com/xh/hoist-react/compare/v41.2.0...v41.3.0)

## v41.2.0 - 2021-07-30

### 🎁 New Features

* New `GridModel.rowClassRules` and `Column.cellClassRules` configs added. Previously apps needed to
  use `agOptions` to dynamically apply and remove CSS classes using either of these options - now
  they are fully supported by Hoist.
    * ⚠ Note that, to avoid conflicts with internal usages of these configs, Hoist will check and
      throw if either is passed via `agOptions`. Apps only need to move their configs to the new
      location - the shape of the rules object does *not* need to change.
* New `GridAutosizeOptions.includeCollapsedChildren` config controls whether values from collapsed
  (i.e. hidden) child records should be measured when computing column sizes. Default of `false`
  improves autosize performance for large tree grids and should generally match user expectations
  around WYSIWYG autosizing.
* New `GridModel.beginEditAsync()` and `endEditAsync()` APIs added to start/stop inline editing.
    * ⚠ Note that - in a minor breaking change - the function form of the `Column.editable` config
      is no longer passed an `agParams` argument, as editing might now begin and need to be
      evaluated outside the context of an AG-Grid event.
* New `GridModel.clicksToEdit` config controls the number of clicks required to trigger
  inline-editing of a grid cell. Default remains 2 (double click ).
* Timeouts are now configurable on grid exports via a new `exportOptions.timeout` config.
* Toasts may now be dismissed programmatically - use the new `ToastModel` returned by the
  `XH.toast()` API and its variants.
* `Form` supports setting readonlyRenderer in `fieldDefaults` prop.
* New utility hook `useCached` provides a more flexible variant of `React.useCallback`.

### 🐞 Bug Fixes

* Inline grid editing supports passing of JSX editor components.
* `GridExportService` catches any exceptions thrown during export preparation and warns the user
  that something went wrong.
* GridModel with 'disabled' selection no longer shows "ghost" selection when using keyboard.
* Tree grids now style "parent" rows consistently with highlights/borders if requested, even for
  mixed-depth trees where some rows have children at a given level and others do not.

### ⚙️ Technical

* `FetchService` will now actively `abort()` fetch requests that it is abandoning due to its own
  `timeout` option. This allows the browser to release the associated resources associated with
  these requests.
* The `start()` function in `@xh/hoist/promise` has been deprecated. Use `wait()` instead, which can
  now be called without any args to establish a Promise chain and/or introduce a minimal amount of
  asynchronousity.
* ⚠ Note that the raw `AgGrid` component no longer enhances the native keyboard handling provided by
  ag-Grid. All Hoist key handling customizations are now limited to `Grid`. If you wish to provide
  custom handling in a raw `AgGrid` component, see the example here:
  https://www.ag-grid.com/javascript-grid/row-selection/#example-selection-with-keyboard-arrow-keys

### ✨ Style

* The red and green color values applied in dark mode have been lightened for improved legibility.
* The default `colorSpec` config for number formatters has changed to use new dedicated CSS classes
  and variables.
* New/renamed CSS vars `--xh-grid-selected-row-bg` and `--xh-grid-selected-row-text-color` now used
  to style selected grid rows.
    * ⚠ Note the `--xh-grid-bg-highlight` CSS var has been removed.
* New `.xh-cell--editable` CSS class applied to cells with inline editing enabled.
    * ⚠ Grid CSS class `.xh-invalid-cell` has been renamed to `.xh-cell--invalid` for consistency -
      any app style overrides should update to this new classname.

### 📚 Libraries

* core-js `3.15 -> 3.16`

[Commit Log](https://github.com/xh/hoist-react/compare/v41.1.0...v41.2.0)

## v41.1.0 - 2021-07-23

### 🎁 New Features

* Button to expand / collapse all rows within a tree grid now added by default to the primary tree
  column header. (New `Column.headerHasExpandCollapse` property provided to disable.)
* New `@logWithDebug` annotation provides easy timed logging of method execution (via `withDebug`).
* New `AppSpec.disableXssProtection` config allows default disabling of Field-level XSS protection
  across the app. Intended for secure, internal apps with tight performance tolerances.
* `Constraint` callbacks are now provided with a `record` property when validating Store data and a
  `fieldModel` property when validating Form data.
* New `Badge` component allows a styled badge to be placed inline with text/title, e.g. to show a
  counter or status indicator within a tab title or menu item.
* Updated `TreeMap` color scheme, with a dedicated set of colors for dark mode.
* New XH convenience methods `successToast()`, `warningToast()`, and `dangerToast()` show toast
  alerts with matching intents and appropriate icons.
    * ⚠ Note that the default `XH.toast()` call now shows a toast with the primary (blue) intent and
      no icon. Previously toasts displayed by default with a success (green) intent and checkmark.
* GridModel provides a public API method `setColumnState` for taking a previously saved copy of
  gridModel.columnState and applying it back to a GridModel in one call.

### 🐞 Bug Fixes

* Fixed an issue preventing export of very large (>100k rows) grids.
* Fixed an issue where updating summary data in a Store without also updating other data would not
  update the bound grid.
* Intent styles now properly applied to minimal buttons within `Panel.headerItems`.
* Improved `GridModel` async selection methods to ensure they do not wait forever if grid does not
  mount.
* Fixed an issue preventing dragging the chart navigator range in a dialog.

### ⚙️ Technical

* New `Exception.timeout()` util to throw exceptions explicitly marked as timeouts, used by
  `Promise.timeout` extension.
* `withShortDebug` has been deprecated. Use `withDebug` instead, which has the identical behavior.
  This API simplification mirrors a recent change to `hoist-core`.

### ✨ Style

* If the first child of a `Placeholder` component is a Hoist icon, it will not automatically be
  styled to 4x size with reduced opacity. (See new Toolbox example under the "Other" tab.)

### 📚 Libraries

* @blueprintjs/core `3.46 -> 3.47`
* dompurify `2.2 -> 2.3`

[Commit Log](https://github.com/xh/hoist-react/compare/v41.0.0...v41.1.0)

## v41.0.0 - 2021-07-01

### 🎁 New Features

* Inline editing of Grid/Record data is now officially supported:
    + New `Column.editor` config accepts an editor component to enable managed editing of the cells
      in that column. New `CheckboxEditor`, `DateEditor`, `NumberEditor`, `SelectEditor`
      , `TextAreaEditor`
      and `TextEditor` components wrap their corresponding HoistInputs with the required hook-based
      API and can be passed to this new config directly.
    + `Store` now contains built-in support for validation of its uncommitted records. To enable,
      specify the new `rules` property on the `Field`s in your `Store`. Note that these rules and
      constraints use the same API as the forms package, and rules and constraints may be shared
      between the `data` and `form` packages freely.
    + `GridModel` will automatically display editors and record validation messages as the user
      moves between cells and records. The new `GridModel.fullRowEditing` config controls whether
      editors are displayed for the focused cell only or for the entire row.
* All Hoist Components now support a `modelRef` prop. Supply a ref to this prop in order to gain a
  pointer to a Component's backing `HoistModel`.
* `DateInput` has been improved to allow more flexible parsing of user input with multiple formats.
  See the new prop `DateInput.parseStrings`.
* New `Column.sortValue` config takes an alternate field name (as a string) to sort the column by
  that field's value, or a function to produce a custom cell-level value for comparison. The values
  produced by this property will be also passed to any custom comparator, if one is defined.
* New `GridModel.hideEmptyTextBeforeLoad` config prevents showing the `emptyText` until the store
  has been loaded at least once. Apps that depend on showing `emptyText` before first load should
  set this property to `false`.
* `ExpandCollapseButton` now works for grouped grids in addition to tree grids.
* `FieldModel.initialValue` config now accepts functions, allowing for just-in-time initialization
  of Form data (e.g. to pre-populate a Date field with the current time).
* `TreeMapModel` and `SplitTreeMapModel` now support a `maxHeat` config, which can be used to
  provide a stable absolute maximum brightness (positive or negative) within the entire TreeMap.
* `ErrorMessage` will now automatically look for an `error` property on its primary context model.
* `fmtNumber()` supports new flags `withCommas` and `omitFourDigitComma` to customize the treatment
  of commas in number displays.
* `isValidJson` function added to form validation constraints.
* New `Select.enableFullscreen` prop added to the mobile component. Set to true (default on phones)
  to render the input in a full-screen modal when focused, ensuring there is enough room for the
  on-screen keyboard.

### 💥 Breaking Changes

* Removed support for class-based Hoist Components via the `@HoistComponent` decorator (deprecated
  in v38). Use functional components created via the `hoistCmp()` factory instead.
* Removed `DimensionChooser` (deprecated in v37). Use `GroupingChooser` instead.
* Changed the behavior of `FormModel.init()` to always re-initialize *all* fields. (Previously, it
  would only initialize fields explicitly passed via its single argument). We believe that this is
  more in line with developer expectations and will allow the removal of app workarounds to force a
  reset of all values. Most apps using FormModel should not need to change, but please review and
  test any usages of this particular method.
* Replaced the `Grid`, `DataView`, and `RestGrid` props below with new configurable fields on
  `GridModel`, `DataViewModel`, and `RestGridModel`, respectively. This further consolidates grid
  options into the model layer, allowing for more consistent application code and developer
  discovery.
    + `onKeyDown`
    + `onRowClicked`
    + `onRowDoubleClicked`
    + `onCellClicked`
    + `onCellDoubleClicked`
* Renamed the confusing and ambiguous property name `labelAlign` in several components:
    + `FormField`: `labelAlign` has been renamed to `labelTextAlign`
    + `SwitchInput`, `RadioInput`, and `Checkbox`: `labelAlign` has been renamed `labelSide`.
* Renamed all CSS variables beginning with `--navbar` to start with `--appbar`, matching the Hoist
  component name.
* Removed `TreeMapModel.colorMode` value 'balanced'. Use the new `maxHeat` config to prevent outlier
  values from dominating the color range of the TreeMap.
* The classes `Rule` and `ValidationState` and all constraint functions (e.g. `required`,
  `validEmail`, `numberIs`, etc.) have been moved from the `cmp\form` package to the `data` package.
* Hoist grids now require ag-Grid v25.3.0 or higher - update your ag-Grid dependency in your app's
  `package.json` file. See the [ag-Grid Changelog](https://www.ag-grid.com/ag-grid-changelog/) for
  details.
* Hoist charts now require Highcharts v9.1.0 or higher - update your Highcharts dependency in your
  app's `package.json` file. See the
  [Highcharts Changelog](https://www.highcharts.com/changelog/#highcharts-stock) for details.

### 🐞 Bug Fixes

* Fixed disable behavior for Hoist-provided button components using popover.
* Fixed default disabling of autocomplete within `TextInput`.
* Squelched console warning re. precision/stepSize emitted by Blueprint-based `numberInput`.

### ⚙️ Technical

* Improved exception serialization to better handle `LocalDate` and similar custom JS classes.
* Re-exported Blueprint `EditableText` component (w/elemFactory wrapper) from `kit/blueprint`.

### 📚 Libraries

* @blueprintjs/core `3.44 -> 3.46`
* codemirror `5.60 -> 5.62`
* core-js `3.10 -> 3.15`
* filesize `6.2 -> 6.4`
* mobx `6.1 -> 6.3`
* react-windowed-select `3.0 -> 3.1`

[Commit Log](https://github.com/xh/hoist-react/compare/v40.0.0...v41.0.0)

## v40.0.0 - 2021-04-22

⚠ Please ensure your `@xh/hoist-dev-utils` dependency is >= v5.7.0. This is required to support the
new changelog feature described below. Even if you are not yet using the feature, you must update
your dev-utils dependency for your project to build.

### 🎁 New Features

* Added support for displaying an in-app changelog (release notes) to the user. See the new
  `ChangelogService` for details and instructions on how to enable.
* Added `XH.showBanner()` to display a configurable banner across the top of viewport, as another
  non-modal alternative for attention-getting application alerts.
* New method `XH.showException()` uses Hoist's built-in exception display to show exceptions that
  have already been handled directly by application code. Use as an alternative to
  `XH.handleException()`.
* `XH.track()` supports a new `oncePerSession` option. This flag can be set by applications to avoid
  duplicate tracking messages for certain types of activity.
* Mobile `NavigatorModel` now supports a `track` flag to automatically track user page views,
  equivalent to the existing `track` flag on `TabContainerModel`. Both implementations now use the
  new `oncePerSession` flag to avoid duplicate messages as a user browses within a session.
* New `Spinner` component returns a simple img-based spinner as an animated PNG, available in two
  sizes. Used for the platform-specific `Mask` and `LoadingIndicator` components. Replaces previous
  SVG-based implementations to mitigate rendering performance issues over remote connections.

### 💥 Breaking Changes

* `Store` now creates a shared object to hold the default values for every `Field` and uses this
  object as the prototype for the `data` property of every `Record` instance.
    * Only non-default values are explicitly written to `Record.data`, making for a more efficient
      representation of default values and improving the performance of `Record` change detection.
    * Note this means that `Record.data` *no longer* contains keys for *all* fields as
      `own-enumerable` properties.
    * Applications requiring a full enumeration of all values should call the
      new `Record.getValues()`
      method, which returns a new and fully populated object suitable for spreading or cloning.
    * This behavior was previously available via `Store.experimental.shareDefaults` but is now
      always enabled.
* For API consistency with the new `showBanner()` util, the `actionFn` prop for the recently-added
  `ErrorMessage` component has been deprecated. Specify as an `onClick` handler within the
  component's `actionButtonProps` prop instead.
* The `GridModel.experimental.externalSort` flag has been promoted from an experiment to a
  fully-supported config. Default remains `false`, but apps that were using this flag must now pass
  it directly: `new GridModel({externalSort: true, ...})`.
* Hoist re-exports and wrappers for the Blueprint `Spinner` and Onsen `ProgressCircular` components
  have been removed, in favor of the new Hoist `Spinner` component mentioned above.
* Min version for `@xh/hoist-dev-utils` is now v5.7.0, as per above.

### 🐞 Bug Fixes

* Formatters in the `@xh/hoist/format` package no longer modify their options argument.
* `TileFrame` edge-case bug fixed where the appearance of an internal scrollbar could thrash layout
  calculations.
* XSS protection (dompurify processing) disabled on selected REST editor grids within the Hoist
  Admin console. Avoids content within configs and JSON blobs being unintentionally mangled.

### ⚙️ Technical

* Improvements to exception serialization, especially for any raw javascript `Error` thrown by
  client-side code.

### ✨ Style

* Buttons nested inline within desktop input components (e.g. clear buttons) tweaked to avoid
  odd-looking background highlight on hover.
* Background highlight color of minimal/outlined buttons tweaked for dark theme.
* `CodeInput` respects standard XH theme vars for its background-color and (monospace) font family.
  Its built-in toolbar has also been made compact and slightly re-organized.

### 📚 Libraries

* @blueprintjs/core `3.41 -> 3.44`
* @blueprintjs/datetime `3.21 -> 3.23`
* classnames `2.2 -> 2.3`
* codemirror `5.59 -> 5.60`
* core-js `3.9 -> 3.10`
* filesize `6.1 -> 6.2`
* qs `6.9 -> 6.10`
* react-beautiful-dnd `13.0 -> 13.1`
* react-select `4.2 -> 4.3`

[Commit Log](https://github.com/xh/hoist-react/compare/v39.0.1...v40.0.0)

## v39.0.1 - 2021-03-24

### 🐞 Bug Fixes

* Fixes regression preventing the loading of the Activity Tab in the Hoist Admin console.
* Fixes icon alignment in `DateInput`.

[Commit Log](https://github.com/xh/hoist-react/compare/v39.0.0...v39.0.1)

## v39.0.0 - 2021-03-23

### 🎁 New Features

#### Components + Props

* New `TileFrame` layout component renders a collection of child items using a layout that balances
  filling the available space against maintaining tile width / height ratio.
* Desktop `Toolbar` accepts new `compact` prop. Set to `true` to render the toolbar with reduced
  height and font-size.
* New `StoreFilterField` prop `autoApply` allows developers to more easily use `StoreFilterField` in
  conjunction with other filters or custom logic. Set to `false` and specify an `onFilterChange`
  callback to take full control of filter application.
* New `RestGrid` prop `formClassName` allows custom CSS class to be applied to its managed
  `RestForm` dialog.

#### Models + Configs

* New property `selectedRecordId` on `StoreSelectionModel`, `GridModel`, and `DataViewModel`.
  Observe this instead of `selectedRecord` when you wish to track only the `id` of the selected
  record and not changes to its data.
* `TreeMapModel.colorMode` config supports new value `wash`, which retains the positive and negative
  color while ignoring the intensity of the heat value.
* New method `ChartModel.updateHighchartsConfig()` provides a more convenient API for changing a
  chart's configuration post-construction.
* New `Column.omit` config supports conditionally excluding a column from its `GridModel`.

#### Services + Utils

* New method `FetchService.setDefaultTimeout()`.
* New convenience getter `LocalDate.isToday`.
* `HoistBase.addReaction()` now accepts convenient string values for its `equals` flag.

### 💥 Breaking Changes

* The method `HoistAppModel.preAuthInitAsync()` has been renamed to `preAuthAsync()` and should now
  be defined as `static` within apps that implement it to run custom pre-authentication routines.
    * This change allows Hoist to defer construction of the `AppModel` until Hoist itself has been
      initialized, and also better reflects the special status of this function and when it is
      called in the Hoist lifecycle.
* Hoist grids now require ag-Grid v25.1.0 or higher - update your ag-Grid dependency in your app's
  `package.json` file. See the [ag-Grid Changelog](https://www.ag-grid.com/ag-grid-changelog/) for
  details.

### ⚙️ Technical

* Improvements to behavior/performance of apps in hidden/inactive browser tabs. See the
  [page visibility API reference](https://developer.mozilla.org/en-US/docs/Web/API/Page_Visibility_API)
  for details. Now, when the browser tab is hidden:
    * Auto-refresh is suspended.
    * The `forEachAsync()` and `whileAsync()` utils run synchronously, without inserting waits that
      would be overly throttled by the browser.
* Updates to support compatibility with agGrid 25.1.0.
* Improved serialization of `LoadSpec` instances within error report stacktraces.

### 📚 Libraries

* @blueprintjs/core `3.39 -> 3.41`
* @blueprintjs/datetime `3.20 -> 3.21`
* @popperjs/core `2.8 -> 2.9`
* core-js `3.8 -> 3.9`
* react-select `4.1 -> 4.2`

[Commit Log](https://github.com/xh/hoist-react/compare/v38.3.0...v39.0.0)

## v38.3.0 - 2021-03-03

### 🎁 New Features

* New `Store.freezeData` and `Store.idEncodesTreePath` configs added as performance optimizations
  when loading very large data sets (50k+ rows).
* New `ColChooserModel.autosizeOnCommit` config triggers an autosize run whenever the chooser is
  closed. (Defaulted to true on mobile.)

[Commit Log](https://github.com/xh/hoist-react/compare/v38.2.0...v38.3.0)

## v38.2.0 - 2021-03-01

### 🐞 Bug Fixes

* Fix to edge-case where `Grid` would lose its selection if set on the model prior to the component
  mounting and ag-Grid full rendering.
* Fix to prevent unintended triggering of app auto-refresh immediately after init.

### ⚙️ Technical

* New config `Cube.fieldDefaults` - matches same config added to `Store` in prior release.
* App auto-refresh interval keys off of last *completed* refresh cycle if there is one. Avoids
  over-eager refresh when cycle is fast relative to the time it takes to do the refresh.
* New experimental property `Store.experimental.shareDefaults`. If true, `Record.data` will be
  created with default values for all fields stored on a prototype, with only non-default values
  stored on `data` directly. This can yield major performance improvements for stores with sparsely
  populated records (i.e. many records with default values). Note that when set, the `data` property
  on `Record` will no longer contain keys for *all* fields as `own-enumerable` properties. This may
  be a breaking change for some applications.

[Commit Log](https://github.com/xh/hoist-react/compare/v38.1.1...v38.2.0)

## v38.1.1 - 2021-02-26

### ⚙️ Technical

* New config `Store.fieldDefaults` supports defaulting config options for all `Field` instances
  created by a `Store`.

[Commit Log](https://github.com/xh/hoist-react/compare/v38.1.0...v38.1.1)

## v38.1.0 - 2021-02-24

⚠ Please ensure your `@xh/hoist-dev-utils` dependency is >= v5.6.0. This is required to successfully
resolve and bundle transitive dependencies of the upgraded `react-select` library.

### 🐞 Bug Fixes

* A collapsible `Panel` will now restore its user specified-size when re-opened. Previously the
  panel would be reset to the default size.
* `Store.lastLoaded` property now initialized to `null`. Previously this property had been set to
  the construction time of the Store.
* Tweak to `Grid` style rules to ensure sufficient specificity of rules related to indenting child
  rows within tree grids.
* Improvements to parsing of `Field`s of type 'int': we now correctly parse values presented in
  exponential notation and coerce `NaN` values to `null`.

### 🎁 New Features

* `GridModel` has new async variants of existing methods: `selectFirstAsync`, `selectAsync`, and
  `ensureSelectionVisibleAsync`. These methods build-in the necessary waiting for the underlying
  grid implementation to be ready and fully rendered to ensure reliable selection. In addition, the
  first two methods will internally call the third. The existing non-async counterparts for these
  methods have been deprecated.
* GridModel has a new convenience method `preSelectFirstAsync` for initializing the selection in
  grids, without disturbing any existing selection.
* Added new `Store.loadTreeData` config (default `true`) to enable or disable building of nested
  Records when the raw data elements being loaded have a `children` property.
* Cube `View` now detects and properly handles streaming updates to source data that include changes
  to row dimensions as well as measures.*
* `DataViewModel.itemHeight` can now be a function that returns a pixel height.
* The `LoadSpec` object passed to `doLoadAsync()` is now a defined class with additional properties
  `isStale`, `isObsolete` and `loadNumber`. Use these properties to abandon out-of-order
  asynchronous returns from the server.
    * 💥 NOTE that calls to `loadAsync()` no longer accept a plain object for their `loadSpec`
      parameter. Application code such as `fooModel.loadAsync({isRefresh: true})` should be updated
      to use the wrapper APIs provided by `LoadSupport` - e.g. `fooModel.refreshAsync()`. (This was
      already the best practice, but is now enforced.)
* New `autoHeight` property on grid `Column`. When set the grid will increase the row height
  dynamically to accommodate cell content in this column.

### 📚 Libraries

* @blueprintjs/core `3.38 -> 3.39`
* react-select `3.1 -> 4.1`
* react-windowed-select `2.0 -> 3.0`

[Commit Log](https://github.com/xh/hoist-react/compare/v38.0.0...v38.1.0)

## v38.0.0 - 2021-02-04

Hoist v38 includes major refactoring to streamline core classes, bring the toolkit into closer
alignment with the latest developments in Javascript, React, and MobX, and allow us to more easily
provide documentation and additional features. Most notably, we have removed the use of class based
decorators, in favor of a simpler inheritance-based approach to defining models and services.

* We are introducing a new root superclass `HoistBase` which provides many of the syntax
  enhancements and conventions used throughout Hoist for persistence, resource management, and
  reactivity.
* New base classes of `HoistModel` and `HoistService` replace the existing class decorators
  `@HoistModel` and `@HoistService`. Application models and services should now `extend` these base
  classes instead of applying the (now removed) decorators. For your application's `AppModel`,
  extend the new `HoistAppModel` superclass.
* We have also removed the need for the explicit `@LoadSupport` annotation on these classes. The
  presence of a defined `doLoadAsync()` method is now sufficient to allow classes extending
  `HoistModel` and `HoistService` to participate in the loading and refreshing lifecycle as before.
* We have deprecated support for class-based Components via the `@HoistComponent` class decorator.
  To continue to use this decorator, please import it from the `@xh\hoist\deprecated` package.
  Please note that we plan to remove `@HoistComponent` in a future version.
* Due to changes in MobX v6.0.1, all classes that host observable fields and actions will now also
  need to provide a constructor containing a call to `makeObservable(this)`. This change will
  require updates to most `HoistModel` and `HoistService` classes. See
  [this article from MobX](https://michel.codes/blogs/mobx6) for more on this change and the
  motivation behind it.

### 🎁 New Features

* New utility method `getOrCreate` for easy caching of properties on objects.
* The `Menu` system on mobile has been reworked to be more consistent with desktop. A new
  `MenuButton` component has been added to the mobile framework, which renders a `Menu` of
  `MenuItems` next to the `MenuButton`. This change also includes the removal of `AppMenuModel` (see
  Breaking Changes).
* Added `ExpandCollapseButton` to the mobile toolkit, to expand / collapse all rows in a tree grid.
* Added `Popover` to the mobile toolkit, a component to display floating content next to a target
  element. Its API is based on the Blueprint `Popover` component used on desktop.
* `StoreFilterField` now matches the rendered string values for `date` and `localDate` fields when
  linked to a properly configured `GridModel`.
* `GroupingChooser` gets several minor usability improvements + clearer support for an empty /
  ungrouped state, when so enabled.

### 💥 Breaking Changes

* All `HoistModel` and `HoistService` classes must be adjusted as described above.
* `@HoistComponent` has been deprecated and moved to `@xh\hoist\deprecated`
* Hoist grids now require ag-Grid v25.0.1 or higher - if your app uses ag-Grid, update your ag-Grid
  dependency in your app's `package.json` file.
* The `uses()` function (called within `hoistComponent()` factory configs for model context lookups)
  and the `useContextModel()` function no longer accept class names as strings. Pass the class
  itself (or superclass) of the model you wish to select for your component. `Uses` will throw if
  given any string other than "*", making the need for any updates clear in that case.
* The `Ref` class, deprecated in v26, has now been removed. Use `createObservableRef` instead.
* `AppMenuModel` has been removed. The `AppMenuButton` is now configured via
  `AppBar.appMenuButtonProps`. As with desktop, menu items can be added with
  `AppBar.appMenuButtonProps.extraItems[]`

### ⚙️ Technical

* We have removed the experimental flags `useTransactions`, and `deltaSort` from `GridModel`. The
  former has been the default behavior for Hoist for several releases, and the latter is obsolete.

### 📚 Libraries

* @blueprintjs/core `3.36 -> 3.38`
* codemirror `5.58 -> 5.59`
* mobx `5.15 -> 6.1`
* mobx-react `6.3 -> 7.1`

[Commit Log](https://github.com/xh/hoist-react/compare/v37.2.0...v38.0.0)

## v37.2.0 - 2021-01-22

### 🎁 New Features

* New `ErrorMessage` component for standard "inline" rendering of Errors and Exceptions, with retry
  support.
* `Cube` now supports an `omitFn` to allow apps to remove unwanted, single-node children.

[Commit Log](https://github.com/xh/hoist-react/compare/v37.1.0...v37.2.0)

## v37.1.0 - 2021-01-20

### 🎁 New Features

* Columns in `ColChooser` can now be filtered by their `chooserGroup`.
* `Cube` now supports a `bucketSpecFn` config which allows dynamic bucketing and aggregation of
  rows.

### 🐞 Bug Fixes

* Fix issue where a `View` would create a root row even if there were no leaf rows.
* Fixed regression in `LeftRightChooser` not displaying description callout.

[Commit Log](https://github.com/xh/hoist-react/compare/v37.0.0...v37.1.0)

## v37.0.0 - 2020-12-15

### 🎁 New Features

* New `GroupingChooser` component provides a new interface for selecting a list of fields
  (dimensions) for grouping APIs, offering drag-and-drop reordering and persisted favorites.
    * This is intended as a complete replacement for the existing `DimensionChooser`. That component
      should be considered deprecated and will be removed in future releases.
* New props added to `TabSwitcher`:
    * `enableOverflow` shows tabs that would normally overflow their container in a drop down menu.
    * `tabWidth`, `tabMinWidth` & `tabMaxWidth` allow flexible configuration of tab sizes within the
      switcher.
* `TabModel` now supports a bindable `tooltip`, which can be used to render strings or elements
  while hovering over tabs.
* New `Placeholder` component provides a thin wrapper around `Box` with standardized, muted styling.
* New `StoreFilterField.matchMode` prop allows customizing match to `start`, `startWord`, or `any`.
* `Select` now implements enhanced typeahead filtering of options. The default filtering is now
  based on a case-insensitive match of word starts in the label. (Previously it was based on a match
  _anywhere_ in the label _or_ value.) To customize this behavior, applications should use the new
  `filterFn` prop.
* New Admin Console Monitor > Memory tab added to view snapshots of JVM memory usage. (Requires
  Hoist Core v8.7 or greater.)
* `FormModel` and `FieldModel` gain support for Focus Management.
* New `boundInput` getter on `FieldModel` to facilitate imperative access to controls, when needed.
  This getter will return the new `HoistInputModel` interface, which support basic DOM access as
  well as standard methods for `focus()`, `blur()`, and `select()`.
* New `GridModel` config `lockColumnGroups` to allow controlling whether child columns can be moved
  outside their parent group. Defaults to `true` to maintain existing behavior.

### 💥 Breaking Changes

* New `TabContainerModel` config `switcher` replaces `switcherPosition` to allow for more flexible
  configuration of the default `TabSwitcher`.
    * Use `switcher: true` to retain default behavior.
    * Use `switcher: false` to not include a TabSwitcher. (previously `switcherPosition: 'none'`)
    * Use `switcher: {...}` to provide customisation props for the `TabSwitcher`. See `TabSwitcher`
      documentation for more information.
* The `HoistInput` base class has been removed. This change marks the completion of our efforts to
  remove all internal uses of React class-based Components in Hoist. The following adjustments are
  required:
    * Application components extending `HoistInput` should use the `useHoistInputModel` hook
      instead.
    * Applications getting refs to `HoistInputs` should be aware that these refs now return a ref to
      a
      `HoistInputModel`. In order to get the DOM element associated with the component use the new
      `domEl` property of that model rather than the`HoistComponent.getDOMNode()` method.
* Hoist grids now require ag-Grid v24.1.0 or higher - update your ag-Grid dependency in your app's
  `package.json` file. ag-Grid v24.1.0
  [lists 5 breaking changes](https://www.ag-grid.com/ag-grid-changelog/), including the two called
  out below. *Note that these cautions apply only to direct use of the ag-Grid APIs* - if your app
  is using the Hoist `Grid` and `GridModel` exclusively, there should be no need to adjust code
  around columns or grid state, as the related Hoist classes have been updated to handle these
  changes.
    * AG-4291 - Reactive Columns - the state pattern for ag-grid wrapper has changed as a result of
      this change. If your app made heavy use of saving/loading grid state, please test carefully
      after upgrade.
    * AG-1959 - Aggregation - Add additional parameters to the Custom Aggregation methods. If your
      app implements custom aggregations, they might need to be updated.

### 🔒 Security

* The data package `Field` class now sanitizes all String values during parsing, using the DOMPurify
  library to defend against XSS attacks and other issues with malformed HTML or scripting content
  loaded into `Record`s and rendered by `Grid` or other data-driven components. Please contact XH if
  you find any reason to disable this protection, or observe any unintended side effects of this
  additional processing.

### 🐞 Bug Fixes

* Fix issue where grid row striping inadvertently disabled by default for non-tree grids.
* Fix issue where grid empty text cleared on autosize.

### ✨ Style

* Default `Chart` themes reworked in both light and dark modes to better match overall Hoist theme.

### ⚙️ Technical

* Note that the included Onsen fork has been replaced with the latest Onsen release. Apps should not
  need to make any changes.
* `Cube.info` is now directly observable.
* `@managed` and `markManaged` have been enhanced to allow for the cleanup of arrays of objects as
  well as objects. This matches the existing array support in `XH.safeDestroy()`.

### 📚 Libraries

* @xh/onsenui `~0.1.2` -> onsenui `~2.11.1`
* @xh/react-onsenui `~0.1.2` -> react-onsenui `~1.11.3`
* @blueprintjs/core `3.35 -> 3.36`
* @blueprintjs/datetime `3.19 -> 3.20`
* clipboard-copy `3.1 -> 4.0`
* core-js `3.6 -> 3.8`
* dompurify `added @ 2.2`
* react `16.13 -> 17.0`
* semver `added @ 7.3`

[Commit Log](https://github.com/xh/hoist-react/compare/v36.6.1...v37.0.0)

## v36.6.1 - 2020-11-06

### 🐞 Bug Fixes

* Fix issue where grid row striping would be turned off by default for non-tree grids

[Commit Log](https://github.com/xh/hoist-react/compare/v36.6.0...v36.6.1)

## v36.6.0 - 2020-10-28

### 🎁 New Features

* New `GridModel.treeStyle` config enables more distinctive styling of tree grids, with optional
  background highlighting and ledger-line style borders on group rows.
    * ⚠ By default, tree grids will now have highlighted group rows (but no group borders). Set
      `treeStyle: 'none'` on any `GridModel` instances where you do _not_ want the new default
      style.
* New `DashContainerModel.extraMenuItems` config supports custom app menu items in Dashboards
* An "About" item has been added to the default app menu.
* The default `TabSwitcher` now supports scrolling, and will show overflowing tabs in a drop down
  menu.

### 🐞 Bug Fixes

* Ensure that `Button`s with `active: true` set directly (outside of a `ButtonGroupInput`) get the
  correct active/pressed styling.
* Fixed regression in `Column.tooltip` function displaying escaped HTML characters.
* Fixed issue where the utility method `calcActionColWidth` was not correctly incorporating the
  padding in the returned value.

### ⚙️ Technical

* Includes technical updates to `JsonBlob` archiving. This change requires an update to `hoist-core`
  `v8.6.1` or later, and modifications to the `xh_json_blob` table. See the
  [hoist-core changelog](https://github.com/xh/hoist-core/blob/develop/CHANGELOG.md) for further
  details.

### 📚 Libraries

* @blueprintjs/core `3.33 -> 3.35`

[Commit Log](https://github.com/xh/hoist-react/compare/v36.5.0...v36.6.0)

## v36.5.0 - 2020-10-16

### 🐞 Bug Fixes

* Fix text and hover+active background colors for header tool buttons in light theme.

### ⚙️ Technical

* Install a default simple string renderer on all columns. This provides consistency in column
  rendering, and fixes some additional issues with alignment and rendering of Grid columns
  introduced by the change to flexbox-based styling in grid cells.
* Support (optional) logout action in SSO applications.

### 📚 Libraries

* @blueprintjs/core `3.31 -> 3.33`
* @blueprintjs/datetime `3.18 -> 3.19`
* @fortawesome/fontawesome-pro `5.14 -> 5.15`
* moment `2.24 -> 2.29`
* numbro `2.2 -> 2.3`

[Commit Log](https://github.com/xh/hoist-react/compare/v36.4.0...v36.5.0)

## v36.4.0 - 2020-10-09

### 🎁 New Features

* `TabContainerModel` supports dynamically adding and removing tabs via new public methods.
* `Select` supports a new `menuWidth` prop to control the width of the dropdown.

### 🐞 Bug Fixes

* Fixed v36.3.0 regression re. horizontal alignment of Grid columns.

[Commit Log](https://github.com/xh/hoist-react/compare/v36.3.0...v36.4.0)

## v36.3.0 - 2020-10-07

### 💥 Breaking Changes

* The following CSS variables are no longer in use:
    + `--xh-grid-line-height`
    + `--xh-grid-line-height-px`
    + `--xh-grid-large-line-height`
    + `--xh-grid-large-line-height-px`
    + `--xh-grid-compact-line-height`
    + `--xh-grid-compact-line-height-px`
    + `--xh-grid-tiny-line-height`
    + `--xh-grid-tiny-line-height-px`

### ⚙️ Technical

* We have improved and simplified the vertical centering of content within Grid cells using
  flexbox-based styling, rather than the CSS variables above.

### 🎁 New Features

* `Select` now supports `hideSelectedOptions` and `closeMenuOnSelect` props.
* `XH.message()` and its variants (`XH.prompt(), XH.confirm(), XH.alert()`) all support an optional
  new config `messageKey`. This key can be used by applications to prevent popping up the same
  dialog repeatedly. Hoist will only show the last message posted for any given key.
* Misc. Improvements to organization of admin client tabs.

### 🐞 Bug Fixes

* Fixed issue with sporadic failures reading grid state using `legacyStateKey`.
* Fixed regression to the display of `autoFocus` buttons; focus rectangle restored.

[Commit Log](https://github.com/xh/hoist-react/compare/v36.2.1...v36.3.0)

## v36.2.1 - 2020-10-01

### 🐞 Bug Fixes

* Fixed issue in `LocalDate.previousWeekday()` which did not correctly handle Sunday dates.
* Fixed regression in `Grid` column header rendering for non-string headerNames.

[Commit Log](https://github.com/xh/hoist-react/compare/v36.2.0...v36.2.1)

## v36.2.0 - 2020-09-25

### 💥 Breaking Changes

* New `GridModel` config `colChooserModel` replaces `enableColChooser` to allow for more flexible
  configuration of the grid `colChooser`
    * Use `colChooserModel: true` to retain default behavior.
    * See documentation on `GridModel.ColChooserModelConfig` for more information.
* The `Grid` `hideHeaders` prop has been converted to a field on `AgGridModel` and `GridModel`. All
  grid options of this type are now on the model hierarchy, allowing consistent application code and
  developer discovery.

### 🎁 New Features

* Provides new `CustomProvider` for applications that want to use the Persistence API, but need to
  provide their own storage implementation.
* Added `restoreDefaults` action to default context menu for `GridModel`.
* Added `restoreDefaultsWarning` config to `GridModel`.
* `FormModel` has a new convenience method `setValues` for putting data into one or more fields in
  the form.
* Admin Preference and Config panels now support bulk regrouping actions.

### 🐞 Bug Fixes

* Fixed an error in implementation of `@managed` preventing proper cleanup of resources.
* Fixed a regression introduced in v36.1.0 in `FilterChooser`: Restore support for `disabled` prop.

[Commit Log](https://github.com/xh/hoist-react/compare/v36.1.0...v36.2.0)

## v36.1.0 - 2020-09-22

⚠ NOTE - apps should update to `hoist-core >= 8.3.0` when taking this hoist-react update. This is
required to support both the new `JsonBlobService` and updates to the Admin Activity and Client
Error tracking tabs described below.

### 🎁 New Features

* Added new `JsonBlobService` for saving and updating named chunks of arbitrary JSON data.
* `GridModelPersistOptions` now supports a `legacyStateKey` property. This key will identify the
  pre-v35 location for grid state, and can be used by applications to provide a more flexible
  migration of user grid state after an upgrade to Hoist v35.0.0 or greater. The value of this
  property will continue to default to 'key', preserving the existing upgrade behavior of the
  initial v35 release.
* The Admin Config and Pref diff tools now support pasting in a config for comparison instead of
  loading one from a remote server (useful for deployments where the remote config cannot be
  accessed via an XHR call).
* The `ClipboardButton.getCopyText` prop now supports async functions.
* The `Select` input supports a new `leftIcon` prop.
* `RestGrid` now supports bulk delete when multiple rows are selected.
* `RestGrid`'s `actionWarning` messages may now be specified as functions.

### 🐞 Bug Fixes

* Fixed several cases where `selectOnFocus` prop on `Select` was not working.
* `FilterChooser` auto-suggest values sourced from the *unfiltered* records on `sourceStore`.
* `RestForm` editors will now source their default label from the corresponding `Field.displayName`
  property. Previously an undocumented `label` config could be provided with each editor object -
  this has been removed.
* Improved time zone handling in the Admin Console "Activity Tracking" and "Client Errors" tabs.
    * Users will now see consistent bucketing of activity into an "App Day" that corresponds to the
      LocalDate when the event occurred in the application's timezone.
    * This day will be reported consistently regardless of the time zones of the local browser or
      deployment server.
* Resetting Grid columns to their default state (e.g. via the Column Chooser) retains enhancements
  applied from matching Store fields.
* Desktop `DateInput` now handles out-of-bounds dates without throwing exception during rendering.
* Dragging a grid column with an element-based header no longer displays `[object Object]` in the
  draggable placeholder.

### 📚 Libraries

* codemirror `5.57 -> 5.58`

[Commit Log](https://github.com/xh/hoist-react/compare/v36.0.0...v36.1.0)

## v36.0.0 - 2020-09-04

### 🎁 New Features

#### Data Filtering

We have enhanced support for filtering data in Hoist Grids, Stores, and Cubes with an upgraded
`Filter` API and a new `FilterChooser` component. This bundle of enhancements includes:

* A new `@xh/hoist/data/filter` package to support the creation of composable filters, including the
  following new classes:
    * `FieldFilter` - filters by comparing the value of a given field to one or more given candidate
      values using one of several supported operators.
    * `FunctionFilter` - filters via a custom function specified by the developer.
    * `CompoundFilter` - combines multiple filters (including other nested CompoundFilters) via an
      AND or OR operator.
* A new `FilterChooser` UI component that integrates tightly with these data package classes to
  provide a user and developer friendly autocomplete-enabled UI for filtering data based on
  dimensions (e.g. trader = jdoe, assetClass != Equities), metrics (e.g. P&L > 1m), or any
  combination thereof.
* Updates to `Store`, `StoreFilterField`, and `cube/Query` to use the new Filter API.
* A new `setFilter()` convenience method to `Grid` and `DataView`.

To get the most out of the new Filtering capabilities, developers are encouraged to add or expand
the configs for any relevant `Store.fields` to include both their `type` and a `displayName`. Many
applications might not have Field configs specified at all for their Stores, instead relying on
Store's ability to infer its Fields from Grid Column definitions.

We are looking to gradually invert this relationship, so that core information about an app's
business objects and their properties is configured once at the `data/Field` level and then made
available to related APIs and components such as grids, filters, and forms. See note in New Features
below regarding related updates to `GridModel.columns` config processing.

#### Grid

* Added new `GridModel.setColumnVisible()` method, along with `showColumn()` and `hideColumn()`
  convenience methods. Can replace calls to `applyColumnStateChanges()` when all you need to do is
  show or hide a single column.
* Elided Grid column headers now show the full `headerName` value in a tooltip.
* Grid column definitions now accept a new `displayName` config as the recommended entry point for
  defining a friendly user-facing label for a Column.
    * If the GridModel's Store has configured a `displayName` for the linked data field, the column
      will default to use that (if not otherwise specified).
    * If specified or sourced from a Field, `displayName` will be used as the default value for the
      pre-existing `headerName` and `chooserName` configs.
* Grid columns backed by a Store Field of type `number` or `int` will be right-aligned by default.
* Added new `GridModel.showGroupRowCounts` config to allow easy hiding of group row member counts
  within each full-width group row. Default is `true`, maintaining current behavior of showing the
  counts for each group.

#### Other

* Added new `AppSpec.showBrowserContextMenu` config to control whether the browser's default context
  menu will be shown if no app-specific context menu (e.g. from a grid) would be triggered.
    * ⚠ Note this new config defaults to `false`, meaning the browser context menu will *not* be
      available. Developers should set to true for apps that expect/depend on the built-in menu.
* `LocalDate` has gained several new static factories: `tomorrow()`, `yesterday()`,
  `[start/end]OfMonth()`, and `[start/end]OfYear()`.
* A new `@computeOnce` decorator allows for lazy computation and caching of the results of decorated
  class methods or getters. Used in `LocalDate` and intended for similar immutable, long-lived
  objects that can benefit from such caching.
* `CodeInput` and `JsonInput` get new `enableSearch` and `showToolbar` props. Enabling search
  provides an simple inline find feature for searching the input's contents.
* The Admin console's Monitor Status tab displays more clearly when there are no active monitors.

### 💥 Breaking Changes

* Renamed the `data/Field.label` property to `displayName`.
* Changed the `DimensionChooserModel.dimensions` config to require objects of the
  form `{name, displayName, isLeafDimension}` when provided as an `Object[]`.
    * Previously these objects were expected to be of the form `{value, label, isLeaf}`.
    * Note however that this same config can now be passed the `dimensions` directly from a
      configured
      `Cube` instead, which is the recommended approach and should DRY up dimension definitions for
      typical use cases.
* Changes required due to the new filter API:
    * The classes `StoreFilter` and `ValueFilter` have been removed and replaced by `FunctionFilter`
      and `FieldFilter`, respectively. In most cases apps will need to make minimal or no changes.
    * The `filters/setFilters` property on `Query` has been changed to `filter/setFilter`. In most
      case apps should not need to change anything other than the name of this property - the new
      property will continue to support array representations of multiple filters.
    * `Store` has gained a new property `filterIncludesChildren` to replace the functionality
      previously provided by `StoreFilter.includesChildren`.
    * `StoreFilterField.filterOptions` has been removed. Set `filterIncludesChildren` directly on
      the store instead.

### ✨ Style

* CSS variables for "intents" - most commonly used on buttons - have been reworked to use HSL color
  values and support several standard variations of lightness and transparency.
    * Developers are encouraged to customize intents by setting the individual HSL vars provided for
      each intent (e.g. `--intent-primary-h` to adjust the primary hue) and/or the different levels
      of lightness (e.g. `--intent-primary-l3` to adjust the default lightness).
    * ⚠ Uses of the prior intent var overrides such as `--intent-primary` will no longer work. It is
      possible to set directly via `--xh-intent-primary`, but components such as buttons will still
      use the default intent shades for variations such as hover and pressed states. Again, review
      and customize the HSL vars if required.
* Desktop `Button` styles and classes have been rationalized and reworked to allow for more
  consistent and direct styling of buttons in all their many permutations (standard/minimal/outlined
  styles * default/hovered/pressed/disabled states * light/dark themes).
    * Customized intent colors will now also be applied to outlined and minimal buttons.
    * Dedicated classes are now applied to desktop buttons based on their style and state.
      Developers can key off of these classes directly if required.

### 🐞 Bug Fixes

* Fixed `Column.tooltipElement` so that it can work if a `headerTooltip` is also specified on the
  same column.
* Fixed issue where certain values (e.g. `%`) would break in `Column.tooltipElement`.
* Fixed issue where newly loaded records in `Store` were not being frozen as promised by the API.

### 📚 Libraries

* @blueprintjs/core `3.30 -> 3.31`
* codemirror `5.56 -> 5.57`
* http-status-codes `1.4 -> 2.1`
* mobx-react `6.2 -> 6.3`
* store2 `2.11 -> 2.12`

[Commit Log](https://github.com/xh/hoist-react/compare/v35.2.1...v36.0.0)

## v35.2.1 - 2020-07-31

### 🐞 Bug Fixes

* A Grid's docked summary row is now properly cleared when its bound Store is cleared.
* Additional SVG paths added to `requiredBlueprintIcons.js` to bring back calendar scroll icons on
  the DatePicker component.
* Colors specified via the `--xh-intent-` CSS vars have been removed from minimal / outlined desktop
  `Button` components because of incompatibility with `ButtonGroupInput` component. Fix to address
  issue forthcoming. (This reverts the change made in 35.2.0 below.)

[Commit Log](https://github.com/xh/hoist-react/compare/v35.2.0...v35.2.1)

## v35.2.0 - 2020-07-21

### 🎁 New Features

* `TabContainerModel` now supports a `persistWith` config to persist the active tab.
* `TabContainerModel` now supports a `emptyText` config to display when TabContainer gets rendered
  with no children.

### ⚙️ Technical

* Supports smaller bundle sizes via a greatly reduced set of BlueprintJS icons. (Requires apps to be
  built with `@xh/hoist-dev-utils` v5.2 or greater to take advantage of this optimization.)

### 🐞 Bug Fixes

* Colors specified via the `--xh-intent-` CSS vars are now applied to minimal / outlined desktop
  `Button` components. Previously they fell through to use default Blueprint colors in these modes.
* Code input correctly handles dynamically toggling readonly/disabled state.

### 📚 Libraries

* @fortawesome/fontawesome-pro `5.13 -> 5.14`
* codemirror `5.55 -> 5.56`

[Commit Log](https://github.com/xh/hoist-react/compare/v35.1.1...v35.2.0)

## v35.1.1 - 2020-07-17

### 📚 Libraries

* @blueprintjs/core `3.29 -> 3.30`

[Commit Log](https://github.com/xh/hoist-react/compare/v35.1.0...v35.1.1)

## v35.1.0 - 2020-07-16

### 🎁 New Features

* Extend existing environment diff tool to preferences. Now, both configs and preferences may be
  diffed across servers. This feature will require an update of hoist-core to a version 8.1.0 or
  greater.
* `ExportOptions.columns` provided to `GridModel` can now be specified as a function, allowing for
  full control of columns to export, including their sort order.

### 🐞 Bug Fixes

* `GridModel`s export feature was previously excluding summary rows. These are now included.
* Fixed problems with coloring and shading algorithm in `TreeMap`.
* Fixed problems with sort order of exports in `GridModel`.
* Ensure that preferences are written to server, even if set right before navigating away from page.
* Prevent situation where a spurious exception can be sent to server when application is unloaded
  while waiting on a fetch request.

[Commit Log](https://github.com/xh/hoist-react/compare/v35.0.1...v35.1.0)

## v35.0.1 - 2020-07-02

### 🐞 Bug Fixes

* Column headers no longer allocate space for a sort arrow icon when the column has an active
  `GridSorter` in the special state of `sort: null`.
* Grid auto-sizing better accounts for margins on sort arrow icons.

[Commit Log](https://github.com/xh/hoist-react/compare/v35.0.0...v35.0.1)

## v35.0.0 - 2020-06-29

### ⚖️ Licensing Change

As of this release, Hoist is [now licensed](LICENSE.md) under the popular and permissive
[Apache 2.0 open source license](https://www.apache.org/licenses/LICENSE-2.0). Previously, Hoist was
"source available" via our public GitHub repository but still covered by a proprietary license.

We are making this change to align Hoist's licensing with our ongoing commitment to openness,
transparency and ease-of-use, and to clarify and emphasize the suitability of Hoist for use within a
wide variety of enterprise software projects. For any questions regarding this change, please
[contact us](https://xh.io/contact/).

### 🎁 New Features

* Added a new Persistence API to provide a more flexible yet consistent approach to saving state for
  Components, Models, and Services to different persistent locations such as Hoist Preferences,
  browser local storage, and Hoist Dashboard views.
    * The primary entry points for this API are the new `@PersistSupport` and `@persist`
      annotations.
      `@persist` can be added to any observable property on a `@PersistSupport` to make it
      automatically synchronize with a `PersistenceProvider`. Both `HoistModel` and `HoistService`
      are decorated with `@PersistSupport`.
    * This is designed to replace any app-specific code previously added to synchronize fields and
      their values to Preferences via ad-hoc initializers and reactions.
    * This same API is now used to handle state persistence for `GridStateModel`, `PanelModel`,
      `DimensionChooserModel`, and `DashContainerModel` - configurable via the new `persistWith`
      option on those classes.
* `FetchService` now installs a default timeout of 30 seconds for all requests. This can be disabled
  by setting timeout to `null`. Fetch Timeout Exceptions have also been improved to include the same
  information as other standard exceptions thrown by this service.
    * 💥 Apps that were relying on the lack of a built-in timeout for long-running requests should
      ensure they configure such calls with a longer or null timeout.
* `Store` gets new `clearFilter()` and `recordIsFiltered()` helper functions.
* The Admin console's Activity Tracking tab has been significantly upgraded to allow admins to
  better analyze both built-in and custom tracking data generated by their application. Its sibling
  Client Errors tab has also been updated with a docked detail panel.
* `CodeInput` gets new `showCopyButton` prop - set to true to provide an inline action button to
  copy the editor contents to the clipboard.
* Hoist config `xhEnableMonitoring` can be used to enable/disable the Admin monitor tab and its
  associated server-side jobs

### 💥 Breaking Changes

* Applications should update to `hoist-core` v8.0.1 or above, required to support the upgraded Admin
  Activity Tracking tab. Contact XH for assistance with this update.
* The option `PanelModel.prefName` has been removed in favor of `persistWith`. Existing user state
  will be transferred to the new format, assuming a `PersistenceProvider` of type 'pref' referring
  to the same preference is used (e.g. `persistWith: {prefKey: 'my-panel-model-prefName'}`.
* The option `GridModel.stateModel` has been removed in favor of `persistWith`. Existing user state
  will be transferred to the new format, assuming a `PersistenceProvider` of type 'localStorage'
  referring to the same key is used (e.g. `persistWith: {localStorageKey: 'my-grid-state-id'}`.
    * Use the new `GridModel.persistOptions` config for finer control over what grid state is
      persisted (replacement for stateModel configs to disable persistence of column
      state/sorting/grouping).
* The options `DimensionChooserModel.preference` and `DimensionChooserModel.historyPreference` have
  been removed in favor of `persistWith`.
* `AppSpec.idleDetectionEnabled` has been removed. App-specific Idle detection is now enabled via
  the new `xhIdleConfig` config. The old `xhIdleTimeoutMins` has also been deprecated.
* `AppSpec.idleDialogClass` has been renamed `AppSpec.idlePanel`. If specified, it should be a
  full-screen component.
* `PinPad` and `PinPadModel` have been moved to `@xh/hoist/cmp/pinpad`, and is now available for use
  with both standard and mobile toolkits.
* Third-party dependencies updated to properly reflect application-level licensing requirements.
  Applications must now import and provide their licensed version of ag-Grid, and Highcharts to
  Hoist. See file `Bootstrap.js` in Toolbox for an example.

### 🐞 Bug Fixes

* Sorting special columns generated by custom ag-Grid configurations (e.g. auto-group columns) no
  longer throws with an error.
* The `deepFreeze()` util - used to freeze data in `Record` instances - now only attempts to freeze
  a whitelist of object types that are known to be safely freezable. Custom application classes and
  other potentially-problematic objects (such as `moment` instances) are no longer frozen when
  loaded into `Record` fields.

### 📚 Libraries

Note that certain licensed third-party dependencies have been removed as direct dependencies of this
project, as per note in Breaking Changes above.

* @xh/hoist-dev-utils `4.x -> 5.x` - apps should also update to the latest 5.x release of dev-utils.
  Although license and dependency changes triggered a new major version of this dev dependency, no
  application-level changes should be required.
* @blueprintjs/core `3.28 -> 3.29`
* codemirror `5.54 -> 5.55`
* react-select `3.0 -> 3.1`

### 📚 Optional Libraries

* ag-Grid `23.0.2` > `23.2.0` (See Toolbox app for example on this upgrade)
* Highcharts `8.0.4 -> 8.1.1`

[Commit Log](https://github.com/xh/hoist-react/compare/v34.0.0...v35.0.0)

## v34.0.0 - 2020-05-26

### 🎁 New Features

* Hoist's enhanced autosizing is now enabled on all grids by default. See `GridModel` and
  `GridAutosizeService` for more details.
* New flags `XH.isPhone`, `XH.isTablet`, and `XH.isDesktop` available for device-specific switching.
  Corresponding `.xh-phone`, `.xh-tablet`, and `.xh-desktop` CSS classes are added to the document
  `body`. These flags and classes are set based on the detected device, as per its user-agent.
    * One of the two higher-level CSS classes `.xh-standard` or `.xh-mobile` will also be applied
      based on an app's use of the primary (desktop-centric) components vs mobile components - as
      declared by its `AppSpec.isMobileApp` - regardless of the detected device.
    * These changes provide more natural support for use cases such as apps that are built with
      standard components yet target/support tablet users.
* New method `Record.get()` provides an alternative API for checked data access.
* The mobile `Select` component supports the `enableFilter` and `enableCreate` props.
* `DashContainerModel` supports new `layoutLocked`, `contentLocked` and `renameLocked` modes.
* `DimensionChooser` now has the ability to persist its value and history separately.
* Enhance Hoist Admin's Activity Tracking tab.
* Enhance Hoist Admin's Client Error tab.

### 💥 Breaking Changes

* `emptyFlexCol` has been removed from the Hoist API and should simply be removed from all client
  applications. Improvements to agGrid's default rendering of empty space have made it obsolete.
* `isMobile` property on `XH` and `AppSpec` has been renamed to `isMobileApp`. All apps will need to
  update their (required) use of this flag in the app specifications within their
  `/client-app/src/apps` directory.
* The `xh-desktop` class should no longer be used to indicate a non-mobile toolkit based app. For
  this purpose, use `xh-standard` instead.

### 🐞 Bug Fixes

* Fix to Average Aggregators when used with hierarchical data.
* Fixes to Context Menu handling on `Panel` to allow better handling of `[]` and `null`.

### 📚 Libraries

* @blueprintjs/core `3.26 -> 3.28`
* @blueprintjs/datetime `3.16 -> 3.18`
* codemirror `5.53 -> 5.54`
* react-transition-group `4.3 -> 4.4`

[Commit Log](https://github.com/xh/hoist-react/compare/v33.3.0...v34.0.0)

## v33.3.0 - 2020-05-08

### ⚙️ Technical

* Additional updates to experimental autosize feature: standardization of naming, better masking
  control, and API fixes. Added new property `autosizeOptions` on `GridModel` and main entry point
  is now named `GridModel.autosizeAsync()`.

### 🐞 Bug Fixes

* `Column.hideable` will now be respected by ag-grid column drag and drop
  [#1900](https://github.com/xh/hoist-react/issues/1900)
* Fixed an issue where dragging a column would cause it to be sorted unintentionally.

[Commit Log](https://github.com/xh/hoist-react/compare/v33.2.0...v33.3.0)

## v33.2.0 - 2020-05-07

### 🎁 New Features

* Virtual column rendering has been disabled by default, as it offered a minimal performance benefit
  for most grids while compromising autosizing. See new `GridModel.useVirtualColumns` config, which
  can be set to `true` to re-enable this behavior if required.
* Any `GridModel` can now be reset to its code-prescribed defaults via the column chooser reset
  button. Previously, resetting to defaults was only possible for grids that persisted their state
  with a `GridModel.stateModel` config.

### 🐞 Bug Fixes

* Fixed several issues with new grid auto-sizing feature.
* Fixed issues with and generally improved expand/collapse column alignment in tree grids.
    * 💥 Note that this improvement introduced a minor breaking change for apps that have customized
      tree indentation via the removed `--grid-tree-indent-px` CSS var. Use `--grid-tree-indent`
      instead. Note the new var is specified in em units to scale well across grid sizing modes.

### ⚙️ Technical

* Note that the included version of Onsen has been replaced with a fork that includes updates for
  react 16.13. Apps should not need to make any changes.

### 📚 Libraries

* react `~16.8 -> ~16.13`
* onsenui `~16.8` -> @xh/onsenui `~16.13`
* react-onsenui `~16.8` -> @xh/react-onsenui `~16.13`

[Commit Log](https://github.com/xh/hoist-react/compare/v33.1.0...33.2.0)

## v33.1.0 - 2020-05-05

### 🎁 New Features

* Added smart auto-resizing of columns in `GridModel` Unlike ag-Grid's native auto-resizing support,
  Hoist's auto-resizing will also take into account collapsed rows, off-screen cells that are not
  currently rendered in the DOM, and summary rows. See the new `GridAutosizeService` for details.
    * This feature is currently marked as 'experimental' and must be enabled by passing a special
      config to the `GridModel` constructor of the form `experimental: {useHoistAutosize: true}`. In
      future versions of Hoist, we expect to make it the default behavior.
* `GridModel.autoSizeColumns()` has been renamed `GridModel.autosizeColumns()`, with lowercase 's'.
  Similarly, the `autoSizeColumns` context menu token has been renamed `autosizeColumns`.

### 🐞 Bug Fixes

* Fixed a regression with `StoreFilterField` introduced in v33.0.1.

[Commit Log](https://github.com/xh/hoist-react/compare/v33.0.2...33.1.0)

## v33.0.2 - 2020-05-01

### 🎁 New Features

* Add Hoist Cube Aggregators: `AverageAggregator` and `AverageStrictAggregator`
* `ColAutosizeButton` has been added to desktop and mobile

### 🐞 Bug Fixes

* Fixed mobile menus to constrain to the bottom of the viewport, scrolling if necessary.
  [#1862](https://github.com/xh/hoist-react/issues/1862)
* Tightened up mobile tree grid, fixed issues in mobile column chooser.
* Fixed a bug with reloading hierarchical data in `Store`.
  [#1871](https://github.com/xh/hoist-react/issues/1871)

[Commit Log](https://github.com/xh/hoist-react/compare/v33.0.1...33.0.2)

## v33.0.1 - 2020-04-29

### 🎁 New Features

* `StoreFieldField` supports dot-separated field names in a bound `GridModel`, meaning it will now
  match on columns with fields such as `address.city`.

* `Toolbar.enableOverflowMenu` now defaults to `false`. This was determined safer and more
  appropriate due to issues with the underlying Blueprint implementation, and the need to configure
  it carefully.

### 🐞 Bug Fixes

* Fixed an important bug with state management in `StoreFilterField`. See
  https://github.com/xh/hoist-react/issues/1854

* Fixed the default sort order for grids. ABS DESC should be first when present.

### 📚 Libraries

* @blueprintjs/core `3.25 -> 3.26`
* codemirror `5.52 -> 5.53`

[Commit Log](https://github.com/xh/hoist-react/compare/v33.0.0...v33.0.1)

## v33.0.0 - 2020-04-22

### 🎁 New Features

* The object returned by the `data` property on `Record` now includes the record `id`. This will
  allow for convenient access of the id with the other field values on the record.
* The `Timer` class has been enhanced and further standardized with its Hoist Core counterpart:
    * Both the `interval` and `timeout` arguments may be specified as functions, or config keys
      allowing for dynamic lookup and reconfiguration.
    * Added `intervalUnits` and `timeoutUnits` arguments.
    * `delay` can now be specified as a boolean for greater convenience.

### 💥 Breaking Changes

* We have consolidated the import location for several packages, removing unintended nested index
  files and 'sub-packages'. In particular, the following locations now provide a single index file
  for import for all of their public contents: `@xh/hoist/core`, `@xh/hoist/data`,
  `@xh/hoist/cmp/grid`, and `@xh/hoist/desktop/cmp/grid`. Applications may need to update import
  statements that referred to index files nested within these directories.
* Removed the unnecessary and confusing `values` getter on `BaseFieldModel`. This getter was not
  intended for public use and was intended for the framework's internal implementation only.
* `ColumnGroup.align` has been renamed to `ColumnGroup.headerAlign`. This avoids confusion with the
  `Column` API, where `align` refers to the alignment of cell contents within the column.

### 🐞 Bug Fixes

* Exceptions will no longer overwrite the currently shown exception in the exception dialog if the
  currently shown exception requires reloading the application.
  [#1834](https://github.com/xh/hoist-react/issues/1834)

### ⚙️ Technical

* Note that the Mobx React bindings have been updated to 6.2, and we have enabled the recommended
  "observer batching" feature as per
  [the mobx-react docs](https://github.com/mobxjs/mobx-react-lite/#observer-batching).

### 📚 Libraries

* @blueprintjs/core `3.24 -> 3.25`
* @blueprintjs/datetime `3.15 -> 3.16`
* mobx-react `6.1 -> 6.2`

[Commit Log](https://github.com/xh/hoist-react/compare/v32.0.4...v33.0.0)

## v32.0.5 - 2020-07-14

### 🐞 Bug Fixes

* Fixes a regression in which grid exports were no longer sorting rows properly.

[Commit Log](https://github.com/xh/hoist-react/compare/v32.0.4...v32.0.5)

## v32.0.4 - 2020-04-09

### 🐞 Bug Fixes

* Fixes a regression with the alignment of `ColumnGroup` headers.
* Fixes a bug with 'Copy Cell' context menu item for certain columns displaying the Record ID.
* Quiets console logging of 'routine' exceptions to 'debug' instead of 'log'.

[Commit Log](https://github.com/xh/hoist-react/compare/v32.0.3...v32.0.4)

## v32.0.3 - 2020-04-06

### 🐞 Bug Fixes

* Suppresses a console warning from ag-Grid for `GridModel`s that do not specify an `emptyText`.

[Commit Log](https://github.com/xh/hoist-react/compare/v32.0.2...v32.0.3)

## v32.0.2 - 2020-04-03

⚠ Note that this release includes a *new major version of ag-Grid*. Please consult the
[ag-Grid Changelog](https://www.ag-grid.com/ag-grid-changelog/) for versions 22-23 to review
possible breaking changes to any direct/custom use of ag-Grid APIs and props within applications.

### 🎁 New Features

* GridModel `groupSortFn` now accepts `null` to turn off sorting of group rows.
* `DockViewModel` now supports optional `width`, `height` and `collapsedWidth` configs.
* The `appMenuButton.extraItems` prop now accepts `MenuItem` configs (as before) but also React
  elements and the special string token '-' (shortcut to render a `MenuDivider`).
* Grid column `flex` param will now accept numbers, with available space divided between flex
  columns in proportion to their `flex` value.
* `Column` now supports a `sortingOrder` config to allow control of the sorting options that will be
  cycled through when the user clicks on the header.
* `PanelModel` now supports setting a `refreshMode` to control how collapsed panels respond to
  refresh requests.

### 💥 Breaking Changes

* The internal DOM structure of desktop `Panel` has changed to always include an inner frame with
  class `.xh-panel__content`. You may need to update styling that targets the inner structure of
  `Panel` via `.xh-panel`.
* The hooks `useOnResize()` and `useOnVisibleChange()` no longer take a `ref` argument. Use
  `composeRefs` to combine the ref that they return with any ref you wish to compose them with.
* The callback for `useOnResize()` will now receive an object representing the locations and
  dimensions of the element's content box. (Previously it incorrectly received an array of
  `ResizeObserver` entries that had to be de-referenced)
* `PanelModel.collapsedRenderMode` has been renamed to `PanelModel.renderMode`, to be more
  consistent with other Hoist APIs such as `TabContainer`, `DashContainer`, and `DockContainer`.

### 🐞 Bug Fixes

* Checkboxes in grid rows in Tiny sizing mode have been styled to fit correctly within the row.
* `GridStateModel` no longer saves/restores the width of non-resizable columns.
  [#1718](https://github.com/xh/hoist-react/issues/1718)
* Fixed an issue with the hooks useOnResize and useOnVisibleChange. In certain conditions these
  hooks would not be called. [#1808](https://github.com/xh/hoist-react/issues/1808)
* Inputs that accept a rightElement prop will now properly display an Icon passed as that element.
  [#1803](https://github.com/xh/hoist-react/issues/1803)

### ⚙️ Technical

* Flex columns now use the built-in ag-Grid flex functionality.

### 📚 Libraries

* ag-grid-community `removed @ 21.2`
* ag-grid-enterprise `21.2` replaced with @ag-grid-enterprise/all-modules `23.0`
* ag-grid-react `21.2` replaced with @ag-grid-community/react `23.0`
* @fortawesome/* `5.12 -> 5.13`
* codemirror `5.51 -> 5.52`
* filesize `6.0 -> 6.1`
* numbro `2.1 -> 2.2`
* react-beautiful-dnd `12.0 -> 13.0`
* store2 `2.10 -> 2.11`
* compose-react-refs `NEW 1.0.4`

[Commit Log](https://github.com/xh/hoist-react/compare/v31.0.0...v32.0.2)

## v31.0.0 - 2020-03-16

### 🎁 New Features

* The mobile `Navigator` / `NavigatorModel` API has been improved and made consistent with other
  Hoist content container APIs such as `TabContainer`, `DashContainer`, and `DockContainer`.
    * `NavigatorModel` and `PageModel` now support setting a `RenderMode` and `RefreshMode` to
      control how inactive pages are mounted/unmounted and how they respond to refresh requests.
    * `Navigator` pages are no longer required to to return `Page` components - they can now return
      any suitable component.
* `DockContainerModel` and `DockViewModel` also now support `refreshMode` and `renderMode` configs.
* `Column` now auto-sizes when double-clicking / double-tapping its header.
* `Toolbar` will now collapse overflowing items into a drop down menu. (Supported for horizontal
  toolbars only at this time.)
* Added new `xhEnableLogViewer` config (default `true`) to enable or disable the Admin Log Viewer.

#### 🎨 Icons

* Added `Icon.icon()` factory method as a new common entry point for creating new FontAwesome based
  icons in Hoist. It should typically be used instead of using the `FontAwesomeIcon` component
  directly.
* Also added a new `Icon.fileIcon()` factory. This method take a filename and returns an appropriate
  icon based on its extension.
* All Icon factories can now accept an `asHtml` parameter, as an alternative to calling the helper
  function `convertIconToSVG()` on the element. Use this to render icons as raw html where needed
  (e.g. grid renderers).
* Icons rendered as html will now preserve their styling, tooltips, and size.

### 💥 Breaking Changes

* The application's primary `HoistApplicationModel` is now instantiated and installed as
  `XH.appModel` earlier within the application initialization sequence, with construction happening
  prior to the init of the XH identity, config, and preference services.
    * This allows for a new `preAuthInitAsync()` lifecycle method to be called on the model before
      auth has completed, but could be a breaking change for appModel code that relied on these
      services for field initialization or in its constructor.
    * Such code should be moved to the core `initAsync()` method instead, which continues to be
      called after all XH-level services are initialized and ready.
* Mobile apps may need to adjust to the following updates to `NavigatorModel` and related APIs:
    * `NavigatorModel`'s `routes` constructor parameter has been renamed `pages`.
    * `NavigatorModel`'s observable `pages[]` has been renamed `stack[]`.
    * `NavigatorPageModel` has been renamed `PageModel`. Apps do not usually create `PageModels`
      directly, so this change is unlikely to require code updates.
    * `Page` has been removed from the mobile toolkit. Components that previously returned a `Page`
      for inclusion in a `Navigator` or `TabContainer` can now return any component. It is
      recommended you replace `Page` with `Panel` where appropriate.
* Icon enhancements described above removed the following public methods:
    * The `fontAwesomeIcon()` factory function (used to render icons not already enumerated by
      Hoist)
      has been replaced by the improved `Icon.icon()` factory - e.g. `fontAwesomeIcon({icon: ['far',
      'alicorn']}) -> Icon.icon({iconName: 'alicorn'})`.
    * The `convertIconToSvg()` utility method has been replaced by the new `asHtml` parameter on
      icon factory functions. If you need to convert an existing icon element,
      use `convertIconToHtml()`.
* `Toolbar` items should be provided as direct children. Wrapping Toolbar items in container
  components can result in unexpected item overflow.

### 🐞 Bug Fixes

* The `fmtDate()` utility now properly accepts, parses, and formats a string value input as
  documented.
* Mobile `PinPad` input responsiveness improved on certain browsers to avoid lag.

### ⚙️ Technical

* New lifecycle methods `preAuthInitAsync()` and `logoutAsync()` added to the `HoistAppModel`
  decorator (aka the primary `XH.appModel`).

[Commit Log](https://github.com/xh/hoist-react/compare/v30.1.0...v31.0.0)

## v30.1.0 - 2020-03-04

### 🐞 Bug Fixes

* Ensure `WebSocketService.connected` remains false until `channelKey` assigned and received from
  server.
* When empty, `DashContainer` now displays a user-friendly prompt to add an initial view.

### ⚙️ Technical

* Form validation enhanced to improve handling of asynchronous validation. Individual rules and
  constraints are now re-evaluated in parallel, allowing for improved asynchronous validation.
* `Select` will now default to selecting contents on focus if in filter or creatable mode.

[Commit Log](https://github.com/xh/hoist-react/compare/v30.0.0...30.1.0)

## v30.0.0 - 2020-02-29

### 🎁 New Features

* `GridModel` and `DataViewModel` now support `groupRowHeight`, `groupRowRenderer` and
  `groupRowElementRenderer` configs. Grouping is new in general to `DataViewModel`, which now takes
  a `groupBy` config.
    * `DataViewModel` allows for settable and multiple groupings and sorters.
    * `DataViewModel` also now supports additional configs from the underlying `GridModel` that make
      sense in a `DataView` context, such as `showHover` and `rowBorders`.
* `TabContainerModel` now accepts a `track` property (default false) for easily tracking tab views
  via Hoist's built-in activity tracking.
* The browser document title is now set to match `AppSpec.clientAppName` - helpful for projects with
  multiple javascript client apps.
* `StoreFilterField` accepts all other config options from `TextInput` (e.g. `disabled`).
* Clicking on a summary row in `Grid` now clears its record selection.
* The `@LoadSupport` decorator now provides an additional observable property `lastException`. The
  decorator also now logs load execution times and failures to `console.debug` automatically.
* Support for mobile `Panel.scrollable` prop made more robust with re-implementation of inner
  content element. Note this change included a tweak to some CSS class names for mobile `Panel`
  internals that could require adjustments if directly targeted by app stylesheets.
* Added new `useOnVisibleChange` hook.
* Columns now support a `headerAlign` config to allow headers to be aligned differently from column
  contents.

### 💥 Breaking Changes

* `Toolbar` items must be provided as direct children. Wrapping Toolbar items in container
  components can result in unexpected item overflow.
* `DataView.rowCls` prop removed, replaced by new `DataViewModel.rowClassFn` config for more
  flexibility and better symmetry with `GridModel`.
* `DataViewModel.itemRenderer` renamed to `DataViewModel.elementRenderer`
* `DataView` styling has been updated to avoid applying several unwanted styles from `Grid`. Note
  that apps might rely on these styles (intentionally or not) for their `itemRenderer` components
  and appearance and will need to adjust.
* Several CSS variables related to buttons have been renamed for consistency, and button style rules
  have been adjusted to ensure they take effect reliably across desktop and mobile buttons
  ([#1568](https://github.com/xh/hoist-react/pull/1568)).
* The optional `TreeMapModel.highchartsConfig` object will now be recursively merged with the
  top-level config generated by the Hoist model and component, where previously it was spread onto
  the generated config. This could cause a change in behavior for apps using this config to
  customize map instances, but provides more flexibility for e.g. customizing the `series`.
* The signature of `useOnResize` hook has been modified slightly for API consistency and clarity.
  Options are now passed in a configuration object.

### 🐞 Bug Fixes

* Fixed an issue where charts that are rendered while invisible would have the incorrect size.
  [#1703](https://github.com/xh/hoist-react/issues/1703)
* Fixed an issue where zeroes entered by the user in `PinPad` would be displayed as blanks.
* Fixed `fontAwesomeIcon` elem factory component to always include the default 'fa-fw' className.
  Previously, it was overridden if a `className` prop was provided.
* Fixed an issue where ConfigDiffer would always warn about deletions, even when there weren't any.
  [#1652](https://github.com/xh/hoist-react/issues/1652)
* `TextInput` will now set its value to `null` when all text is deleted and the clear icon will
  automatically hide.
* Fixed an issue where multiple buttons in a `ButtonGroupInput` could be shown as active
  simultaneously. [#1592](https://github.com/xh/hoist-react/issues/1592)
* `StoreFilterField` will again match on `Record.id` if bound to a Store or a GridModel with the
  `id` column visible. [#1697](https://github.com/xh/hoist-react/issues/1697)
* A number of fixes have been applied to `RelativeTimeStamp` and `getRelativeTimestamp`, especially
  around its handling of 'equal' or 'epsilon equal' times. Remove unintended leading whitespace from
  `getRelativeTimestamp`.

### ⚙️ Technical

* The `addReaction` and `addAutorun` methods (added to Hoist models, components, and services by the
  `ReactiveSupport` mixin) now support a configurable `debounce` argument. In many cases, this is
  preferable to the built-in MobX `delay` argument, which only provides throttling and not true
  debouncing.
* New `ChartModel.highchart` property provides a reference to the underlying HighChart component.

### 📚 Libraries

* @blueprintjs/core `3.23 -> 3.24`
* react-dates `21.7 -> 21.8`
* react-beautiful-dnd `11.0 -> 12.2`

[Commit Log](https://github.com/xh/hoist-react/compare/v29.1.0...v30.0.0)

## v29.1.0 - 2020-02-07

### 🎁 New Features

#### Grid

* The `compact` config on `GridModel` has been deprecated in favor of the more powerful `sizingMode`
  which supports the values 'large', 'standard', 'compact', or 'tiny'.
    * Each new mode has its own set of CSS variables for applications to override as needed.
    * Header and row heights are configurable for each via the `HEADER_HEIGHTS` and `ROW_HEIGHTS`
      static properties of the `AgGrid` component. These objects can be modified on init by
      applications that wish to customize the default row heights globally.
    * 💥 Note that these height config objects were previously exported as constants from AgGrid.js.
      This would be a breaking change for any apps that imported the old objects directly (
      considered unlikely).
* `GridModel` now exposes an `autoSizeColumns` method, and the Grid context menu now contains an
  `Autosize Columns` option by default.
* `Column` and `ColumnGroup` now support React elements for `headerName`.

#### Data

* The `Store` constructor now accepts a `data` argument to load data at initialization.
* The `xh/hoist/data/cube` package has been modified substantially to better integrate with the core
  data package and support observable "Views". See documentation on `Cube` for more information.

#### Other

* Added a `PinPad` component for streamlined handling of PIN entry on mobile devices.
* `FormField` now takes `tooltipPosition` and `tooltipBoundary` props for customizing minimal
  validation tooltip.
* `RecordAction.actionFn` parameters now include a `buttonEl` property containing the button element
  when used in an action column.
* Mobile Navigator component now takes an `animation` prop which can be set to 'slide' (default),
  'lift', 'fade', or 'none'. These values are passed to the underlying onsenNavigator component.
  ([#1641](https://github.com/xh/hoist-react/pull/1641))
* `AppOption` configs now accept an `omit` property for conditionally excluding options.

### 🐞 Bug Fixes

* Unselectable grid rows are now skipped during up/down keyboard navigation.
* Fix local quick filtering in `LeftRightChooser` (v29 regression).
* Fix `SplitTreeMap` - the default filtering once again splits the map across positive and negative
  values as intended (v29 regression).

### ⚙️ Technical

* `FormFields` now check that they are contained in a Hoist `Form`.

### 📚 Libraries

* @blueprintjs/core `3.22 -> 3.23`
* codemirror `5.50 -> 5.51`
* react-dates `21.5 -> 21.7`

[Commit Log](https://github.com/xh/hoist-react/compare/v29.0.0...v29.1.0)

## v29.0.0 - 2020-01-24

### 🗄️ Data Package Changes

Several changes have been made to data package (`Store` and `Record`) APIs for loading, updating,
and modifying data. They include some breaking changes, but pave the way for upcoming enhancements
to fully support inline grid editing and other new features.

Store now tracks the "committed" state of its records, which represents the data as it was loaded
(typically from the server) via `loadData()` or `updateData()`. Records are now immutable and
frozen, so they cannot be changed directly, but Store offers a new `modifyRecords()` API to apply
local modifications to data in a tracked and managed way. (Store creates new records internally to
hold both this modified data and the original, "committed" data.) This additional state tracking
allows developers to query Stores for modified or added records (e.g. to flush back to the server
and persist) as well as call new methods to revert changes (e.g. to undo a block of changes that the
user wishes to discard).

Note the following more specific changes to these related classes:

#### Record

* 💥 Record data properties are now nested within a `data` object on Record instances and are no
  longer available as top-level properties on the Record itself.
    * Calls to access data such as `rec.quantity` must be modified to `rec.data.quantity`.
    * When accessing multiple properties, destructuring provides an efficient syntax -
      e.g. `const {quantity, price} = rec.data;`.
* 💥 Records are now immutable and cannot be modified by applications directly.
    * This is a breaking change, but should only affect apps with custom inline grid editing
      implementations or similar code that modifies individual record values.
    * Calls to change data such as `rec.quantity = 100` must now be made through the Record's Store,
      e.g. `store.modifyData({id: 41, quantity: 100})`
* Record gains new getters for inspecting its state, including: `isAdd`, `isModified`, and
  `isCommitted`.

#### Store

* 💥 `noteDataUpdated()` has been removed, as out-of-band modifications to Store Records are no
  longer possible.
* 💥 Store's `idSpec` function is now called with the raw record data - previously it was passed
  source data after it had been run through the store's optional `processRawData` function. (This is
  unlikely to have a practical impact on most apps, but is included here for completeness.)
* `Store.updateData()` now accepts a flat list of raw data to process into Record additions and
  updates. Previously developers needed to call this method with an object containing add, update,
  and/or remove keys mapped to arrays. Now Store will produce an object of this shape automatically.
* `Store.refreshFilter()` method has been added to allow applications to rebuild the filtered data
  set if some application state has changed (apart from the store's data itself) which would affect
  the store filter.
* Store gains new methods for manipulating its Records and data, including `addRecords()`,
  `removeRecords()`, `modifyRecords()`, `revertRecords()`, and `revert()`. New getters have been
  added for `addedRecords`, `removedRecords`, `modifiedRecords`, and `isModified`.

#### Column

* Columns have been enhanced for provide basic support for inline-editing of record data. Further
  inline editing support enhancements are planned for upcoming Hoist releases.
* `Column.getValueFn` config added to retrieve the cell value for a Record field. The default
  implementation pulls the value from the Record's new `data` property (see above). Apps that
  specify custom `valueGetter` callbacks via `Column.agOptions` should now implement their custom
  logic in this new config.
* `Column.setValueFn` config added to support modifying the Column field's value on the underlying
  Record. The default implementation calls the new `Store.modifyRecords()` API and should be
  sufficient for the majority of cases.
* `Column.editable` config added to indicate if a column/cell should be inline-editable.

### 🎁 New Features

* Added keyboard support to ag-Grid context menus.
* Added `GridModel.setEmptyText()` to allow updates to placeholder text after initial construction.
* Added `GridModel.ensureSelectionVisible()` to scroll the currently selected row into view.
* When a `TreeMap` is bound to a `GridModel`, the grid will now respond to map selection changes by
  scrolling to ensure the selected grid row is visible.
* Added a `Column.tooltipElement` config to support fully customizable tooltip components.
* Added a `useOnResize` hook, which runs a function when a component is resized.
* Exposed an `inputRef` prop on numberInput, textArea, and textInput
* `PanelModel` now accepts a `maxSize` config.
* `RelativeTimeStamp` now support a `relativeTo` option, allowing it to display the difference
  between a timestamp and another reference time other than now. Both the component and the
  `getRelativeTimestamp()` helper function now leverage moment.js for their underlying
  implementation.
* A new `Clock` component displays the time, either local to the browser or for a configurable
  timezone.
* `LeftRightChooser` gets a new `showCounts` option to print the number of items on each side.
* `Select` inputs support a new property `enableWindowed` (desktop platform only) to improve
  rendering performance with large lists of options.
* `Select` inputs support grouped options. To use, add an attribute `options` containing an array of
  sub-options.
* `FetchService` methods support a new `timeout` option. This config chains `Promise.timeout()` to
  the promises returned by the service.
* Added alpha version of `DashContainer` for building dynamic, draggable dashboard-style layouts.
  Please note: the API for this component is subject to change - use at your own risk!
* `Select` now allows the use of objects as values.
* Added a new `xhEnableImpersonation` config to enable or disable the ability of Hoist Admins to
  impersonate other users. Note that this defaults to `false`. Apps will need to set this config to
  continue using impersonation. (Note that an update to hoist-core 6.4+ is required for this config
  to be enforced on the server.)
* `FormField` now supports a `requiredIndicator` to customize how required fields are displayed.
* Application build tags are now included in version update checks, primarily to prompt dev/QA users
  to refresh when running SNAPSHOT versions. (Note that an update to hoist-core 6.4+ is required for
  the server to emit build tag for comparison.)
* `CodeInput` component added to provide general `HoistInput` support around the CodeMirror code
  editor. The pre-existing `JsonInput` has been converted to a wrapper around this class.
* `JsonInput` now supports an `autoFocus` prop.
* `Select` now supports a `hideDropdownIndicator` prop.
* `useOnResize` hook will now ignore visibility changes, i.e. a component resizing to a size of 0.
* `DimensionChooser` now supports a `popoverPosition` prop.
* `AppBar.appMenuButtonPosition` prop added to configure the App Menu on the left or the right, and
  `AppMenuButton` now accepts and applies any `Button` props to customize.
* New `--xh-grid-tree-indent-px` CSS variable added to allow control over the amount of indentation
  applied to tree grid child nodes.

### 💥 Breaking Changes

* `GridModel.contextMenuFn` config replaced with a `contextMenu` parameter. The new parameter will
  allow context menus to be specified with a simple array in addition to the function specification
  currently supported.
* `GridModel.defaultContextMenuTokens` config renamed to `defaultContextMenu`.
* `Chart` and `ChartModel` have been moved from `desktop/cmp/charts` to `cmp/charts`.
* `StoreFilterField` has been moved from `desktop/cmp/store` to `cmp/store`.
* The options `nowEpsilon` and `nowString` on `RelativeTimestamp` have been renamed to `epsilon` and
  `equalString`, respectively.
* `TabRenderMode` and `TabRefreshMode` have been renamed to `RenderMode` and `RefreshMode` and moved
  to the `core` package. These enumerations are now used in the APIs for `Panel`, `TabContainer`,
  and `DashContainer`.
* `DockViewModel` now requires a function, or a HoistComponent as its `content` param. It has always
  been documented this way, but a bug in the original implementation had it accepting an actual
  element rather than a function. As now implemented, the form of the `content` param is consistent
  across `TabModel`, `DockViewModel`, and `DashViewSpec`.
* `JsonInput.showActionButtons` prop replaced with more specific `showFormatButton` and
  `showFullscreenButton` props.
* The `DataView.itemHeight` prop has been moved to `DataViewModel` where it can now be changed
  dynamically by applications.
* Desktop `AppBar.appMenuButtonOptions` prop renamed to `appMenuButtonProps` for consistency.

### 🐞 Bug Fixes

* Fixed issue where JsonInput was not receiving its `model` from context
  ([#1456](https://github.com/xh/hoist-react/issues/1456))
* Fixed issue where TreeMap would not be initialized if the TreeMapModel was created after the
  GridModel data was loaded ([#1471](https://github.com/xh/hoist-react/issues/1471))
* Fixed issue where export would create malformed file with dynamic header names
* Fixed issue where exported tree grids would have incorrect aggregate data
  ([#1447](https://github.com/xh/hoist-react/issues/1447))
* Fixed issue where resizable Panels could grow larger than desired
  ([#1498](https://github.com/xh/hoist-react/issues/1498))
* Changed RestGrid to only display export button if export is enabled
  ([#1490](https://github.com/xh/hoist-react/issues/1490))
* Fixed errors when grouping rows in Grids with `groupUseEntireRow` turned off
  ([#1520](https://github.com/xh/hoist-react/issues/1520))
* Fixed problem where charts were resized when being hidden
  ([#1528](https://github.com/xh/hoist-react/issues/1528))
* Fixed problem where charts were needlessly re-rendered, hurting performance and losing some state
  ([#1505](https://github.com/xh/hoist-react/issues/1505))
* Removed padding from Select option wrapper elements which was making it difficult for custom
  option renderers to control the padding ([1571](https://github.com/xh/hoist-react/issues/1571))
* Fixed issues with inconsistent indentation for tree grid nodes under certain conditions
  ([#1546](https://github.com/xh/hoist-react/issues/1546))
* Fixed autoFocus on NumberInput.

### 📚 Libraries

* @blueprintjs/core `3.19 -> 3.22`
* @blueprintjs/datetime `3.14 -> 3.15`
* @fortawesome/fontawesome-pro `5.11 -> 5.12`
* codemirror `5.49 -> 5.50`
* core-js `3.3 -> 3.6`
* fast-deep-equal `2.0 -> 3.1`
* filesize `5.0 -> 6.0`
* highcharts 7.2 -> 8.0`
* mobx `5.14 -> 5.15`
* react-dates `21.3 -> 21.5`
* react-dropzone `10.1 -> 10.2`
* react-windowed-select `added @ 2.0.1`

[Commit Log](https://github.com/xh/hoist-react/compare/v28.2.0...v29.0.0)

## v28.2.0 - 2019-11-08

### 🎁 New Features

* Added a `DateInput` component to the mobile toolkit. Its API supports many of the same options as
  its desktop analog with the exception of `timePrecision`, which is not yet supported.
* Added `minSize` to panelModel. A resizable panel can now be prevented from resizing to a size
  smaller than minSize. ([#1431](https://github.com/xh/hoist-react/issues/1431))

### 🐞 Bug Fixes

* Made `itemHeight` a required prop for `DataView`. This avoids an issue where agGrid went into an
  infinite loop if this value was not set.
* Fixed a problem with `RestStore` behavior when `dataRoot` changed from its default value.

[Commit Log](https://github.com/xh/hoist-react/compare/v28.1.1...v28.2.0)

## v28.1.1 - 2019-10-23

### 🐞 Bug Fixes

* Fixes a bug with default model context being set incorrectly within context inside of `Panel`.

[Commit Log](https://github.com/xh/hoist-react/compare/v28.1.0...v28.1.1)

## v28.1.0 - 2019-10-18

### 🎁 New Features

* `DateInput` supports a new `strictInputParsing` prop to enforce strict parsing of keyed-in entries
  by the underlying moment library. The default value is false, maintained the existing behavior
  where [moment will do its best](https://momentjs.com/guides/#/parsing/) to parse an entered date
  string that doesn't exactly match the specified format
* Any `DateInput` values entered that exceed any specified max/minDate will now be reset to null,
  instead of being set to the boundary date (which was surprising and potentially much less obvious
  to a user that their input had been adjusted automatically).
* `Column` and `ColumnGroup` now accept a function for `headerName`. The header will be
  automatically re-rendered when any observable properties referenced by the `headerName` function
  are modified.
* `ColumnGroup` now accepts an `align` config for setting the header text alignment
* The flag `toContext` for `uses` and `creates` has been replaced with a new flag `publishMode` that
  provides more granular control over how models are published and looked up via context. Components
  can specify `ModelPublishMode.LIMITED` to make their model available for contained components
  without it becoming the default model or exposing its sub-models.

### 🐞 Bug Fixes

* Tree columns can now specify `renderer` or `elementRenderer` configs without breaking the standard
  ag-Grid group cell renderer auto-applied to tree columns (#1397).
* Use of a custom `Column.comparator` function will no longer break agGrid-provided column header
  filter menus (#1400).
* The MS Edge browser does not return a standard Promise from `async` functions, so the the return
  of those functions did not previously have the required Hoist extensions installed on its
  prototype. Edge "native" Promises are now also polyfilled / extended as required. (#1411).
* Async `Select` combobox queries are now properly debounced as per the `queryBuffer` prop (#1416).

### ⚙️ Technical

* Grid column group headers now use a custom React component instead of the default ag-Grid column
  header, resulting in a different DOM structure and CSS classes. Existing CSS overrides of the
  ag-Grid column group headers may need to be updated to work with the new structure/classes.
* We have configured `stylelint` to enforce greater consistency in our stylesheets within this
  project. The initial linting run resulted in a large number of updates to our SASS files, almost
  exclusively whitespace changes. No functional changes are intended/expected. We have also enabled
  hooks to run both JS and style linting on pre-commit. Neither of these updates directly affects
  applications, but the same tools could be configured for apps if desired.

### 📚 Libraries

* core-js `3.2 -> 3.3`
* filesize `4.2 -> 5.0`
* http-status-codes `added @ 1.3`

[Commit Log](https://github.com/xh/hoist-react/compare/v28.0.0...v28.1.0)

## v28.0.0 - 2019-10-07

_"The one with the hooks."_

**Hoist now fully supports React functional components and hooks.** The new `hoistComponent`
function is now the recommended method for defining new components and their corresponding element
factories. See that (within HoistComponentFunctional.js) and the new `useLocalModel()` and
`useContextModel()` hooks (within [core/hooks](core/hooks)) for more information.

Along with the performance benefits and the ability to use React hooks, Hoist functional components
are designed to read and write their models via context. This allows a much less verbose
specification of component element trees.

Note that **Class-based Components remain fully supported** (by both Hoist and React) using the
familiar `@HoistComponent` decorator, but transitioning to functional components within Hoist apps
is now strongly encouraged. In particular note that Class-based Components will *not* be able to
leverage the context for model support discussed above.

### 🎁 New Features

* Resizable panels now default to not redrawing their content when resized until the resize bar is
  dropped. This offers an improved user experience for most situations, especially when layouts are
  complex. To re-enable the previous dynamic behavior, set `PanelModel.resizeWhileDragging: true`.
* The default text input shown by `XH.prompt()` now has `selectOnFocus: true` and will confirm the
  user's entry on an `<enter>` keypress (same as clicking 'OK').
* `stringExcludes` function added to form validation constraints. This allows an input value to
  block specific characters or strings, e.g. no slash "/" in a textInput for a filename.
* `constrainAll` function added to form validation constraints. This takes another constraint as its
  only argument, and applies that constraint to an array of values, rather than just to one value.
  This is useful for applying a constraint to inputs that produce arrays, such as tag pickers.
* `DateInput` now accepts LocalDates as `value`, `minDate` and `maxDate` props.
* `RelativeTimestamp` now accepts a `bind` prop to specify a model field name from which it can pull
  its timestamp. The model itself can either be passed as a prop or (better) sourced automatically
  from the parent context. Developers are encouraged to take this change to minimize re-renders of
  parent components (which often contain grids and other intensive layouts).
* `Record` now has properties and methods for accessing and iterating over children, descendants,
  and ancestors
* `Store` now has methods for retrieving the descendants and ancestors of a given Record

### 💥 Breaking Changes

* **Apps must update their dev dependencies** to the latest `@xh/hoist-dev-utils` package: v4.0+.
  This updates the versions of Babel / Webpack used in builds to their latest / current versions and
  swaps to the updated Babel recommendation of `core-js` for polyfills.
* The `allSettled` function in `@xh/promise` has been removed. Applications using this method should
  use the ECMA standard (stage-2) `Promise.allSettled` instead. This method is now fully available
  in Hoist via bundled polyfills. Note that the standard method returns an array of objects of the
  form `{status: [rejected|fulfilled], ...}`, rather than `{state: [rejected|fulfilled], ...}`.
* The `containerRef` argument for `XH.toast()` should now be a DOM element. Component instances are
  no longer supported types for this value. This is required to support functional Components
  throughout the toolkit.
* Apps that need to prevent a `StoreFilterField` from binding to a `GridModel` in context, need to
  set the `store` or `gridModel` property explicitly to null.
* The Blueprint non-standard decorators `ContextMenuTarget` and `HotkeysTarget` are no longer
  supported. Use the new hooks `useContextMenu()` and `useHotkeys()` instead. For convenience, this
  functionality has also been made available directly on `Panel` via the `contextMenu` and `hotkeys`
  props.
* `DataView` and `DataViewModel` have been moved from `/desktop/cmp/dataview` to the cross-platform
  package `/cmp/dataview`.
* `isReactElement` has been removed. Applications should use the native React API method
  `React.isValidElement` instead.

### ⚙️ Technical

* `createObservableRef()` is now available in `@xh/hoist/utils/react` package. Use this function for
  creating refs that are functionally equivalent to refs created with `React.createRef()`, yet fully
  observable. With this change the `Ref` class in the same package is now obsolete.
* Hoist now establishes a proper react "error boundary" around all application code. This means that
  errors throw when rendering will be caught and displayed in the standard Hoist exception dialog,
  and stack traces for rendering errors should be significantly less verbose.
* Not a Hoist feature, exactly, but the latest version of `@xh/hoist-dev-utils` (see below) enables
  support for the `optional chaining` (aka null safe) and `nullish coalescing` operators via their
  Babel proposal plugins. Developers are encouraged to make good use of the new syntax below:
    * conditional-chaining: `let foo = bar?.baz?.qux;`
    * nullish coalescing: `let foo = bar ?? 'someDefaultValue';`

### 🐞 Bug Fixes

* Date picker month and year controls will now work properly in `localDate` mode. (Previously would
  reset to underlying value.)
* Individual `Buttons` within a `ButtonGroupInput` will accept a disabled prop while continuing to
  respect the overall `ButtonGroupInput`'s disabled prop.
* Raised z-index level of AG-Grid tooltip to ensure tooltips for AG-Grid context menu items appear
  above the context menu.

### 📚 Libraries

* @blueprintjs/core `3.18 -> 3.19`
* @blueprintjs/datetime `3.12 -> 3.14`
* @fortawesome/fontawesome-pro `5.10 -> 5.11`
* @xh/hoist-dev-utils `3.8 -> 4.3` (multiple transitive updates to build tooling)
* ag-grid `21.1 -> 21.2`
* highcharts `7.1 -> 7.2`
* mobx `5.13 -> 5.14`
* react-transition-group `4.2 -> 4.3`
* rsvp (removed)
* store2 `2.9 -> 2.10`

[Commit Log](https://github.com/xh/hoist-react/compare/v27.1.0...v28.0.0)

## v27.1.0 - 2019-09-05

### 🎁 New Features

* `Column.exportFormat` can now be a function, which supports setting Excel formats on a per-cell
  (vs. entire column) basis by returning a conditional `exportFormat` based upon the value and / or
  record.
    * ⚠️ Note that per-cell formatting _requires_ that apps update their server to use hoist-core
      v6.3.0+ to work, although earlier versions of hoist-core _are_ backwards compatible with the
      pre-existing, column-level export formatting.
* `DataViewModel` now supports a `sortBy` config. Accepts the same inputs as `GridModel.sortBy`,
  with the caveat that only a single-level sort is supported at this time.

[Commit Log](https://github.com/xh/hoist-react/compare/v27.0.1...v27.1.0)

## v27.0.1 - 2019-08-26

### 🐞 Bug Fixes

* Fix to `Store.clear()` and `GridModel.clear()`, which delegates to the same (#1324).

[Commit Log](https://github.com/xh/hoist-react/compare/v27.0.0...v27.0.1)

## v27.0.0 - 2019-08-23

### 🎁 New Features

* A new `LocalDate` class has been added to the toolkit. This class provides client-side support for
  "business" or "calendar" days that do not have a time component. It is an immutable class that
  supports '==', '<' and '>', as well as a number of convenient manipulation functions. Support for
  the `LocalDate` class has also been added throughout the toolkit, including:
    * `Field.type` now supports an additional `localDate` option for automatic conversion of server
      data to this type when loading into a `Store`.
    * `fetchService` is aware of this class and will automatically serialize all instances of it for
      posting to the server. ⚠ NOTE that along with this change, `fetchService` and its methods such
      as `XH.fetchJson()` will now serialize regular JS Date objects as ms timestamps when provided
      in params. Previously Dates were serialized in their default `toString()` format. This would
      be a breaking change for an app that relied on that default Date serialization, but it was
      made for increased symmetry with how Hoist JSON-serializes Dates and LocalDates on the
      server-side.
    * `DateInput` can now be used to seamlessly bind to a `LocalDate` as well as a `Date`. See its
      new prop of `valueType` which can be set to `localDate` or `date` (default).
    * A new `localDateCol` config has been added to the `@xh/hoist/grid/columns` package with
      standardized rendering and formatting.
* New `TreeMap` and `SplitTreeMap` components added, to render hierarchical data in a configurable
  TreeMap visualization based on the Highcharts library. Supports optional binding to a GridModel,
  which syncs selection and expand / collapse state.
* `Column` gets a new `highlightOnChange` config. If true, the grid will highlight the cell on each
  change by flashing its background. (Currently this is a simple on/off config - future iterations
  could support a function variant or other options to customize the flash effect based on the
  old/new values.) A new CSS var `--xh-grid-cell-change-bg-highlight` can be used to customize the
  color used, app-wide or scoped to a particular grid selector. Note that columns must *not* specify
  `rendererIsComplex` (see below) if they wish to enable the new highlight flag.

### 💥 Breaking Changes

* The updating of `Store` data has been reworked to provide a simpler and more powerful API that
  allows for the applications of additions, deletions, and updates in a single transaction:
    * The signature of `Store.updateData()` has been substantially changed, and is now the main
      entry point for all updates.
    * `Store.removeRecords()` has been removed. Use `Store.updateData()` instead.
    * `Store.addData()` has been removed. Use `Store.updateData()` instead.
* `Column` takes an additional property `rendererIsComplex`. Application must set this flag to
  `true` to indicate if a column renderer uses values other than its own bound field. This change
  provides an efficiency boost by allowing ag-Grid to use its default change detection instead of
  forcing a cell refresh on any change.

### ⚙️ Technical

* `Grid` will now update the underlying ag-Grid using ag-Grid transactions rather than relying on
  agGrid `deltaRowMode`. This is intended to provide the best possible grid performance and
  generally streamline the use of the ag-Grid Api.

### 🐞 Bug Fixes

* Panel resize events are now properly throttled, avoiding extreme lagginess when resizing panels
  that contain complex components such as big grids.
* Workaround for issues with the mobile Onsen toolkit throwing errors while resetting page stack.
* Dialogs call `doCancel()` handler if cancelled via `<esc>` keypress.

### 📚 Libraries

* @xh/hoist-dev-utils `3.7 -> 3.8`
* qs `6.7 -> 6.8`
* store2 `2.8 -> 2.9`

[Commit Log](https://github.com/xh/hoist-react/compare/v26.0.1...v27.0.0)

## v26.0.1 - 2019-08-07

### 🎁 New Features

* **WebSocket support** has been added in the form of `XH.webSocketService` to establish and
  maintain a managed websocket connection with the Hoist UI server. This is implemented on the
  client via the native `WebSocket` object supported by modern browsers and relies on the
  corresponding service and management endpoints added to Hoist Core v6.1.
    * Apps must declare `webSocketsEnabled: true` in their `AppSpec` configuration to enable this
      overall functionality on the client.
    * Apps can then subscribe via the new service to updates on a requested topic and will receive
      any inbound messages for that topic via a callback.
    * The service will monitor the socket connection with a regular heartbeat and attempt to
      re-establish if dropped.
    * A new admin console snap-in provides an overview of connected websocket clients.
* The `XH.message()` and related methods such as `XH.alert()` now support more flexible
  `confirmProps` and `cancelProps` configs, each of which will be passed to their respective button
  and merged with suitable defaults. Allows use of the new `autoFocus` prop with these preconfigured
  dialogs.
    * By default, `XH.alert()` and `XH.confirm()` will auto focus the confirm button for user
      convenience.
    * The previous text/intent configs have been deprecated and the message methods will log a
      console warning if they are used (although it will continue to respect them to aid
      transitioning to the new configs).
* `GridModel` now supports a `copyCell` context menu action. See `StoreContextMenu` for more
  details.
* New `GridCountLabel` component provides an alternative to existing `StoreCountLabel`, outputting
  both overall record count and current selection count in a configurable way.
* The `Button` component accepts an `autoFocus` prop to attempt to focus on render.
* The `Checkbox` component accepts an `autoFocus` prop to attempt to focus on render.

### 💥 Breaking Changes

* `StoreCountLabel` has been moved from `/desktop/cmp/store` to the cross-platform package
  `/cmp/store`. Its `gridModel` prop has also been removed - usages with grids should likely switch
  to the new `GridCountLabel` component, noted above and imported from `/cmp/grid`.
* The API for `ClipboardButton` and `ClipboardMenuItem` has been simplified, and made implementation
  independent. Specify a single `getCopyText` function rather than the `clipboardSpec`.
  (`clipboardSpec` is an artifact from the removed `clipboard` library).
* The `XH.prompt()` and `XH.message()` input config has been updated to work as documented, with any
  initial/default value for the input sourced from `input.initialValue`. Was previously sourced from
  `input.value` (#1298).
* ChartModel `config` has been deprecated. Please use `highchartsConfig` instead.

### 🐞 Bug Fixes

* The `Select.selectOnFocus` prop is now respected when used in tandem with `enableCreate` and/or
  `queryFn` props.
* `DateInput` popup _will_ now close when input is blurred but will _not_ immediately close when
  `enableTextInput` is `false` and a month or year is clicked (#1293).
* Buttons within a grid `actionCol` now render properly in compact mode, without clipping/overflow.

### ⚙️ Technical

* `AgGridModel` will now throw an exception if any of its methods which depend on ag-Grid state are
  called before the grid has been fully initialized (ag-Grid onGridReady event has fired).
  Applications can check the new `isReady` property on `AgGridModel` before calling such methods
  to️️ verify the grid is fully initialized.

### 📚 Libraries

* @blueprintjs/core `3.17 -> 3.18`
* @blueprintjs/datetime `3.11 -> 3.12`
* @fortawesome/fontawesome `5.9 -> 5.10`
* ag-grid `21.0.1 -> 21.1.1`
* store2 `2.7 -> 2.8`
* The `clipboard` library has been replaced with the simpler `clipboard-copy` library.

[Commit Log](https://github.com/xh/hoist-react/compare/v25.2.0...v26.0.1)

## v25.2.0 - 2019-07-25

### 🎁 New Features

* `RecordAction` supports a new `secondaryText` property. When used for a Grid context menu item,
  this text appears on the right side of the menu item, usually used for displaying the shortcut key
  associated with an action.

### 🐞 Bug Fixes

* Fixed issue with loopy behavior when using `Select.selectOnFocus` and changing focus
  simultaneously with keyboard and mouse.

[Commit Log](https://github.com/xh/hoist-react/compare/v25.1.0...v25.2.0)

## v25.1.0 - 2019-07-23

### 🎁 New Features

* `JsonInput` includes buttons for toggling showing in a full-screen dialog window. Also added a
  convenience button to auto-format `JsonInput's` content.
* `DateInput` supports a new `enableTextInput` prop. When this property is set to false, `DateInput`
  will be entirely driven by the provided date picker. Additionally, `DateInput` styles have been
  improved for its various modes to more clearly convey its functionality.
* `ExportButton` will auto-disable itself if bound to an empty `GridModel`. This helper button will
  now also throw a console warning (to alert the developer) if `gridModel.enableExport != true`.

### ⚙️ Technical

* Classes decorated with `@LoadSupport` will now throw an exception out of their provided
  `loadAsync()` method if called with a parameter that's not a plain object (i.e. param is clearly
  not a `LoadSpec`). Note this might be a breaking change, in so far as it introduces additional
  validation around this pre-existing API requirement.
* Requirements for the `colorSpec` option passed to Hoist number formatters have been relaxed to
  allow partial definitions such that, for example, only negative values may receive the CSS class
  specified, without having to account for positive value styling.

### 🐞 Bug Fixes

* `RestFormModel` now submits dirty fields only when editing a record, as intended (#1245).
* `FormField` will no longer override the disabled prop of its child input if true (#1262).

### 📚 Libraries

* mobx `5.11 -> 5.13`
* Misc. patch-level updates

[Commit Log](https://github.com/xh/hoist-react/compare/v25.0.0...v25.1.0)

## v25.0.0 - 2019-07-16

### 🎁 New Features

* `Column` accepts a new `comparator` callback to customize how column cell values are sorted by the
  grid.
* Added `XH.prompt()` to show a simple message popup with a built-in, configurable HoistInput. When
  submitted by the user, its callback or resolved promise will include the input's value.
* `Select` accepts a new `selectOnFocus` prop. The behaviour is analogous to the `selectOnFocus`
  prop already in `TextInput`, `TextArea` and `NumberInput`.

### 💥 Breaking Changes

* The `fmtPercent` and `percentRenderer` methods will now multiply provided value by 100. This is
  consistent with the behavior of Excel's percentage formatting and matches the expectations of
  `ExportFormat.PCT`. Columns that were previously using `exportValue: v => v/100` as a workaround
  to the previous renderer behavior should remove this line of code.
* `DimensionChooserModel`'s `historyPreference` config has been renamed `preference`. It now
  supports saving both value and history to the same preference (existing history preferences will
  be handled).

[Commit Log](https://github.com/xh/hoist-react/compare/v24.2.0...v25.0.0)

## v24.2.0 - 2019-07-08

### 🎁 New Features

* `GridModel` accepts a new `colDefaults` configuration. Defaults provided via this object will be
  merged (deeply) into all column configs as they are instantiated.
* New `Panel.compactHeader` and `DockContainer.compactHeaders` props added to enable more compact
  and space efficient styling for headers in these components.
    * ⚠️ Note that as part of this change, internal panel header CSS class names changed slightly -
      apps that were targeting these internal selectors would need to adjust. See
      desktop/cmp/panel/impl/PanelHeader.scss for the relevant updates.
* A new `exportOptions.columns` option on `GridModel` replaces `exportOptions.includeHiddenCols`.
  The updated and more flexible config supports special strings 'VISIBLE' (default), 'ALL', and/or a
  list of specific colIds to include in an export.
    * To avoid immediate breaking changes, GridModel will log a warning on any remaining usages of
      `includeHiddenCols` but auto-set to `columns: 'ALL'` to maintain the same behavior.
* Added new preference `xhShowVersionBar` to allow more fine-grained control of when the Hoist
  version bar is showing. It defaults to `auto`, preserving the current behavior of always showing
  the footer to Hoist Admins while including it for non-admins *only* in non-production
  environments. The pref can alternatively be set to 'always' or 'never' on a per-user basis.

### 📚 Libraries

* @blueprintjs/core `3.16 -> 3.17`
* @blueprintjs/datetime `3.10 -> 3.11`
* mobx `5.10 -> 5.11`
* react-transition-group `2.8 -> 4.2`

[Commit Log](https://github.com/xh/hoist-react/compare/v24.1.1...v24.2.0)

## v24.1.1 - 2019-07-01

### 🐞 Bug Fixes

* Mobile column chooser internal layout/sizing fixed when used in certain secure mobile browsers.

[Commit Log](https://github.com/xh/hoist-react/compare/v24.1.0...v24.1.1)

## v24.1.0 - 2019-07-01

### 🎁 New Features

* `DateInput.enableClear` prop added to support built-in button to null-out a date input's value.

### 🐞 Bug Fixes

* The `Select` component now properly shows all options when the pick-list is re-shown after a
  change without first blurring the control. (Previously this interaction edge case would only show
  the option matching the current input value.) #1198
* Mobile mask component `onClick` callback prop restored - required to dismiss mobile menus when not
  tapping a menu option.
* When checking for a possible expired session within `XH.handleException()`, prompt for app login
  only for Ajax requests made to relative URLs (not e.g. remote APIs accessed via CORS). #1189

### ✨ Style

* Panel splitter collapse button more visible in dark theme. CSS vars to customize further fixed.
* The mobile app menu button has been moved to the right side of the top appBar, consistent with its
  placement in desktop apps.

### 📚 Libraries

* @blueprintjs/core `3.15 -> 3.16`
* @blueprintjs/datetime `3.9 -> 3.10`
* codemirror `5.47 -> 5.48`
* mobx `6.0 -> 6.1`

[Commit Log](https://github.com/xh/hoist-react/compare/v24.0.0...v24.1.0)

## v24.0.0 - 2019-06-24

### 🎁 New Features

#### Data

* A `StoreFilter` object has been introduced to the data API. This allows `Store` and
  `StoreFilterField` to support the ability to conditionally include all children when filtering
  hierarchical data stores, and could support additional filtering customizations in the future.
* `Store` now provides a `summaryRecord` property which can be used to expose aggregated data for
  the data it contains. The raw data for this record can be provided to `loadData()` and
  `updateData()` either via an explicit argument to these methods, or as the root node of the raw
  data provided (see `Store.loadRootAsSummary`).
* The `StoreFilterField` component accepts new optional `model` and `bind` props to allow control of
  its text value from an external model's observable.
* `pwd` is now a new supported type of `Field` in the `@xh/hoist/core/data` package.

#### Grid

* `GridModel` now supports a `showSummary` config which can be used to display its store's
  summaryRecord (see above) as either a pinned top or bottom row.
* `GridModel` also adds a `enableColumnPinning` config to enable/disable user-driven pinning. On
  desktop, if enabled, users can pin columns by dragging them to the left or right edges of the grid
  (the default ag-Grid gesture). Column pinned state is now also captured and maintained by the
  overall grid state system.
* The desktop column chooser now options in a non-modal popover when triggered from the standard
  `ColChooserButton` component. This offers a quicker and less disruptive alternative to the modal
  dialog (which is still used when launched from the grid context menu). In this popover mode,
  updates to columns are immediately reflected in the underlying grid.
* The mobile `ColChooser` has been improved significantly. It now renders displayed and available
  columns as two lists, allowing drag and drop between to update the visibility and ordering. It
  also provides an easy option to toggle pinning the first column.
* `DimensionChooser` now supports an optional empty / ungrouped configuration with a value of `[]`.
  See `DimensionChooserModel.enableClear` and `DimensionChooser.emptyText`.

#### Other Features

* Core `AutoRefreshService` added to trigger an app-wide data refresh on a configurable interval, if
  so enabled via a combination of soft-config and user preference. Auto-refresh relies on the use of
  the root `RefreshContextModel` and model-level `LoadSupport`.
* A new `LoadingIndicator` component is available as a more minimal / unobtrusive alternative to a
  modal mask. Typically configured via a new `Panel.loadingIndicator` prop, the indicator can be
  bound to a `PendingTaskModel` and will automatically show/hide a spinner and/or custom message in
  an overlay docked to the corner of the parent Panel.
* `DateInput` adds support for new `enablePicker` and `showPickerOnFocus` props, offering greater
  control over when the calendar picker is shown. The new default behaviour is to not show the
  picker on focus, instead showing it via a built-in button.
* Transitions have been disabled by default on desktop Dialog and Popover components (both are from
  the Blueprint library) and on the Hoist Mask component. This should result in a snappier user
  experience, especially when working on remote / virtual workstations. Any in-app customizations to
  disable or remove transitions can now be removed in favor of this toolkit-wide change.
* Added new `@bindable.ref` variant of the `@bindable` decorator.

### 💥 Breaking Changes

* Apps that defined and initialized their own `AutoRefreshService` service or functionality should
  leverage the new Hoist service if possible. Apps with a pre-existing custom service of the same
  name must either remove in favor of the new service or - if they have special requirements not
  covered by the Hoist implementation - rename their own service to avoid a naming conflict.
* The `StoreFilterField.onFilterChange` callback will now be passed a `StoreFilter`, rather than a
  function.
* `DateInput` now has a calendar button on the right side of the input which is 22 pixels square.
  Applications explicitly setting width or height on this component should ensure that they are
  providing enough space for it to display its contents without clipping.

### 🐞 Bug Fixes

* Performance for bulk grid selections has been greatly improved (#1157)
* Toolbars now specify a minimum height (or width when vertical) to avoid shrinking unexpectedly
  when they contain only labels or are entirely empty (but still desired to e.g. align UIs across
  multiple panels). Customize if needed via the new `--xh-tbar-min-size` CSS var.
* All Hoist Components that accept a `model` prop now have that properly documented in their
  prop-types.
* Admin Log Viewer no longer reverses its lines when not in tail mode.

### ⚙️ Technical

* The `AppSpec` config passed to `XH.renderApp()` now supports a `clientAppCode` value to compliment
  the existing `clientAppName`. Both values are now optional and defaulted from the project-wide
  `appCode` and `appName` values set via the project's Webpack config. (Note that `clientAppCode` is
  referenced by the new `AutoRefreshService` to support configurable auto-refresh intervals on a
  per-app basis.)

### 📚 Libraries

* ag-grid `20.0 -> 21.0`
* react-select `2.4 -> 3.0`
* mobx-react `5.4 -> 6.0.3`
* font-awesome `5.8 -> 5.9`
* react-beautiful-dnd `10.1.1 -> 11.0.4`

[Commit Log](https://github.com/xh/hoist-react/compare/v23.0.0...v24.0.0)

## v23.0.0 - 2019-05-30

### 🎁 New Features

* `GridModel` now accepts a config of `cellBorders`, similar to `rowBorders`
* `Panel.tbar` and `Panel.bbar` props now accept an array of Elements and will auto-generate a
  `Toolbar` to contain them, avoiding the need for the extra import of `toolbar()`.
* New functions `withDebug` and `withShortDebug` have been added to provide a terse syntax for
  adding debug messages that track the execution of specific blocks of code.
* `XH.toast()` now supports an optional `containerRef` argument that can be used for anchoring a
  toast within another component (desktop only). Can be used to display more targeted toasts within
  the relevant section of an application UI, as opposed to the edge of the screen.
* `ButtonGroupInput` accepts a new `enableClear` prop that allows the active / depressed button to
  be unselected by pressing it again - this sets the value of the input as a whole to `null`.
* Hoist Admins now always see the VersionBar in the footer.
* `Promise.track` now accepts an optional `omit` config that indicates when no tracking will be
  performed.
* `fmtNumber` now accepts an optional `prefix` config that prepends immediately before the number,
  but after the sign (`+`, `-`).
* New utility methods `forEachAsync()` and `whileAsync()` have been added to allow non-blocking
  execution of time-consuming loops.

### 💥 Breaking Changes

* The `AppOption.refreshRequired` config has been renamed to `reloadRequired` to better match the
  `XH.reloadApp()` method called to reload the entire app in the browser. Any options defined by an
  app that require it to be fully reloaded should have this renamed config set to `true`.
* The options dialog will now automatically trigger an app-wide data _refresh_ via
  `XH.refreshAppAsync()` if options have changed that don't require a _reload_.
* The `EventSupport` mixin has been removed. There are no known uses of it and it is in conflict
  with the overall reactive structure of the hoist-react API. If your app listens to the
  `appStateChanged`, `prefChange` or `prefsPushed` events you will need to adjust accordingly.

### 🐞 Bug Fixes

* `Select` will now let the user edit existing text in conditions where it is expected to be
  editable. #880
* The Admin "Config Differ" tool has been updated to reflect changes to `Record` made in v22. It is
  once again able to apply remote config values.
* A `Panel` with configs `resizable: true, collapsible: false` now renders with a splitter.
* A `Panel` with no `icon`, `title`, or `headerItems` will not render a blank header.
* `FileChooser.enableMulti` now behaves as one might expect -- true to allow multiple files in a
  single upload. Previous behavior (the ability to add multiple files to dropzone) is now controlled
  by `enableAddMulti`.

[Commit Log](https://github.com/xh/hoist-react/compare/v22.0.0...v23.0.0)

## v22.0.0 - 2019-04-29

### 🎁 New Features

* A new `DockContainer` component provides a user-friendly way to render multiple child components
  "docked" to its bottom edge. Each child view is rendered with a configurable header and controls
  to allow the user to expand it, collapse it, or optionally "pop it out" into a modal dialog.
* A new `AgGrid` component provides a much lighter Hoist wrapper around ag-Grid while maintaining
  consistent styling and layout support. This allows apps to use any features supported by ag-Grid
  without conflicting with functionality added by the core Hoist `Grid`.
    * Note that this lighter wrapper lacks a number of core Hoist features and integrations,
      including store support, grid state, enhanced column and renderer APIs, absolute value
      sorting, and more.
    * An associated `AgGridModel` provides access to to the ag-Grid APIs, minimal styling configs,
      and several utility methods for managing Grid state.
* Added `GridModel.groupSortFn` config to support custom group sorting (replaces any use of
  `agOptions.defaultGroupSortComparator`).
* The `Column.cellClass` and `Column.headerClass` configs now accept functions to dynamically
  generate custom classes based on the Record and/or Column being rendered.
* The `Record` object now provides an additional getter `Record.allChildren` to return all children
  of the record, irrespective of the current filter in place on the record's store. This supplements
  the existing `Record.children` getter, which returns only the children meeting the filter.

### 💥 Breaking Changes

* The class `LocalStore` has been renamed `Store`, and is now the main implementation and base class
  for Store Data. The extraneous abstract superclass `BaseStore` has been removed.
* `Store.dataLastUpdated` had been renamed `Store.lastUpdated` on the new class and is now a simple
  timestamp (ms) rather than a Javascript Date object.
* The constructor argument `Store.processRawData` now expects a function that *returns* a modified
  object with the necessary edits. This allows implementations to safely *clone* the raw data rather
  than mutating it.
* The method `Store.removeRecord` has been replaced with the method `Store.removeRecords`. This will
  facilitate efficient bulk deletes.

### ⚙️ Technical

* `Grid` now performs an important performance workaround when loading a new dataset that would
  result in the removal of a significant amount of existing records/rows. The underlying ag-Grid
  component has a serious bottleneck here (acknowledged as AG-2879 in their bug tracker). The Hoist
  grid wrapper will now detect when this is likely and proactively clear all data using a different
  API call before loading the new dataset.
* The implementations `Store`, `RecordSet`, and `Record` have been updated to more efficiently
  re-use existing record references when loading, updating, or filtering data in a store. This keeps
  the Record objects within a store as stable as possible, and allows additional optimizations by
  ag-Grid and its `deltaRowDataMode`.
* When loading raw data into store `Record`s, Hoist will now perform additional conversions based on
  the declared `Field.type`. The unused `Field.nullable` has been removed.
* `LocalStorageService` now uses both the `appCode` and current username for its namespace key,
  ensuring that e.g. local prefs/grid state are not overwritten across multiple app users on one OS
  profile, or when admin impersonation is active. The service will automatically perform a one-time
  migration of existing local state from the old namespace to the new. #674
* `elem` no longer skips `null` children in its calls to `React.createElement()`. These children may
  play the role of placeholders when using conditional rendering, and skipping them was causing
  React to trigger extra re-renders. This change further simplifies Hoist's element factory and
  removes an unnecessary divergence with the behavior of JSX.

### 🐞 Bug Fixes

* `Grid` exports retain sorting, including support for absolute value sorting. #1068
* Ensure `FormField`s are keyed with their model ID, so that React can properly account for dynamic
  changes to fields within a form. #1031
* Prompt for app refresh in (rare) case of mismatch between client and server-side session user.
  (This can happen during impersonation and is defended against in server-side code.) #675

[Commit Log](https://github.com/xh/hoist-react/compare/v21.0.2...v22.0.0)

## v21.0.2 - 2019-04-05

### 📚 Libraries

* Rollback ag-Grid to v20.0.0 after running into new performance issues with large datasets and
  `deltaRowDataMode`. Updates to tree filtering logic, also related to grid performance issues with
  filtered tree results returning much larger record counts.

## v21.0.0 - 2019-04-04

### 🎁 New Features

* `FetchService` fetch methods now accept a plain object as the `headers` argument. These headers
  will be merged with the default headers provided by FetchService.
* An app can also now specify default headers to be sent with every fetch request via
  `XH.fetchService.setDefaultHeaders()`. You can pass either a plain object, or a closure which
  returns one.
* `Grid` supports a new `onGridReady` prop, allowing apps to hook into the ag-Grid event callback
  without inadvertently short-circuiting the Grid's own internal handler.

### 💥 Breaking Changes

* The shortcut getter `FormModel.isNotValid` was deemed confusing and has been removed from the API.
  In most cases applications should use `!FormModel.isValid` instead; this expression will return
  `false` for the `Unknown` as well as the `NotValid` state. Applications that wish to explicitly
  test for the `NotValid` state should use the `validationState` getter.
* Multiple HoistInputs have changed their `onKeyPress` props to `onKeyDown`, including TextInput,
  NumberInput, TextArea & SearchInput. The `onKeyPress` event has been deprecated in general and has
  limitations on which keys will trigger the event to fire (i.e. it would not fire on an arrow
  keypress).
* FetchService's fetch methods no longer support `contentType` parameter. Instead, specify a custom
  content-type by setting a 'Content-Type' header using the `headers` parameter.
* FetchService's fetch methods no longer support `acceptJson` parameter. Instead, pass an {"Accept":
  "application/json"} header using the `headers` parameter.

### ✨ Style

* Black point + grid colors adjusted in dark theme to better blend with overall blue-gray tint.
* Mobile styles have been adjusted to increase the default font size and grid row height, in
  addition to a number of other smaller visual adjustments.

### 🐞 Bug Fixes

* Avoid throwing React error due to tab / routing interactions. Tab / routing / state support
  generally improved. (#1052)
* `GridModel.selectFirst()` improved to reliably select first visible record even when one or more
  groupBy levels active. (#1058)

### 📚 Libraries

* ag-Grid `~20.1 -> ~20.2` (fixes ag-grid sorting bug with treeMode)
* @blueprint/core `3.14 -> 3.15`
* @blueprint/datetime `3.7 -> 3.8`
* react-dropzone `10.0 -> 10.1`
* react-transition-group `2.6 -> 2.8`

[Commit Log](https://github.com/xh/hoist-react/compare/v20.2.1...v21.0.0)

## v20.2.1 - 2019-03-28

* Minor tweaks to grid styles - CSS var for pinned column borders, drop left/right padding on
  center-aligned grid cells.

[Commit Log](https://github.com/xh/hoist-react/compare/v20.2.0...v20.2.1)

## v20.2.0 - 2019-03-27

### 🎁 New Features

* `GridModel` exposes three new configs - `rowBorders`, `stripeRows`, and `showCellFocus` - to
  provide additional control over grid styling. The former `Grid` prop `showHover` has been
  converted to a `GridModel` config for symmetry with these other flags and more efficient
  re-rendering. Note that some grid-related CSS classes have also been modified to better conform to
  the BEM approach used elsewhere - this could be a breaking change for apps that keyed off of
  certain Hoist grid styles (not expected to be a common case).
* `Select` adds a `queryBuffer` prop to avoid over-eager calls to an async `queryFn`. This buffer is
  defaulted to 300ms to provide some out-of-the-box debouncing of keyboard input when an async query
  is provided. A longer value might be appropriate for slow / intensive queries to a remote API.

### 🐞 Bug Fixes

* A small `FormField.labelWidth` config value will now be respected, even if it is less than the
  default minWidth of 80px.
* Unnecessary re-renders of inactive tab panels now avoided.
* `Grid`'s filter will now be consistently applied to all tree grid records. Previously, the filter
  skipped deeply nested records under specific conditions.
* `Timer` no longer requires its `runFn` to be a promise, as it briefly (and unintentionally) did.
* Suppressed default browser resize handles on `textarea`.

[Commit Log](https://github.com/xh/hoist-react/compare/v20.1.1...v20.2.0)

## v20.1.1 - 2019-03-27

### 🐞 Bug Fixes

* Fix form field reset so that it will call computeValidationAsync even if revalidation is not
  triggered because the field's value did not change when reset.

[Commit Log](https://github.com/xh/hoist-react/compare/v20.1.0...v20.1.1)

## v20.1.0 - 2019-03-14

### 🎁 New Features

* Standard app options panel now includes a "Restore Defaults" button to clear all user preferences
  as well as any custom grid state, resetting the app to its default state for that user.

### 🐞 Bug Fixes

* Removed a delay from `HoistInput` blur handling, ensuring `noteBlurred()` is called as soon as the
  element loses focus. This should remove a class of bugs related to input values not flushing into
  their models quickly enough when `commitOnChange: false` and the user moves directly from an input
  to e.g. clicking a submit button. #1023
* Fix to Admin ConfigDiffer tool (missing decorator).

### ⚙️ Technical

* The `GridModel.store` config now accepts a plain object and will internally create a `LocalStore`.
  This store config can also be partially specified or even omitted entirely. GridModel will ensure
  that the store is auto-configured with all fields in configured grid columns, reducing the need
  for app code boilerplate (re)enumerating field names.
* `Timer` class reworked to allow its interval to be adjusted dynamically via `setInterval()`,
  without requiring the Timer to be re-created.

[Commit Log](https://github.com/xh/hoist-react/compare/v20.0.1...v20.1.0)

## v20.0.1 - 2019-03-08

### 🐞 Bug Fixes

* Ensure `RestStore` processes records in a standard way following a save/add operation (#1010).

[Commit Log](https://github.com/xh/hoist-react/compare/v20.0.0...v20.0.1)

## v20.0.0 - 2019-03-06

### 💥 Breaking Changes

* The `@LoadSupport` decorator has been substantially reworked and enhanced from its initial release
  in v19. It is no longer needed on the HoistComponent, but rather should be put directly on the
  owned HoistModel implementing the loading. IMPORTANT NOTE: all models should implement
  `doLoadAsync` rather than `loadAsync`. Please see `LoadSupport` for more information on this
  important change.
* `TabContainer` and `TabContainerModel` are now cross-platform. Apps should update their code to
  import both from `@xh/hoist/cmp/tab`.
* `TabContainer.switcherPosition` has been moved to `TabContainerModel`. Please note that changes to
  `switcherPosition` are not supported on mobile, where the switcher will always appear beneath the
  container.
* The `Label` component from `@xh/hoist/desktop/cmp/input` has been removed. Applications should
  consider using the basic html `label` element instead (or a `FormField` if applicable).
* The `LeftRightChooserModel` constructor no longer accepts a `leftSortBy` and `rightSortBy`
  property. The implementation of these properties was generally broken. Use `leftSorted` and
  `rightSorted` instead.

#### Mobile

* Mobile `Page` has changed - `Pages` are now wrappers around `Panels` that are designed to be used
  with a `NavigationModel` or `TabContainer`. `Page` accepts the same props as `Panel`, meaning uses
  of `loadModel` should be replaced with `mask`.
* The mobile `AppBar` title is static and defaults to the app name. If you want to display page
  titles, it is recommended to use the `title` prop on the `Page`.

### 🎁 New Features

* Enhancements to Model and Component data loading via `@LoadSupport` provides a stronger set of
  conventions and better support for distinguishing between initial loads / auto/background
  refreshes / user- driven refreshes. It also provides new patterns for ensuring application
  Services are refreshed as part of a reworked global refresh cycle.
* RestGridModel supports a new `cloneAction` to take an existing record and open the editor form in
  "add mode" with all editable fields pre-populated from the source record. The action calls
  `prepareCloneFn`, if defined on the RestGridModel, to perform any transform operations before
  rendering the form.
* Tabs in `TabContainerModel` now support an `icon` property on the desktop.
* Charts take a new optional `aspectRatio` prop.
* Added new `Column.headerTooltip` config.
* Added new method `markManaged` on `ManagedSupport`.
* Added new function decorator `debounced`.
* Added new function `applyMixin` providing support for structured creation of class decorators
  (mixins).

#### Mobile

* Column chooser support available for mobile Grids. Users can check/uncheck columns to add/remove
  them from a configurable grid and reorder the columns in the list via drag and drop. Pair
  `GridModel.enableColChooser` with a mobile `colChooserButton` to allow use.
* Added `DialogPage` to the mobile toolkit. These floating pages do not participate in navigation or
  routing, and are used for showing fullscreen views outside of the Navigator / TabContainer
  context.
* Added `Panel` to the mobile toolkit, which offers a header element with standardized styling,
  title, and icon, as well as support for top and bottom toolbars.
* The mobile `AppBar` has been updated to more closely match the desktop `AppBar`, adding `icon`,
  `leftItems`, `hideAppMenuButton` and `appMenuButtonProps` props.
* Added routing support to mobile.

### 🐞 Bug Fixes

* The HighCharts wrapper component properly resizes its chart.
* Mobile dimension chooser button properly handles overflow for longer labels.
* Sizing fixes for multi-line inputs such as textArea and jsonInput.
* NumberInput calls a `onKeyPress` prop if given.
* Layout fixes on several admin panels and detail popups.

### 📚 Libraries

* @blueprintjs/core `3.13 -> 3.14`
* @xh/hoist-dev-utils `3.5 -> 3.6`
* ag-Grid `~20.0 -> ~20.1`
* react-dropzone `~8.0 -> ~9.0`
* react-select `~2.3 -> ~2.4`
* router5 `~6.6 -> ~7.0`
* react `~16.7 -> ~16.8`

[Commit Log](https://github.com/xh/hoist-react/compare/v19.0.1...v20.0.0)

## v19.0.1 - 2019-02-12

### 🐞 Bug Fixes

* Additional updates and simplifications to `FormField` sizing of child `HoistInput` elements, for
  more reliable sizing and spacing filling behavior.

[Commit Log](https://github.com/xh/hoist-react/compare/v19.0.0...v19.0.1)

## v19.0.0 - 2019-02-08

### 🎁 New Features

* Added a new architecture for signaling the need to load / refresh new data across either the
  entire app or a section of the component hierarchy. This new system relies on React context to
  minimizes the need for explicit application wiring, and improves support for auto-refresh. See
  newly added decorator `@LoadSupport` and classes/components `RefreshContext`,
  `RefreshContextModel`, and `RefreshContextView` for more info.
* `TabContainerModel` and `TabModel` now support `refreshMode` and `renderMode` configs to allow
  better control over how inactive tabs are mounted/unmounted and how tabs handle refresh requests
  when hidden or (re)activated.
* Apps can implement `getAppOptions()` in their `AppModel` class to specify a set of app-wide
  options that should be editable via a new built-in Options dialog. This system includes built-in
  support for reading/writing options to preferences, or getting/setting their values via custom
  handlers. The toolkit handles the rendering of the dialog.
* Standard top-level app buttons - for actions such as launching the new Options dialog, switching
  themes, launching the admin client, and logging out - have been moved into a new menu accessible
  from the top-right corner of the app, leaving more space for app-specific controls in the AppBar.
* `RecordGridModel` now supports an enhanced `editors` configuration that exposes the full set of
  validation and display support from the Forms package.
* `HoistInput` sizing is now consistently implemented using `LayoutSupport`. All sizable
  `HoistInputs` now have default `width` to ensure a standard display out of the box. `JsonInput`
  and `TextArea` also have default `height`. These defaults can be overridden by declaring explicit
  `width` and `height` values, or unset by setting the prop to `null`.
* `HoistInputs` within `FormFields` will be automatically sized to fill the available space in the
  `FormField`. In these cases, it is advised to either give the `FormField` an explicit size or
  render it in a flex layout.

### 💥 Breaking Changes

* ag-Grid has been updated to v20.0.0. Most apps shouldn't require any changes - however, if you are
  using `agOptions` to set sorting, filtering or resizing properties, these may need to change:

  For the `Grid`, `agOptions.enableColResize`, `agOptions.enableSorting`
  and `agOptions.enableFilter`
  have been removed. You can replicate their effects by using `agOptions.defaultColDef`. For
  `Columns`, `suppressFilter` has been removed, an should be replaced with `filter: false`.

* `HoistAppModel.requestRefresh` and `TabContainerModel.requestRefresh` have been removed.
  Applications should use the new Refresh architecture described above instead.
* `tabRefreshMode` on TabContainer has been renamed `renderMode`.
* `TabModel.reloadOnShow` has been removed. Set the `refreshMode` property on TabContainerModel or
  TabModel to `TabRefreshMode.ON_SHOW_ALWAYS` instead.
* The mobile APIs for `TabContainerModel`, `TabModel`, and `RefreshButton` have been rewritten to
  more closely mirror the desktop API.
* The API for `RecordGridModel` editors has changed -- `type` is no longer supported. Use
  `fieldModel` and `formField` instead.
* `LocalStore.loadRawData` requires that all records presented to store have unique IDs specified.
  See `LocalStore.idSpec` for more information.

### 🐞 Bug Fixes

* SwitchInput and RadioInput now properly highlight validation errors in `minimal` mode.

### 📚 Libraries

* @blueprintjs/core `3.12 -> 3.13`
* ag-Grid `~19.1.4 -> ~20.0.0`

[Commit Log](https://github.com/xh/hoist-react/compare/v18.1.2...v19.0.0)

## v18.1.2 - 2019-01-30

### 🐞 Bug Fixes

* Grid integrations relying on column visibility (namely export, storeFilterField) now correctly
  consult updated column state from GridModel. #935
* Ensure `FieldModel.initialValue` is observable to ensure that computed dirty state (and any other
  derivations) are updated if it changes. #934
* Fixes to ensure Admin console log viewer more cleanly handles exceptions (e.g. attempting to
  auto-refresh on a log file that has been deleted).

[Commit Log](https://github.com/xh/hoist-react/compare/v18.1.1...v18.1.2)

## v18.1.1 - 2019-01-29

* Grid cell padding can be controlled via a new set of CSS vars and is reduced by default for grids
  in compact mode.
* The `addRecordAsync()` and `saveRecordAsync()` methods on `RestStore` return the updated record.

[Commit Log](https://github.com/xh/hoist-react/compare/v18.1.0...v18.1.1)

## v18.1.0 - 2019-01-28

### 🎁 New Features

* New `@managed` class field decorator can be used to mark a property as fully created/owned by its
  containing class (provided that class has installed the matching `@ManagedSupport` decorator).
    * The framework will automatically pass any `@managed` class members to `XH.safeDestroy()` on
      destroy/unmount to ensure their own `destroy()` lifecycle methods are called and any related
      resources are disposed of properly, notably MobX observables and reactions.
    * In practice, this should be used to decorate any properties on `HoistModel`, `HoistService`,
      or
      `HoistComponent` classes that hold a reference to a `HoistModel` created by that class. All of
      those core artifacts support the new decorator, `HoistModel` already provides a built-in
      `destroy()` method, and calling that method when an app is done with a Model is an important
      best practice that can now happen more reliably / easily.
* `FormModel.getData()` accepts a new single parameter `dirtyOnly` - pass true to get back only
  fields which have been modified.
* The mobile `Select` component indicates the current value with a ✅ in the drop-down list.
* Excel exports from tree grids now include the matching expand/collapse tree controls baked into
  generated Excel file.

### 🐞 Bug Fixes

* The `JsonInput` component now properly respects / indicates disabled state.

### 📚 Libraries

* Hoist-dev-utils `3.4.1 -> 3.5.0` - updated webpack and other build tool dependencies, as well as
  an improved eslint configuration.
* @blueprintjs/core `3.10 -> 3.12`
* @blueprintjs/datetime `3.5 -> 3.7`
* fontawesome `5.6 -> 5.7`
* mobx `5.8 -> 5.9`
* react-select `2.2 -> 2.3`
* Other patch updates

[Commit Log](https://github.com/xh/hoist-react/compare/v18.0.0...v18.1.0)

## v18.0.0 - 2019-01-15

### 🎁 New Features

* Form support has been substantially enhanced and restructured to provide both a cleaner API and
  new functionality:
    * `FormModel` and `FieldModel` are now concrete classes and provide the main entry point for
      specifying the contents of a form. The `Field` and `FieldSupport` decorators have been
      removed.
    * Fields and sub-forms may now be dynamically added to FormModel.
    * The validation state of a FormModel is now *immediately* available after construction and
      independent of the GUI. The triggering of the *display* of that state is now a separate
      process triggered by GUI actions such as blur.
    * `FormField` has been substantially reworked to support a read-only display and inherit common
      property settings from its containing `Form`.
    * `HoistInput` has been moved into the `input` package to clarify that these are lower level
      controls and independent of the Forms package.

* `RestGrid` now supports a `mask` prop. RestGrid loading is now masked by default.
* `Chart` component now supports a built-in zoom out gesture: click and drag from right-to-left on
  charts with x-axis zooming.
* `Select` now supports an `enableClear` prop to control the presence of an optional inline clear
  button.
* `Grid` components take `onCellClicked` and `onCellDoubleClicked` event handlers.
* A new desktop `FileChooser` wraps a preconfigured react-dropzone component to allow users to
  easily select files for upload or other client-side processing.

### 💥 Breaking Changes

* Major changes to Form (see above). `HoistInput` imports will also need to be adjusted to move from
  `form` to `input`.
* The name of the HoistInput `field` prop has been changed to `bind`. This change distinguishes the
  lower-level input package more clearly from the higher-level form package which uses it. It also
  more clearly relates the property to the associated `@bindable` annotation for models.
* A `Select` input with `enableMulti = true` will by default no longer show an inline x to clear the
  input value. Use the `enableClear` prop to re-enable.
* Column definitions are exported from the `grid` package. To ensure backwards compatibility,
  replace imports from `@xh/hoist/desktop/columns` with `@xh/hoist/desktop/cmp/grid`.

### 📚 Libraries

* React `~16.6.0 -> ~16.7.0`
* Patch version updates to multiple other dependencies.

[Commit Log](https://github.com/xh/hoist-react/compare/v17.0.0...v18.0.0)

## v17.0.0 - 2018-12-21

### 💥 Breaking Changes

* The implementation of the `model` property on `HoistComponent` has been substantially enhanced:
    * "Local" Models should now be specified on the Component class declaration by simply setting
      the
      `model` property, rather than the confusing `localModel` property.
    * HoistComponent now supports a static `modelClass` class property. If set, this property will
      allow a HoistComponent to auto-create a model internally when presented with a plain
      javascript object as its `model` prop. This is especially useful in cases like `Panel`
      and `TabContainer`, where apps often need to specify a model but do not require a reference to
      the model. Those usages can now skip importing and instantiating an instance of the
      component's model class themselves.
    * Hoist will now throw an Exception if an application attempts to changes the model on an
      existing HoistComponent instance or presents the wrong type of model to a HoistComponent where
      `modelClass` has been specified.

* `PanelSizingModel` has been renamed `PanelModel`. The class now also has the following new
  optional properties, all of which are `true` by default:
    * `showSplitter` - controls visibility of the splitter bar on the outside edge of the component.
    * `showSplitterCollapseButton` - controls visibility of the collapse button on the splitter bar.
    * `showHeaderCollapseButton` - controls visibility of a (new) collapse button in the header.

* The API methods for exporting grid data have changed and gained new features:
    * Grids must opt-in to export with the `GridModel.enableExport` config.
    * Exporting a `GridModel` is handled by the new `GridExportService`, which takes a collection of
      `exportOptions`. See `GridExportService.exportAsync` for available `exportOptions`.
    * All export entry points (`GridModel.exportAsync()`, `ExportButton` and the export context menu
      items) support `exportOptions`. Additionally, `GridModel` can be configured with default
      `exportOptions` in its config.

* The `buttonPosition` prop on `NumberInput` has been removed due to problems with the underlying
  implementation. Support for incrementing buttons on NumberInputs will be re-considered for future
  versions of Hoist.

### 🎁 New Features

* `TextInput` on desktop now supports an `enableClear` property to allow easy addition of a clear
  button at the right edge of the component.
* `TabContainer` enhancements:
    * An `omit` property can now be passed in the tab configs passed to the `TabContainerModel`
      constructor to conditionally exclude a tab from the container
    * Each `TabModel` can now be retrieved by id via the new `getTabById` method on
      `TabContainerModel`.
    * `TabModel.title` can now be changed at runtime.
    * `TabModel` now supports the following properties, which can be changed at runtime or set via
      the config:
        * `disabled` - applies a disabled style in the switcher and blocks navigation to the tab via
          user click, routing, or the API.
        * `excludeFromSwitcher` - removes the tab from the switcher, but the tab can still be
          navigated to programmatically or via routing.
* `MultiFieldRenderer` `multiFieldConfig` now supports a `delimiter` property to separate
  consecutive SubFields.
* `MultiFieldRenderer` SubFields now support a `position` property, to allow rendering in either the
  top or bottom row.
* `StoreCountLabel` now supports a new 'includeChildren' prop to control whether or not children
  records are included in the count. By default this is `false`.
* `Checkbox` now supports a `displayUnsetState` prop which may be used to display a visually
  distinct state for null values.
* `Select` now renders with a checkbox next to the selected item in its dropdown menu, instead of
  relying on highlighting. A new `hideSelectedOptionCheck` prop is available to disable.
* `RestGridModel` supports a `readonly` property.
* `DimensionChooser`, various `HoistInput` components, `Toolbar` and `ToolbarSeparator` have been
  added to the mobile component library.
* Additional environment enums for UAT and BCP, added to Hoist Core 5.4.0, are supported in the
  application footer.

### 🐞 Bug Fixes

* `NumberInput` will no longer immediately convert its shorthand value (e.g. "3m") into numeric form
  while the user remains focused on the input.
* Grid `actionCol` columns no longer render Button components for each action, relying instead on
  plain HTML / CSS markup for a significant performance improvement when there are many rows and/or
  actions per row.
* Grid exports more reliably include the appropriate file extension.
* `Select` will prevent an `<esc>` keypress from bubbling up to parent components only when its menu
  is open. (In that case, the component assumes escape was pressed to close its menu and captures
  the keypress, otherwise it should leave it alone and let it e.g. close a parent popover).

[Commit Log](https://github.com/xh/hoist-react/compare/v16.0.1...v17.0.0)

## v16.0.1 - 2018-12-12

### 🐞 Bug Fixes

* Fix to FeedbackForm allowing attempted submission with an empty message.

[Commit Log](https://github.com/xh/hoist-react/compare/v16.0.0...v16.0.1)

## v16.0.0

### 🎁 New Features

* Support for ComboBoxes and Dropdowns have been improved dramatically, via a new `Select` component
  based on react-select.
* The ag-Grid based `Grid` and `GridModel` are now available on both mobile and desktop. We have
  also added new support for multi-row/multi-field columns via the new `multiFieldRenderer` renderer
  function.
* The app initialization lifecycle has been restructured so that no App classes are constructed
  until Hoist is fully initialized.
* `Column` now supports an optional `rowHeight` property.
* `Button` now defaults to 'minimal' mode, providing a much lighter-weight visual look-and-feel to
  HoistApps. `Button` also implements `@LayoutSupport`.
* Grouping state is now saved by the grid state support on `GridModel`.
* The Hoist `DimChooser` component has been ported to hoist-react.
* `fetchService` now supports an `autoAbortKey` in its fetch methods. This can be used to
  automatically cancel obsolete requests that have been superseded by more recent variants.
* Support for new `clickableLabel` property on `FormField`.
* `RestForm` now supports a read-only view.
* Hoist now supports automatic tracking of app/page load times.

### 💥 Breaking Changes

* The new location for the cross-platform grid component is `@xh/hoist/cmp/grid`. The `columns`
  package has also moved under a new sub-package in this location.
* Hoist top-level App Structure has changed in order to improve consistency of the Model-View
  conventions, to improve the accessibility of services, and to support the improvements in app
  initialization mentioned above:
    - `XH.renderApp` now takes a new `AppSpec` configuration.
    - `XH.app` is now `XH.appModel`.
    - All services are installed directly on `XH`.
    - `@HoistApp` is now `@HoistAppModel`
* `RecordAction` has been substantially refactored and improved. These are now typically immutable
  and may be shared.
    - `prepareFn` has been replaced with a `displayFn`.
    - `actionFn` and `displayFn` now take a single object as their parameter.
* The `hide` property on `Column` has been changed to `hidden`.
* The `ColChooserButton` has been moved from the incorrect location `@xh/hoist/cmp/grid` to
  `@xh/hoist/desktop/cmp/button`. This is a desktop-only component. Apps will have to adjust these
  imports.
* `withDefaultTrue` and `withDefaultFalse` in `@xh/hoist/utils/js` have been removed. Use
  `withDefault` instead.
* `CheckBox` has been renamed `Checkbox`

### ⚙️ Technical

* ag-Grid has been upgraded to v19.1
* mobx has been upgraded to v5.6
* React has been upgraded to v16.6
* Allow browsers with proper support for Proxy (e.g Edge) to access Hoist Applications.

### 🐞 Bug Fixes

* Extensive. See full change list below.

[Commit Log](https://github.com/xh/hoist-react/compare/v15.1.2...v16.0.0)

## v15.1.2

🛠 Hotfix release to MultiSelect to cap the maximum number of options rendered by the drop-down
list. Note, this component is being replaced in Hoist v16 by the react-select library.

[Commit Log](https://github.com/xh/hoist-react/compare/v15.1.1...v15.1.2)

## v15.1.1

### 🐞 Bug Fixes

* Fix to minimal validation mode for FormField disrupting input focus.
* Fix to JsonInput disrupting input focus.

### ⚙️ Technical

* Support added for TLBR-style notation when specifying margin/padding via layoutSupport - e.g. box(
  {margin: '10 20 5 5'}).
* Tweak to lockout panel message when the user has no roles.

[Commit Log](https://github.com/xh/hoist-react/compare/v15.1.0...v15.1.1)

## v15.1.0

### 🎁 New Features

* The FormField component takes a new minimal prop to display validation errors with a tooltip only
  as opposed to an inline message string. This can be used to help reduce shifting / jumping form
  layouts as required.
* The admin-only user impersonation toolbar will now accept new/unknown users, to support certain
  SSO application implementations that can create users on the fly.

### ⚙️ Technical

* Error reporting to server w/ custom user messages is disabled if the user is not known to the
  client (edge case with errors early in app lifecycle, prior to successful authentication).

[Commit Log](https://github.com/xh/hoist-react/compare/v15.0.0...v15.1.0)

## v15.0.0

### 💥 Breaking Changes

* This update does not require any application client code changes, but does require updating the
  Hoist Core Grails plugin to >= 5.0. Hoist Core changes to how application roles are loaded and
  users are authenticated required minor changes to how JS clients bootstrap themselves and load
  user data.
* The Hoist Core HoistImplController has also been renamed to XhController, again requiring Hoist
  React adjustments to call the updated /xh/ paths for these (implementation) endpoints. Again, no
  app updates required beyond taking the latest Hoist Core plugin.

[Commit Log](https://github.com/xh/hoist-react/compare/v14.2.0...v15.0.0)

## v14.2.0

### 🎁 New Features

* Upgraded hoist-dev-utils to 3.0.3. Client builds now use the latest Webpack 4 and Babel 7 for
  noticeably faster builds and recompiles during CI and at development time.
* GridModel now has a top-level agColumnApi property to provide a direct handle on the ag-Grid
  Column API object.

### ⚙️ Technical

* Support for column groups strengthened with the addition of a dedicated ColumnGroup sibling class
  to Column. This includes additional internal refactoring to reduce unnecessary cloning of Column
  configurations and provide a more managed path for Column updates. Public APIs did not change.
  (#694)

### 📚 Libraries

* Blueprint Core `3.6.1 -> 3.7.0`
* Blueprint Datetime `3.2.0 -> 3.3.0`
* Fontawesome `5.3.x -> 5.4.x`
* MobX `5.1.2 -> 5.5.0`
* Router5 `6.5.0 -> 6.6.0`

[Commit Log](https://github.com/xh/hoist-react/compare/v14.1.3...v14.2.0)

## v14.1.3

### 🐞 Bug Fixes

* Ensure JsonInput reacts properly to value changes.

### ⚙️ Technical

* Block user pinning/unpinning in Grid via drag-and-drop - pending further work via #687.
* Support "now" as special token for dateIs min/max validation rules.
* Tweak grouped grid row background color.

[Commit Log](https://github.com/xh/hoist-react/compare/v14.1.1...v14.1.3)

## v14.1.1

### 🐞 Bug Fixes

* Fixes GridModel support for row-level grouping at same time as column grouping.

[Commit Log](https://github.com/xh/hoist-react/compare/v14.1.0...v14.1.1)

## v14.1.0

### 🎁 New Features

* GridModel now supports multiple levels of row grouping. Pass the public setGroupBy() method an
  array of string column IDs, or a falsey value / empty array to ungroup. Note that the public and
  observable groupBy property on GridModel will now always be an array, even if the grid is not
  grouped or has only a single level of grouping.
* GridModel exposes public expandAll() and collapseAll() methods for grouped / tree grids, and
  StoreContextMenu supports a new "expandCollapseAll" string token to insert context menu items.
  These are added to the default menu, but auto-hide when the grid is not in a grouped state.
* The Grid component provides a new onKeyDown prop, which takes a callback and will fire on any
  keypress targeted within the Grid. Note such a handler is not provided directly by ag-Grid.
* The Column class supports pinned as a top-level config. Supports passing true to pin to the left.

### 🐞 Bug Fixes

* Updates to Grid column widths made via ag-Grid's "autosize to fit" API are properly persisted to
  grid state.

[Commit Log](https://github.com/xh/hoist-react/compare/v14.0.0...v14.1.0)

## v14.0.0

* Along with numerous bug fixes, v14 brings with it a number of important enhancements for grids,
  including support for tree display, 'action' columns, and absolute value sorting. It also includes
  some new controls and improvement to focus display.

### 💥 Breaking Changes

* The signatures of the Column.elementRenderer and Column.renderer have been changed to be
  consistent with each other, and more extensible. Each takes two arguments -- the value to be
  rendered, and a single bundle of metadata.
* StoreContextMenuAction has been renamed to RecordAction. Its action property has been renamed to
  actionFn for consistency and clarity.
* LocalStore : The method LocalStore.processRawData no longer takes an array of all records, but
  instead takes just a single record. Applications that need to operate on all raw records in bulk
  should do so before presenting them to LocalStore. Also, LocalStores template methods for override
  have also changed substantially, and sub-classes that rely on these methods will need to be
  adjusted accordingly.

### 🎁 New Features

#### Grid

* The Store API now supports hierarchical datasets. Applications need to simply provide raw data for
  records with a "children" property containing the raw data for their children.
* Grid supports a 'TreeGrid' mode. To show a tree grid, bind the GridModel to a store containing
  hierarchical data (as above), set treeMode: true on the GridModel, and specify a column to display
  the tree controls (isTreeColumn: true)
* Grid supports absolute sorting for numerical columns. Specify absSort: true on your column config
  to enable. Clicking the grid header will now cycle through ASC > DESC > DESC (abs) sort modes.
* Grid supports an 'Actions' column for one-click record actions. See cmp/desktop/columns/actionCol.
* A new showHover prop on the desktop Grid component will highlight the hovered row with default
  styling. A new GridModel.rowClassFn callback was added to support per-row custom classes based on
  record data.
* A new ExportFormat.LONG_TEXT format has been added, along with a new Column.exportWidth config.
  This supports exporting columns that contain long text (e.g. notes) as multi-line cells within
  Excel.

#### Other Components

* RadioInput and ButtonGroupInput have been added to the desktop/cmp/form package.
* DateInput now has support for entering and displaying time values.
* NumberInput displays its unformatted value when focused.
* Focused components are now better highlighted, with additional CSS vars provided to customize as
  needed.

### 🐞 Bug Fixes

* Calls to GridModel.setGroupBy() work properly not only on the first, but also all subsequent calls
  (#644).
* Background / style issues resolved on several input components in dark theme (#657).
* Grid context menus appear properly over other floating components.

### 📚 Libraries

* React `16.5.1 -> 16.5.2`
* router5 `6.4.2 -> 6.5.0`
* CodeMirror, Highcharts, and MobX patch updates

[Commit Log](https://github.com/xh/hoist-react/compare/v13.0.0...v14.0.0)

## v13.0.0

🍀Lucky v13 brings with it a number of enhancements for forms and validation, grouped column support
in the core Grid API, a fully wrapped MultiSelect component, decorator syntax adjustments, and a
number of other fixes and enhancements.

It also includes contributions from new ExHI team members Arjun and Brendan. 🎉

### 💥 Breaking Changes

* The core `@HoistComponent`, `@HoistService`, and `@HoistModel` decorators are **no longer
  parameterized**, meaning that trailing `()` should be removed after each usage. (#586)
* The little-used `hoistComponentFactory()` method was also removed as a further simplification
  (#587).
* The `HoistField` superclass has been renamed to `HoistInput` and the various **desktop form
  control components have been renamed** to match (55afb8f). Apps using these components (which will
  likely be most apps) will need to adapt to the new names.
    * This was done to better distinguish between the input components and the upgraded Field
      concept on model classes (see below).

### 🎁 New Features

⭐️ **Forms and Fields** have been a major focus of attention, with support for structured data
fields added to Models via the `@FieldSupport` and `@field()` decorators.

* Models annotated with `@FieldSupport` can decorate member properties with `@field()`, making those
  properties observable and settable (with a generated `setXXX()` method).
* The `@field()` decorators themselves can be passed an optional display label string as well as
  zero or more *validation rules* to define required constraints on the value of the field.
* A set of predefined constraints is provided within the toolkit within the `/field/` package.
* Models using `FieldSupport` should be sure to call the `initFields()` method installed by the
  decorator within their constructor. This method can be called without arguments to generally
  initialize the field system, or it can be passed an object of field names to initial/default
  values, which will set those values on the model class properties and provide change/dirty
  detection and the ability to "reset" a form.
* A new `FormField` UI component can be used to wrap input components within a form. The `FormField`
  wrapper can accept the source model and field name, and will apply those to its child input. It
  leverages the Field model to automatically display a label, indicate required fields, and print
  validation error messages. This new component should be the building-block for most non-trivial
  forms within an application.

Other enhancements include:

* **Grid columns can be grouped**, with support for grouping added to the grid state management
  system, column chooser, and export manager (#565). To define a column group, nest column
  definitions passed to `GridModel.columns` within a wrapper object of the
  form `{headerName: 'My group', children: [...]}`.

(Note these release notes are incomplete for this version.)

[Commit Log](https://github.com/xh/hoist-react/compare/v12.1.2...v13.0.0)

## v12.1.2

### 🐞 Bug Fixes

* Fix casing on functions generated by `@settable` decorator
  (35c7daa209a4205cb011583ebf8372319716deba).

[Commit Log](https://github.com/xh/hoist-react/compare/v12.1.1...v12.1.2)

## v12.1.1

### 🐞 Bug Fixes

* Avoid passing unknown HoistField component props down to Blueprint select/checkbox controls.

### 📚 Libraries

* Rollback update of `@blueprintjs/select` package `3.1.0 -> 3.0.0` - this included breaking API
  changes and will be revisited in #558.

[Commit Log](https://github.com/xh/hoist-react/compare/v12.1.0...v12.1.1)

## v12.1.0

### 🎁 New Features

* New `@bindable` and `@settable` decorators added for MobX support. Decorating a class member
  property with `@bindable` makes it a MobX `@observable` and auto-generates a setter method on the
  class wrapped in a MobX `@action`.
* A `fontAwesomeIcon` element factory is exported for use with other FA icons not enumerated by the
  `Icon` class.
* CSS variables added to control desktop Blueprint form control margins. These remain defaulted to
  zero, but now within CSS with support for variable overrides. A Blueprint library update also
  brought some changes to certain field-related alignment and style properties. Review any form
  controls within apps to ensure they remain aligned as desired
  (8275719e66b4677ec5c68a56ccc6aa3055283457 and df667b75d41d12dba96cbd206f5736886cb2ac20).

### 🐞 Bug Fixes

* Grid cells are fully refreshed on a data update, ensuring cell renderers that rely on data other
  than their primary display field are updated (#550).
* Grid auto-sizing is run after a data update, ensuring flex columns resize to adjust for possible
  scrollbar visibility changes (#553).
* Dropdown fields can be instantiated with fewer required properties set (#541).

### 📚 Libraries

* Blueprint `3.0.1 -> 3.4.0`
* FontAwesome `5.2.0 -> 5.3.0`
* CodeMirror `5.39.2 -> 5.40.0`
* MobX `5.0.3 -> 5.1.0`
* router5 `6.3.0 -> 6.4.2`
* React `16.4.1 -> 16.4.2`

[Commit Log](https://github.com/xh/hoist-react/compare/v12.0.0...v12.1.0)

## v12.0.0

Hoist React v12 is a relatively large release, with multiple refactorings around grid columns,
`elemFactory` support, classNames, and a re-organization of classes and exports within `utils`.

### 💥 Breaking Changes

#### ⭐️ Grid Columns

**A new `Column` class describes a top-level API for columns and their supported options** and is
intended to be a cross-platform layer on top of ag-Grid and TBD mobile grid implementations.

* The desktop `GridModel` class now accepts a collection of `Column` configuration objects to define
  its available columns.
* Columns may be configured with `flex: true` to cause them to stretch all available horizontal
  space within a grid, sharing it equally with any other flex columns. However note that this should
  be used sparingly, as flex columns have some deliberate limitations to ensure stable and
  consistent behavior. Most noticeably, they cannot be resized directly by users. Often, a best
  practice will be to insert an `emptyFlexCol` configuration as the last column in a grid - this
  will avoid messy-looking gaps in the layout while not requiring a data-driven column be flexed.
* User customizations to column widths are now saved if the GridModel has been configured with a
  `stateModel` key or model instance - see `GridStateModel`.
* Columns accept a `renderer` config to format text or HTML-based output. This is a callback that is
  provided the value, the row-level record, and a metadata object with the column's `colId`. An
  `elementRenderer` config is also available for cells that should render a Component.
* An `agOptions` config key continues to provide a way to pass arbitrary options to the underlying
  ag-Grid instance (for desktop implementations). This is considered an "escape hatch" and should be
  used with care, but can provide a bridge to required ag-Grid features as the Hoist-level API
  continues to develop.
* The "factory pattern" for Column templates / defaults has been removed, replaced by a simpler
  approach that recommends exporting simple configuration partials and spreading them into
  instance-specific column configs.
* See 0798f6bb20092c59659cf888aeaf9ecb01db52a6 for primary commit.

#### ⭐️ Element Factory, LayoutSupport, BaseClassName

Hoist provides core support for creating components via a factory pattern, powered by the `elem()`
and `elemFactory()` methods. This approach remains the recommended way to instantiate component
elements, but was **simplified and streamlined**.

* The rarely used `itemSpec` argument was removed (this previously applied defaults to child items).
* Developers can now also use JSX to instantiate all Hoist-provided components while still taking
  advantage of auto-handling for layout-related properties provided by the `LayoutSupport` mixin.
    * HoistComponents should now spread **`...this.getLayoutProps()`** into their outermost rendered
      child to enable promotion of layout properties.
* All HoistComponents can now specify a **baseClassName** on their component class and should pass
  `className: this.getClassName()` down to their outermost rendered child. This allows components to
  cleanly layer on a base CSS class name with any instance-specific classes.
* See 8342d3870102ee9bda4d11774019c4928866f256 for primary commit.

#### ⭐️ Panel resizing / collapsing

**The `Panel` component now takes a `sizingModel` prop to control and encapsulate newly built-in
resizing and collapsing behavior** (#534).

* See the `PanelSizingModel` class for configurable details, including continued support for saving
  sizing / collapsed state as a user preference.
* **The standalone `Resizable` component was removed** in favor of the improved support built into
  Panel directly.

#### Other

* Two promise-related models have been combined into **a new, more powerful `PendingTaskModel`**,
  and the `LoadMask` component has been removed and consolidated into `Mask`
  (d00a5c6e8fc1e0e89c2ce3eef5f3e14cb842f3c8).
    * `Panel` now exposes a single `mask` prop that can take either a configured `mask` element or a
      simple boolean to display/remove a default mask.
* **Classes within the `utils` package have been re-organized** into more standardized and scalable
  namespaces. Imports of these classes will need to be adjusted.

### 🎁 New Features

* **The desktop Grid component now offers a `compact` mode** with configurable styling to display
  significantly more data with reduced padding and font sizes.
* The top-level `AppBar` refresh button now provides a default implementation, calling a new
  abstract `requestRefresh()` method on `HoistApp`.
* The grid column chooser can now be configured to display its column groups as initially collapsed,
  for especially large collections of columns.
* A new `XH.restoreDefaultsAsync()` method provides a centralized way to wipe out user-specific
  preferences or customizations (#508).
* Additional Blueprint `MultiSelect`, `Tag`, and `FormGroup` controls re-exported.

### 🐞 Bug Fixes

* Some components were unintentionally not exporting their Component class directly, blocking JSX
  usage. All components now export their class.
* Multiple fixes to `DayField` (#531).
* JsonField now responds properly when switching from light to dark theme (#507).
* Context menus properly filter out duplicated separators (#518).

[Commit Log](https://github.com/xh/hoist-react/compare/v11.0.0...v12.0.0)

## v11.0.0

### 💥 Breaking Changes

* **Blueprint has been upgraded to the latest 3.x release.** The primary breaking change here is the
  renaming of all `pt-` CSS classes to use a new `bp3-` prefix. Any in-app usages of the BP
  selectors will need to be updated. See the
  [Blueprint "What's New" page](http://blueprintjs.com/docs/#blueprint/whats-new-3.0).
* **FontAwesome has been upgraded to the latest 5.2 release.** Only the icons enumerated in the
  Hoist `Icon` class are now registered via the FA `library.add()` method for inclusion in bundled
  code, resulting in a significant reduction in bundle size. Apps wishing to use other FA icons not
  included by Hoist must import and register them - see the
  [FA React Readme](https://github.com/FortAwesome/react-fontawesome/blob/master/README.md) for
  details.
* **The `mobx-decorators` dependency has been removed** due to lack of official support for the
  latest MobX update, as well as limited usage within the toolkit. This package was primarily
  providing the optional `@setter` decorator, which should now be replaced as needed by dedicated
  `@action` setter methods (19cbf86138499bda959303e602a6d58f6e95cb40).

### 🎁 Enhancements

* `HoistComponent` now provides a `getClassNames()` method that will merge any `baseCls` CSS class
  names specified on the component with any instance-specific classes passed in via props (#252).
    * Components that wish to declare and support a `baseCls` should use this method to generate and
      apply a combined list of classes to their outermost rendered elements (see `Grid`).
    * Base class names have been added for relevant Hoist-provided components - e.g. `.xh-panel` and
      `.xh-grid`. These will be appended to any instance class names specified within applications
      and be available as public CSS selectors.
* Relevant `HoistField` components support inline `leftIcon` and `rightElement` props. `DayField`
  adds support for `minDay / maxDay` props.
* Styling for the built-in ag-Grid loading overlay has been simplified and improved (#401).
* Grid column definitions can now specify an `excludeFromExport` config to drop them from
  server-generated Excel/CSV exports (#485).

### 🐞 Bug Fixes

* Grid data loading and selection reactions have been hardened and better coordinated to prevent
  throwing when attempting to set a selection before data has been loaded (#484).

### 📚 Libraries

* Blueprint `2.x -> 3.x`
* FontAwesome `5.0.x -> 5.2.x`
* CodeMirror `5.37.0 -> 5.39.2`
* router5 `6.2.4 -> 6.3.0`

[Commit Log](https://github.com/xh/hoist-react/compare/v10.0.1...v11.0.0)

## v10.0.1

### 🐞 Bug Fixes

* Grid `export` context menu token now defaults to server-side 'exportExcel' export.
    * Specify the `exportLocal` token to return a menu item for local ag-Grid export.
* Columns with `field === null` skipped for server-side export (considered spacer / structural
  columns).

## v10.0.0

### 💥 Breaking Changes

* **Access to the router API has changed** with the `XH` global now exposing `router` and
  `routerState` properties and a `navigate()` method directly.
* `ToastManager` has been deprecated. Use `XH.toast` instead.
* `Message` is no longer a public class (and its API has changed). Use `XH.message/confirm/alert`
  instead.
* Export API has changed. The Built-in grid export now uses more powerful server-side support. To
  continue to use local AG based export, call method `GridModel.localExport()`. Built-in export
  needs to be enabled with the new property on `GridModel.enableExport`. See `GridModel` for more
  details.

### 🎁 Enhancements

* New Mobile controls and `AppContainer` provided services (impersonation, about, and version bars).
* Full-featured server-side Excel export for grids.

### 🐞 Bug Fixes

* Prevent automatic zooming upon input focus on mobile devices (#476).
* Clear the selection when showing the context menu for a record which is not already selected
  (#469).
* Fix to make lockout script readable by Compatibility Mode down to IE5.

### 📚 Libraries

* MobX `4.2.x -> 5.0.x`

[Commit Log](https://github.com/xh/hoist-react/compare/v9.0.0...v10.0.0)

## v9.0.0

### 💥 Breaking Changes

* **Hoist-provided mixins (decorators) have been refactored to be more granular and have been broken
  out of `HoistComponent`.**
    * New discrete mixins now exist for `LayoutSupport` and `ContextMenuSupport` - these should be
      added directly to components that require the functionality they add for auto-handling of
      layout-related props and support for showing right-click menus. The corresponding options on
      `HoistComponent` that used to enable them have been removed.
    * For consistency, we have also renamed `EventTarget -> EventSupport` and `Reactive ->
      ReactiveSupport` mixins. These both continue to be auto-applied to HoistModel and HoistService
      classes, and ReactiveSupport enabled by default in HoistComponent.
* **The Context menu API has changed.** The `ContextMenuSupport` mixin now specifies an abstract
  `getContextMenuItems()` method for component implementation (replacing the previous
  `renderContextMenu()` method). See the new [`ContextMenuItem` class for what these items support,
  as well as several static default items that can be used.
    * The top-level `AppContainer` no longer provides a default context menu, instead allowing the
      browser's own context menu to show unless an app / component author has implemented custom
      context-menu handling at any level of their component hierarchy.

### 🐞 Bug Fixes

* TabContainer active tab can become out of sync with the router state (#451)
    * ⚠️ Note this also involved a change to the `TabContainerModel` API - `activateTab()` is now
      the public method to set the active tab and ensure both the tab and the route land in the
      correct state.
* Remove unintended focused cell borders that came back with the prior ag-Grid upgrade.

[Commit Log](https://github.com/xh/hoist-react/compare/v8.0.0...v9.0.0)

## v8.0.0

Hoist React v8 brings a big set of improvements and fixes, some API and package re-organizations,
and ag-Grid upgrade, and more. 🚀

### 💥 Breaking Changes

* **Component package directories have been re-organized** to provide better symmetry between
  pre-existing "desktop" components and a new set of mobile-first component. Current desktop
  applications should replace imports from `@xh/hoist/cmp/xxx` with `@xh/hoist/desktop/cmp/xxx`.
    * Important exceptions include several classes within `@xh/hoist/cmp/layout/`, which remain
      cross-platform.
    * `Panel` and `Resizable` components have moved to their own packages in
      `@xh/hoist/desktop/cmp/panel` and `@xh/hoist/desktop/cmp/resizable`.
* **Multiple changes and improvements made to tab-related APIs and components.**
    * The `TabContainerModel` constructor API has changed, notably `children` -> `tabs`, `useRoutes`
      ->
      `route` (to specify a starting route as a string) and `switcherPosition` has moved from a
      model config to a prop on the `TabContainer` component.
    * `TabPane` and `TabPaneModel` have been renamed `Tab` and `TabModel`, respectively, with
      several related renames.
* **Application entry-point classes decorated with `@HoistApp` must implement the new getter method
  `containerClass()`** to specify the platform specific component used to wrap the app's
  `componentClass`.
    * This will typically be `@xh/hoist/[desktop|mobile]/AppContainer` depending on platform.

### 🎁 New Features

* **Tab-related APIs re-worked and improved**, including streamlined support for routing, a new
  `tabRenderMode` config on `TabContainerModel`, and better naming throughout.
* **Ag-grid updated to latest v18.x** - now using native flex for overall grid layout and sizing
  controls, along with multiple other vendor improvements.
* Additional `XH` API methods exposed for control of / integration with Router5.
* The core `@HoistComponent` decorated now installs a new `isDisplayed` getter to report on
  component visibility, taking into account the visibility of its ancestors in the component tree.
* Mobile and Desktop app package / component structure made more symmetrical (#444).
* Initial versions of multiple new mobile components added to the toolkit.
* Support added for **`IdleService` - automatic app suspension on inactivity** (#427).
* Hoist wrapper added for the low-level Blueprint **button component** - provides future hooks into
  button customizations and avoids direct BP import (#406).
* Built-in support for collecting user feedback via a dedicated dialog, convenient XH methods and
  default appBar button (#379).
* New `XH.isDevelopmentMode` constant added, true when running in local Webpack dev-server mode.
* CSS variables have been added to customize and standardize the Blueprint "intent" based styling,
  with defaults adjusted to be less distracting (#420).

### 🐞 Bug Fixes

* Preference-related events have been standardized and bugs resolved related to pushAsync() and the
  `prefChange` event (ee93290).
* Admin log viewer auto-refreshes in tail-mode (#330).
* Distracting grid "loading" overlay removed (#401).
* Clipboard button ("click-to-copy" functionality) restored (#442).

[Commit Log](https://github.com/xh/hoist-react/compare/v7.2.0...v8.0.0)

## v7.2.0

### 🎁 New Features

+ Admin console grids now outfitted with column choosers and grid state. #375
+ Additional components for Onsen UI mobile development.

### 🐞 Bug Fixes

+ Multiple improvements to the Admin console config differ. #380 #381 #392

[Commit Log](https://github.com/xh/hoist-react/compare/v7.1.0...v7.2.0)

## v7.1.0

### 🎁 New Features

* Additional kit components added for Onsen UI mobile development.

### 🐞 Bug Fixes

* Dropdown fields no longer default to `commitOnChange: true` - avoiding unexpected commits of
  type-ahead query values for the comboboxes.
* Exceptions thrown from FetchService more accurately report the remote host when unreachable, along
  with some additional enhancements to fetch exception reporting for clarity.

[Commit Log](https://github.com/xh/hoist-react/compare/v7.0.0...v7.1.0)

## v7.0.0

### 💥 Breaking Changes

* **Restructuring of core `App` concept** with change to new `@HoistApp` decorator and conventions
  around defining `App.js` and `AppComponent.js` files as core app entry points. `XH.app` now
  installed to provide access to singleton instance of primary app class. See #387.

### 🎁 New Features

* **Added `AppBar` component** to help further standardize a pattern for top-level application
  headers.
* **Added `SwitchField` and `SliderField`** form field components.
* **Kit package added for Onsen UI** - base component library for mobile development.
* **Preferences get a group field for better organization**, parity with AppConfigs. (Requires
  hoist-core 3.1.x.)

### 🐞 Bug Fixes

* Improvements to `Grid` component's interaction with underlying ag-Grid instance, avoiding extra
  renderings and unwanted loss of state. 03de0ae7

[Commit Log](https://github.com/xh/hoist-react/compare/v6.0.0...v7.0.0)

## v6.0.0

### 💥 Breaking Changes

* API for `MessageModel` has changed as part of the feature addition noted below, with `alert()` and
  `confirm()` replaced by `show()` and new `XH` convenience methods making the need for direct calls
  rare.
* `TabContainerModel` no longer takes an `orientation` prop, replaced by the more flexible
  `switcherPosition` as noted below.

### 🎁 New Features

* **Initial version of grid state** now available, supporting easy persistence of user grid column
  selections and sorting. The `GridModel` constructor now takes a `stateModel` argument, which in
  its simplest form is a string `xhStateId` used to persist grid state to local storage. See the
  `GridStateModel` class for implementation details. #331
* The **Message API** has been improved and simplified, with new `XH.confirm()` and `XH.alert()`
  methods providing an easy way to show pop-up alerts without needing to manually construct or
  maintain a `MessageModel`. #349
* **`TabContainer` components can now be controlled with a remote `TabSwitcher`** that does not need
  to be directly docked to the container itself. Specify `switcherPosition:none` on the
  `TabContainerModel` to suppress showing the switching affordance on the tabs themselves and
  instantiate a `TabSwitcher` bound to the same model to control a tabset from elsewhere in the
  component hierarchy. In particular, this enabled top-level application tab navigation to move up
  into the top toolbar, saving vertical space in the layout. #368
* `DataViewModel` supports an `emptyText` config.

### 🐞 Bugfixes

* Dropdown fields no longer fire multiple commit messages, and no longer commit partial entries
  under some circumstances. #353 and #354
* Grids resizing fixed when shrinking the containing component. #357

[Commit Log](https://github.com/xh/hoist-react/compare/v5.0.0...v6.0.0)

## v5.0.0

### 💥 Breaking Changes

* **Multi environment configs have been unwound** See these release notes/instructions for how to
  migrate: https://github.com/xh/hoist-core/releases/tag/release-3.0.0
* **Breaking change to context menus in dataviews and grids not using the default context menu:**
  StoreContextMenu no longer takes an array of items as an argument to its constructor. Instead it
  takes a configuration object with an ‘items’ key that will point to any current implementation’s
  array of items. This object can also contain an optional gridModel argument which is intended to
  support StoreContextMenuItems that may now be specified as known ‘hoist tokens’, currently limited
  to a ‘colChooser’ token.

### 🎁 New Features

* Config differ presents inline view, easier to read diffs now.
* Print Icon added!

### 🐞 Bugfixes

* Update processFailedLoad to loadData into gridModel store, Fixes #337
* Fix regression to ErrorTracking. Make errorTrackingService safer/simpler to call at any point in
  life-cycle.
* Fix broken LocalStore state.
* Tweak flex prop for charts. Side by side charts in a flexbox now auto-size themselves! Fixes #342
* Provide token parsing for storeContextMenus. Context menus are all grown up! Fixes #300

## v4.0.1

### 🐞 Bugfixes

* DataView now properly re-renders its items when properties on their records change (and the ID
  does not)

## v4.0.0

### 💥 Breaking Changes

* **The `GridModel` selection API has been reworked for clarity.** These models formerly exposed
  their selectionModel as `grid.selection` - now that getter returns the selected records. A new
  `selectedRecord` getter is also available to return a single selection, and new string shortcut
  options are available when configuring GridModel selection behavior.
* **Grid components can now take an `agOptions` prop** to pass directly to the underlying ag-grid
  component, as well as an `onRowDoubleClicked` handler function.
  16be2bfa10e5aab4ce8e7e2e20f8569979dd70d1

### 🎁 New Features

* Additional core components have been updated with built-in `layoutSupport`, allowing developers to
  set width/height/flex and other layout properties directly as top-level props for key comps such
  as Grid, DataView, and Chart. These special props are processed via `elemFactory` into a
  `layoutConfig` prop that is now passed down to the underlying wrapper div for these components.
  081fb1f3a2246a4ff624ab123c6df36c1474ed4b

### 🐞 Bugfixes

* Log viewer tail mode now working properly for long log files - #325

## v3.0.1

### 🐞 Bugfixes

* FetchService throws a dedicated exception when the server is unreachable, fixes a confusing
  failure case detailed in #315

## v3.0.0

### 💥 Breaking Changes

* **An application's `AppModel` class must now implement a new `checkAccess()` method.** This method
  is passed the current user, and the appModel should determine if that user should see the UI and
  return an object with a `hasAccess` boolean and an optional `message` string. For a return with
  `hasAccess: false`, the framework will render a lockout panel instead of the primary UI.
  974c1def99059f11528c476f04e0d8c8a0811804
    * Note that this is only a secondary level of "security" designed to avoid showing an
      unauthorized user a confusing / non-functional UI. The server or any other third-party data
      sources must always be the actual enforcer of access to data or other operations.
* **We updated the APIs for core MobX helper methods added to component/model/service classes.** In
  particular, `addReaction()` was updated to take a more declarative / clear config object.
  8169123a4a8be6940b747e816cba40bd10fa164e
    * See Reactive.js - the mixin that provides this functionality.

### 🎁 New Features

* Built-in client-side lockout support, as per above.

### 🐞 Bugfixes

* None

------------------------------------------

Copyright © 2022 Extremely Heavy Industries Inc. - all rights reserved

------------------------------------------

📫☎️🌎 info@xh.io | https://xh.io/contact<|MERGE_RESOLUTION|>--- conflicted
+++ resolved
@@ -2,12 +2,6 @@
 
 ## v54.0.0-SNAPSHOT - unreleased
 
-<<<<<<< HEAD
-### 🐞 Bug Fixes
-* Fix bug where dragging on any panel header which is a descendant of a `DashCanvasView` would move
-  the `DashCanvasView`
-
-=======
 We are pleased to announce that Hoist React has been fully rewritten in TypeScript! ✨🚀
 
 All core Hoist Components, Models, and other utilities now have TypeScript interfaces for their
@@ -65,6 +59,10 @@
 * PropTypes support has been removed in favor of the type script interfaces discussed above. Apps
   importing Hoist Proptypes instances should simply remove these compile-time references.
 
+### 🐞 Bug Fixes
+* Fix bug where dragging on any panel header which is a descendant of a `DashCanvasView` would move
+  the `DashCanvasView`
+
 ### ✅ Testing Scope
 
 * *Full regression testing recommended* - this is a major Hoist release and involved a significant
@@ -76,7 +74,6 @@
 * @blueprintjs/core `4.11 -> 4.12`
 * @xh/hoist-dev-utils `6.0 -> 6.1`
 * typescript `added @ 4.9`
->>>>>>> 5d50db38
 
 ## v53.2.0 - 2022-11-15
 
