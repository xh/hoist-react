--- conflicted
+++ resolved
@@ -4,21 +4,10 @@
 
 ### 🎁 New Features
 
-<<<<<<< HEAD
-* `Column` now supports `allowedSorts` config for specifying sorting options.
-* The core `Navigator` / `NavigatorModel` API on mobile has been improved and made consistent with
-  other Hoist content container APIs such as `TabContainer`, `DashContainer`, and `DockContainer`.
-  It now supports the specification of `RenderMode` and `RefreshMode` on `NavigatorModel` and
-  `PageModel`, to allow better control over how inactive pages are mounted/unmounted and how pages
-  handle refresh requests when inactive or (re)activated. Furthermore, `Navigator` pages are no
-  longer required to to return `Page` components - they can now return any suitable component.
-* `DockContainerModel` and `DockViewModel` now support `refreshMode` and `renderMode` configs to
-  allow better control over how collapsed views are mounted/unmounted and how views handle refresh
-  requests when collapsed.
-=======
 * `DockViewModel` now supports optional `width`, `height` and `collapsedWidth` configs.
 * The `appMenuButton.extraItems` prop now accepts `MenuItem` configs (as before) but also React
   elements and the special string token '-' (shortcut to render a `MenuDivider`).
+* `Column` now supports `allowedSorts` config for specifying sorting options.
 
 ### 💥 Breaking Changes
 
@@ -53,7 +42,6 @@
   * `Navigator` pages are no longer required to to return `Page` components - they can now return
     any suitable component.
 * `DockContainerModel` and `DockViewModel` also now support `refreshMode` and `renderMode` configs.
->>>>>>> ab5e1c07
 * `Column` now auto-sizes when double-clicking / double-tapping its header.
 * `Toolbar` will now collapse overflowing items into a drop down menu. (Supported for horizontal
   toolbars only at this time.)
