# Changelog

## v48.0.0-SNAPSHOT - unreleased

### 🎁 New Features

<<<<<<< HEAD
* Mobile `Dialog` will scroll internally if taller than the screen.
=======
* FontAwesome upgraded to v6. This includes redesigns of the majority of bundled icons - please
  check your app's icon usages carefully.
>>>>>>> 66875b3e

### 📚 Libraries

* mobx `6.3 -> 6.5`
* mobx-react-lite `3.2 -> 3.3`
* @fortawesome/fontawesome-pro `5.14 -> 6.1`


## v47.1.2 - 2022-04-01

### 🐞 Bug Fixes

* `FieldFilter`'s check of `committedData` is now null safe.  A record with no `committedData` will not be filtered out.


## v47.1.1 - 2022-03-26

### 🎁 New Features

* New "sync with system" theme option - sets the Hoist theme to light/dark based on the user's OS.
* Added `cancelAlign` config to `XH.message()` and variants. Customize to "left" to render
  Cancel and Confirm actions separated by a filler.
* Added `GridModel.restoreDefaultsFn`, an optional function called after `restoreDefaultsAsync`.
  Allows apps to run additional, app-specific logic after a grid has been reset (e.g. resetting
  other, related preferences or state not managed by `GridModel` directly).
* Added `AppSpec.lockoutPanel`, allowing apps to specify a custom component.

### 🐞 Bug Fixes

* Fixed column auto-sizing when `headerName` is/returns an element.
* Fixed bug where subforms were not properly registering as dirty.
* Fixed an issue where `Select` inputs would commit `null` whilst clearing the text input.
* Fixed `Clock` component bug introduced in v47 (configured timezone was not respected).

### 📚 Libraries

* @blueprintjs/core `3.53 -> 3.54`
* @blueprintjs/datetime `3.23 -> 3.24`

[Commit Log](https://github.com/xh/hoist-react/compare/v47.0.1...v47.1.1)

## v47.0.1 - 2022-03-06

### 🐞 Bug Fixes

* Fix to mobile `ColChooser` error re. internal model handling.

[Commit Log](https://github.com/xh/hoist-react/compare/v47.0.0...v47.0.1)

## v47.0.0 - 2022-03-04

### 🎁 New Features

* Version 47 provides new features to simplify the wiring of models to each other and the components
  they render. In particular, it formalizes the existing concept of "linked" HoistModels - models
  created by Hoist via the `creates` directive or the `useLocalModel` hook - and provides them with
  the following new features:
    - an observable `componentProps` property with access to the props of their rendered component.
    - a `lookupModel()` method and a `@lookup` decorator that can be used to acquire references to
      other HoistModels that are ancestors of the model in the component hierarchy.
    - new `onLinked()` and `afterLinked()` lifecycle methods, called when the model's associated
      component is first rendered.
* As before, linked models are auto-loaded and registered for refreshes within the `RefreshContext`
  they reside in, as well as destroyed when their linked component is unmounted. Also note that the
  new features described above are all "opt-in" and should be fully backward compatible with
  existing application code.
* Hoist will now more clearly alert if a model specified via the `uses()` directive cannot be
  resolved. A new `optional` config (default false) supports components with optional models.
* New support in Cube views for aggregators that depend on rows in the data set other than their
  direct children. See new property `Aggregator.dependOnChildrenOnly` and new `AggregationContext`
  argument passed to `Aggregator.aggregate()` and `Aggregator.replace()`
* Clarified internal CSS classes and styling for `FormField`.
    * ⚠️ Note that as part of this change, the `xh-form-field-fill` class name is no longer in use.
      Apps should check for any styles for that class and replace with `.xh-form-field-inner--flex`.

### 🐞 Bug Fixes

* Fixed an issue where the menu would flash open and closed when clicking on the `FilterChooser`
  favorites button.

### 💥 Breaking Changes

* Dashboard widgets no longer receive the `viewModel` prop. Access to the `DashViewModel` within a
  widget should be obtained using either the lookup decorator (i.e. `@lookup(DashViewModel)`)
  or the `lookupModel()` method.

### 📚 Libraries

* @blueprintjs/core `3.52 -> 3.53`

[Commit Log](https://github.com/xh/hoist-react/compare/v46.1.2...v47.0.0)

## v46.1.2 - 2022-02-18

### 🐞 Bug Fixes

* Fixed an issue where column autosize can reset column order under certain circumstances.

[Commit Log](https://github.com/xh/hoist-react/compare/v46.1.1...v46.1.2)

## v46.1.1 - 2022-02-15

### 🐞 Bug Fixes

* Prevent `onClick` for disabled mobile `Buttons`.

[Commit Log](https://github.com/xh/hoist-react/compare/v46.1.0...v46.1.1)

## v46.1.0 - 2022-02-07

### Technical

* This release modifies our workaround to handle the ag-Grid v26 changes to cast all of their node
  ids to strings. The initial approach in v46.0.0 - matching the ag-Grid behavior by casting all
  `StoreRecord` ids to strings - was deemed too problematic for applications and has been reverted.
  Numerical ids in Store are once again fully supported.
* To accommodate the ag-Grid changes, applications that are using ag-Grid APIs (e.g.
  `agApi.getNode()`) should be sure to use the new property `StoreRecord.agId` to locate and compare
  records. We expect such usages to be rare in application code.

### 🎁 New Features

* `XH.showFeedbackDialog()` now takes an optional message to pre-populate within the dialog.
* Admins can now force suspension of individual client apps from the Server > WebSockets tab.
  Intended to e.g. force an app to stop refreshing an expensive query or polling an endpoint removed
  in a new release. Requires websockets to be enabled on both server and client.
* `FormField`s no longer need to specify a child input, and will simply render their readonly
  version if no child is specified. This simplifies the common use-case of fields/forms that are
  always readonly.

### 🐞 Bug Fixes

* `FormField` no longer throw if given a child that did not have `propTypes`.

[Commit Log](https://github.com/xh/hoist-react/compare/v46.0.0...v46.1.0)

## v46.0.0 - 2022-01-25

### 🎁 New Features

* `ExceptionHandler` provides a collection of overridable static properties, allowing you to set
  app-wide default behaviour for exception handling.
* `XH.handleException()` takes new `alertType` option to render error alerts via the familiar
  `dialog` or new `toast` UI.
* `XH.toast()` takes new `actionButtonProps` option to render an action button within a toast.
* New `GridModel.highlightRowOnClick` config adds a temporary highlight class to grid rows on user
  click/tap. Intended to improve UI feedback - especially on mobile, where it's enabled by default.
* New `GridModel.isInEditingMode` observable tracks inline editing start/stop with a built-in
  debounce, avoiding rapid cycling when e.g. tabbing between cells.
* `NumberInput` now supports a new `scaleFactor` prop which will be applied when converting between
  the internal and external values.
* `FilterChooser` now displays more minimal field name suggestions when first focused, as well as a
  new, configurable usage hint (`FilterChooserModel.introHelpText`) above those suggestions.

### 💥 Breaking Changes

* Hoist now requires ag-Grid v26.2.0 or higher - update your ag-Grid dependency in your app's
  `package.json` file. See the [ag-Grid Changelog](https://www.ag-grid.com/changelog) for details.
* `StoreRecord.id` must now be a String. Integers IDs were previously supported, but will be cast
  Strings during record creation.
    * Apps using numeric record IDs for internal or server-side APIs will need to be reviewed and
      updated to handle/convert string values.
    * This change was necessitated by a change to Ag-Grid, which now also requires String IDs for
      its row node APIs.
* `LocalDate` methods `toString()`, `toJSON()`, `valueOf()`, and `isoString()` now all return the
  standard ISO format `YYYY-MM-DD`, consistent with built-in `Date.toISOString()`. Prior versions
  returned`YYYYMMDD`.
* The `stringifyErrorSafely` function has been moved from the `@xh/hoist/exception` package to a
  public method on `XH.exceptionHandler`. (No/little impact expected on app code.)

### 🐞 Bug Fixes

* Fix to incorrect viewport orientation reporting due to laggy mobile resize events and DOM APIs.

[Commit Log](https://github.com/xh/hoist-react/compare/v45.0.2...v46.0.0)

## v45.0.2 - 2022-01-13

### 🎁 New Features

* `FilterChooser` has new `menuWidth` prop, allowing you to specify as width for the dropdown menu
  that is different from the control.

### 🐞 Bug Fixes

* Fixed cache clearing method on Admin Console's Server > Services tab.
* Several fixes to behavior of `GridAutosizeMode.MANAGED`

[Commit Log](https://github.com/xh/hoist-react/compare/v45.0.1...v45.0.2)

## v45.0.1 - 2022-01-07

### 🐞 Bug Fixes

* Fixed a minor bug preventing Hoist apps from running on mobile Blackberry Access (Android)
  browsers

### ⚙️ Technical

* New flag `Store.experimental.castIdToString`

[Commit Log](https://github.com/xh/hoist-react/compare/v45.0.0...v45.0.1)

## v45.0.0 - 2022-01-05

### 🎁 New Features

* Grid filters configured with `GridFilterFieldSpec.enableValues` offer autocomplete suggestions
  for 'Equals' and 'Not Equals' filters.
* `GridFilterFieldSpec` has new `values` and `forceSelection` configs.
* `FilterChooser` displays a list of fields configured for filtering to improve the usability /
  discoverability of the control. Enabled by default, but can be disabled via
  new `suggestFieldsWhenEmpty` model config.
* `TreeMap` uses lightest shading for zero heat, reserving grey for nil.
* New property `Store.reuseRecords` controls if records should be reused across loads based on
  sharing identical (by reference) raw data. NOTE - this behavior was previously always enabled, but
  can be problematic under certain conditions and is not necessary for most applications. Apps with
  large datasets that want to continue to use this caching should set this flag explicitly.
* Grid column filters tweaked with several improvements to usability and styling.
* `LocalDate.get()` now supports both 'YYYY-MM-DD' and 'YYYYMMDD' inputs.
* Mobile `Button` has new `intent`, `minimal` and `outlined` props.

### 💥 Breaking Changes

* `FilterChooserFieldSpec.suggestValues` has been renamed `enableValues`, and now only accepts a
  boolean.
* `Column.exportFormat`, `Column.exportWidth` and the `ExportFormat` enum have been renamed
  `Column.excelFormat`, `Column.excelWidth` and `ExcelFormat` respectively.
* `Store.reuseRecords` must now be explicitly set on Stores with large datasets that wish to cache
  records by raw data identity (see above).
* `Record` class renamed to `StoreRecord` in anticipation of upcoming changes to JavaScript standard
  and to improve compatibility with TypeScript.
    * Not expected to have much or any impact on application code, except potentially JSDoc typings.
* Mobile `Button` no longer supports `modifier` prop. Use `minimal` and `outlined` instead.
* The following deprecated APIs were removed:
    * GridModel.selection
    * GridModel.selectedRecordId
    * StoreSelectionModel.records
    * StoreSelectionModel.ids
    * StoreSelectionModel.singleRecord
    * StoreSelectionModel.selectedRecordId
    * DataViewModel.selection
    * DataViewModel.selectedRecordId
    * RestGridModel.selection
    * LogUtils.withShortDebug
    * Promise.start

### 🐞 Bug Fixes

* `DashContainer` overflow menu still displays when the optional menu button is enabled.
* Charts in fullscreen mode now exit fullscreen mode gracefully before re-rendering.

### 📚 Libraries

* @popperjs/core `2.10 -> 2.11`
* codemirror `5.63 -> 6.65`
* http-status-codes `2.1 -> 2.2`
* prop-types `15.7 -> 15.8`
* store2 `2.12 -> 2.13`
* ua-parser-js `0.7 -> 1.0.2` (re-enables auto-patch updates)

[Commit Log](https://github.com/xh/hoist-react/compare/v44.3.0...v45.0.0)

## v44.3.0 - 2021-12-15

### 🐞 Bug Fixes

* Fixes issue with columns failing to resize on first try.
* Fixes issue preventing use of context menus on iPad.

### 📚 Libraries

* @blueprintjs/core `3.51 -> 3.52`

* [Commit Log](https://github.com/xh/hoist-react/compare/v44.2.0...v44.3.0)

## v44.2.0 - 2021-12-07

### 🎁 New Features

* Desktop inline grid editor `Select` now commits the value immediately on selection.
* `DashContainerModel` now supports an observable `showMenuButton` config which will display a
  button in the stack header for showing the context menu
* Added `GridAutosizeMode.MANAGED` to autosize Grid columns on data or `sizingMode` changes, unless
  the user has manually modified their column widths.
* Copying from Grids to the clipboard will now use the value provided by the `exportValue`
  property on the column.
* Refresh application hotkey is now built into hoist's global hotkeys (shift + r).
* Non-SSO applications will now automatically reload when a request fails due to session timeout.
* New utility methods `withInfo` and `logInfo` provide variants of the existing `withDebug` and
  `logDebug` methods, but log at the more verbose `console.log` level.

### 🐞 Bug Fixes

* Desktop panel splitter can now be dragged over an `iframe` and reliably resize the panel.
* Ensure scrollbar does not appear on multi-select in toolbar when not needed.
* `XH.isPortrait` property fixed so that it no longer changes due to the appearance of the mobile
  keyboard.

[Commit Log](https://github.com/xh/hoist-react/compare/v44.1.0...v44.2.0)

## v44.1.0 - 2021-11-08

### 🎁 New Features

* Changes to App Options are now tracked in the admin activity tab.
* New Server > Environment tab added to Admin Console to display UI server environment variables and
  JVM system properties. (Requires `hoist-core >= 10.1` to enable this optional feature.)
* Provided observable getters `XH.viewportSize`, `XH.isPortrait` and `XH.isLandscape` to allow apps
  to react to changes in viewport size and orientation.

### 🐞 Bug Fixes

* Desktop inline grid editor `DateInput` now reliably shows its date picker pop-up aligned with the
  grid cell under edit.
* Desktop `Select.hideDropdownIndicator` now defaults to `true` on tablet devices due to UX bugs
  with the select library component and touch devices.
* Ensure `Column.autosizeBufferPx` is respected if provided.

### ✨ Style

* New `--xh-menu-item` CSS vars added, with tweaks to default desktop menu styling.
* Highlight background color added to mobile menu items while pressed.

[Commit Log](https://github.com/xh/hoist-react/compare/v44.0.0...v44.1.0)

## v44.0.0 - 2021-10-26

⚠ NOTE - apps must update to `hoist-core >= 10.0.0` when taking this hoist-react update.

### 🎁 New Features

* TileFrame now supports new `onLayoutChange` callback prop.

### 🐞 Bug Fixes

* Field Filters in data package now act only on the `committed` value of the record. This stabilizes
  filtering behavior in editable grids.
* `JsonBlobService.updateAsync()` now supports data modifications with `null` values.
* Fixes an issue with Alert Banner not broadcasting to all users.
* Selected option in `Select` now scrolls into view on menu open.

### 💥 Breaking Changes

* Update required to `hoist-core >= 10.0.0` due to changes in `JsonBlobService` APIs and the
  addition of new, dedicated endpoints for Alert Banner management.

[Commit Log](https://github.com/xh/hoist-react/compare/v43.2.0...v44.0.0)

## v43.2.0 - 2021-10-14

### 🎁 New Features

* Admins can now configure an app-wide alert banner via a new tab in the Hoist Admin console.
  Intended to alert users about planned maintenance / downtime, known problems with data or upstream
  systems, and other similar use cases.
* Minor re-org of the Hoist Admin console tabs. Panels relating primarily to server-side features
  (including logging) are now grouped under a top-level "Server" tab. Configs have moved under
  "General" with the new Alert Banner feature.

### 🐞 Bug Fixes

* Always enforce a minimal `wait()` within `GridModel.autosizeAsync()` to ensure that the Grid has
  reacted to any data changes and ag-Grid accurately reports on expanded rows to measure.

[Commit Log](https://github.com/xh/hoist-react/compare/v43.1.0...v43.2.0)

## v43.1.0 - 2021-10-04

### 🎁 New Features

* The Admin Console log viewer now supports downloading log files.
    * Note apps must update to `hoist-core >= v10.0` to enable this feature.
    * Core upgrade is _not_ a general requirement of this Hoist React release.
* The `field` key in the constructor for `Column` will now accept an Object with field defaults, as
  an alternative to the field name. This form allows the auto-construction of fully-defined `Field`
  objects from the column specification.

### 🐞 Bug Fixes

* `GridModel` no longer mutates any `selModel` or `colChooser` config objects provided to its
  constructor, resolving an edge-case bug where re-using the same object for either of these configs
  across multiple GridModel instances (e.g. as a shared set of defaults) would break.
* Grid autosizing tweaked to improve size estimation for indented tree rows and on mobile.

### 📚 Libraries

* @blueprintjs/core `3.50 -> 3.51`

[Commit Log](https://github.com/xh/hoist-react/compare/v43.0.2...v43.1.0)

## v43.0.2 - 2021-10-04

### 🐞 Bug Fixes

* Fix (important) to ensure static preload spinner loaded from the intended path.
    * Please also update to latest `hoist-dev-utils >= 5.11.1` if possible.
    * Avoids issue where loading an app on a nested route could trigger double-loading of app
      assets.

[Commit Log](https://github.com/xh/hoist-react/compare/v43.0.1...v43.0.2)

## v43.0.1 - 2021-10-04

### 🎁 New Features

* New `GridFindField` component that enables users to search through a Grid and select rows that
  match the entered search term, _without_ applying any filtering. Especially useful for grids with
  aggregations or other logic that preclude client-side filtering of the data.
* Tree grid rows can be expanded / collapsed by clicking anywhere on the row. The new
  `GridModel.clicksToExpand` config can be used to control how many clicks will toggle the row.
  Defaults to double-click for desktop, and single tap for mobile - set to 0 to disable entirely.
* Added `GridModel.onCellContextMenu` handler. Note that for mobile (phone) apps, this handler fires
  on the "long press" (aka "tap and hold") gesture. This means it can be used as an alternate event
  for actions like drilling into a record detail, especially for parent rows on tree grids, where
  single tap will by default expand/collapse the node.
* In the `@xh/hoist/desktop/grid` package, `CheckboxEditor` has been renamed `BooleanEditor`. This
  new component supports a `quickToggle` prop which allows for more streamlined inline editing of
  boolean values.
* `LoadSpec` now supports a new `meta` property. Use this property to pass app-specific metadata
  through the `LoadSupport` loading and refresh lifecycle.
* A spinner is now shown while the app downloads and parses its javascript - most noticeable when
  loading a new (uncached) version, especially on a slower mobile connection. (Requires
  `@xh/hoist-dev-utils` v5.11 or greater to enable.)
* Log Levels now include information on when the custom config was last updated and by whom.
    * Note apps must update their server-side to `hoist-core v10.0` or greater to persist the date
      and username associated with the config (although this is _not_ a general or hard requirement
      for taking this version of hoist-react).

### ⚙️ Technical

* Removed `DEFAULT_SORTING_ORDER` static from `Column` class in favor of three new preset constants:
  `ASC_FIRST`, `DESC_FIRST`, and `ABS_DESC_FIRST`. Hoist will now default sorting order on columns
  based on field type. Sorting order can still be manually set via `Column.sortingOrder`.

### 🐞 Bug Fixes

* The ag-grid grid property `stopEditingWhenCellsLoseFocus` is now enabled by default to ensure
  values are committed to the Store if the user clicks somewhere outside the grid while editing a
  cell.
* Triggering inline editing of text or select editor cells by typing characters will no longer lose
  the first character pressed.

### ✨ Style

* New `TreeStyle.COLORS` and `TreeStyle.COLORS_AND_BORDERS` tree grid styles have been added. Use
  the `--xh-grid-tree-group-color-level-*` CSS vars to customize colors as needed.
* `TreeStyle.HIGHLIGHTS` and `TreeStyle.HIGHLIGHTS_AND_BORDERS` now highlight row nodes on a
  gradient according to their depth.
* Default colors for masks and dialog backdrops have been adjusted, with less obtrusive colors used
  for masks via `--xh-mask-bg` and a darker `--xh-backdrop-bg` var now used behind dialogs.
* Mobile-specific styles and CSS vars for panel and dialog title background have been tweaked to use
  desktop defaults, and mobile dialogs now respect `--xh-popup-*` vars as expected.

### 💥 Breaking Changes

* In the `@xh/hoist/desktop/grid` package, `CheckboxEditor` has been renamed `BooleanEditor`.

### ⚙️ Technical

* The `xhLastReadChangelog` preference will not save SNAPSHOT versions to ensure the user continues
  to see the 'What's New?' notification for non-SNAPSHOT releases.

### 📚 Libraries

* @blueprintjs/core `3.49 -> 3.50`
* codemirror `5.62 -> 5.63`

[Commit Log](https://github.com/xh/hoist-react/compare/v42.6.0...v43.0.1)

## v42.6.0 - 2021-09-17

### 🎁 New Features

* New `Column.autosizeBufferPx` config applies column-specific autosize buffer and overrides
  `GridAutosizeOptions.bufferPx`.
* `Select` input now supports new `maxMenuHeight` prop.

### 🐞 Bug Fixes

* Fixes issue with incorrect Grid auto-sizing for Grids with certain row and cell styles.
* Grid sizing mode styles no longer conflict with custom use of `groupUseEntireRow: false` within
  `agOptions`.
* Fixes an issue on iOS where `NumberInput` would incorrectly bring up a text keyboard.

### ✨ Style

* Reduced default Grid header and group row heights to minimize their use of vertical space,
  especially at larger sizing modes. As before, apps can override via the `AgGrid.HEADER_HEIGHTS`
  and `AgGrid.GROUP_ROW_HEIGHTS` static properties. The reduction in height does not apply to group
  rows that do not use the entire width of the row.
* Restyled Grid header rows with `--xh-grid-bg` and `--xh-text-color-muted` for a more minimal look
  overall. As before, use the `--xh-grid-header-*` CSS vars to customize if needed.

[Commit Log](https://github.com/xh/hoist-react/compare/v42.5.0...v42.6.0)

## v42.5.0 - 2021-09-10

### 🎁 New Features

* Provide applications with the ability to override default logic for "restore defaults". This
  allows complex and device-specific sub-apps to perform more targeted and complete clearing of user
  state. See new overridable method `HoistAppModel.restoreDefaultsAsync` for more information.

### 🐞 Bug Fixes

* Improved coverage of Fetch `abort` errors.
* The in-app changelog will no longer prompt the user with the "What's New" button if category-based
  filtering results in a version without any release notes.

### ✨ Style

* New CSS vars added to support easier customization of desktop Tab font/size/color. Tabs now
  respect standard `--xh-font-size` by default.

### 📚 Libraries

* @blueprintjs/core `3.48 -> 3.49`
* @popperjs/core `2.9 -> 2.10`

[Commit Log](https://github.com/xh/hoist-react/compare/v42.4.0...v42.5.0)

## v42.4.0 - 2021-09-03

### 🎁 New Features

* New `GridFilterModel.commitOnChange` config (default `true`) applies updated filters as soon as
  they are changed within the pop-up menu. Set to `false` for large datasets or whenever filtering
  is a more intensive operation.
* Mobile `Select` input now supports async `queryFn` prop for parity with desktop.
* `TreeMapModel` now supports new `maxLabels` config for improved performance.

### ✨ Style

* Hoist's default font is now [Inter](https://rsms.me/inter/), shipped and bundled via the
  `inter-ui` npm package. Inter is a modern, open-source font that leverages optical sizing to
  ensure maximum readability, even at very small sizes (e.g. `sizingMode: 'tiny'`). It's also a
  "variable" font, meaning it supports any weights from 1-1000 with a single font file download.
* Default Grid header heights have been reduced for a more compact display and greater
  differentiation between header and data rows. As before, apps can customize the pixel heights used
  by overwriting the `AgGrid.HEADER_HEIGHTS` static, typically within `Bootstrap.js`.

### ⚙️ Technical

* Mobile pull-to-refresh/swipe-to-go-back gestures now disabled over charts to avoid disrupting
  their own swipe-based zooming and panning features.

[Commit Log](https://github.com/xh/hoist-react/compare/v42.2.0...v42.4.0)

## v42.2.0 - 2021-08-27

### 🎁 New Features

* Charts now hide scrollbar, rangeSelector, navigator, and export buttons and show axis labels when
  printing or exporting images.

[Commit Log](https://github.com/xh/hoist-react/compare/v42.1.1...v42.2.0)

## v42.1.1 - 2021-08-20

* Update new `XH.sizingMode` support to store distinct values for the selected sizing mode on
  desktop, tablet, and mobile (phone) platforms.
* Additional configuration supported for newly-introduced `AppOption` preset components.

### 📚 Libraries

* @blueprintjs/core `3.47 -> 3.48`

[Commit Log](https://github.com/xh/hoist-react/compare/v42.1.0...v42.1.1)

## v42.1.0 - 2021-08-19

### 🎁 New Features

* Added observable `XH.sizingMode` to govern app-wide `sizingMode`. `GridModel`s will bind to this
  `sizingMode` by default. Apps that have already implemented custom solutions around a centralized
  `sizingMode` should endeavor to unwind in favor of this.
    * ⚠ NOTE - this change requires a new application preference be defined - `xhSizingMode`. This
      should be a JSON pref, with a suggested default value of `{}`.
* Added `GridAutosizeMode.ON_SIZING_MODE_CHANGE` to autosize Grid columns whenever
  `GridModel.sizingMode` changes - it is now the default `GridAutosizeOptions.mode`.
* Added a library of reusable `AppOption` preset components, including `ThemeAppOption`,
  `SizingModeAppOption` and `AutoRefreshAppOptions`. Apps that have implemented custom `AppOption`
  controls to manage these Hoist-provided options should consider migrating to these defaults.
* `Icon` factories now support `intent`.
* `TreeMapModel` and `SplitTreeMapModel` now supports a `theme` config, accepting the strings
  'light' or 'dark'. Leave it undefined to use the global theme.
* Various usability improvements and simplifications to `GroupingChooser`.

### 🐞 Bug Fixes

* Fixed an issue preventing `FormField` labels from rendering if `fieldDefaults` was undefined.

### ✨ Style

* New `Badge.compact` prop sets size to half that of parent element when true (default false). The
  `position` prop has been removed in favor of customizing placement of the component.

[Commit Log](https://github.com/xh/hoist-react/compare/v42.0.0...v42.1.0)

## v42.0.0 - 2021-08-13

### 🎁 New Features

* Column-level filtering is now officially supported for desktop grids!
    * New `GridModel.filterModel` config accepts a config object to customize filtering options, or
      `true` to enable grid-based filtering with defaults.
    * New `Column.filterable` config enables a customized header menu with filtering options. The
      new control offers two tabs - a "Values" tab for an enumerated "set-type" filter and a "
      Custom" tab to support more complex queries with multiple clauses.
* New `TaskObserver` replaces existing `PendingTaskModel`, providing improved support for joining
  and masking multiple asynchronous tasks.
* Mobile `NavigatorModel` provides a new 'pull down' gesture to trigger an app-wide data refresh.
  This gesture is enabled by default, but can be disabled via the `pullDownToRefresh` flag.
* `RecordAction` now supports a `className` config.
* `Chart` provides a default context menu with its standard menu button actions, including a new
  'Copy to Clipboard' action.

### 💥 Breaking Changes

* `FilterChooserModel.sourceStore` and `FilterChooserModel.targetStore` have been renamed
  `FilterChooserModel.valueSource` and `FilterChooserModel.bind` respectively. Furthermore, both
  configs now support either a `Store` or a cube `View`. This is to provide a common API with the
  new `GridFilterModel` filtering described above.
* `GridModel.setFilter()` and `DataViewModel.setFilter()` have been removed. Either configure your
  grid with a `GridFilterModel`, or set the filter on the underlying `Store` instead.
* `FunctionFilter` now requires a `key` property.
* `PendingTaskModel` has been replaced by the new `TaskObserver` in `@xh/hoist/core`.
    * ⚠ NOTE - `TaskObserver` instances should be created via the provided static factory methods
      and
      _not_ directly via the `new` keyword. `TaskObserver.trackLast()` can be used as a drop-in
      replacement for `new PendingTaskModel()`.
* The `model` prop on `LoadingIndicator` and `Mask` has been replaced with `bind`. Provide one or
  more `TaskObserver`s to this prop.

### ⚙️ Technical

* `GridModel` has a new `selectedIds` getter to get the IDs of currently selected records. To
  provide consistency across models, the following getters have been deprecated and renamed:
    + `selectedRecordId` has been renamed `selectedId` in `GridModel`, `StoreSelectionModel`, and
      `DataViewModel`
    + `selection` has been renamed `selectedRecords` in `GridModel`, `DataViewModel`, and
      `RestGridModel`
    + `singleRecord`, `records`, and `ids` have been renamed `selectedRecord`, `selectedRecords`,
      and
      `selectedIds`, respectively, in `StoreSelectionModel`

### ✨ Style

* Higher contrast on grid context menus for improved legibility.

[Commit Log](https://github.com/xh/hoist-react/compare/v41.3.0...v42.0.0)

## v41.3.0 - 2021-08-09

### 🎁 New Features

* New `Cube` aggregators `ChildCountAggregator` and `LeafCountAggregator`.
* Mobile `NavigatorModel` provides a new "swipe" gesture to go back in the page stack. This is
  enabled by default, but may be turned off via the new `swipeToGoBack` prop.
* Client error reports now include the full URL for additional troubleshooting context.
    * Note apps must update their server-side to `hoist-core v9.3` or greater to persist URLs with
      error reports (although this is _not_ a general or hard requirement for taking this version of
      hoist-react).

[Commit Log](https://github.com/xh/hoist-react/compare/v41.2.0...v41.3.0)

## v41.2.0 - 2021-07-30

### 🎁 New Features

* New `GridModel.rowClassRules` and `Column.cellClassRules` configs added. Previously apps needed to
  use `agOptions` to dynamically apply and remove CSS classes using either of these options - now
  they are fully supported by Hoist.
    * ⚠ Note that, to avoid conflicts with internal usages of these configs, Hoist will check and
      throw if either is passed via `agOptions`. Apps only need to move their configs to the new
      location - the shape of the rules object does *not* need to change.
* New `GridAutosizeOptions.includeCollapsedChildren` config controls whether values from collapsed
  (i.e. hidden) child records should be measured when computing column sizes. Default of `false`
  improves autosize performance for large tree grids and should generally match user expectations
  around WYSIWYG autosizing.
* New `GridModel.beginEditAsync()` and `endEditAsync()` APIs added to start/stop inline editing.
    * ⚠ Note that - in a minor breaking change - the function form of the `Column.editable` config
      is no longer passed an `agParams` argument, as editing might now begin and need to be
      evaluated outside the context of an AG-Grid event.
* New `GridModel.clicksToEdit` config controls the number of clicks required to trigger
  inline-editing of a grid cell. Default remains 2 (double click ).
* Timeouts are now configurable on grid exports via a new `exportOptions.timeout` config.
* Toasts may now be dismissed programmatically - use the new `ToastModel` returned by the
  `XH.toast()` API and its variants.
* `Form` supports setting readonlyRenderer in `fieldDefaults` prop.
* New utility hook `useCached` provides a more flexible variant of `React.useCallback`.

### 🐞 Bug Fixes

* Inline grid editing supports passing of JSX editor components.
* `GridExportService` catches any exceptions thrown during export preparation and warns the user
  that something went wrong.
* GridModel with 'disabled' selection no longer shows "ghost" selection when using keyboard.
* Tree grids now style "parent" rows consistently with highlights/borders if requested, even for
  mixed-depth trees where some rows have children at a given level and others do not.

### ⚙️ Technical

* `FetchService` will now actively `abort()` fetch requests that it is abandoning due to its own
  `timeout` option. This allows the browser to release the associated resources associated with
  these requests.
* The `start()` function in `@xh/hoist/promise` has been deprecated. Use `wait()` instead, which can
  now be called without any args to establish a Promise chain and/or introduce a minimal amount of
  asynchronousity.
* ⚠ Note that the raw `AgGrid` component no longer enhances the native keyboard handling provided by
  ag-Grid. All Hoist key handling customizations are now limited to `Grid`. If you wish to provide
  custom handling in a raw `AgGrid` component, see the example here:
  https://www.ag-grid.com/javascript-grid/row-selection/#example-selection-with-keyboard-arrow-keys

### ✨ Style

* The red and green color values applied in dark mode have been lightened for improved legibility.
* The default `colorSpec` config for number formatters has changed to use new dedicated CSS classes
  and variables.
* New/renamed CSS vars `--xh-grid-selected-row-bg` and `--xh-grid-selected-row-text-color` now used
  to style selected grid rows.
    * ⚠ Note the `--xh-grid-bg-highlight` CSS var has been removed.
* New `.xh-cell--editable` CSS class applied to cells with inline editing enabled.
    * ⚠ Grid CSS class `.xh-invalid-cell` has been renamed to `.xh-cell--invalid` for consistency -
      any app style overrides should update to this new classname.

### 📚 Libraries

* core-js `3.15 -> 3.16`

[Commit Log](https://github.com/xh/hoist-react/compare/v41.1.0...v41.2.0)

## v41.1.0 - 2021-07-23

### 🎁 New Features

* Button to expand / collapse all rows within a tree grid now added by default to the primary tree
  column header. (New `Column.headerHasExpandCollapse` property provided to disable.)
* New `@logWithDebug` annotation provides easy timed logging of method execution (via `withDebug`).
* New `AppSpec.disableXssProtection` config allows default disabling of Field-level XSS protection
  across the app. Intended for secure, internal apps with tight performance tolerances.
* `Constraint` callbacks are now provided with a `record` property when validating Store data and a
  `fieldModel` property when validating Form data.
* New `Badge` component allows a styled badge to be placed inline with text/title, e.g. to show a
  counter or status indicator within a tab title or menu item.
* Updated `TreeMap` color scheme, with a dedicated set of colors for dark mode.
* New XH convenience methods `successToast()`, `warningToast()`, and `dangerToast()` show toast
  alerts with matching intents and appropriate icons.
    * ⚠ Note that the default `XH.toast()` call now shows a toast with the primary (blue) intent and
      no icon. Previously toasts displayed by default with a success (green) intent and checkmark.
* GridModel provides a public API method `setColumnState` for taking a previously saved copy of
  gridModel.columnState and applying it back to a GridModel in one call.

### 🐞 Bug Fixes

* Fixed an issue preventing export of very large (>100k rows) grids.
* Fixed an issue where updating summary data in a Store without also updating other data would not
  update the bound grid.
* Intent styles now properly applied to minimal buttons within `Panel.headerItems`.
* Improved `GridModel` async selection methods to ensure they do not wait forever if grid does not
  mount.
* Fixed an issue preventing dragging the chart navigator range in a dialog.

### ⚙️ Technical

* New `Exception.timeout()` util to throw exceptions explicitly marked as timeouts, used by
  `Promise.timeout` extension.
* `withShortDebug` has been deprecated. Use `withDebug` instead, which has the identical behavior.
  This API simplification mirrors a recent change to `hoist-core`.

### ✨ Style

* If the first child of a `Placeholder` component is a Hoist icon, it will not automatically be
  styled to 4x size with reduced opacity. (See new Toolbox example under the "Other" tab.)

### 📚 Libraries

* @blueprintjs/core `3.46 -> 3.47`
* dompurify `2.2 -> 2.3`

[Commit Log](https://github.com/xh/hoist-react/compare/v41.0.0...v41.1.0)

## v41.0.0 - 2021-07-01

### 🎁 New Features

* Inline editing of Grid/Record data is now officially supported:
    + New `Column.editor` config accepts an editor component to enable managed editing of the cells
      in that column. New `CheckboxEditor`, `DateEditor`, `NumberEditor`, `SelectEditor`
      , `TextAreaEditor`
      and `TextEditor` components wrap their corresponding HoistInputs with the required hook-based
      API and can be passed to this new config directly.
    + `Store` now contains built-in support for validation of its uncommitted records. To enable,
      specify the new `rules` property on the `Field`s in your `Store`. Note that these rules and
      constraints use the same API as the forms package, and rules and constraints may be shared
      between the `data` and `form` packages freely.
    + `GridModel` will automatically display editors and record validation messages as the user
      moves between cells and records. The new `GridModel.fullRowEditing` config controls whether
      editors are displayed for the focused cell only or for the entire row.
* All Hoist Components now support a `modelRef` prop. Supply a ref to this prop in order to gain a
  pointer to a Component's backing `HoistModel`.
* `DateInput` has been improved to allow more flexible parsing of user input with multiple formats.
  See the new prop `DateInput.parseStrings`.
* New `Column.sortValue` config takes an alternate field name (as a string) to sort the column by
  that field's value, or a function to produce a custom cell-level value for comparison. The values
  produced by this property will be also passed to any custom comparator, if one is defined.
* New `GridModel.hideEmptyTextBeforeLoad` config prevents showing the `emptyText` until the store
  has been loaded at least once. Apps that depend on showing `emptyText` before first load should
  set this property to `false`.
* `ExpandCollapseButton` now works for grouped grids in addition to tree grids.
* `FieldModel.initialValue` config now accepts functions, allowing for just-in-time initialization
  of Form data (e.g. to pre-populate a Date field with the current time).
* `TreeMapModel` and `SplitTreeMapModel` now support a `maxHeat` config, which can be used to
  provide a stable absolute maximum brightness (positive or negative) within the entire TreeMap.
* `ErrorMessage` will now automatically look for an `error` property on its primary context model.
* `fmtNumber()` supports new flags `withCommas` and `omitFourDigitComma` to customize the treatment
  of commas in number displays.
* `isValidJson` function added to form validation constraints.
* New `Select.enableFullscreen` prop added to the mobile component. Set to true (default on phones)
  to render the input in a full-screen modal when focused, ensuring there is enough room for the
  on-screen keyboard.

### 💥 Breaking Changes

* Removed support for class-based Hoist Components via the `@HoistComponent` decorator (deprecated
  in v38). Use functional components created via the `hoistCmp()` factory instead.
* Removed `DimensionChooser` (deprecated in v37). Use `GroupingChooser` instead.
* Changed the behavior of `FormModel.init()` to always re-initialize *all* fields. (Previously, it
  would only initialize fields explicitly passed via its single argument). We believe that this is
  more in line with developer expectations and will allow the removal of app workarounds to force a
  reset of all values. Most apps using FormModel should not need to change, but please review and
  test any usages of this particular method.
* Replaced the `Grid`, `DataView`, and `RestGrid` props below with new configurable fields on
  `GridModel`, `DataViewModel`, and `RestGridModel`, respectively. This further consolidates grid
  options into the model layer, allowing for more consistent application code and developer
  discovery.
    + `onKeyDown`
    + `onRowClicked`
    + `onRowDoubleClicked`
    + `onCellClicked`
    + `onCellDoubleClicked`
* Renamed the confusing and ambiguous property name `labelAlign` in several components:
    + `FormField`: `labelAlign` has been renamed to `labelTextAlign`
    + `SwitchInput`, `RadioInput`, and `Checkbox`: `labelAlign` has been renamed `labelSide`.
* Renamed all CSS variables beginning with `--navbar` to start with `--appbar`, matching the Hoist
  component name.
* Removed `TreeMapModel.colorMode` value 'balanced'. Use the new `maxHeat` config to prevent outlier
  values from dominating the color range of the TreeMap.
* The classes `Rule` and `ValidationState` and all constraint functions (e.g. `required`,
  `validEmail`, `numberIs`, etc.) have been moved from the `cmp\form` package to the `data` package.
* Hoist grids now require ag-Grid v25.3.0 or higher - update your ag-Grid dependency in your app's
  `package.json` file. See the [ag-Grid Changelog](https://www.ag-grid.com/ag-grid-changelog/) for
  details.
* Hoist charts now require Highcharts v9.1.0 or higher - update your Highcharts dependency in your
  app's `package.json` file. See the
  [Highcharts Changelog](https://www.highcharts.com/changelog/#highcharts-stock) for details.

### 🐞 Bug Fixes

* Fixed disable behavior for Hoist-provided button components using popover.
* Fixed default disabling of autocomplete within `TextInput`.
* Squelched console warning re. precision/stepSize emitted by Blueprint-based `numberInput`.

### ⚙️ Technical

* Improved exception serialization to better handle `LocalDate` and similar custom JS classes.
* Re-exported Blueprint `EditableText` component (w/elemFactory wrapper) from `kit/blueprint`.

### 📚 Libraries

* @blueprintjs/core `3.44 -> 3.46`
* codemirror `5.60 -> 5.62`
* core-js `3.10 -> 3.15`
* filesize `6.2 -> 6.4`
* mobx `6.1 -> 6.3`
* react-windowed-select `3.0 -> 3.1`

[Commit Log](https://github.com/xh/hoist-react/compare/v40.0.0...v41.0.0)

## v40.0.0 - 2021-04-22

⚠ Please ensure your `@xh/hoist-dev-utils` dependency is >= v5.7.0. This is required to support the
new changelog feature described below. Even if you are not yet using the feature, you must update
your dev-utils dependency for your project to build.

### 🎁 New Features

* Added support for displaying an in-app changelog (release notes) to the user. See the new
  `ChangelogService` for details and instructions on how to enable.
* Added `XH.showBanner()` to display a configurable banner across the top of viewport, as another
  non-modal alternative for attention-getting application alerts.
* New method `XH.showException()` uses Hoist's built-in exception display to show exceptions that
  have already been handled directly by application code. Use as an alternative to
  `XH.handleException()`.
* `XH.track()` supports a new `oncePerSession` option. This flag can be set by applications to avoid
  duplicate tracking messages for certain types of activity.
* Mobile `NavigatorModel` now supports a `track` flag to automatically track user page views,
  equivalent to the existing `track` flag on `TabContainerModel`. Both implementations now use the
  new `oncePerSession` flag to avoid duplicate messages as a user browses within a session.
* New `Spinner` component returns a simple img-based spinner as an animated PNG, available in two
  sizes. Used for the platform-specific `Mask` and `LoadingIndicator` components. Replaces previous
  SVG-based implementations to mitigate rendering performance issues over remote connections.

### 💥 Breaking Changes

* `Store` now creates a shared object to hold the default values for every `Field` and uses this
  object as the prototype for the `data` property of every `Record` instance.
    * Only non-default values are explicitly written to `Record.data`, making for a more efficient
      representation of default values and improving the performance of `Record` change detection.
    * Note this means that `Record.data` *no longer* contains keys for *all* fields as
      `own-enumerable` properties.
    * Applications requiring a full enumeration of all values should call the
      new `Record.getValues()`
      method, which returns a new and fully populated object suitable for spreading or cloning.
    * This behavior was previously available via `Store.experimental.shareDefaults` but is now
      always enabled.
* For API consistency with the new `showBanner()` util, the `actionFn` prop for the recently-added
  `ErrorMessage` component has been deprecated. Specify as an `onClick` handler within the
  component's `actionButtonProps` prop instead.
* The `GridModel.experimental.externalSort` flag has been promoted from an experiment to a
  fully-supported config. Default remains `false`, but apps that were using this flag must now pass
  it directly: `new GridModel({externalSort: true, ...})`.
* Hoist re-exports and wrappers for the Blueprint `Spinner` and Onsen `ProgressCircular` components
  have been removed, in favor of the new Hoist `Spinner` component mentioned above.
* Min version for `@xh/hoist-dev-utils` is now v5.7.0, as per above.

### 🐞 Bug Fixes

* Formatters in the `@xh/hoist/format` package no longer modify their options argument.
* `TileFrame` edge-case bug fixed where the appearance of an internal scrollbar could thrash layout
  calculations.
* XSS protection (dompurify processing) disabled on selected REST editor grids within the Hoist
  Admin console. Avoids content within configs and JSON blobs being unintentionally mangled.

### ⚙️ Technical

* Improvements to exception serialization, especially for any raw javascript `Error` thrown by
  client-side code.

### ✨ Style

* Buttons nested inline within desktop input components (e.g. clear buttons) tweaked to avoid
  odd-looking background highlight on hover.
* Background highlight color of minimal/outlined buttons tweaked for dark theme.
* `CodeInput` respects standard XH theme vars for its background-color and (monospace) font family.
  Its built-in toolbar has also been made compact and slightly re-organized.

### 📚 Libraries

* @blueprintjs/core `3.41 -> 3.44`
* @blueprintjs/datetime `3.21 -> 3.23`
* classnames `2.2 -> 2.3`
* codemirror `5.59 -> 5.60`
* core-js `3.9 -> 3.10`
* filesize `6.1 -> 6.2`
* qs `6.9 -> 6.10`
* react-beautiful-dnd `13.0 -> 13.1`
* react-select `4.2 -> 4.3`

[Commit Log](https://github.com/xh/hoist-react/compare/v39.0.1...v40.0.0)

## v39.0.1 - 2021-03-24

### 🐞 Bug Fixes

* Fixes regression preventing the loading of the Activity Tab in the Hoist Admin console.
* Fixes icon alignment in `DateInput`.

[Commit Log](https://github.com/xh/hoist-react/compare/v39.0.0...v39.0.1)

## v39.0.0 - 2021-03-23

### 🎁 New Features

#### Components + Props

* New `TileFrame` layout component renders a collection of child items using a layout that balances
  filling the available space against maintaining tile width / height ratio.
* Desktop `Toolbar` accepts new `compact` prop. Set to `true` to render the toolbar with reduced
  height and font-size.
* New `StoreFilterField` prop `autoApply` allows developers to more easily use `StoreFilterField` in
  conjunction with other filters or custom logic. Set to `false` and specify an `onFilterChange`
  callback to take full control of filter application.
* New `RestGrid` prop `formClassName` allows custom CSS class to be applied to its managed
  `RestForm` dialog.

#### Models + Configs

* New property `selectedRecordId` on `StoreSelectionModel`, `GridModel`, and `DataViewModel`.
  Observe this instead of `selectedRecord` when you wish to track only the `id` of the selected
  record and not changes to its data.
* `TreeMapModel.colorMode` config supports new value `wash`, which retains the positive and negative
  color while ignoring the intensity of the heat value.
* New method `ChartModel.updateHighchartsConfig()` provides a more convenient API for changing a
  chart's configuration post-construction.
* New `Column.omit` config supports conditionally excluding a column from its `GridModel`.

#### Services + Utils

* New method `FetchService.setDefaultTimeout()`.
* New convenience getter `LocalDate.isToday`.
* `HoistBase.addReaction()` now accepts convenient string values for its `equals` flag.

### 💥 Breaking Changes

* The method `HoistAppModel.preAuthInitAsync()` has been renamed to `preAuthAsync()` and should now
  be defined as `static` within apps that implement it to run custom pre-authentication routines.
    * This change allows Hoist to defer construction of the `AppModel` until Hoist itself has been
      initialized, and also better reflects the special status of this function and when it is
      called in the Hoist lifecycle.
* Hoist grids now require ag-Grid v25.1.0 or higher - update your ag-Grid dependency in your app's
  `package.json` file. See the [ag-Grid Changelog](https://www.ag-grid.com/ag-grid-changelog/) for
  details.

### ⚙️ Technical

* Improvements to behavior/performance of apps in hidden/inactive browser tabs. See the
  [page visibility API reference](https://developer.mozilla.org/en-US/docs/Web/API/Page_Visibility_API)
  for details. Now, when the browser tab is hidden:
    * Auto-refresh is suspended.
    * The `forEachAsync()` and `whileAsync()` utils run synchronously, without inserting waits that
      would be overly throttled by the browser.
* Updates to support compatibility with agGrid 25.1.0.
* Improved serialization of `LoadSpec` instances within error report stacktraces.

### 📚 Libraries

* @blueprintjs/core `3.39 -> 3.41`
* @blueprintjs/datetime `3.20 -> 3.21`
* @popperjs/core `2.8 -> 2.9`
* core-js `3.8 -> 3.9`
* react-select `4.1 -> 4.2`

[Commit Log](https://github.com/xh/hoist-react/compare/v38.3.0...v39.0.0)

## v38.3.0 - 2021-03-03

### 🎁 New Features

* New `Store.freezeData` and `Store.idEncodesTreePath` configs added as performance optimizations
  when loading very large data sets (50k+ rows).
* New `ColChooserModel.autosizeOnCommit` config triggers an autosize run whenever the chooser is
  closed. (Defaulted to true on mobile.)

[Commit Log](https://github.com/xh/hoist-react/compare/v38.2.0...v38.3.0)

## v38.2.0 - 2021-03-01

### 🐞 Bug Fixes

* Fix to edge-case where `Grid` would lose its selection if set on the model prior to the component
  mounting and ag-Grid full rendering.
* Fix to prevent unintended triggering of app auto-refresh immediately after init.

### ⚙️ Technical

* New config `Cube.fieldDefaults` - matches same config added to `Store` in prior release.
* App auto-refresh interval keys off of last *completed* refresh cycle if there is one. Avoids
  over-eager refresh when cycle is fast relative to the time it takes to do the refresh.
* New experimental property `Store.experimental.shareDefaults`. If true, `Record.data` will be
  created with default values for all fields stored on a prototype, with only non-default values
  stored on `data` directly. This can yield major performance improvements for stores with sparsely
  populated records (i.e. many records with default values). Note that when set, the `data` property
  on `Record` will no longer contain keys for *all* fields as `own-enumerable` properties. This may
  be a breaking change for some applications.

[Commit Log](https://github.com/xh/hoist-react/compare/v38.1.1...v38.2.0)

## v38.1.1 - 2021-02-26

### ⚙️ Technical

* New config `Store.fieldDefaults` supports defaulting config options for all `Field` instances
  created by a `Store`.

[Commit Log](https://github.com/xh/hoist-react/compare/v38.1.0...v38.1.1)

## v38.1.0 - 2021-02-24

⚠ Please ensure your `@xh/hoist-dev-utils` dependency is >= v5.6.0. This is required to successfully
resolve and bundle transitive dependencies of the upgraded `react-select` library.

### 🐞 Bug Fixes

* A collapsible `Panel` will now restore its user specified-size when re-opened. Previously the
  panel would be reset to the default size.
* `Store.lastLoaded` property now initialized to `null`. Previously this property had been set to
  the construction time of the Store.
* Tweak to `Grid` style rules to ensure sufficient specificity of rules related to indenting child
  rows within tree grids.
* Improvements to parsing of `Field`s of type 'int': we now correctly parse values presented in
  exponential notation and coerce `NaN` values to `null`.

### 🎁 New Features

* `GridModel` has new async variants of existing methods: `selectFirstAsync`, `selectAsync`, and
  `ensureSelectionVisibleAsync`. These methods build-in the necessary waiting for the underlying
  grid implementation to be ready and fully rendered to ensure reliable selection. In addition, the
  first two methods will internally call the third. The existing non-async counterparts for these
  methods have been deprecated.
* GridModel has a new convenience method `preSelectFirstAsync` for initializing the selection in
  grids, without disturbing any existing selection.
* Added new `Store.loadTreeData` config (default `true`) to enable or disable building of nested
  Records when the raw data elements being loaded have a `children` property.
* Cube `View` now detects and properly handles streaming updates to source data that include changes
  to row dimensions as well as measures.*
* `DataViewModel.itemHeight` can now be a function that returns a pixel height.
* The `LoadSpec` object passed to `doLoadAsync()` is now a defined class with additional properties
  `isStale`, `isObsolete` and `loadNumber`. Use these properties to abandon out-of-order
  asynchronous returns from the server.
    * 💥 NOTE that calls to `loadAsync()` no longer accept a plain object for their `loadSpec`
      parameter. Application code such as `fooModel.loadAsync({isRefresh: true})` should be updated
      to use the wrapper APIs provided by `LoadSupport` - e.g. `fooModel.refreshAsync()`. (This was
      already the best practice, but is now enforced.)
* New `autoHeight` property on grid `Column`. When set the grid will increase the row height
  dynamically to accommodate cell content in this column.

### 📚 Libraries

* @blueprintjs/core `3.38 -> 3.39`
* react-select `3.1 -> 4.1`
* react-windowed-select `2.0 -> 3.0`

[Commit Log](https://github.com/xh/hoist-react/compare/v38.0.0...v38.1.0)

## v38.0.0 - 2021-02-04

Hoist v38 includes major refactoring to streamline core classes, bring the toolkit into closer
alignment with the latest developments in Javascript, React, and MobX, and allow us to more easily
provide documentation and additional features. Most notably, we have removed the use of class based
decorators, in favor of a simpler inheritance-based approach to defining models and services.

* We are introducing a new root superclass `HoistBase` which provides many of the syntax
  enhancements and conventions used throughout Hoist for persistence, resource management, and
  reactivity.
* New base classes of `HoistModel` and `HoistService` replace the existing class decorators
  `@HoistModel` and `@HoistService`. Application models and services should now `extend` these base
  classes instead of applying the (now removed) decorators. For your application's `AppModel`,
  extend the new `HoistAppModel` superclass.
* We have also removed the need for the explicit `@LoadSupport` annotation on these classes. The
  presence of a defined `doLoadAsync()` method is now sufficient to allow classes extending
  `HoistModel` and `HoistService` to participate in the loading and refreshing lifecycle as before.
* We have deprecated support for class-based Components via the `@HoistComponent` class decorator.
  To continue to use this decorator, please import it from the `@xh\hoist\deprecated` package.
  Please note that we plan to remove `@HoistComponent` in a future version.
* Due to changes in MobX v6.0.1, all classes that host observable fields and actions will now also
  need to provide a constructor containing a call to `makeObservable(this)`. This change will
  require updates to most `HoistModel` and `HoistService` classes. See
  [this article from MobX](https://michel.codes/blogs/mobx6) for more on this change and the
  motivation behind it.

### 🎁 New Features

* New utility method `getOrCreate` for easy caching of properties on objects.
* The `Menu` system on mobile has been reworked to be more consistent with desktop. A new
  `MenuButton` component has been added to the mobile framework, which renders a `Menu` of
  `MenuItems` next to the `MenuButton`. This change also includes the removal of `AppMenuModel` (see
  Breaking Changes).
* Added `ExpandCollapseButton` to the mobile toolkit, to expand / collapse all rows in a tree grid.
* Added `Popover` to the mobile toolkit, a component to display floating content next to a target
  element. Its API is based on the Blueprint `Popover` component used on desktop.
* `StoreFilterField` now matches the rendered string values for `date` and `localDate` fields when
  linked to a properly configured `GridModel`.
* `GroupingChooser` gets several minor usability improvements + clearer support for an empty /
  ungrouped state, when so enabled.

### 💥 Breaking Changes

* All `HoistModel` and `HoistService` classes must be adjusted as described above.
* `@HoistComponent` has been deprecated and moved to `@xh\hoist\deprecated`
* Hoist grids now require ag-Grid v25.0.1 or higher - if your app uses ag-Grid, update your ag-Grid
  dependency in your app's `package.json` file.
* The `uses()` function (called within `hoistComponent()` factory configs for model context lookups)
  and the `useContextModel()` function no longer accept class names as strings. Pass the class
  itself (or superclass) of the model you wish to select for your component. `Uses` will throw if
  given any string other than "*", making the need for any updates clear in that case.
* The `Ref` class, deprecated in v26, has now been removed. Use `createObservableRef` instead.
* `AppMenuModel` has been removed. The `AppMenuButton` is now configured via
  `AppBar.appMenuButtonProps`. As with desktop, menu items can be added with
  `AppBar.appMenuButtonProps.extraItems[]`

### ⚙️ Technical

* We have removed the experimental flags `useTransactions`, and `deltaSort` from `GridModel`. The
  former has been the default behavior for Hoist for several releases, and the latter is obsolete.

### 📚 Libraries

* @blueprintjs/core `3.36 -> 3.38`
* codemirror `5.58 -> 5.59`
* mobx `5.15 -> 6.1`
* mobx-react `6.3 -> 7.1`

[Commit Log](https://github.com/xh/hoist-react/compare/v37.2.0...v38.0.0)

## v37.2.0 - 2021-01-22

### 🎁 New Features

* New `ErrorMessage` component for standard "inline" rendering of Errors and Exceptions, with retry
  support.
* `Cube` now supports an `omitFn` to allow apps to remove unwanted, single-node children.

[Commit Log](https://github.com/xh/hoist-react/compare/v37.1.0...v37.2.0)

## v37.1.0 - 2021-01-20

### 🎁 New Features

* Columns in `ColChooser` can now be filtered by their `chooserGroup`.
* `Cube` now supports a `bucketSpecFn` config which allows dynamic bucketing and aggregation of
  rows.

### 🐞 Bug Fixes

* Fix issue where a `View` would create a root row even if there were no leaf rows.
* Fixed regression in `LeftRightChooser` not displaying description callout.

[Commit Log](https://github.com/xh/hoist-react/compare/v37.0.0...v37.1.0)

## v37.0.0 - 2020-12-15

### 🎁 New Features

* New `GroupingChooser` component provides a new interface for selecting a list of fields
  (dimensions) for grouping APIs, offering drag-and-drop reordering and persisted favorites.
    * This is intended as a complete replacement for the existing `DimensionChooser`. That component
      should be considered deprecated and will be removed in future releases.
* New props added to `TabSwitcher`:
    * `enableOverflow` shows tabs that would normally overflow their container in a drop down menu.
    * `tabWidth`, `tabMinWidth` & `tabMaxWidth` allow flexible configuration of tab sizes within the
      switcher.
* `TabModel` now supports a bindable `tooltip`, which can be used to render strings or elements
  while hovering over tabs.
* New `Placeholder` component provides a thin wrapper around `Box` with standardized, muted styling.
* New `StoreFilterField.matchMode` prop allows customizing match to `start`, `startWord`, or `any`.
* `Select` now implements enhanced typeahead filtering of options. The default filtering is now
  based on a case-insensitive match of word starts in the label. (Previously it was based on a match
  _anywhere_ in the label _or_ value.) To customize this behavior, applications should use the new
  `filterFn` prop.
* New Admin Console Monitor > Memory tab added to view snapshots of JVM memory usage. (Requires
  Hoist Core v8.7 or greater.)
* `FormModel` and `FieldModel` gain support for Focus Management.
* New `boundInput` getter on `FieldModel` to facilitate imperative access to controls, when needed.
  This getter will return the new `HoistInputModel` interface, which support basic DOM access as
  well as standard methods for `focus()`, `blur()`, and `select()`.
* New `GridModel` config `lockColumnGroups` to allow controlling whether child columns can be moved
  outside their parent group. Defaults to `true` to maintain existing behavior.

### 💥 Breaking Changes

* New `TabContainerModel` config `switcher` replaces `switcherPosition` to allow for more flexible
  configuration of the default `TabSwitcher`.
    * Use `switcher: true` to retain default behavior.
    * Use `switcher: false` to not include a TabSwitcher. (previously `switcherPosition: 'none'`)
    * Use `switcher: {...}` to provide customisation props for the `TabSwitcher`. See `TabSwitcher`
      documentation for more information.
* The `HoistInput` base class has been removed. This change marks the completion of our efforts to
  remove all internal uses of React class-based Components in Hoist. The following adjustments are
  required:
    * Application components extending `HoistInput` should use the `useHoistInputModel` hook
      instead.
    * Applications getting refs to `HoistInputs` should be aware that these refs now return a ref to
      a
      `HoistInputModel`. In order to get the DOM element associated with the component use the new
      `domEl` property of that model rather than the`HoistComponent.getDOMNode()` method.
* Hoist grids now require ag-Grid v24.1.0 or higher - update your ag-Grid dependency in your app's
  `package.json` file. ag-Grid v24.1.0
  [lists 5 breaking changes](https://www.ag-grid.com/ag-grid-changelog/), including the two called
  out below. *Note that these cautions apply only to direct use of the ag-Grid APIs* - if your app
  is using the Hoist `Grid` and `GridModel` exclusively, there should be no need to adjust code
  around columns or grid state, as the related Hoist classes have been updated to handle these
  changes.
    * AG-4291 - Reactive Columns - the state pattern for ag-grid wrapper has changed as a result of
      this change. If your app made heavy use of saving/loading grid state, please test carefully
      after upgrade.
    * AG-1959 - Aggregation - Add additional parameters to the Custom Aggregation methods. If your
      app implements custom aggregations, they might need to be updated.

### 🔒 Security

* The data package `Field` class now sanitizes all String values during parsing, using the DOMPurify
  library to defend against XSS attacks and other issues with malformed HTML or scripting content
  loaded into `Record`s and rendered by `Grid` or other data-driven components. Please contact XH if
  you find any reason to disable this protection, or observe any unintended side effects of this
  additional processing.

### 🐞 Bug Fixes

* Fix issue where grid row striping inadvertently disabled by default for non-tree grids.
* Fix issue where grid empty text cleared on autosize.

### ✨ Style

* Default `Chart` themes reworked in both light and dark modes to better match overall Hoist theme.

### ⚙️ Technical

* Note that the included Onsen fork has been replaced with the latest Onsen release. Apps should not
  need to make any changes.
* `Cube.info` is now directly observable.
* `@managed` and `markManaged` have been enhanced to allow for the cleanup of arrays of objects as
  well as objects. This matches the existing array support in `XH.safeDestroy()`.

### 📚 Libraries

* @xh/onsenui `~0.1.2` -> onsenui `~2.11.1`
* @xh/react-onsenui `~0.1.2` -> react-onsenui `~1.11.3`
* @blueprintjs/core `3.35 -> 3.36`
* @blueprintjs/datetime `3.19 -> 3.20`
* clipboard-copy `3.1 -> 4.0`
* core-js `3.6 -> 3.8`
* dompurify `added @ 2.2`
* react `16.13 -> 17.0`
* semver `added @ 7.3`

[Commit Log](https://github.com/xh/hoist-react/compare/v36.6.1...v37.0.0)

## v36.6.1 - 2020-11-06

### 🐞 Bug Fixes

* Fix issue where grid row striping would be turned off by default for non-tree grids

[Commit Log](https://github.com/xh/hoist-react/compare/v36.6.0...v36.6.1)

## v36.6.0 - 2020-10-28

### 🎁 New Features

* New `GridModel.treeStyle` config enables more distinctive styling of tree grids, with optional
  background highlighting and ledger-line style borders on group rows.
    * ⚠ By default, tree grids will now have highlighted group rows (but no group borders). Set
      `treeStyle: 'none'` on any `GridModel` instances where you do _not_ want the new default
      style.
* New `DashContainerModel.extraMenuItems` config supports custom app menu items in Dashboards
* An "About" item has been added to the default app menu.
* The default `TabSwitcher` now supports scrolling, and will show overflowing tabs in a drop down
  menu.

### 🐞 Bug Fixes

* Ensure that `Button`s with `active: true` set directly (outside of a `ButtonGroupInput`) get the
  correct active/pressed styling.
* Fixed regression in `Column.tooltip` function displaying escaped HTML characters.
* Fixed issue where the utility method `calcActionColWidth` was not correctly incorporating the
  padding in the returned value.

### ⚙️ Technical

* Includes technical updates to `JsonBlob` archiving. This change requires an update to `hoist-core`
  `v8.6.1` or later, and modifications to the `xh_json_blob` table. See the
  [hoist-core changelog](https://github.com/xh/hoist-core/blob/develop/CHANGELOG.md) for further
  details.

### 📚 Libraries

* @blueprintjs/core `3.33 -> 3.35`

[Commit Log](https://github.com/xh/hoist-react/compare/v36.5.0...v36.6.0)

## v36.5.0 - 2020-10-16

### 🐞 Bug Fixes

* Fix text and hover+active background colors for header tool buttons in light theme.

### ⚙️ Technical

* Install a default simple string renderer on all columns. This provides consistency in column
  rendering, and fixes some additional issues with alignment and rendering of Grid columns
  introduced by the change to flexbox-based styling in grid cells.
* Support (optional) logout action in SSO applications.

### 📚 Libraries

* @blueprintjs/core `3.31 -> 3.33`
* @blueprintjs/datetime `3.18 -> 3.19`
* @fortawesome/fontawesome-pro `5.14 -> 5.15`
* moment `2.24 -> 2.29`
* numbro `2.2 -> 2.3`

[Commit Log](https://github.com/xh/hoist-react/compare/v36.4.0...v36.5.0)

## v36.4.0 - 2020-10-09

### 🎁 New Features

* `TabContainerModel` supports dynamically adding and removing tabs via new public methods.
* `Select` supports a new `menuWidth` prop to control the width of the dropdown.

### 🐞 Bug Fixes

* Fixed v36.3.0 regression re. horizontal alignment of Grid columns.

[Commit Log](https://github.com/xh/hoist-react/compare/v36.3.0...v36.4.0)

## v36.3.0 - 2020-10-07

### 💥 Breaking Changes

* The following CSS variables are no longer in use:
    + `--xh-grid-line-height`
    + `--xh-grid-line-height-px`
    + `--xh-grid-large-line-height`
    + `--xh-grid-large-line-height-px`
    + `--xh-grid-compact-line-height`
    + `--xh-grid-compact-line-height-px`
    + `--xh-grid-tiny-line-height`
    + `--xh-grid-tiny-line-height-px`

### ⚙️ Technical

* We have improved and simplified the vertical centering of content within Grid cells using
  flexbox-based styling, rather than the CSS variables above.

### 🎁 New Features

* `Select` now supports `hideSelectedOptions` and `closeMenuOnSelect` props.
* `XH.message()` and its variants (`XH.prompt(), XH.confirm(), XH.alert()`) all support an optional
  new config `messageKey`. This key can be used by applications to prevent popping up the same
  dialog repeatedly. Hoist will only show the last message posted for any given key.
* Misc. Improvements to organization of admin client tabs.

### 🐞 Bug Fixes

* Fixed issue with sporadic failures reading grid state using `legacyStateKey`.
* Fixed regression to the display of `autoFocus` buttons; focus rectangle restored.

[Commit Log](https://github.com/xh/hoist-react/compare/v36.2.1...v36.3.0)

## v36.2.1 - 2020-10-01

### 🐞 Bug Fixes

* Fixed issue in `LocalDate.previousWeekday()` which did not correctly handle Sunday dates.
* Fixed regression in `Grid` column header rendering for non-string headerNames.

[Commit Log](https://github.com/xh/hoist-react/compare/v36.2.0...v36.2.1)

## v36.2.0 - 2020-09-25

### 💥 Breaking Changes

* New `GridModel` config `colChooserModel` replaces `enableColChooser` to allow for more flexible
  configuration of the grid `colChooser`
    * Use `colChooserModel: true` to retain default behavior.
    * See documentation on `GridModel.ColChooserModelConfig` for more information.
* The `Grid` `hideHeaders` prop has been converted to a field on `AgGridModel` and `GridModel`. All
  grid options of this type are now on the model hierarchy, allowing consistent application code and
  developer discovery.

### 🎁 New Features

* Provides new `CustomProvider` for applications that want to use the Persistence API, but need to
  provide their own storage implementation.
* Added `restoreDefaults` action to default context menu for `GridModel`.
* Added `restoreDefaultsWarning` config to `GridModel`.
* `FormModel` has a new convenience method `setValues` for putting data into one or more fields in
  the form.
* Admin Preference and Config panels now support bulk regrouping actions.

### 🐞 Bug Fixes

* Fixed an error in implementation of `@managed` preventing proper cleanup of resources.
* Fixed a regression introduced in v36.1.0 in `FilterChooser`: Restore support for `disabled` prop.

[Commit Log](https://github.com/xh/hoist-react/compare/v36.1.0...v36.2.0)

## v36.1.0 - 2020-09-22

⚠ NOTE - apps should update to `hoist-core >= 8.3.0` when taking this hoist-react update. This is
required to support both the new `JsonBlobService` and updates to the Admin Activity and Client
Error tracking tabs described below.

### 🎁 New Features

* Added new `JsonBlobService` for saving and updating named chunks of arbitrary JSON data.
* `GridModelPersistOptions` now supports a `legacyStateKey` property. This key will identify the
  pre-v35 location for grid state, and can be used by applications to provide a more flexible
  migration of user grid state after an upgrade to Hoist v35.0.0 or greater. The value of this
  property will continue to default to 'key', preserving the existing upgrade behavior of the
  initial v35 release.
* The Admin Config and Pref diff tools now support pasting in a config for comparison instead of
  loading one from a remote server (useful for deployments where the remote config cannot be
  accessed via an XHR call).
* The `ClipboardButton.getCopyText` prop now supports async functions.
* The `Select` input supports a new `leftIcon` prop.
* `RestGrid` now supports bulk delete when multiple rows are selected.
* `RestGrid`'s `actionWarning` messages may now be specified as functions.

### 🐞 Bug Fixes

* Fixed several cases where `selectOnFocus` prop on `Select` was not working.
* `FilterChooser` auto-suggest values sourced from the *unfiltered* records on `sourceStore`.
* `RestForm` editors will now source their default label from the corresponding `Field.displayName`
  property. Previously an undocumented `label` config could be provided with each editor object -
  this has been removed.
* Improved time zone handling in the Admin Console "Activity Tracking" and "Client Errors" tabs.
    * Users will now see consistent bucketing of activity into an "App Day" that corresponds to the
      LocalDate when the event occurred in the application's timezone.
    * This day will be reported consistently regardless of the time zones of the local browser or
      deployment server.
* Resetting Grid columns to their default state (e.g. via the Column Chooser) retains enhancements
  applied from matching Store fields.
* Desktop `DateInput` now handles out-of-bounds dates without throwing exception during rendering.
* Dragging a grid column with an element-based header no longer displays `[object Object]` in the
  draggable placeholder.

### 📚 Libraries

* codemirror `5.57 -> 5.58`

[Commit Log](https://github.com/xh/hoist-react/compare/v36.0.0...v36.1.0)

## v36.0.0 - 2020-09-04

### 🎁 New Features

#### Data Filtering

We have enhanced support for filtering data in Hoist Grids, Stores, and Cubes with an upgraded
`Filter` API and a new `FilterChooser` component. This bundle of enhancements includes:

* A new `@xh/hoist/data/filter` package to support the creation of composable filters, including the
  following new classes:
    * `FieldFilter` - filters by comparing the value of a given field to one or more given candidate
      values using one of several supported operators.
    * `FunctionFilter` - filters via a custom function specified by the developer.
    * `CompoundFilter` - combines multiple filters (including other nested CompoundFilters) via an
      AND or OR operator.
* A new `FilterChooser` UI component that integrates tightly with these data package classes to
  provide a user and developer friendly autocomplete-enabled UI for filtering data based on
  dimensions (e.g. trader = jdoe, assetClass != Equities), metrics (e.g. P&L > 1m), or any
  combination thereof.
* Updates to `Store`, `StoreFilterField`, and `cube/Query` to use the new Filter API.
* A new `setFilter()` convenience method to `Grid` and `DataView`.

To get the most out of the new Filtering capabilities, developers are encouraged to add or expand
the configs for any relevant `Store.fields` to include both their `type` and a `displayName`. Many
applications might not have Field configs specified at all for their Stores, instead relying on
Store's ability to infer its Fields from Grid Column definitions.

We are looking to gradually invert this relationship, so that core information about an app's
business objects and their properties is configured once at the `data/Field` level and then made
available to related APIs and components such as grids, filters, and forms. See note in New Features
below regarding related updates to `GridModel.columns` config processing.

#### Grid

* Added new `GridModel.setColumnVisible()` method, along with `showColumn()` and `hideColumn()`
  convenience methods. Can replace calls to `applyColumnStateChanges()` when all you need to do is
  show or hide a single column.
* Elided Grid column headers now show the full `headerName` value in a tooltip.
* Grid column definitions now accept a new `displayName` config as the recommended entry point for
  defining a friendly user-facing label for a Column.
    * If the GridModel's Store has configured a `displayName` for the linked data field, the column
      will default to use that (if not otherwise specified).
    * If specified or sourced from a Field, `displayName` will be used as the default value for the
      pre-existing `headerName` and `chooserName` configs.
* Grid columns backed by a Store Field of type `number` or `int` will be right-aligned by default.
* Added new `GridModel.showGroupRowCounts` config to allow easy hiding of group row member counts
  within each full-width group row. Default is `true`, maintaining current behavior of showing the
  counts for each group.

#### Other

* Added new `AppSpec.showBrowserContextMenu` config to control whether the browser's default context
  menu will be shown if no app-specific context menu (e.g. from a grid) would be triggered.
    * ⚠ Note this new config defaults to `false`, meaning the browser context menu will *not* be
      available. Developers should set to true for apps that expect/depend on the built-in menu.
* `LocalDate` has gained several new static factories: `tomorrow()`, `yesterday()`,
  `[start/end]OfMonth()`, and `[start/end]OfYear()`.
* A new `@computeOnce` decorator allows for lazy computation and caching of the results of decorated
  class methods or getters. Used in `LocalDate` and intended for similar immutable, long-lived
  objects that can benefit from such caching.
* `CodeInput` and `JsonInput` get new `enableSearch` and `showToolbar` props. Enabling search
  provides an simple inline find feature for searching the input's contents.
* The Admin console's Monitor Status tab displays more clearly when there are no active monitors.

### 💥 Breaking Changes

* Renamed the `data/Field.label` property to `displayName`.
* Changed the `DimensionChooserModel.dimensions` config to require objects of the
  form `{name, displayName, isLeafDimension}` when provided as an `Object[]`.
    * Previously these objects were expected to be of the form `{value, label, isLeaf}`.
    * Note however that this same config can now be passed the `dimensions` directly from a
      configured
      `Cube` instead, which is the recommended approach and should DRY up dimension definitions for
      typical use cases.
* Changes required due to the new filter API:
    * The classes `StoreFilter` and `ValueFilter` have been removed and replaced by `FunctionFilter`
      and `FieldFilter`, respectively. In most cases apps will need to make minimal or no changes.
    * The `filters/setFilters` property on `Query` has been changed to `filter/setFilter`. In most
      case apps should not need to change anything other than the name of this property - the new
      property will continue to support array representations of multiple filters.
    * `Store` has gained a new property `filterIncludesChildren` to replace the functionality
      previously provided by `StoreFilter.includesChildren`.
    * `StoreFilterField.filterOptions` has been removed. Set `filterIncludesChildren` directly on
      the store instead.

### ✨ Style

* CSS variables for "intents" - most commonly used on buttons - have been reworked to use HSL color
  values and support several standard variations of lightness and transparency.
    * Developers are encouraged to customize intents by setting the individual HSL vars provided for
      each intent (e.g. `--intent-primary-h` to adjust the primary hue) and/or the different levels
      of lightness (e.g. `--intent-primary-l3` to adjust the default lightness).
    * ⚠ Uses of the prior intent var overrides such as `--intent-primary` will no longer work. It is
      possible to set directly via `--xh-intent-primary`, but components such as buttons will still
      use the default intent shades for variations such as hover and pressed states. Again, review
      and customize the HSL vars if required.
* Desktop `Button` styles and classes have been rationalized and reworked to allow for more
  consistent and direct styling of buttons in all their many permutations (standard/minimal/outlined
  styles * default/hovered/pressed/disabled states * light/dark themes).
    * Customized intent colors will now also be applied to outlined and minimal buttons.
    * Dedicated classes are now applied to desktop buttons based on their style and state.
      Developers can key off of these classes directly if required.

### 🐞 Bug Fixes

* Fixed `Column.tooltipElement` so that it can work if a `headerTooltip` is also specified on the
  same column.
* Fixed issue where certain values (e.g. `%`) would break in `Column.tooltipElement`.
* Fixed issue where newly loaded records in `Store` were not being frozen as promised by the API.

### 📚 Libraries

* @blueprintjs/core `3.30 -> 3.31`
* codemirror `5.56 -> 5.57`
* http-status-codes `1.4 -> 2.1`
* mobx-react `6.2 -> 6.3`
* store2 `2.11 -> 2.12`

[Commit Log](https://github.com/xh/hoist-react/compare/v35.2.1...v36.0.0)

## v35.2.1 - 2020-07-31

### 🐞 Bug Fixes

* A Grid's docked summary row is now properly cleared when its bound Store is cleared.
* Additional SVG paths added to `requiredBlueprintIcons.js` to bring back calendar scroll icons on
  the DatePicker component.
* Colors specified via the `--xh-intent-` CSS vars have been removed from minimal / outlined desktop
  `Button` components because of incompatibility with `ButtonGroupInput` component. Fix to address
  issue forthcoming. (This reverts the change made in 35.2.0 below.)

[Commit Log](https://github.com/xh/hoist-react/compare/v35.2.0...v35.2.1)

## v35.2.0 - 2020-07-21

### 🎁 New Features

* `TabContainerModel` now supports a `persistWith` config to persist the active tab.
* `TabContainerModel` now supports a `emptyText` config to display when TabContainer gets rendered
  with no children.

### ⚙️ Technical

* Supports smaller bundle sizes via a greatly reduced set of BlueprintJS icons. (Requires apps to be
  built with `@xh/hoist-dev-utils` v5.2 or greater to take advantage of this optimization.)

### 🐞 Bug Fixes

* Colors specified via the `--xh-intent-` CSS vars are now applied to minimal / outlined desktop
  `Button` components. Previously they fell through to use default Blueprint colors in these modes.
* Code input correctly handles dynamically toggling readonly/disabled state.

### 📚 Libraries

* @fortawesome/fontawesome-pro `5.13 -> 5.14`
* codemirror `5.55 -> 5.56`

[Commit Log](https://github.com/xh/hoist-react/compare/v35.1.1...v35.2.0)

## v35.1.1 - 2020-07-17

### 📚 Libraries

* @blueprintjs/core `3.29 -> 3.30`

[Commit Log](https://github.com/xh/hoist-react/compare/v35.1.0...v35.1.1)

## v35.1.0 - 2020-07-16

### 🎁 New Features

* Extend existing environment diff tool to preferences. Now, both configs and preferences may be
  diffed across servers. This feature will require an update of hoist-core to a version 8.1.0 or
  greater.
* `ExportOptions.columns` provided to `GridModel` can now be specified as a function, allowing for
  full control of columns to export, including their sort order.

### 🐞 Bug Fixes

* `GridModel`s export feature was previously excluding summary rows. These are now included.
* Fixed problems with coloring and shading algorithm in `TreeMap`.
* Fixed problems with sort order of exports in `GridModel`.
* Ensure that preferences are written to server, even if set right before navigating away from page.
* Prevent situation where a spurious exception can be sent to server when application is unloaded
  while waiting on a fetch request.

[Commit Log](https://github.com/xh/hoist-react/compare/v35.0.1...v35.1.0)

## v35.0.1 - 2020-07-02

### 🐞 Bug Fixes

* Column headers no longer allocate space for a sort arrow icon when the column has an active
  `GridSorter` in the special state of `sort: null`.
* Grid auto-sizing better accounts for margins on sort arrow icons.

[Commit Log](https://github.com/xh/hoist-react/compare/v35.0.0...v35.0.1)

## v35.0.0 - 2020-06-29

### ⚖️ Licensing Change

As of this release, Hoist is [now licensed](LICENSE.md) under the popular and permissive
[Apache 2.0 open source license](https://www.apache.org/licenses/LICENSE-2.0). Previously, Hoist was
"source available" via our public GitHub repository but still covered by a proprietary license.

We are making this change to align Hoist's licensing with our ongoing commitment to openness,
transparency and ease-of-use, and to clarify and emphasize the suitability of Hoist for use within a
wide variety of enterprise software projects. For any questions regarding this change, please
[contact us](https://xh.io/contact/).

### 🎁 New Features

* Added a new Persistence API to provide a more flexible yet consistent approach to saving state for
  Components, Models, and Services to different persistent locations such as Hoist Preferences,
  browser local storage, and Hoist Dashboard views.
    * The primary entry points for this API are the new `@PersistSupport` and `@persist`
      annotations.
      `@persist` can be added to any observable property on a `@PersistSupport` to make it
      automatically synchronize with a `PersistenceProvider`. Both `HoistModel` and `HoistService`
      are decorated with `@PersistSupport`.
    * This is designed to replace any app-specific code previously added to synchronize fields and
      their values to Preferences via ad-hoc initializers and reactions.
    * This same API is now used to handle state persistence for `GridStateModel`, `PanelModel`,
      `DimensionChooserModel`, and `DashContainerModel` - configurable via the new `persistWith`
      option on those classes.
* `FetchService` now installs a default timeout of 30 seconds for all requests. This can be disabled
  by setting timeout to `null`. Fetch Timeout Exceptions have also been improved to include the same
  information as other standard exceptions thrown by this service.
    * 💥 Apps that were relying on the lack of a built-in timeout for long-running requests should
      ensure they configure such calls with a longer or null timeout.
* `Store` gets new `clearFilter()` and `recordIsFiltered()` helper functions.
* The Admin console's Activity Tracking tab has been significantly upgraded to allow admins to
  better analyze both built-in and custom tracking data generated by their application. Its sibling
  Client Errors tab has also been updated with a docked detail panel.
* `CodeInput` gets new `showCopyButton` prop - set to true to provide an inline action button to
  copy the editor contents to the clipboard.
* Hoist config `xhEnableMonitoring` can be used to enable/disable the Admin monitor tab and its
  associated server-side jobs

### 💥 Breaking Changes

* Applications should update to `hoist-core` v8.0.1 or above, required to support the upgraded Admin
  Activity Tracking tab. Contact XH for assistance with this update.
* The option `PanelModel.prefName` has been removed in favor of `persistWith`. Existing user state
  will be transferred to the new format, assuming a `PersistenceProvider` of type 'pref' referring
  to the same preference is used (e.g. `persistWith: {prefKey: 'my-panel-model-prefName'}`.
* The option `GridModel.stateModel` has been removed in favor of `persistWith`. Existing user state
  will be transferred to the new format, assuming a `PersistenceProvider` of type 'localStorage'
  referring to the same key is used (e.g. `persistWith: {localStorageKey: 'my-grid-state-id'}`.
    * Use the new `GridModel.persistOptions` config for finer control over what grid state is
      persisted (replacement for stateModel configs to disable persistence of column
      state/sorting/grouping).
* The options `DimensionChooserModel.preference` and `DimensionChooserModel.historyPreference` have
  been removed in favor of `persistWith`.
* `AppSpec.idleDetectionEnabled` has been removed. App-specific Idle detection is now enabled via
  the new `xhIdleConfig` config. The old `xhIdleTimeoutMins` has also been deprecated.
* `AppSpec.idleDialogClass` has been renamed `AppSpec.idlePanel`. If specified, it should be a
  full-screen component.
* `PinPad` and `PinPadModel` have been moved to `@xh/hoist/cmp/pinpad`, and is now available for use
  with both standard and mobile toolkits.
* Third-party dependencies updated to properly reflect application-level licensing requirements.
  Applications must now import and provide their licensed version of ag-Grid, and Highcharts to
  Hoist. See file `Bootstrap.js` in Toolbox for an example.

### 🐞 Bug Fixes

* Sorting special columns generated by custom ag-Grid configurations (e.g. auto-group columns) no
  longer throws with an error.
* The `deepFreeze()` util - used to freeze data in `Record` instances - now only attempts to freeze
  a whitelist of object types that are known to be safely freezable. Custom application classes and
  other potentially-problematic objects (such as `moment` instances) are no longer frozen when
  loaded into `Record` fields.

### 📚 Libraries

Note that certain licensed third-party dependencies have been removed as direct dependencies of this
project, as per note in Breaking Changes above.

* @xh/hoist-dev-utils `4.x -> 5.x` - apps should also update to the latest 5.x release of dev-utils.
  Although license and dependency changes triggered a new major version of this dev dependency, no
  application-level changes should be required.
* @blueprintjs/core `3.28 -> 3.29`
* codemirror `5.54 -> 5.55`
* react-select `3.0 -> 3.1`

### 📚 Optional Libraries

* ag-Grid `23.0.2` > `23.2.0` (See Toolbox app for example on this upgrade)
* Highcharts `8.0.4 -> 8.1.1`

[Commit Log](https://github.com/xh/hoist-react/compare/v34.0.0...v35.0.0)

## v34.0.0 - 2020-05-26

### 🎁 New Features

* Hoist's enhanced autosizing is now enabled on all grids by default. See `GridModel` and
  `GridAutosizeService` for more details.
* New flags `XH.isPhone`, `XH.isTablet`, and `XH.isDesktop` available for device-specific switching.
  Corresponding `.xh-phone`, `.xh-tablet`, and `.xh-desktop` CSS classes are added to the document
  `body`. These flags and classes are set based on the detected device, as per its user-agent.
    * One of the two higher-level CSS classes `.xh-standard` or `.xh-mobile` will also be applied
      based on an app's use of the primary (desktop-centric) components vs mobile components - as
      declared by its `AppSpec.isMobileApp` - regardless of the detected device.
    * These changes provide more natural support for use cases such as apps that are built with
      standard components yet target/support tablet users.
* New method `Record.get()` provides an alternative API for checked data access.
* The mobile `Select` component supports the `enableFilter` and `enableCreate` props.
* `DashContainerModel` supports new `layoutLocked`, `contentLocked` and `renameLocked` modes.
* `DimensionChooser` now has the ability to persist its value and history separately.
* Enhance Hoist Admin's Activity Tracking tab.
* Enhance Hoist Admin's Client Error tab.

### 💥 Breaking Changes

* `emptyFlexCol` has been removed from the Hoist API and should simply be removed from all client
  applications. Improvements to agGrid's default rendering of empty space have made it obsolete.
* `isMobile` property on `XH` and `AppSpec` has been renamed to `isMobileApp`. All apps will need to
  update their (required) use of this flag in the app specifications within their
  `/client-app/src/apps` directory.
* The `xh-desktop` class should no longer be used to indicate a non-mobile toolkit based app. For
  this purpose, use `xh-standard` instead.

### 🐞 Bug Fixes

* Fix to Average Aggregators when used with hierarchical data.
* Fixes to Context Menu handling on `Panel` to allow better handling of `[]` and `null`.

### 📚 Libraries

* @blueprintjs/core `3.26 -> 3.28`
* @blueprintjs/datetime `3.16 -> 3.18`
* codemirror `5.53 -> 5.54`
* react-transition-group `4.3 -> 4.4`

[Commit Log](https://github.com/xh/hoist-react/compare/v33.3.0...v34.0.0)

## v33.3.0 - 2020-05-08

### ⚙️ Technical

* Additional updates to experimental autosize feature: standardization of naming, better masking
  control, and API fixes. Added new property `autosizeOptions` on `GridModel` and main entry point
  is now named `GridModel.autosizeAsync()`.

### 🐞 Bug Fixes

* `Column.hideable` will now be respected by ag-grid column drag and drop
  [#1900](https://github.com/xh/hoist-react/issues/1900)
* Fixed an issue where dragging a column would cause it to be sorted unintentionally.

[Commit Log](https://github.com/xh/hoist-react/compare/v33.2.0...v33.3.0)

## v33.2.0 - 2020-05-07

### 🎁 New Features

* Virtual column rendering has been disabled by default, as it offered a minimal performance benefit
  for most grids while compromising autosizing. See new `GridModel.useVirtualColumns` config, which
  can be set to `true` to re-enable this behavior if required.
* Any `GridModel` can now be reset to its code-prescribed defaults via the column chooser reset
  button. Previously, resetting to defaults was only possible for grids that persisted their state
  with a `GridModel.stateModel` config.

### 🐞 Bug Fixes

* Fixed several issues with new grid auto-sizing feature.
* Fixed issues with and generally improved expand/collapse column alignment in tree grids.
    * 💥 Note that this improvement introduced a minor breaking change for apps that have customized
      tree indentation via the removed `--grid-tree-indent-px` CSS var. Use `--grid-tree-indent`
      instead. Note the new var is specified in em units to scale well across grid sizing modes.

### ⚙️ Technical

* Note that the included version of Onsen has been replaced with a fork that includes updates for
  react 16.13. Apps should not need to make any changes.

### 📚 Libraries

* react `~16.8 -> ~16.13`
* onsenui `~16.8` -> @xh/onsenui `~16.13`
* react-onsenui `~16.8` -> @xh/react-onsenui `~16.13`

[Commit Log](https://github.com/xh/hoist-react/compare/v33.1.0...33.2.0)

## v33.1.0 - 2020-05-05

### 🎁 New Features

* Added smart auto-resizing of columns in `GridModel` Unlike ag-Grid's native auto-resizing support,
  Hoist's auto-resizing will also take into account collapsed rows, off-screen cells that are not
  currently rendered in the DOM, and summary rows. See the new `GridAutosizeService` for details.
    * This feature is currently marked as 'experimental' and must be enabled by passing a special
      config to the `GridModel` constructor of the form `experimental: {useHoistAutosize: true}`. In
      future versions of Hoist, we expect to make it the default behavior.
* `GridModel.autoSizeColumns()` has been renamed `GridModel.autosizeColumns()`, with lowercase 's'.
  Similarly, the `autoSizeColumns` context menu token has been renamed `autosizeColumns`.

### 🐞 Bug Fixes

* Fixed a regression with `StoreFilterField` introduced in v33.0.1.

[Commit Log](https://github.com/xh/hoist-react/compare/v33.0.2...33.1.0)

## v33.0.2 - 2020-05-01

### 🎁 New Features

* Add Hoist Cube Aggregators: `AverageAggregator` and `AverageStrictAggregator`
* `ColAutosizeButton` has been added to desktop and mobile

### 🐞 Bug Fixes

* Fixed mobile menus to constrain to the bottom of the viewport, scrolling if necessary.
  [#1862](https://github.com/xh/hoist-react/issues/1862)
* Tightened up mobile tree grid, fixed issues in mobile column chooser.
* Fixed a bug with reloading hierarchical data in `Store`.
  [#1871](https://github.com/xh/hoist-react/issues/1871)

[Commit Log](https://github.com/xh/hoist-react/compare/v33.0.1...33.0.2)

## v33.0.1 - 2020-04-29

### 🎁 New Features

* `StoreFieldField` supports dot-separated field names in a bound `GridModel`, meaning it will now
  match on columns with fields such as `address.city`.

* `Toolbar.enableOverflowMenu` now defaults to `false`. This was determined safer and more
  appropriate due to issues with the underlying Blueprint implementation, and the need to configure
  it carefully.

### 🐞 Bug Fixes

* Fixed an important bug with state management in `StoreFilterField`. See
  https://github.com/xh/hoist-react/issues/1854

* Fixed the default sort order for grids. ABS DESC should be first when present.

### 📚 Libraries

* @blueprintjs/core `3.25 -> 3.26`
* codemirror `5.52 -> 5.53`

[Commit Log](https://github.com/xh/hoist-react/compare/v33.0.0...v33.0.1)

## v33.0.0 - 2020-04-22

### 🎁 New Features

* The object returned by the `data` property on `Record` now includes the record `id`. This will
  allow for convenient access of the id with the other field values on the record.
* The `Timer` class has been enhanced and further standardized with its Hoist Core counterpart:
    * Both the `interval` and `timeout` arguments may be specified as functions, or config keys
      allowing for dynamic lookup and reconfiguration.
    * Added `intervalUnits` and `timeoutUnits` arguments.
    * `delay` can now be specified as a boolean for greater convenience.

### 💥 Breaking Changes

* We have consolidated the import location for several packages, removing unintended nested index
  files and 'sub-packages'. In particular, the following locations now provide a single index file
  for import for all of their public contents: `@xh/hoist/core`, `@xh/hoist/data`,
  `@xh/hoist/cmp/grid`, and `@xh/hoist/desktop/cmp/grid`. Applications may need to update import
  statements that referred to index files nested within these directories.
* Removed the unnecessary and confusing `values` getter on `BaseFieldModel`. This getter was not
  intended for public use and was intended for the framework's internal implementation only.
* `ColumnGroup.align` has been renamed to `ColumnGroup.headerAlign`. This avoids confusion with the
  `Column` API, where `align` refers to the alignment of cell contents within the column.

### 🐞 Bug Fixes

* Exceptions will no longer overwrite the currently shown exception in the exception dialog if the
  currently shown exception requires reloading the application.
  [#1834](https://github.com/xh/hoist-react/issues/1834)

### ⚙️ Technical

* Note that the Mobx React bindings have been updated to 6.2, and we have enabled the recommended
  "observer batching" feature as per
  [the mobx-react docs](https://github.com/mobxjs/mobx-react-lite/#observer-batching).

### 📚 Libraries

* @blueprintjs/core `3.24 -> 3.25`
* @blueprintjs/datetime `3.15 -> 3.16`
* mobx-react `6.1 -> 6.2`

[Commit Log](https://github.com/xh/hoist-react/compare/v32.0.4...v33.0.0)

## v32.0.5 - 2020-07-14

### 🐞 Bug Fixes

* Fixes a regression in which grid exports were no longer sorting rows properly.

[Commit Log](https://github.com/xh/hoist-react/compare/v32.0.4...v32.0.5)

## v32.0.4 - 2020-04-09

### 🐞 Bug Fixes

* Fixes a regression with the alignment of `ColumnGroup` headers.
* Fixes a bug with 'Copy Cell' context menu item for certain columns displaying the Record ID.
* Quiets console logging of 'routine' exceptions to 'debug' instead of 'log'.

[Commit Log](https://github.com/xh/hoist-react/compare/v32.0.3...v32.0.4)

## v32.0.3 - 2020-04-06

### 🐞 Bug Fixes

* Suppresses a console warning from ag-Grid for `GridModel`s that do not specify an `emptyText`.

[Commit Log](https://github.com/xh/hoist-react/compare/v32.0.2...v32.0.3)

## v32.0.2 - 2020-04-03

⚠ Note that this release includes a *new major version of ag-Grid*. Please consult the
[ag-Grid Changelog](https://www.ag-grid.com/ag-grid-changelog/) for versions 22-23 to review
possible breaking changes to any direct/custom use of ag-Grid APIs and props within applications.

### 🎁 New Features

* GridModel `groupSortFn` now accepts `null` to turn off sorting of group rows.
* `DockViewModel` now supports optional `width`, `height` and `collapsedWidth` configs.
* The `appMenuButton.extraItems` prop now accepts `MenuItem` configs (as before) but also React
  elements and the special string token '-' (shortcut to render a `MenuDivider`).
* Grid column `flex` param will now accept numbers, with available space divided between flex
  columns in proportion to their `flex` value.
* `Column` now supports a `sortingOrder` config to allow control of the sorting options that will be
  cycled through when the user clicks on the header.
* `PanelModel` now supports setting a `refreshMode` to control how collapsed panels respond to
  refresh requests.

### 💥 Breaking Changes

* The internal DOM structure of desktop `Panel` has changed to always include an inner frame with
  class `.xh-panel__content`. You may need to update styling that targets the inner structure of
  `Panel` via `.xh-panel`.
* The hooks `useOnResize()` and `useOnVisibleChange()` no longer take a `ref` argument. Use
  `composeRefs` to combine the ref that they return with any ref you wish to compose them with.
* The callback for `useOnResize()` will now receive an object representing the locations and
  dimensions of the element's content box. (Previously it incorrectly received an array of
  `ResizeObserver` entries that had to be de-referenced)
* `PanelModel.collapsedRenderMode` has been renamed to `PanelModel.renderMode`, to be more
  consistent with other Hoist APIs such as `TabContainer`, `DashContainer`, and `DockContainer`.

### 🐞 Bug Fixes

* Checkboxes in grid rows in Tiny sizing mode have been styled to fit correctly within the row.
* `GridStateModel` no longer saves/restores the width of non-resizable columns.
  [#1718](https://github.com/xh/hoist-react/issues/1718)
* Fixed an issue with the hooks useOnResize and useOnVisibleChange. In certain conditions these
  hooks would not be called. [#1808](https://github.com/xh/hoist-react/issues/1808)
* Inputs that accept a rightElement prop will now properly display an Icon passed as that element.
  [#1803](https://github.com/xh/hoist-react/issues/1803)

### ⚙️ Technical

* Flex columns now use the built-in ag-Grid flex functionality.

### 📚 Libraries

* ag-grid-community `removed @ 21.2`
* ag-grid-enterprise `21.2` replaced with @ag-grid-enterprise/all-modules `23.0`
* ag-grid-react `21.2` replaced with @ag-grid-community/react `23.0`
* @fortawesome/* `5.12 -> 5.13`
* codemirror `5.51 -> 5.52`
* filesize `6.0 -> 6.1`
* numbro `2.1 -> 2.2`
* react-beautiful-dnd `12.0 -> 13.0`
* store2 `2.10 -> 2.11`
* compose-react-refs `NEW 1.0.4`

[Commit Log](https://github.com/xh/hoist-react/compare/v31.0.0...v32.0.2)

## v31.0.0 - 2020-03-16

### 🎁 New Features

* The mobile `Navigator` / `NavigatorModel` API has been improved and made consistent with other
  Hoist content container APIs such as `TabContainer`, `DashContainer`, and `DockContainer`.
    * `NavigatorModel` and `PageModel` now support setting a `RenderMode` and `RefreshMode` to
      control how inactive pages are mounted/unmounted and how they respond to refresh requests.
    * `Navigator` pages are no longer required to to return `Page` components - they can now return
      any suitable component.
* `DockContainerModel` and `DockViewModel` also now support `refreshMode` and `renderMode` configs.
* `Column` now auto-sizes when double-clicking / double-tapping its header.
* `Toolbar` will now collapse overflowing items into a drop down menu. (Supported for horizontal
  toolbars only at this time.)
* Added new `xhEnableLogViewer` config (default `true`) to enable or disable the Admin Log Viewer.

#### 🎨 Icons

* Added `Icon.icon()` factory method as a new common entry point for creating new FontAwesome based
  icons in Hoist. It should typically be used instead of using the `FontAwesomeIcon` component
  directly.
* Also added a new `Icon.fileIcon()` factory. This method take a filename and returns an appropriate
  icon based on its extension.
* All Icon factories can now accept an `asHtml` parameter, as an alternative to calling the helper
  function `convertIconToSVG()` on the element. Use this to render icons as raw html where needed
  (e.g. grid renderers).
* Icons rendered as html will now preserve their styling, tooltips, and size.

### 💥 Breaking Changes

* The application's primary `HoistApplicationModel` is now instantiated and installed as
  `XH.appModel` earlier within the application initialization sequence, with construction happening
  prior to the init of the XH identity, config, and preference services.
    * This allows for a new `preAuthInitAsync()` lifecycle method to be called on the model before
      auth has completed, but could be a breaking change for appModel code that relied on these
      services for field initialization or in its constructor.
    * Such code should be moved to the core `initAsync()` method instead, which continues to be
      called after all XH-level services are initialized and ready.
* Mobile apps may need to adjust to the following updates to `NavigatorModel` and related APIs:
    * `NavigatorModel`'s `routes` constructor parameter has been renamed `pages`.
    * `NavigatorModel`'s observable `pages[]` has been renamed `stack[]`.
    * `NavigatorPageModel` has been renamed `PageModel`. Apps do not usually create `PageModels`
      directly, so this change is unlikely to require code updates.
    * `Page` has been removed from the mobile toolkit. Components that previously returned a `Page`
      for inclusion in a `Navigator` or `TabContainer` can now return any component. It is
      recommended you replace `Page` with `Panel` where appropriate.
* Icon enhancements described above removed the following public methods:
    * The `fontAwesomeIcon()` factory function (used to render icons not already enumerated by
      Hoist)
      has been replaced by the improved `Icon.icon()` factory - e.g. `fontAwesomeIcon({icon: ['far',
      'alicorn']}) -> Icon.icon({iconName: 'alicorn'})`.
    * The `convertIconToSvg()` utility method has been replaced by the new `asHtml` parameter on
      icon factory functions. If you need to convert an existing icon element,
      use `convertIconToHtml()`.
* `Toolbar` items should be provided as direct children. Wrapping Toolbar items in container
  components can result in unexpected item overflow.

### 🐞 Bug Fixes

* The `fmtDate()` utility now properly accepts, parses, and formats a string value input as
  documented.
* Mobile `PinPad` input responsiveness improved on certain browsers to avoid lag.

### ⚙️ Technical

* New lifecycle methods `preAuthInitAsync()` and `logoutAsync()` added to the `HoistAppModel`
  decorator (aka the primary `XH.appModel`).

[Commit Log](https://github.com/xh/hoist-react/compare/v30.1.0...v31.0.0)

## v30.1.0 - 2020-03-04

### 🐞 Bug Fixes

* Ensure `WebSocketService.connected` remains false until `channelKey` assigned and received from
  server.
* When empty, `DashContainer` now displays a user-friendly prompt to add an initial view.

### ⚙️ Technical

* Form validation enhanced to improve handling of asynchronous validation. Individual rules and
  constraints are now re-evaluated in parallel, allowing for improved asynchronous validation.
* `Select` will now default to selecting contents on focus if in filter or creatable mode.

[Commit Log](https://github.com/xh/hoist-react/compare/v30.0.0...30.1.0)

## v30.0.0 - 2020-02-29

### 🎁 New Features

* `GridModel` and `DataViewModel` now support `groupRowHeight`, `groupRowRenderer` and
  `groupRowElementRenderer` configs. Grouping is new in general to `DataViewModel`, which now takes
  a `groupBy` config.
    * `DataViewModel` allows for settable and multiple groupings and sorters.
    * `DataViewModel` also now supports additional configs from the underlying `GridModel` that make
      sense in a `DataView` context, such as `showHover` and `rowBorders`.
* `TabContainerModel` now accepts a `track` property (default false) for easily tracking tab views
  via Hoist's built-in activity tracking.
* The browser document title is now set to match `AppSpec.clientAppName` - helpful for projects with
  multiple javascript client apps.
* `StoreFilterField` accepts all other config options from `TextInput` (e.g. `disabled`).
* Clicking on a summary row in `Grid` now clears its record selection.
* The `@LoadSupport` decorator now provides an additional observable property `lastException`. The
  decorator also now logs load execution times and failures to `console.debug` automatically.
* Support for mobile `Panel.scrollable` prop made more robust with re-implementation of inner
  content element. Note this change included a tweak to some CSS class names for mobile `Panel`
  internals that could require adjustments if directly targeted by app stylesheets.
* Added new `useOnVisibleChange` hook.
* Columns now support a `headerAlign` config to allow headers to be aligned differently from column
  contents.

### 💥 Breaking Changes

* `Toolbar` items must be provided as direct children. Wrapping Toolbar items in container
  components can result in unexpected item overflow.
* `DataView.rowCls` prop removed, replaced by new `DataViewModel.rowClassFn` config for more
  flexibility and better symmetry with `GridModel`.
* `DataViewModel.itemRenderer` renamed to `DataViewModel.elementRenderer`
* `DataView` styling has been updated to avoid applying several unwanted styles from `Grid`. Note
  that apps might rely on these styles (intentionally or not) for their `itemRenderer` components
  and appearance and will need to adjust.
* Several CSS variables related to buttons have been renamed for consistency, and button style rules
  have been adjusted to ensure they take effect reliably across desktop and mobile buttons
  ([#1568](https://github.com/xh/hoist-react/pull/1568)).
* The optional `TreeMapModel.highchartsConfig` object will now be recursively merged with the
  top-level config generated by the Hoist model and component, where previously it was spread onto
  the generated config. This could cause a change in behavior for apps using this config to
  customize map instances, but provides more flexibility for e.g. customizing the `series`.
* The signature of `useOnResize` hook has been modified slightly for API consistency and clarity.
  Options are now passed in a configuration object.

### 🐞 Bug Fixes

* Fixed an issue where charts that are rendered while invisible would have the incorrect size.
  [#1703](https://github.com/xh/hoist-react/issues/1703)
* Fixed an issue where zeroes entered by the user in `PinPad` would be displayed as blanks.
* Fixed `fontAwesomeIcon` elem factory component to always include the default 'fa-fw' className.
  Previously, it was overridden if a `className` prop was provided.
* Fixed an issue where ConfigDiffer would always warn about deletions, even when there weren't any.
  [#1652](https://github.com/xh/hoist-react/issues/1652)
* `TextInput` will now set its value to `null` when all text is deleted and the clear icon will
  automatically hide.
* Fixed an issue where multiple buttons in a `ButtonGroupInput` could be shown as active
  simultaneously. [#1592](https://github.com/xh/hoist-react/issues/1592)
* `StoreFilterField` will again match on `Record.id` if bound to a Store or a GridModel with the
  `id` column visible. [#1697](https://github.com/xh/hoist-react/issues/1697)
* A number of fixes have been applied to `RelativeTimeStamp` and `getRelativeTimestamp`, especially
  around its handling of 'equal' or 'epsilon equal' times. Remove unintended leading whitespace from
  `getRelativeTimestamp`.

### ⚙️ Technical

* The `addReaction` and `addAutorun` methods (added to Hoist models, components, and services by the
  `ReactiveSupport` mixin) now support a configurable `debounce` argument. In many cases, this is
  preferable to the built-in MobX `delay` argument, which only provides throttling and not true
  debouncing.
* New `ChartModel.highchart` property provides a reference to the underlying HighChart component.

### 📚 Libraries

* @blueprintjs/core `3.23 -> 3.24`
* react-dates `21.7 -> 21.8`
* react-beautiful-dnd `11.0 -> 12.2`

[Commit Log](https://github.com/xh/hoist-react/compare/v29.1.0...v30.0.0)

## v29.1.0 - 2020-02-07

### 🎁 New Features

#### Grid

* The `compact` config on `GridModel` has been deprecated in favor of the more powerful `sizingMode`
  which supports the values 'large', 'standard', 'compact', or 'tiny'.
    * Each new mode has its own set of CSS variables for applications to override as needed.
    * Header and row heights are configurable for each via the `HEADER_HEIGHTS` and `ROW_HEIGHTS`
      static properties of the `AgGrid` component. These objects can be modified on init by
      applications that wish to customize the default row heights globally.
    * 💥 Note that these height config objects were previously exported as constants from AgGrid.js.
      This would be a breaking change for any apps that imported the old objects directly (
      considered unlikely).
* `GridModel` now exposes an `autoSizeColumns` method, and the Grid context menu now contains an
  `Autosize Columns` option by default.
* `Column` and `ColumnGroup` now support React elements for `headerName`.

#### Data

* The `Store` constructor now accepts a `data` argument to load data at initialization.
* The `xh/hoist/data/cube` package has been modified substantially to better integrate with the core
  data package and support observable "Views". See documentation on `Cube` for more information.

#### Other

* Added a `PinPad` component for streamlined handling of PIN entry on mobile devices.
* `FormField` now takes `tooltipPosition` and `tooltipBoundary` props for customizing minimal
  validation tooltip.
* `RecordAction.actionFn` parameters now include a `buttonEl` property containing the button element
  when used in an action column.
* Mobile Navigator component now takes an `animation` prop which can be set to 'slide' (default),
  'lift', 'fade', or 'none'. These values are passed to the underlying onsenNavigator component.
  ([#1641](https://github.com/xh/hoist-react/pull/1641))
* `AppOption` configs now accept an `omit` property for conditionally excluding options.

### 🐞 Bug Fixes

* Unselectable grid rows are now skipped during up/down keyboard navigation.
* Fix local quick filtering in `LeftRightChooser` (v29 regression).
* Fix `SplitTreeMap` - the default filtering once again splits the map across positive and negative
  values as intended (v29 regression).

### ⚙️ Technical

* `FormFields` now check that they are contained in a Hoist `Form`.

### 📚 Libraries

* @blueprintjs/core `3.22 -> 3.23`
* codemirror `5.50 -> 5.51`
* react-dates `21.5 -> 21.7`

[Commit Log](https://github.com/xh/hoist-react/compare/v29.0.0...v29.1.0)

## v29.0.0 - 2020-01-24

### 🗄️ Data Package Changes

Several changes have been made to data package (`Store` and `Record`) APIs for loading, updating,
and modifying data. They include some breaking changes, but pave the way for upcoming enhancements
to fully support inline grid editing and other new features.

Store now tracks the "committed" state of its records, which represents the data as it was loaded
(typically from the server) via `loadData()` or `updateData()`. Records are now immutable and
frozen, so they cannot be changed directly, but Store offers a new `modifyRecords()` API to apply
local modifications to data in a tracked and managed way. (Store creates new records internally to
hold both this modified data and the original, "committed" data.) This additional state tracking
allows developers to query Stores for modified or added records (e.g. to flush back to the server
and persist) as well as call new methods to revert changes (e.g. to undo a block of changes that the
user wishes to discard).

Note the following more specific changes to these related classes:

#### Record

* 💥 Record data properties are now nested within a `data` object on Record instances and are no
  longer available as top-level properties on the Record itself.
    * Calls to access data such as `rec.quantity` must be modified to `rec.data.quantity`.
    * When accessing multiple properties, destructuring provides an efficient syntax -
      e.g. `const {quantity, price} = rec.data;`.
* 💥 Records are now immutable and cannot be modified by applications directly.
    * This is a breaking change, but should only affect apps with custom inline grid editing
      implementations or similar code that modifies individual record values.
    * Calls to change data such as `rec.quantity = 100` must now be made through the Record's Store,
      e.g. `store.modifyData({id: 41, quantity: 100})`
* Record gains new getters for inspecting its state, including: `isAdd`, `isModified`, and
  `isCommitted`.

#### Store

* 💥 `noteDataUpdated()` has been removed, as out-of-band modifications to Store Records are no
  longer possible.
* 💥 Store's `idSpec` function is now called with the raw record data - previously it was passed
  source data after it had been run through the store's optional `processRawData` function. (This is
  unlikely to have a practical impact on most apps, but is included here for completeness.)
* `Store.updateData()` now accepts a flat list of raw data to process into Record additions and
  updates. Previously developers needed to call this method with an object containing add, update,
  and/or remove keys mapped to arrays. Now Store will produce an object of this shape automatically.
* `Store.refreshFilter()` method has been added to allow applications to rebuild the filtered data
  set if some application state has changed (apart from the store's data itself) which would affect
  the store filter.
* Store gains new methods for manipulating its Records and data, including `addRecords()`,
  `removeRecords()`, `modifyRecords()`, `revertRecords()`, and `revert()`. New getters have been
  added for `addedRecords`, `removedRecords`, `modifiedRecords`, and `isModified`.

#### Column

* Columns have been enhanced for provide basic support for inline-editing of record data. Further
  inline editing support enhancements are planned for upcoming Hoist releases.
* `Column.getValueFn` config added to retrieve the cell value for a Record field. The default
  implementation pulls the value from the Record's new `data` property (see above). Apps that
  specify custom `valueGetter` callbacks via `Column.agOptions` should now implement their custom
  logic in this new config.
* `Column.setValueFn` config added to support modifying the Column field's value on the underlying
  Record. The default implementation calls the new `Store.modifyRecords()` API and should be
  sufficient for the majority of cases.
* `Column.editable` config added to indicate if a column/cell should be inline-editable.

### 🎁 New Features

* Added keyboard support to ag-Grid context menus.
* Added `GridModel.setEmptyText()` to allow updates to placeholder text after initial construction.
* Added `GridModel.ensureSelectionVisible()` to scroll the currently selected row into view.
* When a `TreeMap` is bound to a `GridModel`, the grid will now respond to map selection changes by
  scrolling to ensure the selected grid row is visible.
* Added a `Column.tooltipElement` config to support fully customizable tooltip components.
* Added a `useOnResize` hook, which runs a function when a component is resized.
* Exposed an `inputRef` prop on numberInput, textArea, and textInput
* `PanelModel` now accepts a `maxSize` config.
* `RelativeTimeStamp` now support a `relativeTo` option, allowing it to display the difference
  between a timestamp and another reference time other than now. Both the component and the
  `getRelativeTimestamp()` helper function now leverage moment.js for their underlying
  implementation.
* A new `Clock` component displays the time, either local to the browser or for a configurable
  timezone.
* `LeftRightChooser` gets a new `showCounts` option to print the number of items on each side.
* `Select` inputs support a new property `enableWindowed` (desktop platform only) to improve
  rendering performance with large lists of options.
* `Select` inputs support grouped options. To use, add an attribute `options` containing an array of
  sub-options.
* `FetchService` methods support a new `timeout` option. This config chains `Promise.timeout()` to
  the promises returned by the service.
* Added alpha version of `DashContainer` for building dynamic, draggable dashboard-style layouts.
  Please note: the API for this component is subject to change - use at your own risk!
* `Select` now allows the use of objects as values.
* Added a new `xhEnableImpersonation` config to enable or disable the ability of Hoist Admins to
  impersonate other users. Note that this defaults to `false`. Apps will need to set this config to
  continue using impersonation. (Note that an update to hoist-core 6.4+ is required for this config
  to be enforced on the server.)
* `FormField` now supports a `requiredIndicator` to customize how required fields are displayed.
* Application build tags are now included in version update checks, primarily to prompt dev/QA users
  to refresh when running SNAPSHOT versions. (Note that an update to hoist-core 6.4+ is required for
  the server to emit build tag for comparison.)
* `CodeInput` component added to provide general `HoistInput` support around the CodeMirror code
  editor. The pre-existing `JsonInput` has been converted to a wrapper around this class.
* `JsonInput` now supports an `autoFocus` prop.
* `Select` now supports a `hideDropdownIndicator` prop.
* `useOnResize` hook will now ignore visibility changes, i.e. a component resizing to a size of 0.
* `DimensionChooser` now supports a `popoverPosition` prop.
* `AppBar.appMenuButtonPosition` prop added to configure the App Menu on the left or the right, and
  `AppMenuButton` now accepts and applies any `Button` props to customize.
* New `--xh-grid-tree-indent-px` CSS variable added to allow control over the amount of indentation
  applied to tree grid child nodes.

### 💥 Breaking Changes

* `GridModel.contextMenuFn` config replaced with a `contextMenu` parameter. The new parameter will
  allow context menus to be specified with a simple array in addition to the function specification
  currently supported.
* `GridModel.defaultContextMenuTokens` config renamed to `defaultContextMenu`.
* `Chart` and `ChartModel` have been moved from `desktop/cmp/charts` to `cmp/charts`.
* `StoreFilterField` has been moved from `desktop/cmp/store` to `cmp/store`.
* The options `nowEpsilon` and `nowString` on `RelativeTimestamp` have been renamed to `epsilon` and
  `equalString`, respectively.
* `TabRenderMode` and `TabRefreshMode` have been renamed to `RenderMode` and `RefreshMode` and moved
  to the `core` package. These enumerations are now used in the APIs for `Panel`, `TabContainer`,
  and `DashContainer`.
* `DockViewModel` now requires a function, or a HoistComponent as its `content` param. It has always
  been documented this way, but a bug in the original implementation had it accepting an actual
  element rather than a function. As now implemented, the form of the `content` param is consistent
  across `TabModel`, `DockViewModel`, and `DashViewSpec`.
* `JsonInput.showActionButtons` prop replaced with more specific `showFormatButton` and
  `showFullscreenButton` props.
* The `DataView.itemHeight` prop has been moved to `DataViewModel` where it can now be changed
  dynamically by applications.
* Desktop `AppBar.appMenuButtonOptions` prop renamed to `appMenuButtonProps` for consistency.

### 🐞 Bug Fixes

* Fixed issue where JsonInput was not receiving its `model` from context
  ([#1456](https://github.com/xh/hoist-react/issues/1456))
* Fixed issue where TreeMap would not be initialized if the TreeMapModel was created after the
  GridModel data was loaded ([#1471](https://github.com/xh/hoist-react/issues/1471))
* Fixed issue where export would create malformed file with dynamic header names
* Fixed issue where exported tree grids would have incorrect aggregate data
  ([#1447](https://github.com/xh/hoist-react/issues/1447))
* Fixed issue where resizable Panels could grow larger than desired
  ([#1498](https://github.com/xh/hoist-react/issues/1498))
* Changed RestGrid to only display export button if export is enabled
  ([#1490](https://github.com/xh/hoist-react/issues/1490))
* Fixed errors when grouping rows in Grids with `groupUseEntireRow` turned off
  ([#1520](https://github.com/xh/hoist-react/issues/1520))
* Fixed problem where charts were resized when being hidden
  ([#1528](https://github.com/xh/hoist-react/issues/1528))
* Fixed problem where charts were needlessly re-rendered, hurting performance and losing some state
  ([#1505](https://github.com/xh/hoist-react/issues/1505))
* Removed padding from Select option wrapper elements which was making it difficult for custom
  option renderers to control the padding ([1571](https://github.com/xh/hoist-react/issues/1571))
* Fixed issues with inconsistent indentation for tree grid nodes under certain conditions
  ([#1546](https://github.com/xh/hoist-react/issues/1546))
* Fixed autoFocus on NumberInput.

### 📚 Libraries

* @blueprintjs/core `3.19 -> 3.22`
* @blueprintjs/datetime `3.14 -> 3.15`
* @fortawesome/fontawesome-pro `5.11 -> 5.12`
* codemirror `5.49 -> 5.50`
* core-js `3.3 -> 3.6`
* fast-deep-equal `2.0 -> 3.1`
* filesize `5.0 -> 6.0`
* highcharts 7.2 -> 8.0`
* mobx `5.14 -> 5.15`
* react-dates `21.3 -> 21.5`
* react-dropzone `10.1 -> 10.2`
* react-windowed-select `added @ 2.0.1`

[Commit Log](https://github.com/xh/hoist-react/compare/v28.2.0...v29.0.0)

## v28.2.0 - 2019-11-08

### 🎁 New Features

* Added a `DateInput` component to the mobile toolkit. Its API supports many of the same options as
  its desktop analog with the exception of `timePrecision`, which is not yet supported.
* Added `minSize` to panelModel. A resizable panel can now be prevented from resizing to a size
  smaller than minSize. ([#1431](https://github.com/xh/hoist-react/issues/1431))

### 🐞 Bug Fixes

* Made `itemHeight` a required prop for `DataView`. This avoids an issue where agGrid went into an
  infinite loop if this value was not set.
* Fixed a problem with `RestStore` behavior when `dataRoot` changed from its default value.

[Commit Log](https://github.com/xh/hoist-react/compare/v28.1.1...v28.2.0)

## v28.1.1 - 2019-10-23

### 🐞 Bug Fixes

* Fixes a bug with default model context being set incorrectly within context inside of `Panel`.

[Commit Log](https://github.com/xh/hoist-react/compare/v28.1.0...v28.1.1)

## v28.1.0 - 2019-10-18

### 🎁 New Features

* `DateInput` supports a new `strictInputParsing` prop to enforce strict parsing of keyed-in entries
  by the underlying moment library. The default value is false, maintained the existing behavior
  where [moment will do its best](https://momentjs.com/guides/#/parsing/) to parse an entered date
  string that doesn't exactly match the specified format
* Any `DateInput` values entered that exceed any specified max/minDate will now be reset to null,
  instead of being set to the boundary date (which was surprising and potentially much less obvious
  to a user that their input had been adjusted automatically).
* `Column` and `ColumnGroup` now accept a function for `headerName`. The header will be
  automatically re-rendered when any observable properties referenced by the `headerName` function
  are modified.
* `ColumnGroup` now accepts an `align` config for setting the header text alignment
* The flag `toContext` for `uses` and `creates` has been replaced with a new flag `publishMode` that
  provides more granular control over how models are published and looked up via context. Components
  can specify `ModelPublishMode.LIMITED` to make their model available for contained components
  without it becoming the default model or exposing its sub-models.

### 🐞 Bug Fixes

* Tree columns can now specify `renderer` or `elementRenderer` configs without breaking the standard
  ag-Grid group cell renderer auto-applied to tree columns (#1397).
* Use of a custom `Column.comparator` function will no longer break agGrid-provided column header
  filter menus (#1400).
* The MS Edge browser does not return a standard Promise from `async` functions, so the the return
  of those functions did not previously have the required Hoist extensions installed on its
  prototype. Edge "native" Promises are now also polyfilled / extended as required. (#1411).
* Async `Select` combobox queries are now properly debounced as per the `queryBuffer` prop (#1416).

### ⚙️ Technical

* Grid column group headers now use a custom React component instead of the default ag-Grid column
  header, resulting in a different DOM structure and CSS classes. Existing CSS overrides of the
  ag-Grid column group headers may need to be updated to work with the new structure/classes.
* We have configured `stylelint` to enforce greater consistency in our stylesheets within this
  project. The initial linting run resulted in a large number of updates to our SASS files, almost
  exclusively whitespace changes. No functional changes are intended/expected. We have also enabled
  hooks to run both JS and style linting on pre-commit. Neither of these updates directly affects
  applications, but the same tools could be configured for apps if desired.

### 📚 Libraries

* core-js `3.2 -> 3.3`
* filesize `4.2 -> 5.0`
* http-status-codes `added @ 1.3`

[Commit Log](https://github.com/xh/hoist-react/compare/v28.0.0...v28.1.0)

## v28.0.0 - 2019-10-07

_"The one with the hooks."_

**Hoist now fully supports React functional components and hooks.** The new `hoistComponent`
function is now the recommended method for defining new components and their corresponding element
factories. See that (within HoistComponentFunctional.js) and the new `useLocalModel()` and
`useContextModel()` hooks (within [core/hooks](core/hooks)) for more information.

Along with the performance benefits and the ability to use React hooks, Hoist functional components
are designed to read and write their models via context. This allows a much less verbose
specification of component element trees.

Note that **Class-based Components remain fully supported** (by both Hoist and React) using the
familiar `@HoistComponent` decorator, but transitioning to functional components within Hoist apps
is now strongly encouraged. In particular note that Class-based Components will *not* be able to
leverage the context for model support discussed above.

### 🎁 New Features

* Resizable panels now default to not redrawing their content when resized until the resize bar is
  dropped. This offers an improved user experience for most situations, especially when layouts are
  complex. To re-enable the previous dynamic behavior, set `PanelModel.resizeWhileDragging: true`.
* The default text input shown by `XH.prompt()` now has `selectOnFocus: true` and will confirm the
  user's entry on an `<enter>` keypress (same as clicking 'OK').
* `stringExcludes` function added to form validation constraints. This allows an input value to
  block specific characters or strings, e.g. no slash "/" in a textInput for a filename.
* `constrainAll` function added to form validation constraints. This takes another constraint as its
  only argument, and applies that constraint to an array of values, rather than just to one value.
  This is useful for applying a constraint to inputs that produce arrays, such as tag pickers.
* `DateInput` now accepts LocalDates as `value`, `minDate` and `maxDate` props.
* `RelativeTimestamp` now accepts a `bind` prop to specify a model field name from which it can pull
  its timestamp. The model itself can either be passed as a prop or (better) sourced automatically
  from the parent context. Developers are encouraged to take this change to minimize re-renders of
  parent components (which often contain grids and other intensive layouts).
* `Record` now has properties and methods for accessing and iterating over children, descendants,
  and ancestors
* `Store` now has methods for retrieving the descendants and ancestors of a given Record

### 💥 Breaking Changes

* **Apps must update their dev dependencies** to the latest `@xh/hoist-dev-utils` package: v4.0+.
  This updates the versions of Babel / Webpack used in builds to their latest / current versions and
  swaps to the updated Babel recommendation of `core-js` for polyfills.
* The `allSettled` function in `@xh/promise` has been removed. Applications using this method should
  use the ECMA standard (stage-2) `Promise.allSettled` instead. This method is now fully available
  in Hoist via bundled polyfills. Note that the standard method returns an array of objects of the
  form `{status: [rejected|fulfilled], ...}`, rather than `{state: [rejected|fulfilled], ...}`.
* The `containerRef` argument for `XH.toast()` should now be a DOM element. Component instances are
  no longer supported types for this value. This is required to support functional Components
  throughout the toolkit.
* Apps that need to prevent a `StoreFilterField` from binding to a `GridModel` in context, need to
  set the `store` or `gridModel` property explicitly to null.
* The Blueprint non-standard decorators `ContextMenuTarget` and `HotkeysTarget` are no longer
  supported. Use the new hooks `useContextMenu()` and `useHotkeys()` instead. For convenience, this
  functionality has also been made available directly on `Panel` via the `contextMenu` and `hotkeys`
  props.
* `DataView` and `DataViewModel` have been moved from `/desktop/cmp/dataview` to the cross-platform
  package `/cmp/dataview`.
* `isReactElement` has been removed. Applications should use the native React API method
  `React.isValidElement` instead.

### ⚙️ Technical

* `createObservableRef()` is now available in `@xh/hoist/utils/react` package. Use this function for
  creating refs that are functionally equivalent to refs created with `React.createRef()`, yet fully
  observable. With this change the `Ref` class in the same package is now obsolete.
* Hoist now establishes a proper react "error boundary" around all application code. This means that
  errors throw when rendering will be caught and displayed in the standard Hoist exception dialog,
  and stack traces for rendering errors should be significantly less verbose.
* Not a Hoist feature, exactly, but the latest version of `@xh/hoist-dev-utils` (see below) enables
  support for the `optional chaining` (aka null safe) and `nullish coalescing` operators via their
  Babel proposal plugins. Developers are encouraged to make good use of the new syntax below:
    * conditional-chaining: `let foo = bar?.baz?.qux;`
    * nullish coalescing: `let foo = bar ?? 'someDefaultValue';`

### 🐞 Bug Fixes

* Date picker month and year controls will now work properly in `localDate` mode. (Previously would
  reset to underlying value.)
* Individual `Buttons` within a `ButtonGroupInput` will accept a disabled prop while continuing to
  respect the overall `ButtonGroupInput`'s disabled prop.
* Raised z-index level of AG-Grid tooltip to ensure tooltips for AG-Grid context menu items appear
  above the context menu.

### 📚 Libraries

* @blueprintjs/core `3.18 -> 3.19`
* @blueprintjs/datetime `3.12 -> 3.14`
* @fortawesome/fontawesome-pro `5.10 -> 5.11`
* @xh/hoist-dev-utils `3.8 -> 4.3` (multiple transitive updates to build tooling)
* ag-grid `21.1 -> 21.2`
* highcharts `7.1 -> 7.2`
* mobx `5.13 -> 5.14`
* react-transition-group `4.2 -> 4.3`
* rsvp (removed)
* store2 `2.9 -> 2.10`

[Commit Log](https://github.com/xh/hoist-react/compare/v27.1.0...v28.0.0)

## v27.1.0 - 2019-09-05

### 🎁 New Features

* `Column.exportFormat` can now be a function, which supports setting Excel formats on a per-cell
  (vs. entire column) basis by returning a conditional `exportFormat` based upon the value and / or
  record.
    * ⚠️ Note that per-cell formatting _requires_ that apps update their server to use hoist-core
      v6.3.0+ to work, although earlier versions of hoist-core _are_ backwards compatible with the
      pre-existing, column-level export formatting.
* `DataViewModel` now supports a `sortBy` config. Accepts the same inputs as `GridModel.sortBy`,
  with the caveat that only a single-level sort is supported at this time.

[Commit Log](https://github.com/xh/hoist-react/compare/v27.0.1...v27.1.0)

## v27.0.1 - 2019-08-26

### 🐞 Bug Fixes

* Fix to `Store.clear()` and `GridModel.clear()`, which delegates to the same (#1324).

[Commit Log](https://github.com/xh/hoist-react/compare/v27.0.0...v27.0.1)

## v27.0.0 - 2019-08-23

### 🎁 New Features

* A new `LocalDate` class has been added to the toolkit. This class provides client-side support for
  "business" or "calendar" days that do not have a time component. It is an immutable class that
  supports '==', '<' and '>', as well as a number of convenient manipulation functions. Support for
  the `LocalDate` class has also been added throughout the toolkit, including:
    * `Field.type` now supports an additional `localDate` option for automatic conversion of server
      data to this type when loading into a `Store`.
    * `fetchService` is aware of this class and will automatically serialize all instances of it for
      posting to the server. ⚠ NOTE that along with this change, `fetchService` and its methods such
      as `XH.fetchJson()` will now serialize regular JS Date objects as ms timestamps when provided
      in params. Previously Dates were serialized in their default `toString()` format. This would
      be a breaking change for an app that relied on that default Date serialization, but it was
      made for increased symmetry with how Hoist JSON-serializes Dates and LocalDates on the
      server-side.
    * `DateInput` can now be used to seamlessly bind to a `LocalDate` as well as a `Date`. See its
      new prop of `valueType` which can be set to `localDate` or `date` (default).
    * A new `localDateCol` config has been added to the `@xh/hoist/grid/columns` package with
      standardized rendering and formatting.
* New `TreeMap` and `SplitTreeMap` components added, to render hierarchical data in a configurable
  TreeMap visualization based on the Highcharts library. Supports optional binding to a GridModel,
  which syncs selection and expand / collapse state.
* `Column` gets a new `highlightOnChange` config. If true, the grid will highlight the cell on each
  change by flashing its background. (Currently this is a simple on/off config - future iterations
  could support a function variant or other options to customize the flash effect based on the
  old/new values.) A new CSS var `--xh-grid-cell-change-bg-highlight` can be used to customize the
  color used, app-wide or scoped to a particular grid selector. Note that columns must *not* specify
  `rendererIsComplex` (see below) if they wish to enable the new highlight flag.

### 💥 Breaking Changes

* The updating of `Store` data has been reworked to provide a simpler and more powerful API that
  allows for the applications of additions, deletions, and updates in a single transaction:
    * The signature of `Store.updateData()` has been substantially changed, and is now the main
      entry point for all updates.
    * `Store.removeRecords()` has been removed. Use `Store.updateData()` instead.
    * `Store.addData()` has been removed. Use `Store.updateData()` instead.
* `Column` takes an additional property `rendererIsComplex`. Application must set this flag to
  `true` to indicate if a column renderer uses values other than its own bound field. This change
  provides an efficiency boost by allowing ag-Grid to use its default change detection instead of
  forcing a cell refresh on any change.

### ⚙️ Technical

* `Grid` will now update the underlying ag-Grid using ag-Grid transactions rather than relying on
  agGrid `deltaRowMode`. This is intended to provide the best possible grid performance and
  generally streamline the use of the ag-Grid Api.

### 🐞 Bug Fixes

* Panel resize events are now properly throttled, avoiding extreme lagginess when resizing panels
  that contain complex components such as big grids.
* Workaround for issues with the mobile Onsen toolkit throwing errors while resetting page stack.
* Dialogs call `doCancel()` handler if cancelled via `<esc>` keypress.

### 📚 Libraries

* @xh/hoist-dev-utils `3.7 -> 3.8`
* qs `6.7 -> 6.8`
* store2 `2.8 -> 2.9`

[Commit Log](https://github.com/xh/hoist-react/compare/v26.0.1...v27.0.0)

## v26.0.1 - 2019-08-07

### 🎁 New Features

* **WebSocket support** has been added in the form of `XH.webSocketService` to establish and
  maintain a managed websocket connection with the Hoist UI server. This is implemented on the
  client via the native `WebSocket` object supported by modern browsers and relies on the
  corresponding service and management endpoints added to Hoist Core v6.1.
    * Apps must declare `webSocketsEnabled: true` in their `AppSpec` configuration to enable this
      overall functionality on the client.
    * Apps can then subscribe via the new service to updates on a requested topic and will receive
      any inbound messages for that topic via a callback.
    * The service will monitor the socket connection with a regular heartbeat and attempt to
      re-establish if dropped.
    * A new admin console snap-in provides an overview of connected websocket clients.
* The `XH.message()` and related methods such as `XH.alert()` now support more flexible
  `confirmProps` and `cancelProps` configs, each of which will be passed to their respective button
  and merged with suitable defaults. Allows use of the new `autoFocus` prop with these preconfigured
  dialogs.
    * By default, `XH.alert()` and `XH.confirm()` will auto focus the confirm button for user
      convenience.
    * The previous text/intent configs have been deprecated and the message methods will log a
      console warning if they are used (although it will continue to respect them to aid
      transitioning to the new configs).
* `GridModel` now supports a `copyCell` context menu action. See `StoreContextMenu` for more
  details.
* New `GridCountLabel` component provides an alternative to existing `StoreCountLabel`, outputting
  both overall record count and current selection count in a configurable way.
* The `Button` component accepts an `autoFocus` prop to attempt to focus on render.
* The `Checkbox` component accepts an `autoFocus` prop to attempt to focus on render.

### 💥 Breaking Changes

* `StoreCountLabel` has been moved from `/desktop/cmp/store` to the cross-platform package
  `/cmp/store`. Its `gridModel` prop has also been removed - usages with grids should likely switch
  to the new `GridCountLabel` component, noted above and imported from `/cmp/grid`.
* The API for `ClipboardButton` and `ClipboardMenuItem` has been simplified, and made implementation
  independent. Specify a single `getCopyText` function rather than the `clipboardSpec`.
  (`clipboardSpec` is an artifact from the removed `clipboard` library).
* The `XH.prompt()` and `XH.message()` input config has been updated to work as documented, with any
  initial/default value for the input sourced from `input.initialValue`. Was previously sourced from
  `input.value` (#1298).
* ChartModel `config` has been deprecated. Please use `highchartsConfig` instead.

### 🐞 Bug Fixes

* The `Select.selectOnFocus` prop is now respected when used in tandem with `enableCreate` and/or
  `queryFn` props.
* `DateInput` popup _will_ now close when input is blurred but will _not_ immediately close when
  `enableTextInput` is `false` and a month or year is clicked (#1293).
* Buttons within a grid `actionCol` now render properly in compact mode, without clipping/overflow.

### ⚙️ Technical

* `AgGridModel` will now throw an exception if any of its methods which depend on ag-Grid state are
  called before the grid has been fully initialized (ag-Grid onGridReady event has fired).
  Applications can check the new `isReady` property on `AgGridModel` before calling such methods
  to️️ verify the grid is fully initialized.

### 📚 Libraries

* @blueprintjs/core `3.17 -> 3.18`
* @blueprintjs/datetime `3.11 -> 3.12`
* @fortawesome/fontawesome `5.9 -> 5.10`
* ag-grid `21.0.1 -> 21.1.1`
* store2 `2.7 -> 2.8`
* The `clipboard` library has been replaced with the simpler `clipboard-copy` library.

[Commit Log](https://github.com/xh/hoist-react/compare/v25.2.0...v26.0.1)

## v25.2.0 - 2019-07-25

### 🎁 New Features

* `RecordAction` supports a new `secondaryText` property. When used for a Grid context menu item,
  this text appears on the right side of the menu item, usually used for displaying the shortcut key
  associated with an action.

### 🐞 Bug Fixes

* Fixed issue with loopy behavior when using `Select.selectOnFocus` and changing focus
  simultaneously with keyboard and mouse.

[Commit Log](https://github.com/xh/hoist-react/compare/v25.1.0...v25.2.0)

## v25.1.0 - 2019-07-23

### 🎁 New Features

* `JsonInput` includes buttons for toggling showing in a full-screen dialog window. Also added a
  convenience button to auto-format `JsonInput's` content.
* `DateInput` supports a new `enableTextInput` prop. When this property is set to false, `DateInput`
  will be entirely driven by the provided date picker. Additionally, `DateInput` styles have been
  improved for its various modes to more clearly convey its functionality.
* `ExportButton` will auto-disable itself if bound to an empty `GridModel`. This helper button will
  now also throw a console warning (to alert the developer) if `gridModel.enableExport != true`.

### ⚙️ Technical

* Classes decorated with `@LoadSupport` will now throw an exception out of their provided
  `loadAsync()` method if called with a parameter that's not a plain object (i.e. param is clearly
  not a `LoadSpec`). Note this might be a breaking change, in so far as it introduces additional
  validation around this pre-existing API requirement.
* Requirements for the `colorSpec` option passed to Hoist number formatters have been relaxed to
  allow partial definitions such that, for example, only negative values may receive the CSS class
  specified, without having to account for positive value styling.

### 🐞 Bug Fixes

* `RestFormModel` now submits dirty fields only when editing a record, as intended (#1245).
* `FormField` will no longer override the disabled prop of its child input if true (#1262).

### 📚 Libraries

* mobx `5.11 -> 5.13`
* Misc. patch-level updates

[Commit Log](https://github.com/xh/hoist-react/compare/v25.0.0...v25.1.0)

## v25.0.0 - 2019-07-16

### 🎁 New Features

* `Column` accepts a new `comparator` callback to customize how column cell values are sorted by the
  grid.
* Added `XH.prompt()` to show a simple message popup with a built-in, configurable HoistInput. When
  submitted by the user, its callback or resolved promise will include the input's value.
* `Select` accepts a new `selectOnFocus` prop. The behaviour is analogous to the `selectOnFocus`
  prop already in `TextInput`, `TextArea` and `NumberInput`.

### 💥 Breaking Changes

* The `fmtPercent` and `percentRenderer` methods will now multiply provided value by 100. This is
  consistent with the behavior of Excel's percentage formatting and matches the expectations of
  `ExportFormat.PCT`. Columns that were previously using `exportValue: v => v/100` as a workaround
  to the previous renderer behavior should remove this line of code.
* `DimensionChooserModel`'s `historyPreference` config has been renamed `preference`. It now
  supports saving both value and history to the same preference (existing history preferences will
  be handled).

[Commit Log](https://github.com/xh/hoist-react/compare/v24.2.0...v25.0.0)

## v24.2.0 - 2019-07-08

### 🎁 New Features

* `GridModel` accepts a new `colDefaults` configuration. Defaults provided via this object will be
  merged (deeply) into all column configs as they are instantiated.
* New `Panel.compactHeader` and `DockContainer.compactHeaders` props added to enable more compact
  and space efficient styling for headers in these components.
    * ⚠️ Note that as part of this change, internal panel header CSS class names changed slightly -
      apps that were targeting these internal selectors would need to adjust. See
      desktop/cmp/panel/impl/PanelHeader.scss for the relevant updates.
* A new `exportOptions.columns` option on `GridModel` replaces `exportOptions.includeHiddenCols`.
  The updated and more flexible config supports special strings 'VISIBLE' (default), 'ALL', and/or a
  list of specific colIds to include in an export.
    * To avoid immediate breaking changes, GridModel will log a warning on any remaining usages of
      `includeHiddenCols` but auto-set to `columns: 'ALL'` to maintain the same behavior.
* Added new preference `xhShowVersionBar` to allow more fine-grained control of when the Hoist
  version bar is showing. It defaults to `auto`, preserving the current behavior of always showing
  the footer to Hoist Admins while including it for non-admins *only* in non-production
  environments. The pref can alternatively be set to 'always' or 'never' on a per-user basis.

### 📚 Libraries

* @blueprintjs/core `3.16 -> 3.17`
* @blueprintjs/datetime `3.10 -> 3.11`
* mobx `5.10 -> 5.11`
* react-transition-group `2.8 -> 4.2`

[Commit Log](https://github.com/xh/hoist-react/compare/v24.1.1...v24.2.0)

## v24.1.1 - 2019-07-01

### 🐞 Bug Fixes

* Mobile column chooser internal layout/sizing fixed when used in certain secure mobile browsers.

[Commit Log](https://github.com/xh/hoist-react/compare/v24.1.0...v24.1.1)

## v24.1.0 - 2019-07-01

### 🎁 New Features

* `DateInput.enableClear` prop added to support built-in button to null-out a date input's value.

### 🐞 Bug Fixes

* The `Select` component now properly shows all options when the pick-list is re-shown after a
  change without first blurring the control. (Previously this interaction edge case would only show
  the option matching the current input value.) #1198
* Mobile mask component `onClick` callback prop restored - required to dismiss mobile menus when not
  tapping a menu option.
* When checking for a possible expired session within `XH.handleException()`, prompt for app login
  only for Ajax requests made to relative URLs (not e.g. remote APIs accessed via CORS). #1189

### ✨ Style

* Panel splitter collapse button more visible in dark theme. CSS vars to customize further fixed.
* The mobile app menu button has been moved to the right side of the top appBar, consistent with its
  placement in desktop apps.

### 📚 Libraries

* @blueprintjs/core `3.15 -> 3.16`
* @blueprintjs/datetime `3.9 -> 3.10`
* codemirror `5.47 -> 5.48`
* mobx `6.0 -> 6.1`

[Commit Log](https://github.com/xh/hoist-react/compare/v24.0.0...v24.1.0)

## v24.0.0 - 2019-06-24

### 🎁 New Features

#### Data

* A `StoreFilter` object has been introduced to the data API. This allows `Store` and
  `StoreFilterField` to support the ability to conditionally include all children when filtering
  hierarchical data stores, and could support additional filtering customizations in the future.
* `Store` now provides a `summaryRecord` property which can be used to expose aggregated data for
  the data it contains. The raw data for this record can be provided to `loadData()` and
  `updateData()` either via an explicit argument to these methods, or as the root node of the raw
  data provided (see `Store.loadRootAsSummary`).
* The `StoreFilterField` component accepts new optional `model` and `bind` props to allow control of
  its text value from an external model's observable.
* `pwd` is now a new supported type of `Field` in the `@xh/hoist/core/data` package.

#### Grid

* `GridModel` now supports a `showSummary` config which can be used to display its store's
  summaryRecord (see above) as either a pinned top or bottom row.
* `GridModel` also adds a `enableColumnPinning` config to enable/disable user-driven pinning. On
  desktop, if enabled, users can pin columns by dragging them to the left or right edges of the grid
  (the default ag-Grid gesture). Column pinned state is now also captured and maintained by the
  overall grid state system.
* The desktop column chooser now options in a non-modal popover when triggered from the standard
  `ColChooserButton` component. This offers a quicker and less disruptive alternative to the modal
  dialog (which is still used when launched from the grid context menu). In this popover mode,
  updates to columns are immediately reflected in the underlying grid.
* The mobile `ColChooser` has been improved significantly. It now renders displayed and available
  columns as two lists, allowing drag and drop between to update the visibility and ordering. It
  also provides an easy option to toggle pinning the first column.
* `DimensionChooser` now supports an optional empty / ungrouped configuration with a value of `[]`.
  See `DimensionChooserModel.enableClear` and `DimensionChooser.emptyText`.

#### Other Features

* Core `AutoRefreshService` added to trigger an app-wide data refresh on a configurable interval, if
  so enabled via a combination of soft-config and user preference. Auto-refresh relies on the use of
  the root `RefreshContextModel` and model-level `LoadSupport`.
* A new `LoadingIndicator` component is available as a more minimal / unobtrusive alternative to a
  modal mask. Typically configured via a new `Panel.loadingIndicator` prop, the indicator can be
  bound to a `PendingTaskModel` and will automatically show/hide a spinner and/or custom message in
  an overlay docked to the corner of the parent Panel.
* `DateInput` adds support for new `enablePicker` and `showPickerOnFocus` props, offering greater
  control over when the calendar picker is shown. The new default behaviour is to not show the
  picker on focus, instead showing it via a built-in button.
* Transitions have been disabled by default on desktop Dialog and Popover components (both are from
  the Blueprint library) and on the Hoist Mask component. This should result in a snappier user
  experience, especially when working on remote / virtual workstations. Any in-app customizations to
  disable or remove transitions can now be removed in favor of this toolkit-wide change.
* Added new `@bindable.ref` variant of the `@bindable` decorator.

### 💥 Breaking Changes

* Apps that defined and initialized their own `AutoRefreshService` service or functionality should
  leverage the new Hoist service if possible. Apps with a pre-existing custom service of the same
  name must either remove in favor of the new service or - if they have special requirements not
  covered by the Hoist implementation - rename their own service to avoid a naming conflict.
* The `StoreFilterField.onFilterChange` callback will now be passed a `StoreFilter`, rather than a
  function.
* `DateInput` now has a calendar button on the right side of the input which is 22 pixels square.
  Applications explicitly setting width or height on this component should ensure that they are
  providing enough space for it to display its contents without clipping.

### 🐞 Bug Fixes

* Performance for bulk grid selections has been greatly improved (#1157)
* Toolbars now specify a minimum height (or width when vertical) to avoid shrinking unexpectedly
  when they contain only labels or are entirely empty (but still desired to e.g. align UIs across
  multiple panels). Customize if needed via the new `--xh-tbar-min-size` CSS var.
* All Hoist Components that accept a `model` prop now have that properly documented in their
  prop-types.
* Admin Log Viewer no longer reverses its lines when not in tail mode.

### ⚙️ Technical

* The `AppSpec` config passed to `XH.renderApp()` now supports a `clientAppCode` value to compliment
  the existing `clientAppName`. Both values are now optional and defaulted from the project-wide
  `appCode` and `appName` values set via the project's Webpack config. (Note that `clientAppCode` is
  referenced by the new `AutoRefreshService` to support configurable auto-refresh intervals on a
  per-app basis.)

### 📚 Libraries

* ag-grid `20.0 -> 21.0`
* react-select `2.4 -> 3.0`
* mobx-react `5.4 -> 6.0.3`
* font-awesome `5.8 -> 5.9`
* react-beautiful-dnd `10.1.1 -> 11.0.4`

[Commit Log](https://github.com/xh/hoist-react/compare/v23.0.0...v24.0.0)

## v23.0.0 - 2019-05-30

### 🎁 New Features

* `GridModel` now accepts a config of `cellBorders`, similar to `rowBorders`
* `Panel.tbar` and `Panel.bbar` props now accept an array of Elements and will auto-generate a
  `Toolbar` to contain them, avoiding the need for the extra import of `toolbar()`.
* New functions `withDebug` and `withShortDebug` have been added to provide a terse syntax for
  adding debug messages that track the execution of specific blocks of code.
* `XH.toast()` now supports an optional `containerRef` argument that can be used for anchoring a
  toast within another component (desktop only). Can be used to display more targeted toasts within
  the relevant section of an application UI, as opposed to the edge of the screen.
* `ButtonGroupInput` accepts a new `enableClear` prop that allows the active / depressed button to
  be unselected by pressing it again - this sets the value of the input as a whole to `null`.
* Hoist Admins now always see the VersionBar in the footer.
* `Promise.track` now accepts an optional `omit` config that indicates when no tracking will be
  performed.
* `fmtNumber` now accepts an optional `prefix` config that prepends immediately before the number,
  but after the sign (`+`, `-`).
* New utility methods `forEachAsync()` and `whileAsync()` have been added to allow non-blocking
  execution of time-consuming loops.

### 💥 Breaking Changes

* The `AppOption.refreshRequired` config has been renamed to `reloadRequired` to better match the
  `XH.reloadApp()` method called to reload the entire app in the browser. Any options defined by an
  app that require it to be fully reloaded should have this renamed config set to `true`.
* The options dialog will now automatically trigger an app-wide data _refresh_ via
  `XH.refreshAppAsync()` if options have changed that don't require a _reload_.
* The `EventSupport` mixin has been removed. There are no known uses of it and it is in conflict
  with the overall reactive structure of the hoist-react API. If your app listens to the
  `appStateChanged`, `prefChange` or `prefsPushed` events you will need to adjust accordingly.

### 🐞 Bug Fixes

* `Select` will now let the user edit existing text in conditions where it is expected to be
  editable. #880
* The Admin "Config Differ" tool has been updated to reflect changes to `Record` made in v22. It is
  once again able to apply remote config values.
* A `Panel` with configs `resizable: true, collapsible: false` now renders with a splitter.
* A `Panel` with no `icon`, `title`, or `headerItems` will not render a blank header.
* `FileChooser.enableMulti` now behaves as one might expect -- true to allow multiple files in a
  single upload. Previous behavior (the ability to add multiple files to dropzone) is now controlled
  by `enableAddMulti`.

[Commit Log](https://github.com/xh/hoist-react/compare/v22.0.0...v23.0.0)

## v22.0.0 - 2019-04-29

### 🎁 New Features

* A new `DockContainer` component provides a user-friendly way to render multiple child components
  "docked" to its bottom edge. Each child view is rendered with a configurable header and controls
  to allow the user to expand it, collapse it, or optionally "pop it out" into a modal dialog.
* A new `AgGrid` component provides a much lighter Hoist wrapper around ag-Grid while maintaining
  consistent styling and layout support. This allows apps to use any features supported by ag-Grid
  without conflicting with functionality added by the core Hoist `Grid`.
    * Note that this lighter wrapper lacks a number of core Hoist features and integrations,
      including store support, grid state, enhanced column and renderer APIs, absolute value
      sorting, and more.
    * An associated `AgGridModel` provides access to to the ag-Grid APIs, minimal styling configs,
      and several utility methods for managing Grid state.
* Added `GridModel.groupSortFn` config to support custom group sorting (replaces any use of
  `agOptions.defaultGroupSortComparator`).
* The `Column.cellClass` and `Column.headerClass` configs now accept functions to dynamically
  generate custom classes based on the Record and/or Column being rendered.
* The `Record` object now provides an additional getter `Record.allChildren` to return all children
  of the record, irrespective of the current filter in place on the record's store. This supplements
  the existing `Record.children` getter, which returns only the children meeting the filter.

### 💥 Breaking Changes

* The class `LocalStore` has been renamed `Store`, and is now the main implementation and base class
  for Store Data. The extraneous abstract superclass `BaseStore` has been removed.
* `Store.dataLastUpdated` had been renamed `Store.lastUpdated` on the new class and is now a simple
  timestamp (ms) rather than a Javascript Date object.
* The constructor argument `Store.processRawData` now expects a function that *returns* a modified
  object with the necessary edits. This allows implementations to safely *clone* the raw data rather
  than mutating it.
* The method `Store.removeRecord` has been replaced with the method `Store.removeRecords`. This will
  facilitate efficient bulk deletes.

### ⚙️ Technical

* `Grid` now performs an important performance workaround when loading a new dataset that would
  result in the removal of a significant amount of existing records/rows. The underlying ag-Grid
  component has a serious bottleneck here (acknowledged as AG-2879 in their bug tracker). The Hoist
  grid wrapper will now detect when this is likely and proactively clear all data using a different
  API call before loading the new dataset.
* The implementations `Store`, `RecordSet`, and `Record` have been updated to more efficiently
  re-use existing record references when loading, updating, or filtering data in a store. This keeps
  the Record objects within a store as stable as possible, and allows additional optimizations by
  ag-Grid and its `deltaRowDataMode`.
* When loading raw data into store `Record`s, Hoist will now perform additional conversions based on
  the declared `Field.type`. The unused `Field.nullable` has been removed.
* `LocalStorageService` now uses both the `appCode` and current username for its namespace key,
  ensuring that e.g. local prefs/grid state are not overwritten across multiple app users on one OS
  profile, or when admin impersonation is active. The service will automatically perform a one-time
  migration of existing local state from the old namespace to the new. #674
* `elem` no longer skips `null` children in its calls to `React.createElement()`. These children may
  play the role of placeholders when using conditional rendering, and skipping them was causing
  React to trigger extra re-renders. This change further simplifies Hoist's element factory and
  removes an unnecessary divergence with the behavior of JSX.

### 🐞 Bug Fixes

* `Grid` exports retain sorting, including support for absolute value sorting. #1068
* Ensure `FormField`s are keyed with their model ID, so that React can properly account for dynamic
  changes to fields within a form. #1031
* Prompt for app refresh in (rare) case of mismatch between client and server-side session user.
  (This can happen during impersonation and is defended against in server-side code.) #675

[Commit Log](https://github.com/xh/hoist-react/compare/v21.0.2...v22.0.0)

## v21.0.2 - 2019-04-05

### 📚 Libraries

* Rollback ag-Grid to v20.0.0 after running into new performance issues with large datasets and
  `deltaRowDataMode`. Updates to tree filtering logic, also related to grid performance issues with
  filtered tree results returning much larger record counts.

## v21.0.0 - 2019-04-04

### 🎁 New Features

* `FetchService` fetch methods now accept a plain object as the `headers` argument. These headers
  will be merged with the default headers provided by FetchService.
* An app can also now specify default headers to be sent with every fetch request via
  `XH.fetchService.setDefaultHeaders()`. You can pass either a plain object, or a closure which
  returns one.
* `Grid` supports a new `onGridReady` prop, allowing apps to hook into the ag-Grid event callback
  without inadvertently short-circuiting the Grid's own internal handler.

### 💥 Breaking Changes

* The shortcut getter `FormModel.isNotValid` was deemed confusing and has been removed from the API.
  In most cases applications should use `!FormModel.isValid` instead; this expression will return
  `false` for the `Unknown` as well as the `NotValid` state. Applications that wish to explicitly
  test for the `NotValid` state should use the `validationState` getter.
* Multiple HoistInputs have changed their `onKeyPress` props to `onKeyDown`, including TextInput,
  NumberInput, TextArea & SearchInput. The `onKeyPress` event has been deprecated in general and has
  limitations on which keys will trigger the event to fire (i.e. it would not fire on an arrow
  keypress).
* FetchService's fetch methods no longer support `contentType` parameter. Instead, specify a custom
  content-type by setting a 'Content-Type' header using the `headers` parameter.
* FetchService's fetch methods no longer support `acceptJson` parameter. Instead, pass an {"Accept":
  "application/json"} header using the `headers` parameter.

### ✨ Style

* Black point + grid colors adjusted in dark theme to better blend with overall blue-gray tint.
* Mobile styles have been adjusted to increase the default font size and grid row height, in
  addition to a number of other smaller visual adjustments.

### 🐞 Bug Fixes

* Avoid throwing React error due to tab / routing interactions. Tab / routing / state support
  generally improved. (#1052)
* `GridModel.selectFirst()` improved to reliably select first visible record even when one or more
  groupBy levels active. (#1058)

### 📚 Libraries

* ag-Grid `~20.1 -> ~20.2` (fixes ag-grid sorting bug with treeMode)
* @blueprint/core `3.14 -> 3.15`
* @blueprint/datetime `3.7 -> 3.8`
* react-dropzone `10.0 -> 10.1`
* react-transition-group `2.6 -> 2.8`

[Commit Log](https://github.com/xh/hoist-react/compare/v20.2.1...v21.0.0)

## v20.2.1 - 2019-03-28

* Minor tweaks to grid styles - CSS var for pinned column borders, drop left/right padding on
  center-aligned grid cells.

[Commit Log](https://github.com/xh/hoist-react/compare/v20.2.0...v20.2.1)

## v20.2.0 - 2019-03-27

### 🎁 New Features

* `GridModel` exposes three new configs - `rowBorders`, `stripeRows`, and `showCellFocus` - to
  provide additional control over grid styling. The former `Grid` prop `showHover` has been
  converted to a `GridModel` config for symmetry with these other flags and more efficient
  re-rendering. Note that some grid-related CSS classes have also been modified to better conform to
  the BEM approach used elsewhere - this could be a breaking change for apps that keyed off of
  certain Hoist grid styles (not expected to be a common case).
* `Select` adds a `queryBuffer` prop to avoid over-eager calls to an async `queryFn`. This buffer is
  defaulted to 300ms to provide some out-of-the-box debouncing of keyboard input when an async query
  is provided. A longer value might be appropriate for slow / intensive queries to a remote API.

### 🐞 Bug Fixes

* A small `FormField.labelWidth` config value will now be respected, even if it is less than the
  default minWidth of 80px.
* Unnecessary re-renders of inactive tab panels now avoided.
* `Grid`'s filter will now be consistently applied to all tree grid records. Previously, the filter
  skipped deeply nested records under specific conditions.
* `Timer` no longer requires its `runFn` to be a promise, as it briefly (and unintentionally) did.
* Suppressed default browser resize handles on `textarea`.

[Commit Log](https://github.com/xh/hoist-react/compare/v20.1.1...v20.2.0)

## v20.1.1 - 2019-03-27

### 🐞 Bug Fixes

* Fix form field reset so that it will call computeValidationAsync even if revalidation is not
  triggered because the field's value did not change when reset.

[Commit Log](https://github.com/xh/hoist-react/compare/v20.1.0...v20.1.1)

## v20.1.0 - 2019-03-14

### 🎁 New Features

* Standard app options panel now includes a "Restore Defaults" button to clear all user preferences
  as well as any custom grid state, resetting the app to its default state for that user.

### 🐞 Bug Fixes

* Removed a delay from `HoistInput` blur handling, ensuring `noteBlurred()` is called as soon as the
  element loses focus. This should remove a class of bugs related to input values not flushing into
  their models quickly enough when `commitOnChange: false` and the user moves directly from an input
  to e.g. clicking a submit button. #1023
* Fix to Admin ConfigDiffer tool (missing decorator).

### ⚙️ Technical

* The `GridModel.store` config now accepts a plain object and will internally create a `LocalStore`.
  This store config can also be partially specified or even omitted entirely. GridModel will ensure
  that the store is auto-configured with all fields in configured grid columns, reducing the need
  for app code boilerplate (re)enumerating field names.
* `Timer` class reworked to allow its interval to be adjusted dynamically via `setInterval()`,
  without requiring the Timer to be re-created.

[Commit Log](https://github.com/xh/hoist-react/compare/v20.0.1...v20.1.0)

## v20.0.1 - 2019-03-08

### 🐞 Bug Fixes

* Ensure `RestStore` processes records in a standard way following a save/add operation (#1010).

[Commit Log](https://github.com/xh/hoist-react/compare/v20.0.0...v20.0.1)

## v20.0.0 - 2019-03-06

### 💥 Breaking Changes

* The `@LoadSupport` decorator has been substantially reworked and enhanced from its initial release
  in v19. It is no longer needed on the HoistComponent, but rather should be put directly on the
  owned HoistModel implementing the loading. IMPORTANT NOTE: all models should implement
  `doLoadAsync` rather than `loadAsync`. Please see `LoadSupport` for more information on this
  important change.
* `TabContainer` and `TabContainerModel` are now cross-platform. Apps should update their code to
  import both from `@xh/hoist/cmp/tab`.
* `TabContainer.switcherPosition` has been moved to `TabContainerModel`. Please note that changes to
  `switcherPosition` are not supported on mobile, where the switcher will always appear beneath the
  container.
* The `Label` component from `@xh/hoist/desktop/cmp/input` has been removed. Applications should
  consider using the basic html `label` element instead (or a `FormField` if applicable).
* The `LeftRightChooserModel` constructor no longer accepts a `leftSortBy` and `rightSortBy`
  property. The implementation of these properties was generally broken. Use `leftSorted` and
  `rightSorted` instead.

#### Mobile

* Mobile `Page` has changed - `Pages` are now wrappers around `Panels` that are designed to be used
  with a `NavigationModel` or `TabContainer`. `Page` accepts the same props as `Panel`, meaning uses
  of `loadModel` should be replaced with `mask`.
* The mobile `AppBar` title is static and defaults to the app name. If you want to display page
  titles, it is recommended to use the `title` prop on the `Page`.

### 🎁 New Features

* Enhancements to Model and Component data loading via `@LoadSupport` provides a stronger set of
  conventions and better support for distinguishing between initial loads / auto/background
  refreshes / user- driven refreshes. It also provides new patterns for ensuring application
  Services are refreshed as part of a reworked global refresh cycle.
* RestGridModel supports a new `cloneAction` to take an existing record and open the editor form in
  "add mode" with all editable fields pre-populated from the source record. The action calls
  `prepareCloneFn`, if defined on the RestGridModel, to perform any transform operations before
  rendering the form.
* Tabs in `TabContainerModel` now support an `icon` property on the desktop.
* Charts take a new optional `aspectRatio` prop.
* Added new `Column.headerTooltip` config.
* Added new method `markManaged` on `ManagedSupport`.
* Added new function decorator `debounced`.
* Added new function `applyMixin` providing support for structured creation of class decorators
  (mixins).

#### Mobile

* Column chooser support available for mobile Grids. Users can check/uncheck columns to add/remove
  them from a configurable grid and reorder the columns in the list via drag and drop. Pair
  `GridModel.enableColChooser` with a mobile `colChooserButton` to allow use.
* Added `DialogPage` to the mobile toolkit. These floating pages do not participate in navigation or
  routing, and are used for showing fullscreen views outside of the Navigator / TabContainer
  context.
* Added `Panel` to the mobile toolkit, which offers a header element with standardized styling,
  title, and icon, as well as support for top and bottom toolbars.
* The mobile `AppBar` has been updated to more closely match the desktop `AppBar`, adding `icon`,
  `leftItems`, `hideAppMenuButton` and `appMenuButtonProps` props.
* Added routing support to mobile.

### 🐞 Bug Fixes

* The HighCharts wrapper component properly resizes its chart.
* Mobile dimension chooser button properly handles overflow for longer labels.
* Sizing fixes for multi-line inputs such as textArea and jsonInput.
* NumberInput calls a `onKeyPress` prop if given.
* Layout fixes on several admin panels and detail popups.

### 📚 Libraries

* @blueprintjs/core `3.13 -> 3.14`
* @xh/hoist-dev-utils `3.5 -> 3.6`
* ag-Grid `~20.0 -> ~20.1`
* react-dropzone `~8.0 -> ~9.0`
* react-select `~2.3 -> ~2.4`
* router5 `~6.6 -> ~7.0`
* react `~16.7 -> ~16.8`

[Commit Log](https://github.com/xh/hoist-react/compare/v19.0.1...v20.0.0)

## v19.0.1 - 2019-02-12

### 🐞 Bug Fixes

* Additional updates and simplifications to `FormField` sizing of child `HoistInput` elements, for
  more reliable sizing and spacing filling behavior.

[Commit Log](https://github.com/xh/hoist-react/compare/v19.0.0...v19.0.1)

## v19.0.0 - 2019-02-08

### 🎁 New Features

* Added a new architecture for signaling the need to load / refresh new data across either the
  entire app or a section of the component hierarchy. This new system relies on React context to
  minimizes the need for explicit application wiring, and improves support for auto-refresh. See
  newly added decorator `@LoadSupport` and classes/components `RefreshContext`,
  `RefreshContextModel`, and `RefreshContextView` for more info.
* `TabContainerModel` and `TabModel` now support `refreshMode` and `renderMode` configs to allow
  better control over how inactive tabs are mounted/unmounted and how tabs handle refresh requests
  when hidden or (re)activated.
* Apps can implement `getAppOptions()` in their `AppModel` class to specify a set of app-wide
  options that should be editable via a new built-in Options dialog. This system includes built-in
  support for reading/writing options to preferences, or getting/setting their values via custom
  handlers. The toolkit handles the rendering of the dialog.
* Standard top-level app buttons - for actions such as launching the new Options dialog, switching
  themes, launching the admin client, and logging out - have been moved into a new menu accessible
  from the top-right corner of the app, leaving more space for app-specific controls in the AppBar.
* `RecordGridModel` now supports an enhanced `editors` configuration that exposes the full set of
  validation and display support from the Forms package.
* `HoistInput` sizing is now consistently implemented using `LayoutSupport`. All sizable
  `HoistInputs` now have default `width` to ensure a standard display out of the box. `JsonInput`
  and `TextArea` also have default `height`. These defaults can be overridden by declaring explicit
  `width` and `height` values, or unset by setting the prop to `null`.
* `HoistInputs` within `FormFields` will be automatically sized to fill the available space in the
  `FormField`. In these cases, it is advised to either give the `FormField` an explicit size or
  render it in a flex layout.

### 💥 Breaking Changes

* ag-Grid has been updated to v20.0.0. Most apps shouldn't require any changes - however, if you are
  using `agOptions` to set sorting, filtering or resizing properties, these may need to change:

  For the `Grid`, `agOptions.enableColResize`, `agOptions.enableSorting`
  and `agOptions.enableFilter`
  have been removed. You can replicate their effects by using `agOptions.defaultColDef`. For
  `Columns`, `suppressFilter` has been removed, an should be replaced with `filter: false`.

* `HoistAppModel.requestRefresh` and `TabContainerModel.requestRefresh` have been removed.
  Applications should use the new Refresh architecture described above instead.
* `tabRefreshMode` on TabContainer has been renamed `renderMode`.
* `TabModel.reloadOnShow` has been removed. Set the `refreshMode` property on TabContainerModel or
  TabModel to `TabRefreshMode.ON_SHOW_ALWAYS` instead.
* The mobile APIs for `TabContainerModel`, `TabModel`, and `RefreshButton` have been rewritten to
  more closely mirror the desktop API.
* The API for `RecordGridModel` editors has changed -- `type` is no longer supported. Use
  `fieldModel` and `formField` instead.
* `LocalStore.loadRawData` requires that all records presented to store have unique IDs specified.
  See `LocalStore.idSpec` for more information.

### 🐞 Bug Fixes

* SwitchInput and RadioInput now properly highlight validation errors in `minimal` mode.

### 📚 Libraries

* @blueprintjs/core `3.12 -> 3.13`
* ag-Grid `~19.1.4 -> ~20.0.0`

[Commit Log](https://github.com/xh/hoist-react/compare/v18.1.2...v19.0.0)

## v18.1.2 - 2019-01-30

### 🐞 Bug Fixes

* Grid integrations relying on column visibility (namely export, storeFilterField) now correctly
  consult updated column state from GridModel. #935
* Ensure `FieldModel.initialValue` is observable to ensure that computed dirty state (and any other
  derivations) are updated if it changes. #934
* Fixes to ensure Admin console log viewer more cleanly handles exceptions (e.g. attempting to
  auto-refresh on a log file that has been deleted).

[Commit Log](https://github.com/xh/hoist-react/compare/v18.1.1...v18.1.2)

## v18.1.1 - 2019-01-29

* Grid cell padding can be controlled via a new set of CSS vars and is reduced by default for grids
  in compact mode.
* The `addRecordAsync()` and `saveRecordAsync()` methods on `RestStore` return the updated record.

[Commit Log](https://github.com/xh/hoist-react/compare/v18.1.0...v18.1.1)

## v18.1.0 - 2019-01-28

### 🎁 New Features

* New `@managed` class field decorator can be used to mark a property as fully created/owned by its
  containing class (provided that class has installed the matching `@ManagedSupport` decorator).
    * The framework will automatically pass any `@managed` class members to `XH.safeDestroy()` on
      destroy/unmount to ensure their own `destroy()` lifecycle methods are called and any related
      resources are disposed of properly, notably MobX observables and reactions.
    * In practice, this should be used to decorate any properties on `HoistModel`, `HoistService`,
      or
      `HoistComponent` classes that hold a reference to a `HoistModel` created by that class. All of
      those core artifacts support the new decorator, `HoistModel` already provides a built-in
      `destroy()` method, and calling that method when an app is done with a Model is an important
      best practice that can now happen more reliably / easily.
* `FormModel.getData()` accepts a new single parameter `dirtyOnly` - pass true to get back only
  fields which have been modified.
* The mobile `Select` component indicates the current value with a ✅ in the drop-down list.
* Excel exports from tree grids now include the matching expand/collapse tree controls baked into
  generated Excel file.

### 🐞 Bug Fixes

* The `JsonInput` component now properly respects / indicates disabled state.

### 📚 Libraries

* Hoist-dev-utils `3.4.1 -> 3.5.0` - updated webpack and other build tool dependencies, as well as
  an improved eslint configuration.
* @blueprintjs/core `3.10 -> 3.12`
* @blueprintjs/datetime `3.5 -> 3.7`
* fontawesome `5.6 -> 5.7`
* mobx `5.8 -> 5.9`
* react-select `2.2 -> 2.3`
* Other patch updates

[Commit Log](https://github.com/xh/hoist-react/compare/v18.0.0...v18.1.0)

## v18.0.0 - 2019-01-15

### 🎁 New Features

* Form support has been substantially enhanced and restructured to provide both a cleaner API and
  new functionality:
    * `FormModel` and `FieldModel` are now concrete classes and provide the main entry point for
      specifying the contents of a form. The `Field` and `FieldSupport` decorators have been
      removed.
    * Fields and sub-forms may now be dynamically added to FormModel.
    * The validation state of a FormModel is now *immediately* available after construction and
      independent of the GUI. The triggering of the *display* of that state is now a separate
      process triggered by GUI actions such as blur.
    * `FormField` has been substantially reworked to support a read-only display and inherit common
      property settings from its containing `Form`.
    * `HoistInput` has been moved into the `input` package to clarify that these are lower level
      controls and independent of the Forms package.

* `RestGrid` now supports a `mask` prop. RestGrid loading is now masked by default.
* `Chart` component now supports a built-in zoom out gesture: click and drag from right-to-left on
  charts with x-axis zooming.
* `Select` now supports an `enableClear` prop to control the presence of an optional inline clear
  button.
* `Grid` components take `onCellClicked` and `onCellDoubleClicked` event handlers.
* A new desktop `FileChooser` wraps a preconfigured react-dropzone component to allow users to
  easily select files for upload or other client-side processing.

### 💥 Breaking Changes

* Major changes to Form (see above). `HoistInput` imports will also need to be adjusted to move from
  `form` to `input`.
* The name of the HoistInput `field` prop has been changed to `bind`. This change distinguishes the
  lower-level input package more clearly from the higher-level form package which uses it. It also
  more clearly relates the property to the associated `@bindable` annotation for models.
* A `Select` input with `enableMulti = true` will by default no longer show an inline x to clear the
  input value. Use the `enableClear` prop to re-enable.
* Column definitions are exported from the `grid` package. To ensure backwards compatibility,
  replace imports from `@xh/hoist/desktop/columns` with `@xh/hoist/desktop/cmp/grid`.

### 📚 Libraries

* React `~16.6.0 -> ~16.7.0`
* Patch version updates to multiple other dependencies.

[Commit Log](https://github.com/xh/hoist-react/compare/v17.0.0...v18.0.0)

## v17.0.0 - 2018-12-21

### 💥 Breaking Changes

* The implementation of the `model` property on `HoistComponent` has been substantially enhanced:
    * "Local" Models should now be specified on the Component class declaration by simply setting
      the
      `model` property, rather than the confusing `localModel` property.
    * HoistComponent now supports a static `modelClass` class property. If set, this property will
      allow a HoistComponent to auto-create a model internally when presented with a plain
      javascript object as its `model` prop. This is especially useful in cases like `Panel`
      and `TabContainer`, where apps often need to specify a model but do not require a reference to
      the model. Those usages can now skip importing and instantiating an instance of the
      component's model class themselves.
    * Hoist will now throw an Exception if an application attempts to changes the model on an
      existing HoistComponent instance or presents the wrong type of model to a HoistComponent where
      `modelClass` has been specified.

* `PanelSizingModel` has been renamed `PanelModel`. The class now also has the following new
  optional properties, all of which are `true` by default:
    * `showSplitter` - controls visibility of the splitter bar on the outside edge of the component.
    * `showSplitterCollapseButton` - controls visibility of the collapse button on the splitter bar.
    * `showHeaderCollapseButton` - controls visibility of a (new) collapse button in the header.

* The API methods for exporting grid data have changed and gained new features:
    * Grids must opt-in to export with the `GridModel.enableExport` config.
    * Exporting a `GridModel` is handled by the new `GridExportService`, which takes a collection of
      `exportOptions`. See `GridExportService.exportAsync` for available `exportOptions`.
    * All export entry points (`GridModel.exportAsync()`, `ExportButton` and the export context menu
      items) support `exportOptions`. Additionally, `GridModel` can be configured with default
      `exportOptions` in its config.

* The `buttonPosition` prop on `NumberInput` has been removed due to problems with the underlying
  implementation. Support for incrementing buttons on NumberInputs will be re-considered for future
  versions of Hoist.

### 🎁 New Features

* `TextInput` on desktop now supports an `enableClear` property to allow easy addition of a clear
  button at the right edge of the component.
* `TabContainer` enhancements:
    * An `omit` property can now be passed in the tab configs passed to the `TabContainerModel`
      constructor to conditionally exclude a tab from the container
    * Each `TabModel` can now be retrieved by id via the new `getTabById` method on
      `TabContainerModel`.
    * `TabModel.title` can now be changed at runtime.
    * `TabModel` now supports the following properties, which can be changed at runtime or set via
      the config:
        * `disabled` - applies a disabled style in the switcher and blocks navigation to the tab via
          user click, routing, or the API.
        * `excludeFromSwitcher` - removes the tab from the switcher, but the tab can still be
          navigated to programmatically or via routing.
* `MultiFieldRenderer` `multiFieldConfig` now supports a `delimiter` property to separate
  consecutive SubFields.
* `MultiFieldRenderer` SubFields now support a `position` property, to allow rendering in either the
  top or bottom row.
* `StoreCountLabel` now supports a new 'includeChildren' prop to control whether or not children
  records are included in the count. By default this is `false`.
* `Checkbox` now supports a `displayUnsetState` prop which may be used to display a visually
  distinct state for null values.
* `Select` now renders with a checkbox next to the selected item in its dropdown menu, instead of
  relying on highlighting. A new `hideSelectedOptionCheck` prop is available to disable.
* `RestGridModel` supports a `readonly` property.
* `DimensionChooser`, various `HoistInput` components, `Toolbar` and `ToolbarSeparator` have been
  added to the mobile component library.
* Additional environment enums for UAT and BCP, added to Hoist Core 5.4.0, are supported in the
  application footer.

### 🐞 Bug Fixes

* `NumberInput` will no longer immediately convert its shorthand value (e.g. "3m") into numeric form
  while the user remains focused on the input.
* Grid `actionCol` columns no longer render Button components for each action, relying instead on
  plain HTML / CSS markup for a significant performance improvement when there are many rows and/or
  actions per row.
* Grid exports more reliably include the appropriate file extension.
* `Select` will prevent an `<esc>` keypress from bubbling up to parent components only when its menu
  is open. (In that case, the component assumes escape was pressed to close its menu and captures
  the keypress, otherwise it should leave it alone and let it e.g. close a parent popover).

[Commit Log](https://github.com/xh/hoist-react/compare/v16.0.1...v17.0.0)

## v16.0.1 - 2018-12-12

### 🐞 Bug Fixes

* Fix to FeedbackForm allowing attempted submission with an empty message.

[Commit Log](https://github.com/xh/hoist-react/compare/v16.0.0...v16.0.1)

## v16.0.0

### 🎁 New Features

* Support for ComboBoxes and Dropdowns have been improved dramatically, via a new `Select` component
  based on react-select.
* The ag-Grid based `Grid` and `GridModel` are now available on both mobile and desktop. We have
  also added new support for multi-row/multi-field columns via the new `multiFieldRenderer` renderer
  function.
* The app initialization lifecycle has been restructured so that no App classes are constructed
  until Hoist is fully initialized.
* `Column` now supports an optional `rowHeight` property.
* `Button` now defaults to 'minimal' mode, providing a much lighter-weight visual look-and-feel to
  HoistApps. `Button` also implements `@LayoutSupport`.
* Grouping state is now saved by the grid state support on `GridModel`.
* The Hoist `DimChooser` component has been ported to hoist-react.
* `fetchService` now supports an `autoAbortKey` in its fetch methods. This can be used to
  automatically cancel obsolete requests that have been superseded by more recent variants.
* Support for new `clickableLabel` property on `FormField`.
* `RestForm` now supports a read-only view.
* Hoist now supports automatic tracking of app/page load times.

### 💥 Breaking Changes

* The new location for the cross-platform grid component is `@xh/hoist/cmp/grid`. The `columns`
  package has also moved under a new sub-package in this location.
* Hoist top-level App Structure has changed in order to improve consistency of the Model-View
  conventions, to improve the accessibility of services, and to support the improvements in app
  initialization mentioned above:
    - `XH.renderApp` now takes a new `AppSpec` configuration.
    - `XH.app` is now `XH.appModel`.
    - All services are installed directly on `XH`.
    - `@HoistApp` is now `@HoistAppModel`
* `RecordAction` has been substantially refactored and improved. These are now typically immutable
  and may be shared.
    - `prepareFn` has been replaced with a `displayFn`.
    - `actionFn` and `displayFn` now take a single object as their parameter.
* The `hide` property on `Column` has been changed to `hidden`.
* The `ColChooserButton` has been moved from the incorrect location `@xh/hoist/cmp/grid` to
  `@xh/hoist/desktop/cmp/button`. This is a desktop-only component. Apps will have to adjust these
  imports.
* `withDefaultTrue` and `withDefaultFalse` in `@xh/hoist/utils/js` have been removed. Use
  `withDefault` instead.
* `CheckBox` has been renamed `Checkbox`

### ⚙️ Technical

* ag-Grid has been upgraded to v19.1
* mobx has been upgraded to v5.6
* React has been upgraded to v16.6
* Allow browsers with proper support for Proxy (e.g Edge) to access Hoist Applications.

### 🐞 Bug Fixes

* Extensive. See full change list below.

[Commit Log](https://github.com/xh/hoist-react/compare/v15.1.2...v16.0.0)

## v15.1.2

🛠 Hotfix release to MultiSelect to cap the maximum number of options rendered by the drop-down
list. Note, this component is being replaced in Hoist v16 by the react-select library.

[Commit Log](https://github.com/xh/hoist-react/compare/v15.1.1...v15.1.2)

## v15.1.1

### 🐞 Bug Fixes

* Fix to minimal validation mode for FormField disrupting input focus.
* Fix to JsonInput disrupting input focus.

### ⚙️ Technical

* Support added for TLBR-style notation when specifying margin/padding via layoutSupport - e.g. box(
  {margin: '10 20 5 5'}).
* Tweak to lockout panel message when the user has no roles.

[Commit Log](https://github.com/xh/hoist-react/compare/v15.1.0...v15.1.1)

## v15.1.0

### 🎁 New Features

* The FormField component takes a new minimal prop to display validation errors with a tooltip only
  as opposed to an inline message string. This can be used to help reduce shifting / jumping form
  layouts as required.
* The admin-only user impersonation toolbar will now accept new/unknown users, to support certain
  SSO application implementations that can create users on the fly.

### ⚙️ Technical

* Error reporting to server w/ custom user messages is disabled if the user is not known to the
  client (edge case with errors early in app lifecycle, prior to successful authentication).

[Commit Log](https://github.com/xh/hoist-react/compare/v15.0.0...v15.1.0)

## v15.0.0

### 💥 Breaking Changes

* This update does not require any application client code changes, but does require updating the
  Hoist Core Grails plugin to >= 5.0. Hoist Core changes to how application roles are loaded and
  users are authenticated required minor changes to how JS clients bootstrap themselves and load
  user data.
* The Hoist Core HoistImplController has also been renamed to XhController, again requiring Hoist
  React adjustments to call the updated /xh/ paths for these (implementation) endpoints. Again, no
  app updates required beyond taking the latest Hoist Core plugin.

[Commit Log](https://github.com/xh/hoist-react/compare/v14.2.0...v15.0.0)

## v14.2.0

### 🎁 New Features

* Upgraded hoist-dev-utils to 3.0.3. Client builds now use the latest Webpack 4 and Babel 7 for
  noticeably faster builds and recompiles during CI and at development time.
* GridModel now has a top-level agColumnApi property to provide a direct handle on the ag-Grid
  Column API object.

### ⚙️ Technical

* Support for column groups strengthened with the addition of a dedicated ColumnGroup sibling class
  to Column. This includes additional internal refactoring to reduce unnecessary cloning of Column
  configurations and provide a more managed path for Column updates. Public APIs did not change.
  (#694)

### 📚 Libraries

* Blueprint Core `3.6.1 -> 3.7.0`
* Blueprint Datetime `3.2.0 -> 3.3.0`
* Fontawesome `5.3.x -> 5.4.x`
* MobX `5.1.2 -> 5.5.0`
* Router5 `6.5.0 -> 6.6.0`

[Commit Log](https://github.com/xh/hoist-react/compare/v14.1.3...v14.2.0)

## v14.1.3

### 🐞 Bug Fixes

* Ensure JsonInput reacts properly to value changes.

### ⚙️ Technical

* Block user pinning/unpinning in Grid via drag-and-drop - pending further work via #687.
* Support "now" as special token for dateIs min/max validation rules.
* Tweak grouped grid row background color.

[Commit Log](https://github.com/xh/hoist-react/compare/v14.1.1...v14.1.3)

## v14.1.1

### 🐞 Bug Fixes

* Fixes GridModel support for row-level grouping at same time as column grouping.

[Commit Log](https://github.com/xh/hoist-react/compare/v14.1.0...v14.1.1)

## v14.1.0

### 🎁 New Features

* GridModel now supports multiple levels of row grouping. Pass the public setGroupBy() method an
  array of string column IDs, or a falsey value / empty array to ungroup. Note that the public and
  observable groupBy property on GridModel will now always be an array, even if the grid is not
  grouped or has only a single level of grouping.
* GridModel exposes public expandAll() and collapseAll() methods for grouped / tree grids, and
  StoreContextMenu supports a new "expandCollapseAll" string token to insert context menu items.
  These are added to the default menu, but auto-hide when the grid is not in a grouped state.
* The Grid component provides a new onKeyDown prop, which takes a callback and will fire on any
  keypress targeted within the Grid. Note such a handler is not provided directly by ag-Grid.
* The Column class supports pinned as a top-level config. Supports passing true to pin to the left.

### 🐞 Bug Fixes

* Updates to Grid column widths made via ag-Grid's "autosize to fit" API are properly persisted to
  grid state.

[Commit Log](https://github.com/xh/hoist-react/compare/v14.0.0...v14.1.0)

## v14.0.0

* Along with numerous bug fixes, v14 brings with it a number of important enhancements for grids,
  including support for tree display, 'action' columns, and absolute value sorting. It also includes
  some new controls and improvement to focus display.

### 💥 Breaking Changes

* The signatures of the Column.elementRenderer and Column.renderer have been changed to be
  consistent with each other, and more extensible. Each takes two arguments -- the value to be
  rendered, and a single bundle of metadata.
* StoreContextMenuAction has been renamed to RecordAction. Its action property has been renamed to
  actionFn for consistency and clarity.
* LocalStore : The method LocalStore.processRawData no longer takes an array of all records, but
  instead takes just a single record. Applications that need to operate on all raw records in bulk
  should do so before presenting them to LocalStore. Also, LocalStores template methods for override
  have also changed substantially, and sub-classes that rely on these methods will need to be
  adjusted accordingly.

### 🎁 New Features

#### Grid

* The Store API now supports hierarchical datasets. Applications need to simply provide raw data for
  records with a "children" property containing the raw data for their children.
* Grid supports a 'TreeGrid' mode. To show a tree grid, bind the GridModel to a store containing
  hierarchical data (as above), set treeMode: true on the GridModel, and specify a column to display
  the tree controls (isTreeColumn: true)
* Grid supports absolute sorting for numerical columns. Specify absSort: true on your column config
  to enable. Clicking the grid header will now cycle through ASC > DESC > DESC (abs) sort modes.
* Grid supports an 'Actions' column for one-click record actions. See cmp/desktop/columns/actionCol.
* A new showHover prop on the desktop Grid component will highlight the hovered row with default
  styling. A new GridModel.rowClassFn callback was added to support per-row custom classes based on
  record data.
* A new ExportFormat.LONG_TEXT format has been added, along with a new Column.exportWidth config.
  This supports exporting columns that contain long text (e.g. notes) as multi-line cells within
  Excel.

#### Other Components

* RadioInput and ButtonGroupInput have been added to the desktop/cmp/form package.
* DateInput now has support for entering and displaying time values.
* NumberInput displays its unformatted value when focused.
* Focused components are now better highlighted, with additional CSS vars provided to customize as
  needed.

### 🐞 Bug Fixes

* Calls to GridModel.setGroupBy() work properly not only on the first, but also all subsequent calls
  (#644).
* Background / style issues resolved on several input components in dark theme (#657).
* Grid context menus appear properly over other floating components.

### 📚 Libraries

* React `16.5.1 -> 16.5.2`
* router5 `6.4.2 -> 6.5.0`
* CodeMirror, Highcharts, and MobX patch updates

[Commit Log](https://github.com/xh/hoist-react/compare/v13.0.0...v14.0.0)

## v13.0.0

🍀Lucky v13 brings with it a number of enhancements for forms and validation, grouped column support
in the core Grid API, a fully wrapped MultiSelect component, decorator syntax adjustments, and a
number of other fixes and enhancements.

It also includes contributions from new ExHI team members Arjun and Brendan. 🎉

### 💥 Breaking Changes

* The core `@HoistComponent`, `@HoistService`, and `@HoistModel` decorators are **no longer
  parameterized**, meaning that trailing `()` should be removed after each usage. (#586)
* The little-used `hoistComponentFactory()` method was also removed as a further simplification
  (#587).
* The `HoistField` superclass has been renamed to `HoistInput` and the various **desktop form
  control components have been renamed** to match (55afb8f). Apps using these components (which will
  likely be most apps) will need to adapt to the new names.
    * This was done to better distinguish between the input components and the upgraded Field
      concept on model classes (see below).

### 🎁 New Features

⭐️ **Forms and Fields** have been a major focus of attention, with support for structured data
fields added to Models via the `@FieldSupport` and `@field()` decorators.

* Models annotated with `@FieldSupport` can decorate member properties with `@field()`, making those
  properties observable and settable (with a generated `setXXX()` method).
* The `@field()` decorators themselves can be passed an optional display label string as well as
  zero or more *validation rules* to define required constraints on the value of the field.
* A set of predefined constraints is provided within the toolkit within the `/field/` package.
* Models using `FieldSupport` should be sure to call the `initFields()` method installed by the
  decorator within their constructor. This method can be called without arguments to generally
  initialize the field system, or it can be passed an object of field names to initial/default
  values, which will set those values on the model class properties and provide change/dirty
  detection and the ability to "reset" a form.
* A new `FormField` UI component can be used to wrap input components within a form. The `FormField`
  wrapper can accept the source model and field name, and will apply those to its child input. It
  leverages the Field model to automatically display a label, indicate required fields, and print
  validation error messages. This new component should be the building-block for most non-trivial
  forms within an application.

Other enhancements include:

* **Grid columns can be grouped**, with support for grouping added to the grid state management
  system, column chooser, and export manager (#565). To define a column group, nest column
  definitions passed to `GridModel.columns` within a wrapper object of the
  form `{headerName: 'My group', children: [...]}`.

(Note these release notes are incomplete for this version.)

[Commit Log](https://github.com/xh/hoist-react/compare/v12.1.2...v13.0.0)

## v12.1.2

### 🐞 Bug Fixes

* Fix casing on functions generated by `@settable` decorator
  (35c7daa209a4205cb011583ebf8372319716deba).

[Commit Log](https://github.com/xh/hoist-react/compare/v12.1.1...v12.1.2)

## v12.1.1

### 🐞 Bug Fixes

* Avoid passing unknown HoistField component props down to Blueprint select/checkbox controls.

### 📚 Libraries

* Rollback update of `@blueprintjs/select` package `3.1.0 -> 3.0.0` - this included breaking API
  changes and will be revisited in #558.

[Commit Log](https://github.com/xh/hoist-react/compare/v12.1.0...v12.1.1)

## v12.1.0

### 🎁 New Features

* New `@bindable` and `@settable` decorators added for MobX support. Decorating a class member
  property with `@bindable` makes it a MobX `@observable` and auto-generates a setter method on the
  class wrapped in a MobX `@action`.
* A `fontAwesomeIcon` element factory is exported for use with other FA icons not enumerated by the
  `Icon` class.
* CSS variables added to control desktop Blueprint form control margins. These remain defaulted to
  zero, but now within CSS with support for variable overrides. A Blueprint library update also
  brought some changes to certain field-related alignment and style properties. Review any form
  controls within apps to ensure they remain aligned as desired
  (8275719e66b4677ec5c68a56ccc6aa3055283457 and df667b75d41d12dba96cbd206f5736886cb2ac20).

### 🐞 Bug Fixes

* Grid cells are fully refreshed on a data update, ensuring cell renderers that rely on data other
  than their primary display field are updated (#550).
* Grid auto-sizing is run after a data update, ensuring flex columns resize to adjust for possible
  scrollbar visibility changes (#553).
* Dropdown fields can be instantiated with fewer required properties set (#541).

### 📚 Libraries

* Blueprint `3.0.1 -> 3.4.0`
* FontAwesome `5.2.0 -> 5.3.0`
* CodeMirror `5.39.2 -> 5.40.0`
* MobX `5.0.3 -> 5.1.0`
* router5 `6.3.0 -> 6.4.2`
* React `16.4.1 -> 16.4.2`

[Commit Log](https://github.com/xh/hoist-react/compare/v12.0.0...v12.1.0)

## v12.0.0

Hoist React v12 is a relatively large release, with multiple refactorings around grid columns,
`elemFactory` support, classNames, and a re-organization of classes and exports within `utils`.

### 💥 Breaking Changes

#### ⭐️ Grid Columns

**A new `Column` class describes a top-level API for columns and their supported options** and is
intended to be a cross-platform layer on top of ag-Grid and TBD mobile grid implementations.

* The desktop `GridModel` class now accepts a collection of `Column` configuration objects to define
  its available columns.
* Columns may be configured with `flex: true` to cause them to stretch all available horizontal
  space within a grid, sharing it equally with any other flex columns. However note that this should
  be used sparingly, as flex columns have some deliberate limitations to ensure stable and
  consistent behavior. Most noticeably, they cannot be resized directly by users. Often, a best
  practice will be to insert an `emptyFlexCol` configuration as the last column in a grid - this
  will avoid messy-looking gaps in the layout while not requiring a data-driven column be flexed.
* User customizations to column widths are now saved if the GridModel has been configured with a
  `stateModel` key or model instance - see `GridStateModel`.
* Columns accept a `renderer` config to format text or HTML-based output. This is a callback that is
  provided the value, the row-level record, and a metadata object with the column's `colId`. An
  `elementRenderer` config is also available for cells that should render a Component.
* An `agOptions` config key continues to provide a way to pass arbitrary options to the underlying
  ag-Grid instance (for desktop implementations). This is considered an "escape hatch" and should be
  used with care, but can provide a bridge to required ag-Grid features as the Hoist-level API
  continues to develop.
* The "factory pattern" for Column templates / defaults has been removed, replaced by a simpler
  approach that recommends exporting simple configuration partials and spreading them into
  instance-specific column configs.
* See 0798f6bb20092c59659cf888aeaf9ecb01db52a6 for primary commit.

#### ⭐️ Element Factory, LayoutSupport, BaseClassName

Hoist provides core support for creating components via a factory pattern, powered by the `elem()`
and `elemFactory()` methods. This approach remains the recommended way to instantiate component
elements, but was **simplified and streamlined**.

* The rarely used `itemSpec` argument was removed (this previously applied defaults to child items).
* Developers can now also use JSX to instantiate all Hoist-provided components while still taking
  advantage of auto-handling for layout-related properties provided by the `LayoutSupport` mixin.
    * HoistComponents should now spread **`...this.getLayoutProps()`** into their outermost rendered
      child to enable promotion of layout properties.
* All HoistComponents can now specify a **baseClassName** on their component class and should pass
  `className: this.getClassName()` down to their outermost rendered child. This allows components to
  cleanly layer on a base CSS class name with any instance-specific classes.
* See 8342d3870102ee9bda4d11774019c4928866f256 for primary commit.

#### ⭐️ Panel resizing / collapsing

**The `Panel` component now takes a `sizingModel` prop to control and encapsulate newly built-in
resizing and collapsing behavior** (#534).

* See the `PanelSizingModel` class for configurable details, including continued support for saving
  sizing / collapsed state as a user preference.
* **The standalone `Resizable` component was removed** in favor of the improved support built into
  Panel directly.

#### Other

* Two promise-related models have been combined into **a new, more powerful `PendingTaskModel`**,
  and the `LoadMask` component has been removed and consolidated into `Mask`
  (d00a5c6e8fc1e0e89c2ce3eef5f3e14cb842f3c8).
    * `Panel` now exposes a single `mask` prop that can take either a configured `mask` element or a
      simple boolean to display/remove a default mask.
* **Classes within the `utils` package have been re-organized** into more standardized and scalable
  namespaces. Imports of these classes will need to be adjusted.

### 🎁 New Features

* **The desktop Grid component now offers a `compact` mode** with configurable styling to display
  significantly more data with reduced padding and font sizes.
* The top-level `AppBar` refresh button now provides a default implementation, calling a new
  abstract `requestRefresh()` method on `HoistApp`.
* The grid column chooser can now be configured to display its column groups as initially collapsed,
  for especially large collections of columns.
* A new `XH.restoreDefaultsAsync()` method provides a centralized way to wipe out user-specific
  preferences or customizations (#508).
* Additional Blueprint `MultiSelect`, `Tag`, and `FormGroup` controls re-exported.

### 🐞 Bug Fixes

* Some components were unintentionally not exporting their Component class directly, blocking JSX
  usage. All components now export their class.
* Multiple fixes to `DayField` (#531).
* JsonField now responds properly when switching from light to dark theme (#507).
* Context menus properly filter out duplicated separators (#518).

[Commit Log](https://github.com/xh/hoist-react/compare/v11.0.0...v12.0.0)

## v11.0.0

### 💥 Breaking Changes

* **Blueprint has been upgraded to the latest 3.x release.** The primary breaking change here is the
  renaming of all `pt-` CSS classes to use a new `bp3-` prefix. Any in-app usages of the BP
  selectors will need to be updated. See the
  [Blueprint "What's New" page](http://blueprintjs.com/docs/#blueprint/whats-new-3.0).
* **FontAwesome has been upgraded to the latest 5.2 release.** Only the icons enumerated in the
  Hoist `Icon` class are now registered via the FA `library.add()` method for inclusion in bundled
  code, resulting in a significant reduction in bundle size. Apps wishing to use other FA icons not
  included by Hoist must import and register them - see the
  [FA React Readme](https://github.com/FortAwesome/react-fontawesome/blob/master/README.md) for
  details.
* **The `mobx-decorators` dependency has been removed** due to lack of official support for the
  latest MobX update, as well as limited usage within the toolkit. This package was primarily
  providing the optional `@setter` decorator, which should now be replaced as needed by dedicated
  `@action` setter methods (19cbf86138499bda959303e602a6d58f6e95cb40).

### 🎁 Enhancements

* `HoistComponent` now provides a `getClassNames()` method that will merge any `baseCls` CSS class
  names specified on the component with any instance-specific classes passed in via props (#252).
    * Components that wish to declare and support a `baseCls` should use this method to generate and
      apply a combined list of classes to their outermost rendered elements (see `Grid`).
    * Base class names have been added for relevant Hoist-provided components - e.g. `.xh-panel` and
      `.xh-grid`. These will be appended to any instance class names specified within applications
      and be available as public CSS selectors.
* Relevant `HoistField` components support inline `leftIcon` and `rightElement` props. `DayField`
  adds support for `minDay / maxDay` props.
* Styling for the built-in ag-Grid loading overlay has been simplified and improved (#401).
* Grid column definitions can now specify an `excludeFromExport` config to drop them from
  server-generated Excel/CSV exports (#485).

### 🐞 Bug Fixes

* Grid data loading and selection reactions have been hardened and better coordinated to prevent
  throwing when attempting to set a selection before data has been loaded (#484).

### 📚 Libraries

* Blueprint `2.x -> 3.x`
* FontAwesome `5.0.x -> 5.2.x`
* CodeMirror `5.37.0 -> 5.39.2`
* router5 `6.2.4 -> 6.3.0`

[Commit Log](https://github.com/xh/hoist-react/compare/v10.0.1...v11.0.0)

## v10.0.1

### 🐞 Bug Fixes

* Grid `export` context menu token now defaults to server-side 'exportExcel' export.
    * Specify the `exportLocal` token to return a menu item for local ag-Grid export.
* Columns with `field === null` skipped for server-side export (considered spacer / structural
  columns).

## v10.0.0

### 💥 Breaking Changes

* **Access to the router API has changed** with the `XH` global now exposing `router` and
  `routerState` properties and a `navigate()` method directly.
* `ToastManager` has been deprecated. Use `XH.toast` instead.
* `Message` is no longer a public class (and its API has changed). Use `XH.message/confirm/alert`
  instead.
* Export API has changed. The Built-in grid export now uses more powerful server-side support. To
  continue to use local AG based export, call method `GridModel.localExport()`. Built-in export
  needs to be enabled with the new property on `GridModel.enableExport`. See `GridModel` for more
  details.

### 🎁 Enhancements

* New Mobile controls and `AppContainer` provided services (impersonation, about, and version bars).
* Full-featured server-side Excel export for grids.

### 🐞 Bug Fixes

* Prevent automatic zooming upon input focus on mobile devices (#476).
* Clear the selection when showing the context menu for a record which is not already selected
  (#469).
* Fix to make lockout script readable by Compatibility Mode down to IE5.

### 📚 Libraries

* MobX `4.2.x -> 5.0.x`

[Commit Log](https://github.com/xh/hoist-react/compare/v9.0.0...v10.0.0)

## v9.0.0

### 💥 Breaking Changes

* **Hoist-provided mixins (decorators) have been refactored to be more granular and have been broken
  out of `HoistComponent`.**
    * New discrete mixins now exist for `LayoutSupport` and `ContextMenuSupport` - these should be
      added directly to components that require the functionality they add for auto-handling of
      layout-related props and support for showing right-click menus. The corresponding options on
      `HoistComponent` that used to enable them have been removed.
    * For consistency, we have also renamed `EventTarget -> EventSupport` and `Reactive ->
      ReactiveSupport` mixins. These both continue to be auto-applied to HoistModel and HoistService
      classes, and ReactiveSupport enabled by default in HoistComponent.
* **The Context menu API has changed.** The `ContextMenuSupport` mixin now specifies an abstract
  `getContextMenuItems()` method for component implementation (replacing the previous
  `renderContextMenu()` method). See the new [`ContextMenuItem` class for what these items support,
  as well as several static default items that can be used.
    * The top-level `AppContainer` no longer provides a default context menu, instead allowing the
      browser's own context menu to show unless an app / component author has implemented custom
      context-menu handling at any level of their component hierarchy.

### 🐞 Bug Fixes

* TabContainer active tab can become out of sync with the router state (#451)
    * ⚠️ Note this also involved a change to the `TabContainerModel` API - `activateTab()` is now
      the public method to set the active tab and ensure both the tab and the route land in the
      correct state.
* Remove unintended focused cell borders that came back with the prior ag-Grid upgrade.

[Commit Log](https://github.com/xh/hoist-react/compare/v8.0.0...v9.0.0)

## v8.0.0

Hoist React v8 brings a big set of improvements and fixes, some API and package re-organizations,
and ag-Grid upgrade, and more. 🚀

### 💥 Breaking Changes

* **Component package directories have been re-organized** to provide better symmetry between
  pre-existing "desktop" components and a new set of mobile-first component. Current desktop
  applications should replace imports from `@xh/hoist/cmp/xxx` with `@xh/hoist/desktop/cmp/xxx`.
    * Important exceptions include several classes within `@xh/hoist/cmp/layout/`, which remain
      cross-platform.
    * `Panel` and `Resizable` components have moved to their own packages in
      `@xh/hoist/desktop/cmp/panel` and `@xh/hoist/desktop/cmp/resizable`.
* **Multiple changes and improvements made to tab-related APIs and components.**
    * The `TabContainerModel` constructor API has changed, notably `children` -> `tabs`, `useRoutes`
      ->
      `route` (to specify a starting route as a string) and `switcherPosition` has moved from a
      model config to a prop on the `TabContainer` component.
    * `TabPane` and `TabPaneModel` have been renamed `Tab` and `TabModel`, respectively, with
      several related renames.
* **Application entry-point classes decorated with `@HoistApp` must implement the new getter method
  `containerClass()`** to specify the platform specific component used to wrap the app's
  `componentClass`.
    * This will typically be `@xh/hoist/[desktop|mobile]/AppContainer` depending on platform.

### 🎁 New Features

* **Tab-related APIs re-worked and improved**, including streamlined support for routing, a new
  `tabRenderMode` config on `TabContainerModel`, and better naming throughout.
* **Ag-grid updated to latest v18.x** - now using native flex for overall grid layout and sizing
  controls, along with multiple other vendor improvements.
* Additional `XH` API methods exposed for control of / integration with Router5.
* The core `@HoistComponent` decorated now installs a new `isDisplayed` getter to report on
  component visibility, taking into account the visibility of its ancestors in the component tree.
* Mobile and Desktop app package / component structure made more symmetrical (#444).
* Initial versions of multiple new mobile components added to the toolkit.
* Support added for **`IdleService` - automatic app suspension on inactivity** (#427).
* Hoist wrapper added for the low-level Blueprint **button component** - provides future hooks into
  button customizations and avoids direct BP import (#406).
* Built-in support for collecting user feedback via a dedicated dialog, convenient XH methods and
  default appBar button (#379).
* New `XH.isDevelopmentMode` constant added, true when running in local Webpack dev-server mode.
* CSS variables have been added to customize and standardize the Blueprint "intent" based styling,
  with defaults adjusted to be less distracting (#420).

### 🐞 Bug Fixes

* Preference-related events have been standardized and bugs resolved related to pushAsync() and the
  `prefChange` event (ee93290).
* Admin log viewer auto-refreshes in tail-mode (#330).
* Distracting grid "loading" overlay removed (#401).
* Clipboard button ("click-to-copy" functionality) restored (#442).

[Commit Log](https://github.com/xh/hoist-react/compare/v7.2.0...v8.0.0)

## v7.2.0

### 🎁 New Features

+ Admin console grids now outfitted with column choosers and grid state. #375
+ Additional components for Onsen UI mobile development.

### 🐞 Bug Fixes

+ Multiple improvements to the Admin console config differ. #380 #381 #392

[Commit Log](https://github.com/xh/hoist-react/compare/v7.1.0...v7.2.0)

## v7.1.0

### 🎁 New Features

* Additional kit components added for Onsen UI mobile development.

### 🐞 Bug Fixes

* Dropdown fields no longer default to `commitOnChange: true` - avoiding unexpected commits of
  type-ahead query values for the comboboxes.
* Exceptions thrown from FetchService more accurately report the remote host when unreachable, along
  with some additional enhancements to fetch exception reporting for clarity.

[Commit Log](https://github.com/xh/hoist-react/compare/v7.0.0...v7.1.0)

## v7.0.0

### 💥 Breaking Changes

* **Restructuring of core `App` concept** with change to new `@HoistApp` decorator and conventions
  around defining `App.js` and `AppComponent.js` files as core app entry points. `XH.app` now
  installed to provide access to singleton instance of primary app class. See #387.

### 🎁 New Features

* **Added `AppBar` component** to help further standardize a pattern for top-level application
  headers.
* **Added `SwitchField` and `SliderField`** form field components.
* **Kit package added for Onsen UI** - base component library for mobile development.
* **Preferences get a group field for better organization**, parity with AppConfigs. (Requires
  hoist-core 3.1.x.)

### 🐞 Bug Fixes

* Improvements to `Grid` component's interaction with underlying ag-Grid instance, avoiding extra
  renderings and unwanted loss of state. 03de0ae7

[Commit Log](https://github.com/xh/hoist-react/compare/v6.0.0...v7.0.0)

## v6.0.0

### 💥 Breaking Changes

* API for `MessageModel` has changed as part of the feature addition noted below, with `alert()` and
  `confirm()` replaced by `show()` and new `XH` convenience methods making the need for direct calls
  rare.
* `TabContainerModel` no longer takes an `orientation` prop, replaced by the more flexible
  `switcherPosition` as noted below.

### 🎁 New Features

* **Initial version of grid state** now available, supporting easy persistence of user grid column
  selections and sorting. The `GridModel` constructor now takes a `stateModel` argument, which in
  its simplest form is a string `xhStateId` used to persist grid state to local storage. See the
  `GridStateModel` class for implementation details. #331
* The **Message API** has been improved and simplified, with new `XH.confirm()` and `XH.alert()`
  methods providing an easy way to show pop-up alerts without needing to manually construct or
  maintain a `MessageModel`. #349
* **`TabContainer` components can now be controlled with a remote `TabSwitcher`** that does not need
  to be directly docked to the container itself. Specify `switcherPosition:none` on the
  `TabContainerModel` to suppress showing the switching affordance on the tabs themselves and
  instantiate a `TabSwitcher` bound to the same model to control a tabset from elsewhere in the
  component hierarchy. In particular, this enabled top-level application tab navigation to move up
  into the top toolbar, saving vertical space in the layout. #368
* `DataViewModel` supports an `emptyText` config.

### 🐞 Bugfixes

* Dropdown fields no longer fire multiple commit messages, and no longer commit partial entries
  under some circumstances. #353 and #354
* Grids resizing fixed when shrinking the containing component. #357

[Commit Log](https://github.com/xh/hoist-react/compare/v5.0.0...v6.0.0)

## v5.0.0

### 💥 Breaking Changes

* **Multi environment configs have been unwound** See these release notes/instructions for how to
  migrate: https://github.com/xh/hoist-core/releases/tag/release-3.0.0
* **Breaking change to context menus in dataviews and grids not using the default context menu:**
  StoreContextMenu no longer takes an array of items as an argument to its constructor. Instead it
  takes a configuration object with an ‘items’ key that will point to any current implementation’s
  array of items. This object can also contain an optional gridModel argument which is intended to
  support StoreContextMenuItems that may now be specified as known ‘hoist tokens’, currently limited
  to a ‘colChooser’ token.

### 🎁 New Features

* Config differ presents inline view, easier to read diffs now.
* Print Icon added!

### 🐞 Bugfixes

* Update processFailedLoad to loadData into gridModel store, Fixes #337
* Fix regression to ErrorTracking. Make errorTrackingService safer/simpler to call at any point in
  life-cycle.
* Fix broken LocalStore state.
* Tweak flex prop for charts. Side by side charts in a flexbox now auto-size themselves! Fixes #342
* Provide token parsing for storeContextMenus. Context menus are all grown up! Fixes #300

## v4.0.1

### 🐞 Bugfixes

* DataView now properly re-renders its items when properties on their records change (and the ID
  does not)

## v4.0.0

### 💥 Breaking Changes

* **The `GridModel` selection API has been reworked for clarity.** These models formerly exposed
  their selectionModel as `grid.selection` - now that getter returns the selected records. A new
  `selectedRecord` getter is also available to return a single selection, and new string shortcut
  options are available when configuring GridModel selection behavior.
* **Grid components can now take an `agOptions` prop** to pass directly to the underlying ag-grid
  component, as well as an `onRowDoubleClicked` handler function.
  16be2bfa10e5aab4ce8e7e2e20f8569979dd70d1

### 🎁 New Features

* Additional core components have been updated with built-in `layoutSupport`, allowing developers to
  set width/height/flex and other layout properties directly as top-level props for key comps such
  as Grid, DataView, and Chart. These special props are processed via `elemFactory` into a
  `layoutConfig` prop that is now passed down to the underlying wrapper div for these components.
  081fb1f3a2246a4ff624ab123c6df36c1474ed4b

### 🐞 Bugfixes

* Log viewer tail mode now working properly for long log files - #325

## v3.0.1

### 🐞 Bugfixes

* FetchService throws a dedicated exception when the server is unreachable, fixes a confusing
  failure case detailed in #315

## v3.0.0

### 💥 Breaking Changes

* **An application's `AppModel` class must now implement a new `checkAccess()` method.** This method
  is passed the current user, and the appModel should determine if that user should see the UI and
  return an object with a `hasAccess` boolean and an optional `message` string. For a return with
  `hasAccess: false`, the framework will render a lockout panel instead of the primary UI.
  974c1def99059f11528c476f04e0d8c8a0811804
    * Note that this is only a secondary level of "security" designed to avoid showing an
      unauthorized user a confusing / non-functional UI. The server or any other third-party data
      sources must always be the actual enforcer of access to data or other operations.
* **We updated the APIs for core MobX helper methods added to component/model/service classes.** In
  particular, `addReaction()` was updated to take a more declarative / clear config object.
  8169123a4a8be6940b747e816cba40bd10fa164e
    * See Reactive.js - the mixin that provides this functionality.

### 🎁 New Features

* Built-in client-side lockout support, as per above.

### 🐞 Bugfixes

* None

------------------------------------------

Copyright © 2021 Extremely Heavy Industries Inc. - all rights reserved

------------------------------------------

📫☎️🌎 info@xh.io | https://xh.io/contact<|MERGE_RESOLUTION|>--- conflicted
+++ resolved
@@ -3,13 +3,9 @@
 ## v48.0.0-SNAPSHOT - unreleased
 
 ### 🎁 New Features
-
-<<<<<<< HEAD
 * Mobile `Dialog` will scroll internally if taller than the screen.
-=======
 * FontAwesome upgraded to v6. This includes redesigns of the majority of bundled icons - please
   check your app's icon usages carefully.
->>>>>>> 66875b3e
 
 ### 📚 Libraries
 
