# Changelog

## v33.0.0-SNAPSHOT - unreleased

### 🎁 New Features
<<<<<<< HEAD

* The object returned by the `data` property on `Record` now includes the record `id`. This will
  allow for convenient access of the id with the other field values on the record.

* The 'Timer' class has been enhanced and further standardized with its Hoist Core counterpart:
=======
* The `Timer` class has been enhanced and further standardized with its Hoist Core counterpart:
>>>>>>> 82de6fb1
    * Both the `interval` and `timeout` arguments may be specified as functions, or config keys
    allowing for dynamic lookup and reconfiguration.
    * Added `intervalUnits` and `timeoutUnits` arguments.
    * `delay` can now be specified as a boolean for greater convenience.
* The object returned by the `data` property on `Record` now includes the record `id`.  This will
  allow for convenient access of the id with the other field values on the record.

### 💥 Breaking Changes

* We have consolidated the import location for several packages, removing unintended nested index
  files and 'sub-packages'. In particular, the following locations now provide a single index file
  for import for all of their public contents: `@xh/hoist/core`, `@xh/hoist/data`,
  `@xh/hoist/cmp/grid`, and `@xh/hoist/desktop/cmp/grid`. Applications may need to update import
  statements that referred to index files nested within these directories.
* Removed the unnecessary and confusing `values` getter on `BaseFieldModel`. This getter was not
  intended for public use and was intended for the framework's internal implementation only.
* `ColumnGroup.align` has been renamed to `ColumnGroup.headerAlign`. This avoids confusion with the
  `Column` API, where `align` refers to the alignment of cell contents within the column.

### 🐞 Bug Fixes

* Exceptions will no longer overwrite the currently shown exception in the exception dialog if the
  currently shown exception requires reloading the application.
  [#1834](https://github.com/xh/hoist-react/issues/1834)

<<<<<<< HEAD
### ⚙️ Technical

* Note that the Mobx React bindings have been updated to 6.2, and we have enabled the recommended
  "observer batching" feature as per
  [the mobx-react docs](https://github.com/mobxjs/mobx-react-lite/#observer-batching).

=======
>>>>>>> 82de6fb1
### 📚 Libraries

* @blueprintjs/core `3.25 -> 3.25`
* @blueprintjs/datetime `3.15 -> 3.16`
* mobx-react `6.1 -> 6.2`

[Commit Log](https://github.com/xh/hoist-react/compare/v32.0.4...develop)

## v32.0.4 - 2020-04-09

### 🐞 Bug Fixes

* Fixes a regression with the alignment of `ColumnGroup` headers.
* Fixes a bug with 'Copy Cell' context menu item for certain columns displaying the Record ID.
* Quiets console logging of 'routine' exceptions to 'debug' instead of 'log'.

[Commit Log](https://github.com/xh/hoist-react/compare/v32.0.3...v32.0.4)

## v32.0.3 - 2020-04-06

### 🐞 Bug Fixes

* Suppresses a console warning from ag-Grid for `GridModel`s that do not specify an `emptyText`.

[Commit Log](https://github.com/xh/hoist-react/compare/v32.0.2...v32.0.3)

## v32.0.2 - 2020-04-03

⚠ Note that this release includes a *new major version of ag-Grid*. Please consult the
[ag-Grid Changelog](https://www.ag-grid.com/ag-grid-changelog/) for versions 22-23 to review
possible breaking changes to any direct/custom use of ag-Grid APIs and props within applications.

### 🎁 New Features

* GridModel `groupSortFn` now accepts `null` to turn off sorting of group rows.
* `DockViewModel` now supports optional `width`, `height` and `collapsedWidth` configs.
* The `appMenuButton.extraItems` prop now accepts `MenuItem` configs (as before) but also React
  elements and the special string token '-' (shortcut to render a `MenuDivider`).
* Grid column `flex` param will now accept numbers, with available space divided between flex
  columns in proportion to their `flex` value.
* `Column` now supports a `sortingOrder` config to allow control of the sorting options that will be
  cycled through when the user clicks on the header.
* `PanelModel` now supports setting a `refreshMode` to control how collapsed panels respond to
  refresh requests.

### 💥 Breaking Changes

* The internal DOM structure of desktop `Panel` has changed to always include an inner frame with
  class `.xh-panel__content`. You may need to update styling that targets the inner structure of
  `Panel` via `.xh-panel`.
* The hooks `useOnResize()` and `useOnVisibleChange()` no longer take a `ref` argument. Use
  `composeRefs` to combine the ref that they return with any ref you wish to compose them with.
* The callback for `useOnResize()` will now receive an object representing the locations and
  dimensions of the element's content box. (Previously it incorrectly received an array of
  `ResizeObserver` entries that had to be de-referenced)
* `PanelModel.collapsedRenderMode` has been renamed to `PanelModel.renderMode`, to be more
  consistent with other Hoist APIs such as `TabContainer`, `DashContainer`, and `DockContainer`.


### 🐞 Bug Fixes

* Checkboxes in grid rows in Tiny sizing mode have been styled to fit correctly within the row.
* `GridStateModel` no longer saves/restores the width of non-resizable columns.
  [#1718](https://github.com/xh/hoist-react/issues/1718)
* Fixed an issue with the hooks useOnResize and useOnVisibleChange. In certain conditions these
  hooks would not be called. [#1808](https://github.com/xh/hoist-react/issues/1808)
* Inputs that accept a rightElement prop will now properly display an Icon passed as that element.
  [#1803](https://github.com/xh/hoist-react/issues/1803)

### ⚙️ Technical

* Flex columns now use the built-in ag-Grid flex functionality.

### 📚 Libraries

* ag-grid-community `removed @ 21.2`
* ag-grid-enterprise `21.2` replaced with @ag-grid-enterprise/all-modules `23.0`
* ag-grid-react `21.2` replaced with @ag-grid-community/react `23.0`
* @fortawesome/* `5.12 -> 5.13`
* codemirror `5.51 -> 5.52`
* filesize `6.0 -> 6.1`
* numbro `2.1 -> 2.2`
* react-beautiful-dnd `12.0 -> 13.0`
* store2 `2.10 -> 2.11`
* compose-react-refs `NEW 1.0.4`

[Commit Log](https://github.com/xh/hoist-react/compare/v31.0.0...v32.0.2)

## v31.0.0 - 2020-03-16

### 🎁 New Features

* The mobile `Navigator` / `NavigatorModel` API has been improved and made consistent with other
  Hoist content container APIs such as `TabContainer`, `DashContainer`, and `DockContainer`.
  * `NavigatorModel` and `PageModel` now support setting a `RenderMode` and `RefreshMode` to control
    how inactive pages are mounted/unmounted and how they respond to refresh requests.
  * `Navigator` pages are no longer required to to return `Page` components - they can now return
    any suitable component.
* `DockContainerModel` and `DockViewModel` also now support `refreshMode` and `renderMode` configs.
* `Column` now auto-sizes when double-clicking / double-tapping its header.
* `Toolbar` will now collapse overflowing items into a drop down menu. (Supported for horizontal
  toolbars only at this time.)
* Added new `xhEnableLogViewer` config (default `true`) to enable or disable the Admin Log Viewer.

#### 🎨 Icons

* Added `Icon.icon()` factory method as a new common entry point for creating new FontAwesome based
  icons in Hoist. It should typically be used instead of using the `FontAwesomeIcon` component
  directly.
* Also added a new `Icon.fileIcon()` factory. This method take a filename and returns an appropriate
  icon based on its extension.
* All Icon factories can now accept an `asHtml` parameter, as an alternative to calling the helper
  function `convertIconToSVG()` on the element. Use this to render icons as raw html where needed
  (e.g. grid renderers).
* Icons rendered as html will now preserve their styling, tooltips, and size.

### 💥 Breaking Changes

* The application's primary `HoistApplicationModel` is now instantiated and installed as
  `XH.appModel` earlier within the application initialization sequence, with construction happening
  prior to the init of the XH identity, config, and preference services.
  * This allows for a new `preAuthInitAsync()` lifecycle method to be called on the model before
    auth has completed, but could be a breaking change for appModel code that relied on these
    services for field initialization or in its constructor.
  * Such code should be moved to the core `initAsync()` method instead, which continues to be called
    after all XH-level services are initialized and ready.
* Mobile apps may need to adjust to the following updates to `NavigatorModel` and related APIs:
  * `NavigatorModel`'s `routes` constructor parameter has been renamed `pages`.
  * `NavigatorModel`'s observable `pages[]` has been renamed `stack[]`.
  * `NavigatorPageModel` has been renamed `PageModel`. Apps do not usually create `PageModels`
    directly, so this change is unlikely to require code updates.
  * `Page` has been removed from the mobile toolkit. Components that previously returned a `Page`
    for inclusion in a `Navigator` or `TabContainer` can now return any component. It is recommended
    you replace `Page` with `Panel` where appropriate.
* Icon enhancements described above removed the following public methods:
  * The `fontAwesomeIcon()` factory function (used to render icons not already enumerated by Hoist)
    has been replaced by the improved `Icon.icon()` factory - e.g. `fontAwesomeIcon({icon: ['far',
    'alicorn']}) -> Icon.icon({iconName: 'alicorn'})`.
  * The `convertIconToSvg()` utility method has been replaced by the new `asHtml` parameter on icon
    factory functions. If you need to convert an existing icon element, use `convertIconToHtml()`.
* `Toolbar` items should be provided as direct children. Wrapping Toolbar items in container
  components can result in unexpected item overflow.

### 🐞 Bug Fixes

* The `fmtDate()` utility now properly accepts, parses, and formats a string value input as
  documented.
* Mobile `PinPad` input responsiveness improved on certain browsers to avoid lag.

### ⚙️ Technical

* New lifecycle methods `preAuthInitAsync()` and `logoutAsync()` added to the `HoistAppModel`
  decorator (aka the primary `XH.appModel`).

[Commit Log](https://github.com/xh/hoist-react/compare/v30.1.0...v31.0.0)

## v30.1.0 - 2020-03-04

### 🐞 Bug Fixes

* Ensure `WebSocketService.connected` remains false until `channelKey` assigned and received from
  server.
* When empty, `DashContainer` now displays a user-friendly prompt to add an initial view.

### ⚙️ Technical

* Form validation enhanced to improve handling of asynchronous validation. Individual rules and
  constraints are now re-evaluated in parallel, allowing for improved asynchronous validation.
* `Select` will now default to selecting contents on focus if in filter or creatable mode.

[Commit Log](https://github.com/xh/hoist-react/compare/v30.0.0...30.1.0)

## v30.0.0 - 2020-02-29

### 🎁 New Features

* `GridModel` and `DataViewModel` now support `groupRowHeight`, `groupRowRenderer` and
  `groupRowElementRenderer` configs. Grouping is new in general to `DataViewModel`, which now takes
  a `groupBy` config.
  * `DataViewModel` allows for settable and multiple groupings and sorters.
  * `DataViewModel` also now supports additional configs from the underlying `GridModel` that make
    sense in a `DataView` context, such as `showHover` and `rowBorders`.
* `TabContainerModel` now accepts a `track` property (default false) for easily tracking tab views
  via Hoist's built-in activity tracking.
* The browser document title is now set to match `AppSpec.clientAppName` - helpful for projects with
  multiple javascript client apps.
* `StoreFilterField` accepts all other config options from `TextInput` (e.g. `disabled`).
* Clicking on a summary row in `Grid` now clears its record selection.
* The `@LoadSupport` decorator now provides an additional observable property `lastException`. The
  decorator also now logs load execution times and failures to `console.debug` automatically.
* Support for mobile `Panel.scrollable` prop made more robust with re-implementation of inner
  content element. Note this change included a tweak to some CSS class names for mobile `Panel`
  internals that could require adjustments if directly targeted by app stylesheets.
* Added new `useOnVisibleChange` hook.
* Columns now support a `headerAlign` config to allow headers to be aligned differently from column
  contents.

### 💥 Breaking Changes

* `Toolbar` items must be provided as direct children. Wrapping Toolbar items in container
  components can result in unexpected item overflow.
* `DataView.rowCls` prop removed, replaced by new `DataViewModel.rowClassFn` config for more
  flexibility and better symmetry with `GridModel`.
* `DataViewModel.itemRenderer` renamed to `DataViewModel.elementRenderer`
* `DataView` styling has been updated to avoid applying several unwanted styles from `Grid`. Note
  that apps might rely on these styles (intentionally or not) for their `itemRenderer` components
  and appearance and will need to adjust.
* Several CSS variables related to buttons have been renamed for consistency, and button style rules
  have been adjusted to ensure they take effect reliably across desktop and mobile buttons
  ([#1568](https://github.com/xh/hoist-react/pull/1568)).
* The optional `TreeMapModel.highchartsConfig` object will now be recursively merged with the
  top-level config generated by the Hoist model and component, where previously it was spread onto
  the generated config. This could cause a change in behavior for apps using this config to
  customize map instances, but provides more flexibility for e.g. customizing the `series`.
* The signature of `useOnResize` hook has been modified slightly for API consistency and clarity.
  Options are now passed in a configuration object.

### 🐞 Bug Fixes

* Fixed an issue where charts that are rendered while invisible would have the incorrect size.
  [#1703](https://github.com/xh/hoist-react/issues/1703)
* Fixed an issue where zeroes entered by the user in `PinPad` would be displayed as blanks.
* Fixed `fontAwesomeIcon` elem factory component to always include the default 'fa-fw' className.
  Previously, it was overridden if a `className` prop was provided.
* Fixed an issue where ConfigDiffer would always warn about deletions, even when there weren't any.
  [#1652](https://github.com/xh/hoist-react/issues/1652)
* `TextInput` will now set its value to `null` when all text is deleted and the clear icon will
  automatically hide.
* Fixed an issue where multiple buttons in a `ButtonGroupInput` could be shown as active
  simultaneously. [#1592](https://github.com/xh/hoist-react/issues/1592)
* `StoreFilterField` will again match on `Record.id` if bound to a Store or a GridModel with the
  `id` column visible. [#1697](https://github.com/xh/hoist-react/issues/1697)
* A number of fixes have been applied to `RelativeTimeStamp` and `getRelativeTimestamp`, especially
  around its handling of 'equal' or 'epsilon equal' times. Remove unintended leading whitespace from
  `getRelativeTimestamp`.

### ⚙️ Technical

* The `addReaction` and `addAutorun` methods (added to Hoist models, components, and services by the
  `ReactiveSupport` mixin) now support a configurable `debounce` argument. In many cases, this is
  preferable to the built-in MobX `delay` argument, which only provides throttling and not true
  debouncing.
* New `ChartModel.highchart` property provides a reference to the underlying HighChart component.

### 📚 Libraries

* @blueprintjs/core `3.23 -> 3.24`
* react-dates `21.7 -> 21.8`
* react-beautiful-dnd `11.0 -> 12.2`

[Commit Log](https://github.com/xh/hoist-react/compare/v29.1.0...v30.0.0)

## v29.1.0 - 2020-02-07

### 🎁 New Features

#### Grid

* The `compact` config on `GridModel` has been deprecated in favor of the more powerful `sizingMode`
  which supports the values 'large', 'standard', 'compact', or 'tiny'.
  * Each new mode has its own set of CSS variables for applications to override as needed.
  * Header and row heights are configurable for each via the `HEADER_HEIGHTS` and `ROW_HEIGHTS`
    static properties of the `AgGrid` component. These objects can be modified on init by
    applications that wish to customize the default row heights globally.
  * 💥 Note that these height config objects were previously exported as constants from AgGrid.js.
    This would be a breaking change for any apps that imported the old objects directly (considered
    unlikely).
* `GridModel` now exposes an `autoSizeColumns` method, and the Grid context menu now contains an
  `Autosize Columns` option by default.
* `Column` and `ColumnGroup` now support React elements for `headerName`.

#### Data

* The `Store` constructor now accepts a `data` argument to load data at initialization.
* The `xh/hoist/data/cube` package has been modified substantially to better integrate with the core
  data package and support observable "Views". See documentation on `Cube` for more information.

#### Other

* Added a `PinPad` component for streamlined handling of PIN entry on mobile devices.
* `FormField` now takes `tooltipPosition` and `tooltipBoundary` props for customizing minimal
  validation tooltip.
* `RecordAction.actionFn` parameters now include a `buttonEl` property containing the button element
  when used in an action column.
* Mobile Navigator component now takes an `animation` prop which can be set to 'slide' (default),
  'lift', 'fade', or 'none'. These values are passed to the underlying onsenNavigator component.
  ([#1641](https://github.com/xh/hoist-react/pull/1641))
* `AppOption` configs now accept an `omit` property for conditionally excluding options.

### 🐞 Bug Fixes

* Unselectable grid rows are now skipped during up/down keyboard navigation.
* Fix local quick filtering in `LeftRightChooser` (v29 regression).
* Fix `SplitTreeMap` - the default filtering once again splits the map across positive and negative
  values as intended (v29 regression).

### ⚙️ Technical

* `FormFields` now check that they are contained in a Hoist `Form`.

### 📚 Libraries

* @blueprintjs/core `3.22 -> 3.23`
* codemirror `5.50 -> 5.51`
* react-dates `21.5 -> 21.7`

[Commit Log](https://github.com/xh/hoist-react/compare/v29.0.0...v29.1.0)

## v29.0.0 - 2020-01-24

### 🗄️ Data Package Changes

Several changes have been made to data package (`Store` and `Record`) APIs for loading, updating,
and modifying data. They include some breaking changes, but pave the way for upcoming enhancements
to fully support inline grid editing and other new features.

Store now tracks the "committed" state of its records, which represents the data as it was loaded
(typically from the server) via `loadData()` or `updateData()`. Records are now immutable and
frozen, so they cannot be changed directly, but Store offers a new `modifyRecords()` API to apply
local modifications to data in a tracked and managed way. (Store creates new records internally to
hold both this modified data and the original, "committed" data.) This additional state tracking
allows developers to query Stores for modified or added records (e.g. to flush back to the server
and persist) as well as call new methods to revert changes (e.g. to undo a block of changes that the
user wishes to discard).

Note the following more specific changes to these related classes:

#### Record

* 💥 Record data properties are now nested within a `data` object on Record instances and are no
  longer available as top-level properties on the Record itself.
  * Calls to access data such as `rec.quantity` must be modified to `rec.data.quantity`.
  * When accessing multiple properties, destructuring provides an efficient syntax - e.g. `const
    {quantity, price} = rec.data;`.
* 💥 Records are now immutable and cannot be modified by applications directly.
  * This is a breaking change, but should only affect apps with custom inline grid editing
    implementations or similar code that modifies individual record values.
  * Calls to change data such as `rec.quantity = 100` must now be made through the Record's Store,
    e.g. `store.modifyData({id: 41, quantity: 100})`
* Record gains new getters for inspecting its state, including: `isAdd`, `isModified`, and
  `isCommitted`.

#### Store

* 💥 `noteDataUpdated()` has been removed, as out-of-band modifications to Store Records are no
  longer possible.
* 💥 Store's `idSpec` function is now called with the raw record data - previously it was passed
  source data after it had been run through the store's optional `processRawData` function. (This is
  unlikely to have a practical impact on most apps, but is included here for completeness.)
* `Store.updateData()` now accepts a flat list of raw data to process into Record additions and
  updates. Previously developers needed to call this method with an object containing add, update,
  and/or remove keys mapped to arrays. Now Store will produce an object of this shape automatically.
* `Store.refreshFilter()` method has been added to allow applications to rebuild the filtered data
  set if some application state has changed (apart from the store's data itself) which would affect
  the store filter.
* Store gains new methods for manipulating its Records and data, including `addRecords()`,
  `removeRecords()`, `modifyRecords()`, `revertRecords()`, and `revert()`. New getters have been
  added for `addedRecords`, `removedRecords`, `modifiedRecords`, and `isModified`.

#### Column

* Columns have been enhanced for provide basic support for inline-editing of record data. Further
  inline editing support enhancements are planned for upcoming Hoist releases.
* `Column.getValueFn` config added to retrieve the cell value for a Record field. The default
  implementation pulls the value from the Record's new `data` property (see above). Apps that
  specify custom `valueGetter` callbacks via `Column.agOptions` should now implement their custom
  logic in this new config.
* `Column.setValueFn` config added to support modifying the Column field's value on the underlying
  Record. The default implementation calls the new `Store.modifyRecords()` API and should be
  sufficient for the majority of cases.
* `Column.editable` config added to indicate if a column/cell should be inline-editable.

### 🎁 New Features

* Added keyboard support to ag-Grid context menus.
* Added `GridModel.setEmptyText()` to allow updates to placeholder text after initial construction.
* Added `GridModel.ensureSelectionVisible()` to scroll the currently selected row into view.
* When a `TreeMap` is bound to a `GridModel`, the grid will now respond to map selection changes by
  scrolling to ensure the selected grid row is visible.
* Added a `Column.tooltipElement` config to support fully customizable tooltip components.
* Added a `useOnResize` hook, which runs a function when a component is resized.
* Exposed an `inputRef` prop on numberInput, textArea, and textInput
* `PanelModel` now accepts a `maxSize` config.
* `RelativeTimeStamp` now support a `relativeTo` option, allowing it to display the difference
  between a timestamp and another reference time other than now. Both the component and the
  `getRelativeTimestamp()` helper function now leverage moment.js for their underlying
  implementation.
* A new `Clock` component displays the time, either local to the browser or for a configurable
  timezone.
* `LeftRightChooser` gets a new `showCounts` option to print the number of items on each side.
* `Select` inputs support a new property `enableWindowed` (desktop platform only) to improve
  rendering performance with large lists of options.
* `Select` inputs support grouped options. To use, add an attribute `options` containing an array of
  sub-options.
* `FetchService` methods support a new `timeout` option. This config chains `Promise.timeout()` to
  the promises returned by the service.
* Added alpha version of `DashContainer` for building dynamic, draggable dashboard-style layouts.
  Please note: the API for this component is subject to change - use at your own risk!
* `Select` now allows the use of objects as values.
* Added a new `xhEnableImpersonation` config to enable or disable the ability of Hoist Admins to
  impersonate other users. Note that this defaults to `false`. Apps will need to set this config to
  continue using impersonation. (Note that an update to hoist-core 6.4+ is required for this config
  to be enforced on the server.)
* `FormField` now supports a `requiredIndicator` to customize how required fields are displayed.
* Application build tags are now included in version update checks, primarily to prompt dev/QA users
  to refresh when running SNAPSHOT versions. (Note that an update to hoist-core 6.4+ is required for
  the server to emit build tag for comparison.)
* `CodeInput` component added to provide general `HoistInput` support around the CodeMirror code
  editor. The pre-existing `JsonInput` has been converted to a wrapper around this class.
* `JsonInput` now supports an `autoFocus` prop.
* `Select` now supports a `hideDropdownIndicator` prop.
* `useOnResize` hook will now ignore visibility changes, i.e. a component resizing to a size of 0.
* `DimensionChooser` now supports a `popoverPosition` prop.
* `AppBar.appMenuButtonPosition` prop added to configure the App Menu on the left or the right, and
  `AppMenuButton` now accepts and applies any `Button` props to customize.
* New `--xh-grid-tree-indent-px` CSS variable added to allow control over the amount of indentation
  applied to tree grid child nodes.

### 💥 Breaking Changes

* `GridModel.contextMenuFn` config replaced with a `contextMenu` parameter. The new parameter will
  allow context menus to be specified with a simple array in addition to the function specification
  currently supported.
* `GridModel.defaultContextMenuTokens` config renamed to `defaultContextMenu`.
* `Chart` and `ChartModel` have been moved from `desktop/cmp/charts` to `cmp/charts`.
* `StoreFilterField` has been moved from `desktop/cmp/store` to `cmp/store`.
* The options `nowEpsilon` and `nowString` on `RelativeTimestamp` have been renamed to `epsilon` and
  `equalString`, respectively.
* `TabRenderMode` and `TabRefreshMode` have been renamed to `RenderMode` and `RefreshMode` and moved
  to the `core` package. These enumerations are now used in the APIs for `Panel`, `TabContainer`,
  and `DashContainer`.
* `DockViewModel` now requires a function, or a HoistComponent as its `content` param. It has always
  been documented this way, but a bug in the original implementation had it accepting an actual
  element rather than a function. As now implemented, the form of the `content` param is consistent
  across `TabModel`, `DockViewModel`, and `DashViewSpec`.
* `JsonInput.showActionButtons` prop replaced with more specific `showFormatButton` and
  `showFullscreenButton` props.
* The `DataView.itemHeight` prop has been moved to `DataViewModel` where it can now be changed
  dynamically by applications.
* Desktop `AppBar.appMenuButtonOptions` prop renamed to `appMenuButtonProps` for consistency.

### 🐞 Bug Fixes

* Fixed issue where JsonInput was not receiving its `model` from context
  ([#1456](https://github.com/xh/hoist-react/issues/1456))
* Fixed issue where TreeMap would not be initialized if the TreeMapModel was created after the
  GridModel data was loaded ([#1471](https://github.com/xh/hoist-react/issues/1471))
* Fixed issue where export would create malformed file with dynamic header names
* Fixed issue where exported tree grids would have incorrect aggregate data
  ([#1447](https://github.com/xh/hoist-react/issues/1447))
* Fixed issue where resizable Panels could grow larger than desired
  ([#1498](https://github.com/xh/hoist-react/issues/1498))
* Changed RestGrid to only display export button if export is enabled
  ([#1490](https://github.com/xh/hoist-react/issues/1490))
* Fixed errors when grouping rows in Grids with `groupUseEntireRow` turned off
  ([#1520](https://github.com/xh/hoist-react/issues/1520))
* Fixed problem where charts were resized when being hidden
  ([#1528](https://github.com/xh/hoist-react/issues/1528))
* Fixed problem where charts were needlessly re-rendered, hurting performance and losing some state
  ([#1505](https://github.com/xh/hoist-react/issues/1505))
* Removed padding from Select option wrapper elements which was making it difficult for custom
  option renderers to control the padding ([1571](https://github.com/xh/hoist-react/issues/1571))
* Fixed issues with inconsistent indentation for tree grid nodes under certain conditions
  ([#1546](https://github.com/xh/hoist-react/issues/1546))
* Fixed autoFocus on NumberInput.

### 📚 Libraries

* @blueprintjs/core `3.19 -> 3.22`
* @blueprintjs/datetime `3.14 -> 3.15`
* @fortawesome/fontawesome-pro `5.11 -> 5.12`
* codemirror `5.49 -> 5.50`
* core-js `3.3 -> 3.6`
* fast-deep-equal `2.0 -> 3.1`
* filesize `5.0 -> 6.0`
* highcharts 7.2 -> 8.0`
* mobx `5.14 -> 5.15`
* react-dates `21.3 -> 21.5`
* react-dropzone `10.1 -> 10.2`
* react-windowed-select `added @ 2.0.1`

[Commit Log](https://github.com/xh/hoist-react/compare/v28.2.0...v29.0.0)

## v28.2.0 - 2019-11-08

### 🎁 New Features

* Added a `DateInput` component to the mobile toolkit. Its API supports many of the same options as
  its desktop analog with the exception of `timePrecision`, which is not yet supported.
* Added `minSize` to panelModel. A resizable panel can now be prevented from resizing to a size
  smaller than minSize. ([#1431](https://github.com/xh/hoist-react/issues/1431))

### 🐞 Bug Fixes

* Made `itemHeight` a required prop for `DataView`. This avoids an issue where agGrid went into an
  infinite loop if this value was not set.
* Fixed a problem with `RestStore` behavior when `dataRoot` changed from its default value.

[Commit Log](https://github.com/xh/hoist-react/compare/v28.1.1...v28.2.0)

## v28.1.1 - 2019-10-23

### 🐞 Bug Fixes

* Fixes a bug with default model context being set incorrectly within context inside of `Panel`.

[Commit Log](https://github.com/xh/hoist-react/compare/v28.1.0...v28.1.1)

## v28.1.0 - 2019-10-18

### 🎁 New Features

* `DateInput` supports a new `strictInputParsing` prop to enforce strict parsing of keyed-in entries
  by the underlying moment library. The default value is false, maintained the existing behavior
  where [moment will do its best](https://momentjs.com/guides/#/parsing/) to parse an entered date
  string that doesn't exactly match the specified format
* Any `DateInput` values entered that exceed any specified max/minDate will now be reset to null,
  instead of being set to the boundary date (which was surprising and potentially much less obvious
  to a user that their input had been adjusted automatically).
* `Column` and `ColumnGroup` now accept a function for `headerName`. The header will be
  automatically re-rendered when any observable properties referenced by the `headerName` function
  are modified.
* `ColumnGroup` now accepts an `align` config for setting the header text alignment
* The flag `toContext` for `uses` and `creates` has been replaced with a new flag `publishMode` that
  provides more granular control over how models are published and looked up via context. Components
  can specify `ModelPublishMode.LIMITED` to make their model available for contained components
  without it becoming the default model or exposing its sub-models.

### 🐞 Bug Fixes

* Tree columns can now specify `renderer` or `elementRenderer` configs without breaking the standard
  ag-Grid group cell renderer auto-applied to tree columns (#1397).
* Use of a custom `Column.comparator` function will no longer break agGrid-provided column header
  filter menus (#1400).
* The MS Edge browser does not return a standard Promise from `async` functions, so the the return
  of those functions did not previously have the required Hoist extensions installed on its
  prototype. Edge "native" Promises are now also polyfilled / extended as required. (#1411).
* Async `Select` combobox queries are now properly debounced as per the `queryBuffer` prop (#1416).

### ⚙️ Technical

* Grid column group headers now use a custom React component instead of the default ag-Grid column
  header, resulting in a different DOM structure and CSS classes. Existing CSS overrides of the
  ag-Grid column group headers may need to be updated to work with the new structure/classes.
* We have configured `stylelint` to enforce greater consistency in our stylesheets within this
  project. The initial linting run resulted in a large number of updates to our SASS files, almost
  exclusively whitespace changes. No functional changes are intended/expected. We have also enabled
  hooks to run both JS and style linting on pre-commit. Neither of these updates directly affects
  applications, but the same tools could be configured for apps if desired.

### 📚 Libraries

* core-js `3.2 -> 3.3`
* filesize `4.2 -> 5.0`
* http-status-codes `added @ 1.3`

[Commit Log](https://github.com/xh/hoist-react/compare/v28.0.0...v28.1.0)

## v28.0.0 - 2019-10-07

_"The one with the hooks."_

**Hoist now fully supports React functional components and hooks.** The new `hoistComponent`
function is now the recommended method for defining new components and their corresponding element
factories. See that (within [HoistComponentFunctional.js](core/HoistComponentFunctional.js)) and the
new `useLocalModel()` and `useContextModel()` hooks (within [core/hooks](core/hooks)) for more
information.

Along with the performance benefits and the ability to use React hooks, Hoist functional components
are designed to read and write their models via context. This allows a much less verbose
specification of component element trees.

Note that **Class-based Components remain fully supported** (by both Hoist and React) using the
familiar `@HoistComponent` decorator, but transitioning to functional components within Hoist apps
is now strongly encouraged. In particular note that Class-based Components will *not* be able to
leverage the context for model support discussed above.

### 🎁 New Features

* Resizable panels now default to not redrawing their content when resized until the resize bar is
  dropped. This offers an improved user experience for most situations, especially when layouts are
  complex. To re-enable the previous dynamic behavior, set `PanelModel.resizeWhileDragging: true`.
* The default text input shown by `XH.prompt()` now has `selectOnFocus: true` and will confirm the
  user's entry on an `<enter>` keypress (same as clicking 'OK').
* `stringExcludes` function added to form validation constraints. This allows an input value to
  block specific characters or strings, e.g. no slash "/" in a textInput for a filename.
* `constrainAll` function added to form validation constraints. This takes another constraint as its
  only argument, and applies that constraint to an array of values, rather than just to one value.
  This is useful for applying a constraint to inputs that produce arrays, such as tag pickers.
* `DateInput` now accepts LocalDates as `value`, `minDate` and `maxDate` props.
* `RelativeTimestamp` now accepts a `bind` prop to specify a model field name from which it can pull
  its timestamp. The model itself can either be passed as a prop or (better) sourced automatically
  from the parent context. Developers are encouraged to take this change to minimize re-renders of
  parent components (which often contain grids and other intensive layouts).
* `Record` now has properties and methods for accessing and iterating over children, descendants,
  and ancestors
* `Store` now has methods for retrieving the descendants and ancestors of a given Record

### 💥 Breaking Changes

* **Apps must update their dev dependencies** to the latest `@xh/hoist-dev-utils` package: v4.0+.
  This updates the versions of Babel / Webpack used in builds to their latest / current versions and
  swaps to the updated Babel recommendation of `core-js` for polyfills.
* The `allSettled` function in `@xh/promise` has been removed. Applications using this method should
  use the ECMA standard (stage-2) `Promise.allSettled` instead. This method is now fully available
  in Hoist via bundled polyfills. Note that the standard method returns an array of objects of the
  form `{status: [rejected|fulfilled], ...}`, rather than `{state: [rejected|fulfilled], ...}`.
* The `containerRef` argument for `XH.toast()` should now be a DOM element. Component instances are
  no longer supported types for this value. This is required to support functional Components
  throughout the toolkit.
* Apps that need to prevent a `StoreFilterField` from binding to a `GridModel` in context, need to
  set the `store` or `gridModel` property explicitly to null.
* The Blueprint non-standard decorators `ContextMenuTarget` and `HotkeysTarget` are no longer
  supported. Use the new hooks `useContextMenu()` and `useHotkeys()` instead. For convenience, this
  functionality has also been made available directly on `Panel` via the `contextMenu` and `hotkeys`
  props.
* `DataView` and `DataViewModel` have been moved from `/desktop/cmp/dataview` to the cross-platform
  package `/cmp/dataview`.
* `isReactElement` has been removed. Applications should use the native React API method
  `React.isValidElement` instead.

### ⚙️ Technical

* `createObservableRef()` is now available in `@xh/hoist/utils/react` package. Use this function for
  creating refs that are functionally equivalent to refs created with `React.createRef()`, yet fully
  observable. With this change the `Ref` class in the same package is now obsolete.
* Hoist now establishes a proper react "error boundary" around all application code. This means that
  errors throw when rendering will be caught and displayed in the standard Hoist exception dialog,
  and stack traces for rendering errors should be significantly less verbose.
* Not a Hoist feature, exactly, but the latest version of `@xh/hoist-dev-utils` (see below) enables
  support for the `optional chaining` (aka null safe) and `nullish coalescing` operators via their
  Babel proposal plugins. Developers are encouraged to make good use of the new syntax below:
  * conditional-chaining: `let foo = bar?.baz?.qux;`
  * nullish coalescing: `let foo = bar ?? 'someDefaultValue';`

### 🐞 Bug Fixes

* Date picker month and year controls will now work properly in `localDate` mode. (Previously would
  reset to underlying value.)
* Individual `Buttons` within a `ButtonGroupInput` will accept a disabled prop while continuing to
  respect the overall `ButtonGroupInput`'s disabled prop.
* Raised z-index level of AG-Grid tooltip to ensure tooltips for AG-Grid context menu items appear
  above the context menu.

### 📚 Libraries

* @blueprintjs/core `3.18 -> 3.19`
* @blueprintjs/datetime `3.12 -> 3.14`
* @fortawesome/fontawesome-pro `5.10 -> 5.11`
* @xh/hoist-dev-utils `3.8 -> 4.3` (multiple transitive updates to build tooling)
* ag-grid `21.1 -> 21.2`
* highcharts `7.1 -> 7.2`
* mobx `5.13 -> 5.14`
* react-transition-group `4.2 -> 4.3`
* rsvp (removed)
* store2 `2.9 -> 2.10`

[Commit Log](https://github.com/xh/hoist-react/compare/v27.1.0...v28.0.0)

## v27.1.0 - 2019-09-05

### 🎁 New Features

* `Column.exportFormat` can now be a function, which supports setting Excel formats on a per-cell
  (vs. entire column) basis by returning a conditional `exportFormat` based upon the value and / or
  record.
  * ⚠️ Note that per-cell formatting _requires_ that apps update their server to use hoist-core
    v6.3.0+ to work, although earlier versions of hoist-core _are_ backwards compatible with the
    pre-existing, column-level export formatting.
* `DataViewModel` now supports a `sortBy` config. Accepts the same inputs as `GridModel.sortBy`,
  with the caveat that only a single-level sort is supported at this time.

[Commit Log](https://github.com/xh/hoist-react/compare/v27.0.1...v27.1.0)

## v27.0.1 - 2019-08-26

### 🐞 Bug Fixes

* Fix to `Store.clear()` and `GridModel.clear()`, which delegates to the same (#1324).

[Commit Log](https://github.com/xh/hoist-react/compare/v27.0.0...v27.0.1)

## v27.0.0 - 2019-08-23

### 🎁 New Features

* A new `LocalDate` class has been added to the toolkit. This class provides client-side support for
  "business" or "calendar" days that do not have a time component. It is an immutable class that
  supports '==', '<' and '>', as well as a number of convenient manipulation functions. Support for
  the `LocalDate` class has also been added throughout the toolkit, including:
  * `Field.type` now supports an additional `localDate` option for automatic conversion of server
    data to this type when loading into a `Store`.
  * `fetchService` is aware of this class and will automatically serialize all instances of it for
    posting to the server. ⚠ NOTE that along with this change, `fetchService` and its methods such
    as `XH.fetchJson()` will now serialize regular JS Date objects as ms timestamps when provided in
    params. Previously Dates were serialized in their default `toString()` format. This would be a
    breaking change for an app that relied on that default Date serialization, but it was made for
    increased symmetry with how Hoist JSON-serializes Dates and LocalDates on the server-side.
  * `DateInput` can now be used to seamlessly bind to a `LocalDate` as well as a `Date`. See its new
    prop of `valueType` which can be set to `localDate` or `date` (default).
  * A new `localDateCol` config has been added to the `@xh/hoist/grid/columns` package with
    standardized rendering and formatting.
* New `TreeMap` and `SplitTreeMap` components added, to render hierarchical data in a configurable
  TreeMap visualization based on the Highcharts library. Supports optional binding to a GridModel,
  which syncs selection and expand / collapse state.
* `Column` gets a new `highlightOnChange` config. If true, the grid will highlight the cell on each
  change by flashing its background. (Currently this is a simple on/off config - future iterations
  could support a function variant or other options to customize the flash effect based on the
  old/new values.) A new CSS var `--xh-grid-cell-change-bg-highlight` can be used to customize the
  color used, app-wide or scoped to a particular grid selector. Note that columns must *not* specify
  `rendererIsComplex` (see below) if they wish to enable the new highlight flag.

### 💥 Breaking Changes

* The updating of `Store` data has been reworked to provide a simpler and more powerful API that
  allows for the applications of additions, deletions, and updates in a single transaction:
  * The signature of `Store.updateData()` has been substantially changed, and is now the main entry
    point for all updates.
  * `Store.removeRecords()` has been removed. Use `Store.updateData()` instead.
  * `Store.addData()` has been removed. Use `Store.updateData()` instead.
* `Column` takes an additional property `rendererIsComplex`. Application must set this flag to
  `true` to indicate if a column renderer uses values other than its own bound field. This change
  provides an efficiency boost by allowing ag-Grid to use its default change detection instead of
  forcing a cell refresh on any change.

### ⚙️ Technical

* `Grid` will now update the underlying ag-Grid using ag-Grid transactions rather than relying on
  agGrid `deltaRowMode`. This is intended to provide the best possible grid performance and
  generally streamline the use of the ag-Grid Api.

### 🐞 Bug Fixes

* Panel resize events are now properly throttled, avoiding extreme lagginess when resizing panels
  that contain complex components such as big grids.
* Workaround for issues with the mobile Onsen toolkit throwing errors while resetting page stack.
* Dialogs call `doCancel()` handler if cancelled via `<esc>` keypress.

### 📚 Libraries

* @xh/hoist-dev-utils `3.7 -> 3.8`
* qs `6.7 -> 6.8`
* store2 `2.8 -> 2.9`

[Commit Log](https://github.com/xh/hoist-react/compare/v26.0.1...v27.0.0)

## v26.0.1 - 2019-08-07

### 🎁 New Features

* **WebSocket support** has been added in the form of `XH.webSocketService` to establish and
  maintain a managed websocket connection with the Hoist UI server. This is implemented on the
  client via the native `WebSocket` object supported by modern browsers and relies on the
  corresponding service and management endpoints added to Hoist Core v6.1.
  * Apps must declare `webSocketsEnabled: true` in their `AppSpec` configuration to enable this
    overall functionality on the client.
  * Apps can then subscribe via the new service to updates on a requested topic and will receive any
    inbound messages for that topic via a callback.
  * The service will monitor the socket connection with a regular heartbeat and attempt to
    re-establish if dropped.
  * A new admin console snap-in provides an overview of connected websocket clients.
* The `XH.message()` and related methods such as `XH.alert()` now support more flexible
  `confirmProps` and `cancelProps` configs, each of which will be passed to their respective button
  and merged with suitable defaults. Allows use of the new `autoFocus` prop with these preconfigured
  dialogs.
  * By default, `XH.alert()` and `XH.confirm()` will auto focus the confirm button for user
    convenience.
  * The previous text/intent configs have been deprecated and the message methods will log a console
    warning if they are used (although it will continue to respect them to aid transitioning to the
    new configs).
* `GridModel` now supports a `copyCell` context menu action. See `StoreContextMenu` for more
  details.
* New `GridCountLabel` component provides an alternative to existing `StoreCountLabel`, outputting
  both overall record count and current selection count in a configurable way.
* The `Button` component accepts an `autoFocus` prop to attempt to focus on render.
* The `Checkbox` component accepts an `autoFocus` prop to attempt to focus on render.

### 💥 Breaking Changes

* `StoreCountLabel` has been moved from `/desktop/cmp/store` to the cross-platform package
  `/cmp/store`. Its `gridModel` prop has also been removed - usages with grids should likely switch
  to the new `GridCountLabel` component, noted above and imported from `/cmp/grid`.
* The API for `ClipboardButton` and `ClipboardMenuItem` has been simplified, and made implementation
  independent. Specify a single `getCopyText` function rather than the `clipboardSpec`.
  (`clipboardSpec` is an artifact from the removed `clipboard` library).
* The `XH.prompt()` and `XH.message()` input config has been updated to work as documented, with any
  initial/default value for the input sourced from `input.initialValue`. Was previously sourced from
  `input.value` (#1298).
* ChartModel `config` has been deprecated. Please use `highchartsConfig` instead.

### 🐞 Bug Fixes

* The `Select.selectOnFocus` prop is now respected when used in tandem with `enableCreate` and/or
  `queryFn` props.
* `DateInput` popup _will_ now close when input is blurred but will _not_ immediately close when
  `enableTextInput` is `false` and a month or year is clicked (#1293).
* Buttons within a grid `actionCol` now render properly in compact mode, without clipping/overflow.

### ⚙️ Technical

* `AgGridModel` will now throw an exception if any of its methods which depend on ag-Grid state are
  called before the grid has been fully initialized (ag-Grid onGridReady event has fired).
  Applications can check the new `isReady` property on `AgGridModel` before calling such methods to️️
  verify the grid is fully initialized.

### 📚 Libraries

* @blueprintjs/core `3.17 -> 3.18`
* @blueprintjs/datetime `3.11 -> 3.12`
* @fortawesome/fontawesome `5.9 -> 5.10`
* ag-grid `21.0.1 -> 21.1.1`
* store2 `2.7 -> 2.8`
* The `clipboard` library has been replaced with the simpler `clipboard-copy` library.

[Commit Log](https://github.com/xh/hoist-react/compare/v25.2.0...v26.0.1)

## v25.2.0 - 2019-07-25

### 🎁 New Features

* `RecordAction` supports a new `secondaryText` property. When used for a Grid context menu item,
  this text appears on the right side of the menu item, usually used for displaying the shortcut key
  associated with an action.

### 🐞 Bug Fixes

* Fixed issue with loopy behavior when using `Select.selectOnFocus` and changing focus
  simultaneously with keyboard and mouse.

[Commit Log](https://github.com/xh/hoist-react/compare/v25.1.0...v25.2.0)

## v25.1.0 - 2019-07-23

### 🎁 New Features

* `JsonInput` includes buttons for toggling showing in a full-screen dialog window. Also added a
  convenience button to auto-format `JsonInput's` content.
* `DateInput` supports a new `enableTextInput` prop. When this property is set to false, `DateInput`
  will be entirely driven by the provided date picker. Additionally, `DateInput` styles have been
  improved for its various modes to more clearly convey its functionality.
* `ExportButton` will auto-disable itself if bound to an empty `GridModel`. This helper button will
  now also throw a console warning (to alert the developer) if `gridModel.enableExport != true`.

### ⚙️ Technical

* Classes decorated with `@LoadSupport` will now throw an exception out of their provided
  `loadAsync()` method if called with a parameter that's not a plain object (i.e. param is clearly
  not a `LoadSpec`). Note this might be a breaking change, in so far as it introduces additional
  validation around this pre-existing API requirement.
* Requirements for the `colorSpec` option passed to Hoist number formatters have been relaxed to
  allow partial definitions such that, for example, only negative values may receive the CSS class
  specified, without having to account for positive value styling.

### 🐞 Bug Fixes

* `RestFormModel` now submits dirty fields only when editing a record, as intended (#1245).
* `FormField` will no longer override the disabled prop of its child input if true (#1262).

### 📚 Libraries

* mobx `5.11 -> 5.13`
* Misc. patch-level updates

[Commit Log](https://github.com/xh/hoist-react/compare/v25.0.0...v25.1.0)

## v25.0.0 - 2019-07-16

### 🎁 New Features

* `Column` accepts a new `comparator` callback to customize how column cell values are sorted by the
  grid.
* Added `XH.prompt()` to show a simple message popup with a built-in, configurable HoistInput. When
  submitted by the user, its callback or resolved promise will include the input's value.
* `Select` accepts a new `selectOnFocus` prop. The behaviour is analogous to the `selectOnFocus`
  prop already in `TextInput`, `TextArea` and `NumberInput`.

### 💥 Breaking Changes

* The `fmtPercent` and `percentRenderer` methods will now multiply provided value by 100. This is
  consistent with the behavior of Excel's percentage formatting and matches the expectations of
  `ExportFormat.PCT`. Columns that were previously using `exportValue: v => v/100` as a workaround
  to the previous renderer behavior should remove this line of code.
* `DimensionChooserModel`'s `historyPreference` config has been renamed `preference`. It now
  supports saving both value and history to the same preference (existing history preferences will
  be handled).

[Commit Log](https://github.com/xh/hoist-react/compare/v24.2.0...v25.0.0)

## v24.2.0 - 2019-07-08

### 🎁 New Features

* `GridModel` accepts a new `colDefaults` configuration. Defaults provided via this object will be
  merged (deeply) into all column configs as they are instantiated.
* New `Panel.compactHeader` and `DockContainer.compactHeaders` props added to enable more compact
  and space efficient styling for headers in these components.
  * ⚠️ Note that as part of this change, internal panel header CSS class names changed slightly -
    apps that were targeting these internal selectors would need to adjust. See
    desktop/cmp/panel/impl/PanelHeader.scss for the relevant updates.
* A new `exportOptions.columns` option on `GridModel` replaces `exportOptions.includeHiddenCols`.
  The updated and more flexible config supports special strings 'VISIBLE' (default), 'ALL', and/or a
  list of specific colIds to include in an export.
  * To avoid immediate breaking changes, GridModel will log a warning on any remaining usages of
    `includeHiddenCols` but auto-set to `columns: 'ALL'` to maintain the same behavior.
* Added new preference `xhShowVersionBar` to allow more fine-grained control of when the Hoist
  version bar is showing. It defaults to `auto`, preserving the current behavior of always showing
  the footer to Hoist Admins while including it for non-admins *only* in non-production
  environments. The pref can alternatively be set to 'always' or 'never' on a per-user basis.

### 📚 Libraries

* @blueprintjs/core `3.16 -> 3.17`
* @blueprintjs/datetime `3.10 -> 3.11`
* mobx `5.10 -> 5.11`
* react-transition-group `2.8 -> 4.2`

[Commit Log](https://github.com/xh/hoist-react/compare/v24.1.1...v24.2.0)

## v24.1.1 - 2019-07-01

### 🐞 Bug Fixes

* Mobile column chooser internal layout/sizing fixed when used in certain secure mobile browsers.

[Commit Log](https://github.com/xh/hoist-react/compare/v24.1.0...v24.1.1)

## v24.1.0 - 2019-07-01

### 🎁 New Features

* `DateInput.enableClear` prop added to support built-in button to null-out a date input's value.

### 🐞 Bug Fixes

* The `Select` component now properly shows all options when the pick-list is re-shown after a
  change without first blurring the control. (Previously this interaction edge case would only show
  the option matching the current input value.) #1198
* Mobile mask component `onClick` callback prop restored - required to dismiss mobile menus when not
  tapping a menu option.
* When checking for a possible expired session within `XH.handleException()`, prompt for app login
  only for Ajax requests made to relative URLs (not e.g. remote APIs accessed via CORS). #1189

### ✨ Style

* Panel splitter collapse button more visible in dark theme. CSS vars to customize further fixed.
* The mobile app menu button has been moved to the right side of the top appBar, consistent with its
  placement in desktop apps.

### 📚 Libraries

* @blueprintjs/core `3.15 -> 3.16`
* @blueprintjs/datetime `3.9 -> 3.10`
* codemirror `5.47 -> 5.48`
* mobx `6.0 -> 6.1`

[Commit Log](https://github.com/xh/hoist-react/compare/v24.0.0...v24.1.0)

## v24.0.0 - 2019-06-24

### 🎁 New Features

#### Data

* A `StoreFilter` object has been introduced to the data API. This allows `Store` and
  `StoreFilterField` to support the ability to conditionally include all children when filtering
  hierarchical data stores, and could support additional filtering customizations in the future.
* `Store` now provides a `summaryRecord` property which can be used to expose aggregated data for
  the data it contains. The raw data for this record can be provided to `loadData()` and
  `updateData()` either via an explicit argument to these methods, or as the root node of the raw
  data provided (see `Store.loadRootAsSummary`).
* The `StoreFilterField` component accepts new optional `model` and `bind` props to allow control of
  its text value from an external model's observable.
* `pwd` is now a new supported type of `Field` in the `@xh/hoist/core/data` package.

#### Grid

* `GridModel` now supports a `showSummary` config which can be used to display its store's
  summaryRecord (see above) as either a pinned top or bottom row.
* `GridModel` also adds a `enableColumnPinning` config to enable/disable user-driven pinning. On
  desktop, if enabled, users can pin columns by dragging them to the left or right edges of the grid
  (the default ag-Grid gesture). Column pinned state is now also captured and maintained by the
  overall grid state system.
* The desktop column chooser now options in a non-modal popover when triggered from the standard
  `ColChooserButton` component. This offers a quicker and less disruptive alternative to the modal
  dialog (which is still used when launched from the grid context menu). In this popover mode,
  updates to columns are immediately reflected in the underlying grid.
* The mobile `ColChooser` has been improved significantly. It now renders displayed and available
  columns as two lists, allowing drag and drop between to update the visibility and ordering. It
  also provides an easy option to toggle pinning the first column.
* `DimensionChooser` now supports an optional empty / ungrouped configuration with a value of `[]`.
  See `DimensionChooserModel.enableClear` and `DimensionChooser.emptyText`.

#### Other Features

* Core `AutoRefreshService` added to trigger an app-wide data refresh on a configurable interval, if
  so enabled via a combination of soft-config and user preference. Auto-refresh relies on the use of
  the root `RefreshContextModel` and model-level `LoadSupport`.
* A new `LoadingIndicator` component is available as a more minimal / unobtrusive alternative to a
  modal mask. Typically configured via a new `Panel.loadingIndicator` prop, the indicator can be
  bound to a `PendingTaskModel` and will automatically show/hide a spinner and/or custom message in
  an overlay docked to the corner of the parent Panel.
* `DateInput` adds support for new `enablePicker` and `showPickerOnFocus` props, offering greater
  control over when the calendar picker is shown. The new default behaviour is to not show the
  picker on focus, instead showing it via a built-in button.
* Transitions have been disabled by default on desktop Dialog and Popover components (both are from
  the Blueprint library) and on the Hoist Mask component. This should result in a snappier user
  experience, especially when working on remote / virtual workstations. Any in-app customizations to
  disable or remove transitions can now be removed in favor of this toolkit-wide change.
* Added new `@bindable.ref` variant of the `@bindable` decorator.

### 💥 Breaking Changes

* Apps that defined and initialized their own `AutoRefreshService` service or functionality should
  leverage the new Hoist service if possible. Apps with a pre-existing custom service of the same
  name must either remove in favor of the new service or - if they have special requirements not
  covered by the Hoist implementation - rename their own service to avoid a naming conflict.
* The `StoreFilterField.onFilterChange` callback will now be passed a `StoreFilter`, rather than a
  function.
* `DateInput` now has a calendar button on the right side of the input which is 22 pixels square.
  Applications explicitly setting width or height on this component should ensure that they are
  providing enough space for it to display its contents without clipping.

### 🐞 Bug Fixes

* Performance for bulk grid selections has been greatly improved (#1157)
* Toolbars now specify a minimum height (or width when vertical) to avoid shrinking unexpectedly
  when they contain only labels or are entirely empty (but still desired to e.g. align UIs across
  multiple panels). Customize if needed via the new `--xh-tbar-min-size` CSS var.
* All Hoist Components that accept a `model` prop now have that properly documented in their
  prop-types.
* Admin Log Viewer no longer reverses its lines when not in tail mode.

### ⚙️ Technical

* The `AppSpec` config passed to `XH.renderApp()` now supports a `clientAppCode` value to compliment
  the existing `clientAppName`. Both values are now optional and defaulted from the project-wide
  `appCode` and `appName` values set via the project's Webpack config. (Note that `clientAppCode` is
  referenced by the new `AutoRefreshService` to support configurable auto-refresh intervals on a
  per-app basis.)

### 📚 Libraries

* ag-grid `20.0 -> 21.0`
* react-select `2.4 -> 3.0`
* mobx-react `5.4 -> 6.0.3`
* font-awesome `5.8 -> 5.9`
* react-beautiful-dnd `10.1.1 -> 11.0.4`

[Commit Log](https://github.com/xh/hoist-react/compare/v23.0.0...v24.0.0)

## v23.0.0 - 2019-05-30

### 🎁 New Features

* `GridModel` now accepts a config of `cellBorders`, similar to `rowBorders`
* `Panel.tbar` and `Panel.bbar` props now accept an array of Elements and will auto-generate a
  `Toolbar` to contain them, avoiding the need for the extra import of `toolbar()`.
* New functions `withDebug` and `withShortDebug` have been added to provide a terse syntax for
  adding debug messages that track the execution of specific blocks of code.
* `XH.toast()` now supports an optional `containerRef` argument that can be used for anchoring a
  toast within another component (desktop only). Can be used to display more targeted toasts within
  the relevant section of an application UI, as opposed to the edge of the screen.
* `ButtonGroupInput` accepts a new `enableClear` prop that allows the active / depressed button to
  be unselected by pressing it again - this sets the value of the input as a whole to `null`.
* Hoist Admins now always see the VersionBar in the footer.
* `Promise.track` now accepts an optional `omit` config that indicates when no tracking will be
  performed.
* `fmtNumber` now accepts an optional `prefix` config that prepends immediately before the number,
  but after the sign (`+`, `-`).
* New utility methods `forEachAsync()` and `whileAsync()` have been added to allow non-blocking
  execution of time-consuming loops.

### 💥 Breaking Changes

* The `AppOption.refreshRequired` config has been renamed to `reloadRequired` to better match the
  `XH.reloadApp()` method called to reload the entire app in the browser. Any options defined by an
  app that require it to be fully reloaded should have this renamed config set to `true`.
* The options dialog will now automatically trigger an app-wide data _refresh_ via
  `XH.refreshAppAsync()` if options have changed that don't require a _reload_.
* The `EventSupport` mixin has been removed. There are no known uses of it and it is in conflict
  with the overall reactive structure of the hoist-react API. If your app listens to the
  `appStateChanged`, `prefChange` or `prefsPushed` events you will need to adjust accordingly.

### 🐞 Bug Fixes

* `Select` will now let the user edit existing text in conditions where it is expected to be
  editable. #880
* The Admin "Config Differ" tool has been updated to reflect changes to `Record` made in v22. It is
  once again able to apply remote config values.
* A `Panel` with configs `resizable: true, collapsible: false` now renders with a splitter.
* A `Panel` with no `icon`, `title`, or `headerItems` will not render a blank header.
* `FileChooser.enableMulti` now behaves as one might expect -- true to allow multiple files in a
  single upload. Previous behavior (the ability to add multiple files to dropzone) is now controlled
  by `enableAddMulti`.

[Commit Log](https://github.com/xh/hoist-react/compare/v22.0.0...v23.0.0)


## v22.0.0 - 2019-04-29

### 🎁 New Features

* A new `DockContainer` component provides a user-friendly way to render multiple child components
  "docked" to its bottom edge. Each child view is rendered with a configurable header and controls
  to allow the user to expand it, collapse it, or optionally "pop it out" into a modal dialog.
* A new `AgGrid` component provides a much lighter Hoist wrapper around ag-Grid while maintaining
  consistent styling and layout support. This allows apps to use any features supported by ag-Grid
  without conflicting with functionality added by the core Hoist `Grid`.
  * Note that this lighter wrapper lacks a number of core Hoist features and integrations, including
    store support, grid state, enhanced column and renderer APIs, absolute value sorting, and more.
  * An associated `AgGridModel` provides access to to the ag-Grid APIs, minimal styling configs, and
    several utility methods for managing Grid state.
* Added `GridModel.groupSortFn` config to support custom group sorting (replaces any use of
  `agOptions.defaultGroupSortComparator`).
* The `Column.cellClass` and `Column.headerClass` configs now accept functions to dynamically
  generate custom classes based on the Record and/or Column being rendered.
* The `Record` object now provides an additional getter `Record.allChildren` to return all children
  of the record, irrespective of the current filter in place on the record's store. This supplements
  the existing `Record.children` getter, which returns only the children meeting the filter.

### 💥 Breaking Changes

* The class `LocalStore` has been renamed `Store`, and is now the main implementation and base class
  for Store Data. The extraneous abstract superclass `BaseStore` has been removed.
* `Store.dataLastUpdated` had been renamed `Store.lastUpdated` on the new class and is now a simple
  timestamp (ms) rather than a Javascript Date object.
* The constructor argument `Store.processRawData` now expects a function that *returns* a modified
  object with the necessary edits. This allows implementations to safely *clone* the raw data rather
  than mutating it.
* The method `Store.removeRecord` has been replaced with the method `Store.removeRecords`. This will
  facilitate efficient bulk deletes.

### ⚙️ Technical

* `Grid` now performs an important performance workaround when loading a new dataset that would
  result in the removal of a significant amount of existing records/rows. The underlying ag-Grid
  component has a serious bottleneck here (acknowledged as AG-2879 in their bug tracker). The Hoist
  grid wrapper will now detect when this is likely and proactively clear all data using a different
  API call before loading the new dataset.
* The implementations `Store`, `RecordSet`, and `Record` have been updated to more efficiently
  re-use existing record references when loading, updating, or filtering data in a store. This keeps
  the Record objects within a store as stable as possible, and allows additional optimizations by
  ag-Grid and its `deltaRowDataMode`.
* When loading raw data into store `Record`s, Hoist will now perform additional conversions based on
  the declared `Field.type`. The unused `Field.nullable` has been removed.
* `LocalStorageService` now uses both the `appCode` and current username for its namespace key,
  ensuring that e.g. local prefs/grid state are not overwritten across multiple app users on one OS
  profile, or when admin impersonation is active. The service will automatically perform a one-time
  migration of existing local state from the old namespace to the new. #674
* `elem` no longer skips `null` children in its calls to `React.createElement()`. These children may
  play the role of placeholders when using conditional rendering, and skipping them was causing
  React to trigger extra re-renders. This change further simplifies Hoist's element factory and
  removes an unnecessary divergence with the behavior of JSX.


### 🐞 Bug Fixes

* `Grid` exports retain sorting, including support for absolute value sorting. #1068
* Ensure `FormField`s are keyed with their model ID, so that React can properly account for dynamic
  changes to fields within a form. #1031
* Prompt for app refresh in (rare) case of mismatch between client and server-side session user.
  (This can happen during impersonation and is defended against in server-side code.) #675

[Commit Log](https://github.com/xh/hoist-react/compare/v21.0.2...v22.0.0)

## v21.0.2 - 2019-04-05

### 📚 Libraries

* Rollback ag-Grid to v20.0.0 after running into new performance issues with large datasets and
  `deltaRowDataMode`. Updates to tree filtering logic, also related to grid performance issues with
  filtered tree results returning much larger record counts.

## v21.0.0 - 2019-04-04

### 🎁 New Features

* `FetchService` fetch methods now accept a plain object as the `headers` argument. These headers
  will be merged with the default headers provided by FetchService.
* An app can also now specify default headers to be sent with every fetch request via
  `XH.fetchService.setDefaultHeaders()`. You can pass either a plain object, or a closure which
  returns one.
* `Grid` supports a new `onGridReady` prop, allowing apps to hook into the ag-Grid event callback
  without inadvertently short-circuiting the Grid's own internal handler.

### 💥 Breaking Changes

* The shortcut getter `FormModel.isNotValid` was deemed confusing and has been removed from the API.
  In most cases applications should use `!FormModel.isValid` instead; this expression will return
  `false` for the `Unknown` as well as the `NotValid` state. Applications that wish to explicitly
  test for the `NotValid` state should use the `validationState` getter.
* Multiple HoistInputs have changed their `onKeyPress` props to `onKeyDown`, including TextInput,
  NumberInput, TextArea & SearchInput. The `onKeyPress` event has been deprecated in general and has
  limitations on which keys will trigger the event to fire (i.e. it would not fire on an arrow
  keypress).
* FetchService's fetch methods no longer support `contentType` parameter. Instead, specify a custom
  content-type by setting a 'Content-Type' header using the `headers` parameter.
* FetchService's fetch methods no longer support `acceptJson` parameter. Instead, pass an {"Accept":
  "application/json"} header using the `headers` parameter.

### ✨ Style

* Black point + grid colors adjusted in dark theme to better blend with overall blue-gray tint.
* Mobile styles have been adjusted to increase the default font size and grid row height, in
  addition to a number of other smaller visual adjustments.

### 🐞 Bug Fixes

* Avoid throwing React error due to tab / routing interactions. Tab / routing / state support
  generally improved. (#1052)
* `GridModel.selectFirst()` improved to reliably select first visible record even when one or more
  groupBy levels active. (#1058)

### 📚 Libraries

* ag-Grid `~20.1 -> ~20.2` (fixes ag-grid sorting bug with treeMode)
* @blueprint/core `3.14 -> 3.15`
* @blueprint/datetime `3.7 -> 3.8`
* react-dropzone `10.0 -> 10.1`
* react-transition-group `2.6 -> 2.8`

[Commit Log](https://github.com/xh/hoist-react/compare/v20.2.1...v21.0.0)

## v20.2.1 - 2019-03-28

* Minor tweaks to grid styles - CSS var for pinned column borders, drop left/right padding on
  center-aligned grid cells.

[Commit Log](https://github.com/xh/hoist-react/compare/v20.2.0...v20.2.1)

## v20.2.0 - 2019-03-27

### 🎁 New Features

* `GridModel` exposes three new configs - `rowBorders`, `stripeRows`, and `showCellFocus` - to
  provide additional control over grid styling. The former `Grid` prop `showHover` has been
  converted to a `GridModel` config for symmetry with these other flags and more efficient
  re-rendering. Note that some grid-related CSS classes have also been modified to better conform to
  the BEM approach used elsewhere - this could be a breaking change for apps that keyed off of
  certain Hoist grid styles (not expected to be a common case).
* `Select` adds a `queryBuffer` prop to avoid over-eager calls to an async `queryFn`. This buffer is
  defaulted to 300ms to provide some out-of-the-box debouncing of keyboard input when an async query
  is provided. A longer value might be appropriate for slow / intensive queries to a remote API.

### 🐞 Bug Fixes

* A small `FormField.labelWidth` config value will now be respected, even if it is less than the
  default minWidth of 80px.
* Unnecessary re-renders of inactive tab panels now avoided.
* `Grid`'s filter will now be consistently applied to all tree grid records. Previously, the filter
  skipped deeply nested records under specific conditions.
* `Timer` no longer requires its `runFn` to be a promise, as it briefly (and unintentionally) did.
* Suppressed default browser resize handles on `textarea`.

[Commit Log](https://github.com/xh/hoist-react/compare/v20.1.1...v20.2.0)

## v20.1.1 - 2019-03-27

### 🐞 Bug Fixes

* Fix form field reset so that it will call computeValidationAsync even if revalidation is not
  triggered because the field's value did not change when reset.

[Commit Log](https://github.com/xh/hoist-react/compare/v20.1.0...v20.1.1)


## v20.1.0 - 2019-03-14

### 🎁 New Features

* Standard app options panel now includes a "Restore Defaults" button to clear all user preferences
  as well as any custom grid state, resetting the app to its default state for that user.

### 🐞 Bug Fixes

* Removed a delay from `HoistInput` blur handling, ensuring `noteBlurred()` is called as soon as the
  element loses focus. This should remove a class of bugs related to input values not flushing into
  their models quickly enough when `commitOnChange: false` and the user moves directly from an input
  to e.g. clicking a submit button. #1023
* Fix to Admin ConfigDiffer tool (missing decorator).

### ⚙️ Technical

* The `GridModel.store` config now accepts a plain object and will internally create a `LocalStore`.
  This store config can also be partially specified or even omitted entirely. GridModel will ensure
  that the store is auto-configured with all fields in configured grid columns, reducing the need
  for app code boilerplate (re)enumerating field names.
* `Timer` class reworked to allow its interval to be adjusted dynamically via `setInterval()`,
  without requiring the Timer to be re-created.

[Commit Log](https://github.com/xh/hoist-react/compare/v20.0.1...v20.1.0)


## v20.0.1 - 2019-03-08

### 🐞 Bug Fixes

* Ensure `RestStore` processes records in a standard way following a save/add operation (#1010).

[Commit Log](https://github.com/xh/hoist-react/compare/v20.0.0...v20.0.1)


## v20.0.0 - 2019-03-06

### 💥 Breaking Changes

* The `@LoadSupport` decorator has been substantially reworked and enhanced from its initial release
  in v19. It is no longer needed on the HoistComponent, but rather should be put directly on the
  owned HoistModel implementing the loading. IMPORTANT NOTE: all models should implement
  `doLoadAsync` rather than `loadAsync`. Please see `LoadSupport` for more information on this
  important change.
* `TabContainer` and `TabContainerModel` are now cross-platform. Apps should update their code to
  import both from `@xh/hoist/cmp/tab`.
* `TabContainer.switcherPosition` has been moved to `TabContainerModel`. Please note that changes to
  `switcherPosition` are not supported on mobile, where the switcher will always appear beneath the
  container.
* The `Label` component from `@xh/hoist/desktop/cmp/input` has been removed. Applications should
  consider using the basic html `label` element instead (or a `FormField` if applicable).
* The `LeftRightChooserModel` constructor no longer accepts a `leftSortBy` and `rightSortBy`
  property. The implementation of these properties was generally broken. Use `leftSorted` and
  `rightSorted` instead.

#### Mobile

* Mobile `Page` has changed - `Pages` are now wrappers around `Panels` that are designed to be used
  with a `NavigationModel` or `TabContainer`. `Page` accepts the same props as `Panel`, meaning uses
  of `loadModel` should be replaced with `mask`.
* The mobile `AppBar` title is static and defaults to the app name. If you want to display page
  titles, it is recommended to use the `title` prop on the `Page`.

### 🎁 New Features

* Enhancements to Model and Component data loading via `@LoadSupport` provides a stronger set of
  conventions and better support for distinguishing between initial loads / auto/background
  refreshes / user- driven refreshes. It also provides new patterns for ensuring application
  Services are refreshed as part of a reworked global refresh cycle.
* RestGridModel supports a new `cloneAction` to take an existing record and open the editor form in
  "add mode" with all editable fields pre-populated from the source record. The action calls
  `prepareCloneFn`, if defined on the RestGridModel, to perform any transform operations before
  rendering the form.
* Tabs in `TabContainerModel` now support an `icon` property on the desktop.
* Charts take a new optional `aspectRatio` prop.
* Added new `Column.headerTooltip` config.
* Added new method `markManaged` on `ManagedSupport`.
* Added new function decorator `debounced`.
* Added new function `applyMixin` providing support for structured creation of class decorators
  (mixins).

#### Mobile

* Column chooser support available for mobile Grids. Users can check/uncheck columns to add/remove
  them from a configurable grid and reorder the columns in the list via drag and drop. Pair
  `GridModel.enableColChooser` with a mobile `colChooserButton` to allow use.
* Added `DialogPage` to the mobile toolkit. These floating pages do not participate in navigation or
  routing, and are used for showing fullscreen views outside of the Navigator / TabContainer
  context.
* Added `Panel` to the mobile toolkit, which offers a header element with standardized styling,
  title, and icon, as well as support for top and bottom toolbars.
* The mobile `AppBar` has been updated to more closely match the desktop `AppBar`, adding `icon`,
  `leftItems`, `hideAppMenuButton` and `appMenuButtonProps` props.
* Added routing support to mobile.

### 🐞 Bug Fixes

* The HighCharts wrapper component properly resizes its chart.
* Mobile dimension chooser button properly handles overflow for longer labels.
* Sizing fixes for multi-line inputs such as textArea and jsonInput.
* NumberInput calls a `onKeyPress` prop if given.
* Layout fixes on several admin panels and detail popups.

### 📚 Libraries

* @blueprintjs/core `3.13 -> 3.14`
* @xh/hoist-dev-utils `3.5 -> 3.6`
* ag-Grid `~20.0 -> ~20.1`
* react-dropzone `~8.0 -> ~9.0`
* react-select `~2.3 -> ~2.4`
* router5 `~6.6 -> ~7.0`
* react `~16.7 -> ~16.8`

[Commit Log](https://github.com/xh/hoist-react/compare/v19.0.1...v20.0.0)

## v19.0.1 - 2019-02-12

### 🐞 Bug Fixes

* Additional updates and simplifications to `FormField` sizing of child `HoistInput` elements, for
  more reliable sizing and spacing filling behavior.

[Commit Log](https://github.com/xh/hoist-react/compare/v19.0.0...v19.0.1)


## v19.0.0 - 2019-02-08

### 🎁 New Features

* Added a new architecture for signaling the need to load / refresh new data across either the
  entire app or a section of the component hierarchy. This new system relies on React context to
  minimizes the need for explicit application wiring, and improves support for auto-refresh. See
  newly added decorator `@LoadSupport` and classes/components `RefreshContext`,
  `RefreshContextModel`, and `RefreshContextView` for more info.
* `TabContainerModel` and `TabModel` now support `refreshMode` and `renderMode` configs to allow
  better control over how inactive tabs are mounted/unmounted and how tabs handle refresh requests
  when hidden or (re)activated.
* Apps can implement `getAppOptions()` in their `AppModel` class to specify a set of app-wide
  options that should be editable via a new built-in Options dialog. This system includes built-in
  support for reading/writing options to preferences, or getting/setting their values via custom
  handlers. The toolkit handles the rendering of the dialog.
* Standard top-level app buttons - for actions such as launching the new Options dialog, switching
  themes, launching the admin client, and logging out - have been moved into a new menu accessible
  from the top-right corner of the app, leaving more space for app-specific controls in the AppBar.
* `RecordGridModel` now supports an enhanced `editors` configuration that exposes the full set of
  validation and display support from the Forms package.
* `HoistInput` sizing is now consistently implemented using `LayoutSupport`. All sizable
  `HoistInputs` now have default `width` to ensure a standard display out of the box. `JsonInput`
  and `TextArea` also have default `height`. These defaults can be overridden by declaring explicit
  `width` and `height` values, or unset by setting the prop to `null`.
* `HoistInputs` within `FormFields` will be automatically sized to fill the available space in the
  `FormField`. In these cases, it is advised to either give the `FormField` an explicit size or
  render it in a flex layout.

### 💥 Breaking Changes

* ag-Grid has been updated to v20.0.0. Most apps shouldn't require any changes - however, if you are
  using `agOptions` to set sorting, filtering or resizing properties, these may need to change:

  For the `Grid`, `agOptions.enableColResize`, `agOptions.enableSorting` and `agOptions.enableFilter`
  have been removed. You can replicate their effects by using `agOptions.defaultColDef`. For
  `Columns`, `suppressFilter` has been removed, an should be replaced with `filter: false`.

* `HoistAppModel.requestRefresh` and `TabContainerModel.requestRefresh` have been removed.
  Applications should use the new Refresh architecture described above instead.
* `tabRefreshMode` on TabContainer has been renamed `renderMode`.
* `TabModel.reloadOnShow` has been removed. Set the `refreshMode` property on TabContainerModel or
  TabModel to `TabRefreshMode.ON_SHOW_ALWAYS` instead.
* The mobile APIs for `TabContainerModel`, `TabModel`, and `RefreshButton` have been rewritten to
  more closely mirror the desktop API.
* The API for `RecordGridModel` editors has changed -- `type` is no longer supported. Use
  `fieldModel` and `formField` intead.
* `LocalStore.loadRawData` requires that all records presented to store have unique IDs specified.
  See `LocalStore.idSpec` for more information.

### 🐞 Bug Fixes

* SwitchInput and RadioInput now properly highlight validation errors in `minimal` mode.

### 📚 Libraries

* @blueprintjs/core `3.12 -> 3.13`
* ag-Grid `~19.1.4 -> ~20.0.0`

[Commit Log](https://github.com/xh/hoist-react/compare/v18.1.2...v19.0.0)


## v18.1.2 - 2019-01-30

### 🐞 Bug Fixes

* Grid integrations relying on column visibility (namely export, storeFilterField) now correctly
  consult updated column state from GridModel. #935
* Ensure `FieldModel.initialValue` is observable to ensure that computed dirty state (and any other
  derivations) are updated if it changes. #934
* Fixes to ensure Admin console log viewer more cleanly handles exceptions (e.g. attempting to
  auto-refresh on a log file that has been deleted).

[Commit Log](https://github.com/xh/hoist-react/compare/v18.1.1...v18.1.2)

## v18.1.1 - 2019-01-29

* Grid cell padding can be controlled via a new set of CSS vars and is reduced by default for grids
  in compact mode.
* The `addRecordAsync()` and `saveRecordAsync()` methods on `RestStore` return the updated record.

[Commit Log](https://github.com/xh/hoist-react/compare/v18.1.0...v18.1.1)


## v18.1.0 - 2019-01-28

### 🎁 New Features

* New `@managed` class field decorator can be used to mark a property as fully created/owned by its
  containing class (provided that class has installed the matching `@ManagedSupport` decorator).
  * The framework will automatically pass any `@managed` class members to `XH.safeDestroy()` on
    destroy/unmount to ensure their own `destroy()` lifecycle methods are called and any related
    resources are disposed of properly, notably MobX observables and reactions.
  * In practice, this should be used to decorate any properties on `HoistModel`, `HoistService`, or
    `HoistComponent` classes that hold a reference to a `HoistModel` created by that class. All of
    those core artifacts support the new decorator, `HoistModel` already provides a built-in
    `destroy()` method, and calling that method when an app is done with a Model is an important
    best practice that can now happen more reliably / easily.
* `FormModel.getData()` accepts a new single parameter `dirtyOnly` - pass true to get back only
  fields which have been modified.
* The mobile `Select` component indicates the current value with a ✅ in the drop-down list.
* Excel exports from tree grids now include the matching expand/collapse tree controls baked into
  generated Excel file.

### 🐞 Bug Fixes

* The `JsonInput` component now properly respects / indicates disabled state.

### 📚 Libraries

* Hoist-dev-utils `3.4.1 -> 3.5.0` - updated webpack and other build tool dependencies, as well as
  an improved eslint configuration.
* @blueprintjs/core `3.10 -> 3.12`
* @blueprintjs/datetime `3.5 -> 3.7`
* fontawesome `5.6 -> 5.7`
* mobx `5.8 -> 5.9`
* react-select `2.2 -> 2.3`
* Other patch updates

[Commit Log](https://github.com/xh/hoist-react/compare/v18.0.0...v18.1.0)

## v18.0.0 - 2019-01-15

### 🎁 New Features

* Form support has been substantially enhanced and restructured to provide both a cleaner API and
  new functionality:
  * `FormModel` and `FieldModel` are now concrete classes and provide the main entry point for
    specifying the contents of a form. The `Field` and `FieldSupport` decorators have been removed.
  * Fields and sub-forms may now be dynamically added to FormModel.
  * The validation state of a FormModel is now *immediately* available after construction and
    independent of the GUI. The triggering of the *display* of that state is now a separate process
    triggered by GUI actions such as blur.
  * `FormField` has been substantially reworked to support a read-only display and inherit common
    property settings from its containing `Form`.
  * `HoistInput` has been moved into the `input` package to clarify that these are lower level
    controls and independent of the Forms package.

* `RestGrid` now supports a `mask` prop. RestGrid loading is now masked by default.
* `Chart` component now supports a built-in zoom out gesture: click and drag from right-to-left on
  charts with x-axis zooming.
* `Select` now supports an `enableClear` prop to control the presence of an optional inline clear
  button.
* `Grid` components take `onCellClicked` and `onCellDoubleClicked` event handlers.
* A new desktop `FileChooser` wraps a preconfigured react-dropzone component to allow users to
  easily select files for upload or other client-side processing.

### 💥 Breaking Changes

* Major changes to Form (see above). `HoistInput` imports will also need to be adjusted to move from
  `form` to `input`.
* The name of the HoistInput `field` prop has been changed to `bind`. This change distinguishes the
  lower-level input package more clearly from the higher-level form package which uses it. It also
  more clearly relates the property to the associated `@bindable` annotation for models.
* A `Select` input with `enableMulti = true` will by default no longer show an inline x to clear the
  input value. Use the `enableClear` prop to re-enable.
* Column definitions are exported from the `grid` package. To ensure backwards compatibility,
  replace imports from `@xh/hoist/desktop/columns` with `@xh/hoist/desktop/cmp/grid`.

### 📚 Libraries

* React `~16.6.0 -> ~16.7.0`
* Patch version updates to multiple other dependencies.

[Commit Log](https://github.com/xh/hoist-react/compare/v17.0.0...v18.0.0)

## v17.0.0 - 2018-12-21

### 💥 Breaking Changes

* The implementation of the `model` property on `HoistComponent` has been substantially enhanced:
  * "Local" Models should now be specified on the Component class declaration by simply setting the
    `model` property, rather than the confusing `localModel` property.
  * HoistComponent now supports a static `modelClass` class property. If set, this property will
    allow a HoistComponent to auto-create a model internally when presented with a plain javascript
    object as its `model` prop. This is especially useful in cases like `Panel` and `TabContainer`,
    where apps often need to specify a model but do not require a reference to the model. Those
    usages can now skip importing and instantiating an instance of the component's model class
    themselves.
  * Hoist will now throw an Exception if an application attempts to changes the model on an existing
    HoistComponent instance or presents the wrong type of model to a HoistComponent where
    `modelClass` has been specified.

* `PanelSizingModel` has been renamed `PanelModel`. The class now also has the following new
  optional properties, all of which are `true` by default:
  * `showSplitter` - controls visibility of the splitter bar on the outside edge of the component.
  * `showSplitterCollapseButton` - controls visibility of the collapse button on the splitter bar.
  * `showHeaderCollapseButton` - controls visibility of a (new) collapse button in the header.

* The API methods for exporting grid data have changed and gained new features:
  * Grids must opt-in to export with the `GridModel.enableExport` config.
  * Exporting a `GridModel` is handled by the new `GridExportService`, which takes a collection of
    `exportOptions`. See `GridExportService.exportAsync` for available `exportOptions`.
  * All export entry points (`GridModel.exportAsync()`, `ExportButton` and the export context menu
    items) support `exportOptions`. Additionally, `GridModel` can be configured with default
    `exportOptions` in its config.

* The `buttonPosition` prop on `NumberInput` has been removed due to problems with the underlying
  implementation. Support for incrementing buttons on NumberInputs will be re-considered for future
  versions of Hoist.

### 🎁 New Features

* `TextInput` on desktop now supports an `enableClear` property to allow easy addition of a clear
  button at the right edge of the component.
* `TabContainer` enhancements:
  * An `omit` property can now be passed in the tab configs passed to the `TabContainerModel`
    constructor to conditionally exclude a tab from the container
  * Each `TabModel` can now be retrieved by id via the new `getTabById` method on
    `TabContainerModel`.
  * `TabModel.title` can now be changed at runtime.
  * `TabModel` now supports the following properties, which can be changed at runtime or set via the
    config:
    * `disabled` - applies a disabled style in the switcher and blocks navigation to the tab via
      user click, routing, or the API.
    * `excludeFromSwitcher` - removes the tab from the switcher, but the tab can still be navigated
      to programmatically or via routing.
* `MultiFieldRenderer` `multiFieldConfig` now supports a `delimiter` property to separate
  consecutive SubFields.
* `MultiFieldRenderer` SubFields now support a `position` property, to allow rendering in either the
  top or bottom row.
* `StoreCountLabel` now supports a new 'includeChildren' prop to control whether or not children
  records are included in the count. By default this is `false`.
* `Checkbox` now supports a `displayUnsetState` prop which may be used to display a visually
  distinct state for null values.
* `Select` now renders with a checkbox next to the selected item in its drowndown menu, instead of
  relying on highlighting. A new `hideSelectedOptionCheck` prop is available to disable.
* `RestGridModel` supports a `readonly` property.
* `DimensionChooser`, various `HoistInput` components, `Toolbar` and `ToolbarSeparator` have been
  added to the mobile component library.
* Additional environment enums for UAT and BCP, added to Hoist Core 5.4.0, are supported in the
  application footer.

### 🐞 Bug Fixes

* `NumberInput` will no longer immediately convert its shorthand value (e.g. "3m") into numeric form
  while the user remains focused on the input.
* Grid `actionCol` columns no longer render Button components for each action, relying instead on
  plain HTML / CSS markup for a significant performance improvement when there are many rows and/or
  actions per row.
* Grid exports more reliably include the appropriate file extension.
* `Select` will prevent an `<esc>` keypress from bubbling up to parent components only when its menu
  is open. (In that case, the component assumes escape was pressed to close its menu and captures
  the keypress, otherwise it should leave it alone and let it e.g. close a parent popover).

[Commit Log](https://github.com/xh/hoist-react/compare/v16.0.1...v17.0.0)

## v16.0.1 - 2018-12-12

### 🐞 Bug Fixes

* Fix to FeedbackForm allowing attempted submission with an empty message.

[Commit Log](https://github.com/xh/hoist-react/compare/v16.0.0...v16.0.1)


## v16.0.0

### 🎁 New Features

* Support for ComboBoxes and Dropdowns have been improved dramatically, via a new `Select` component
  based on react-select.
* The ag-Grid based `Grid` and `GridModel` are now available on both mobile and desktop. We have
  also added new support for multi-row/multi-field columns via the new `multiFieldRenderer` renderer
  function.
* The app initialization lifecycle has been restructured so that no App classes are constructed
  until Hoist is fully initialized.
* `Column` now supports an optional `rowHeight` property.
* `Button` now defaults to 'minimal' mode, providing a much lighter-weight visual look-and-feel to
  HoistApps. `Button` also implements `@LayoutSupport`.
* Grouping state is now saved by the grid state support on `GridModel`.
* The Hoist `DimChooser` component has been ported to hoist-react.
* `fetchService` now supports an `autoAbortKey` in its fetch methods. This can be used to
  automatically cancel obsolete requests that have been superceded by more recent variants.
* Support for new `clickableLabel` property on `FormField`.
* `RestForm` now supports a read-only view.
* Hoist now supports automatic tracking of app/page load times.

### 💥 Breaking Changes

* The new location for the cross-platform grid component is `@xh/hoist/cmp/grid`. The `columns`
  package has also moved under a new sub-package in this location.
* Hoist top-level App Structure has changed in order to improve consistency of the Model-View
  conventions, to improve the accessibility of services, and to support the improvements in app
  initialization mentioned above:
  - `XH.renderApp` now takes a new `AppSpec` configuration.
  - `XH.app` is now `XH.appModel`.
  - All services are installed directly on `XH`.
  - `@HoistApp` is now `@HoistAppModel`
* `RecordAction` has been substantially refactored and improved. These are now typically immutable
  and may be shared.
  - `prepareFn` has been replaced with a `displayFn`.
  - `actionFn` and `displayFn` now take a single object as their parameter.
* The `hide` property on `Column` has been changed to `hidden`.
* The `ColChooserButton` has been moved from the incorrect location `@xh/hoist/cmp/grid` to
  `@xh/hoist/desktop/cmp/button`. This is a desktop-only component. Apps will have to adjust these
  imports.
* `withDefaultTrue` and `withDefaultFalse` in `@xh/hoist/utils/js` have been removed. Use
  `withDefault` instead.
* `CheckBox` has been renamed `Checkbox`


### ⚙️ Technical

* ag-Grid has been upgraded to v19.1
* mobx has been upgraded to v5.6
* React has been upgraded to v16.6
* Allow browsers with proper support for Proxy (e.g Edge) to access Hoist Applications.


### 🐞 Bug Fixes

* Extensive. See full change list below.

[Commit Log](https://github.com/xh/hoist-react/compare/v15.1.2...v16.0.0)


## v15.1.2

🛠 Hotfix release to MultiSelect to cap the maximum number of options rendered by the drop-down
list. Note, this component is being replaced in Hoist v16 by the react-select library.

[Commit Log](https://github.com/xh/hoist-react/compare/v15.1.1...v15.1.2)

## v15.1.1

### 🐞 Bug Fixes

* Fix to minimal validation mode for FormField disrupting input focus.
* Fix to JsonInput disrupting input focus.

### ⚙️ Technical

* Support added for TLBR-style notation when specifying margin/padding via layoutSupport - e.g.
  box({margin: '10 20 5 5'}).
* Tweak to lockout panel message when the user has no roles.

[Commit Log](https://github.com/xh/hoist-react/compare/v15.1.0...v15.1.1)


## v15.1.0

### 🎁 New Features

* The FormField component takes a new minimal prop to display validation errors with a tooltip only
  as opposed to an inline message string. This can be used to help reduce shifting / jumping form
  layouts as required.
* The admin-only user impersonation toolbar will now accept new/unknown users, to support certain
  SSO application implementations that can create users on the fly.

### ⚙️ Technical

* Error reporting to server w/ custom user messages is disabled if the user is not known to the
  client (edge case with errors early in app lifecycle, prior to successful authentication).

[Commit Log](https://github.com/xh/hoist-react/compare/v15.0.0...v15.1.0)


## v15.0.0

### 💥 Breaking Changes

* This update does not require any application client code changes, but does require updating the
  Hoist Core Grails plugin to >= 5.0. Hoist Core changes to how application roles are loaded and
  users are authenticated required minor changes to how JS clients bootstrap themselves and load
  user data.
* The Hoist Core HoistImplController has also been renamed to XhController, again requiring Hoist
  React adjustments to call the updated /xh/ paths for these (implementation) endpoints. Again, no
  app updates required beyond taking the latest Hoist Core plugin.

[Commit Log](https://github.com/xh/hoist-react/compare/v14.2.0...v15.0.0)


## v14.2.0

### 🎁 New Features

* Upgraded hoist-dev-utils to 3.0.3. Client builds now use the latest Webpack 4 and Babel 7 for
  noticeably faster builds and recompiles during CI and at development time.
* GridModel now has a top-level agColumnApi property to provide a direct handle on the ag-Grid
  Column API object.

### ⚙️ Technical

* Support for column groups strengthened with the addition of a dedicated ColumnGroup sibling class
  to Column. This includes additional internal refactoring to reduce unnecessary cloning of Column
  configurations and provide a more managed path for Column updates. Public APIs did not change.
  (#694)

### 📚 Libraries

* Blueprint Core `3.6.1 -> 3.7.0`
* Blueprint Datetime `3.2.0 -> 3.3.0`
* Fontawesome `5.3.x -> 5.4.x`
* MobX `5.1.2 -> 5.5.0`
* Router5 `6.5.0 -> 6.6.0`

[Commit Log](https://github.com/xh/hoist-react/compare/v14.1.3...v14.2.0)


## v14.1.3

### 🐞 Bug Fixes

* Ensure JsonInput reacts properly to value changes.

### ⚙️ Technical

* Block user pinning/unpinning in Grid via drag-and-drop - pending further work via #687.
* Support "now" as special token for dateIs min/max validation rules.
* Tweak grouped grid row background color.

[Commit Log](https://github.com/xh/hoist-react/compare/v14.1.1...v14.1.3)


## v14.1.1

### 🐞 Bug Fixes

* Fixes GridModel support for row-level grouping at same time as column grouping.

[Commit Log](https://github.com/xh/hoist-react/compare/v14.1.0...v14.1.1)


## v14.1.0

### 🎁 New Features

* GridModel now supports multiple levels of row grouping. Pass the public setGroupBy() method an
  array of string column IDs, or a falsey value / empty array to ungroup. Note that the public and
  observable groupBy property on GridModel will now always be an array, even if the grid is not
  grouped or has only a single level of grouping.
* GridModel exposes public expandAll() and collapseAll() methods for grouped / tree grids, and
  StoreContextMenu supports a new "expandCollapseAll" string token to insert context menu items.
  These are added to the default menu, but auto-hide when the grid is not in a grouped state.
* The Grid component provides a new onKeyDown prop, which takes a callback and will fire on any
  keypress targeted within the Grid. Note such a handler is not provided directly by ag-Grid.
* The Column class supports pinned as a top-level config. Supports passing true to pin to the left.

### 🐞 Bug Fixes

* Updates to Grid column widths made via ag-Grid's "autosize to fit" API are properly persisted to
  grid state.

[Commit Log](https://github.com/xh/hoist-react/compare/v14.0.0...v14.1.0)


## v14.0.0

* Along with numerous bug fixes, v14 brings with it a number of important enhancements for grids,
  including support for tree display, 'action' columns, and absolute value sorting. It also includes
  some new controls and improvement to focus display.

### 💥 Breaking Changes

* The signatures of the Column.elementRenderer and Column.renderer have been changed to be
  consistent with each other, and more extensible. Each takes two arguments -- the value to be
  rendered, and a single bundle of metadata.
* StoreContextMenuAction has been renamed to RecordAction. Its action property has been renamed to
  actionFn for consistency and clarity.
* LocalStore : The method LocalStore.processRawData no longer takes an array of all records, but
  instead takes just a single record. Applications that need to operate on all raw records in bulk
  should do so before presenting them to LocalStore. Also, LocalStores template methods for override
  have also changed substantially, and sub-classes that rely on these methods will need to be
  adjusted accordingly.

### 🎁 New Features

#### Grid

* The Store API now supports hierarchical datasets. Applications need to simply provide raw data for
  records with a "children" property containing the raw data for their children.
* Grid supports a 'TreeGrid' mode. To show a tree grid, bind the GridModel to a store containing
  hierarchical data (as above), set treeMode: true on the GridModel, and specify a column to display
  the tree controls (isTreeColumn: true)
* Grid supports absolute sorting for numerical columns. Specify absSort: true on your column config
  to enable. Clicking the grid header will now cycle through ASC > DESC > DESC (abs) sort modes.
* Grid supports an 'Actions' column for one-click record actions. See cmp/desktop/columns/actionCol.
* A new showHover prop on the desktop Grid component will highlight the hovered row with default
  styling. A new GridModel.rowClassFn callback was added to support per-row custom classes based on
  record data.
* A new ExportFormat.LONG_TEXT format has been added, along with a new Column.exportWidth config.
  This supports exporting columns that contain long text (e.g. notes) as multi-line cells within
  Excel.

#### Other Components

* RadioInput and ButtonGroupInputhave been added to the desktop/cmp/form package.
* DateInput now has support for entering and displaying time values.
* NumberInput displays its unformatted value when focused.
* Focused components are now better highlighted, with additional CSS vars provided to customize as
  needed.

### 🐞 Bug Fixes

* Calls to GridModel.setGroupBy() work properly not only on the first, but also all subsequent calls
  (#644).
* Background / style issues resolved on several input components in dark theme (#657).
* Grid context menus appear properly over other floating components.

### 📚 Libraries

* React `16.5.1 -> 16.5.2`
* router5 `6.4.2 -> 6.5.0`
* CodeMirror, Highcharts, and MobX patch updates

[Commit Log](https://github.com/xh/hoist-react/compare/v13.0.0...v14.0.0)


## v13.0.0

🍀Lucky v13 brings with it a number of enhancements for forms and validation, grouped column
support in the core Grid API, a fully wrapped MultiSelect component, decorator syntax adjustments,
and a number of other fixes and enhancements.

It also includes contributions from new ExHI team members Arjun and Brendan. 🎉

### 💥 Breaking Changes

* The core `@HoistComponent`, `@HoistService`, and `@HoistModel` decorators are **no longer
  parameterized**, meaning that trailing `()` should be removed after each usage. (#586)
* The little-used `hoistComponentFactory()` method was also removed as a further simplification
  (#587).
* The `HoistField` superclass has been renamed to `HoistInput` and the various **desktop form
  control components have been renamed** to match (55afb8f). Apps using these components (which will
  likely be most apps) will need to adapt to the new names.
  * This was done to better distinguish between the input components and the upgraded Field concept
    on model classes (see below).

### 🎁 New Features

⭐️ **Forms and Fields** have been a major focus of attention, with support for structured data
fields added to Models via the `@FieldSupport` and `@field()` decorators.
* Models annotated with `@FieldSupport` can decorate member properties with `@field()`, making those
  properties observable and settable (with a generated `setXXX()` method).
* The `@field()` decorators themselves can be passed an optional display label string as well as
  zero or more *validation rules* to define required constraints on the value of the field.
* A set of predefined constraints is provided within the toolkit within the `/field/` package.
* Models using `FieldSupport` should be sure to call the `initFields()` method installed by the
  decorator within their constructor. This method can be called without arguments to generally
  initialize the field system, or it can be passed an object of field names to initial/default
  values, which will set those values on the model class properties and provide change/dirty
  detection and the ability to "reset" a form.
* A new `FormField` UI component can be used to wrap input components within a form. The `FormField`
  wrapper can accept the source model and field name, and will apply those to its child input. It
  leverages the Field model to automatically display a label, indicate required fields, and print
  validation error messages. This new component should be the building-block for most non-trivial
  forms within an application.

Other enhancements include:
* **Grid columns can be grouped**, with support for grouping added to the grid state management
  system, column chooser, and export manager (#565). To define a column group, nest column
  definitions passed to `GridModel.columns` within a wrapper object of the form `{headerName: 'My
  group', children: [...]}`.

(Note these release notes are incomplete for this version.)

[Commit Log](https://github.com/xh/hoist-react/compare/v12.1.2...v13.0.0)


## v12.1.2

### 🐞 Bug Fixes

* Fix casing on functions generated by `@settable` decorator
  (35c7daa209a4205cb011583ebf8372319716deba).

[Commit Log](https://github.com/xh/hoist-react/compare/v12.1.1...v12.1.2)


## v12.1.1

### 🐞 Bug Fixes

* Avoid passing unknown HoistField component props down to Blueprint select/checkbox controls.

### 📚 Libraries

* Rollback update of `@blueprintjs/select` package `3.1.0 -> 3.0.0` - this included breaking API
  changes and will be revisited in #558.

[Commit Log](https://github.com/xh/hoist-react/compare/v12.1.0...v12.1.1)


## v12.1.0

### 🎁 New Features

* New `@bindable` and `@settable` decorators added for MobX support. Decorating a class member
  property with `@bindable` makes it a MobX `@observable` and auto-generates a setter method on the
  class wrapped in a MobX `@action`.
* A `fontAwesomeIcon` element factory is exported for use with other FA icons not enumerated by the
  `Icon` class.
* CSS variables added to control desktop Blueprint form control margins. These remain defaulted to
  zero, but now within CSS with support for variable overrides. A Blueprint library update also
  brought some changes to certain field-related alignment and style properties. Review any form
  controls within apps to ensure they remain aligned as desired
  (8275719e66b4677ec5c68a56ccc6aa3055283457 and df667b75d41d12dba96cbd206f5736886cb2ac20).

### 🐞 Bug Fixes

* Grid cells are fully refreshed on a data update, ensuring cell renderers that rely on data other
  than their primary display field are updated (#550).
* Grid auto-sizing is run after a data update, ensuring flex columns resize to adjust for possible
  scrollbar visibility changes (#553).
* Dropdown fields can be instantiated with fewer required properties set (#541).

### 📚 Libraries

* Blueprint `3.0.1 -> 3.4.0`
* FontAwesome `5.2.0 -> 5.3.0`
* CodeMirror `5.39.2 -> 5.40.0`
* MobX `5.0.3 -> 5.1.0`
* router5 `6.3.0 -> 6.4.2`
* React `16.4.1 -> 16.4.2`

[Commit Log](https://github.com/xh/hoist-react/compare/v12.0.0...v12.1.0)


## v12.0.0

Hoist React v12 is a relatively large release, with multiple refactorings around grid columns,
`elemFactory` support, classNames, and a re-organization of classes and exports within `utils`.

### 💥 Breaking Changes

#### ⭐️ Grid Columns

**A new `Column` class describes a top-level API for columns and their supported options** and is
intended to be a cross-platform layer on top of ag-Grid and TBD mobile grid implementations.
* The desktop `GridModel` class now accepts a collection of `Column` configuration objects to define
  its available columns.
* Columns may be configured with `flex: true` to cause them to stretch all available horizontal
  space within a grid, sharing it equally with any other flex columns. However note that this should
  be used sparingly, as flex columns have some deliberate limitations to ensure stable and
  consistent behavior. Most noticeably, they cannot be resized directly by users. Often, a best
  practice will be to insert an `emptyFlexCol` configuration as the last column in a grid - this
  will avoid messy-looking gaps in the layout while not requiring a data-driven column be flexed.
* User customizations to column widths are now saved if the GridModel has been configured with a
  `stateModel` key or model instance - see `GridStateModel`.
* Columns accept a `renderer` config to format text or HTML-based output. This is a callback that is
  provided the value, the row-level record, and a metadata object with the column's `colId`. An
  `elementRenderer` config is also available for cells that should render a Component.
* An `agOptions` config key continues to provide a way to pass arbitrary options to the underlying
  ag-Grid instance (for desktop implementations). This is considered an "escape hatch" and should be
  used with care, but can provide a bridge to required ag-Grid features as the Hoist-level API
  continues to develop.
* The "factory pattern" for Column templates / defaults has been removed, replaced by a simpler
  approach that recommends exporting simple configuration partials and spreading them into
  instance-specific column configs.
  [See the Admin app for some examples](https://github.com/xh/hoist-react/blob/a1b14ac6d41aa8f8108a518218ce889fe5596780/admin/tabs/activity/tracking/ActivityGridModel.js#L42)
  of this pattern.
* See 0798f6bb20092c59659cf888aeaf9ecb01db52a6 for primary commit.

#### ⭐️ Element Factory, LayoutSupport, BaseClassName

Hoist provides core support for creating components via a factory pattern, powered by the `elem()`
and `elemFactory()` methods. This approach remains the recommended way to instantiate component
elements, but was **simplified and streamlined**.
* The rarely used `itemSpec` argument was removed (this previously applied defaults to child items).
* Developers can now also use JSX to instantiate all Hoist-provided components while still taking
  advantage of auto-handling for layout-related properties provided by the `LayoutSupport` mixin.
  * HoistComponents should now spread **`...this.getLayoutProps()`** into their outermost rendered
    child to enable promotion of layout properties.
* All HoistComponents can now specify a **baseClassName** on their component class and should pass
  `className: this.getClassName()` down to their outermost rendered child. This allows components to
  cleanly layer on a base CSS class name with any instance-specific classes.
* See 8342d3870102ee9bda4d11774019c4928866f256 for primary commit.

#### ⭐️ Panel resizing / collapsing

**The `Panel` component now takes a `sizingModel` prop to control and encapsulate newly built-in
resizing and collapsing behavior** (#534).
* See the `PanelSizingModel` class for configurable details, including continued support for saving
  sizing / collapsed state as a user preference.
* **The standalone `Resizable` component was removed** in favor of the improved support built into
  Panel directly.

#### Other

* Two promise-related models have been combined into **a new, more powerful `PendingTaskModel`**,
  and the `LoadMask` component has been removed and consolidated into `Mask`
  (d00a5c6e8fc1e0e89c2ce3eef5f3e14cb842f3c8).
  * `Panel` now exposes a single `mask` prop that can take either a configured `mask` element or a
    simple boolean to display/remove a default mask.
* **Classes within the `utils` package have been re-organized** into more standardized and scalable
  namespaces. Imports of these classes will need to be adjusted.

### 🎁 New Features

* **The desktop Grid component now offers a `compact` mode** with configurable styling to display
  significantly more data with reduced padding and font sizes.
* The top-level `AppBar` refresh button now provides a default implementation, calling a new
  abstract `requestRefresh()` method on `HoistApp`.
* The grid column chooser can now be configured to display its column groups as initially collapsed,
  for especially large collections of columns.
* A new `XH.restoreDefaultsAsync()` method provides a centralized way to wipe out user-specific
  preferences or customizations (#508).
* Additional Blueprint `MultiSelect`, `Tag`, and `FormGroup` controls re-exported.

### 🐞 Bug Fixes

* Some components were unintentionally not exporting their Component class directly, blocking JSX
  usage. All components now export their class.
* Multiple fixes to `DayField` (#531).
* JsonField now responds properly when switching from light to dark theme (#507).
* Context menus properly filter out duplicated separators (#518).

[Commit Log](https://github.com/xh/hoist-react/compare/v11.0.0...v12.0.0)


## v11.0.0

### 💥 Breaking Changes

* **Blueprint has been upgraded to the latest 3.x release.** The primary breaking change here is the
  renaming of all `pt-` CSS classes to use a new `bp3-` prefix. Any in-app usages of the BP
  selectors will need to be updated. See the
  [Blueprint "What's New" page](http://blueprintjs.com/docs/#blueprint/whats-new-3.0).
* **FontAwesome has been upgraded to the latest 5.2 release.** Only the icons enumerated in the
  Hoist `Icon` class are now registered via the FA `library.add()` method for inclusion in bundled
  code, resulting in a significant reduction in bundle size. Apps wishing to use other FA icons not
  included by Hoist must import and register them - see the
  [FA React Readme](https://github.com/FortAwesome/react-fontawesome/blob/master/README.md) for
  details.
* **The `mobx-decorators` dependency has been removed** due to lack of official support for the
  latest MobX update, as well as limited usage within the toolkit. This package was primarily
  providing the optional `@setter` decorator, which should now be replaced as needed by dedicated
  `@action` setter methods (19cbf86138499bda959303e602a6d58f6e95cb40).

### 🎁 Enhancements

* `HoistComponent` now provides a `getClassNames()` method that will merge any `baseCls` CSS class
  names specified on the component with any instance-specific classes passed in via props (#252).
  * Components that wish to declare and support a `baseCls` should use this method to generate and
    apply a combined list of classes to their outermost rendered elements (see `Grid`).
  * Base class names have been added for relevant Hoist-provided components - e.g. `.xh-panel` and
    `.xh-grid`. These will be appended to any instance class names specified within applications and
    be available as public CSS selectors.
* Relevant `HoistField` components support inline `leftIcon` and `rightElement` props. `DayField`
  adds support for `minDay / maxDay` props.
* Styling for the built-in ag-Grid loading overlay has been simplified and improved (#401).
* Grid column definitions can now specify an `excludeFromExport` config to drop them from
  server-generated Excel/CSV exports (#485).

### 🐞 Bug Fixes

* Grid data loading and selection reactions have been hardened and better coordinated to prevent
  throwing when attempting to set a selection before data has been loaded (#484).

### 📚 Libraries

* Blueprint `2.x -> 3.x`
* FontAwesome `5.0.x -> 5.2.x`
* CodeMirror `5.37.0 -> 5.39.2`
* router5 `6.2.4 -> 6.3.0`

[Commit Log](https://github.com/xh/hoist-react/compare/v10.0.1...v11.0.0)


## v10.0.1

### 🐞 Bug Fixes

* Grid `export` context menu token now defaults to server-side 'exportExcel' export.
  * Specify the `exportLocal` token to return a menu item for local ag-Grid export.
* Columns with `field === null` skipped for server-side export (considered spacer / structural
  columns).

## v10.0.0

### 💥 Breaking Changes

* **Access to the router API has changed** with the `XH` global now exposing `router` and
  `routerState` properties and a `navigate()` method directly.
* `ToastManager` has been deprecated. Use `XH.toast` instead.
* `Message` is no longer a public class (and its API has changed). Use `XH.message/confirm/alert`
  instead.
* Export API has changed. The Built-in grid export now uses more powerful server-side support. To
  continue to use local AG based export, call method `GridModel.localExport()`. Built-in export
  needs to be enabled with the new property on `GridModel.enableExport`. See `GridModel` for more
  details.

### 🎁 Enhancements

* New Mobile controls and `AppContainer` provided services (impersonation, about, and version bars).
* Full-featured server-side Excel export for grids.

### 🐞 Bug Fixes

* Prevent automatic zooming upon input focus on mobile devices (#476).
* Clear the selection when showing the context menu for a record which is not already selected
  (#469).
* Fix to make lockout script readable by Compatibility Mode down to IE5.

### 📚 Libraries

* MobX `4.2.x -> 5.0.x`

[Commit Log](https://github.com/xh/hoist-react/compare/v9.0.0...v10.0.0)


## v9.0.0

### 💥 Breaking Changes

* **Hoist-provided mixins (decorators) have been refactored to be more granular and have been broken
  out of `HoistComponent`.**
  * New discrete mixins now exist for `LayoutSupport` and `ContextMenuSupport` - these should be
    added directly to components that require the functionality they add for auto-handling of
    layout-related props and support for showing right-click menus. The corresponding options on
    `HoistComponent` that used to enable them have been removed.
  * For consistency, we have also renamed `EventTarget -> EventSupport` and `Reactive ->
    ReactiveSupport` mixins. These both continue to be auto-applied to HoistModel and HoistService
    classes, and ReactiveSupport enabled by default in HoistComponent.
* **The Context menu API has changed.** The `ContextMenuSupport` mixin now specifies an abstract
  `getContextMenuItems()` method for component implementation (replacing the previous
  `renderContextMenu()` method). See the new [`ContextMenuItem` class for what these items support,
  as well as several static default items that can be used.
  * The top-level `AppContainer` no longer provides a default context menu, instead allowing the
    browser's own context menu to show unless an app / component author has implemented custom
    context-menu handling at any level of their component hierarchy.

### 🐞 Bug Fixes

* TabContainer active tab can become out of sync with the router state (#451)
  * ⚠️ Note this also involved a change to the `TabContainerModel` API - `activateTab()` is now the
    public method to set the active tab and ensure both the tab and the route land in the correct
    state.
* Remove unintended focused cell borders that came back with the prior ag-Grid upgrade.

[Commit Log](https://github.com/xh/hoist-react/compare/v8.0.0...v9.0.0)


## v8.0.0

Hoist React v8 brings a big set of improvements and fixes, some API and package re-organizations,
and ag-Grid upgrade, and more. 🚀

### 💥 Breaking Changes

* **Component package directories have been re-organized** to provide better symmetry between
  pre-existing "desktop" components and a new set of mobile-first component. Current desktop
  applications should replace imports from `@xh/hoist/cmp/xxx` with `@xh/hoist/desktop/cmp/xxx`.
  * Important exceptions include several classes within `@xh/hoist/cmp/layout/`, which remain
    cross-platform.
  * `Panel` and `Resizable` components have moved to their own packages in
    `@xh/hoist/desktop/cmp/panel` and `@xh/hoist/desktop/cmp/resizable`.
* **Multiple changes and improvements made to tab-related APIs and components.**
  * The `TabContainerModel` constructor API has changed, notably `children` -> `tabs`, `useRoutes` ->
    `route` (to specify a starting route as a string) and `switcherPosition` has moved from a model
    config to a prop on the `TabContainer` component.
  * `TabPane` and `TabPaneModel` have been renamed `Tab` and `TabModel`, respectively, with several
    related renames.
* **Application entry-point classes decorated with `@HoistApp` must implement the new getter method
  `containerClass()`** to specify the platform specific component used to wrap the app's
  `componentClass`.
  * This will typically be `@xh/hoist/[desktop|mobile]/AppContainer` depending on platform.

### 🎁 New Features

* **Tab-related APIs re-worked and improved**, including streamlined support for routing, a new
  `tabRenderMode` config on `TabContainerModel`, and better naming throughout.
* **Ag-grid updated to latest v18.x** - now using native flex for overall grid layout and sizing
  controls, along with multiple other vendor improvements.
* Additional `XH` API methods exposed for control of / integration with Router5.
* The core `@HoistComponent` decorated now installs a new `isDisplayed` getter to report on
  component visibility, taking into account the visibility of its ancestors in the component tree.
* Mobile and Desktop app package / component structure made more symmetrical (#444).
* Initial versions of multiple new mobile components added to the toolkit.
* Support added for **`IdleService` - automatic app suspension on inactivity** (#427).
* Hoist wrapper added for the low-level Blueprint **button component** - provides future hooks into
  button customizations and avoids direct BP import (#406).
* Built-in support for collecting user feedback via a dedicated dialog, convenient XH methods and
  default appBar button (#379).
* New `XH.isDevelopmentMode` constant added, true when running in local Webpack dev-server mode.
* CSS variables have been added to customize and standardize the Blueprint "intent" based styling,
  with defaults adjusted to be less distracting (#420).

### 🐞 Bug Fixes

* Preference-related events have been standardized and bugs resolved related to pushAsync() and the
  `prefChange` event (ee93290).
* Admin log viewer auto-refreshes in tail-mode (#330).
* Distracting grid "loading" overlay removed (#401).
* Clipboard button ("click-to-copy" functionality) restored (#442).

[Commit Log](https://github.com/xh/hoist-react/compare/v7.2.0...v8.0.0)

## v7.2.0

### 🎁 New Features

+ Admin console grids now outfitted with column choosers and grid state. #375
+ Additional components for Onsen UI mobile development.

### 🐞 Bug Fixes

+ Multiple improvements to the Admin console config differ. #380 #381 #392

[Commit Log](https://github.com/xh/hoist-react/compare/v7.1.0...v7.2.0)

## v7.1.0

### 🎁 New Features

* Additional kit components added for Onsen UI mobile development.

### 🐞 Bug Fixes

* Dropdown fields no longer default to `commitOnChange: true` - avoiding unexpected commits of
  type-ahead query values for the comboboxes.
* Exceptions thrown from FetchService more accurately report the remote host when unreachable, along
  with some additional enhancements to fetch exception reporting for clarity.

[Commit Log](https://github.com/xh/hoist-react/compare/v7.0.0...v7.1.0)

## v7.0.0

### 💥 Breaking Changes

* **Restructuring of core `App` concept** with change to new `@HoistApp` decorator and conventions
  around defining `App.js` and `AppComponent.js` files as core app entry points. `XH.app` now
  installed to provide access to singleton instance of primary app class. See #387.

### 🎁 New Features

* **Added `AppBar` component** to help further standardize a pattern for top-level application
  headers.
* **Added `SwitchField` and `SliderField`** form field components.
* **Kit package added for Onsen UI** - base component library for mobile development.
* **Preferences get a group field for better organization**, parity with AppConfigs. (Requires
  hoist-core 3.1.x.)

### 🐞 Bug Fixes

* Improvements to `Grid` component's interaction with underlying ag-Grid instance, avoiding extra
  renderings and unwanted loss of state. 03de0ae7

[Commit Log](https://github.com/xh/hoist-react/compare/v6.0.0...v7.0.0)


## v6.0.0

### 💥 Breaking Changes

* API for `MessageModel` has changed as part of the feature addition noted below, with `alert()` and
  `confirm()` replaced by `show()` and new `XH` convenience methods making the need for direct calls
  rare.
* `TabContainerModel` no longer takes an `orientation` prop, replaced by the more flexible
  `switcherPosition` as noted below.

### 🎁 New Features

* **Initial version of grid state** now available, supporting easy persistence of user grid column
  selections and sorting. The `GridModel` constructor now takes a `stateModel` argument, which in
  its simplest form is a string `xhStateId` used to persist grid state to local storage. See the
  [`GridStateModel` class](https://github.com/xh/hoist-react/blob/develop/cmp/grid/GridStateModel.js)
  for implementation details. #331
* The **Message API** has been improved and simplified, with new `XH.confirm()` and `XH.alert()`
  methods providing an easy way to show pop-up alerts without needing to manually construct or
  maintain a `MessageModel`. #349
* **`TabContainer` components can now be controlled with a remote `TabSwitcher`** that does not need
  to be directly docked to the container itself. Specify `switcherPosition:none` on the
  `TabContainerModel` to suppress showing the switching affordance on the tabs themselves and
  instantiate a `TabSwitcher` bound to the same model to control a tabset from elsewhere in the
  component hierarchy. In particular, this enabled top-level application tab navigation to move up
  into the top toolbar, saving vertical space in the layout. #368
* `DataViewModel` supports an `emptyText` config.

### 🐞 Bugfixes

* Dropdown fields no longer fire multiple commit messages, and no longer commit partial entries
  under some circumstances. #353 and #354
* Grids resizing fixed when shrinking the containing component. #357

[Commit Log](https://github.com/xh/hoist-react/compare/v5.0.0...v6.0.0)


## v5.0.0

### 💥 Breaking Changes

* **Multi environment configs have been unwound** See these release notes/instructions for how to
  migrate: https://github.com/xh/hoist-core/releases/tag/release-3.0.0
* **Breaking change to context menus in dataviews and grids not using the default context menu:**
  StoreContextMenu no longer takes an array of items as an argument to its constructor. Instead it
  takes a configuration object with an ‘items’ key that will point to any current implementation’s
  array of items. This object can also contain an optional gridModel argument which is intended to
  support StoreContextMenuItems that may now be specified as known ‘hoist tokens’, currently limited
  to a ‘colChooser’ token.

### 🎁 New Features

* Config differ presents inline view, easier to read diffs now.
* Print Icon added!

### 🐞 Bugfixes

* Update processFailedLoad to loadData into gridModel store, Fixes #337
* Fix regression to ErrorTracking. Make errorTrackingService safer/simpler to call at any point in
  life-cycle.
* Fix broken LocalStore state.
* Tweak flex prop for charts. Side by side charts in a flexbox now auto-size themselves! Fixes #342
* Provide token parsing for storeContextMenus. Context menus are all grown up! Fixes #300

## v4.0.1

### 🐞 Bugfixes

* DataView now properly re-renders its items when properties on their records change (and the ID
  does not)


## v4.0.0

### 💥 Breaking Changes

* **The `GridModel` selection API has been reworked for clarity.** These models formerly exposed
  their selectionModel as `grid.selection` - now that getter returns the selected records. A new
  `selectedRecord` getter is also available to return a single selection, and new string shortcut
  options are available when configuring GridModel selection behavior.
* **Grid components can now take an `agOptions` prop** to pass directly to the underlying ag-grid
  component, as well as an `onRowDoubleClicked` handler function.
  16be2bfa10e5aab4ce8e7e2e20f8569979dd70d1

### 🎁 New Features

* Additional core components have been updated with built-in `layoutSupport`, allowing developers to
  set width/height/flex and other layout properties directly as top-level props for key comps such
  as Grid, DataView, and Chart. These special props are processed via `elemFactory` into a
  `layoutConfig` prop that is now passed down to the underlying wrapper div for these components.
  081fb1f3a2246a4ff624ab123c6df36c1474ed4b

### 🐞 Bugfixes

* Log viewer tail mode now working properly for long log files - #325


## v3.0.1

### 🐞 Bugfixes

* FetchService throws a dedicated exception when the server is unreachable, fixes a confusing
  failure case detailed in #315


## v3.0.0

### 💥 Breaking Changes

* **An application's `AppModel` class must now implement a new `checkAccess()` method.** This method
  is passed the current user, and the appModel should determine if that user should see the UI and
  return an object with a `hasAccess` boolean and an optional `message` string. For a return with
  `hasAccess: false`, the framework will render a lockout panel instead of the primary UI.
  974c1def99059f11528c476f04e0d8c8a0811804
  * Note that this is only a secondary level of "security" designed to avoid showing an unauthorized
    user a confusing / non-functional UI. The server or any other third-party data sources must
    always be the actual enforcer of access to data or other operations.
* **We updated the APIs for core MobX helper methods added to component/model/service classes.** In
  particular, `addReaction()` was updated to take a more declarative / clear config object.
  8169123a4a8be6940b747e816cba40bd10fa164e
  * See Reactive.js - the mixin that provides this functionality.

### 🎁 New Features

* Built-in client-side lockout support, as per above.

### 🐞 Bugfixes

* None

------------------------------------------

Copyright © 2020 Extremely Heavy Industries Inc. - all rights reserved

------------------------------------------

📫☎️🌎 info@xh.io | https://xh.io/contact<|MERGE_RESOLUTION|>--- conflicted
+++ resolved
@@ -3,15 +3,10 @@
 ## v33.0.0-SNAPSHOT - unreleased
 
 ### 🎁 New Features
-<<<<<<< HEAD
-
 * The object returned by the `data` property on `Record` now includes the record `id`. This will
   allow for convenient access of the id with the other field values on the record.
 
-* The 'Timer' class has been enhanced and further standardized with its Hoist Core counterpart:
-=======
 * The `Timer` class has been enhanced and further standardized with its Hoist Core counterpart:
->>>>>>> 82de6fb1
     * Both the `interval` and `timeout` arguments may be specified as functions, or config keys
     allowing for dynamic lookup and reconfiguration.
     * Added `intervalUnits` and `timeoutUnits` arguments.
@@ -37,15 +32,12 @@
   currently shown exception requires reloading the application.
   [#1834](https://github.com/xh/hoist-react/issues/1834)
 
-<<<<<<< HEAD
 ### ⚙️ Technical
 
 * Note that the Mobx React bindings have been updated to 6.2, and we have enabled the recommended
   "observer batching" feature as per
   [the mobx-react docs](https://github.com/mobxjs/mobx-react-lite/#observer-batching).
 
-=======
->>>>>>> 82de6fb1
 ### 📚 Libraries
 
 * @blueprintjs/core `3.25 -> 3.25`
