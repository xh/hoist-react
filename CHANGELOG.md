--- conflicted
+++ resolved
@@ -11,18 +11,16 @@
 * `RestGridEditor` now supports an `omit` flag to hide a field from the editor dialog.
 * `FormField.readonlyRenderer` is now passed the backing `FieldModel` as a second argument.
 
-<<<<<<< HEAD
 ### 🐞 Bug Fixes
 
 * `FilterChooser` now correctly handles `Date` and `LocalDate` values, where previously it would
   convert them to strings, leading to potentially incorrect filtering.
-=======
+
 ### ⚙️ Typescript API Adjustments
 
 * `FilterChooserModel.value` and related signatures are now typed with a new `FilterChooserFilter`
   type, a union of `CompoundFilter | FieldFilter` - the two concrete filter implementations
   supported by this control.
->>>>>>> ad61eb16
 
 ### 📚 Libraries
 
