# Changelog

## v42.0.0-SNAPSHOT - unreleased

### 🎁 New Features

<<<<<<< HEAD
* Column-level filtering is now official supported for desktop grids:
    + `GridModel` now has a `filterModel` config, which accepts a config for the new `GridFilterModel`
      or a boolean `true` to create the default `GridFilterModel`. `GridFilterModel` is designed to be
      analogous to `FilterChooserModel`.
    + New `Column.filterable` to enable a column-level filter affordance in the column header.
      Note the that the `GridModel` must have a `filterModel`. The filter control offers two tabs - a
      "Values" tab for enumerative, value-based filter, and a "Custom" tab to build complex filtering
      queries with multiple clauses.
+ Cube `View` now accepts a `loadModel` property - pass to `Cube.createView()` to link view
  updates to a `PendingTaskModel`. If `loadModel` is not provided, the `View` will create one.

### 💥 Breaking Changes

* `FilterChooserModel.sourceStore` and `FilterChooserModel.targetStore` have been renamed
  `FilterChooserModel.valueSource` and `FilterChooserModel.bind` respectively. Furthermore, both
  configs now support either a `Store` or a cube `View`. This is to provide a common API with
  the new `GridFilterModel` filtering described above.
+ `Cube.executeQuery()` has been renamed `Cube.executeQueryAsync()`, and is now asynchronous.


## v41.1.0 - 2021-07-22
=======
[Commit Log](https://github.com/xh/hoist-react/compare/v41.1.0...develop)

## v41.1.0 - 2021-07-23
>>>>>>> e42d387d

### 🎁 New Features

* Button to expand / collapse all rows within a tree grid now added by default to the primary tree
  column header. (New `Column.headerHasExpandCollapse` property provided to disable.)
* New `@logWithDebug` annotation provides easy timed logging of method execution (via `withDebug`).
* New `AppSpec.disableXssProtection` config allows default disabling of Field-level XSS protection
  across the app. Intended for secure, internal apps with tight performance tolerances.
* `Constraint` callbacks are now provided with a `record` property when validating Store data and a
  `fieldModel` property when validating Form data.
* New `Badge` component allows a styled badge to be placed inline with text/title, e.g. to show a
  counter or status indicator within a tab title or menu item.
* Updated `TreeMap` color scheme, with a dedicated set of colors for dark mode.
* New XH convenience methods `successToast()`, `warningToast()`, and `dangerToast()` show toast
  alerts with matching intents and appropriate icons.
  * ⚠ Note that the default `XH.toast()` call now shows a toast with the primary (blue) intent and
    no icon. Previously toasts displayed by default with a success (green) intent and checkmark.

### 🐞 Bug Fixes

* Fixed an issue preventing export of very large (>100k rows) grids.
* Fixed an issue where updating summary data in a Store without also updating other data would not
  update the bound grid.
* Intent styles now properly applied to minimal buttons within `Panel.headerItems`.
* Improved `GridModel` async selection methods to ensure they do not wait forever if grid does not
  mount.
* Fixed an issue preventing dragging the chart navigator range in a dialog.


### ⚙️ Technical

* New `Exception.timeout()` util to throw exceptions explicitly marked as timeouts, used by
  `Promise.timeout` extension.
* `withShortDebug` has been deprecated. Use `withDebug` instead, which has the identical
 behavior.  This API simplification mirrors a recent change to `hoist-core`.

### ✨ Style

* If the first child of a `Placeholder` component is a Hoist icon, it will not automatically be
  styled to 4x size with reduced opacity. (See new Toolbox example under the "Other" tab.)

### 📚 Libraries

* @blueprintjs/core `3.46 -> 3.47`
* dompurify `2.2 -> 2.3`

[Commit Log](https://github.com/xh/hoist-react/compare/v41.0.0...v41.1.0)

## v41.0.0 - 2021-07-01

### 🎁 New Features

* Inline editing of Grid/Record data is now officially supported:
  + New `Column.editor` config accepts an editor component to enable managed editing of the cells in
    that column. New `CheckboxEditor`, `DateEditor`, `NumberEditor`, `SelectEditor`,
    `TextAreaEditor` and `TextEditor` components wrap their corresponding HoistInputs with the
    required hook-based API and can be passed to this new config directly.
  + `Store` now contains built-in support for validation of its uncommitted records. To enable,
    specify the new `rules` property on the `Field`s in your `Store`. Note that these rules and
    constraints use the same API as the forms package, and rules and constraints may be shared
    between the `data` and `form` packages freely.
  + `GridModel` will automatically display editors and record validation messages as the user moves
    between cells and records. The new `GridModel.fullRowEditing` config controls whether editors
    are displayed for the focused cell only or for the entire row.
* All Hoist Components now support a `modelRef` prop. Supply a ref to this prop in order to gain a
  pointer to a Component's backing `HoistModel`.
* `DateInput` has been improved to allow more flexible parsing of user input with multiple formats.
  See the new prop `DateInput.parseStrings`.
* New `Column.sortValue` config takes an alternate field name (as a string) to sort the column by
  that field's value, or a function to produce a custom cell-level value for comparison. The values
  produced by this property will be also passed to any custom comparator, if one is defined.
* New `GridModel.hideEmptyTextBeforeLoad` config prevents showing the `emptyText` until the store
  has been loaded at least once. Apps that depend on showing `emptyText` before first load should
  set this property to `false`.
* `ExpandCollapseButton` now works for grouped grids in addition to tree grids.
* `FieldModel.initialValue` config now accepts functions, allowing for just-in-time initialization
  of Form data (e.g. to pre-populate a Date field with the current time).
* `TreeMapModel` and `SplitTreeMapModel` now support a `maxHeat` config, which can be used to
  provide a stable absolute maximum brightness (positive or negative) within the entire TreeMap.
* `ErrorMessage` will now automatically look for an `error` property on its primary context model.
* `fmtNumber()` supports new flags `withCommas` and `omitFourDigitComma` to customize the treatment
  of commas in number displays.
* `isValidJson` function added to form validation constraints.
* New `Select.enableFullscreen` prop added to the mobile component. Set to true (default on phones)
  to render the input in a full-screen modal when focused, ensuring there is enough room for the
  on-screen keyboard.

### 💥 Breaking Changes

* Removed support for class-based Hoist Components via the `@HoistComponent` decorator (deprecated
  in v38). Use functional components created via the `hoistCmp()` factory instead.
* Removed `DimensionChooser` (deprecated in v37). Use `GroupingChooser` instead.
* Changed the behavior of `FormModel.init()` to always re-initialize *all* fields. (Previously, it
  would only initialize fields explicitly passed via its single argument). We believe that this is
  more in line with developer expectations and will allow the removal of app workarounds to force a
  reset of all values. Most apps using FormModel should not need to change, but please review and
  test any usages of this particular method.
* Replaced the `Grid`, `DataView`, and `RestGrid` props below with new configurable fields on
  `GridModel`, `DataViewModel`, and `RestGridModel`, respectively. This further consolidates grid
  options into the model layer, allowing for more consistent application code and developer
  discovery.
  + `onKeyDown`
  + `onRowClicked`
  + `onRowDoubleClicked`
  + `onCellClicked`
  + `onCellDoubleClicked`
* Renamed the confusing and ambiguous property name `labelAlign` in several components:
  + `FormField`: `labelAlign` has been renamed to `labelTextAlign`
  + `SwitchInput`, `RadioInput`, and `Checkbox`: `labelAlign` has been renamed `labelSide`.
* Renamed all CSS variables beginning with `--navbar` to start with `--appbar`, matching the Hoist
  component name.
* Removed `TreeMapModel.colorMode` value 'balanced'. Use the new `maxHeat` config to prevent outlier
  values from dominating the color range of the TreeMap.
* The classes `Rule` and `ValidationState` and all constraint functions (e.g. `required`,
  `validEmail`, `numberIs`, etc.) have been moved from the `cmp\form` package to the `data` package.
* Hoist grids now require ag-Grid v25.3.0 or higher - update your ag-Grid dependency in your app's
  `package.json` file. See the [ag-Grid Changelog](https://www.ag-grid.com/ag-grid-changelog/) for
  details.
* Hoist charts now require Highcharts v9.1.0 or higher - update your Highcharts dependency in your
  app's `package.json` file. See the
  [Highcharts Changelog](https://www.highcharts.com/changelog/#highcharts-stock) for details.

### 🐞 Bug Fixes

* Fixed disable behavior for Hoist-provided button components using popover.
* Fixed default disabling of autocomplete within `TextInput`.
* Squelched console warning re. precision/stepSize emitted by Blueprint-based `numberInput`.

### ⚙️ Technical

* Improved exception serialization to better handle `LocalDate` and similar custom JS classes.
* Re-exported Blueprint `EditableText` component (w/elemFactory wrapper) from `kit/blueprint`.

### 📚 Libraries

* @blueprintjs/core `3.44 -> 3.46`
* codemirror `5.60 -> 5.62`
* core-js `3.10 -> 3.15`
* filesize `6.2 -> 6.4`
* mobx `6.1 -> 6.3`
* react-windowed-select `3.0 -> 3.1`

[Commit Log](https://github.com/xh/hoist-react/compare/v40.0.0...v41.0.0)

## v40.0.0 - 2021-04-22

⚠ Please ensure your `@xh/hoist-dev-utils` dependency is >= v5.7.0. This is required to support the
new changelog feature described below. Even if you are not yet using the feature, you must update
your dev-utils dependency for your project to build.

### 🎁 New Features

* Added support for displaying an in-app changelog (release notes) to the user. See the new
  `ChangelogService` for details and instructions on how to enable.
* Added `XH.showBanner()` to display a configurable banner across the top of viewport, as another
  non-modal alternative for attention-getting application alerts.
* New method `XH.showException()` uses Hoist's built-in exception display to show exceptions that
  have already been handled directly by application code. Use as an alternative to
  `XH.handleException()`.
* `XH.track()` supports a new `oncePerSession` option. This flag can be set by applications to avoid
  duplicate tracking messages for certain types of activity.
* Mobile `NavigatorModel` now supports a `track` flag to automatically track user page views,
  equivalent to the existing `track` flag on `TabContainerModel`. Both implementations now use the
  new `oncePerSession` flag to avoid duplicate messages as a user browses within a session.
* New `Spinner` component returns a simple img-based spinner as an animated PNG, available in two
  sizes. Used for the platform-specific `Mask` and `LoadingIndicator` components. Replaces previous
  SVG-based implementations to mitigate rendering performance issues over remote connections.

### 💥 Breaking Changes

* `Store` now creates a shared object to hold the default values for every `Field` and uses this
  object as the prototype for the `data` property of every `Record` instance.
  * Only non-default values are explicitly written to `Record.data`, making for a more efficient
    representation of default values and improving the performance of `Record` change detection.
  * Note this means that `Record.data` *no longer* contains keys for *all* fields as
    `own-enumerable` properties.
  * Applications requiring a full enumeration of all values should call the new `Record.getValues()`
    method, which returns a new and fully populated object suitable for spreading or cloning.
  * This behavior was previously available via `Store.experimental.shareDefaults` but is now always
    enabled.
* For API consistency with the new `showBanner()` util, the `actionFn` prop for the recently-added
  `ErrorMessage` component has been deprecated. Specify as an `onClick` handler within the
  component's `actionButtonProps` prop instead.
* The `GridModel.experimental.externalSort` flag has been promoted from an experiment to a
  fully-supported config. Default remains `false`, but apps that were using this flag must now pass
  it directly: `new GridModel({externalSort: true, ...})`.
* Hoist re-exports and wrappers for the Blueprint `Spinner` and Onsen `ProgressCircular` components
  have been removed, in favor of the new Hoist `Spinner` component mentioned above.
* Min version for `@xh/hoist-dev-utils` is now v5.7.0, as per above.

### 🐞 Bug Fixes

* Formatters in the `@xh/hoist/format` package no longer modify their options argument.
* `TileFrame` edge-case bug fixed where the appearance of an internal scrollbar could thrash layout
  calculations.
* XSS protection (dompurify processing) disabled on selected REST editor grids within the Hoist
  Admin console. Avoids content within configs and JSON blobs being unintentionally mangled.

### ⚙️ Technical

* Improvements to exception serialization, especially for any raw javascript `Error` thrown by
  client-side code.

### ✨ Style

* Buttons nested inline within desktop input components (e.g. clear buttons) tweaked to avoid
  odd-looking background highlight on hover.
* Background highlight color of minimal/outlined buttons tweaked for dark theme.
* `CodeInput` respects standard XH theme vars for its background-color and (monospace) font family.
  Its built-in toolbar has also been made compact and slightly re-organized.

### 📚 Libraries

* @blueprintjs/core `3.41 -> 3.44`
* @blueprintjs/datetime `3.21 -> 3.23`
* classnames `2.2 -> 2.3`
* codemirror `5.59 -> 5.60`
* core-js `3.9 -> 3.10`
* filesize `6.1 -> 6.2`
* qs `6.9 -> 6.10`
* react-beautiful-dnd `13.0 -> 13.1`
* react-select `4.2 -> 4.3`

[Commit Log](https://github.com/xh/hoist-react/compare/v39.0.1...v40.0.0)

## v39.0.1 - 2021-03-24

### 🐞 Bug Fixes

* Fixes regression preventing the loading of the Activity Tab in the Hoist Admin console.
* Fixes icon alignment in `DateInput`.

[Commit Log](https://github.com/xh/hoist-react/compare/v39.0.0...v39.0.1)


## v39.0.0 - 2021-03-23

### 🎁 New Features

#### Components + Props

* New `TileFrame` layout component renders a collection of child items using a layout that balances
  filling the available space against maintaining tile width / height ratio.
* Desktop `Toolbar` accepts new `compact` prop. Set to `true` to render the toolbar with reduced
  height and font-size.
* New `StoreFilterField` prop `autoApply` allows developers to more easily use `StoreFilterField` in
  conjunction with other filters or custom logic. Set to `false` and specify an `onFilterChange`
  callback to take full control of filter application.
* New `RestGrid` prop `formClassName` allows custom CSS class to be applied to its managed
  `RestForm` dialog.

#### Models + Configs

* New property `selectedRecordId` on `StoreSelectionModel`, `GridModel`, and `DataViewModel`.
  Observe this instead of `selectedRecord` when you wish to track only the `id` of the selected
  record and not changes to its data.
* `TreeMapModel.colorMode` config supports new value `wash`, which retains the positive and negative
  color while ignoring the intensity of the heat value.
* New method `ChartModel.updateHighchartsConfig()` provides a more convenient API for changing a
  chart's configuration post-construction.
* New `Column.omit` config supports conditionally excluding a column from its `GridModel`.

#### Services + Utils

* New method `FetchService.setDefaultTimeout()`.
* New convenience getter `LocalDate.isToday`.
* `HoistBase.addReaction()` now accepts convenient string values for its `equals` flag.


### 💥 Breaking Changes

* The method `HoistAppModel.preAuthInitAsync()` has been renamed to `preAuthAsync()` and should now
  be defined as `static` within apps that implement it to run custom pre-authentication routines.
  * This change allows Hoist to defer construction of the `AppModel` until Hoist itself has been
    initialized, and also better reflects the special status of this function and when it is called
    in the Hoist lifecycle.
* Hoist grids now require ag-Grid v25.1.0 or higher - update your ag-Grid dependency in your app's
  `package.json` file. See the [ag-Grid Changelog](https://www.ag-grid.com/ag-grid-changelog/) for
  details.

### ⚙️ Technical

* Improvements to behavior/performance of apps in hidden/inactive browser tabs. See the
  [page visibility API reference](https://developer.mozilla.org/en-US/docs/Web/API/Page_Visibility_API)
  for details. Now, when the browser tab is hidden:
  * Auto-refresh is suspended.
  * The `forEachAsync()` and `whileAsync()` utils run synchronously, without inserting waits that
    would be overly throttled by the browser.
* Updates to support compatibility with agGrid 25.1.0.
* Improved serialization of `LoadSpec` instances within error report stacktraces.

### 📚 Libraries

* @blueprintjs/core `3.39 -> 3.41`
* @blueprintjs/datetime `3.20 -> 3.21`
* @popperjs/core `2.8 -> 2.9`
* core-js `3.8 -> 3.9`
* react-select `4.1 -> 4.2`

[Commit Log](https://github.com/xh/hoist-react/compare/v38.3.0...v39.0.0)

## v38.3.0 - 2021-03-03

### 🎁 New Features

* New `Store.freezeData` and `Store.idEncodesTreePath` configs added as performance optimizations
  when loading very large data sets (50k+ rows).
* New `ColChooserModel.autosizeOnCommit` config triggers an autosize run whenever the chooser is
  closed. (Defaulted to true on mobile.)

[Commit Log](https://github.com/xh/hoist-react/compare/v38.2.0...v38.3.0)

## v38.2.0 - 2021-03-01

### 🐞 Bug Fixes

* Fix to edge-case where `Grid` would lose its selection if set on the model prior to the component
  mounting and ag-Grid full rendering.
* Fix to prevent unintended triggering of app auto-refresh immediately after init.

### ⚙️ Technical

* New config `Cube.fieldDefaults` - matches same config added to `Store` in prior release.
* App auto-refresh interval keys off of last *completed* refresh cycle if there is one. Avoids
  over-eager refresh when cycle is fast relative to the time it takes to do the refresh.
* New experimental property `Store.experimental.shareDefaults`. If true, `Record.data` will be
  created with default values for all fields stored on a prototype, with only non-default values
  stored on `data` directly. This can yield major performance improvements for stores with sparsely
  populated records (i.e. many records with default values). Note that when set, the `data` property
  on `Record` will no longer contain keys for *all* fields as `own-enumerable` properties. This may
  be a breaking change for some applications.

[Commit Log](https://github.com/xh/hoist-react/compare/v38.1.1...v38.2.0)

## v38.1.1 - 2021-02-26

### ⚙️ Technical

* New config `Store.fieldDefaults` supports defaulting config options for all `Field` instances
  created by a `Store`.

[Commit Log](https://github.com/xh/hoist-react/compare/v38.1.0...v38.1.1)

## v38.1.0 - 2021-02-24

⚠ Please ensure your `@xh/hoist-dev-utils` dependency is >= v5.6.0. This is required to successfully
resolve and bundle transitive dependencies of the upgraded `react-select` library.

### 🐞 Bug Fixes

* A collapsible `Panel` will now restore its user specified-size when re-opened. Previously the
  panel would be reset to the default size.
* `Store.lastLoaded` property now initialized to `null`. Previously this property had been set to
  the construction time of the Store.
* Tweak to `Grid` style rules to ensure sufficient specificity of rules related to indenting child
  rows within tree grids.
* Improvements to parsing of `Field`s of type 'int': we now correctly parse values presented in
  exponential notation and coerce `NaN` values to `null`.

### 🎁 New Features

* `GridModel` has new async variants of existing methods: `selectFirstAsync`, `selectAsync`, and
  `ensureSelectionVisibleAsync`. These methods build-in the necessary waiting for the underlying
  grid implementation to be ready and fully rendered to ensure reliable selection. In addition, the
  first two methods will internally call the third. The existing non-async counterparts for these
  methods have been deprecated.
* GridModel has a new convenience method `preSelectFirstAsync` for initializing the selection in
  grids, without disturbing any existing selection.
* Added new `Store.loadTreeData` config (default `true`) to enable or disable building of nested
  Records when the raw data elements being loaded have a `children` property.
* Cube `View` now detects and properly handles streaming updates to source data that include changes
  to row dimensions as well as measures.*
* `DataViewModel.itemHeight` can now be a function that returns a pixel height.
* The `LoadSpec` object passed to `doLoadAsync()` is now a defined class with additional properties
  `isStale`, `isObsolete` and `loadNumber`. Use these properties to abandon out-of-order
  asynchronous returns from the server.
  * 💥 NOTE that calls to `loadAsync()` no longer accept a plain object for their `loadSpec`
    parameter. Application code such as `fooModel.loadAsync({isRefresh: true})` should be updated to
    use the wrapper APIs provided by `LoadSupport` - e.g. `fooModel.refreshAsync()`. (This was
    already the best practice, but is now enforced.)
* New `autoHeight` property on grid `Column`. When set the grid will increase the row height
  dynamically to accommodate cell content in this column.

### 📚 Libraries

* @blueprintjs/core `3.38 -> 3.39`
* react-select `3.1 -> 4.1`
* react-windowed-select `2.0 -> 3.0`

[Commit Log](https://github.com/xh/hoist-react/compare/v38.0.0...v38.1.0)


## v38.0.0 - 2021-02-04

Hoist v38 includes major refactoring to streamline core classes, bring the toolkit into closer
alignment with the latest developments in Javascript, React, and MobX, and allow us to more easily
provide documentation and additional features. Most notably, we have removed the use of class based
decorators, in favor of a simpler inheritance-based approach to defining models and services.

* We are introducing a new root superclass `HoistBase` which provides many of the syntax
  enhancements and conventions used throughout Hoist for persistence, resource management, and
  reactivity.
* New base classes of `HoistModel` and `HoistService` replace the existing class decorators
  `@HoistModel` and `@HoistService`. Application models and services should now `extend` these base
  classes instead of applying the (now removed) decorators. For your application's `AppModel`,
  extend the new `HoistAppModel` superclass.
* We have also removed the need for the explicit `@LoadSupport` annotation on these classes. The
  presence of a defined `doLoadAsync()` method is now sufficient to allow classes extending
  `HoistModel` and `HoistService` to participate in the loading and refreshing lifecycle as before.
* We have deprecated support for class-based Components via the `@HoistComponent` class decorator.
  To continue to use this decorator, please import it from the `@xh\hoist\deprecated` package.
  Please note that we plan to remove `@HoistComponent` in a future version.
* Due to changes in MobX v6.0.1, all classes that host observable fields and actions will now also
  need to provide a constructor containing a call to `makeObservable(this)`. This change will
  require updates to most `HoistModel` and `HoistService` classes. See
  [this article from MobX](https://michel.codes/blogs/mobx6) for more on this change and the
  motivation behind it.

### 🎁 New Features

* New utility method `getOrCreate` for easy caching of properties on objects.
* The `Menu` system on mobile has been reworked to be more consistent with desktop. A new
  `MenuButton` component has been added to the mobile framework, which renders a `Menu` of
  `MenuItems` next to the `MenuButton`. This change also includes the removal of `AppMenuModel` (see
  Breaking Changes).
* Added `ExpandCollapseButton` to the mobile toolkit, to expand / collapse all rows in a tree grid.
* Added `Popover` to the mobile toolkit, a component to display floating content next to a target
  element. Its API is based on the Blueprint `Popover` component used on desktop.
* `StoreFilterField` now matches the rendered string values for `date` and `localDate` fields when
  linked to a properly configured `GridModel`.
* `GroupingChooser` gets several minor usability improvements + clearer support for an empty /
  ungrouped state, when so enabled.

### 💥 Breaking Changes

* All `HoistModel` and `HoistService` classes must be adjusted as described above.
* `@HoistComponent` has been deprecated and moved to `@xh\hoist\deprecated`
* Hoist grids now require ag-Grid v25.0.1 or higher - if your app uses ag-Grid, update your ag-Grid
  dependency in your app's `package.json` file.
* The `uses()` function (called within `hoistComponent()` factory configs for model context lookups)
  and the `useContextModel()` function no longer accept class names as strings. Pass the class
  itself (or superclass) of the model you wish to select for your component. `Uses` will throw if
  given any string other than "*", making the need for any updates clear in that case.
* The `Ref` class, deprecated in v26, has now been removed. Use `createObservableRef` instead.
* `AppMenuModel` has been removed. The `AppMenuButton` is now configured via
  `AppBar.appMenuButtonProps`. As with desktop, menu items can be added with
  `AppBar.appMenuButtonProps.extraItems[]`

### ⚙️ Technical

* We have removed the experimental flags `useTransactions`, and `deltaSort` from `GridModel`. The
  former has been the default behavior for Hoist for several releases, and the latter is obsolete.

### 📚 Libraries

* @blueprintjs/core `3.36 -> 3.38`
* codemirror `5.58 -> 5.59`
* mobx `5.15 -> 6.1`
* mobx-react `6.3 -> 7.1`

[Commit Log](https://github.com/xh/hoist-react/compare/v37.2.0...v38.0.0)


## v37.2.0 - 2021-01-22

### 🎁 New Features

* New `ErrorMessage` component for standard "inline" rendering of Errors and Exceptions, with retry
  support.
* `Cube` now supports an `omitFn` to allow apps to remove unwanted, single-node children.

[Commit Log](https://github.com/xh/hoist-react/compare/v37.1.0...v37.2.0)

## v37.1.0 - 2021-01-20

### 🎁 New Features

* Columns in `ColChooser` can now be filtered by their `chooserGroup`.
* `Cube` now supports a `bucketSpecFn` config which allows dynamic bucketing and aggregation of
  rows.

### 🐞 Bug Fixes

* Fix issue where a `View` would create a root row even if there were no leaf rows.
* Fixed regression in `LeftRightChooser` not displaying description callout.

[Commit Log](https://github.com/xh/hoist-react/compare/v37.0.0...v37.1.0)

## v37.0.0 - 2020-12-15

### 🎁 New Features

* New `GroupingChooser` component provides a new interface for selecting a list of fields
  (dimensions) for grouping APIs, offering drag-and-drop reordering and persisted favorites.
  * This is intended as a complete replacement for the existing `DimensionChooser`. That component
    should be considered deprecated and will be removed in future releases.
* New props added to `TabSwitcher`:
  * `enableOverflow` shows tabs that would normally overflow their container in a drop down menu.
  * `tabWidth`, `tabMinWidth` & `tabMaxWidth` allow flexible configuration of tab sizes within the
    switcher.
* `TabModel` now supports a bindable `tooltip`, which can be used to render strings or elements
  while hovering over tabs.
* New `Placeholder` component provides a thin wrapper around `Box` with standardized, muted styling.
* New `StoreFilterField.matchMode` prop allows customizing match to `start`, `startWord`, or `any`.
* `Select` now implements enhanced typeahead filtering of options. The default filtering is now
  based on a case-insensitive match of word starts in the label. (Previously it was based on a match
  _anywhere_ in the label _or_ value.) To customize this behavior, applications should use the new
  `filterFn` prop.
* New Admin Console Monitor > Memory tab added to view snapshots of JVM memory usage. (Requires
  Hoist Core v8.7 or greater.)
* `FormModel` and `FieldModel` gain support for Focus Management.
* New `boundInput` getter on `FieldModel` to facilitate imperative access to controls, when needed.
  This getter will return the new `HoistInputModel` interface, which support basic DOM access as
  well as standard methods for `focus()`, `blur()`, and `select()`.
* New `GridModel` config `lockColumnGroups` to allow controlling whether child columns can be moved
  outside their parent group. Defaults to `true` to maintain existing behavior.

### 💥 Breaking Changes

* New `TabContainerModel` config `switcher` replaces `switcherPosition` to allow for more flexible
  configuration of the default `TabSwitcher`.
  * Use `switcher: true` to retain default behavior.
  * Use `switcher: false` to not include a TabSwitcher. (previously `switcherPosition: 'none'`)
  * Use `switcher: {...}` to provide customisation props for the `TabSwitcher`. See `TabSwitcher`
    documentation for more information.
* The `HoistInput` base class has been removed. This change marks the completion of our efforts to
  remove all internal uses of React class-based Components in Hoist. The following adjustments are
  required:
  * Application components extending `HoistInput` should use the `useHoistInputModel` hook instead.
  * Applications getting refs to `HoistInputs` should be aware that these refs now return a ref to a
    `HoistInputModel`. In order to get the DOM element associated with the component use the new
    `domEl` property of that model rather than the`HoistComponent.getDOMNode()` method.
* Hoist grids now require ag-Grid v24.1.0 or higher - update your ag-Grid dependency in your app's
  `package.json` file. ag-Grid v24.1.0
  [lists 5 breaking changes](https://www.ag-grid.com/ag-grid-changelog/), including the two called
  out below. *Note that these cautions apply only to direct use of the ag-Grid APIs* - if your app
  is using the Hoist `Grid` and `GridModel` exclusively, there should be no need to adjust code
  around columns or grid state, as the related Hoist classes have been updated to handle these
  changes.
  * AG-4291 - Reactive Columns - the state pattern for ag-grid wrapper has changed as a result of
    this change. If your app made heavy use of saving/loading grid state, please test carefully
    after upgrade.
  * AG-1959 - Aggregation - Add additional parameters to the Custom Aggregation methods. If your app
    implements custom aggregations, they might need to be updated.

### 🔒 Security

* The data package `Field` class now sanitizes all String values during parsing, using the DOMPurify
  library to defend against XSS attacks and other issues with malformed HTML or scripting content
  loaded into `Record`s and rendered by `Grid` or other data-driven components. Please contact XH if
  you find any reason to disable this protection, or observe any unintended side effects of this
  additional processing.

### 🐞 Bug Fixes

* Fix issue where grid row striping inadvertently disabled by default for non-tree grids.
* Fix issue where grid empty text cleared on autosize.

### ✨ Style

* Default `Chart` themes reworked in both light and dark modes to better match overall Hoist theme.

### ⚙️ Technical

* Note that the included Onsen fork has been replaced with the latest Onsen release. Apps should not
  need to make any changes.
* `Cube.info` is now directly observable.
* `@managed` and `markManaged` have been enhanced to allow for the cleanup of arrays of objects as
  well as objects. This matches the existing array support in `XH.safeDestroy()`.

### 📚 Libraries

* @xh/onsenui `~0.1.2` -> onsenui `~2.11.1`
* @xh/react-onsenui `~0.1.2` -> react-onsenui `~1.11.3`
* @blueprintjs/core `3.35 -> 3.36`
* @blueprintjs/datetime `3.19 -> 3.20`
* clipboard-copy `3.1 -> 4.0`
* core-js `3.6 -> 3.8`
* dompurify `added @ 2.2`
* react `16.13 -> 17.0`
* semver `added @ 7.3`

[Commit Log](https://github.com/xh/hoist-react/compare/v36.6.1...v37.0.0)

## v36.6.1 - 2020-11-06

### 🐞 Bug Fixes

* Fix issue where grid row striping would be turned off by default for non-tree grids

[Commit Log](https://github.com/xh/hoist-react/compare/v36.6.0...v36.6.1)

## v36.6.0 - 2020-10-28

### 🎁 New Features

* New `GridModel.treeStyle` config enables more distinctive styling of tree grids, with optional
  background highlighting and ledger-line style borders on group rows.
  * ⚠ By default, tree grids will now have highlighted group rows (but no group borders). Set
    `treeStyle: 'none'` on any `GridModel` instances where you do _not_ want the new default style.
* New `DashContainerModel.extraMenuItems` config supports custom app menu items in Dashboards
* An "About" item has been added to the default app menu.
* The default `TabSwitcher` now supports scrolling, and will show overflowing tabs in a drop down
  menu.

### 🐞 Bug Fixes

* Ensure that `Button`s with `active: true` set directly (outside of a `ButtonGroupInput`) get the
  correct active/pressed styling.
* Fixed regression in `Column.tooltip` function displaying escaped HTML characters.
* Fixed issue where the utility method `calcActionColWidth` was not correctly incorporating the
  padding in the returned value.

### ⚙️ Technical

* Includes technical updates to `JsonBlob` archiving. This change requires an update to `hoist-core`
  `v8.6.1` or later, and modifications to the `xh_json_blob` table. See the
  [hoist-core changelog](https://github.com/xh/hoist-core/blob/develop/CHANGELOG.md) for further
  details.

### 📚 Libraries

* @blueprintjs/core `3.33 -> 3.35`

[Commit Log](https://github.com/xh/hoist-react/compare/v36.5.0...v36.6.0)

## v36.5.0 - 2020-10-16

### 🐞 Bug Fixes

* Fix text and hover+active background colors for header tool buttons in light theme.

### ⚙️ Technical

* Install a default simple string renderer on all columns. This provides consistency in column
  rendering, and fixes some additional issues with alignment and rendering of Grid columns
  introduced by the change to flexbox-based styling in grid cells.
* Support (optional) logout action in SSO applications.

### 📚 Libraries

* @blueprintjs/core `3.31 -> 3.33`
* @blueprintjs/datetime `3.18 -> 3.19`
* @fortawesome/fontawesome-pro `5.14 -> 5.15`
* moment `2.24 -> 2.29`
* numbro `2.2 -> 2.3`

[Commit Log](https://github.com/xh/hoist-react/compare/v36.4.0...v36.5.0)

## v36.4.0 - 2020-10-09

### 🎁 New Features

* `TabContainerModel` supports dynamically adding and removing tabs via new public methods.
* `Select` supports a new `menuWidth` prop to control the width of the dropdown.

### 🐞 Bug Fixes

* Fixed v36.3.0 regression re. horizontal alignment of Grid columns.

[Commit Log](https://github.com/xh/hoist-react/compare/v36.3.0...v36.4.0)

## v36.3.0 - 2020-10-07

### 💥 Breaking Changes

* The following CSS variables are no longer in use:
  + `--xh-grid-line-height`
  + `--xh-grid-line-height-px`
  + `--xh-grid-large-line-height`
  + `--xh-grid-large-line-height-px`
  + `--xh-grid-compact-line-height`
  + `--xh-grid-compact-line-height-px`
  + `--xh-grid-tiny-line-height`
  + `--xh-grid-tiny-line-height-px`

### ⚙️ Technical

* We have improved and simplified the vertical centering of content within Grid cells using
  flexbox-based styling, rather than the CSS variables above.

### 🎁 New Features

* `Select` now supports `hideSelectedOptions` and `closeMenuOnSelect` props.
* `XH.message()` and its variants (`XH.prompt(), XH.confirm(), XH.alert()`) all support an optional
  new config `messageKey`. This key can be used by applications to prevent popping up the same
  dialog repeatedly. Hoist will only show the last message posted for any given key.
* Misc. Improvements to organization of admin client tabs.

### 🐞 Bug Fixes

* Fixed issue with sporadic failures reading grid state using `legacyStateKey`.
* Fixed regression to the display of `autoFocus` buttons; focus rectangle restored.

[Commit Log](https://github.com/xh/hoist-react/compare/v36.2.1...v36.3.0)

## v36.2.1 - 2020-10-01

### 🐞 Bug Fixes

* Fixed issue in `LocalDate.previousWeekday()` which did not correctly handle Sunday dates.
* Fixed regression in `Grid` column header rendering for non-string headerNames.

[Commit Log](https://github.com/xh/hoist-react/compare/v36.2.0...v36.2.1)

## v36.2.0 - 2020-09-25

### 💥 Breaking Changes

* New `GridModel` config `colChooserModel` replaces `enableColChooser` to allow for more flexible
  configuration of the grid `colChooser`
  * Use `colChooserModel: true` to retain default behavior.
  * See documentation on `GridModel.ColChooserModelConfig` for more information.
* The `Grid` `hideHeaders` prop has been converted to a field on `AgGridModel` and `GridModel`. All
  grid options of this type are now on the model hierarchy, allowing consistent application code and
  developer discovery.

### 🎁 New Features

* Provides new `CustomProvider` for applications that want to use the Persistence API, but need to
  provide their own storage implementation.
* Added `restoreDefaults` action to default context menu for `GridModel`.
* Added `restoreDefaultsWarning` config to `GridModel`.
* `FormModel` has a new convenience method `setValues` for putting data into one or more fields in
  the form.
* Admin Preference and Config panels now support bulk regrouping actions.

### 🐞 Bug Fixes

* Fixed an error in implementation of `@managed` preventing proper cleanup of resources.
* Fixed a regression introduced in v36.1.0 in `FilterChooser`: Restore support for `disabled` prop.

[Commit Log](https://github.com/xh/hoist-react/compare/v36.1.0...v36.2.0)

## v36.1.0 - 2020-09-22

⚠ NOTE - apps should update to `hoist-core >= 8.3.0` when taking this hoist-react update. This is
required to support both the new `JsonBlobService` and updates to the Admin Activity and Client
Error tracking tabs described below.

### 🎁 New Features

* Added new `JsonBlobService` for saving and updating named chunks of arbitrary JSON data.
* `GridModelPersistOptions` now supports a `legacyStateKey` property. This key will identify the
  pre-v35 location for grid state, and can be used by applications to provide a more flexible
  migration of user grid state after an upgrade to Hoist v35.0.0 or greater. The value of this
  property will continue to default to 'key', preserving the existing upgrade behavior of the
  initial v35 release.
* The Admin Config and Pref diff tools now support pasting in a config for comparison instead of
  loading one from a remote server (useful for deployments where the remote config cannot be
  accessed via an XHR call).
* The `ClipboardButton.getCopyText` prop now supports async functions.
* The `Select` input supports a new `leftIcon` prop.
* `RestGrid` now supports bulk delete when multiple rows are selected.
* `RestGrid`'s `actionWarning` messages may now be specified as functions.

### 🐞 Bug Fixes

* Fixed several cases where `selectOnFocus` prop on `Select` was not working.
* `FilterChooser` auto-suggest values sourced from the *unfiltered* records on `sourceStore`.
* `RestForm` editors will now source their default label from the corresponding `Field.displayName`
  property. Previously an undocumented `label` config could be provided with each editor object -
  this has been removed.
* Improved time zone handling in the Admin Console "Activity Tracking" and "Client Errors" tabs.
  * Users will now see consistent bucketing of activity into an "App Day" that corresponds to the
    LocalDate when the event occurred in the application's timezone.
  * This day will be reported consistently regardless of the time zones of the local browser or
    deployment server.
* Resetting Grid columns to their default state (e.g. via the Column Chooser) retains enhancements
  applied from matching Store fields.
* Desktop `DateInput` now handles out-of-bounds dates without throwing exception during rendering.
* Dragging a grid column with an element-based header no longer displays `[object Object]` in the
  draggable placeholder.

### 📚 Libraries

* codemirror `5.57 -> 5.58`

[Commit Log](https://github.com/xh/hoist-react/compare/v36.0.0...v36.1.0)

## v36.0.0 - 2020-09-04

### 🎁 New Features

#### Data Filtering

We have enhanced support for filtering data in Hoist Grids, Stores, and Cubes with an upgraded
`Filter` API and a new `FilterChooser` component. This bundle of enhancements includes:

* A new `@xh/hoist/data/filter` package to support the creation of composable filters, including the
  following new classes:
  * `FieldFilter` - filters by comparing the value of a given field to one or more given candidate
    values using one of several supported operators.
  * `FunctionFilter` - filters via a custom function specified by the developer.
  * `CompoundFilter` - combines multiple filters (including other nested CompoundFilters) via an AND
    or OR operator.
* A new `FilterChooser` UI component that integrates tightly with these data package classes to
  provide a user and developer friendly autocomplete-enabled UI for filtering data based on
  dimensions (e.g. trader = jdoe, assetClass != Equities), metrics (e.g. P&L > 1m), or any
  combination thereof.
* Updates to `Store`, `StoreFilterField`, and `cube/Query` to use the new Filter API.
* A new `setFilter()` convenience method to `Grid` and `DataView`.

To get the most out of the new Filtering capabilities, developers are encouraged to add or expand
the configs for any relevant `Store.fields` to include both their `type` and a `displayName`. Many
applications might not have Field configs specified at all for their Stores, instead relying on
Store's ability to infer its Fields from Grid Column definitions.

We are looking to gradually invert this relationship, so that core information about an app's
business objects and their properties is configured once at the `data/Field` level and then made
available to related APIs and components such as grids, filters, and forms. See note in New Features
below regarding related updates to `GridModel.columns` config processing.

#### Grid

* Added new `GridModel.setColumnVisible()` method, along with `showColumn()` and `hideColumn()`
  convenience methods. Can replace calls to `applyColumnStateChanges()` when all you need to do is
  show or hide a single column.
* Elided Grid column headers now show the full `headerName` value in a tooltip.
* Grid column definitions now accept a new `displayName` config as the recommended entry point for
  defining a friendly user-facing label for a Column.
  * If the GridModel's Store has configured a `displayName` for the linked data field, the column
    will default to use that (if not otherwise specified).
  * If specified or sourced from a Field, `displayName` will be used as the default value for the
    pre-existing `headerName` and `chooserName` configs.
* Grid columns backed by a Store Field of type `number` or `int` will be right-aligned by default.
* Added new `GridModel.showGroupRowCounts` config to allow easy hiding of group row member counts
  within each full-width group row. Default is `true`, maintaining current behavior of showing the
  counts for each group.

#### Other

* Added new `AppSpec.showBrowserContextMenu` config to control whether the browser's default context
  menu will be shown if no app-specific context menu (e.g. from a grid) would be triggered.
  * ⚠ Note this new config defaults to `false`, meaning the browser context menu will *not* be
    available. Developers should set to true for apps that expect/depend on the built-in menu.
* `LocalDate` has gained several new static factories: `tomorrow()`, `yesterday()`,
  `[start/end]OfMonth()`, and `[start/end]OfYear()`.
* A new `@computeOnce` decorator allows for lazy computation and caching of the results of decorated
  class methods or getters. Used in `LocalDate` and intended for similar immutable, long-lived
  objects that can benefit from such caching.
* `CodeInput` and `JsonInput` get new `enableSearch` and `showToolbar` props. Enabling search
  provides an simple inline find feature for searching the input's contents.
* The Admin console's Monitor Status tab displays more clearly when there are no active monitors.


### 💥 Breaking Changes

* Renamed the `data/Field.label` property to `displayName`.
* Changed the `DimensionChooserModel.dimensions` config to require objects of the form `{name,
  displayName, isLeafDimension}` when provided as an `Object[]`.
  * Previously these objects were expected to be of the form `{value, label, isLeaf}`.
  * Note however that this same config can now be passed the `dimensions` directly from a configured
    `Cube` instead, which is the recommended approach and should DRY up dimension definitions for
    typical use cases.
* Changes required due to the new filter API:
  * The classes `StoreFilter` and `ValueFilter` have been removed and replaced by `FunctionFilter`
    and `FieldFilter`, respectively. In most cases apps will need to make minimal or no changes.
  * The `filters/setFilters` property on `Query` has been changed to `filter/setFilter`. In most
    case apps should not need to change anything other than the name of this property - the new
    property will continue to support array representations of multiple filters.
  * `Store` has gained a new property `filterIncludesChildren` to replace the functionality
    previously provided by `StoreFilter.includesChildren`.
  * `StoreFilterField.filterOptions` has been removed. Set `filterIncludesChildren` directly on the
    store instead.

### ✨ Style

* CSS variables for "intents" - most commonly used on buttons - have been reworked to use HSL color
  values and support several standard variations of lightness and transparency.
  * Developers are encouraged to customize intents by setting the individual HSL vars provided for
    each intent (e.g. `--intent-primary-h` to adjust the primary hue) and/or the different levels of
    lightness (e.g. `--intent-primary-l3` to adjust the default lightness).
  * ⚠ Uses of the prior intent var overrides such as `--intent-primary` will no longer work. It is
    possible to set directly via `--xh-intent-primary`, but components such as buttons will still
    use the default intent shades for variations such as hover and pressed states. Again, review and
    customize the HSL vars if required.
* Desktop `Button` styles and classes have been rationalized and reworked to allow for more
  consistent and direct styling of buttons in all their many permutations (standard/minimal/outlined
  styles * default/hovered/pressed/disabled states * light/dark themes).
  * Customized intent colors will now also be applied to outlined and minimal buttons.
  * Dedicated classes are now applied to desktop buttons based on their style and state. Developers
    can key off of these classes directly if required.

### 🐞 Bug Fixes

* Fixed `Column.tooltipElement` so that it can work if a `headerTooltip` is also specified on the
  same column.
* Fixed issue where certain values (e.g. `%`) would break in `Column.tooltipElement`.
* Fixed issue where newly loaded records in `Store` were not being frozen as promised by the API.

### 📚 Libraries

* @blueprintjs/core `3.30 -> 3.31`
* codemirror `5.56 -> 5.57`
* http-status-codes `1.4 -> 2.1`
* mobx-react `6.2 -> 6.3`
* store2 `2.11 -> 2.12`

[Commit Log](https://github.com/xh/hoist-react/compare/v35.2.1...v36.0.0)


## v35.2.1 - 2020-07-31

### 🐞 Bug Fixes

* A Grid's docked summary row is now properly cleared when its bound Store is cleared.
* Additional SVG paths added to `requiredBlueprintIcons.js` to bring back calendar scroll icons on
  the DatePicker component.
* Colors specified via the `--xh-intent-` CSS vars have been removed from minimal / outlined desktop
  `Button` components because of incompatibility with `ButtonGroupInput` component. Fix to address
  issue forthcoming. (This reverts the change made in 35.2.0 below.)

[Commit Log](https://github.com/xh/hoist-react/compare/v35.2.0...v35.2.1)


## v35.2.0 - 2020-07-21

### 🎁 New Features

* `TabContainerModel` now supports a `persistWith` config to persist the active tab.
* `TabContainerModel` now supports a `emptyText` config to display when TabContainer gets rendered
  with no children.

### ⚙️ Technical

* Supports smaller bundle sizes via a greatly reduced set of BlueprintJS icons. (Requires apps to be
  built with `@xh/hoist-dev-utils` v5.2 or greater to take advantage of this optimization.)

### 🐞 Bug Fixes

* Colors specified via the `--xh-intent-` CSS vars are now applied to minimal / outlined desktop
  `Button` components. Previously they fell through to use default Blueprint colors in these modes.
* Code input correctly handles dynamically toggling readonly/disabled state.

### 📚 Libraries

* @fortawesome/fontawesome-pro `5.13 -> 5.14`
* codemirror `5.55 -> 5.56`

[Commit Log](https://github.com/xh/hoist-react/compare/v35.1.1...v35.2.0)


## v35.1.1 - 2020-07-17

### 📚 Libraries

* @blueprintjs/core `3.29 -> 3.30`

[Commit Log](https://github.com/xh/hoist-react/compare/v35.1.0...v35.1.1)


## v35.1.0 - 2020-07-16

### 🎁 New Features

* Extend existing environment diff tool to preferences. Now, both configs and preferences may be
  diffed across servers. This feature will require an update of hoist-core to a version 8.1.0 or
  greater.
* `ExportOptions.columns` provided to `GridModel` can now be specified as a function, allowing for
  full control of columns to export, including their sort order.

### 🐞 Bug Fixes

* `GridModel`s export feature was previously excluding summary rows. These are now included.
* Fixed problems with coloring and shading algorithm in `TreeMap`.
* Fixed problems with sort order of exports in `GridModel`.
* Ensure that preferences are written to server, even if set right before navigating away from page.
* Prevent situation where a spurious exception can be sent to server when application is unloaded
  while waiting on a fetch request.

[Commit Log](https://github.com/xh/hoist-react/compare/v35.0.1...v35.1.0)


## v35.0.1 - 2020-07-02

### 🐞 Bug Fixes

* Column headers no longer allocate space for a sort arrow icon when the column has an active
  `GridSorter` in the special state of `sort: null`.
* Grid auto-sizing better accounts for margins on sort arrow icons.

[Commit Log](https://github.com/xh/hoist-react/compare/v35.0.0...v35.0.1)


## v35.0.0 - 2020-06-29

### ⚖️ Licensing Change

As of this release, Hoist is [now licensed](LICENSE.md) under the popular and permissive
[Apache 2.0 open source license](https://www.apache.org/licenses/LICENSE-2.0). Previously, Hoist was
"source available" via our public GitHub repository but still covered by a proprietary license.

We are making this change to align Hoist's licensing with our ongoing commitment to openness,
transparency and ease-of-use, and to clarify and emphasize the suitability of Hoist for use within a
wide variety of enterprise software projects. For any questions regarding this change, please
[contact us](https://xh.io/contact/).

### 🎁 New Features

* Added a new Persistence API to provide a more flexible yet consistent approach to saving state for
  Components, Models, and Services to different persistent locations such as Hoist Preferences,
  browser local storage, and Hoist Dashboard views.
  * The primary entry points for this API are the new `@PersistSupport` and `@persist` annotations.
    `@persist` can be added to any observable property on a `@PersistSupport` to make it
    automatically synchronize with a `PersistenceProvider`. Both `HoistModel` and `HoistService` are
    decorated with `@PersistSupport`.
  * This is designed to replace any app-specific code previously added to synchronize fields and
    their values to Preferences via ad-hoc initializers and reactions.
  * This same API is now used to handle state persistence for `GridStateModel`, `PanelModel`,
    `DimensionChooserModel`, and `DashContainerModel` - configurable via the new `persistWith`
    option on those classes.
* `FetchService` now installs a default timeout of 30 seconds for all requests. This can be disabled
  by setting timeout to `null`. Fetch Timeout Exceptions have also been improved to include the same
  information as other standard exceptions thrown by this service.
  * 💥 Apps that were relying on the lack of a built-in timeout for long-running requests should
    ensure they configure such calls with a longer or null timeout.
* `Store` gets new `clearFilter()` and `recordIsFiltered()` helper functions.
* The Admin console's Activity Tracking tab has been significantly upgraded to allow admins to
  better analyze both built-in and custom tracking data generated by their application. Its sibling
  Client Errors tab has also been updated with a docked detail panel.
* `CodeInput` gets new `showCopyButton` prop - set to true to provide an inline action button to
  copy the editor contents to the clipboard.
* Hoist config `xhEnableMonitoring` can be used to enable/disable the Admin monitor tab and its
  associated server-side jobs

### 💥 Breaking Changes

* Applications should update to `hoist-core` v8.0.1 or above, required to support the upgraded Admin
  Activity Tracking tab. Contact XH for assistance with this update.
* The option `PanelModel.prefName` has been removed in favor of `persistWith`. Existing user state
  will be transferred to the new format, assuming a `PersistenceProvider` of type 'pref' referring
  to the same preference is used (e.g. `persistWith: {prefKey: 'my-panel-model-prefName'}`.
* The option `GridModel.stateModel` has been removed in favor of `persistWith`. Existing user state
  will be transferred to the new format, assuming a `PersistenceProvider` of type 'localStorage'
  referring to the same key is used (e.g. `persistWith: {localStorageKey: 'my-grid-state-id'}`.
  * Use the new `GridModel.persistOptions` config for finer control over what grid state is
    persisted (replacement for stateModel configs to disable persistence of column
    state/sorting/grouping).
* The options `DimensionChooserModel.preference` and `DimensionChooserModel.historyPreference` have
  been removed in favor of `persistWith`.
* `AppSpec.idleDetectionEnabled` has been removed. App-specific Idle detection is now enabled via
  the new `xhIdleConfig` config. The old `xhIdleTimeoutMins` has also been deprecated.
* `AppSpec.idleDialogClass` has been renamed `AppSpec.idlePanel`. If specified, it should be a
  full-screen component.
* `PinPad` and `PinPadModel` have been moved to `@xh/hoist/cmp/pinpad`, and is now available for use
  with both standard and mobile toolkits.
* Third-party dependencies updated to properly reflect application-level licensing requirements.
  Applications must now import and provide their licensed version of ag-Grid, and Highcharts to
  Hoist. See file `Bootstrap.js` in Toolbox for an example.

### 🐞 Bug Fixes

* Sorting special columns generated by custom ag-Grid configurations (e.g. auto-group columns) no
  longer throws with an error.
* The `deepFreeze()` util - used to freeze data in `Record` instances - now only attempts to freeze
  a whitelist of object types that are known to be safely freezable. Custom application classes and
  other potentially-problematic objects (such as `moment` instances) are no longer frozen when
  loaded into `Record` fields.

### 📚 Libraries

Note that certain licensed third-party dependencies have been removed as direct dependencies of this
project, as per note in Breaking Changes above.

* @xh/hoist-dev-utils `4.x -> 5.x` - apps should also update to the latest 5.x release of dev-utils.
  Although license and dependency changes triggered a new major version of this dev dependency, no
  application-level changes should be required.
* @blueprintjs/core `3.28 -> 3.29`
* codemirror `5.54 -> 5.55`
* react-select `3.0 -> 3.1`

### 📚 Optional Libraries

* ag-Grid `23.0.2` > `23.2.0` (See Toolbox app for example on this upgrade)
* Highcharts `8.0.4 -> 8.1.1`

[Commit Log](https://github.com/xh/hoist-react/compare/v34.0.0...v35.0.0)


## v34.0.0 - 2020-05-26

### 🎁 New Features

* Hoist's enhanced autosizing is now enabled on all grids by default. See `GridModel` and
  `GridAutosizeService` for more details.
* New flags `XH.isPhone`, `XH.isTablet`, and `XH.isDesktop` available for device-specific switching.
  Corresponding `.xh-phone`, `.xh-tablet`, and `.xh-desktop` CSS classes are added to the document
  `body`. These flags and classes are set based on the detected device, as per its user-agent.
  * One of the two higher-level CSS classes `.xh-standard` or `.xh-mobile` will also be applied
    based on an app's use of the primary (desktop-centric) components vs mobile components - as
    declared by its `AppSpec.isMobileApp` - regardless of the detected device.
  * These changes provide more natural support for use cases such as apps that are built with
    standard components yet target/support tablet users.
* New method `Record.get()` provides an alternative API for checked data access.
* The mobile `Select` component supports the `enableFilter` and `enableCreate` props.
* `DashContainerModel` supports new `layoutLocked`, `contentLocked` and `renameLocked` modes.
* `DimensionChooser` now has the ability to persist its value and history separately.
* Enhance Hoist Admin's Activity Tracking tab.
* Enhance Hoist Admin's Client Error tab.

### 💥 Breaking Changes

* `emptyFlexCol` has been removed from the Hoist API and should simply be removed from all client
  applications. Improvements to agGrid's default rendering of empty space have made it obsolete.
* `isMobile` property on `XH` and `AppSpec` has been renamed to `isMobileApp`. All apps will need to
  update their (required) use of this flag in the app specifications within their
  `/client-app/src/apps` directory.
* The `xh-desktop` class should no longer be used to indicate a non-mobile toolkit based app. For
  this purpose, use `xh-standard` instead.

### 🐞 Bug Fixes

* Fix to Average Aggregators when used with hierarchical data.
* Fixes to Context Menu handling on `Panel` to allow better handling of `[]` and `null`.

### 📚 Libraries

* @blueprintjs/core `3.26 -> 3.28`
* @blueprintjs/datetime `3.16 -> 3.18`
* codemirror `5.53 -> 5.54`
* react-transition-group `4.3 -> 4.4`

[Commit Log](https://github.com/xh/hoist-react/compare/v33.3.0...v34.0.0)


## v33.3.0 - 2020-05-08

### ⚙️ Technical

* Additional updates to experimental autosize feature: standardization of naming, better masking
  control, and API fixes. Added new property `autosizeOptions` on `GridModel` and main entry point
  is now named `GridModel.autosizeAsync()`.

### 🐞 Bug Fixes

* `Column.hideable` will now be respected by ag-grid column drag and drop
  [#1900](https://github.com/xh/hoist-react/issues/1900)
* Fixed an issue where dragging a column would cause it to be sorted unintentionally.

[Commit Log](https://github.com/xh/hoist-react/compare/v33.2.0...v33.3.0)


## v33.2.0 - 2020-05-07

### 🎁 New Features

* Virtual column rendering has been disabled by default, as it offered a minimal performance benefit
  for most grids while compromising autosizing. See new `GridModel.useVirtualColumns` config, which
  can be set to `true` to re-enable this behavior if required.
* Any `GridModel` can now be reset to its code-prescribed defaults via the column chooser reset
  button. Previously, resetting to defaults was only possible for grids that persisted their state
  with a `GridModel.stateModel` config.

### 🐞 Bug Fixes

* Fixed several issues with new grid auto-sizing feature.
* Fixed issues with and generally improved expand/collapse column alignment in tree grids.
  * 💥 Note that this improvement introduced a minor breaking change for apps that have customized
    tree indentation via the removed `--grid-tree-indent-px` CSS var. Use `--grid-tree-indent`
    instead. Note the new var is specified in em units to scale well across grid sizing modes.

### ⚙️ Technical

* Note that the included version of Onsen has been replaced with a fork that includes updates for
  react 16.13. Apps should not need to make any changes.

### 📚 Libraries

* react `~16.8 -> ~16.13`
* onsenui `~16.8` -> @xh/onsenui `~16.13`
* react-onsenui `~16.8` -> @xh/react-onsenui `~16.13`

[Commit Log](https://github.com/xh/hoist-react/compare/v33.1.0...33.2.0)


## v33.1.0 - 2020-05-05

### 🎁 New Features

* Added smart auto-resizing of columns in `GridModel` Unlike ag-Grid's native auto-resizing support,
  Hoist's auto-resizing will also take into account collapsed rows, off-screen cells that are not
  currently rendered in the DOM, and summary rows. See the new `GridAutosizeService` for details.
  * This feature is currently marked as 'experimental' and must be enabled by passing a special
    config to the `GridModel` constructor of the form `experimental: {useHoistAutosize: true}`. In
    future versions of Hoist, we expect to make it the default behavior.
* `GridModel.autoSizeColumns()` has been renamed `GridModel.autosizeColumns()`, with lowercase 's'.
  Similarly, the `autoSizeColumns` context menu token has been renamed `autosizeColumns`.

### 🐞 Bug Fixes

* Fixed a regression with `StoreFilterField` introduced in v33.0.1.

[Commit Log](https://github.com/xh/hoist-react/compare/v33.0.2...33.1.0)


## v33.0.2 - 2020-05-01

### 🎁 New Features

* Add Hoist Cube Aggregators: `AverageAggregator` and `AverageStrictAggregator`
* `ColAutosizeButton` has been added to desktop and mobile

### 🐞 Bug Fixes

* Fixed mobile menus to constrain to the bottom of the viewport, scrolling if necessary.
  [#1862](https://github.com/xh/hoist-react/issues/1862)
* Tightened up mobile tree grid, fixed issues in mobile column chooser.
* Fixed a bug with reloading hierarchical data in `Store`.
  [#1871](https://github.com/xh/hoist-react/issues/1871)

[Commit Log](https://github.com/xh/hoist-react/compare/v33.0.1...33.0.2)


## v33.0.1 - 2020-04-29

### 🎁 New Features

* `StoreFieldField` supports dot-separated field names in a bound `GridModel`, meaning it will now
  match on columns with fields such as `address.city`.

* `Toolbar.enableOverflowMenu` now defaults to `false`. This was determined safer and more
  appropriate due to issues with the underlying Blueprint implementation, and the need to configure
  it carefully.

### 🐞 Bug Fixes

* Fixed an important bug with state management in `StoreFilterField`. See
  https://github.com/xh/hoist-react/issues/1854

* Fixed the default sort order for grids. ABS DESC should be first when present.

### 📚 Libraries

* @blueprintjs/core `3.25 -> 3.26`
* codemirror `5.52 -> 5.53`

[Commit Log](https://github.com/xh/hoist-react/compare/v33.0.0...v33.0.1)

## v33.0.0 - 2020-04-22

### 🎁 New Features

* The object returned by the `data` property on `Record` now includes the record `id`. This will
  allow for convenient access of the id with the other field values on the record.
* The `Timer` class has been enhanced and further standardized with its Hoist Core counterpart:
  * Both the `interval` and `timeout` arguments may be specified as functions, or config keys
    allowing for dynamic lookup and reconfiguration.
  * Added `intervalUnits` and `timeoutUnits` arguments.
  * `delay` can now be specified as a boolean for greater convenience.

### 💥 Breaking Changes

* We have consolidated the import location for several packages, removing unintended nested index
  files and 'sub-packages'. In particular, the following locations now provide a single index file
  for import for all of their public contents: `@xh/hoist/core`, `@xh/hoist/data`,
  `@xh/hoist/cmp/grid`, and `@xh/hoist/desktop/cmp/grid`. Applications may need to update import
  statements that referred to index files nested within these directories.
* Removed the unnecessary and confusing `values` getter on `BaseFieldModel`. This getter was not
  intended for public use and was intended for the framework's internal implementation only.
* `ColumnGroup.align` has been renamed to `ColumnGroup.headerAlign`. This avoids confusion with the
  `Column` API, where `align` refers to the alignment of cell contents within the column.

### 🐞 Bug Fixes

* Exceptions will no longer overwrite the currently shown exception in the exception dialog if the
  currently shown exception requires reloading the application.
  [#1834](https://github.com/xh/hoist-react/issues/1834)

### ⚙️ Technical

* Note that the Mobx React bindings have been updated to 6.2, and we have enabled the recommended
  "observer batching" feature as per
  [the mobx-react docs](https://github.com/mobxjs/mobx-react-lite/#observer-batching).

### 📚 Libraries

* @blueprintjs/core `3.24 -> 3.25`
* @blueprintjs/datetime `3.15 -> 3.16`
* mobx-react `6.1 -> 6.2`

[Commit Log](https://github.com/xh/hoist-react/compare/v32.0.4...v33.0.0)

## v32.0.5 - 2020-07-14

### 🐞 Bug Fixes

* Fixes a regression in which grid exports were no longer sorting rows properly.

[Commit Log](https://github.com/xh/hoist-react/compare/v32.0.4...v32.0.5)

## v32.0.4 - 2020-04-09

### 🐞 Bug Fixes

* Fixes a regression with the alignment of `ColumnGroup` headers.
* Fixes a bug with 'Copy Cell' context menu item for certain columns displaying the Record ID.
* Quiets console logging of 'routine' exceptions to 'debug' instead of 'log'.

[Commit Log](https://github.com/xh/hoist-react/compare/v32.0.3...v32.0.4)

## v32.0.3 - 2020-04-06

### 🐞 Bug Fixes

* Suppresses a console warning from ag-Grid for `GridModel`s that do not specify an `emptyText`.

[Commit Log](https://github.com/xh/hoist-react/compare/v32.0.2...v32.0.3)

## v32.0.2 - 2020-04-03

⚠ Note that this release includes a *new major version of ag-Grid*. Please consult the
[ag-Grid Changelog](https://www.ag-grid.com/ag-grid-changelog/) for versions 22-23 to review
possible breaking changes to any direct/custom use of ag-Grid APIs and props within applications.

### 🎁 New Features

* GridModel `groupSortFn` now accepts `null` to turn off sorting of group rows.
* `DockViewModel` now supports optional `width`, `height` and `collapsedWidth` configs.
* The `appMenuButton.extraItems` prop now accepts `MenuItem` configs (as before) but also React
  elements and the special string token '-' (shortcut to render a `MenuDivider`).
* Grid column `flex` param will now accept numbers, with available space divided between flex
  columns in proportion to their `flex` value.
* `Column` now supports a `sortingOrder` config to allow control of the sorting options that will be
  cycled through when the user clicks on the header.
* `PanelModel` now supports setting a `refreshMode` to control how collapsed panels respond to
  refresh requests.

### 💥 Breaking Changes

* The internal DOM structure of desktop `Panel` has changed to always include an inner frame with
  class `.xh-panel__content`. You may need to update styling that targets the inner structure of
  `Panel` via `.xh-panel`.
* The hooks `useOnResize()` and `useOnVisibleChange()` no longer take a `ref` argument. Use
  `composeRefs` to combine the ref that they return with any ref you wish to compose them with.
* The callback for `useOnResize()` will now receive an object representing the locations and
  dimensions of the element's content box. (Previously it incorrectly received an array of
  `ResizeObserver` entries that had to be de-referenced)
* `PanelModel.collapsedRenderMode` has been renamed to `PanelModel.renderMode`, to be more
  consistent with other Hoist APIs such as `TabContainer`, `DashContainer`, and `DockContainer`.


### 🐞 Bug Fixes

* Checkboxes in grid rows in Tiny sizing mode have been styled to fit correctly within the row.
* `GridStateModel` no longer saves/restores the width of non-resizable columns.
  [#1718](https://github.com/xh/hoist-react/issues/1718)
* Fixed an issue with the hooks useOnResize and useOnVisibleChange. In certain conditions these
  hooks would not be called. [#1808](https://github.com/xh/hoist-react/issues/1808)
* Inputs that accept a rightElement prop will now properly display an Icon passed as that element.
  [#1803](https://github.com/xh/hoist-react/issues/1803)

### ⚙️ Technical

* Flex columns now use the built-in ag-Grid flex functionality.

### 📚 Libraries

* ag-grid-community `removed @ 21.2`
* ag-grid-enterprise `21.2` replaced with @ag-grid-enterprise/all-modules `23.0`
* ag-grid-react `21.2` replaced with @ag-grid-community/react `23.0`
* @fortawesome/* `5.12 -> 5.13`
* codemirror `5.51 -> 5.52`
* filesize `6.0 -> 6.1`
* numbro `2.1 -> 2.2`
* react-beautiful-dnd `12.0 -> 13.0`
* store2 `2.10 -> 2.11`
* compose-react-refs `NEW 1.0.4`

[Commit Log](https://github.com/xh/hoist-react/compare/v31.0.0...v32.0.2)

## v31.0.0 - 2020-03-16

### 🎁 New Features

* The mobile `Navigator` / `NavigatorModel` API has been improved and made consistent with other
  Hoist content container APIs such as `TabContainer`, `DashContainer`, and `DockContainer`.
  * `NavigatorModel` and `PageModel` now support setting a `RenderMode` and `RefreshMode` to control
    how inactive pages are mounted/unmounted and how they respond to refresh requests.
  * `Navigator` pages are no longer required to to return `Page` components - they can now return
    any suitable component.
* `DockContainerModel` and `DockViewModel` also now support `refreshMode` and `renderMode` configs.
* `Column` now auto-sizes when double-clicking / double-tapping its header.
* `Toolbar` will now collapse overflowing items into a drop down menu. (Supported for horizontal
  toolbars only at this time.)
* Added new `xhEnableLogViewer` config (default `true`) to enable or disable the Admin Log Viewer.

#### 🎨 Icons

* Added `Icon.icon()` factory method as a new common entry point for creating new FontAwesome based
  icons in Hoist. It should typically be used instead of using the `FontAwesomeIcon` component
  directly.
* Also added a new `Icon.fileIcon()` factory. This method take a filename and returns an appropriate
  icon based on its extension.
* All Icon factories can now accept an `asHtml` parameter, as an alternative to calling the helper
  function `convertIconToSVG()` on the element. Use this to render icons as raw html where needed
  (e.g. grid renderers).
* Icons rendered as html will now preserve their styling, tooltips, and size.

### 💥 Breaking Changes

* The application's primary `HoistApplicationModel` is now instantiated and installed as
  `XH.appModel` earlier within the application initialization sequence, with construction happening
  prior to the init of the XH identity, config, and preference services.
  * This allows for a new `preAuthInitAsync()` lifecycle method to be called on the model before
    auth has completed, but could be a breaking change for appModel code that relied on these
    services for field initialization or in its constructor.
  * Such code should be moved to the core `initAsync()` method instead, which continues to be called
    after all XH-level services are initialized and ready.
* Mobile apps may need to adjust to the following updates to `NavigatorModel` and related APIs:
  * `NavigatorModel`'s `routes` constructor parameter has been renamed `pages`.
  * `NavigatorModel`'s observable `pages[]` has been renamed `stack[]`.
  * `NavigatorPageModel` has been renamed `PageModel`. Apps do not usually create `PageModels`
    directly, so this change is unlikely to require code updates.
  * `Page` has been removed from the mobile toolkit. Components that previously returned a `Page`
    for inclusion in a `Navigator` or `TabContainer` can now return any component. It is recommended
    you replace `Page` with `Panel` where appropriate.
* Icon enhancements described above removed the following public methods:
  * The `fontAwesomeIcon()` factory function (used to render icons not already enumerated by Hoist)
    has been replaced by the improved `Icon.icon()` factory - e.g. `fontAwesomeIcon({icon: ['far',
    'alicorn']}) -> Icon.icon({iconName: 'alicorn'})`.
  * The `convertIconToSvg()` utility method has been replaced by the new `asHtml` parameter on icon
    factory functions. If you need to convert an existing icon element, use `convertIconToHtml()`.
* `Toolbar` items should be provided as direct children. Wrapping Toolbar items in container
  components can result in unexpected item overflow.

### 🐞 Bug Fixes

* The `fmtDate()` utility now properly accepts, parses, and formats a string value input as
  documented.
* Mobile `PinPad` input responsiveness improved on certain browsers to avoid lag.

### ⚙️ Technical

* New lifecycle methods `preAuthInitAsync()` and `logoutAsync()` added to the `HoistAppModel`
  decorator (aka the primary `XH.appModel`).

[Commit Log](https://github.com/xh/hoist-react/compare/v30.1.0...v31.0.0)

## v30.1.0 - 2020-03-04

### 🐞 Bug Fixes

* Ensure `WebSocketService.connected` remains false until `channelKey` assigned and received from
  server.
* When empty, `DashContainer` now displays a user-friendly prompt to add an initial view.

### ⚙️ Technical

* Form validation enhanced to improve handling of asynchronous validation. Individual rules and
  constraints are now re-evaluated in parallel, allowing for improved asynchronous validation.
* `Select` will now default to selecting contents on focus if in filter or creatable mode.

[Commit Log](https://github.com/xh/hoist-react/compare/v30.0.0...30.1.0)

## v30.0.0 - 2020-02-29

### 🎁 New Features

* `GridModel` and `DataViewModel` now support `groupRowHeight`, `groupRowRenderer` and
  `groupRowElementRenderer` configs. Grouping is new in general to `DataViewModel`, which now takes
  a `groupBy` config.
  * `DataViewModel` allows for settable and multiple groupings and sorters.
  * `DataViewModel` also now supports additional configs from the underlying `GridModel` that make
    sense in a `DataView` context, such as `showHover` and `rowBorders`.
* `TabContainerModel` now accepts a `track` property (default false) for easily tracking tab views
  via Hoist's built-in activity tracking.
* The browser document title is now set to match `AppSpec.clientAppName` - helpful for projects with
  multiple javascript client apps.
* `StoreFilterField` accepts all other config options from `TextInput` (e.g. `disabled`).
* Clicking on a summary row in `Grid` now clears its record selection.
* The `@LoadSupport` decorator now provides an additional observable property `lastException`. The
  decorator also now logs load execution times and failures to `console.debug` automatically.
* Support for mobile `Panel.scrollable` prop made more robust with re-implementation of inner
  content element. Note this change included a tweak to some CSS class names for mobile `Panel`
  internals that could require adjustments if directly targeted by app stylesheets.
* Added new `useOnVisibleChange` hook.
* Columns now support a `headerAlign` config to allow headers to be aligned differently from column
  contents.

### 💥 Breaking Changes

* `Toolbar` items must be provided as direct children. Wrapping Toolbar items in container
  components can result in unexpected item overflow.
* `DataView.rowCls` prop removed, replaced by new `DataViewModel.rowClassFn` config for more
  flexibility and better symmetry with `GridModel`.
* `DataViewModel.itemRenderer` renamed to `DataViewModel.elementRenderer`
* `DataView` styling has been updated to avoid applying several unwanted styles from `Grid`. Note
  that apps might rely on these styles (intentionally or not) for their `itemRenderer` components
  and appearance and will need to adjust.
* Several CSS variables related to buttons have been renamed for consistency, and button style rules
  have been adjusted to ensure they take effect reliably across desktop and mobile buttons
  ([#1568](https://github.com/xh/hoist-react/pull/1568)).
* The optional `TreeMapModel.highchartsConfig` object will now be recursively merged with the
  top-level config generated by the Hoist model and component, where previously it was spread onto
  the generated config. This could cause a change in behavior for apps using this config to
  customize map instances, but provides more flexibility for e.g. customizing the `series`.
* The signature of `useOnResize` hook has been modified slightly for API consistency and clarity.
  Options are now passed in a configuration object.

### 🐞 Bug Fixes

* Fixed an issue where charts that are rendered while invisible would have the incorrect size.
  [#1703](https://github.com/xh/hoist-react/issues/1703)
* Fixed an issue where zeroes entered by the user in `PinPad` would be displayed as blanks.
* Fixed `fontAwesomeIcon` elem factory component to always include the default 'fa-fw' className.
  Previously, it was overridden if a `className` prop was provided.
* Fixed an issue where ConfigDiffer would always warn about deletions, even when there weren't any.
  [#1652](https://github.com/xh/hoist-react/issues/1652)
* `TextInput` will now set its value to `null` when all text is deleted and the clear icon will
  automatically hide.
* Fixed an issue where multiple buttons in a `ButtonGroupInput` could be shown as active
  simultaneously. [#1592](https://github.com/xh/hoist-react/issues/1592)
* `StoreFilterField` will again match on `Record.id` if bound to a Store or a GridModel with the
  `id` column visible. [#1697](https://github.com/xh/hoist-react/issues/1697)
* A number of fixes have been applied to `RelativeTimeStamp` and `getRelativeTimestamp`, especially
  around its handling of 'equal' or 'epsilon equal' times. Remove unintended leading whitespace from
  `getRelativeTimestamp`.

### ⚙️ Technical

* The `addReaction` and `addAutorun` methods (added to Hoist models, components, and services by the
  `ReactiveSupport` mixin) now support a configurable `debounce` argument. In many cases, this is
  preferable to the built-in MobX `delay` argument, which only provides throttling and not true
  debouncing.
* New `ChartModel.highchart` property provides a reference to the underlying HighChart component.

### 📚 Libraries

* @blueprintjs/core `3.23 -> 3.24`
* react-dates `21.7 -> 21.8`
* react-beautiful-dnd `11.0 -> 12.2`

[Commit Log](https://github.com/xh/hoist-react/compare/v29.1.0...v30.0.0)

## v29.1.0 - 2020-02-07

### 🎁 New Features

#### Grid

* The `compact` config on `GridModel` has been deprecated in favor of the more powerful `sizingMode`
  which supports the values 'large', 'standard', 'compact', or 'tiny'.
  * Each new mode has its own set of CSS variables for applications to override as needed.
  * Header and row heights are configurable for each via the `HEADER_HEIGHTS` and `ROW_HEIGHTS`
    static properties of the `AgGrid` component. These objects can be modified on init by
    applications that wish to customize the default row heights globally.
  * 💥 Note that these height config objects were previously exported as constants from AgGrid.js.
    This would be a breaking change for any apps that imported the old objects directly (considered
    unlikely).
* `GridModel` now exposes an `autoSizeColumns` method, and the Grid context menu now contains an
  `Autosize Columns` option by default.
* `Column` and `ColumnGroup` now support React elements for `headerName`.

#### Data

* The `Store` constructor now accepts a `data` argument to load data at initialization.
* The `xh/hoist/data/cube` package has been modified substantially to better integrate with the core
  data package and support observable "Views". See documentation on `Cube` for more information.

#### Other

* Added a `PinPad` component for streamlined handling of PIN entry on mobile devices.
* `FormField` now takes `tooltipPosition` and `tooltipBoundary` props for customizing minimal
  validation tooltip.
* `RecordAction.actionFn` parameters now include a `buttonEl` property containing the button element
  when used in an action column.
* Mobile Navigator component now takes an `animation` prop which can be set to 'slide' (default),
  'lift', 'fade', or 'none'. These values are passed to the underlying onsenNavigator component.
  ([#1641](https://github.com/xh/hoist-react/pull/1641))
* `AppOption` configs now accept an `omit` property for conditionally excluding options.

### 🐞 Bug Fixes

* Unselectable grid rows are now skipped during up/down keyboard navigation.
* Fix local quick filtering in `LeftRightChooser` (v29 regression).
* Fix `SplitTreeMap` - the default filtering once again splits the map across positive and negative
  values as intended (v29 regression).

### ⚙️ Technical

* `FormFields` now check that they are contained in a Hoist `Form`.

### 📚 Libraries

* @blueprintjs/core `3.22 -> 3.23`
* codemirror `5.50 -> 5.51`
* react-dates `21.5 -> 21.7`

[Commit Log](https://github.com/xh/hoist-react/compare/v29.0.0...v29.1.0)

## v29.0.0 - 2020-01-24

### 🗄️ Data Package Changes

Several changes have been made to data package (`Store` and `Record`) APIs for loading, updating,
and modifying data. They include some breaking changes, but pave the way for upcoming enhancements
to fully support inline grid editing and other new features.

Store now tracks the "committed" state of its records, which represents the data as it was loaded
(typically from the server) via `loadData()` or `updateData()`. Records are now immutable and
frozen, so they cannot be changed directly, but Store offers a new `modifyRecords()` API to apply
local modifications to data in a tracked and managed way. (Store creates new records internally to
hold both this modified data and the original, "committed" data.) This additional state tracking
allows developers to query Stores for modified or added records (e.g. to flush back to the server
and persist) as well as call new methods to revert changes (e.g. to undo a block of changes that the
user wishes to discard).

Note the following more specific changes to these related classes:

#### Record

* 💥 Record data properties are now nested within a `data` object on Record instances and are no
  longer available as top-level properties on the Record itself.
  * Calls to access data such as `rec.quantity` must be modified to `rec.data.quantity`.
  * When accessing multiple properties, destructuring provides an efficient syntax - e.g. `const
    {quantity, price} = rec.data;`.
* 💥 Records are now immutable and cannot be modified by applications directly.
  * This is a breaking change, but should only affect apps with custom inline grid editing
    implementations or similar code that modifies individual record values.
  * Calls to change data such as `rec.quantity = 100` must now be made through the Record's Store,
    e.g. `store.modifyData({id: 41, quantity: 100})`
* Record gains new getters for inspecting its state, including: `isAdd`, `isModified`, and
  `isCommitted`.

#### Store

* 💥 `noteDataUpdated()` has been removed, as out-of-band modifications to Store Records are no
  longer possible.
* 💥 Store's `idSpec` function is now called with the raw record data - previously it was passed
  source data after it had been run through the store's optional `processRawData` function. (This is
  unlikely to have a practical impact on most apps, but is included here for completeness.)
* `Store.updateData()` now accepts a flat list of raw data to process into Record additions and
  updates. Previously developers needed to call this method with an object containing add, update,
  and/or remove keys mapped to arrays. Now Store will produce an object of this shape automatically.
* `Store.refreshFilter()` method has been added to allow applications to rebuild the filtered data
  set if some application state has changed (apart from the store's data itself) which would affect
  the store filter.
* Store gains new methods for manipulating its Records and data, including `addRecords()`,
  `removeRecords()`, `modifyRecords()`, `revertRecords()`, and `revert()`. New getters have been
  added for `addedRecords`, `removedRecords`, `modifiedRecords`, and `isModified`.

#### Column

* Columns have been enhanced for provide basic support for inline-editing of record data. Further
  inline editing support enhancements are planned for upcoming Hoist releases.
* `Column.getValueFn` config added to retrieve the cell value for a Record field. The default
  implementation pulls the value from the Record's new `data` property (see above). Apps that
  specify custom `valueGetter` callbacks via `Column.agOptions` should now implement their custom
  logic in this new config.
* `Column.setValueFn` config added to support modifying the Column field's value on the underlying
  Record. The default implementation calls the new `Store.modifyRecords()` API and should be
  sufficient for the majority of cases.
* `Column.editable` config added to indicate if a column/cell should be inline-editable.

### 🎁 New Features

* Added keyboard support to ag-Grid context menus.
* Added `GridModel.setEmptyText()` to allow updates to placeholder text after initial construction.
* Added `GridModel.ensureSelectionVisible()` to scroll the currently selected row into view.
* When a `TreeMap` is bound to a `GridModel`, the grid will now respond to map selection changes by
  scrolling to ensure the selected grid row is visible.
* Added a `Column.tooltipElement` config to support fully customizable tooltip components.
* Added a `useOnResize` hook, which runs a function when a component is resized.
* Exposed an `inputRef` prop on numberInput, textArea, and textInput
* `PanelModel` now accepts a `maxSize` config.
* `RelativeTimeStamp` now support a `relativeTo` option, allowing it to display the difference
  between a timestamp and another reference time other than now. Both the component and the
  `getRelativeTimestamp()` helper function now leverage moment.js for their underlying
  implementation.
* A new `Clock` component displays the time, either local to the browser or for a configurable
  timezone.
* `LeftRightChooser` gets a new `showCounts` option to print the number of items on each side.
* `Select` inputs support a new property `enableWindowed` (desktop platform only) to improve
  rendering performance with large lists of options.
* `Select` inputs support grouped options. To use, add an attribute `options` containing an array of
  sub-options.
* `FetchService` methods support a new `timeout` option. This config chains `Promise.timeout()` to
  the promises returned by the service.
* Added alpha version of `DashContainer` for building dynamic, draggable dashboard-style layouts.
  Please note: the API for this component is subject to change - use at your own risk!
* `Select` now allows the use of objects as values.
* Added a new `xhEnableImpersonation` config to enable or disable the ability of Hoist Admins to
  impersonate other users. Note that this defaults to `false`. Apps will need to set this config to
  continue using impersonation. (Note that an update to hoist-core 6.4+ is required for this config
  to be enforced on the server.)
* `FormField` now supports a `requiredIndicator` to customize how required fields are displayed.
* Application build tags are now included in version update checks, primarily to prompt dev/QA users
  to refresh when running SNAPSHOT versions. (Note that an update to hoist-core 6.4+ is required for
  the server to emit build tag for comparison.)
* `CodeInput` component added to provide general `HoistInput` support around the CodeMirror code
  editor. The pre-existing `JsonInput` has been converted to a wrapper around this class.
* `JsonInput` now supports an `autoFocus` prop.
* `Select` now supports a `hideDropdownIndicator` prop.
* `useOnResize` hook will now ignore visibility changes, i.e. a component resizing to a size of 0.
* `DimensionChooser` now supports a `popoverPosition` prop.
* `AppBar.appMenuButtonPosition` prop added to configure the App Menu on the left or the right, and
  `AppMenuButton` now accepts and applies any `Button` props to customize.
* New `--xh-grid-tree-indent-px` CSS variable added to allow control over the amount of indentation
  applied to tree grid child nodes.

### 💥 Breaking Changes

* `GridModel.contextMenuFn` config replaced with a `contextMenu` parameter. The new parameter will
  allow context menus to be specified with a simple array in addition to the function specification
  currently supported.
* `GridModel.defaultContextMenuTokens` config renamed to `defaultContextMenu`.
* `Chart` and `ChartModel` have been moved from `desktop/cmp/charts` to `cmp/charts`.
* `StoreFilterField` has been moved from `desktop/cmp/store` to `cmp/store`.
* The options `nowEpsilon` and `nowString` on `RelativeTimestamp` have been renamed to `epsilon` and
  `equalString`, respectively.
* `TabRenderMode` and `TabRefreshMode` have been renamed to `RenderMode` and `RefreshMode` and moved
  to the `core` package. These enumerations are now used in the APIs for `Panel`, `TabContainer`,
  and `DashContainer`.
* `DockViewModel` now requires a function, or a HoistComponent as its `content` param. It has always
  been documented this way, but a bug in the original implementation had it accepting an actual
  element rather than a function. As now implemented, the form of the `content` param is consistent
  across `TabModel`, `DockViewModel`, and `DashViewSpec`.
* `JsonInput.showActionButtons` prop replaced with more specific `showFormatButton` and
  `showFullscreenButton` props.
* The `DataView.itemHeight` prop has been moved to `DataViewModel` where it can now be changed
  dynamically by applications.
* Desktop `AppBar.appMenuButtonOptions` prop renamed to `appMenuButtonProps` for consistency.

### 🐞 Bug Fixes

* Fixed issue where JsonInput was not receiving its `model` from context
  ([#1456](https://github.com/xh/hoist-react/issues/1456))
* Fixed issue where TreeMap would not be initialized if the TreeMapModel was created after the
  GridModel data was loaded ([#1471](https://github.com/xh/hoist-react/issues/1471))
* Fixed issue where export would create malformed file with dynamic header names
* Fixed issue where exported tree grids would have incorrect aggregate data
  ([#1447](https://github.com/xh/hoist-react/issues/1447))
* Fixed issue where resizable Panels could grow larger than desired
  ([#1498](https://github.com/xh/hoist-react/issues/1498))
* Changed RestGrid to only display export button if export is enabled
  ([#1490](https://github.com/xh/hoist-react/issues/1490))
* Fixed errors when grouping rows in Grids with `groupUseEntireRow` turned off
  ([#1520](https://github.com/xh/hoist-react/issues/1520))
* Fixed problem where charts were resized when being hidden
  ([#1528](https://github.com/xh/hoist-react/issues/1528))
* Fixed problem where charts were needlessly re-rendered, hurting performance and losing some state
  ([#1505](https://github.com/xh/hoist-react/issues/1505))
* Removed padding from Select option wrapper elements which was making it difficult for custom
  option renderers to control the padding ([1571](https://github.com/xh/hoist-react/issues/1571))
* Fixed issues with inconsistent indentation for tree grid nodes under certain conditions
  ([#1546](https://github.com/xh/hoist-react/issues/1546))
* Fixed autoFocus on NumberInput.

### 📚 Libraries

* @blueprintjs/core `3.19 -> 3.22`
* @blueprintjs/datetime `3.14 -> 3.15`
* @fortawesome/fontawesome-pro `5.11 -> 5.12`
* codemirror `5.49 -> 5.50`
* core-js `3.3 -> 3.6`
* fast-deep-equal `2.0 -> 3.1`
* filesize `5.0 -> 6.0`
* highcharts 7.2 -> 8.0`
* mobx `5.14 -> 5.15`
* react-dates `21.3 -> 21.5`
* react-dropzone `10.1 -> 10.2`
* react-windowed-select `added @ 2.0.1`

[Commit Log](https://github.com/xh/hoist-react/compare/v28.2.0...v29.0.0)

## v28.2.0 - 2019-11-08

### 🎁 New Features

* Added a `DateInput` component to the mobile toolkit. Its API supports many of the same options as
  its desktop analog with the exception of `timePrecision`, which is not yet supported.
* Added `minSize` to panelModel. A resizable panel can now be prevented from resizing to a size
  smaller than minSize. ([#1431](https://github.com/xh/hoist-react/issues/1431))

### 🐞 Bug Fixes

* Made `itemHeight` a required prop for `DataView`. This avoids an issue where agGrid went into an
  infinite loop if this value was not set.
* Fixed a problem with `RestStore` behavior when `dataRoot` changed from its default value.

[Commit Log](https://github.com/xh/hoist-react/compare/v28.1.1...v28.2.0)

## v28.1.1 - 2019-10-23

### 🐞 Bug Fixes

* Fixes a bug with default model context being set incorrectly within context inside of `Panel`.

[Commit Log](https://github.com/xh/hoist-react/compare/v28.1.0...v28.1.1)

## v28.1.0 - 2019-10-18

### 🎁 New Features

* `DateInput` supports a new `strictInputParsing` prop to enforce strict parsing of keyed-in entries
  by the underlying moment library. The default value is false, maintained the existing behavior
  where [moment will do its best](https://momentjs.com/guides/#/parsing/) to parse an entered date
  string that doesn't exactly match the specified format
* Any `DateInput` values entered that exceed any specified max/minDate will now be reset to null,
  instead of being set to the boundary date (which was surprising and potentially much less obvious
  to a user that their input had been adjusted automatically).
* `Column` and `ColumnGroup` now accept a function for `headerName`. The header will be
  automatically re-rendered when any observable properties referenced by the `headerName` function
  are modified.
* `ColumnGroup` now accepts an `align` config for setting the header text alignment
* The flag `toContext` for `uses` and `creates` has been replaced with a new flag `publishMode` that
  provides more granular control over how models are published and looked up via context. Components
  can specify `ModelPublishMode.LIMITED` to make their model available for contained components
  without it becoming the default model or exposing its sub-models.

### 🐞 Bug Fixes

* Tree columns can now specify `renderer` or `elementRenderer` configs without breaking the standard
  ag-Grid group cell renderer auto-applied to tree columns (#1397).
* Use of a custom `Column.comparator` function will no longer break agGrid-provided column header
  filter menus (#1400).
* The MS Edge browser does not return a standard Promise from `async` functions, so the the return
  of those functions did not previously have the required Hoist extensions installed on its
  prototype. Edge "native" Promises are now also polyfilled / extended as required. (#1411).
* Async `Select` combobox queries are now properly debounced as per the `queryBuffer` prop (#1416).

### ⚙️ Technical

* Grid column group headers now use a custom React component instead of the default ag-Grid column
  header, resulting in a different DOM structure and CSS classes. Existing CSS overrides of the
  ag-Grid column group headers may need to be updated to work with the new structure/classes.
* We have configured `stylelint` to enforce greater consistency in our stylesheets within this
  project. The initial linting run resulted in a large number of updates to our SASS files, almost
  exclusively whitespace changes. No functional changes are intended/expected. We have also enabled
  hooks to run both JS and style linting on pre-commit. Neither of these updates directly affects
  applications, but the same tools could be configured for apps if desired.

### 📚 Libraries

* core-js `3.2 -> 3.3`
* filesize `4.2 -> 5.0`
* http-status-codes `added @ 1.3`

[Commit Log](https://github.com/xh/hoist-react/compare/v28.0.0...v28.1.0)

## v28.0.0 - 2019-10-07

_"The one with the hooks."_

**Hoist now fully supports React functional components and hooks.** The new `hoistComponent`
function is now the recommended method for defining new components and their corresponding element
factories. See that (within HoistComponentFunctional.js) and the new `useLocalModel()` and
`useContextModel()` hooks (within [core/hooks](core/hooks)) for more information.

Along with the performance benefits and the ability to use React hooks, Hoist functional components
are designed to read and write their models via context. This allows a much less verbose
specification of component element trees.

Note that **Class-based Components remain fully supported** (by both Hoist and React) using the
familiar `@HoistComponent` decorator, but transitioning to functional components within Hoist apps
is now strongly encouraged. In particular note that Class-based Components will *not* be able to
leverage the context for model support discussed above.

### 🎁 New Features

* Resizable panels now default to not redrawing their content when resized until the resize bar is
  dropped. This offers an improved user experience for most situations, especially when layouts are
  complex. To re-enable the previous dynamic behavior, set `PanelModel.resizeWhileDragging: true`.
* The default text input shown by `XH.prompt()` now has `selectOnFocus: true` and will confirm the
  user's entry on an `<enter>` keypress (same as clicking 'OK').
* `stringExcludes` function added to form validation constraints. This allows an input value to
  block specific characters or strings, e.g. no slash "/" in a textInput for a filename.
* `constrainAll` function added to form validation constraints. This takes another constraint as its
  only argument, and applies that constraint to an array of values, rather than just to one value.
  This is useful for applying a constraint to inputs that produce arrays, such as tag pickers.
* `DateInput` now accepts LocalDates as `value`, `minDate` and `maxDate` props.
* `RelativeTimestamp` now accepts a `bind` prop to specify a model field name from which it can pull
  its timestamp. The model itself can either be passed as a prop or (better) sourced automatically
  from the parent context. Developers are encouraged to take this change to minimize re-renders of
  parent components (which often contain grids and other intensive layouts).
* `Record` now has properties and methods for accessing and iterating over children, descendants,
  and ancestors
* `Store` now has methods for retrieving the descendants and ancestors of a given Record

### 💥 Breaking Changes

* **Apps must update their dev dependencies** to the latest `@xh/hoist-dev-utils` package: v4.0+.
  This updates the versions of Babel / Webpack used in builds to their latest / current versions and
  swaps to the updated Babel recommendation of `core-js` for polyfills.
* The `allSettled` function in `@xh/promise` has been removed. Applications using this method should
  use the ECMA standard (stage-2) `Promise.allSettled` instead. This method is now fully available
  in Hoist via bundled polyfills. Note that the standard method returns an array of objects of the
  form `{status: [rejected|fulfilled], ...}`, rather than `{state: [rejected|fulfilled], ...}`.
* The `containerRef` argument for `XH.toast()` should now be a DOM element. Component instances are
  no longer supported types for this value. This is required to support functional Components
  throughout the toolkit.
* Apps that need to prevent a `StoreFilterField` from binding to a `GridModel` in context, need to
  set the `store` or `gridModel` property explicitly to null.
* The Blueprint non-standard decorators `ContextMenuTarget` and `HotkeysTarget` are no longer
  supported. Use the new hooks `useContextMenu()` and `useHotkeys()` instead. For convenience, this
  functionality has also been made available directly on `Panel` via the `contextMenu` and `hotkeys`
  props.
* `DataView` and `DataViewModel` have been moved from `/desktop/cmp/dataview` to the cross-platform
  package `/cmp/dataview`.
* `isReactElement` has been removed. Applications should use the native React API method
  `React.isValidElement` instead.

### ⚙️ Technical

* `createObservableRef()` is now available in `@xh/hoist/utils/react` package. Use this function for
  creating refs that are functionally equivalent to refs created with `React.createRef()`, yet fully
  observable. With this change the `Ref` class in the same package is now obsolete.
* Hoist now establishes a proper react "error boundary" around all application code. This means that
  errors throw when rendering will be caught and displayed in the standard Hoist exception dialog,
  and stack traces for rendering errors should be significantly less verbose.
* Not a Hoist feature, exactly, but the latest version of `@xh/hoist-dev-utils` (see below) enables
  support for the `optional chaining` (aka null safe) and `nullish coalescing` operators via their
  Babel proposal plugins. Developers are encouraged to make good use of the new syntax below:
  * conditional-chaining: `let foo = bar?.baz?.qux;`
  * nullish coalescing: `let foo = bar ?? 'someDefaultValue';`

### 🐞 Bug Fixes

* Date picker month and year controls will now work properly in `localDate` mode. (Previously would
  reset to underlying value.)
* Individual `Buttons` within a `ButtonGroupInput` will accept a disabled prop while continuing to
  respect the overall `ButtonGroupInput`'s disabled prop.
* Raised z-index level of AG-Grid tooltip to ensure tooltips for AG-Grid context menu items appear
  above the context menu.

### 📚 Libraries

* @blueprintjs/core `3.18 -> 3.19`
* @blueprintjs/datetime `3.12 -> 3.14`
* @fortawesome/fontawesome-pro `5.10 -> 5.11`
* @xh/hoist-dev-utils `3.8 -> 4.3` (multiple transitive updates to build tooling)
* ag-grid `21.1 -> 21.2`
* highcharts `7.1 -> 7.2`
* mobx `5.13 -> 5.14`
* react-transition-group `4.2 -> 4.3`
* rsvp (removed)
* store2 `2.9 -> 2.10`

[Commit Log](https://github.com/xh/hoist-react/compare/v27.1.0...v28.0.0)

## v27.1.0 - 2019-09-05

### 🎁 New Features

* `Column.exportFormat` can now be a function, which supports setting Excel formats on a per-cell
  (vs. entire column) basis by returning a conditional `exportFormat` based upon the value and / or
  record.
  * ⚠️ Note that per-cell formatting _requires_ that apps update their server to use hoist-core
    v6.3.0+ to work, although earlier versions of hoist-core _are_ backwards compatible with the
    pre-existing, column-level export formatting.
* `DataViewModel` now supports a `sortBy` config. Accepts the same inputs as `GridModel.sortBy`,
  with the caveat that only a single-level sort is supported at this time.

[Commit Log](https://github.com/xh/hoist-react/compare/v27.0.1...v27.1.0)

## v27.0.1 - 2019-08-26

### 🐞 Bug Fixes

* Fix to `Store.clear()` and `GridModel.clear()`, which delegates to the same (#1324).

[Commit Log](https://github.com/xh/hoist-react/compare/v27.0.0...v27.0.1)

## v27.0.0 - 2019-08-23

### 🎁 New Features

* A new `LocalDate` class has been added to the toolkit. This class provides client-side support for
  "business" or "calendar" days that do not have a time component. It is an immutable class that
  supports '==', '<' and '>', as well as a number of convenient manipulation functions. Support for
  the `LocalDate` class has also been added throughout the toolkit, including:
  * `Field.type` now supports an additional `localDate` option for automatic conversion of server
    data to this type when loading into a `Store`.
  * `fetchService` is aware of this class and will automatically serialize all instances of it for
    posting to the server. ⚠ NOTE that along with this change, `fetchService` and its methods such
    as `XH.fetchJson()` will now serialize regular JS Date objects as ms timestamps when provided in
    params. Previously Dates were serialized in their default `toString()` format. This would be a
    breaking change for an app that relied on that default Date serialization, but it was made for
    increased symmetry with how Hoist JSON-serializes Dates and LocalDates on the server-side.
  * `DateInput` can now be used to seamlessly bind to a `LocalDate` as well as a `Date`. See its new
    prop of `valueType` which can be set to `localDate` or `date` (default).
  * A new `localDateCol` config has been added to the `@xh/hoist/grid/columns` package with
    standardized rendering and formatting.
* New `TreeMap` and `SplitTreeMap` components added, to render hierarchical data in a configurable
  TreeMap visualization based on the Highcharts library. Supports optional binding to a GridModel,
  which syncs selection and expand / collapse state.
* `Column` gets a new `highlightOnChange` config. If true, the grid will highlight the cell on each
  change by flashing its background. (Currently this is a simple on/off config - future iterations
  could support a function variant or other options to customize the flash effect based on the
  old/new values.) A new CSS var `--xh-grid-cell-change-bg-highlight` can be used to customize the
  color used, app-wide or scoped to a particular grid selector. Note that columns must *not* specify
  `rendererIsComplex` (see below) if they wish to enable the new highlight flag.

### 💥 Breaking Changes

* The updating of `Store` data has been reworked to provide a simpler and more powerful API that
  allows for the applications of additions, deletions, and updates in a single transaction:
  * The signature of `Store.updateData()` has been substantially changed, and is now the main entry
    point for all updates.
  * `Store.removeRecords()` has been removed. Use `Store.updateData()` instead.
  * `Store.addData()` has been removed. Use `Store.updateData()` instead.
* `Column` takes an additional property `rendererIsComplex`. Application must set this flag to
  `true` to indicate if a column renderer uses values other than its own bound field. This change
  provides an efficiency boost by allowing ag-Grid to use its default change detection instead of
  forcing a cell refresh on any change.

### ⚙️ Technical

* `Grid` will now update the underlying ag-Grid using ag-Grid transactions rather than relying on
  agGrid `deltaRowMode`. This is intended to provide the best possible grid performance and
  generally streamline the use of the ag-Grid Api.

### 🐞 Bug Fixes

* Panel resize events are now properly throttled, avoiding extreme lagginess when resizing panels
  that contain complex components such as big grids.
* Workaround for issues with the mobile Onsen toolkit throwing errors while resetting page stack.
* Dialogs call `doCancel()` handler if cancelled via `<esc>` keypress.

### 📚 Libraries

* @xh/hoist-dev-utils `3.7 -> 3.8`
* qs `6.7 -> 6.8`
* store2 `2.8 -> 2.9`

[Commit Log](https://github.com/xh/hoist-react/compare/v26.0.1...v27.0.0)

## v26.0.1 - 2019-08-07

### 🎁 New Features

* **WebSocket support** has been added in the form of `XH.webSocketService` to establish and
  maintain a managed websocket connection with the Hoist UI server. This is implemented on the
  client via the native `WebSocket` object supported by modern browsers and relies on the
  corresponding service and management endpoints added to Hoist Core v6.1.
  * Apps must declare `webSocketsEnabled: true` in their `AppSpec` configuration to enable this
    overall functionality on the client.
  * Apps can then subscribe via the new service to updates on a requested topic and will receive any
    inbound messages for that topic via a callback.
  * The service will monitor the socket connection with a regular heartbeat and attempt to
    re-establish if dropped.
  * A new admin console snap-in provides an overview of connected websocket clients.
* The `XH.message()` and related methods such as `XH.alert()` now support more flexible
  `confirmProps` and `cancelProps` configs, each of which will be passed to their respective button
  and merged with suitable defaults. Allows use of the new `autoFocus` prop with these preconfigured
  dialogs.
  * By default, `XH.alert()` and `XH.confirm()` will auto focus the confirm button for user
    convenience.
  * The previous text/intent configs have been deprecated and the message methods will log a console
    warning if they are used (although it will continue to respect them to aid transitioning to the
    new configs).
* `GridModel` now supports a `copyCell` context menu action. See `StoreContextMenu` for more
  details.
* New `GridCountLabel` component provides an alternative to existing `StoreCountLabel`, outputting
  both overall record count and current selection count in a configurable way.
* The `Button` component accepts an `autoFocus` prop to attempt to focus on render.
* The `Checkbox` component accepts an `autoFocus` prop to attempt to focus on render.

### 💥 Breaking Changes

* `StoreCountLabel` has been moved from `/desktop/cmp/store` to the cross-platform package
  `/cmp/store`. Its `gridModel` prop has also been removed - usages with grids should likely switch
  to the new `GridCountLabel` component, noted above and imported from `/cmp/grid`.
* The API for `ClipboardButton` and `ClipboardMenuItem` has been simplified, and made implementation
  independent. Specify a single `getCopyText` function rather than the `clipboardSpec`.
  (`clipboardSpec` is an artifact from the removed `clipboard` library).
* The `XH.prompt()` and `XH.message()` input config has been updated to work as documented, with any
  initial/default value for the input sourced from `input.initialValue`. Was previously sourced from
  `input.value` (#1298).
* ChartModel `config` has been deprecated. Please use `highchartsConfig` instead.

### 🐞 Bug Fixes

* The `Select.selectOnFocus` prop is now respected when used in tandem with `enableCreate` and/or
  `queryFn` props.
* `DateInput` popup _will_ now close when input is blurred but will _not_ immediately close when
  `enableTextInput` is `false` and a month or year is clicked (#1293).
* Buttons within a grid `actionCol` now render properly in compact mode, without clipping/overflow.

### ⚙️ Technical

* `AgGridModel` will now throw an exception if any of its methods which depend on ag-Grid state are
  called before the grid has been fully initialized (ag-Grid onGridReady event has fired).
  Applications can check the new `isReady` property on `AgGridModel` before calling such methods to️️
  verify the grid is fully initialized.

### 📚 Libraries

* @blueprintjs/core `3.17 -> 3.18`
* @blueprintjs/datetime `3.11 -> 3.12`
* @fortawesome/fontawesome `5.9 -> 5.10`
* ag-grid `21.0.1 -> 21.1.1`
* store2 `2.7 -> 2.8`
* The `clipboard` library has been replaced with the simpler `clipboard-copy` library.

[Commit Log](https://github.com/xh/hoist-react/compare/v25.2.0...v26.0.1)

## v25.2.0 - 2019-07-25

### 🎁 New Features

* `RecordAction` supports a new `secondaryText` property. When used for a Grid context menu item,
  this text appears on the right side of the menu item, usually used for displaying the shortcut key
  associated with an action.

### 🐞 Bug Fixes

* Fixed issue with loopy behavior when using `Select.selectOnFocus` and changing focus
  simultaneously with keyboard and mouse.

[Commit Log](https://github.com/xh/hoist-react/compare/v25.1.0...v25.2.0)

## v25.1.0 - 2019-07-23

### 🎁 New Features

* `JsonInput` includes buttons for toggling showing in a full-screen dialog window. Also added a
  convenience button to auto-format `JsonInput's` content.
* `DateInput` supports a new `enableTextInput` prop. When this property is set to false, `DateInput`
  will be entirely driven by the provided date picker. Additionally, `DateInput` styles have been
  improved for its various modes to more clearly convey its functionality.
* `ExportButton` will auto-disable itself if bound to an empty `GridModel`. This helper button will
  now also throw a console warning (to alert the developer) if `gridModel.enableExport != true`.

### ⚙️ Technical

* Classes decorated with `@LoadSupport` will now throw an exception out of their provided
  `loadAsync()` method if called with a parameter that's not a plain object (i.e. param is clearly
  not a `LoadSpec`). Note this might be a breaking change, in so far as it introduces additional
  validation around this pre-existing API requirement.
* Requirements for the `colorSpec` option passed to Hoist number formatters have been relaxed to
  allow partial definitions such that, for example, only negative values may receive the CSS class
  specified, without having to account for positive value styling.

### 🐞 Bug Fixes

* `RestFormModel` now submits dirty fields only when editing a record, as intended (#1245).
* `FormField` will no longer override the disabled prop of its child input if true (#1262).

### 📚 Libraries

* mobx `5.11 -> 5.13`
* Misc. patch-level updates

[Commit Log](https://github.com/xh/hoist-react/compare/v25.0.0...v25.1.0)

## v25.0.0 - 2019-07-16

### 🎁 New Features

* `Column` accepts a new `comparator` callback to customize how column cell values are sorted by the
  grid.
* Added `XH.prompt()` to show a simple message popup with a built-in, configurable HoistInput. When
  submitted by the user, its callback or resolved promise will include the input's value.
* `Select` accepts a new `selectOnFocus` prop. The behaviour is analogous to the `selectOnFocus`
  prop already in `TextInput`, `TextArea` and `NumberInput`.

### 💥 Breaking Changes

* The `fmtPercent` and `percentRenderer` methods will now multiply provided value by 100. This is
  consistent with the behavior of Excel's percentage formatting and matches the expectations of
  `ExportFormat.PCT`. Columns that were previously using `exportValue: v => v/100` as a workaround
  to the previous renderer behavior should remove this line of code.
* `DimensionChooserModel`'s `historyPreference` config has been renamed `preference`. It now
  supports saving both value and history to the same preference (existing history preferences will
  be handled).

[Commit Log](https://github.com/xh/hoist-react/compare/v24.2.0...v25.0.0)

## v24.2.0 - 2019-07-08

### 🎁 New Features

* `GridModel` accepts a new `colDefaults` configuration. Defaults provided via this object will be
  merged (deeply) into all column configs as they are instantiated.
* New `Panel.compactHeader` and `DockContainer.compactHeaders` props added to enable more compact
  and space efficient styling for headers in these components.
  * ⚠️ Note that as part of this change, internal panel header CSS class names changed slightly -
    apps that were targeting these internal selectors would need to adjust. See
    desktop/cmp/panel/impl/PanelHeader.scss for the relevant updates.
* A new `exportOptions.columns` option on `GridModel` replaces `exportOptions.includeHiddenCols`.
  The updated and more flexible config supports special strings 'VISIBLE' (default), 'ALL', and/or a
  list of specific colIds to include in an export.
  * To avoid immediate breaking changes, GridModel will log a warning on any remaining usages of
    `includeHiddenCols` but auto-set to `columns: 'ALL'` to maintain the same behavior.
* Added new preference `xhShowVersionBar` to allow more fine-grained control of when the Hoist
  version bar is showing. It defaults to `auto`, preserving the current behavior of always showing
  the footer to Hoist Admins while including it for non-admins *only* in non-production
  environments. The pref can alternatively be set to 'always' or 'never' on a per-user basis.

### 📚 Libraries

* @blueprintjs/core `3.16 -> 3.17`
* @blueprintjs/datetime `3.10 -> 3.11`
* mobx `5.10 -> 5.11`
* react-transition-group `2.8 -> 4.2`

[Commit Log](https://github.com/xh/hoist-react/compare/v24.1.1...v24.2.0)

## v24.1.1 - 2019-07-01

### 🐞 Bug Fixes

* Mobile column chooser internal layout/sizing fixed when used in certain secure mobile browsers.

[Commit Log](https://github.com/xh/hoist-react/compare/v24.1.0...v24.1.1)

## v24.1.0 - 2019-07-01

### 🎁 New Features

* `DateInput.enableClear` prop added to support built-in button to null-out a date input's value.

### 🐞 Bug Fixes

* The `Select` component now properly shows all options when the pick-list is re-shown after a
  change without first blurring the control. (Previously this interaction edge case would only show
  the option matching the current input value.) #1198
* Mobile mask component `onClick` callback prop restored - required to dismiss mobile menus when not
  tapping a menu option.
* When checking for a possible expired session within `XH.handleException()`, prompt for app login
  only for Ajax requests made to relative URLs (not e.g. remote APIs accessed via CORS). #1189

### ✨ Style

* Panel splitter collapse button more visible in dark theme. CSS vars to customize further fixed.
* The mobile app menu button has been moved to the right side of the top appBar, consistent with its
  placement in desktop apps.

### 📚 Libraries

* @blueprintjs/core `3.15 -> 3.16`
* @blueprintjs/datetime `3.9 -> 3.10`
* codemirror `5.47 -> 5.48`
* mobx `6.0 -> 6.1`

[Commit Log](https://github.com/xh/hoist-react/compare/v24.0.0...v24.1.0)

## v24.0.0 - 2019-06-24

### 🎁 New Features

#### Data

* A `StoreFilter` object has been introduced to the data API. This allows `Store` and
  `StoreFilterField` to support the ability to conditionally include all children when filtering
  hierarchical data stores, and could support additional filtering customizations in the future.
* `Store` now provides a `summaryRecord` property which can be used to expose aggregated data for
  the data it contains. The raw data for this record can be provided to `loadData()` and
  `updateData()` either via an explicit argument to these methods, or as the root node of the raw
  data provided (see `Store.loadRootAsSummary`).
* The `StoreFilterField` component accepts new optional `model` and `bind` props to allow control of
  its text value from an external model's observable.
* `pwd` is now a new supported type of `Field` in the `@xh/hoist/core/data` package.

#### Grid

* `GridModel` now supports a `showSummary` config which can be used to display its store's
  summaryRecord (see above) as either a pinned top or bottom row.
* `GridModel` also adds a `enableColumnPinning` config to enable/disable user-driven pinning. On
  desktop, if enabled, users can pin columns by dragging them to the left or right edges of the grid
  (the default ag-Grid gesture). Column pinned state is now also captured and maintained by the
  overall grid state system.
* The desktop column chooser now options in a non-modal popover when triggered from the standard
  `ColChooserButton` component. This offers a quicker and less disruptive alternative to the modal
  dialog (which is still used when launched from the grid context menu). In this popover mode,
  updates to columns are immediately reflected in the underlying grid.
* The mobile `ColChooser` has been improved significantly. It now renders displayed and available
  columns as two lists, allowing drag and drop between to update the visibility and ordering. It
  also provides an easy option to toggle pinning the first column.
* `DimensionChooser` now supports an optional empty / ungrouped configuration with a value of `[]`.
  See `DimensionChooserModel.enableClear` and `DimensionChooser.emptyText`.

#### Other Features

* Core `AutoRefreshService` added to trigger an app-wide data refresh on a configurable interval, if
  so enabled via a combination of soft-config and user preference. Auto-refresh relies on the use of
  the root `RefreshContextModel` and model-level `LoadSupport`.
* A new `LoadingIndicator` component is available as a more minimal / unobtrusive alternative to a
  modal mask. Typically configured via a new `Panel.loadingIndicator` prop, the indicator can be
  bound to a `PendingTaskModel` and will automatically show/hide a spinner and/or custom message in
  an overlay docked to the corner of the parent Panel.
* `DateInput` adds support for new `enablePicker` and `showPickerOnFocus` props, offering greater
  control over when the calendar picker is shown. The new default behaviour is to not show the
  picker on focus, instead showing it via a built-in button.
* Transitions have been disabled by default on desktop Dialog and Popover components (both are from
  the Blueprint library) and on the Hoist Mask component. This should result in a snappier user
  experience, especially when working on remote / virtual workstations. Any in-app customizations to
  disable or remove transitions can now be removed in favor of this toolkit-wide change.
* Added new `@bindable.ref` variant of the `@bindable` decorator.

### 💥 Breaking Changes

* Apps that defined and initialized their own `AutoRefreshService` service or functionality should
  leverage the new Hoist service if possible. Apps with a pre-existing custom service of the same
  name must either remove in favor of the new service or - if they have special requirements not
  covered by the Hoist implementation - rename their own service to avoid a naming conflict.
* The `StoreFilterField.onFilterChange` callback will now be passed a `StoreFilter`, rather than a
  function.
* `DateInput` now has a calendar button on the right side of the input which is 22 pixels square.
  Applications explicitly setting width or height on this component should ensure that they are
  providing enough space for it to display its contents without clipping.

### 🐞 Bug Fixes

* Performance for bulk grid selections has been greatly improved (#1157)
* Toolbars now specify a minimum height (or width when vertical) to avoid shrinking unexpectedly
  when they contain only labels or are entirely empty (but still desired to e.g. align UIs across
  multiple panels). Customize if needed via the new `--xh-tbar-min-size` CSS var.
* All Hoist Components that accept a `model` prop now have that properly documented in their
  prop-types.
* Admin Log Viewer no longer reverses its lines when not in tail mode.

### ⚙️ Technical

* The `AppSpec` config passed to `XH.renderApp()` now supports a `clientAppCode` value to compliment
  the existing `clientAppName`. Both values are now optional and defaulted from the project-wide
  `appCode` and `appName` values set via the project's Webpack config. (Note that `clientAppCode` is
  referenced by the new `AutoRefreshService` to support configurable auto-refresh intervals on a
  per-app basis.)

### 📚 Libraries

* ag-grid `20.0 -> 21.0`
* react-select `2.4 -> 3.0`
* mobx-react `5.4 -> 6.0.3`
* font-awesome `5.8 -> 5.9`
* react-beautiful-dnd `10.1.1 -> 11.0.4`

[Commit Log](https://github.com/xh/hoist-react/compare/v23.0.0...v24.0.0)

## v23.0.0 - 2019-05-30

### 🎁 New Features

* `GridModel` now accepts a config of `cellBorders`, similar to `rowBorders`
* `Panel.tbar` and `Panel.bbar` props now accept an array of Elements and will auto-generate a
  `Toolbar` to contain them, avoiding the need for the extra import of `toolbar()`.
* New functions `withDebug` and `withShortDebug` have been added to provide a terse syntax for
  adding debug messages that track the execution of specific blocks of code.
* `XH.toast()` now supports an optional `containerRef` argument that can be used for anchoring a
  toast within another component (desktop only). Can be used to display more targeted toasts within
  the relevant section of an application UI, as opposed to the edge of the screen.
* `ButtonGroupInput` accepts a new `enableClear` prop that allows the active / depressed button to
  be unselected by pressing it again - this sets the value of the input as a whole to `null`.
* Hoist Admins now always see the VersionBar in the footer.
* `Promise.track` now accepts an optional `omit` config that indicates when no tracking will be
  performed.
* `fmtNumber` now accepts an optional `prefix` config that prepends immediately before the number,
  but after the sign (`+`, `-`).
* New utility methods `forEachAsync()` and `whileAsync()` have been added to allow non-blocking
  execution of time-consuming loops.

### 💥 Breaking Changes

* The `AppOption.refreshRequired` config has been renamed to `reloadRequired` to better match the
  `XH.reloadApp()` method called to reload the entire app in the browser. Any options defined by an
  app that require it to be fully reloaded should have this renamed config set to `true`.
* The options dialog will now automatically trigger an app-wide data _refresh_ via
  `XH.refreshAppAsync()` if options have changed that don't require a _reload_.
* The `EventSupport` mixin has been removed. There are no known uses of it and it is in conflict
  with the overall reactive structure of the hoist-react API. If your app listens to the
  `appStateChanged`, `prefChange` or `prefsPushed` events you will need to adjust accordingly.

### 🐞 Bug Fixes

* `Select` will now let the user edit existing text in conditions where it is expected to be
  editable. #880
* The Admin "Config Differ" tool has been updated to reflect changes to `Record` made in v22. It is
  once again able to apply remote config values.
* A `Panel` with configs `resizable: true, collapsible: false` now renders with a splitter.
* A `Panel` with no `icon`, `title`, or `headerItems` will not render a blank header.
* `FileChooser.enableMulti` now behaves as one might expect -- true to allow multiple files in a
  single upload. Previous behavior (the ability to add multiple files to dropzone) is now controlled
  by `enableAddMulti`.

[Commit Log](https://github.com/xh/hoist-react/compare/v22.0.0...v23.0.0)


## v22.0.0 - 2019-04-29

### 🎁 New Features

* A new `DockContainer` component provides a user-friendly way to render multiple child components
  "docked" to its bottom edge. Each child view is rendered with a configurable header and controls
  to allow the user to expand it, collapse it, or optionally "pop it out" into a modal dialog.
* A new `AgGrid` component provides a much lighter Hoist wrapper around ag-Grid while maintaining
  consistent styling and layout support. This allows apps to use any features supported by ag-Grid
  without conflicting with functionality added by the core Hoist `Grid`.
  * Note that this lighter wrapper lacks a number of core Hoist features and integrations, including
    store support, grid state, enhanced column and renderer APIs, absolute value sorting, and more.
  * An associated `AgGridModel` provides access to to the ag-Grid APIs, minimal styling configs, and
    several utility methods for managing Grid state.
* Added `GridModel.groupSortFn` config to support custom group sorting (replaces any use of
  `agOptions.defaultGroupSortComparator`).
* The `Column.cellClass` and `Column.headerClass` configs now accept functions to dynamically
  generate custom classes based on the Record and/or Column being rendered.
* The `Record` object now provides an additional getter `Record.allChildren` to return all children
  of the record, irrespective of the current filter in place on the record's store. This supplements
  the existing `Record.children` getter, which returns only the children meeting the filter.

### 💥 Breaking Changes

* The class `LocalStore` has been renamed `Store`, and is now the main implementation and base class
  for Store Data. The extraneous abstract superclass `BaseStore` has been removed.
* `Store.dataLastUpdated` had been renamed `Store.lastUpdated` on the new class and is now a simple
  timestamp (ms) rather than a Javascript Date object.
* The constructor argument `Store.processRawData` now expects a function that *returns* a modified
  object with the necessary edits. This allows implementations to safely *clone* the raw data rather
  than mutating it.
* The method `Store.removeRecord` has been replaced with the method `Store.removeRecords`. This will
  facilitate efficient bulk deletes.

### ⚙️ Technical

* `Grid` now performs an important performance workaround when loading a new dataset that would
  result in the removal of a significant amount of existing records/rows. The underlying ag-Grid
  component has a serious bottleneck here (acknowledged as AG-2879 in their bug tracker). The Hoist
  grid wrapper will now detect when this is likely and proactively clear all data using a different
  API call before loading the new dataset.
* The implementations `Store`, `RecordSet`, and `Record` have been updated to more efficiently
  re-use existing record references when loading, updating, or filtering data in a store. This keeps
  the Record objects within a store as stable as possible, and allows additional optimizations by
  ag-Grid and its `deltaRowDataMode`.
* When loading raw data into store `Record`s, Hoist will now perform additional conversions based on
  the declared `Field.type`. The unused `Field.nullable` has been removed.
* `LocalStorageService` now uses both the `appCode` and current username for its namespace key,
  ensuring that e.g. local prefs/grid state are not overwritten across multiple app users on one OS
  profile, or when admin impersonation is active. The service will automatically perform a one-time
  migration of existing local state from the old namespace to the new. #674
* `elem` no longer skips `null` children in its calls to `React.createElement()`. These children may
  play the role of placeholders when using conditional rendering, and skipping them was causing
  React to trigger extra re-renders. This change further simplifies Hoist's element factory and
  removes an unnecessary divergence with the behavior of JSX.


### 🐞 Bug Fixes

* `Grid` exports retain sorting, including support for absolute value sorting. #1068
* Ensure `FormField`s are keyed with their model ID, so that React can properly account for dynamic
  changes to fields within a form. #1031
* Prompt for app refresh in (rare) case of mismatch between client and server-side session user.
  (This can happen during impersonation and is defended against in server-side code.) #675

[Commit Log](https://github.com/xh/hoist-react/compare/v21.0.2...v22.0.0)

## v21.0.2 - 2019-04-05

### 📚 Libraries

* Rollback ag-Grid to v20.0.0 after running into new performance issues with large datasets and
  `deltaRowDataMode`. Updates to tree filtering logic, also related to grid performance issues with
  filtered tree results returning much larger record counts.

## v21.0.0 - 2019-04-04

### 🎁 New Features

* `FetchService` fetch methods now accept a plain object as the `headers` argument. These headers
  will be merged with the default headers provided by FetchService.
* An app can also now specify default headers to be sent with every fetch request via
  `XH.fetchService.setDefaultHeaders()`. You can pass either a plain object, or a closure which
  returns one.
* `Grid` supports a new `onGridReady` prop, allowing apps to hook into the ag-Grid event callback
  without inadvertently short-circuiting the Grid's own internal handler.

### 💥 Breaking Changes

* The shortcut getter `FormModel.isNotValid` was deemed confusing and has been removed from the API.
  In most cases applications should use `!FormModel.isValid` instead; this expression will return
  `false` for the `Unknown` as well as the `NotValid` state. Applications that wish to explicitly
  test for the `NotValid` state should use the `validationState` getter.
* Multiple HoistInputs have changed their `onKeyPress` props to `onKeyDown`, including TextInput,
  NumberInput, TextArea & SearchInput. The `onKeyPress` event has been deprecated in general and has
  limitations on which keys will trigger the event to fire (i.e. it would not fire on an arrow
  keypress).
* FetchService's fetch methods no longer support `contentType` parameter. Instead, specify a custom
  content-type by setting a 'Content-Type' header using the `headers` parameter.
* FetchService's fetch methods no longer support `acceptJson` parameter. Instead, pass an {"Accept":
  "application/json"} header using the `headers` parameter.

### ✨ Style

* Black point + grid colors adjusted in dark theme to better blend with overall blue-gray tint.
* Mobile styles have been adjusted to increase the default font size and grid row height, in
  addition to a number of other smaller visual adjustments.

### 🐞 Bug Fixes

* Avoid throwing React error due to tab / routing interactions. Tab / routing / state support
  generally improved. (#1052)
* `GridModel.selectFirst()` improved to reliably select first visible record even when one or more
  groupBy levels active. (#1058)

### 📚 Libraries

* ag-Grid `~20.1 -> ~20.2` (fixes ag-grid sorting bug with treeMode)
* @blueprint/core `3.14 -> 3.15`
* @blueprint/datetime `3.7 -> 3.8`
* react-dropzone `10.0 -> 10.1`
* react-transition-group `2.6 -> 2.8`

[Commit Log](https://github.com/xh/hoist-react/compare/v20.2.1...v21.0.0)

## v20.2.1 - 2019-03-28

* Minor tweaks to grid styles - CSS var for pinned column borders, drop left/right padding on
  center-aligned grid cells.

[Commit Log](https://github.com/xh/hoist-react/compare/v20.2.0...v20.2.1)

## v20.2.0 - 2019-03-27

### 🎁 New Features

* `GridModel` exposes three new configs - `rowBorders`, `stripeRows`, and `showCellFocus` - to
  provide additional control over grid styling. The former `Grid` prop `showHover` has been
  converted to a `GridModel` config for symmetry with these other flags and more efficient
  re-rendering. Note that some grid-related CSS classes have also been modified to better conform to
  the BEM approach used elsewhere - this could be a breaking change for apps that keyed off of
  certain Hoist grid styles (not expected to be a common case).
* `Select` adds a `queryBuffer` prop to avoid over-eager calls to an async `queryFn`. This buffer is
  defaulted to 300ms to provide some out-of-the-box debouncing of keyboard input when an async query
  is provided. A longer value might be appropriate for slow / intensive queries to a remote API.

### 🐞 Bug Fixes

* A small `FormField.labelWidth` config value will now be respected, even if it is less than the
  default minWidth of 80px.
* Unnecessary re-renders of inactive tab panels now avoided.
* `Grid`'s filter will now be consistently applied to all tree grid records. Previously, the filter
  skipped deeply nested records under specific conditions.
* `Timer` no longer requires its `runFn` to be a promise, as it briefly (and unintentionally) did.
* Suppressed default browser resize handles on `textarea`.

[Commit Log](https://github.com/xh/hoist-react/compare/v20.1.1...v20.2.0)

## v20.1.1 - 2019-03-27

### 🐞 Bug Fixes

* Fix form field reset so that it will call computeValidationAsync even if revalidation is not
  triggered because the field's value did not change when reset.

[Commit Log](https://github.com/xh/hoist-react/compare/v20.1.0...v20.1.1)


## v20.1.0 - 2019-03-14

### 🎁 New Features

* Standard app options panel now includes a "Restore Defaults" button to clear all user preferences
  as well as any custom grid state, resetting the app to its default state for that user.

### 🐞 Bug Fixes

* Removed a delay from `HoistInput` blur handling, ensuring `noteBlurred()` is called as soon as the
  element loses focus. This should remove a class of bugs related to input values not flushing into
  their models quickly enough when `commitOnChange: false` and the user moves directly from an input
  to e.g. clicking a submit button. #1023
* Fix to Admin ConfigDiffer tool (missing decorator).

### ⚙️ Technical

* The `GridModel.store` config now accepts a plain object and will internally create a `LocalStore`.
  This store config can also be partially specified or even omitted entirely. GridModel will ensure
  that the store is auto-configured with all fields in configured grid columns, reducing the need
  for app code boilerplate (re)enumerating field names.
* `Timer` class reworked to allow its interval to be adjusted dynamically via `setInterval()`,
  without requiring the Timer to be re-created.

[Commit Log](https://github.com/xh/hoist-react/compare/v20.0.1...v20.1.0)


## v20.0.1 - 2019-03-08

### 🐞 Bug Fixes

* Ensure `RestStore` processes records in a standard way following a save/add operation (#1010).

[Commit Log](https://github.com/xh/hoist-react/compare/v20.0.0...v20.0.1)


## v20.0.0 - 2019-03-06

### 💥 Breaking Changes

* The `@LoadSupport` decorator has been substantially reworked and enhanced from its initial release
  in v19. It is no longer needed on the HoistComponent, but rather should be put directly on the
  owned HoistModel implementing the loading. IMPORTANT NOTE: all models should implement
  `doLoadAsync` rather than `loadAsync`. Please see `LoadSupport` for more information on this
  important change.
* `TabContainer` and `TabContainerModel` are now cross-platform. Apps should update their code to
  import both from `@xh/hoist/cmp/tab`.
* `TabContainer.switcherPosition` has been moved to `TabContainerModel`. Please note that changes to
  `switcherPosition` are not supported on mobile, where the switcher will always appear beneath the
  container.
* The `Label` component from `@xh/hoist/desktop/cmp/input` has been removed. Applications should
  consider using the basic html `label` element instead (or a `FormField` if applicable).
* The `LeftRightChooserModel` constructor no longer accepts a `leftSortBy` and `rightSortBy`
  property. The implementation of these properties was generally broken. Use `leftSorted` and
  `rightSorted` instead.

#### Mobile

* Mobile `Page` has changed - `Pages` are now wrappers around `Panels` that are designed to be used
  with a `NavigationModel` or `TabContainer`. `Page` accepts the same props as `Panel`, meaning uses
  of `loadModel` should be replaced with `mask`.
* The mobile `AppBar` title is static and defaults to the app name. If you want to display page
  titles, it is recommended to use the `title` prop on the `Page`.

### 🎁 New Features

* Enhancements to Model and Component data loading via `@LoadSupport` provides a stronger set of
  conventions and better support for distinguishing between initial loads / auto/background
  refreshes / user- driven refreshes. It also provides new patterns for ensuring application
  Services are refreshed as part of a reworked global refresh cycle.
* RestGridModel supports a new `cloneAction` to take an existing record and open the editor form in
  "add mode" with all editable fields pre-populated from the source record. The action calls
  `prepareCloneFn`, if defined on the RestGridModel, to perform any transform operations before
  rendering the form.
* Tabs in `TabContainerModel` now support an `icon` property on the desktop.
* Charts take a new optional `aspectRatio` prop.
* Added new `Column.headerTooltip` config.
* Added new method `markManaged` on `ManagedSupport`.
* Added new function decorator `debounced`.
* Added new function `applyMixin` providing support for structured creation of class decorators
  (mixins).

#### Mobile

* Column chooser support available for mobile Grids. Users can check/uncheck columns to add/remove
  them from a configurable grid and reorder the columns in the list via drag and drop. Pair
  `GridModel.enableColChooser` with a mobile `colChooserButton` to allow use.
* Added `DialogPage` to the mobile toolkit. These floating pages do not participate in navigation or
  routing, and are used for showing fullscreen views outside of the Navigator / TabContainer
  context.
* Added `Panel` to the mobile toolkit, which offers a header element with standardized styling,
  title, and icon, as well as support for top and bottom toolbars.
* The mobile `AppBar` has been updated to more closely match the desktop `AppBar`, adding `icon`,
  `leftItems`, `hideAppMenuButton` and `appMenuButtonProps` props.
* Added routing support to mobile.

### 🐞 Bug Fixes

* The HighCharts wrapper component properly resizes its chart.
* Mobile dimension chooser button properly handles overflow for longer labels.
* Sizing fixes for multi-line inputs such as textArea and jsonInput.
* NumberInput calls a `onKeyPress` prop if given.
* Layout fixes on several admin panels and detail popups.

### 📚 Libraries

* @blueprintjs/core `3.13 -> 3.14`
* @xh/hoist-dev-utils `3.5 -> 3.6`
* ag-Grid `~20.0 -> ~20.1`
* react-dropzone `~8.0 -> ~9.0`
* react-select `~2.3 -> ~2.4`
* router5 `~6.6 -> ~7.0`
* react `~16.7 -> ~16.8`

[Commit Log](https://github.com/xh/hoist-react/compare/v19.0.1...v20.0.0)

## v19.0.1 - 2019-02-12

### 🐞 Bug Fixes

* Additional updates and simplifications to `FormField` sizing of child `HoistInput` elements, for
  more reliable sizing and spacing filling behavior.

[Commit Log](https://github.com/xh/hoist-react/compare/v19.0.0...v19.0.1)


## v19.0.0 - 2019-02-08

### 🎁 New Features

* Added a new architecture for signaling the need to load / refresh new data across either the
  entire app or a section of the component hierarchy. This new system relies on React context to
  minimizes the need for explicit application wiring, and improves support for auto-refresh. See
  newly added decorator `@LoadSupport` and classes/components `RefreshContext`,
  `RefreshContextModel`, and `RefreshContextView` for more info.
* `TabContainerModel` and `TabModel` now support `refreshMode` and `renderMode` configs to allow
  better control over how inactive tabs are mounted/unmounted and how tabs handle refresh requests
  when hidden or (re)activated.
* Apps can implement `getAppOptions()` in their `AppModel` class to specify a set of app-wide
  options that should be editable via a new built-in Options dialog. This system includes built-in
  support for reading/writing options to preferences, or getting/setting their values via custom
  handlers. The toolkit handles the rendering of the dialog.
* Standard top-level app buttons - for actions such as launching the new Options dialog, switching
  themes, launching the admin client, and logging out - have been moved into a new menu accessible
  from the top-right corner of the app, leaving more space for app-specific controls in the AppBar.
* `RecordGridModel` now supports an enhanced `editors` configuration that exposes the full set of
  validation and display support from the Forms package.
* `HoistInput` sizing is now consistently implemented using `LayoutSupport`. All sizable
  `HoistInputs` now have default `width` to ensure a standard display out of the box. `JsonInput`
  and `TextArea` also have default `height`. These defaults can be overridden by declaring explicit
  `width` and `height` values, or unset by setting the prop to `null`.
* `HoistInputs` within `FormFields` will be automatically sized to fill the available space in the
  `FormField`. In these cases, it is advised to either give the `FormField` an explicit size or
  render it in a flex layout.

### 💥 Breaking Changes

* ag-Grid has been updated to v20.0.0. Most apps shouldn't require any changes - however, if you are
  using `agOptions` to set sorting, filtering or resizing properties, these may need to change:

  For the `Grid`, `agOptions.enableColResize`, `agOptions.enableSorting` and
  `agOptions.enableFilter` have been removed. You can replicate their effects by using
  `agOptions.defaultColDef`. For `Columns`, `suppressFilter` has been removed, an should be replaced
  with `filter: false`.

* `HoistAppModel.requestRefresh` and `TabContainerModel.requestRefresh` have been removed.
  Applications should use the new Refresh architecture described above instead.
* `tabRefreshMode` on TabContainer has been renamed `renderMode`.
* `TabModel.reloadOnShow` has been removed. Set the `refreshMode` property on TabContainerModel or
  TabModel to `TabRefreshMode.ON_SHOW_ALWAYS` instead.
* The mobile APIs for `TabContainerModel`, `TabModel`, and `RefreshButton` have been rewritten to
  more closely mirror the desktop API.
* The API for `RecordGridModel` editors has changed -- `type` is no longer supported. Use
  `fieldModel` and `formField` instead.
* `LocalStore.loadRawData` requires that all records presented to store have unique IDs specified.
  See `LocalStore.idSpec` for more information.

### 🐞 Bug Fixes

* SwitchInput and RadioInput now properly highlight validation errors in `minimal` mode.

### 📚 Libraries

* @blueprintjs/core `3.12 -> 3.13`
* ag-Grid `~19.1.4 -> ~20.0.0`

[Commit Log](https://github.com/xh/hoist-react/compare/v18.1.2...v19.0.0)


## v18.1.2 - 2019-01-30

### 🐞 Bug Fixes

* Grid integrations relying on column visibility (namely export, storeFilterField) now correctly
  consult updated column state from GridModel. #935
* Ensure `FieldModel.initialValue` is observable to ensure that computed dirty state (and any other
  derivations) are updated if it changes. #934
* Fixes to ensure Admin console log viewer more cleanly handles exceptions (e.g. attempting to
  auto-refresh on a log file that has been deleted).

[Commit Log](https://github.com/xh/hoist-react/compare/v18.1.1...v18.1.2)

## v18.1.1 - 2019-01-29

* Grid cell padding can be controlled via a new set of CSS vars and is reduced by default for grids
  in compact mode.
* The `addRecordAsync()` and `saveRecordAsync()` methods on `RestStore` return the updated record.

[Commit Log](https://github.com/xh/hoist-react/compare/v18.1.0...v18.1.1)


## v18.1.0 - 2019-01-28

### 🎁 New Features

* New `@managed` class field decorator can be used to mark a property as fully created/owned by its
  containing class (provided that class has installed the matching `@ManagedSupport` decorator).
  * The framework will automatically pass any `@managed` class members to `XH.safeDestroy()` on
    destroy/unmount to ensure their own `destroy()` lifecycle methods are called and any related
    resources are disposed of properly, notably MobX observables and reactions.
  * In practice, this should be used to decorate any properties on `HoistModel`, `HoistService`, or
    `HoistComponent` classes that hold a reference to a `HoistModel` created by that class. All of
    those core artifacts support the new decorator, `HoistModel` already provides a built-in
    `destroy()` method, and calling that method when an app is done with a Model is an important
    best practice that can now happen more reliably / easily.
* `FormModel.getData()` accepts a new single parameter `dirtyOnly` - pass true to get back only
  fields which have been modified.
* The mobile `Select` component indicates the current value with a ✅ in the drop-down list.
* Excel exports from tree grids now include the matching expand/collapse tree controls baked into
  generated Excel file.

### 🐞 Bug Fixes

* The `JsonInput` component now properly respects / indicates disabled state.

### 📚 Libraries

* Hoist-dev-utils `3.4.1 -> 3.5.0` - updated webpack and other build tool dependencies, as well as
  an improved eslint configuration.
* @blueprintjs/core `3.10 -> 3.12`
* @blueprintjs/datetime `3.5 -> 3.7`
* fontawesome `5.6 -> 5.7`
* mobx `5.8 -> 5.9`
* react-select `2.2 -> 2.3`
* Other patch updates

[Commit Log](https://github.com/xh/hoist-react/compare/v18.0.0...v18.1.0)

## v18.0.0 - 2019-01-15

### 🎁 New Features

* Form support has been substantially enhanced and restructured to provide both a cleaner API and
  new functionality:
  * `FormModel` and `FieldModel` are now concrete classes and provide the main entry point for
    specifying the contents of a form. The `Field` and `FieldSupport` decorators have been removed.
  * Fields and sub-forms may now be dynamically added to FormModel.
  * The validation state of a FormModel is now *immediately* available after construction and
    independent of the GUI. The triggering of the *display* of that state is now a separate process
    triggered by GUI actions such as blur.
  * `FormField` has been substantially reworked to support a read-only display and inherit common
    property settings from its containing `Form`.
  * `HoistInput` has been moved into the `input` package to clarify that these are lower level
    controls and independent of the Forms package.

* `RestGrid` now supports a `mask` prop. RestGrid loading is now masked by default.
* `Chart` component now supports a built-in zoom out gesture: click and drag from right-to-left on
  charts with x-axis zooming.
* `Select` now supports an `enableClear` prop to control the presence of an optional inline clear
  button.
* `Grid` components take `onCellClicked` and `onCellDoubleClicked` event handlers.
* A new desktop `FileChooser` wraps a preconfigured react-dropzone component to allow users to
  easily select files for upload or other client-side processing.

### 💥 Breaking Changes

* Major changes to Form (see above). `HoistInput` imports will also need to be adjusted to move from
  `form` to `input`.
* The name of the HoistInput `field` prop has been changed to `bind`. This change distinguishes the
  lower-level input package more clearly from the higher-level form package which uses it. It also
  more clearly relates the property to the associated `@bindable` annotation for models.
* A `Select` input with `enableMulti = true` will by default no longer show an inline x to clear the
  input value. Use the `enableClear` prop to re-enable.
* Column definitions are exported from the `grid` package. To ensure backwards compatibility,
  replace imports from `@xh/hoist/desktop/columns` with `@xh/hoist/desktop/cmp/grid`.

### 📚 Libraries

* React `~16.6.0 -> ~16.7.0`
* Patch version updates to multiple other dependencies.

[Commit Log](https://github.com/xh/hoist-react/compare/v17.0.0...v18.0.0)

## v17.0.0 - 2018-12-21

### 💥 Breaking Changes

* The implementation of the `model` property on `HoistComponent` has been substantially enhanced:
  * "Local" Models should now be specified on the Component class declaration by simply setting the
    `model` property, rather than the confusing `localModel` property.
  * HoistComponent now supports a static `modelClass` class property. If set, this property will
    allow a HoistComponent to auto-create a model internally when presented with a plain javascript
    object as its `model` prop. This is especially useful in cases like `Panel` and `TabContainer`,
    where apps often need to specify a model but do not require a reference to the model. Those
    usages can now skip importing and instantiating an instance of the component's model class
    themselves.
  * Hoist will now throw an Exception if an application attempts to changes the model on an existing
    HoistComponent instance or presents the wrong type of model to a HoistComponent where
    `modelClass` has been specified.

* `PanelSizingModel` has been renamed `PanelModel`. The class now also has the following new
  optional properties, all of which are `true` by default:
  * `showSplitter` - controls visibility of the splitter bar on the outside edge of the component.
  * `showSplitterCollapseButton` - controls visibility of the collapse button on the splitter bar.
  * `showHeaderCollapseButton` - controls visibility of a (new) collapse button in the header.

* The API methods for exporting grid data have changed and gained new features:
  * Grids must opt-in to export with the `GridModel.enableExport` config.
  * Exporting a `GridModel` is handled by the new `GridExportService`, which takes a collection of
    `exportOptions`. See `GridExportService.exportAsync` for available `exportOptions`.
  * All export entry points (`GridModel.exportAsync()`, `ExportButton` and the export context menu
    items) support `exportOptions`. Additionally, `GridModel` can be configured with default
    `exportOptions` in its config.

* The `buttonPosition` prop on `NumberInput` has been removed due to problems with the underlying
  implementation. Support for incrementing buttons on NumberInputs will be re-considered for future
  versions of Hoist.

### 🎁 New Features

* `TextInput` on desktop now supports an `enableClear` property to allow easy addition of a clear
  button at the right edge of the component.
* `TabContainer` enhancements:
  * An `omit` property can now be passed in the tab configs passed to the `TabContainerModel`
    constructor to conditionally exclude a tab from the container
  * Each `TabModel` can now be retrieved by id via the new `getTabById` method on
    `TabContainerModel`.
  * `TabModel.title` can now be changed at runtime.
  * `TabModel` now supports the following properties, which can be changed at runtime or set via the
    config:
    * `disabled` - applies a disabled style in the switcher and blocks navigation to the tab via
      user click, routing, or the API.
    * `excludeFromSwitcher` - removes the tab from the switcher, but the tab can still be navigated
      to programmatically or via routing.
* `MultiFieldRenderer` `multiFieldConfig` now supports a `delimiter` property to separate
  consecutive SubFields.
* `MultiFieldRenderer` SubFields now support a `position` property, to allow rendering in either the
  top or bottom row.
* `StoreCountLabel` now supports a new 'includeChildren' prop to control whether or not children
  records are included in the count. By default this is `false`.
* `Checkbox` now supports a `displayUnsetState` prop which may be used to display a visually
  distinct state for null values.
* `Select` now renders with a checkbox next to the selected item in its dropdown menu, instead of
  relying on highlighting. A new `hideSelectedOptionCheck` prop is available to disable.
* `RestGridModel` supports a `readonly` property.
* `DimensionChooser`, various `HoistInput` components, `Toolbar` and `ToolbarSeparator` have been
  added to the mobile component library.
* Additional environment enums for UAT and BCP, added to Hoist Core 5.4.0, are supported in the
  application footer.

### 🐞 Bug Fixes

* `NumberInput` will no longer immediately convert its shorthand value (e.g. "3m") into numeric form
  while the user remains focused on the input.
* Grid `actionCol` columns no longer render Button components for each action, relying instead on
  plain HTML / CSS markup for a significant performance improvement when there are many rows and/or
  actions per row.
* Grid exports more reliably include the appropriate file extension.
* `Select` will prevent an `<esc>` keypress from bubbling up to parent components only when its menu
  is open. (In that case, the component assumes escape was pressed to close its menu and captures
  the keypress, otherwise it should leave it alone and let it e.g. close a parent popover).

[Commit Log](https://github.com/xh/hoist-react/compare/v16.0.1...v17.0.0)

## v16.0.1 - 2018-12-12

### 🐞 Bug Fixes

* Fix to FeedbackForm allowing attempted submission with an empty message.

[Commit Log](https://github.com/xh/hoist-react/compare/v16.0.0...v16.0.1)


## v16.0.0

### 🎁 New Features

* Support for ComboBoxes and Dropdowns have been improved dramatically, via a new `Select` component
  based on react-select.
* The ag-Grid based `Grid` and `GridModel` are now available on both mobile and desktop. We have
  also added new support for multi-row/multi-field columns via the new `multiFieldRenderer` renderer
  function.
* The app initialization lifecycle has been restructured so that no App classes are constructed
  until Hoist is fully initialized.
* `Column` now supports an optional `rowHeight` property.
* `Button` now defaults to 'minimal' mode, providing a much lighter-weight visual look-and-feel to
  HoistApps. `Button` also implements `@LayoutSupport`.
* Grouping state is now saved by the grid state support on `GridModel`.
* The Hoist `DimChooser` component has been ported to hoist-react.
* `fetchService` now supports an `autoAbortKey` in its fetch methods. This can be used to
  automatically cancel obsolete requests that have been superseded by more recent variants.
* Support for new `clickableLabel` property on `FormField`.
* `RestForm` now supports a read-only view.
* Hoist now supports automatic tracking of app/page load times.

### 💥 Breaking Changes

* The new location for the cross-platform grid component is `@xh/hoist/cmp/grid`. The `columns`
  package has also moved under a new sub-package in this location.
* Hoist top-level App Structure has changed in order to improve consistency of the Model-View
  conventions, to improve the accessibility of services, and to support the improvements in app
  initialization mentioned above:
  - `XH.renderApp` now takes a new `AppSpec` configuration.
  - `XH.app` is now `XH.appModel`.
  - All services are installed directly on `XH`.
  - `@HoistApp` is now `@HoistAppModel`
* `RecordAction` has been substantially refactored and improved. These are now typically immutable
  and may be shared.
  - `prepareFn` has been replaced with a `displayFn`.
  - `actionFn` and `displayFn` now take a single object as their parameter.
* The `hide` property on `Column` has been changed to `hidden`.
* The `ColChooserButton` has been moved from the incorrect location `@xh/hoist/cmp/grid` to
  `@xh/hoist/desktop/cmp/button`. This is a desktop-only component. Apps will have to adjust these
  imports.
* `withDefaultTrue` and `withDefaultFalse` in `@xh/hoist/utils/js` have been removed. Use
  `withDefault` instead.
* `CheckBox` has been renamed `Checkbox`


### ⚙️ Technical

* ag-Grid has been upgraded to v19.1
* mobx has been upgraded to v5.6
* React has been upgraded to v16.6
* Allow browsers with proper support for Proxy (e.g Edge) to access Hoist Applications.


### 🐞 Bug Fixes

* Extensive. See full change list below.

[Commit Log](https://github.com/xh/hoist-react/compare/v15.1.2...v16.0.0)


## v15.1.2

🛠 Hotfix release to MultiSelect to cap the maximum number of options rendered by the drop-down
list. Note, this component is being replaced in Hoist v16 by the react-select library.

[Commit Log](https://github.com/xh/hoist-react/compare/v15.1.1...v15.1.2)

## v15.1.1

### 🐞 Bug Fixes

* Fix to minimal validation mode for FormField disrupting input focus.
* Fix to JsonInput disrupting input focus.

### ⚙️ Technical

* Support added for TLBR-style notation when specifying margin/padding via layoutSupport - e.g.
  box({margin: '10 20 5 5'}).
* Tweak to lockout panel message when the user has no roles.

[Commit Log](https://github.com/xh/hoist-react/compare/v15.1.0...v15.1.1)


## v15.1.0

### 🎁 New Features

* The FormField component takes a new minimal prop to display validation errors with a tooltip only
  as opposed to an inline message string. This can be used to help reduce shifting / jumping form
  layouts as required.
* The admin-only user impersonation toolbar will now accept new/unknown users, to support certain
  SSO application implementations that can create users on the fly.

### ⚙️ Technical

* Error reporting to server w/ custom user messages is disabled if the user is not known to the
  client (edge case with errors early in app lifecycle, prior to successful authentication).

[Commit Log](https://github.com/xh/hoist-react/compare/v15.0.0...v15.1.0)


## v15.0.0

### 💥 Breaking Changes

* This update does not require any application client code changes, but does require updating the
  Hoist Core Grails plugin to >= 5.0. Hoist Core changes to how application roles are loaded and
  users are authenticated required minor changes to how JS clients bootstrap themselves and load
  user data.
* The Hoist Core HoistImplController has also been renamed to XhController, again requiring Hoist
  React adjustments to call the updated /xh/ paths for these (implementation) endpoints. Again, no
  app updates required beyond taking the latest Hoist Core plugin.

[Commit Log](https://github.com/xh/hoist-react/compare/v14.2.0...v15.0.0)


## v14.2.0

### 🎁 New Features

* Upgraded hoist-dev-utils to 3.0.3. Client builds now use the latest Webpack 4 and Babel 7 for
  noticeably faster builds and recompiles during CI and at development time.
* GridModel now has a top-level agColumnApi property to provide a direct handle on the ag-Grid
  Column API object.

### ⚙️ Technical

* Support for column groups strengthened with the addition of a dedicated ColumnGroup sibling class
  to Column. This includes additional internal refactoring to reduce unnecessary cloning of Column
  configurations and provide a more managed path for Column updates. Public APIs did not change.
  (#694)

### 📚 Libraries

* Blueprint Core `3.6.1 -> 3.7.0`
* Blueprint Datetime `3.2.0 -> 3.3.0`
* Fontawesome `5.3.x -> 5.4.x`
* MobX `5.1.2 -> 5.5.0`
* Router5 `6.5.0 -> 6.6.0`

[Commit Log](https://github.com/xh/hoist-react/compare/v14.1.3...v14.2.0)


## v14.1.3

### 🐞 Bug Fixes

* Ensure JsonInput reacts properly to value changes.

### ⚙️ Technical

* Block user pinning/unpinning in Grid via drag-and-drop - pending further work via #687.
* Support "now" as special token for dateIs min/max validation rules.
* Tweak grouped grid row background color.

[Commit Log](https://github.com/xh/hoist-react/compare/v14.1.1...v14.1.3)


## v14.1.1

### 🐞 Bug Fixes

* Fixes GridModel support for row-level grouping at same time as column grouping.

[Commit Log](https://github.com/xh/hoist-react/compare/v14.1.0...v14.1.1)


## v14.1.0

### 🎁 New Features

* GridModel now supports multiple levels of row grouping. Pass the public setGroupBy() method an
  array of string column IDs, or a falsey value / empty array to ungroup. Note that the public and
  observable groupBy property on GridModel will now always be an array, even if the grid is not
  grouped or has only a single level of grouping.
* GridModel exposes public expandAll() and collapseAll() methods for grouped / tree grids, and
  StoreContextMenu supports a new "expandCollapseAll" string token to insert context menu items.
  These are added to the default menu, but auto-hide when the grid is not in a grouped state.
* The Grid component provides a new onKeyDown prop, which takes a callback and will fire on any
  keypress targeted within the Grid. Note such a handler is not provided directly by ag-Grid.
* The Column class supports pinned as a top-level config. Supports passing true to pin to the left.

### 🐞 Bug Fixes

* Updates to Grid column widths made via ag-Grid's "autosize to fit" API are properly persisted to
  grid state.

[Commit Log](https://github.com/xh/hoist-react/compare/v14.0.0...v14.1.0)


## v14.0.0

* Along with numerous bug fixes, v14 brings with it a number of important enhancements for grids,
  including support for tree display, 'action' columns, and absolute value sorting. It also includes
  some new controls and improvement to focus display.

### 💥 Breaking Changes

* The signatures of the Column.elementRenderer and Column.renderer have been changed to be
  consistent with each other, and more extensible. Each takes two arguments -- the value to be
  rendered, and a single bundle of metadata.
* StoreContextMenuAction has been renamed to RecordAction. Its action property has been renamed to
  actionFn for consistency and clarity.
* LocalStore : The method LocalStore.processRawData no longer takes an array of all records, but
  instead takes just a single record. Applications that need to operate on all raw records in bulk
  should do so before presenting them to LocalStore. Also, LocalStores template methods for override
  have also changed substantially, and sub-classes that rely on these methods will need to be
  adjusted accordingly.

### 🎁 New Features

#### Grid

* The Store API now supports hierarchical datasets. Applications need to simply provide raw data for
  records with a "children" property containing the raw data for their children.
* Grid supports a 'TreeGrid' mode. To show a tree grid, bind the GridModel to a store containing
  hierarchical data (as above), set treeMode: true on the GridModel, and specify a column to display
  the tree controls (isTreeColumn: true)
* Grid supports absolute sorting for numerical columns. Specify absSort: true on your column config
  to enable. Clicking the grid header will now cycle through ASC > DESC > DESC (abs) sort modes.
* Grid supports an 'Actions' column for one-click record actions. See cmp/desktop/columns/actionCol.
* A new showHover prop on the desktop Grid component will highlight the hovered row with default
  styling. A new GridModel.rowClassFn callback was added to support per-row custom classes based on
  record data.
* A new ExportFormat.LONG_TEXT format has been added, along with a new Column.exportWidth config.
  This supports exporting columns that contain long text (e.g. notes) as multi-line cells within
  Excel.

#### Other Components

* RadioInput and ButtonGroupInput have been added to the desktop/cmp/form package.
* DateInput now has support for entering and displaying time values.
* NumberInput displays its unformatted value when focused.
* Focused components are now better highlighted, with additional CSS vars provided to customize as
  needed.

### 🐞 Bug Fixes

* Calls to GridModel.setGroupBy() work properly not only on the first, but also all subsequent calls
  (#644).
* Background / style issues resolved on several input components in dark theme (#657).
* Grid context menus appear properly over other floating components.

### 📚 Libraries

* React `16.5.1 -> 16.5.2`
* router5 `6.4.2 -> 6.5.0`
* CodeMirror, Highcharts, and MobX patch updates

[Commit Log](https://github.com/xh/hoist-react/compare/v13.0.0...v14.0.0)


## v13.0.0

🍀Lucky v13 brings with it a number of enhancements for forms and validation, grouped column support
in the core Grid API, a fully wrapped MultiSelect component, decorator syntax adjustments, and a
number of other fixes and enhancements.

It also includes contributions from new ExHI team members Arjun and Brendan. 🎉

### 💥 Breaking Changes

* The core `@HoistComponent`, `@HoistService`, and `@HoistModel` decorators are **no longer
  parameterized**, meaning that trailing `()` should be removed after each usage. (#586)
* The little-used `hoistComponentFactory()` method was also removed as a further simplification
  (#587).
* The `HoistField` superclass has been renamed to `HoistInput` and the various **desktop form
  control components have been renamed** to match (55afb8f). Apps using these components (which will
  likely be most apps) will need to adapt to the new names.
  * This was done to better distinguish between the input components and the upgraded Field concept
    on model classes (see below).

### 🎁 New Features

⭐️ **Forms and Fields** have been a major focus of attention, with support for structured data
fields added to Models via the `@FieldSupport` and `@field()` decorators.
* Models annotated with `@FieldSupport` can decorate member properties with `@field()`, making those
  properties observable and settable (with a generated `setXXX()` method).
* The `@field()` decorators themselves can be passed an optional display label string as well as
  zero or more *validation rules* to define required constraints on the value of the field.
* A set of predefined constraints is provided within the toolkit within the `/field/` package.
* Models using `FieldSupport` should be sure to call the `initFields()` method installed by the
  decorator within their constructor. This method can be called without arguments to generally
  initialize the field system, or it can be passed an object of field names to initial/default
  values, which will set those values on the model class properties and provide change/dirty
  detection and the ability to "reset" a form.
* A new `FormField` UI component can be used to wrap input components within a form. The `FormField`
  wrapper can accept the source model and field name, and will apply those to its child input. It
  leverages the Field model to automatically display a label, indicate required fields, and print
  validation error messages. This new component should be the building-block for most non-trivial
  forms within an application.

Other enhancements include:
* **Grid columns can be grouped**, with support for grouping added to the grid state management
  system, column chooser, and export manager (#565). To define a column group, nest column
  definitions passed to `GridModel.columns` within a wrapper object of the form `{headerName: 'My
  group', children: [...]}`.

(Note these release notes are incomplete for this version.)

[Commit Log](https://github.com/xh/hoist-react/compare/v12.1.2...v13.0.0)


## v12.1.2

### 🐞 Bug Fixes

* Fix casing on functions generated by `@settable` decorator
  (35c7daa209a4205cb011583ebf8372319716deba).

[Commit Log](https://github.com/xh/hoist-react/compare/v12.1.1...v12.1.2)


## v12.1.1

### 🐞 Bug Fixes

* Avoid passing unknown HoistField component props down to Blueprint select/checkbox controls.

### 📚 Libraries

* Rollback update of `@blueprintjs/select` package `3.1.0 -> 3.0.0` - this included breaking API
  changes and will be revisited in #558.

[Commit Log](https://github.com/xh/hoist-react/compare/v12.1.0...v12.1.1)


## v12.1.0

### 🎁 New Features

* New `@bindable` and `@settable` decorators added for MobX support. Decorating a class member
  property with `@bindable` makes it a MobX `@observable` and auto-generates a setter method on the
  class wrapped in a MobX `@action`.
* A `fontAwesomeIcon` element factory is exported for use with other FA icons not enumerated by the
  `Icon` class.
* CSS variables added to control desktop Blueprint form control margins. These remain defaulted to
  zero, but now within CSS with support for variable overrides. A Blueprint library update also
  brought some changes to certain field-related alignment and style properties. Review any form
  controls within apps to ensure they remain aligned as desired
  (8275719e66b4677ec5c68a56ccc6aa3055283457 and df667b75d41d12dba96cbd206f5736886cb2ac20).

### 🐞 Bug Fixes

* Grid cells are fully refreshed on a data update, ensuring cell renderers that rely on data other
  than their primary display field are updated (#550).
* Grid auto-sizing is run after a data update, ensuring flex columns resize to adjust for possible
  scrollbar visibility changes (#553).
* Dropdown fields can be instantiated with fewer required properties set (#541).

### 📚 Libraries

* Blueprint `3.0.1 -> 3.4.0`
* FontAwesome `5.2.0 -> 5.3.0`
* CodeMirror `5.39.2 -> 5.40.0`
* MobX `5.0.3 -> 5.1.0`
* router5 `6.3.0 -> 6.4.2`
* React `16.4.1 -> 16.4.2`

[Commit Log](https://github.com/xh/hoist-react/compare/v12.0.0...v12.1.0)


## v12.0.0

Hoist React v12 is a relatively large release, with multiple refactorings around grid columns,
`elemFactory` support, classNames, and a re-organization of classes and exports within `utils`.

### 💥 Breaking Changes

#### ⭐️ Grid Columns

**A new `Column` class describes a top-level API for columns and their supported options** and is
intended to be a cross-platform layer on top of ag-Grid and TBD mobile grid implementations.
* The desktop `GridModel` class now accepts a collection of `Column` configuration objects to define
  its available columns.
* Columns may be configured with `flex: true` to cause them to stretch all available horizontal
  space within a grid, sharing it equally with any other flex columns. However note that this should
  be used sparingly, as flex columns have some deliberate limitations to ensure stable and
  consistent behavior. Most noticeably, they cannot be resized directly by users. Often, a best
  practice will be to insert an `emptyFlexCol` configuration as the last column in a grid - this
  will avoid messy-looking gaps in the layout while not requiring a data-driven column be flexed.
* User customizations to column widths are now saved if the GridModel has been configured with a
  `stateModel` key or model instance - see `GridStateModel`.
* Columns accept a `renderer` config to format text or HTML-based output. This is a callback that is
  provided the value, the row-level record, and a metadata object with the column's `colId`. An
  `elementRenderer` config is also available for cells that should render a Component.
* An `agOptions` config key continues to provide a way to pass arbitrary options to the underlying
  ag-Grid instance (for desktop implementations). This is considered an "escape hatch" and should be
  used with care, but can provide a bridge to required ag-Grid features as the Hoist-level API
  continues to develop.
* The "factory pattern" for Column templates / defaults has been removed, replaced by a simpler
  approach that recommends exporting simple configuration partials and spreading them into
  instance-specific column configs.
* See 0798f6bb20092c59659cf888aeaf9ecb01db52a6 for primary commit.

#### ⭐️ Element Factory, LayoutSupport, BaseClassName

Hoist provides core support for creating components via a factory pattern, powered by the `elem()`
and `elemFactory()` methods. This approach remains the recommended way to instantiate component
elements, but was **simplified and streamlined**.
* The rarely used `itemSpec` argument was removed (this previously applied defaults to child items).
* Developers can now also use JSX to instantiate all Hoist-provided components while still taking
  advantage of auto-handling for layout-related properties provided by the `LayoutSupport` mixin.
  * HoistComponents should now spread **`...this.getLayoutProps()`** into their outermost rendered
    child to enable promotion of layout properties.
* All HoistComponents can now specify a **baseClassName** on their component class and should pass
  `className: this.getClassName()` down to their outermost rendered child. This allows components to
  cleanly layer on a base CSS class name with any instance-specific classes.
* See 8342d3870102ee9bda4d11774019c4928866f256 for primary commit.

#### ⭐️ Panel resizing / collapsing

**The `Panel` component now takes a `sizingModel` prop to control and encapsulate newly built-in
resizing and collapsing behavior** (#534).
* See the `PanelSizingModel` class for configurable details, including continued support for saving
  sizing / collapsed state as a user preference.
* **The standalone `Resizable` component was removed** in favor of the improved support built into
  Panel directly.

#### Other

* Two promise-related models have been combined into **a new, more powerful `PendingTaskModel`**,
  and the `LoadMask` component has been removed and consolidated into `Mask`
  (d00a5c6e8fc1e0e89c2ce3eef5f3e14cb842f3c8).
  * `Panel` now exposes a single `mask` prop that can take either a configured `mask` element or a
    simple boolean to display/remove a default mask.
* **Classes within the `utils` package have been re-organized** into more standardized and scalable
  namespaces. Imports of these classes will need to be adjusted.

### 🎁 New Features

* **The desktop Grid component now offers a `compact` mode** with configurable styling to display
  significantly more data with reduced padding and font sizes.
* The top-level `AppBar` refresh button now provides a default implementation, calling a new
  abstract `requestRefresh()` method on `HoistApp`.
* The grid column chooser can now be configured to display its column groups as initially collapsed,
  for especially large collections of columns.
* A new `XH.restoreDefaultsAsync()` method provides a centralized way to wipe out user-specific
  preferences or customizations (#508).
* Additional Blueprint `MultiSelect`, `Tag`, and `FormGroup` controls re-exported.

### 🐞 Bug Fixes

* Some components were unintentionally not exporting their Component class directly, blocking JSX
  usage. All components now export their class.
* Multiple fixes to `DayField` (#531).
* JsonField now responds properly when switching from light to dark theme (#507).
* Context menus properly filter out duplicated separators (#518).

[Commit Log](https://github.com/xh/hoist-react/compare/v11.0.0...v12.0.0)


## v11.0.0

### 💥 Breaking Changes

* **Blueprint has been upgraded to the latest 3.x release.** The primary breaking change here is the
  renaming of all `pt-` CSS classes to use a new `bp3-` prefix. Any in-app usages of the BP
  selectors will need to be updated. See the
  [Blueprint "What's New" page](http://blueprintjs.com/docs/#blueprint/whats-new-3.0).
* **FontAwesome has been upgraded to the latest 5.2 release.** Only the icons enumerated in the
  Hoist `Icon` class are now registered via the FA `library.add()` method for inclusion in bundled
  code, resulting in a significant reduction in bundle size. Apps wishing to use other FA icons not
  included by Hoist must import and register them - see the
  [FA React Readme](https://github.com/FortAwesome/react-fontawesome/blob/master/README.md) for
  details.
* **The `mobx-decorators` dependency has been removed** due to lack of official support for the
  latest MobX update, as well as limited usage within the toolkit. This package was primarily
  providing the optional `@setter` decorator, which should now be replaced as needed by dedicated
  `@action` setter methods (19cbf86138499bda959303e602a6d58f6e95cb40).

### 🎁 Enhancements

* `HoistComponent` now provides a `getClassNames()` method that will merge any `baseCls` CSS class
  names specified on the component with any instance-specific classes passed in via props (#252).
  * Components that wish to declare and support a `baseCls` should use this method to generate and
    apply a combined list of classes to their outermost rendered elements (see `Grid`).
  * Base class names have been added for relevant Hoist-provided components - e.g. `.xh-panel` and
    `.xh-grid`. These will be appended to any instance class names specified within applications and
    be available as public CSS selectors.
* Relevant `HoistField` components support inline `leftIcon` and `rightElement` props. `DayField`
  adds support for `minDay / maxDay` props.
* Styling for the built-in ag-Grid loading overlay has been simplified and improved (#401).
* Grid column definitions can now specify an `excludeFromExport` config to drop them from
  server-generated Excel/CSV exports (#485).

### 🐞 Bug Fixes

* Grid data loading and selection reactions have been hardened and better coordinated to prevent
  throwing when attempting to set a selection before data has been loaded (#484).

### 📚 Libraries

* Blueprint `2.x -> 3.x`
* FontAwesome `5.0.x -> 5.2.x`
* CodeMirror `5.37.0 -> 5.39.2`
* router5 `6.2.4 -> 6.3.0`

[Commit Log](https://github.com/xh/hoist-react/compare/v10.0.1...v11.0.0)


## v10.0.1

### 🐞 Bug Fixes

* Grid `export` context menu token now defaults to server-side 'exportExcel' export.
  * Specify the `exportLocal` token to return a menu item for local ag-Grid export.
* Columns with `field === null` skipped for server-side export (considered spacer / structural
  columns).

## v10.0.0

### 💥 Breaking Changes

* **Access to the router API has changed** with the `XH` global now exposing `router` and
  `routerState` properties and a `navigate()` method directly.
* `ToastManager` has been deprecated. Use `XH.toast` instead.
* `Message` is no longer a public class (and its API has changed). Use `XH.message/confirm/alert`
  instead.
* Export API has changed. The Built-in grid export now uses more powerful server-side support. To
  continue to use local AG based export, call method `GridModel.localExport()`. Built-in export
  needs to be enabled with the new property on `GridModel.enableExport`. See `GridModel` for more
  details.

### 🎁 Enhancements

* New Mobile controls and `AppContainer` provided services (impersonation, about, and version bars).
* Full-featured server-side Excel export for grids.

### 🐞 Bug Fixes

* Prevent automatic zooming upon input focus on mobile devices (#476).
* Clear the selection when showing the context menu for a record which is not already selected
  (#469).
* Fix to make lockout script readable by Compatibility Mode down to IE5.

### 📚 Libraries

* MobX `4.2.x -> 5.0.x`

[Commit Log](https://github.com/xh/hoist-react/compare/v9.0.0...v10.0.0)


## v9.0.0

### 💥 Breaking Changes

* **Hoist-provided mixins (decorators) have been refactored to be more granular and have been broken
  out of `HoistComponent`.**
  * New discrete mixins now exist for `LayoutSupport` and `ContextMenuSupport` - these should be
    added directly to components that require the functionality they add for auto-handling of
    layout-related props and support for showing right-click menus. The corresponding options on
    `HoistComponent` that used to enable them have been removed.
  * For consistency, we have also renamed `EventTarget -> EventSupport` and `Reactive ->
    ReactiveSupport` mixins. These both continue to be auto-applied to HoistModel and HoistService
    classes, and ReactiveSupport enabled by default in HoistComponent.
* **The Context menu API has changed.** The `ContextMenuSupport` mixin now specifies an abstract
  `getContextMenuItems()` method for component implementation (replacing the previous
  `renderContextMenu()` method). See the new [`ContextMenuItem` class for what these items support,
  as well as several static default items that can be used.
  * The top-level `AppContainer` no longer provides a default context menu, instead allowing the
    browser's own context menu to show unless an app / component author has implemented custom
    context-menu handling at any level of their component hierarchy.

### 🐞 Bug Fixes

* TabContainer active tab can become out of sync with the router state (#451)
  * ⚠️ Note this also involved a change to the `TabContainerModel` API - `activateTab()` is now the
    public method to set the active tab and ensure both the tab and the route land in the correct
    state.
* Remove unintended focused cell borders that came back with the prior ag-Grid upgrade.

[Commit Log](https://github.com/xh/hoist-react/compare/v8.0.0...v9.0.0)


## v8.0.0

Hoist React v8 brings a big set of improvements and fixes, some API and package re-organizations,
and ag-Grid upgrade, and more. 🚀

### 💥 Breaking Changes

* **Component package directories have been re-organized** to provide better symmetry between
  pre-existing "desktop" components and a new set of mobile-first component. Current desktop
  applications should replace imports from `@xh/hoist/cmp/xxx` with `@xh/hoist/desktop/cmp/xxx`.
  * Important exceptions include several classes within `@xh/hoist/cmp/layout/`, which remain
    cross-platform.
  * `Panel` and `Resizable` components have moved to their own packages in
    `@xh/hoist/desktop/cmp/panel` and `@xh/hoist/desktop/cmp/resizable`.
* **Multiple changes and improvements made to tab-related APIs and components.**
  * The `TabContainerModel` constructor API has changed, notably `children` -> `tabs`, `useRoutes`
    -> `route` (to specify a starting route as a string) and `switcherPosition` has moved from a
    model config to a prop on the `TabContainer` component.
  * `TabPane` and `TabPaneModel` have been renamed `Tab` and `TabModel`, respectively, with several
    related renames.
* **Application entry-point classes decorated with `@HoistApp` must implement the new getter method
  `containerClass()`** to specify the platform specific component used to wrap the app's
  `componentClass`.
  * This will typically be `@xh/hoist/[desktop|mobile]/AppContainer` depending on platform.

### 🎁 New Features

* **Tab-related APIs re-worked and improved**, including streamlined support for routing, a new
  `tabRenderMode` config on `TabContainerModel`, and better naming throughout.
* **Ag-grid updated to latest v18.x** - now using native flex for overall grid layout and sizing
  controls, along with multiple other vendor improvements.
* Additional `XH` API methods exposed for control of / integration with Router5.
* The core `@HoistComponent` decorated now installs a new `isDisplayed` getter to report on
  component visibility, taking into account the visibility of its ancestors in the component tree.
* Mobile and Desktop app package / component structure made more symmetrical (#444).
* Initial versions of multiple new mobile components added to the toolkit.
* Support added for **`IdleService` - automatic app suspension on inactivity** (#427).
* Hoist wrapper added for the low-level Blueprint **button component** - provides future hooks into
  button customizations and avoids direct BP import (#406).
* Built-in support for collecting user feedback via a dedicated dialog, convenient XH methods and
  default appBar button (#379).
* New `XH.isDevelopmentMode` constant added, true when running in local Webpack dev-server mode.
* CSS variables have been added to customize and standardize the Blueprint "intent" based styling,
  with defaults adjusted to be less distracting (#420).

### 🐞 Bug Fixes

* Preference-related events have been standardized and bugs resolved related to pushAsync() and the
  `prefChange` event (ee93290).
* Admin log viewer auto-refreshes in tail-mode (#330).
* Distracting grid "loading" overlay removed (#401).
* Clipboard button ("click-to-copy" functionality) restored (#442).

[Commit Log](https://github.com/xh/hoist-react/compare/v7.2.0...v8.0.0)

## v7.2.0

### 🎁 New Features

+ Admin console grids now outfitted with column choosers and grid state. #375
+ Additional components for Onsen UI mobile development.

### 🐞 Bug Fixes

+ Multiple improvements to the Admin console config differ. #380 #381 #392

[Commit Log](https://github.com/xh/hoist-react/compare/v7.1.0...v7.2.0)

## v7.1.0

### 🎁 New Features

* Additional kit components added for Onsen UI mobile development.

### 🐞 Bug Fixes

* Dropdown fields no longer default to `commitOnChange: true` - avoiding unexpected commits of
  type-ahead query values for the comboboxes.
* Exceptions thrown from FetchService more accurately report the remote host when unreachable, along
  with some additional enhancements to fetch exception reporting for clarity.

[Commit Log](https://github.com/xh/hoist-react/compare/v7.0.0...v7.1.0)

## v7.0.0

### 💥 Breaking Changes

* **Restructuring of core `App` concept** with change to new `@HoistApp` decorator and conventions
  around defining `App.js` and `AppComponent.js` files as core app entry points. `XH.app` now
  installed to provide access to singleton instance of primary app class. See #387.

### 🎁 New Features

* **Added `AppBar` component** to help further standardize a pattern for top-level application
  headers.
* **Added `SwitchField` and `SliderField`** form field components.
* **Kit package added for Onsen UI** - base component library for mobile development.
* **Preferences get a group field for better organization**, parity with AppConfigs. (Requires
  hoist-core 3.1.x.)

### 🐞 Bug Fixes

* Improvements to `Grid` component's interaction with underlying ag-Grid instance, avoiding extra
  renderings and unwanted loss of state. 03de0ae7

[Commit Log](https://github.com/xh/hoist-react/compare/v6.0.0...v7.0.0)


## v6.0.0

### 💥 Breaking Changes

* API for `MessageModel` has changed as part of the feature addition noted below, with `alert()` and
  `confirm()` replaced by `show()` and new `XH` convenience methods making the need for direct calls
  rare.
* `TabContainerModel` no longer takes an `orientation` prop, replaced by the more flexible
  `switcherPosition` as noted below.

### 🎁 New Features

* **Initial version of grid state** now available, supporting easy persistence of user grid column
  selections and sorting. The `GridModel` constructor now takes a `stateModel` argument, which in
  its simplest form is a string `xhStateId` used to persist grid state to local storage. See the
  `GridStateModel` class for implementation details. #331
* The **Message API** has been improved and simplified, with new `XH.confirm()` and `XH.alert()`
  methods providing an easy way to show pop-up alerts without needing to manually construct or
  maintain a `MessageModel`. #349
* **`TabContainer` components can now be controlled with a remote `TabSwitcher`** that does not need
  to be directly docked to the container itself. Specify `switcherPosition:none` on the
  `TabContainerModel` to suppress showing the switching affordance on the tabs themselves and
  instantiate a `TabSwitcher` bound to the same model to control a tabset from elsewhere in the
  component hierarchy. In particular, this enabled top-level application tab navigation to move up
  into the top toolbar, saving vertical space in the layout. #368
* `DataViewModel` supports an `emptyText` config.

### 🐞 Bugfixes

* Dropdown fields no longer fire multiple commit messages, and no longer commit partial entries
  under some circumstances. #353 and #354
* Grids resizing fixed when shrinking the containing component. #357

[Commit Log](https://github.com/xh/hoist-react/compare/v5.0.0...v6.0.0)


## v5.0.0

### 💥 Breaking Changes

* **Multi environment configs have been unwound** See these release notes/instructions for how to
  migrate: https://github.com/xh/hoist-core/releases/tag/release-3.0.0
* **Breaking change to context menus in dataviews and grids not using the default context menu:**
  StoreContextMenu no longer takes an array of items as an argument to its constructor. Instead it
  takes a configuration object with an ‘items’ key that will point to any current implementation’s
  array of items. This object can also contain an optional gridModel argument which is intended to
  support StoreContextMenuItems that may now be specified as known ‘hoist tokens’, currently limited
  to a ‘colChooser’ token.

### 🎁 New Features

* Config differ presents inline view, easier to read diffs now.
* Print Icon added!

### 🐞 Bugfixes

* Update processFailedLoad to loadData into gridModel store, Fixes #337
* Fix regression to ErrorTracking. Make errorTrackingService safer/simpler to call at any point in
  life-cycle.
* Fix broken LocalStore state.
* Tweak flex prop for charts. Side by side charts in a flexbox now auto-size themselves! Fixes #342
* Provide token parsing for storeContextMenus. Context menus are all grown up! Fixes #300

## v4.0.1

### 🐞 Bugfixes

* DataView now properly re-renders its items when properties on their records change (and the ID
  does not)


## v4.0.0

### 💥 Breaking Changes

* **The `GridModel` selection API has been reworked for clarity.** These models formerly exposed
  their selectionModel as `grid.selection` - now that getter returns the selected records. A new
  `selectedRecord` getter is also available to return a single selection, and new string shortcut
  options are available when configuring GridModel selection behavior.
* **Grid components can now take an `agOptions` prop** to pass directly to the underlying ag-grid
  component, as well as an `onRowDoubleClicked` handler function.
  16be2bfa10e5aab4ce8e7e2e20f8569979dd70d1

### 🎁 New Features

* Additional core components have been updated with built-in `layoutSupport`, allowing developers to
  set width/height/flex and other layout properties directly as top-level props for key comps such
  as Grid, DataView, and Chart. These special props are processed via `elemFactory` into a
  `layoutConfig` prop that is now passed down to the underlying wrapper div for these components.
  081fb1f3a2246a4ff624ab123c6df36c1474ed4b

### 🐞 Bugfixes

* Log viewer tail mode now working properly for long log files - #325


## v3.0.1

### 🐞 Bugfixes

* FetchService throws a dedicated exception when the server is unreachable, fixes a confusing
  failure case detailed in #315


## v3.0.0

### 💥 Breaking Changes

* **An application's `AppModel` class must now implement a new `checkAccess()` method.** This method
  is passed the current user, and the appModel should determine if that user should see the UI and
  return an object with a `hasAccess` boolean and an optional `message` string. For a return with
  `hasAccess: false`, the framework will render a lockout panel instead of the primary UI.
  974c1def99059f11528c476f04e0d8c8a0811804
  * Note that this is only a secondary level of "security" designed to avoid showing an unauthorized
    user a confusing / non-functional UI. The server or any other third-party data sources must
    always be the actual enforcer of access to data or other operations.
* **We updated the APIs for core MobX helper methods added to component/model/service classes.** In
  particular, `addReaction()` was updated to take a more declarative / clear config object.
  8169123a4a8be6940b747e816cba40bd10fa164e
  * See Reactive.js - the mixin that provides this functionality.

### 🎁 New Features

* Built-in client-side lockout support, as per above.

### 🐞 Bugfixes

* None

------------------------------------------

Copyright © 2021 Extremely Heavy Industries Inc. - all rights reserved

------------------------------------------

📫☎️🌎 info@xh.io | https://xh.io/contact<|MERGE_RESOLUTION|>--- conflicted
+++ resolved
@@ -4,7 +4,6 @@
 
 ### 🎁 New Features
 
-<<<<<<< HEAD
 * Column-level filtering is now official supported for desktop grids:
     + `GridModel` now has a `filterModel` config, which accepts a config for the new `GridFilterModel`
       or a boolean `true` to create the default `GridFilterModel`. `GridFilterModel` is designed to be
@@ -24,13 +23,9 @@
   the new `GridFilterModel` filtering described above.
 + `Cube.executeQuery()` has been renamed `Cube.executeQueryAsync()`, and is now asynchronous.
 
-
-## v41.1.0 - 2021-07-22
-=======
 [Commit Log](https://github.com/xh/hoist-react/compare/v41.1.0...develop)
 
 ## v41.1.0 - 2021-07-23
->>>>>>> e42d387d
 
 ### 🎁 New Features
 
