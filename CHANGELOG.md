# Changelog

## v50.0.0-SNAPSHOT - unreleased

### 🎁 New Features

<<<<<<< HEAD
=======
* New `PanelModel.modalSupport` option allows the user to expand a panel into a configurable modal
  dialog - without developers needing to write custom dialog implementations and without triggering
  a remount/rerender of the panel's contents.
* FilterChooser field suggestions now search within multi-word field names.
* Autosize performance has been improved for very large grids.
* New `@abstract` decorator now available for enforcing abstract methods / getters.

### 💥 Breaking Changes
* Hoist now requires ag-Grid v28.0.0 or higher - update your ag-Grid dependency in your app's
  `package.json` file. See the [ag-Grid Changelog](https://www.ag-grid.com/changelog) for details.
* The data reactions between `GridModel` and the underlying Ag-Grid is now minimally debounced. This
  avoids multiple data updates during a single event loop tick, which can corrupt Ag-Grid's
  underlying state in the latest versions of that library.
    * This change should not affect most apps, but code that queries grid state immediately after
      loading or filtering a grid (e.g. selection, row visibility, or expansion state) should be
      tested carefully and may require a call to `await whenGridReadyAsync()`.
    * Note that this method is already incorporated in to several public methods on `GridModel`,
      including `selectFirstAsync()` and `ensureSelectionVisibleAsync()`.
* Blueprint has updated all of its CSS class names to use the `bp4-` prefix instead of the `bp3-`
  prefix. Any apps styling these classes directly may need to be adjusted. See
  https://github.com/palantir/blueprint/wiki/Blueprint-4.0 for more info.
* Both `Panel.title` and `Panel.icon` props must be null or undefined to avoid rendering
  a `PanelHeader`. Previously specifying any 'falsey' value for both (e.g. an empty string
  title) would omit the header.
* `XHClass` (top-level Singleton model for Hoist) no longer extends `HoistBase`
* `DockView` component has been moved into the desktop-specific package `@xh/hoist/desktop/cmp`.
Users of this component will need to adjust their imports accordingly.

### 🐞 Bug Fixes

* Fixes several issues introduced with Ag-Grid v27 where rows gaps and similar rendering issues
  could appear after operating on it programmatically (see breaking changes above).
* `ColumnHeaders` now properly respond to mouse events on tablets (e.g. when using a Bluetooth
  trackpad on an iPad).
* Fixed bug where `DashCanvasModel.removeView()` was not properly disposing of removed views
* Fixed exception dialog getting overwhelmed by large messages.

### ⚙️ Technical

* Hoist will now throw if you import a desktop specific class to a mobile app or vice-versa.

### 📚 Libraries

* @blueprintjs `3.54 -> 4.5`

[Commit Log](https://github.com/xh/hoist-react/compare/v49.2.0...develop)

## v49.2.0 - 2022-06-14

### 🎁 New Features

>>>>>>> fb255062
* New `@enumerable` decorator for making class members `enumerable`
* New `GridAutosizeOption` `renderedRowsOnly` supports more limited autosizing
  for very large grids.

### 🐞 Bug Fixes

* Fix `FilterChooser` looping between old values if updated too rapidly.
* Allow user to clear an unsupported `FilterChooser` value.
* Fix bug where `Panel` would throw when `headerItems = null`
* Fix column values filtering on `tags` fields if another filter is already present.
* Fix bug where `SwitchInput` `labelSide` would render inappropriately if within `compact` `toolbar`
* Fix bug where `SplitTreeMapModel.showSplitter` property wasn't being set in constructor

### 📚 Libraries

* mobx `6.5 -> 6.6`

[Commit Log](https://github.com/xh/hoist-react/compare/v49.1.0...v49.2.0)

### 🐞 Bug Fixes

* Fixed issue where exporting to excel file would occasionally coerce strings (like "1e10") into numbers.
  Upgrade to `hoist-core >= 13.3` for the fixed behavior.

## v49.1.0 - 2022-06-03

### 🎁 New Features

* A `DashCanvasViewModel` now supports `headerItems` and `extraMenuItems`
* `Store` now supports a `tags` field type
* `FieldFilter` supports `includes` and `excludes` operators for `tags` fields

### 🐞 Bug Fixes

* Fix regression with `begins`, `ends`, and `not like` filters.
* Fix `DashCanvas` styling so drag-handles no longer cause horizontal scroll bar to appear
* Fix bug where `DashCanvas` would not resize appropriately on scrollbar visibility change

[Commit Log](https://github.com/xh/hoist-react/compare/v49.0.0...v49.1.0)

## v49.0.0 - 2022-05-24

### 🎁 New Features

* Improved desktop `NumberInput`:
    * Re-implemented `min` and `max` props to properly constrain the value entered and fix several
      bugs with the underlying Blueprint control.
    * Fixed the `precision` prop to be fully respected - values emitted by the input are now
      truncated to the specified precision, if set.
    * Added additional debouncing to keep the value more stable while a user is typing.
* Added new `getAppMenuButtonExtraItems()` extension point on `@xh/hoist/admin/AppModel` to allow
  customization of the Admin Console's app menu.
* Devs can now hide the Admin > General > Users tab by setting `hideUsersTab: true` within a new,
  optional `xhAdminAppConfig` soft-config.
* Added new `SplitTreeMapModel.showSplitter` config to insert a four pixel buffer between the
  component's nested maps. Useful for visualizations with both positive and negative heat values on
  each side, to keep the two sides clearly distinguished from each other.
* New `xhChangelogConfig.limitToRoles` soft-config allows the in-app changelog (aka release notes)
  to be gated to a subset of users based on their role.
* Add support for `Map` and `WeakMap` collections in `LangUtils.getOrCreate()`.
* Mobile `textInput` now accepts an `enableClear` property with a default value of false.

### 💥 Breaking Changes

* `GridModel.groupRowElementRenderer` and `DataViewModel.groupRowElementRenderer` have been removed,
  please use `groupRowRenderer` instead. It must now return a React Element rather than an HTML
  string (plain strings are also OK, but any formatting must be done via React).
* Model classes passed to `HoistComponents` or configured in their factory must now
  extend `HoistModel`. This has long been a core assumption, but was not previously enforced.
* Nested model instances stored at properties with a `_` prefix are now considered private and will
  not be auto-wired or returned by model lookups. This should not affect most apps, but will require
  minor changes for apps that were binding components to non-standard or "private" models.
* Hoist will now throw if `Store.summaryRecord` does not have a unique ID.

### 🐞 Bug Fixes

* Fixed a bug with Panel drag-to-resize within iframes on Windows.
* Worked around an Ag-Grid bug where the grid would render incorrectly on certain sorting changes,
  specifically for abs sort columns, leaving mis-aligned rows and gaps in the grid body layout.
* Fixed a bug in `SelectEditor` that would cause the grid to lose keyboard focus during editing.

### ⚙️ Technical

* Hoist now protects against custom Grid renderers that may throw by catching the error and printing
  an "#ERROR" placeholder token in the affected cell.
* `TreeMapModel.valueRenderer` and `heatRenderer` callbacks are now passed the `StoreRecord` as a
  second argument.
* Includes a new, additional `index-manifest.html` static file required for compatibility with the
  upcoming `hoist-dev-utils v6.0` release (but remains compatible with current/older dev-utils).

### 📚 Libraries

* mobx-react-lite `3.3 -> 3.4`

[Commit Log](https://github.com/xh/hoist-react/compare/v48.0.1...v49.0.0)

## v48.0.1 - 2022-04-22

### 🐞 Bug Fixes

* Improve default rendering to call `toString()` on non-react elements returned by renderers.
* Fixed issue with `model` property missing from `Model.componentProps` under certain conditions.

[Commit Log](https://github.com/xh/hoist-react/compare/v48.0.0...v48.0.1)

## v48.0.0 - 2022-04-21

### 🎁 New Features

* A new `DashCanvas` layout component for creating scrollable dashboards that allow users to
  manually place and size their widgets using a grid-based layout. Note that this component is in
  beta and its API is subject to change.
* FontAwesome upgraded to v6. This includes redesigns of the majority of bundled icons - please
  check your app's icon usages carefully.
* Enhancements to admin log viewer. Log file metadata (size & last modified) available with
  optional upgrade to `hoist-core >= 13.2`.
* Mobile `Dialog` will scroll internally if taller than the screen.
* Configs passed to `XH.message()` and its variants now take an optional `className` to apply to the
  message dialog.
* `fmtQuantity` now displays values greater than one billion with `b` unit, similar to current
  handling of millions with `m`.

### 💥 Breaking Changes

* Hoist now requires ag-Grid v27.2.0 or higher - update your ag-Grid dependency in your app's
  `package.json` file. See the [ag-Grid Changelog](https://www.ag-grid.com/changelog) for details.
  NOTE that ag-Grid 27 includes a big breaking change to render cell contents via native React
  elements rather than HTML, along with other major API changes. To accommodate these changes, the
  following changes are required in Hoist apps:
    * `Column.renderer` must now return a React Element rather than an HTML string (plain strings
      are also OK, but any formatting must be done via React). Please review your app grids and
      update any custom renderers accordingly. `Column.elementRenderer` has been removed.
    * `DataViewModel.elementRenderer` has been renamed `DataViewModel.renderer`.
    * Formatter methods and renderers (e.g. `fmtNumber`, `numberRenderer`, etc.) now return React
      Elements by default. The `asElement` option to these functions has been removed. Use the
      new `asHtml` option to return an HTML string where required.
    * The `isPopup` argument to `useInlineEditorModel()` has been removed. If you want to display
      your inline editor in a popup, you must set the new flag `Column.editorIsPopup` to `true`.
* Deprecated message configs `confirmText`, `confirmIntent`, `cancelText`, `cancelIntent` have been
  removed.

### 🐞 Bug Fixes

* Set ag-Grid's `suppressLastEmptyLineOnPaste` to true to work around a bug with Excel (Windows)
  that adds an empty line beneath the range pasted from the clipboard in editable grids.
* Fixes an issue where `NumberInput` would initially render blank values if `max` or `min` were
  set.
* Fixes an issue where tree maps would always show green for a `heatValue` of zero.

### 📚 Libraries

* @fortawesome/fontawesome-pro `5.14 -> 6.1`
* mobx `6.3 -> 6.5`
* mobx-react-lite `3.2 -> 3.3`

[Commit Log](https://github.com/xh/hoist-react/compare/v47.1.2...v48.0.0)

## v47.1.2 - 2022-04-01

### 🐞 Bug Fixes

* `FieldFilter`'s check of `committedData` is now null safe. A record with no `committedData` will
  not be filtered out.

[Commit Log](https://github.com/xh/hoist-react/compare/v47.1.1...v47.1.2)

## v47.1.1 - 2022-03-26

### 🎁 New Features

* New "sync with system" theme option - sets the Hoist theme to light/dark based on the user's OS.
* Added `cancelAlign` config to `XH.message()` and variants. Customize to "left" to render
  Cancel and Confirm actions separated by a filler.
* Added `GridModel.restoreDefaultsFn`, an optional function called after `restoreDefaultsAsync`.
  Allows apps to run additional, app-specific logic after a grid has been reset (e.g. resetting
  other, related preferences or state not managed by `GridModel` directly).
* Added `AppSpec.lockoutPanel`, allowing apps to specify a custom component.

### 🐞 Bug Fixes

* Fixed column auto-sizing when `headerName` is/returns an element.
* Fixed bug where subforms were not properly registering as dirty.
* Fixed an issue where `Select` inputs would commit `null` whilst clearing the text input.
* Fixed `Clock` component bug introduced in v47 (configured timezone was not respected).

### 📚 Libraries

* @blueprintjs/core `3.53 -> 3.54`
* @blueprintjs/datetime `3.23 -> 3.24`

[Commit Log](https://github.com/xh/hoist-react/compare/v47.0.1...v47.1.1)

## v47.0.1 - 2022-03-06

### 🐞 Bug Fixes

* Fix to mobile `ColChooser` error re. internal model handling.

[Commit Log](https://github.com/xh/hoist-react/compare/v47.0.0...v47.0.1)

## v47.0.0 - 2022-03-04

### 🎁 New Features

* Version 47 provides new features to simplify the wiring of models to each other and the components
  they render. In particular, it formalizes the existing concept of "linked" HoistModels - models
  created by Hoist via the `creates` directive or the `useLocalModel` hook - and provides them with
  the following new features:
    - an observable `componentProps` property with access to the props of their rendered component.
    - a `lookupModel()` method and a `@lookup` decorator that can be used to acquire references to
      other HoistModels that are ancestors of the model in the component hierarchy.
    - new `onLinked()` and `afterLinked()` lifecycle methods, called when the model's associated
      component is first rendered.
* As before, linked models are auto-loaded and registered for refreshes within the `RefreshContext`
  they reside in, as well as destroyed when their linked component is unmounted. Also note that the
  new features described above are all "opt-in" and should be fully backward compatible with
  existing application code.
* Hoist will now more clearly alert if a model specified via the `uses()` directive cannot be
  resolved. A new `optional` config (default false) supports components with optional models.
* New support in Cube views for aggregators that depend on rows in the data set other than their
  direct children. See new property `Aggregator.dependOnChildrenOnly` and new `AggregationContext`
  argument passed to `Aggregator.aggregate()` and `Aggregator.replace()`
* Clarified internal CSS classes and styling for `FormField`.
    * ⚠️ Note that as part of this change, the `xh-form-field-fill` class name is no longer in use.
      Apps should check for any styles for that class and replace with `.xh-form-field-inner--flex`.

### 🐞 Bug Fixes

* Fixed an issue where the menu would flash open and closed when clicking on the `FilterChooser`
  favorites button.

### 💥 Breaking Changes

* Dashboard widgets no longer receive the `viewModel` prop. Access to the `DashViewModel` within a
  widget should be obtained using either the lookup decorator (i.e. `@lookup(DashViewModel)`)
  or the `lookupModel()` method.

### 📚 Libraries

* @blueprintjs/core `3.52 -> 3.53`

[Commit Log](https://github.com/xh/hoist-react/compare/v46.1.2...v47.0.0)

## v46.1.2 - 2022-02-18

### 🐞 Bug Fixes

* Fixed an issue where column autosize can reset column order under certain circumstances.

[Commit Log](https://github.com/xh/hoist-react/compare/v46.1.1...v46.1.2)

## v46.1.1 - 2022-02-15

### 🐞 Bug Fixes

* Prevent `onClick` for disabled mobile `Buttons`.

[Commit Log](https://github.com/xh/hoist-react/compare/v46.1.0...v46.1.1)

## v46.1.0 - 2022-02-07

### Technical

* This release modifies our workaround to handle the ag-Grid v26 changes to cast all of their node
  ids to strings. The initial approach in v46.0.0 - matching the ag-Grid behavior by casting all
  `StoreRecord` ids to strings - was deemed too problematic for applications and has been reverted.
  Numerical ids in Store are once again fully supported.
* To accommodate the ag-Grid changes, applications that are using ag-Grid APIs (e.g.
  `agApi.getNode()`) should be sure to use the new property `StoreRecord.agId` to locate and compare
  records. We expect such usages to be rare in application code.

### 🎁 New Features

* `XH.showFeedbackDialog()` now takes an optional message to pre-populate within the dialog.
* Admins can now force suspension of individual client apps from the Server > WebSockets tab.
  Intended to e.g. force an app to stop refreshing an expensive query or polling an endpoint removed
  in a new release. Requires websockets to be enabled on both server and client.
* `FormField`s no longer need to specify a child input, and will simply render their readonly
  version if no child is specified. This simplifies the common use-case of fields/forms that are
  always readonly.

### 🐞 Bug Fixes

* `FormField` no longer throw if given a child that did not have `propTypes`.

[Commit Log](https://github.com/xh/hoist-react/compare/v46.0.0...v46.1.0)

## v46.0.0 - 2022-01-25

### 🎁 New Features

* `ExceptionHandler` provides a collection of overridable static properties, allowing you to set
  app-wide default behaviour for exception handling.
* `XH.handleException()` takes new `alertType` option to render error alerts via the familiar
  `dialog` or new `toast` UI.
* `XH.toast()` takes new `actionButtonProps` option to render an action button within a toast.
* New `GridModel.highlightRowOnClick` config adds a temporary highlight class to grid rows on user
  click/tap. Intended to improve UI feedback - especially on mobile, where it's enabled by default.
* New `GridModel.isInEditingMode` observable tracks inline editing start/stop with a built-in
  debounce, avoiding rapid cycling when e.g. tabbing between cells.
* `NumberInput` now supports a new `scaleFactor` prop which will be applied when converting between
  the internal and external values.
* `FilterChooser` now displays more minimal field name suggestions when first focused, as well as a
  new, configurable usage hint (`FilterChooserModel.introHelpText`) above those suggestions.

### 💥 Breaking Changes

* Hoist now requires ag-Grid v26.2.0 or higher - update your ag-Grid dependency in your app's
  `package.json` file. See the [ag-Grid Changelog](https://www.ag-grid.com/changelog) for details.
* ~~`StoreRecord.id` must now be a String. Integers IDs were previously supported, but will be cast
  Strings during record creation.~~
    * ~~Apps using numeric record IDs for internal or server-side APIs will need to be reviewed and
      updated to handle/convert string values.~~
    * ~~This change was necessitated by a change to Ag-Grid, which now also requires String IDs for
      its row node APIs.~~
    * NOTE - the change above to require string IDs was unwound in v46.1.
* `LocalDate` methods `toString()`, `toJSON()`, `valueOf()`, and `isoString()` now all return the
  standard ISO format `YYYY-MM-DD`, consistent with built-in `Date.toISOString()`. Prior versions
  returned`YYYYMMDD`.
* The `stringifyErrorSafely` function has been moved from the `@xh/hoist/exception` package to a
  public method on `XH.exceptionHandler`. (No/little impact expected on app code.)

### 🐞 Bug Fixes

* Fix to incorrect viewport orientation reporting due to laggy mobile resize events and DOM APIs.

[Commit Log](https://github.com/xh/hoist-react/compare/v45.0.2...v46.0.0)

## v45.0.2 - 2022-01-13

### 🎁 New Features

* `FilterChooser` has new `menuWidth` prop, allowing you to specify as width for the dropdown menu
  that is different from the control.

### 🐞 Bug Fixes

* Fixed cache clearing method on Admin Console's Server > Services tab.
* Several fixes to behavior of `GridAutosizeMode.MANAGED`

[Commit Log](https://github.com/xh/hoist-react/compare/v45.0.1...v45.0.2)

## v45.0.1 - 2022-01-07

### 🐞 Bug Fixes

* Fixed a minor bug preventing Hoist apps from running on mobile Blackberry Access (Android)
  browsers

### ⚙️ Technical

* New flag `Store.experimental.castIdToString`

[Commit Log](https://github.com/xh/hoist-react/compare/v45.0.0...v45.0.1)

## v45.0.0 - 2022-01-05

### 🎁 New Features

* Grid filters configured with `GridFilterFieldSpec.enableValues` offer autocomplete suggestions
  for 'Equals' and 'Not Equals' filters.
* `GridFilterFieldSpec` has new `values` and `forceSelection` configs.
* `FilterChooser` displays a list of fields configured for filtering to improve the usability /
  discoverability of the control. Enabled by default, but can be disabled via
  new `suggestFieldsWhenEmpty` model config.
* `TreeMap` uses lightest shading for zero heat, reserving grey for nil.
* New property `Store.reuseRecords` controls if records should be reused across loads based on
  sharing identical (by reference) raw data. NOTE - this behavior was previously always enabled, but
  can be problematic under certain conditions and is not necessary for most applications. Apps with
  large datasets that want to continue to use this caching should set this flag explicitly.
* Grid column filters tweaked with several improvements to usability and styling.
* `LocalDate.get()` now supports both 'YYYY-MM-DD' and 'YYYYMMDD' inputs.
* Mobile `Button` has new `intent`, `minimal` and `outlined` props.

### 💥 Breaking Changes

* `FilterChooserFieldSpec.suggestValues` has been renamed `enableValues`, and now only accepts a
  boolean.
* `Column.exportFormat`, `Column.exportWidth` and the `ExportFormat` enum have been renamed
  `Column.excelFormat`, `Column.excelWidth` and `ExcelFormat` respectively.
* `Store.reuseRecords` must now be explicitly set on Stores with large datasets that wish to cache
  records by raw data identity (see above).
* `Record` class renamed to `StoreRecord` in anticipation of upcoming changes to JavaScript standard
  and to improve compatibility with TypeScript.
    * Not expected to have much or any impact on application code, except potentially JSDoc typings.
* Mobile `Button` no longer supports `modifier` prop. Use `minimal` and `outlined` instead.
* The following deprecated APIs were removed:
    * GridModel.selection
    * GridModel.selectedRecordId
    * StoreSelectionModel.records
    * StoreSelectionModel.ids
    * StoreSelectionModel.singleRecord
    * StoreSelectionModel.selectedRecordId
    * DataViewModel.selection
    * DataViewModel.selectedRecordId
    * RestGridModel.selection
    * LogUtils.withShortDebug
    * Promise.start

### 🐞 Bug Fixes

* `DashContainer` overflow menu still displays when the optional menu button is enabled.
* Charts in fullscreen mode now exit fullscreen mode gracefully before re-rendering.

### 📚 Libraries

* @popperjs/core `2.10 -> 2.11`
* codemirror `5.63 -> 6.65`
* http-status-codes `2.1 -> 2.2`
* prop-types `15.7 -> 15.8`
* store2 `2.12 -> 2.13`
* ua-parser-js `0.7 -> 1.0.2` (re-enables auto-patch updates)

[Commit Log](https://github.com/xh/hoist-react/compare/v44.3.0...v45.0.0)

## v44.3.0 - 2021-12-15

### 🐞 Bug Fixes

* Fixes issue with columns failing to resize on first try.
* Fixes issue preventing use of context menus on iPad.

### 📚 Libraries

* @blueprintjs/core `3.51 -> 3.52`

* [Commit Log](https://github.com/xh/hoist-react/compare/v44.2.0...v44.3.0)

## v44.2.0 - 2021-12-07

### 🎁 New Features

* Desktop inline grid editor `Select` now commits the value immediately on selection.
* `DashContainerModel` now supports an observable `showMenuButton` config which will display a
  button in the stack header for showing the context menu
* Added `GridAutosizeMode.MANAGED` to autosize Grid columns on data or `sizingMode` changes, unless
  the user has manually modified their column widths.
* Copying from Grids to the clipboard will now use the value provided by the `exportValue`
  property on the column.
* Refresh application hotkey is now built into hoist's global hotkeys (shift + r).
* Non-SSO applications will now automatically reload when a request fails due to session timeout.
* New utility methods `withInfo` and `logInfo` provide variants of the existing `withDebug` and
  `logDebug` methods, but log at the more verbose `console.log` level.

### 🐞 Bug Fixes

* Desktop panel splitter can now be dragged over an `iframe` and reliably resize the panel.
* Ensure scrollbar does not appear on multi-select in toolbar when not needed.
* `XH.isPortrait` property fixed so that it no longer changes due to the appearance of the mobile
  keyboard.

[Commit Log](https://github.com/xh/hoist-react/compare/v44.1.0...v44.2.0)

## v44.1.0 - 2021-11-08

### 🎁 New Features

* Changes to App Options are now tracked in the admin activity tab.
* New Server > Environment tab added to Admin Console to display UI server environment variables and
  JVM system properties. (Requires `hoist-core >= 10.1` to enable this optional feature.)
* Provided observable getters `XH.viewportSize`, `XH.isPortrait` and `XH.isLandscape` to allow apps
  to react to changes in viewport size and orientation.

### 🐞 Bug Fixes

* Desktop inline grid editor `DateInput` now reliably shows its date picker pop-up aligned with the
  grid cell under edit.
* Desktop `Select.hideDropdownIndicator` now defaults to `true` on tablet devices due to UX bugs
  with the select library component and touch devices.
* Ensure `Column.autosizeBufferPx` is respected if provided.

### ✨ Style

* New `--xh-menu-item` CSS vars added, with tweaks to default desktop menu styling.
* Highlight background color added to mobile menu items while pressed.

[Commit Log](https://github.com/xh/hoist-react/compare/v44.0.0...v44.1.0)

## v44.0.0 - 2021-10-26

⚠ NOTE - apps must update to `hoist-core >= 10.0.0` when taking this hoist-react update.

### 🎁 New Features

* TileFrame now supports new `onLayoutChange` callback prop.

### 🐞 Bug Fixes

* Field Filters in data package now act only on the `committed` value of the record. This stabilizes
  filtering behavior in editable grids.
* `JsonBlobService.updateAsync()` now supports data modifications with `null` values.
* Fixes an issue with Alert Banner not broadcasting to all users.
* Selected option in `Select` now scrolls into view on menu open.

### 💥 Breaking Changes

* Update required to `hoist-core >= 10.0.0` due to changes in `JsonBlobService` APIs and the
  addition of new, dedicated endpoints for Alert Banner management.

[Commit Log](https://github.com/xh/hoist-react/compare/v43.2.0...v44.0.0)

## v43.2.0 - 2021-10-14

### 🎁 New Features

* Admins can now configure an app-wide alert banner via a new tab in the Hoist Admin console.
  Intended to alert users about planned maintenance / downtime, known problems with data or upstream
  systems, and other similar use cases.
* Minor re-org of the Hoist Admin console tabs. Panels relating primarily to server-side features
  (including logging) are now grouped under a top-level "Server" tab. Configs have moved under
  "General" with the new Alert Banner feature.

### 🐞 Bug Fixes

* Always enforce a minimal `wait()` within `GridModel.autosizeAsync()` to ensure that the Grid has
  reacted to any data changes and ag-Grid accurately reports on expanded rows to measure.

[Commit Log](https://github.com/xh/hoist-react/compare/v43.1.0...v43.2.0)

## v43.1.0 - 2021-10-04

### 🎁 New Features

* The Admin Console log viewer now supports downloading log files.
    * Note apps must update to `hoist-core >= v10.0` to enable this feature.
    * Core upgrade is _not_ a general requirement of this Hoist React release.
* The `field` key in the constructor for `Column` will now accept an Object with field defaults, as
  an alternative to the field name. This form allows the auto-construction of fully-defined `Field`
  objects from the column specification.

### 🐞 Bug Fixes

* `GridModel` no longer mutates any `selModel` or `colChooser` config objects provided to its
  constructor, resolving an edge-case bug where re-using the same object for either of these configs
  across multiple GridModel instances (e.g. as a shared set of defaults) would break.
* Grid autosizing tweaked to improve size estimation for indented tree rows and on mobile.

### 📚 Libraries

* @blueprintjs/core `3.50 -> 3.51`

[Commit Log](https://github.com/xh/hoist-react/compare/v43.0.2...v43.1.0)

## v43.0.2 - 2021-10-04

### 🐞 Bug Fixes

* Fix (important) to ensure static preload spinner loaded from the intended path.
    * Please also update to latest `hoist-dev-utils >= 5.11.1` if possible.
    * Avoids issue where loading an app on a nested route could trigger double-loading of app
      assets.

[Commit Log](https://github.com/xh/hoist-react/compare/v43.0.1...v43.0.2)

## v43.0.1 - 2021-10-04

### 🎁 New Features

* New `GridFindField` component that enables users to search through a Grid and select rows that
  match the entered search term, _without_ applying any filtering. Especially useful for grids with
  aggregations or other logic that preclude client-side filtering of the data.
* Tree grid rows can be expanded / collapsed by clicking anywhere on the row. The new
  `GridModel.clicksToExpand` config can be used to control how many clicks will toggle the row.
  Defaults to double-click for desktop, and single tap for mobile - set to 0 to disable entirely.
* Added `GridModel.onCellContextMenu` handler. Note that for mobile (phone) apps, this handler fires
  on the "long press" (aka "tap and hold") gesture. This means it can be used as an alternate event
  for actions like drilling into a record detail, especially for parent rows on tree grids, where
  single tap will by default expand/collapse the node.
* In the `@xh/hoist/desktop/grid` package, `CheckboxEditor` has been renamed `BooleanEditor`. This
  new component supports a `quickToggle` prop which allows for more streamlined inline editing of
  boolean values.
* `LoadSpec` now supports a new `meta` property. Use this property to pass app-specific metadata
  through the `LoadSupport` loading and refresh lifecycle.
* A spinner is now shown while the app downloads and parses its javascript - most noticeable when
  loading a new (uncached) version, especially on a slower mobile connection. (Requires
  `@xh/hoist-dev-utils` v5.11 or greater to enable.)
* Log Levels now include information on when the custom config was last updated and by whom.
    * Note apps must update their server-side to `hoist-core v10.0` or greater to persist the date
      and username associated with the config (although this is _not_ a general or hard requirement
      for taking this version of hoist-react).

### ⚙️ Technical

* Removed `DEFAULT_SORTING_ORDER` static from `Column` class in favor of three new preset constants:
  `ASC_FIRST`, `DESC_FIRST`, and `ABS_DESC_FIRST`. Hoist will now default sorting order on columns
  based on field type. Sorting order can still be manually set via `Column.sortingOrder`.

### 🐞 Bug Fixes

* The ag-grid grid property `stopEditingWhenCellsLoseFocus` is now enabled by default to ensure
  values are committed to the Store if the user clicks somewhere outside the grid while editing a
  cell.
* Triggering inline editing of text or select editor cells by typing characters will no longer lose
  the first character pressed.

### ✨ Style

* New `TreeStyle.COLORS` and `TreeStyle.COLORS_AND_BORDERS` tree grid styles have been added. Use
  the `--xh-grid-tree-group-color-level-*` CSS vars to customize colors as needed.
* `TreeStyle.HIGHLIGHTS` and `TreeStyle.HIGHLIGHTS_AND_BORDERS` now highlight row nodes on a
  gradient according to their depth.
* Default colors for masks and dialog backdrops have been adjusted, with less obtrusive colors used
  for masks via `--xh-mask-bg` and a darker `--xh-backdrop-bg` var now used behind dialogs.
* Mobile-specific styles and CSS vars for panel and dialog title background have been tweaked to use
  desktop defaults, and mobile dialogs now respect `--xh-popup-*` vars as expected.

### 💥 Breaking Changes

* In the `@xh/hoist/desktop/grid` package, `CheckboxEditor` has been renamed `BooleanEditor`.

### ⚙️ Technical

* The `xhLastReadChangelog` preference will not save SNAPSHOT versions to ensure the user continues
  to see the 'What's New?' notification for non-SNAPSHOT releases.

### 📚 Libraries

* @blueprintjs/core `3.49 -> 3.50`
* codemirror `5.62 -> 5.63`

[Commit Log](https://github.com/xh/hoist-react/compare/v42.6.0...v43.0.1)

## v42.6.0 - 2021-09-17

### 🎁 New Features

* New `Column.autosizeBufferPx` config applies column-specific autosize buffer and overrides
  `GridAutosizeOptions.bufferPx`.
* `Select` input now supports new `maxMenuHeight` prop.

### 🐞 Bug Fixes

* Fixes issue with incorrect Grid auto-sizing for Grids with certain row and cell styles.
* Grid sizing mode styles no longer conflict with custom use of `groupUseEntireRow: false` within
  `agOptions`.
* Fixes an issue on iOS where `NumberInput` would incorrectly bring up a text keyboard.

### ✨ Style

* Reduced default Grid header and group row heights to minimize their use of vertical space,
  especially at larger sizing modes. As before, apps can override via the `AgGrid.HEADER_HEIGHTS`
  and `AgGrid.GROUP_ROW_HEIGHTS` static properties. The reduction in height does not apply to group
  rows that do not use the entire width of the row.
* Restyled Grid header rows with `--xh-grid-bg` and `--xh-text-color-muted` for a more minimal look
  overall. As before, use the `--xh-grid-header-*` CSS vars to customize if needed.

[Commit Log](https://github.com/xh/hoist-react/compare/v42.5.0...v42.6.0)

## v42.5.0 - 2021-09-10

### 🎁 New Features

* Provide applications with the ability to override default logic for "restore defaults". This
  allows complex and device-specific sub-apps to perform more targeted and complete clearing of user
  state. See new overridable method `HoistAppModel.restoreDefaultsAsync` for more information.

### 🐞 Bug Fixes

* Improved coverage of Fetch `abort` errors.
* The in-app changelog will no longer prompt the user with the "What's New" button if category-based
  filtering results in a version without any release notes.

### ✨ Style

* New CSS vars added to support easier customization of desktop Tab font/size/color. Tabs now
  respect standard `--xh-font-size` by default.

### 📚 Libraries

* @blueprintjs/core `3.48 -> 3.49`
* @popperjs/core `2.9 -> 2.10`

[Commit Log](https://github.com/xh/hoist-react/compare/v42.4.0...v42.5.0)

## v42.4.0 - 2021-09-03

### 🎁 New Features

* New `GridFilterModel.commitOnChange` config (default `true`) applies updated filters as soon as
  they are changed within the pop-up menu. Set to `false` for large datasets or whenever filtering
  is a more intensive operation.
* Mobile `Select` input now supports async `queryFn` prop for parity with desktop.
* `TreeMapModel` now supports new `maxLabels` config for improved performance.

### ✨ Style

* Hoist's default font is now [Inter](https://rsms.me/inter/), shipped and bundled via the
  `inter-ui` npm package. Inter is a modern, open-source font that leverages optical sizing to
  ensure maximum readability, even at very small sizes (e.g. `sizingMode: 'tiny'`). It's also a
  "variable" font, meaning it supports any weights from 1-1000 with a single font file download.
* Default Grid header heights have been reduced for a more compact display and greater
  differentiation between header and data rows. As before, apps can customize the pixel heights used
  by overwriting the `AgGrid.HEADER_HEIGHTS` static, typically within `Bootstrap.js`.

### ⚙️ Technical

* Mobile pull-to-refresh/swipe-to-go-back gestures now disabled over charts to avoid disrupting
  their own swipe-based zooming and panning features.

[Commit Log](https://github.com/xh/hoist-react/compare/v42.2.0...v42.4.0)

## v42.2.0 - 2021-08-27

### 🎁 New Features

* Charts now hide scrollbar, rangeSelector, navigator, and export buttons and show axis labels when
  printing or exporting images.

[Commit Log](https://github.com/xh/hoist-react/compare/v42.1.1...v42.2.0)

## v42.1.1 - 2021-08-20

* Update new `XH.sizingMode` support to store distinct values for the selected sizing mode on
  desktop, tablet, and mobile (phone) platforms.
* Additional configuration supported for newly-introduced `AppOption` preset components.

### 📚 Libraries

* @blueprintjs/core `3.47 -> 3.48`

[Commit Log](https://github.com/xh/hoist-react/compare/v42.1.0...v42.1.1)

## v42.1.0 - 2021-08-19

### 🎁 New Features

* Added observable `XH.sizingMode` to govern app-wide `sizingMode`. `GridModel`s will bind to this
  `sizingMode` by default. Apps that have already implemented custom solutions around a centralized
  `sizingMode` should endeavor to unwind in favor of this.
    * ⚠ NOTE - this change requires a new application preference be defined - `xhSizingMode`. This
      should be a JSON pref, with a suggested default value of `{}`.
* Added `GridAutosizeMode.ON_SIZING_MODE_CHANGE` to autosize Grid columns whenever
  `GridModel.sizingMode` changes - it is now the default `GridAutosizeOptions.mode`.
* Added a library of reusable `AppOption` preset components, including `ThemeAppOption`,
  `SizingModeAppOption` and `AutoRefreshAppOptions`. Apps that have implemented custom `AppOption`
  controls to manage these Hoist-provided options should consider migrating to these defaults.
* `Icon` factories now support `intent`.
* `TreeMapModel` and `SplitTreeMapModel` now supports a `theme` config, accepting the strings
  'light' or 'dark'. Leave it undefined to use the global theme.
* Various usability improvements and simplifications to `GroupingChooser`.

### 🐞 Bug Fixes

* Fixed an issue preventing `FormField` labels from rendering if `fieldDefaults` was undefined.

### ✨ Style

* New `Badge.compact` prop sets size to half that of parent element when true (default false). The
  `position` prop has been removed in favor of customizing placement of the component.

[Commit Log](https://github.com/xh/hoist-react/compare/v42.0.0...v42.1.0)

## v42.0.0 - 2021-08-13

### 🎁 New Features

* Column-level filtering is now officially supported for desktop grids!
    * New `GridModel.filterModel` config accepts a config object to customize filtering options, or
      `true` to enable grid-based filtering with defaults.
    * New `Column.filterable` config enables a customized header menu with filtering options. The
      new control offers two tabs - a "Values" tab for an enumerated "set-type" filter and a "
      Custom" tab to support more complex queries with multiple clauses.
* New `TaskObserver` replaces existing `PendingTaskModel`, providing improved support for joining
  and masking multiple asynchronous tasks.
* Mobile `NavigatorModel` provides a new 'pull down' gesture to trigger an app-wide data refresh.
  This gesture is enabled by default, but can be disabled via the `pullDownToRefresh` flag.
* `RecordAction` now supports a `className` config.
* `Chart` provides a default context menu with its standard menu button actions, including a new
  'Copy to Clipboard' action.

### 💥 Breaking Changes

* `FilterChooserModel.sourceStore` and `FilterChooserModel.targetStore` have been renamed
  `FilterChooserModel.valueSource` and `FilterChooserModel.bind` respectively. Furthermore, both
  configs now support either a `Store` or a cube `View`. This is to provide a common API with the
  new `GridFilterModel` filtering described above.
* `GridModel.setFilter()` and `DataViewModel.setFilter()` have been removed. Either configure your
  grid with a `GridFilterModel`, or set the filter on the underlying `Store` instead.
* `FunctionFilter` now requires a `key` property.
* `PendingTaskModel` has been replaced by the new `TaskObserver` in `@xh/hoist/core`.
    * ⚠ NOTE - `TaskObserver` instances should be created via the provided static factory methods
      and
      _not_ directly via the `new` keyword. `TaskObserver.trackLast()` can be used as a drop-in
      replacement for `new PendingTaskModel()`.
* The `model` prop on `LoadingIndicator` and `Mask` has been replaced with `bind`. Provide one or
  more `TaskObserver`s to this prop.

### ⚙️ Technical

* `GridModel` has a new `selectedIds` getter to get the IDs of currently selected records. To
  provide consistency across models, the following getters have been deprecated and renamed:
    + `selectedRecordId` has been renamed `selectedId` in `GridModel`, `StoreSelectionModel`, and
      `DataViewModel`
    + `selection` has been renamed `selectedRecords` in `GridModel`, `DataViewModel`, and
      `RestGridModel`
    + `singleRecord`, `records`, and `ids` have been renamed `selectedRecord`, `selectedRecords`,
      and
      `selectedIds`, respectively, in `StoreSelectionModel`

### ✨ Style

* Higher contrast on grid context menus for improved legibility.

[Commit Log](https://github.com/xh/hoist-react/compare/v41.3.0...v42.0.0)

## v41.3.0 - 2021-08-09

### 🎁 New Features

* New `Cube` aggregators `ChildCountAggregator` and `LeafCountAggregator`.
* Mobile `NavigatorModel` provides a new "swipe" gesture to go back in the page stack. This is
  enabled by default, but may be turned off via the new `swipeToGoBack` prop.
* Client error reports now include the full URL for additional troubleshooting context.
    * Note apps must update their server-side to `hoist-core v9.3` or greater to persist URLs with
      error reports (although this is _not_ a general or hard requirement for taking this version of
      hoist-react).

[Commit Log](https://github.com/xh/hoist-react/compare/v41.2.0...v41.3.0)

## v41.2.0 - 2021-07-30

### 🎁 New Features

* New `GridModel.rowClassRules` and `Column.cellClassRules` configs added. Previously apps needed to
  use `agOptions` to dynamically apply and remove CSS classes using either of these options - now
  they are fully supported by Hoist.
    * ⚠ Note that, to avoid conflicts with internal usages of these configs, Hoist will check and
      throw if either is passed via `agOptions`. Apps only need to move their configs to the new
      location - the shape of the rules object does *not* need to change.
* New `GridAutosizeOptions.includeCollapsedChildren` config controls whether values from collapsed
  (i.e. hidden) child records should be measured when computing column sizes. Default of `false`
  improves autosize performance for large tree grids and should generally match user expectations
  around WYSIWYG autosizing.
* New `GridModel.beginEditAsync()` and `endEditAsync()` APIs added to start/stop inline editing.
    * ⚠ Note that - in a minor breaking change - the function form of the `Column.editable` config
      is no longer passed an `agParams` argument, as editing might now begin and need to be
      evaluated outside the context of an AG-Grid event.
* New `GridModel.clicksToEdit` config controls the number of clicks required to trigger
  inline-editing of a grid cell. Default remains 2 (double click ).
* Timeouts are now configurable on grid exports via a new `exportOptions.timeout` config.
* Toasts may now be dismissed programmatically - use the new `ToastModel` returned by the
  `XH.toast()` API and its variants.
* `Form` supports setting readonlyRenderer in `fieldDefaults` prop.
* New utility hook `useCached` provides a more flexible variant of `React.useCallback`.

### 🐞 Bug Fixes

* Inline grid editing supports passing of JSX editor components.
* `GridExportService` catches any exceptions thrown during export preparation and warns the user
  that something went wrong.
* GridModel with 'disabled' selection no longer shows "ghost" selection when using keyboard.
* Tree grids now style "parent" rows consistently with highlights/borders if requested, even for
  mixed-depth trees where some rows have children at a given level and others do not.

### ⚙️ Technical

* `FetchService` will now actively `abort()` fetch requests that it is abandoning due to its own
  `timeout` option. This allows the browser to release the associated resources associated with
  these requests.
* The `start()` function in `@xh/hoist/promise` has been deprecated. Use `wait()` instead, which can
  now be called without any args to establish a Promise chain and/or introduce a minimal amount of
  asynchronousity.
* ⚠ Note that the raw `AgGrid` component no longer enhances the native keyboard handling provided by
  ag-Grid. All Hoist key handling customizations are now limited to `Grid`. If you wish to provide
  custom handling in a raw `AgGrid` component, see the example here:
  https://www.ag-grid.com/javascript-grid/row-selection/#example-selection-with-keyboard-arrow-keys

### ✨ Style

* The red and green color values applied in dark mode have been lightened for improved legibility.
* The default `colorSpec` config for number formatters has changed to use new dedicated CSS classes
  and variables.
* New/renamed CSS vars `--xh-grid-selected-row-bg` and `--xh-grid-selected-row-text-color` now used
  to style selected grid rows.
    * ⚠ Note the `--xh-grid-bg-highlight` CSS var has been removed.
* New `.xh-cell--editable` CSS class applied to cells with inline editing enabled.
    * ⚠ Grid CSS class `.xh-invalid-cell` has been renamed to `.xh-cell--invalid` for consistency -
      any app style overrides should update to this new classname.

### 📚 Libraries

* core-js `3.15 -> 3.16`

[Commit Log](https://github.com/xh/hoist-react/compare/v41.1.0...v41.2.0)

## v41.1.0 - 2021-07-23

### 🎁 New Features

* Button to expand / collapse all rows within a tree grid now added by default to the primary tree
  column header. (New `Column.headerHasExpandCollapse` property provided to disable.)
* New `@logWithDebug` annotation provides easy timed logging of method execution (via `withDebug`).
* New `AppSpec.disableXssProtection` config allows default disabling of Field-level XSS protection
  across the app. Intended for secure, internal apps with tight performance tolerances.
* `Constraint` callbacks are now provided with a `record` property when validating Store data and a
  `fieldModel` property when validating Form data.
* New `Badge` component allows a styled badge to be placed inline with text/title, e.g. to show a
  counter or status indicator within a tab title or menu item.
* Updated `TreeMap` color scheme, with a dedicated set of colors for dark mode.
* New XH convenience methods `successToast()`, `warningToast()`, and `dangerToast()` show toast
  alerts with matching intents and appropriate icons.
    * ⚠ Note that the default `XH.toast()` call now shows a toast with the primary (blue) intent and
      no icon. Previously toasts displayed by default with a success (green) intent and checkmark.
* GridModel provides a public API method `setColumnState` for taking a previously saved copy of
  gridModel.columnState and applying it back to a GridModel in one call.

### 🐞 Bug Fixes

* Fixed an issue preventing export of very large (>100k rows) grids.
* Fixed an issue where updating summary data in a Store without also updating other data would not
  update the bound grid.
* Intent styles now properly applied to minimal buttons within `Panel.headerItems`.
* Improved `GridModel` async selection methods to ensure they do not wait forever if grid does not
  mount.
* Fixed an issue preventing dragging the chart navigator range in a dialog.

### ⚙️ Technical

* New `Exception.timeout()` util to throw exceptions explicitly marked as timeouts, used by
  `Promise.timeout` extension.
* `withShortDebug` has been deprecated. Use `withDebug` instead, which has the identical behavior.
  This API simplification mirrors a recent change to `hoist-core`.

### ✨ Style

* If the first child of a `Placeholder` component is a Hoist icon, it will not automatically be
  styled to 4x size with reduced opacity. (See new Toolbox example under the "Other" tab.)

### 📚 Libraries

* @blueprintjs/core `3.46 -> 3.47`
* dompurify `2.2 -> 2.3`

[Commit Log](https://github.com/xh/hoist-react/compare/v41.0.0...v41.1.0)

## v41.0.0 - 2021-07-01

### 🎁 New Features

* Inline editing of Grid/Record data is now officially supported:
    + New `Column.editor` config accepts an editor component to enable managed editing of the cells
      in that column. New `CheckboxEditor`, `DateEditor`, `NumberEditor`, `SelectEditor`
      , `TextAreaEditor`
      and `TextEditor` components wrap their corresponding HoistInputs with the required hook-based
      API and can be passed to this new config directly.
    + `Store` now contains built-in support for validation of its uncommitted records. To enable,
      specify the new `rules` property on the `Field`s in your `Store`. Note that these rules and
      constraints use the same API as the forms package, and rules and constraints may be shared
      between the `data` and `form` packages freely.
    + `GridModel` will automatically display editors and record validation messages as the user
      moves between cells and records. The new `GridModel.fullRowEditing` config controls whether
      editors are displayed for the focused cell only or for the entire row.
* All Hoist Components now support a `modelRef` prop. Supply a ref to this prop in order to gain a
  pointer to a Component's backing `HoistModel`.
* `DateInput` has been improved to allow more flexible parsing of user input with multiple formats.
  See the new prop `DateInput.parseStrings`.
* New `Column.sortValue` config takes an alternate field name (as a string) to sort the column by
  that field's value, or a function to produce a custom cell-level value for comparison. The values
  produced by this property will be also passed to any custom comparator, if one is defined.
* New `GridModel.hideEmptyTextBeforeLoad` config prevents showing the `emptyText` until the store
  has been loaded at least once. Apps that depend on showing `emptyText` before first load should
  set this property to `false`.
* `ExpandCollapseButton` now works for grouped grids in addition to tree grids.
* `FieldModel.initialValue` config now accepts functions, allowing for just-in-time initialization
  of Form data (e.g. to pre-populate a Date field with the current time).
* `TreeMapModel` and `SplitTreeMapModel` now support a `maxHeat` config, which can be used to
  provide a stable absolute maximum brightness (positive or negative) within the entire TreeMap.
* `ErrorMessage` will now automatically look for an `error` property on its primary context model.
* `fmtNumber()` supports new flags `withCommas` and `omitFourDigitComma` to customize the treatment
  of commas in number displays.
* `isValidJson` function added to form validation constraints.
* New `Select.enableFullscreen` prop added to the mobile component. Set to true (default on phones)
  to render the input in a full-screen modal when focused, ensuring there is enough room for the
  on-screen keyboard.

### 💥 Breaking Changes

* Removed support for class-based Hoist Components via the `@HoistComponent` decorator (deprecated
  in v38). Use functional components created via the `hoistCmp()` factory instead.
* Removed `DimensionChooser` (deprecated in v37). Use `GroupingChooser` instead.
* Changed the behavior of `FormModel.init()` to always re-initialize *all* fields. (Previously, it
  would only initialize fields explicitly passed via its single argument). We believe that this is
  more in line with developer expectations and will allow the removal of app workarounds to force a
  reset of all values. Most apps using FormModel should not need to change, but please review and
  test any usages of this particular method.
* Replaced the `Grid`, `DataView`, and `RestGrid` props below with new configurable fields on
  `GridModel`, `DataViewModel`, and `RestGridModel`, respectively. This further consolidates grid
  options into the model layer, allowing for more consistent application code and developer
  discovery.
    + `onKeyDown`
    + `onRowClicked`
    + `onRowDoubleClicked`
    + `onCellClicked`
    + `onCellDoubleClicked`
* Renamed the confusing and ambiguous property name `labelAlign` in several components:
    + `FormField`: `labelAlign` has been renamed to `labelTextAlign`
    + `SwitchInput`, `RadioInput`, and `Checkbox`: `labelAlign` has been renamed `labelSide`.
* Renamed all CSS variables beginning with `--navbar` to start with `--appbar`, matching the Hoist
  component name.
* Removed `TreeMapModel.colorMode` value 'balanced'. Use the new `maxHeat` config to prevent outlier
  values from dominating the color range of the TreeMap.
* The classes `Rule` and `ValidationState` and all constraint functions (e.g. `required`,
  `validEmail`, `numberIs`, etc.) have been moved from the `cmp\form` package to the `data` package.
* Hoist grids now require ag-Grid v25.3.0 or higher - update your ag-Grid dependency in your app's
  `package.json` file. See the [ag-Grid Changelog](https://www.ag-grid.com/ag-grid-changelog/) for
  details.
* Hoist charts now require Highcharts v9.1.0 or higher - update your Highcharts dependency in your
  app's `package.json` file. See the
  [Highcharts Changelog](https://www.highcharts.com/changelog/#highcharts-stock) for details.

### 🐞 Bug Fixes

* Fixed disable behavior for Hoist-provided button components using popover.
* Fixed default disabling of autocomplete within `TextInput`.
* Squelched console warning re. precision/stepSize emitted by Blueprint-based `numberInput`.

### ⚙️ Technical

* Improved exception serialization to better handle `LocalDate` and similar custom JS classes.
* Re-exported Blueprint `EditableText` component (w/elemFactory wrapper) from `kit/blueprint`.

### 📚 Libraries

* @blueprintjs/core `3.44 -> 3.46`
* codemirror `5.60 -> 5.62`
* core-js `3.10 -> 3.15`
* filesize `6.2 -> 6.4`
* mobx `6.1 -> 6.3`
* react-windowed-select `3.0 -> 3.1`

[Commit Log](https://github.com/xh/hoist-react/compare/v40.0.0...v41.0.0)

## v40.0.0 - 2021-04-22

⚠ Please ensure your `@xh/hoist-dev-utils` dependency is >= v5.7.0. This is required to support the
new changelog feature described below. Even if you are not yet using the feature, you must update
your dev-utils dependency for your project to build.

### 🎁 New Features

* Added support for displaying an in-app changelog (release notes) to the user. See the new
  `ChangelogService` for details and instructions on how to enable.
* Added `XH.showBanner()` to display a configurable banner across the top of viewport, as another
  non-modal alternative for attention-getting application alerts.
* New method `XH.showException()` uses Hoist's built-in exception display to show exceptions that
  have already been handled directly by application code. Use as an alternative to
  `XH.handleException()`.
* `XH.track()` supports a new `oncePerSession` option. This flag can be set by applications to avoid
  duplicate tracking messages for certain types of activity.
* Mobile `NavigatorModel` now supports a `track` flag to automatically track user page views,
  equivalent to the existing `track` flag on `TabContainerModel`. Both implementations now use the
  new `oncePerSession` flag to avoid duplicate messages as a user browses within a session.
* New `Spinner` component returns a simple img-based spinner as an animated PNG, available in two
  sizes. Used for the platform-specific `Mask` and `LoadingIndicator` components. Replaces previous
  SVG-based implementations to mitigate rendering performance issues over remote connections.

### 💥 Breaking Changes

* `Store` now creates a shared object to hold the default values for every `Field` and uses this
  object as the prototype for the `data` property of every `Record` instance.
    * Only non-default values are explicitly written to `Record.data`, making for a more efficient
      representation of default values and improving the performance of `Record` change detection.
    * Note this means that `Record.data` *no longer* contains keys for *all* fields as
      `own-enumerable` properties.
    * Applications requiring a full enumeration of all values should call the
      new `Record.getValues()`
      method, which returns a new and fully populated object suitable for spreading or cloning.
    * This behavior was previously available via `Store.experimental.shareDefaults` but is now
      always enabled.
* For API consistency with the new `showBanner()` util, the `actionFn` prop for the recently-added
  `ErrorMessage` component has been deprecated. Specify as an `onClick` handler within the
  component's `actionButtonProps` prop instead.
* The `GridModel.experimental.externalSort` flag has been promoted from an experiment to a
  fully-supported config. Default remains `false`, but apps that were using this flag must now pass
  it directly: `new GridModel({externalSort: true, ...})`.
* Hoist re-exports and wrappers for the Blueprint `Spinner` and Onsen `ProgressCircular` components
  have been removed, in favor of the new Hoist `Spinner` component mentioned above.
* Min version for `@xh/hoist-dev-utils` is now v5.7.0, as per above.

### 🐞 Bug Fixes

* Formatters in the `@xh/hoist/format` package no longer modify their options argument.
* `TileFrame` edge-case bug fixed where the appearance of an internal scrollbar could thrash layout
  calculations.
* XSS protection (dompurify processing) disabled on selected REST editor grids within the Hoist
  Admin console. Avoids content within configs and JSON blobs being unintentionally mangled.

### ⚙️ Technical

* Improvements to exception serialization, especially for any raw javascript `Error` thrown by
  client-side code.

### ✨ Style

* Buttons nested inline within desktop input components (e.g. clear buttons) tweaked to avoid
  odd-looking background highlight on hover.
* Background highlight color of minimal/outlined buttons tweaked for dark theme.
* `CodeInput` respects standard XH theme vars for its background-color and (monospace) font family.
  Its built-in toolbar has also been made compact and slightly re-organized.

### 📚 Libraries

* @blueprintjs/core `3.41 -> 3.44`
* @blueprintjs/datetime `3.21 -> 3.23`
* classnames `2.2 -> 2.3`
* codemirror `5.59 -> 5.60`
* core-js `3.9 -> 3.10`
* filesize `6.1 -> 6.2`
* qs `6.9 -> 6.10`
* react-beautiful-dnd `13.0 -> 13.1`
* react-select `4.2 -> 4.3`

[Commit Log](https://github.com/xh/hoist-react/compare/v39.0.1...v40.0.0)

## v39.0.1 - 2021-03-24

### 🐞 Bug Fixes

* Fixes regression preventing the loading of the Activity Tab in the Hoist Admin console.
* Fixes icon alignment in `DateInput`.

[Commit Log](https://github.com/xh/hoist-react/compare/v39.0.0...v39.0.1)

## v39.0.0 - 2021-03-23

### 🎁 New Features

#### Components + Props

* New `TileFrame` layout component renders a collection of child items using a layout that balances
  filling the available space against maintaining tile width / height ratio.
* Desktop `Toolbar` accepts new `compact` prop. Set to `true` to render the toolbar with reduced
  height and font-size.
* New `StoreFilterField` prop `autoApply` allows developers to more easily use `StoreFilterField` in
  conjunction with other filters or custom logic. Set to `false` and specify an `onFilterChange`
  callback to take full control of filter application.
* New `RestGrid` prop `formClassName` allows custom CSS class to be applied to its managed
  `RestForm` dialog.

#### Models + Configs

* New property `selectedRecordId` on `StoreSelectionModel`, `GridModel`, and `DataViewModel`.
  Observe this instead of `selectedRecord` when you wish to track only the `id` of the selected
  record and not changes to its data.
* `TreeMapModel.colorMode` config supports new value `wash`, which retains the positive and negative
  color while ignoring the intensity of the heat value.
* New method `ChartModel.updateHighchartsConfig()` provides a more convenient API for changing a
  chart's configuration post-construction.
* New `Column.omit` config supports conditionally excluding a column from its `GridModel`.

#### Services + Utils

* New method `FetchService.setDefaultTimeout()`.
* New convenience getter `LocalDate.isToday`.
* `HoistBase.addReaction()` now accepts convenient string values for its `equals` flag.

### 💥 Breaking Changes

* The method `HoistAppModel.preAuthInitAsync()` has been renamed to `preAuthAsync()` and should now
  be defined as `static` within apps that implement it to run custom pre-authentication routines.
    * This change allows Hoist to defer construction of the `AppModel` until Hoist itself has been
      initialized, and also better reflects the special status of this function and when it is
      called in the Hoist lifecycle.
* Hoist grids now require ag-Grid v25.1.0 or higher - update your ag-Grid dependency in your app's
  `package.json` file. See the [ag-Grid Changelog](https://www.ag-grid.com/ag-grid-changelog/) for
  details.

### ⚙️ Technical

* Improvements to behavior/performance of apps in hidden/inactive browser tabs. See the
  [page visibility API reference](https://developer.mozilla.org/en-US/docs/Web/API/Page_Visibility_API)
  for details. Now, when the browser tab is hidden:
    * Auto-refresh is suspended.
    * The `forEachAsync()` and `whileAsync()` utils run synchronously, without inserting waits that
      would be overly throttled by the browser.
* Updates to support compatibility with agGrid 25.1.0.
* Improved serialization of `LoadSpec` instances within error report stacktraces.

### 📚 Libraries

* @blueprintjs/core `3.39 -> 3.41`
* @blueprintjs/datetime `3.20 -> 3.21`
* @popperjs/core `2.8 -> 2.9`
* core-js `3.8 -> 3.9`
* react-select `4.1 -> 4.2`

[Commit Log](https://github.com/xh/hoist-react/compare/v38.3.0...v39.0.0)

## v38.3.0 - 2021-03-03

### 🎁 New Features

* New `Store.freezeData` and `Store.idEncodesTreePath` configs added as performance optimizations
  when loading very large data sets (50k+ rows).
* New `ColChooserModel.autosizeOnCommit` config triggers an autosize run whenever the chooser is
  closed. (Defaulted to true on mobile.)

[Commit Log](https://github.com/xh/hoist-react/compare/v38.2.0...v38.3.0)

## v38.2.0 - 2021-03-01

### 🐞 Bug Fixes

* Fix to edge-case where `Grid` would lose its selection if set on the model prior to the component
  mounting and ag-Grid full rendering.
* Fix to prevent unintended triggering of app auto-refresh immediately after init.

### ⚙️ Technical

* New config `Cube.fieldDefaults` - matches same config added to `Store` in prior release.
* App auto-refresh interval keys off of last *completed* refresh cycle if there is one. Avoids
  over-eager refresh when cycle is fast relative to the time it takes to do the refresh.
* New experimental property `Store.experimental.shareDefaults`. If true, `Record.data` will be
  created with default values for all fields stored on a prototype, with only non-default values
  stored on `data` directly. This can yield major performance improvements for stores with sparsely
  populated records (i.e. many records with default values). Note that when set, the `data` property
  on `Record` will no longer contain keys for *all* fields as `own-enumerable` properties. This may
  be a breaking change for some applications.

[Commit Log](https://github.com/xh/hoist-react/compare/v38.1.1...v38.2.0)

## v38.1.1 - 2021-02-26

### ⚙️ Technical

* New config `Store.fieldDefaults` supports defaulting config options for all `Field` instances
  created by a `Store`.

[Commit Log](https://github.com/xh/hoist-react/compare/v38.1.0...v38.1.1)

## v38.1.0 - 2021-02-24

⚠ Please ensure your `@xh/hoist-dev-utils` dependency is >= v5.6.0. This is required to successfully
resolve and bundle transitive dependencies of the upgraded `react-select` library.

### 🐞 Bug Fixes

* A collapsible `Panel` will now restore its user specified-size when re-opened. Previously the
  panel would be reset to the default size.
* `Store.lastLoaded` property now initialized to `null`. Previously this property had been set to
  the construction time of the Store.
* Tweak to `Grid` style rules to ensure sufficient specificity of rules related to indenting child
  rows within tree grids.
* Improvements to parsing of `Field`s of type 'int': we now correctly parse values presented in
  exponential notation and coerce `NaN` values to `null`.

### 🎁 New Features

* `GridModel` has new async variants of existing methods: `selectFirstAsync`, `selectAsync`, and
  `ensureSelectionVisibleAsync`. These methods build-in the necessary waiting for the underlying
  grid implementation to be ready and fully rendered to ensure reliable selection. In addition, the
  first two methods will internally call the third. The existing non-async counterparts for these
  methods have been deprecated.
* GridModel has a new convenience method `preSelectFirstAsync` for initializing the selection in
  grids, without disturbing any existing selection.
* Added new `Store.loadTreeData` config (default `true`) to enable or disable building of nested
  Records when the raw data elements being loaded have a `children` property.
* Cube `View` now detects and properly handles streaming updates to source data that include changes
  to row dimensions as well as measures.*
* `DataViewModel.itemHeight` can now be a function that returns a pixel height.
* The `LoadSpec` object passed to `doLoadAsync()` is now a defined class with additional properties
  `isStale`, `isObsolete` and `loadNumber`. Use these properties to abandon out-of-order
  asynchronous returns from the server.
    * 💥 NOTE that calls to `loadAsync()` no longer accept a plain object for their `loadSpec`
      parameter. Application code such as `fooModel.loadAsync({isRefresh: true})` should be updated
      to use the wrapper APIs provided by `LoadSupport` - e.g. `fooModel.refreshAsync()`. (This was
      already the best practice, but is now enforced.)
* New `autoHeight` property on grid `Column`. When set the grid will increase the row height
  dynamically to accommodate cell content in this column.

### 📚 Libraries

* @blueprintjs/core `3.38 -> 3.39`
* react-select `3.1 -> 4.1`
* react-windowed-select `2.0 -> 3.0`

[Commit Log](https://github.com/xh/hoist-react/compare/v38.0.0...v38.1.0)

## v38.0.0 - 2021-02-04

Hoist v38 includes major refactoring to streamline core classes, bring the toolkit into closer
alignment with the latest developments in Javascript, React, and MobX, and allow us to more easily
provide documentation and additional features. Most notably, we have removed the use of class based
decorators, in favor of a simpler inheritance-based approach to defining models and services.

* We are introducing a new root superclass `HoistBase` which provides many of the syntax
  enhancements and conventions used throughout Hoist for persistence, resource management, and
  reactivity.
* New base classes of `HoistModel` and `HoistService` replace the existing class decorators
  `@HoistModel` and `@HoistService`. Application models and services should now `extend` these base
  classes instead of applying the (now removed) decorators. For your application's `AppModel`,
  extend the new `HoistAppModel` superclass.
* We have also removed the need for the explicit `@LoadSupport` annotation on these classes. The
  presence of a defined `doLoadAsync()` method is now sufficient to allow classes extending
  `HoistModel` and `HoistService` to participate in the loading and refreshing lifecycle as before.
* We have deprecated support for class-based Components via the `@HoistComponent` class decorator.
  To continue to use this decorator, please import it from the `@xh\hoist\deprecated` package.
  Please note that we plan to remove `@HoistComponent` in a future version.
* Due to changes in MobX v6.0.1, all classes that host observable fields and actions will now also
  need to provide a constructor containing a call to `makeObservable(this)`. This change will
  require updates to most `HoistModel` and `HoistService` classes. See
  [this article from MobX](https://michel.codes/blogs/mobx6) for more on this change and the
  motivation behind it.

### 🎁 New Features

* New utility method `getOrCreate` for easy caching of properties on objects.
* The `Menu` system on mobile has been reworked to be more consistent with desktop. A new
  `MenuButton` component has been added to the mobile framework, which renders a `Menu` of
  `MenuItems` next to the `MenuButton`. This change also includes the removal of `AppMenuModel` (see
  Breaking Changes).
* Added `ExpandCollapseButton` to the mobile toolkit, to expand / collapse all rows in a tree grid.
* Added `Popover` to the mobile toolkit, a component to display floating content next to a target
  element. Its API is based on the Blueprint `Popover` component used on desktop.
* `StoreFilterField` now matches the rendered string values for `date` and `localDate` fields when
  linked to a properly configured `GridModel`.
* `GroupingChooser` gets several minor usability improvements + clearer support for an empty /
  ungrouped state, when so enabled.

### 💥 Breaking Changes

* All `HoistModel` and `HoistService` classes must be adjusted as described above.
* `@HoistComponent` has been deprecated and moved to `@xh\hoist\deprecated`
* Hoist grids now require ag-Grid v25.0.1 or higher - if your app uses ag-Grid, update your ag-Grid
  dependency in your app's `package.json` file.
* The `uses()` function (called within `hoistComponent()` factory configs for model context lookups)
  and the `useContextModel()` function no longer accept class names as strings. Pass the class
  itself (or superclass) of the model you wish to select for your component. `Uses` will throw if
  given any string other than "*", making the need for any updates clear in that case.
* The `Ref` class, deprecated in v26, has now been removed. Use `createObservableRef` instead.
* `AppMenuModel` has been removed. The `AppMenuButton` is now configured via
  `AppBar.appMenuButtonProps`. As with desktop, menu items can be added with
  `AppBar.appMenuButtonProps.extraItems[]`

### ⚙️ Technical

* We have removed the experimental flags `useTransactions`, and `deltaSort` from `GridModel`. The
  former has been the default behavior for Hoist for several releases, and the latter is obsolete.

### 📚 Libraries

* @blueprintjs/core `3.36 -> 3.38`
* codemirror `5.58 -> 5.59`
* mobx `5.15 -> 6.1`
* mobx-react `6.3 -> 7.1`

[Commit Log](https://github.com/xh/hoist-react/compare/v37.2.0...v38.0.0)

## v37.2.0 - 2021-01-22

### 🎁 New Features

* New `ErrorMessage` component for standard "inline" rendering of Errors and Exceptions, with retry
  support.
* `Cube` now supports an `omitFn` to allow apps to remove unwanted, single-node children.

[Commit Log](https://github.com/xh/hoist-react/compare/v37.1.0...v37.2.0)

## v37.1.0 - 2021-01-20

### 🎁 New Features

* Columns in `ColChooser` can now be filtered by their `chooserGroup`.
* `Cube` now supports a `bucketSpecFn` config which allows dynamic bucketing and aggregation of
  rows.

### 🐞 Bug Fixes

* Fix issue where a `View` would create a root row even if there were no leaf rows.
* Fixed regression in `LeftRightChooser` not displaying description callout.

[Commit Log](https://github.com/xh/hoist-react/compare/v37.0.0...v37.1.0)

## v37.0.0 - 2020-12-15

### 🎁 New Features

* New `GroupingChooser` component provides a new interface for selecting a list of fields
  (dimensions) for grouping APIs, offering drag-and-drop reordering and persisted favorites.
    * This is intended as a complete replacement for the existing `DimensionChooser`. That component
      should be considered deprecated and will be removed in future releases.
* New props added to `TabSwitcher`:
    * `enableOverflow` shows tabs that would normally overflow their container in a drop down menu.
    * `tabWidth`, `tabMinWidth` & `tabMaxWidth` allow flexible configuration of tab sizes within the
      switcher.
* `TabModel` now supports a bindable `tooltip`, which can be used to render strings or elements
  while hovering over tabs.
* New `Placeholder` component provides a thin wrapper around `Box` with standardized, muted styling.
* New `StoreFilterField.matchMode` prop allows customizing match to `start`, `startWord`, or `any`.
* `Select` now implements enhanced typeahead filtering of options. The default filtering is now
  based on a case-insensitive match of word starts in the label. (Previously it was based on a match
  _anywhere_ in the label _or_ value.) To customize this behavior, applications should use the new
  `filterFn` prop.
* New Admin Console Monitor > Memory tab added to view snapshots of JVM memory usage. (Requires
  Hoist Core v8.7 or greater.)
* `FormModel` and `FieldModel` gain support for Focus Management.
* New `boundInput` getter on `FieldModel` to facilitate imperative access to controls, when needed.
  This getter will return the new `HoistInputModel` interface, which support basic DOM access as
  well as standard methods for `focus()`, `blur()`, and `select()`.
* New `GridModel` config `lockColumnGroups` to allow controlling whether child columns can be moved
  outside their parent group. Defaults to `true` to maintain existing behavior.

### 💥 Breaking Changes

* New `TabContainerModel` config `switcher` replaces `switcherPosition` to allow for more flexible
  configuration of the default `TabSwitcher`.
    * Use `switcher: true` to retain default behavior.
    * Use `switcher: false` to not include a TabSwitcher. (previously `switcherPosition: 'none'`)
    * Use `switcher: {...}` to provide customisation props for the `TabSwitcher`. See `TabSwitcher`
      documentation for more information.
* The `HoistInput` base class has been removed. This change marks the completion of our efforts to
  remove all internal uses of React class-based Components in Hoist. The following adjustments are
  required:
    * Application components extending `HoistInput` should use the `useHoistInputModel` hook
      instead.
    * Applications getting refs to `HoistInputs` should be aware that these refs now return a ref to
      a
      `HoistInputModel`. In order to get the DOM element associated with the component use the new
      `domEl` property of that model rather than the`HoistComponent.getDOMNode()` method.
* Hoist grids now require ag-Grid v24.1.0 or higher - update your ag-Grid dependency in your app's
  `package.json` file. ag-Grid v24.1.0
  [lists 5 breaking changes](https://www.ag-grid.com/ag-grid-changelog/), including the two called
  out below. *Note that these cautions apply only to direct use of the ag-Grid APIs* - if your app
  is using the Hoist `Grid` and `GridModel` exclusively, there should be no need to adjust code
  around columns or grid state, as the related Hoist classes have been updated to handle these
  changes.
    * AG-4291 - Reactive Columns - the state pattern for ag-grid wrapper has changed as a result of
      this change. If your app made heavy use of saving/loading grid state, please test carefully
      after upgrade.
    * AG-1959 - Aggregation - Add additional parameters to the Custom Aggregation methods. If your
      app implements custom aggregations, they might need to be updated.

### 🔒 Security

* The data package `Field` class now sanitizes all String values during parsing, using the DOMPurify
  library to defend against XSS attacks and other issues with malformed HTML or scripting content
  loaded into `Record`s and rendered by `Grid` or other data-driven components. Please contact XH if
  you find any reason to disable this protection, or observe any unintended side effects of this
  additional processing.

### 🐞 Bug Fixes

* Fix issue where grid row striping inadvertently disabled by default for non-tree grids.
* Fix issue where grid empty text cleared on autosize.

### ✨ Style

* Default `Chart` themes reworked in both light and dark modes to better match overall Hoist theme.

### ⚙️ Technical

* Note that the included Onsen fork has been replaced with the latest Onsen release. Apps should not
  need to make any changes.
* `Cube.info` is now directly observable.
* `@managed` and `markManaged` have been enhanced to allow for the cleanup of arrays of objects as
  well as objects. This matches the existing array support in `XH.safeDestroy()`.

### 📚 Libraries

* @xh/onsenui `~0.1.2` -> onsenui `~2.11.1`
* @xh/react-onsenui `~0.1.2` -> react-onsenui `~1.11.3`
* @blueprintjs/core `3.35 -> 3.36`
* @blueprintjs/datetime `3.19 -> 3.20`
* clipboard-copy `3.1 -> 4.0`
* core-js `3.6 -> 3.8`
* dompurify `added @ 2.2`
* react `16.13 -> 17.0`
* semver `added @ 7.3`

[Commit Log](https://github.com/xh/hoist-react/compare/v36.6.1...v37.0.0)

## v36.6.1 - 2020-11-06

### 🐞 Bug Fixes

* Fix issue where grid row striping would be turned off by default for non-tree grids

[Commit Log](https://github.com/xh/hoist-react/compare/v36.6.0...v36.6.1)

## v36.6.0 - 2020-10-28

### 🎁 New Features

* New `GridModel.treeStyle` config enables more distinctive styling of tree grids, with optional
  background highlighting and ledger-line style borders on group rows.
    * ⚠ By default, tree grids will now have highlighted group rows (but no group borders). Set
      `treeStyle: 'none'` on any `GridModel` instances where you do _not_ want the new default
      style.
* New `DashContainerModel.extraMenuItems` config supports custom app menu items in Dashboards
* An "About" item has been added to the default app menu.
* The default `TabSwitcher` now supports scrolling, and will show overflowing tabs in a drop down
  menu.

### 🐞 Bug Fixes

* Ensure that `Button`s with `active: true` set directly (outside of a `ButtonGroupInput`) get the
  correct active/pressed styling.
* Fixed regression in `Column.tooltip` function displaying escaped HTML characters.
* Fixed issue where the utility method `calcActionColWidth` was not correctly incorporating the
  padding in the returned value.

### ⚙️ Technical

* Includes technical updates to `JsonBlob` archiving. This change requires an update to `hoist-core`
  `v8.6.1` or later, and modifications to the `xh_json_blob` table. See the
  [hoist-core changelog](https://github.com/xh/hoist-core/blob/develop/CHANGELOG.md) for further
  details.

### 📚 Libraries

* @blueprintjs/core `3.33 -> 3.35`

[Commit Log](https://github.com/xh/hoist-react/compare/v36.5.0...v36.6.0)

## v36.5.0 - 2020-10-16

### 🐞 Bug Fixes

* Fix text and hover+active background colors for header tool buttons in light theme.

### ⚙️ Technical

* Install a default simple string renderer on all columns. This provides consistency in column
  rendering, and fixes some additional issues with alignment and rendering of Grid columns
  introduced by the change to flexbox-based styling in grid cells.
* Support (optional) logout action in SSO applications.

### 📚 Libraries

* @blueprintjs/core `3.31 -> 3.33`
* @blueprintjs/datetime `3.18 -> 3.19`
* @fortawesome/fontawesome-pro `5.14 -> 5.15`
* moment `2.24 -> 2.29`
* numbro `2.2 -> 2.3`

[Commit Log](https://github.com/xh/hoist-react/compare/v36.4.0...v36.5.0)

## v36.4.0 - 2020-10-09

### 🎁 New Features

* `TabContainerModel` supports dynamically adding and removing tabs via new public methods.
* `Select` supports a new `menuWidth` prop to control the width of the dropdown.

### 🐞 Bug Fixes

* Fixed v36.3.0 regression re. horizontal alignment of Grid columns.

[Commit Log](https://github.com/xh/hoist-react/compare/v36.3.0...v36.4.0)

## v36.3.0 - 2020-10-07

### 💥 Breaking Changes

* The following CSS variables are no longer in use:
    + `--xh-grid-line-height`
    + `--xh-grid-line-height-px`
    + `--xh-grid-large-line-height`
    + `--xh-grid-large-line-height-px`
    + `--xh-grid-compact-line-height`
    + `--xh-grid-compact-line-height-px`
    + `--xh-grid-tiny-line-height`
    + `--xh-grid-tiny-line-height-px`

### ⚙️ Technical

* We have improved and simplified the vertical centering of content within Grid cells using
  flexbox-based styling, rather than the CSS variables above.

### 🎁 New Features

* `Select` now supports `hideSelectedOptions` and `closeMenuOnSelect` props.
* `XH.message()` and its variants (`XH.prompt(), XH.confirm(), XH.alert()`) all support an optional
  new config `messageKey`. This key can be used by applications to prevent popping up the same
  dialog repeatedly. Hoist will only show the last message posted for any given key.
* Misc. Improvements to organization of admin client tabs.

### 🐞 Bug Fixes

* Fixed issue with sporadic failures reading grid state using `legacyStateKey`.
* Fixed regression to the display of `autoFocus` buttons; focus rectangle restored.

[Commit Log](https://github.com/xh/hoist-react/compare/v36.2.1...v36.3.0)

## v36.2.1 - 2020-10-01

### 🐞 Bug Fixes

* Fixed issue in `LocalDate.previousWeekday()` which did not correctly handle Sunday dates.
* Fixed regression in `Grid` column header rendering for non-string headerNames.

[Commit Log](https://github.com/xh/hoist-react/compare/v36.2.0...v36.2.1)

## v36.2.0 - 2020-09-25

### 💥 Breaking Changes

* New `GridModel` config `colChooserModel` replaces `enableColChooser` to allow for more flexible
  configuration of the grid `colChooser`
    * Use `colChooserModel: true` to retain default behavior.
    * See documentation on `GridModel.ColChooserModelConfig` for more information.
* The `Grid` `hideHeaders` prop has been converted to a field on `AgGridModel` and `GridModel`. All
  grid options of this type are now on the model hierarchy, allowing consistent application code and
  developer discovery.

### 🎁 New Features

* Provides new `CustomProvider` for applications that want to use the Persistence API, but need to
  provide their own storage implementation.
* Added `restoreDefaults` action to default context menu for `GridModel`.
* Added `restoreDefaultsWarning` config to `GridModel`.
* `FormModel` has a new convenience method `setValues` for putting data into one or more fields in
  the form.
* Admin Preference and Config panels now support bulk regrouping actions.

### 🐞 Bug Fixes

* Fixed an error in implementation of `@managed` preventing proper cleanup of resources.
* Fixed a regression introduced in v36.1.0 in `FilterChooser`: Restore support for `disabled` prop.

[Commit Log](https://github.com/xh/hoist-react/compare/v36.1.0...v36.2.0)

## v36.1.0 - 2020-09-22

⚠ NOTE - apps should update to `hoist-core >= 8.3.0` when taking this hoist-react update. This is
required to support both the new `JsonBlobService` and updates to the Admin Activity and Client
Error tracking tabs described below.

### 🎁 New Features

* Added new `JsonBlobService` for saving and updating named chunks of arbitrary JSON data.
* `GridModelPersistOptions` now supports a `legacyStateKey` property. This key will identify the
  pre-v35 location for grid state, and can be used by applications to provide a more flexible
  migration of user grid state after an upgrade to Hoist v35.0.0 or greater. The value of this
  property will continue to default to 'key', preserving the existing upgrade behavior of the
  initial v35 release.
* The Admin Config and Pref diff tools now support pasting in a config for comparison instead of
  loading one from a remote server (useful for deployments where the remote config cannot be
  accessed via an XHR call).
* The `ClipboardButton.getCopyText` prop now supports async functions.
* The `Select` input supports a new `leftIcon` prop.
* `RestGrid` now supports bulk delete when multiple rows are selected.
* `RestGrid`'s `actionWarning` messages may now be specified as functions.

### 🐞 Bug Fixes

* Fixed several cases where `selectOnFocus` prop on `Select` was not working.
* `FilterChooser` auto-suggest values sourced from the *unfiltered* records on `sourceStore`.
* `RestForm` editors will now source their default label from the corresponding `Field.displayName`
  property. Previously an undocumented `label` config could be provided with each editor object -
  this has been removed.
* Improved time zone handling in the Admin Console "Activity Tracking" and "Client Errors" tabs.
    * Users will now see consistent bucketing of activity into an "App Day" that corresponds to the
      LocalDate when the event occurred in the application's timezone.
    * This day will be reported consistently regardless of the time zones of the local browser or
      deployment server.
* Resetting Grid columns to their default state (e.g. via the Column Chooser) retains enhancements
  applied from matching Store fields.
* Desktop `DateInput` now handles out-of-bounds dates without throwing exception during rendering.
* Dragging a grid column with an element-based header no longer displays `[object Object]` in the
  draggable placeholder.

### 📚 Libraries

* codemirror `5.57 -> 5.58`

[Commit Log](https://github.com/xh/hoist-react/compare/v36.0.0...v36.1.0)

## v36.0.0 - 2020-09-04

### 🎁 New Features

#### Data Filtering

We have enhanced support for filtering data in Hoist Grids, Stores, and Cubes with an upgraded
`Filter` API and a new `FilterChooser` component. This bundle of enhancements includes:

* A new `@xh/hoist/data/filter` package to support the creation of composable filters, including the
  following new classes:
    * `FieldFilter` - filters by comparing the value of a given field to one or more given candidate
      values using one of several supported operators.
    * `FunctionFilter` - filters via a custom function specified by the developer.
    * `CompoundFilter` - combines multiple filters (including other nested CompoundFilters) via an
      AND or OR operator.
* A new `FilterChooser` UI component that integrates tightly with these data package classes to
  provide a user and developer friendly autocomplete-enabled UI for filtering data based on
  dimensions (e.g. trader = jdoe, assetClass != Equities), metrics (e.g. P&L > 1m), or any
  combination thereof.
* Updates to `Store`, `StoreFilterField`, and `cube/Query` to use the new Filter API.
* A new `setFilter()` convenience method to `Grid` and `DataView`.

To get the most out of the new Filtering capabilities, developers are encouraged to add or expand
the configs for any relevant `Store.fields` to include both their `type` and a `displayName`. Many
applications might not have Field configs specified at all for their Stores, instead relying on
Store's ability to infer its Fields from Grid Column definitions.

We are looking to gradually invert this relationship, so that core information about an app's
business objects and their properties is configured once at the `data/Field` level and then made
available to related APIs and components such as grids, filters, and forms. See note in New Features
below regarding related updates to `GridModel.columns` config processing.

#### Grid

* Added new `GridModel.setColumnVisible()` method, along with `showColumn()` and `hideColumn()`
  convenience methods. Can replace calls to `applyColumnStateChanges()` when all you need to do is
  show or hide a single column.
* Elided Grid column headers now show the full `headerName` value in a tooltip.
* Grid column definitions now accept a new `displayName` config as the recommended entry point for
  defining a friendly user-facing label for a Column.
    * If the GridModel's Store has configured a `displayName` for the linked data field, the column
      will default to use that (if not otherwise specified).
    * If specified or sourced from a Field, `displayName` will be used as the default value for the
      pre-existing `headerName` and `chooserName` configs.
* Grid columns backed by a Store Field of type `number` or `int` will be right-aligned by default.
* Added new `GridModel.showGroupRowCounts` config to allow easy hiding of group row member counts
  within each full-width group row. Default is `true`, maintaining current behavior of showing the
  counts for each group.

#### Other

* Added new `AppSpec.showBrowserContextMenu` config to control whether the browser's default context
  menu will be shown if no app-specific context menu (e.g. from a grid) would be triggered.
    * ⚠ Note this new config defaults to `false`, meaning the browser context menu will *not* be
      available. Developers should set to true for apps that expect/depend on the built-in menu.
* `LocalDate` has gained several new static factories: `tomorrow()`, `yesterday()`,
  `[start/end]OfMonth()`, and `[start/end]OfYear()`.
* A new `@computeOnce` decorator allows for lazy computation and caching of the results of decorated
  class methods or getters. Used in `LocalDate` and intended for similar immutable, long-lived
  objects that can benefit from such caching.
* `CodeInput` and `JsonInput` get new `enableSearch` and `showToolbar` props. Enabling search
  provides an simple inline find feature for searching the input's contents.
* The Admin console's Monitor Status tab displays more clearly when there are no active monitors.

### 💥 Breaking Changes

* Renamed the `data/Field.label` property to `displayName`.
* Changed the `DimensionChooserModel.dimensions` config to require objects of the
  form `{name, displayName, isLeafDimension}` when provided as an `Object[]`.
    * Previously these objects were expected to be of the form `{value, label, isLeaf}`.
    * Note however that this same config can now be passed the `dimensions` directly from a
      configured
      `Cube` instead, which is the recommended approach and should DRY up dimension definitions for
      typical use cases.
* Changes required due to the new filter API:
    * The classes `StoreFilter` and `ValueFilter` have been removed and replaced by `FunctionFilter`
      and `FieldFilter`, respectively. In most cases apps will need to make minimal or no changes.
    * The `filters/setFilters` property on `Query` has been changed to `filter/setFilter`. In most
      case apps should not need to change anything other than the name of this property - the new
      property will continue to support array representations of multiple filters.
    * `Store` has gained a new property `filterIncludesChildren` to replace the functionality
      previously provided by `StoreFilter.includesChildren`.
    * `StoreFilterField.filterOptions` has been removed. Set `filterIncludesChildren` directly on
      the store instead.

### ✨ Style

* CSS variables for "intents" - most commonly used on buttons - have been reworked to use HSL color
  values and support several standard variations of lightness and transparency.
    * Developers are encouraged to customize intents by setting the individual HSL vars provided for
      each intent (e.g. `--intent-primary-h` to adjust the primary hue) and/or the different levels
      of lightness (e.g. `--intent-primary-l3` to adjust the default lightness).
    * ⚠ Uses of the prior intent var overrides such as `--intent-primary` will no longer work. It is
      possible to set directly via `--xh-intent-primary`, but components such as buttons will still
      use the default intent shades for variations such as hover and pressed states. Again, review
      and customize the HSL vars if required.
* Desktop `Button` styles and classes have been rationalized and reworked to allow for more
  consistent and direct styling of buttons in all their many permutations (standard/minimal/outlined
  styles * default/hovered/pressed/disabled states * light/dark themes).
    * Customized intent colors will now also be applied to outlined and minimal buttons.
    * Dedicated classes are now applied to desktop buttons based on their style and state.
      Developers can key off of these classes directly if required.

### 🐞 Bug Fixes

* Fixed `Column.tooltipElement` so that it can work if a `headerTooltip` is also specified on the
  same column.
* Fixed issue where certain values (e.g. `%`) would break in `Column.tooltipElement`.
* Fixed issue where newly loaded records in `Store` were not being frozen as promised by the API.

### 📚 Libraries

* @blueprintjs/core `3.30 -> 3.31`
* codemirror `5.56 -> 5.57`
* http-status-codes `1.4 -> 2.1`
* mobx-react `6.2 -> 6.3`
* store2 `2.11 -> 2.12`

[Commit Log](https://github.com/xh/hoist-react/compare/v35.2.1...v36.0.0)

## v35.2.1 - 2020-07-31

### 🐞 Bug Fixes

* A Grid's docked summary row is now properly cleared when its bound Store is cleared.
* Additional SVG paths added to `requiredBlueprintIcons.js` to bring back calendar scroll icons on
  the DatePicker component.
* Colors specified via the `--xh-intent-` CSS vars have been removed from minimal / outlined desktop
  `Button` components because of incompatibility with `ButtonGroupInput` component. Fix to address
  issue forthcoming. (This reverts the change made in 35.2.0 below.)

[Commit Log](https://github.com/xh/hoist-react/compare/v35.2.0...v35.2.1)

## v35.2.0 - 2020-07-21

### 🎁 New Features

* `TabContainerModel` now supports a `persistWith` config to persist the active tab.
* `TabContainerModel` now supports a `emptyText` config to display when TabContainer gets rendered
  with no children.

### ⚙️ Technical

* Supports smaller bundle sizes via a greatly reduced set of BlueprintJS icons. (Requires apps to be
  built with `@xh/hoist-dev-utils` v5.2 or greater to take advantage of this optimization.)

### 🐞 Bug Fixes

* Colors specified via the `--xh-intent-` CSS vars are now applied to minimal / outlined desktop
  `Button` components. Previously they fell through to use default Blueprint colors in these modes.
* Code input correctly handles dynamically toggling readonly/disabled state.

### 📚 Libraries

* @fortawesome/fontawesome-pro `5.13 -> 5.14`
* codemirror `5.55 -> 5.56`

[Commit Log](https://github.com/xh/hoist-react/compare/v35.1.1...v35.2.0)

## v35.1.1 - 2020-07-17

### 📚 Libraries

* @blueprintjs/core `3.29 -> 3.30`

[Commit Log](https://github.com/xh/hoist-react/compare/v35.1.0...v35.1.1)

## v35.1.0 - 2020-07-16

### 🎁 New Features

* Extend existing environment diff tool to preferences. Now, both configs and preferences may be
  diffed across servers. This feature will require an update of hoist-core to a version 8.1.0 or
  greater.
* `ExportOptions.columns` provided to `GridModel` can now be specified as a function, allowing for
  full control of columns to export, including their sort order.

### 🐞 Bug Fixes

* `GridModel`s export feature was previously excluding summary rows. These are now included.
* Fixed problems with coloring and shading algorithm in `TreeMap`.
* Fixed problems with sort order of exports in `GridModel`.
* Ensure that preferences are written to server, even if set right before navigating away from page.
* Prevent situation where a spurious exception can be sent to server when application is unloaded
  while waiting on a fetch request.

[Commit Log](https://github.com/xh/hoist-react/compare/v35.0.1...v35.1.0)

## v35.0.1 - 2020-07-02

### 🐞 Bug Fixes

* Column headers no longer allocate space for a sort arrow icon when the column has an active
  `GridSorter` in the special state of `sort: null`.
* Grid auto-sizing better accounts for margins on sort arrow icons.

[Commit Log](https://github.com/xh/hoist-react/compare/v35.0.0...v35.0.1)

## v35.0.0 - 2020-06-29

### ⚖️ Licensing Change

As of this release, Hoist is [now licensed](LICENSE.md) under the popular and permissive
[Apache 2.0 open source license](https://www.apache.org/licenses/LICENSE-2.0). Previously, Hoist was
"source available" via our public GitHub repository but still covered by a proprietary license.

We are making this change to align Hoist's licensing with our ongoing commitment to openness,
transparency and ease-of-use, and to clarify and emphasize the suitability of Hoist for use within a
wide variety of enterprise software projects. For any questions regarding this change, please
[contact us](https://xh.io/contact/).

### 🎁 New Features

* Added a new Persistence API to provide a more flexible yet consistent approach to saving state for
  Components, Models, and Services to different persistent locations such as Hoist Preferences,
  browser local storage, and Hoist Dashboard views.
    * The primary entry points for this API are the new `@PersistSupport` and `@persist`
      annotations.
      `@persist` can be added to any observable property on a `@PersistSupport` to make it
      automatically synchronize with a `PersistenceProvider`. Both `HoistModel` and `HoistService`
      are decorated with `@PersistSupport`.
    * This is designed to replace any app-specific code previously added to synchronize fields and
      their values to Preferences via ad-hoc initializers and reactions.
    * This same API is now used to handle state persistence for `GridStateModel`, `PanelModel`,
      `DimensionChooserModel`, and `DashContainerModel` - configurable via the new `persistWith`
      option on those classes.
* `FetchService` now installs a default timeout of 30 seconds for all requests. This can be disabled
  by setting timeout to `null`. Fetch Timeout Exceptions have also been improved to include the same
  information as other standard exceptions thrown by this service.
    * 💥 Apps that were relying on the lack of a built-in timeout for long-running requests should
      ensure they configure such calls with a longer or null timeout.
* `Store` gets new `clearFilter()` and `recordIsFiltered()` helper functions.
* The Admin console's Activity Tracking tab has been significantly upgraded to allow admins to
  better analyze both built-in and custom tracking data generated by their application. Its sibling
  Client Errors tab has also been updated with a docked detail panel.
* `CodeInput` gets new `showCopyButton` prop - set to true to provide an inline action button to
  copy the editor contents to the clipboard.
* Hoist config `xhEnableMonitoring` can be used to enable/disable the Admin monitor tab and its
  associated server-side jobs

### 💥 Breaking Changes

* Applications should update to `hoist-core` v8.0.1 or above, required to support the upgraded Admin
  Activity Tracking tab. Contact XH for assistance with this update.
* The option `PanelModel.prefName` has been removed in favor of `persistWith`. Existing user state
  will be transferred to the new format, assuming a `PersistenceProvider` of type 'pref' referring
  to the same preference is used (e.g. `persistWith: {prefKey: 'my-panel-model-prefName'}`.
* The option `GridModel.stateModel` has been removed in favor of `persistWith`. Existing user state
  will be transferred to the new format, assuming a `PersistenceProvider` of type 'localStorage'
  referring to the same key is used (e.g. `persistWith: {localStorageKey: 'my-grid-state-id'}`.
    * Use the new `GridModel.persistOptions` config for finer control over what grid state is
      persisted (replacement for stateModel configs to disable persistence of column
      state/sorting/grouping).
* The options `DimensionChooserModel.preference` and `DimensionChooserModel.historyPreference` have
  been removed in favor of `persistWith`.
* `AppSpec.idleDetectionEnabled` has been removed. App-specific Idle detection is now enabled via
  the new `xhIdleConfig` config. The old `xhIdleTimeoutMins` has also been deprecated.
* `AppSpec.idleDialogClass` has been renamed `AppSpec.idlePanel`. If specified, it should be a
  full-screen component.
* `PinPad` and `PinPadModel` have been moved to `@xh/hoist/cmp/pinpad`, and is now available for use
  with both standard and mobile toolkits.
* Third-party dependencies updated to properly reflect application-level licensing requirements.
  Applications must now import and provide their licensed version of ag-Grid, and Highcharts to
  Hoist. See file `Bootstrap.js` in Toolbox for an example.

### 🐞 Bug Fixes

* Sorting special columns generated by custom ag-Grid configurations (e.g. auto-group columns) no
  longer throws with an error.
* The `deepFreeze()` util - used to freeze data in `Record` instances - now only attempts to freeze
  a whitelist of object types that are known to be safely freezable. Custom application classes and
  other potentially-problematic objects (such as `moment` instances) are no longer frozen when
  loaded into `Record` fields.

### 📚 Libraries

Note that certain licensed third-party dependencies have been removed as direct dependencies of this
project, as per note in Breaking Changes above.

* @xh/hoist-dev-utils `4.x -> 5.x` - apps should also update to the latest 5.x release of dev-utils.
  Although license and dependency changes triggered a new major version of this dev dependency, no
  application-level changes should be required.
* @blueprintjs/core `3.28 -> 3.29`
* codemirror `5.54 -> 5.55`
* react-select `3.0 -> 3.1`

### 📚 Optional Libraries

* ag-Grid `23.0.2` > `23.2.0` (See Toolbox app for example on this upgrade)
* Highcharts `8.0.4 -> 8.1.1`

[Commit Log](https://github.com/xh/hoist-react/compare/v34.0.0...v35.0.0)

## v34.0.0 - 2020-05-26

### 🎁 New Features

* Hoist's enhanced autosizing is now enabled on all grids by default. See `GridModel` and
  `GridAutosizeService` for more details.
* New flags `XH.isPhone`, `XH.isTablet`, and `XH.isDesktop` available for device-specific switching.
  Corresponding `.xh-phone`, `.xh-tablet`, and `.xh-desktop` CSS classes are added to the document
  `body`. These flags and classes are set based on the detected device, as per its user-agent.
    * One of the two higher-level CSS classes `.xh-standard` or `.xh-mobile` will also be applied
      based on an app's use of the primary (desktop-centric) components vs mobile components - as
      declared by its `AppSpec.isMobileApp` - regardless of the detected device.
    * These changes provide more natural support for use cases such as apps that are built with
      standard components yet target/support tablet users.
* New method `Record.get()` provides an alternative API for checked data access.
* The mobile `Select` component supports the `enableFilter` and `enableCreate` props.
* `DashContainerModel` supports new `layoutLocked`, `contentLocked` and `renameLocked` modes.
* `DimensionChooser` now has the ability to persist its value and history separately.
* Enhance Hoist Admin's Activity Tracking tab.
* Enhance Hoist Admin's Client Error tab.

### 💥 Breaking Changes

* `emptyFlexCol` has been removed from the Hoist API and should simply be removed from all client
  applications. Improvements to agGrid's default rendering of empty space have made it obsolete.
* `isMobile` property on `XH` and `AppSpec` has been renamed to `isMobileApp`. All apps will need to
  update their (required) use of this flag in the app specifications within their
  `/client-app/src/apps` directory.
* The `xh-desktop` class should no longer be used to indicate a non-mobile toolkit based app. For
  this purpose, use `xh-standard` instead.

### 🐞 Bug Fixes

* Fix to Average Aggregators when used with hierarchical data.
* Fixes to Context Menu handling on `Panel` to allow better handling of `[]` and `null`.

### 📚 Libraries

* @blueprintjs/core `3.26 -> 3.28`
* @blueprintjs/datetime `3.16 -> 3.18`
* codemirror `5.53 -> 5.54`
* react-transition-group `4.3 -> 4.4`

[Commit Log](https://github.com/xh/hoist-react/compare/v33.3.0...v34.0.0)

## v33.3.0 - 2020-05-08

### ⚙️ Technical

* Additional updates to experimental autosize feature: standardization of naming, better masking
  control, and API fixes. Added new property `autosizeOptions` on `GridModel` and main entry point
  is now named `GridModel.autosizeAsync()`.

### 🐞 Bug Fixes

* `Column.hideable` will now be respected by ag-grid column drag and drop
  [#1900](https://github.com/xh/hoist-react/issues/1900)
* Fixed an issue where dragging a column would cause it to be sorted unintentionally.

[Commit Log](https://github.com/xh/hoist-react/compare/v33.2.0...v33.3.0)

## v33.2.0 - 2020-05-07

### 🎁 New Features

* Virtual column rendering has been disabled by default, as it offered a minimal performance benefit
  for most grids while compromising autosizing. See new `GridModel.useVirtualColumns` config, which
  can be set to `true` to re-enable this behavior if required.
* Any `GridModel` can now be reset to its code-prescribed defaults via the column chooser reset
  button. Previously, resetting to defaults was only possible for grids that persisted their state
  with a `GridModel.stateModel` config.

### 🐞 Bug Fixes

* Fixed several issues with new grid auto-sizing feature.
* Fixed issues with and generally improved expand/collapse column alignment in tree grids.
    * 💥 Note that this improvement introduced a minor breaking change for apps that have customized
      tree indentation via the removed `--grid-tree-indent-px` CSS var. Use `--grid-tree-indent`
      instead. Note the new var is specified in em units to scale well across grid sizing modes.

### ⚙️ Technical

* Note that the included version of Onsen has been replaced with a fork that includes updates for
  react 16.13. Apps should not need to make any changes.

### 📚 Libraries

* react `~16.8 -> ~16.13`
* onsenui `~16.8` -> @xh/onsenui `~16.13`
* react-onsenui `~16.8` -> @xh/react-onsenui `~16.13`

[Commit Log](https://github.com/xh/hoist-react/compare/v33.1.0...33.2.0)

## v33.1.0 - 2020-05-05

### 🎁 New Features

* Added smart auto-resizing of columns in `GridModel` Unlike ag-Grid's native auto-resizing support,
  Hoist's auto-resizing will also take into account collapsed rows, off-screen cells that are not
  currently rendered in the DOM, and summary rows. See the new `GridAutosizeService` for details.
    * This feature is currently marked as 'experimental' and must be enabled by passing a special
      config to the `GridModel` constructor of the form `experimental: {useHoistAutosize: true}`. In
      future versions of Hoist, we expect to make it the default behavior.
* `GridModel.autoSizeColumns()` has been renamed `GridModel.autosizeColumns()`, with lowercase 's'.
  Similarly, the `autoSizeColumns` context menu token has been renamed `autosizeColumns`.

### 🐞 Bug Fixes

* Fixed a regression with `StoreFilterField` introduced in v33.0.1.

[Commit Log](https://github.com/xh/hoist-react/compare/v33.0.2...33.1.0)

## v33.0.2 - 2020-05-01

### 🎁 New Features

* Add Hoist Cube Aggregators: `AverageAggregator` and `AverageStrictAggregator`
* `ColAutosizeButton` has been added to desktop and mobile

### 🐞 Bug Fixes

* Fixed mobile menus to constrain to the bottom of the viewport, scrolling if necessary.
  [#1862](https://github.com/xh/hoist-react/issues/1862)
* Tightened up mobile tree grid, fixed issues in mobile column chooser.
* Fixed a bug with reloading hierarchical data in `Store`.
  [#1871](https://github.com/xh/hoist-react/issues/1871)

[Commit Log](https://github.com/xh/hoist-react/compare/v33.0.1...33.0.2)

## v33.0.1 - 2020-04-29

### 🎁 New Features

* `StoreFieldField` supports dot-separated field names in a bound `GridModel`, meaning it will now
  match on columns with fields such as `address.city`.

* `Toolbar.enableOverflowMenu` now defaults to `false`. This was determined safer and more
  appropriate due to issues with the underlying Blueprint implementation, and the need to configure
  it carefully.

### 🐞 Bug Fixes

* Fixed an important bug with state management in `StoreFilterField`. See
  https://github.com/xh/hoist-react/issues/1854

* Fixed the default sort order for grids. ABS DESC should be first when present.

### 📚 Libraries

* @blueprintjs/core `3.25 -> 3.26`
* codemirror `5.52 -> 5.53`

[Commit Log](https://github.com/xh/hoist-react/compare/v33.0.0...v33.0.1)

## v33.0.0 - 2020-04-22

### 🎁 New Features

* The object returned by the `data` property on `Record` now includes the record `id`. This will
  allow for convenient access of the id with the other field values on the record.
* The `Timer` class has been enhanced and further standardized with its Hoist Core counterpart:
    * Both the `interval` and `timeout` arguments may be specified as functions, or config keys
      allowing for dynamic lookup and reconfiguration.
    * Added `intervalUnits` and `timeoutUnits` arguments.
    * `delay` can now be specified as a boolean for greater convenience.

### 💥 Breaking Changes

* We have consolidated the import location for several packages, removing unintended nested index
  files and 'sub-packages'. In particular, the following locations now provide a single index file
  for import for all of their public contents: `@xh/hoist/core`, `@xh/hoist/data`,
  `@xh/hoist/cmp/grid`, and `@xh/hoist/desktop/cmp/grid`. Applications may need to update import
  statements that referred to index files nested within these directories.
* Removed the unnecessary and confusing `values` getter on `BaseFieldModel`. This getter was not
  intended for public use and was intended for the framework's internal implementation only.
* `ColumnGroup.align` has been renamed to `ColumnGroup.headerAlign`. This avoids confusion with the
  `Column` API, where `align` refers to the alignment of cell contents within the column.

### 🐞 Bug Fixes

* Exceptions will no longer overwrite the currently shown exception in the exception dialog if the
  currently shown exception requires reloading the application.
  [#1834](https://github.com/xh/hoist-react/issues/1834)

### ⚙️ Technical

* Note that the Mobx React bindings have been updated to 6.2, and we have enabled the recommended
  "observer batching" feature as per
  [the mobx-react docs](https://github.com/mobxjs/mobx-react-lite/#observer-batching).

### 📚 Libraries

* @blueprintjs/core `3.24 -> 3.25`
* @blueprintjs/datetime `3.15 -> 3.16`
* mobx-react `6.1 -> 6.2`

[Commit Log](https://github.com/xh/hoist-react/compare/v32.0.4...v33.0.0)

## v32.0.5 - 2020-07-14

### 🐞 Bug Fixes

* Fixes a regression in which grid exports were no longer sorting rows properly.

[Commit Log](https://github.com/xh/hoist-react/compare/v32.0.4...v32.0.5)

## v32.0.4 - 2020-04-09

### 🐞 Bug Fixes

* Fixes a regression with the alignment of `ColumnGroup` headers.
* Fixes a bug with 'Copy Cell' context menu item for certain columns displaying the Record ID.
* Quiets console logging of 'routine' exceptions to 'debug' instead of 'log'.

[Commit Log](https://github.com/xh/hoist-react/compare/v32.0.3...v32.0.4)

## v32.0.3 - 2020-04-06

### 🐞 Bug Fixes

* Suppresses a console warning from ag-Grid for `GridModel`s that do not specify an `emptyText`.

[Commit Log](https://github.com/xh/hoist-react/compare/v32.0.2...v32.0.3)

## v32.0.2 - 2020-04-03

⚠ Note that this release includes a *new major version of ag-Grid*. Please consult the
[ag-Grid Changelog](https://www.ag-grid.com/ag-grid-changelog/) for versions 22-23 to review
possible breaking changes to any direct/custom use of ag-Grid APIs and props within applications.

### 🎁 New Features

* GridModel `groupSortFn` now accepts `null` to turn off sorting of group rows.
* `DockViewModel` now supports optional `width`, `height` and `collapsedWidth` configs.
* The `appMenuButton.extraItems` prop now accepts `MenuItem` configs (as before) but also React
  elements and the special string token '-' (shortcut to render a `MenuDivider`).
* Grid column `flex` param will now accept numbers, with available space divided between flex
  columns in proportion to their `flex` value.
* `Column` now supports a `sortingOrder` config to allow control of the sorting options that will be
  cycled through when the user clicks on the header.
* `PanelModel` now supports setting a `refreshMode` to control how collapsed panels respond to
  refresh requests.

### 💥 Breaking Changes

* The internal DOM structure of desktop `Panel` has changed to always include an inner frame with
  class `.xh-panel__content`. You may need to update styling that targets the inner structure of
  `Panel` via `.xh-panel`.
* The hooks `useOnResize()` and `useOnVisibleChange()` no longer take a `ref` argument. Use
  `composeRefs` to combine the ref that they return with any ref you wish to compose them with.
* The callback for `useOnResize()` will now receive an object representing the locations and
  dimensions of the element's content box. (Previously it incorrectly received an array of
  `ResizeObserver` entries that had to be de-referenced)
* `PanelModel.collapsedRenderMode` has been renamed to `PanelModel.renderMode`, to be more
  consistent with other Hoist APIs such as `TabContainer`, `DashContainer`, and `DockContainer`.

### 🐞 Bug Fixes

* Checkboxes in grid rows in Tiny sizing mode have been styled to fit correctly within the row.
* `GridStateModel` no longer saves/restores the width of non-resizable columns.
  [#1718](https://github.com/xh/hoist-react/issues/1718)
* Fixed an issue with the hooks useOnResize and useOnVisibleChange. In certain conditions these
  hooks would not be called. [#1808](https://github.com/xh/hoist-react/issues/1808)
* Inputs that accept a rightElement prop will now properly display an Icon passed as that element.
  [#1803](https://github.com/xh/hoist-react/issues/1803)

### ⚙️ Technical

* Flex columns now use the built-in ag-Grid flex functionality.

### 📚 Libraries

* ag-grid-community `removed @ 21.2`
* ag-grid-enterprise `21.2` replaced with @ag-grid-enterprise/all-modules `23.0`
* ag-grid-react `21.2` replaced with @ag-grid-community/react `23.0`
* @fortawesome/* `5.12 -> 5.13`
* codemirror `5.51 -> 5.52`
* filesize `6.0 -> 6.1`
* numbro `2.1 -> 2.2`
* react-beautiful-dnd `12.0 -> 13.0`
* store2 `2.10 -> 2.11`
* compose-react-refs `NEW 1.0.4`

[Commit Log](https://github.com/xh/hoist-react/compare/v31.0.0...v32.0.2)

## v31.0.0 - 2020-03-16

### 🎁 New Features

* The mobile `Navigator` / `NavigatorModel` API has been improved and made consistent with other
  Hoist content container APIs such as `TabContainer`, `DashContainer`, and `DockContainer`.
    * `NavigatorModel` and `PageModel` now support setting a `RenderMode` and `RefreshMode` to
      control how inactive pages are mounted/unmounted and how they respond to refresh requests.
    * `Navigator` pages are no longer required to to return `Page` components - they can now return
      any suitable component.
* `DockContainerModel` and `DockViewModel` also now support `refreshMode` and `renderMode` configs.
* `Column` now auto-sizes when double-clicking / double-tapping its header.
* `Toolbar` will now collapse overflowing items into a drop down menu. (Supported for horizontal
  toolbars only at this time.)
* Added new `xhEnableLogViewer` config (default `true`) to enable or disable the Admin Log Viewer.

#### 🎨 Icons

* Added `Icon.icon()` factory method as a new common entry point for creating new FontAwesome based
  icons in Hoist. It should typically be used instead of using the `FontAwesomeIcon` component
  directly.
* Also added a new `Icon.fileIcon()` factory. This method take a filename and returns an appropriate
  icon based on its extension.
* All Icon factories can now accept an `asHtml` parameter, as an alternative to calling the helper
  function `convertIconToSVG()` on the element. Use this to render icons as raw html where needed
  (e.g. grid renderers).
* Icons rendered as html will now preserve their styling, tooltips, and size.

### 💥 Breaking Changes

* The application's primary `HoistApplicationModel` is now instantiated and installed as
  `XH.appModel` earlier within the application initialization sequence, with construction happening
  prior to the init of the XH identity, config, and preference services.
    * This allows for a new `preAuthInitAsync()` lifecycle method to be called on the model before
      auth has completed, but could be a breaking change for appModel code that relied on these
      services for field initialization or in its constructor.
    * Such code should be moved to the core `initAsync()` method instead, which continues to be
      called after all XH-level services are initialized and ready.
* Mobile apps may need to adjust to the following updates to `NavigatorModel` and related APIs:
    * `NavigatorModel`'s `routes` constructor parameter has been renamed `pages`.
    * `NavigatorModel`'s observable `pages[]` has been renamed `stack[]`.
    * `NavigatorPageModel` has been renamed `PageModel`. Apps do not usually create `PageModels`
      directly, so this change is unlikely to require code updates.
    * `Page` has been removed from the mobile toolkit. Components that previously returned a `Page`
      for inclusion in a `Navigator` or `TabContainer` can now return any component. It is
      recommended you replace `Page` with `Panel` where appropriate.
* Icon enhancements described above removed the following public methods:
    * The `fontAwesomeIcon()` factory function (used to render icons not already enumerated by
      Hoist)
      has been replaced by the improved `Icon.icon()` factory - e.g. `fontAwesomeIcon({icon: ['far',
      'alicorn']}) -> Icon.icon({iconName: 'alicorn'})`.
    * The `convertIconToSvg()` utility method has been replaced by the new `asHtml` parameter on
      icon factory functions. If you need to convert an existing icon element,
      use `convertIconToHtml()`.
* `Toolbar` items should be provided as direct children. Wrapping Toolbar items in container
  components can result in unexpected item overflow.

### 🐞 Bug Fixes

* The `fmtDate()` utility now properly accepts, parses, and formats a string value input as
  documented.
* Mobile `PinPad` input responsiveness improved on certain browsers to avoid lag.

### ⚙️ Technical

* New lifecycle methods `preAuthInitAsync()` and `logoutAsync()` added to the `HoistAppModel`
  decorator (aka the primary `XH.appModel`).

[Commit Log](https://github.com/xh/hoist-react/compare/v30.1.0...v31.0.0)

## v30.1.0 - 2020-03-04

### 🐞 Bug Fixes

* Ensure `WebSocketService.connected` remains false until `channelKey` assigned and received from
  server.
* When empty, `DashContainer` now displays a user-friendly prompt to add an initial view.

### ⚙️ Technical

* Form validation enhanced to improve handling of asynchronous validation. Individual rules and
  constraints are now re-evaluated in parallel, allowing for improved asynchronous validation.
* `Select` will now default to selecting contents on focus if in filter or creatable mode.

[Commit Log](https://github.com/xh/hoist-react/compare/v30.0.0...30.1.0)

## v30.0.0 - 2020-02-29

### 🎁 New Features

* `GridModel` and `DataViewModel` now support `groupRowHeight`, `groupRowRenderer` and
  `groupRowElementRenderer` configs. Grouping is new in general to `DataViewModel`, which now takes
  a `groupBy` config.
    * `DataViewModel` allows for settable and multiple groupings and sorters.
    * `DataViewModel` also now supports additional configs from the underlying `GridModel` that make
      sense in a `DataView` context, such as `showHover` and `rowBorders`.
* `TabContainerModel` now accepts a `track` property (default false) for easily tracking tab views
  via Hoist's built-in activity tracking.
* The browser document title is now set to match `AppSpec.clientAppName` - helpful for projects with
  multiple javascript client apps.
* `StoreFilterField` accepts all other config options from `TextInput` (e.g. `disabled`).
* Clicking on a summary row in `Grid` now clears its record selection.
* The `@LoadSupport` decorator now provides an additional observable property `lastException`. The
  decorator also now logs load execution times and failures to `console.debug` automatically.
* Support for mobile `Panel.scrollable` prop made more robust with re-implementation of inner
  content element. Note this change included a tweak to some CSS class names for mobile `Panel`
  internals that could require adjustments if directly targeted by app stylesheets.
* Added new `useOnVisibleChange` hook.
* Columns now support a `headerAlign` config to allow headers to be aligned differently from column
  contents.

### 💥 Breaking Changes

* `Toolbar` items must be provided as direct children. Wrapping Toolbar items in container
  components can result in unexpected item overflow.
* `DataView.rowCls` prop removed, replaced by new `DataViewModel.rowClassFn` config for more
  flexibility and better symmetry with `GridModel`.
* `DataViewModel.itemRenderer` renamed to `DataViewModel.elementRenderer`
* `DataView` styling has been updated to avoid applying several unwanted styles from `Grid`. Note
  that apps might rely on these styles (intentionally or not) for their `itemRenderer` components
  and appearance and will need to adjust.
* Several CSS variables related to buttons have been renamed for consistency, and button style rules
  have been adjusted to ensure they take effect reliably across desktop and mobile buttons
  ([#1568](https://github.com/xh/hoist-react/pull/1568)).
* The optional `TreeMapModel.highchartsConfig` object will now be recursively merged with the
  top-level config generated by the Hoist model and component, where previously it was spread onto
  the generated config. This could cause a change in behavior for apps using this config to
  customize map instances, but provides more flexibility for e.g. customizing the `series`.
* The signature of `useOnResize` hook has been modified slightly for API consistency and clarity.
  Options are now passed in a configuration object.

### 🐞 Bug Fixes

* Fixed an issue where charts that are rendered while invisible would have the incorrect size.
  [#1703](https://github.com/xh/hoist-react/issues/1703)
* Fixed an issue where zeroes entered by the user in `PinPad` would be displayed as blanks.
* Fixed `fontAwesomeIcon` elem factory component to always include the default 'fa-fw' className.
  Previously, it was overridden if a `className` prop was provided.
* Fixed an issue where ConfigDiffer would always warn about deletions, even when there weren't any.
  [#1652](https://github.com/xh/hoist-react/issues/1652)
* `TextInput` will now set its value to `null` when all text is deleted and the clear icon will
  automatically hide.
* Fixed an issue where multiple buttons in a `ButtonGroupInput` could be shown as active
  simultaneously. [#1592](https://github.com/xh/hoist-react/issues/1592)
* `StoreFilterField` will again match on `Record.id` if bound to a Store or a GridModel with the
  `id` column visible. [#1697](https://github.com/xh/hoist-react/issues/1697)
* A number of fixes have been applied to `RelativeTimeStamp` and `getRelativeTimestamp`, especially
  around its handling of 'equal' or 'epsilon equal' times. Remove unintended leading whitespace from
  `getRelativeTimestamp`.

### ⚙️ Technical

* The `addReaction` and `addAutorun` methods (added to Hoist models, components, and services by the
  `ReactiveSupport` mixin) now support a configurable `debounce` argument. In many cases, this is
  preferable to the built-in MobX `delay` argument, which only provides throttling and not true
  debouncing.
* New `ChartModel.highchart` property provides a reference to the underlying HighChart component.

### 📚 Libraries

* @blueprintjs/core `3.23 -> 3.24`
* react-dates `21.7 -> 21.8`
* react-beautiful-dnd `11.0 -> 12.2`

[Commit Log](https://github.com/xh/hoist-react/compare/v29.1.0...v30.0.0)

## v29.1.0 - 2020-02-07

### 🎁 New Features

#### Grid

* The `compact` config on `GridModel` has been deprecated in favor of the more powerful `sizingMode`
  which supports the values 'large', 'standard', 'compact', or 'tiny'.
    * Each new mode has its own set of CSS variables for applications to override as needed.
    * Header and row heights are configurable for each via the `HEADER_HEIGHTS` and `ROW_HEIGHTS`
      static properties of the `AgGrid` component. These objects can be modified on init by
      applications that wish to customize the default row heights globally.
    * 💥 Note that these height config objects were previously exported as constants from AgGrid.js.
      This would be a breaking change for any apps that imported the old objects directly (
      considered unlikely).
* `GridModel` now exposes an `autoSizeColumns` method, and the Grid context menu now contains an
  `Autosize Columns` option by default.
* `Column` and `ColumnGroup` now support React elements for `headerName`.

#### Data

* The `Store` constructor now accepts a `data` argument to load data at initialization.
* The `xh/hoist/data/cube` package has been modified substantially to better integrate with the core
  data package and support observable "Views". See documentation on `Cube` for more information.

#### Other

* Added a `PinPad` component for streamlined handling of PIN entry on mobile devices.
* `FormField` now takes `tooltipPosition` and `tooltipBoundary` props for customizing minimal
  validation tooltip.
* `RecordAction.actionFn` parameters now include a `buttonEl` property containing the button element
  when used in an action column.
* Mobile Navigator component now takes an `animation` prop which can be set to 'slide' (default),
  'lift', 'fade', or 'none'. These values are passed to the underlying onsenNavigator component.
  ([#1641](https://github.com/xh/hoist-react/pull/1641))
* `AppOption` configs now accept an `omit` property for conditionally excluding options.

### 🐞 Bug Fixes

* Unselectable grid rows are now skipped during up/down keyboard navigation.
* Fix local quick filtering in `LeftRightChooser` (v29 regression).
* Fix `SplitTreeMap` - the default filtering once again splits the map across positive and negative
  values as intended (v29 regression).

### ⚙️ Technical

* `FormFields` now check that they are contained in a Hoist `Form`.

### 📚 Libraries

* @blueprintjs/core `3.22 -> 3.23`
* codemirror `5.50 -> 5.51`
* react-dates `21.5 -> 21.7`

[Commit Log](https://github.com/xh/hoist-react/compare/v29.0.0...v29.1.0)

## v29.0.0 - 2020-01-24

### 🗄️ Data Package Changes

Several changes have been made to data package (`Store` and `Record`) APIs for loading, updating,
and modifying data. They include some breaking changes, but pave the way for upcoming enhancements
to fully support inline grid editing and other new features.

Store now tracks the "committed" state of its records, which represents the data as it was loaded
(typically from the server) via `loadData()` or `updateData()`. Records are now immutable and
frozen, so they cannot be changed directly, but Store offers a new `modifyRecords()` API to apply
local modifications to data in a tracked and managed way. (Store creates new records internally to
hold both this modified data and the original, "committed" data.) This additional state tracking
allows developers to query Stores for modified or added records (e.g. to flush back to the server
and persist) as well as call new methods to revert changes (e.g. to undo a block of changes that the
user wishes to discard).

Note the following more specific changes to these related classes:

#### Record

* 💥 Record data properties are now nested within a `data` object on Record instances and are no
  longer available as top-level properties on the Record itself.
    * Calls to access data such as `rec.quantity` must be modified to `rec.data.quantity`.
    * When accessing multiple properties, destructuring provides an efficient syntax -
      e.g. `const {quantity, price} = rec.data;`.
* 💥 Records are now immutable and cannot be modified by applications directly.
    * This is a breaking change, but should only affect apps with custom inline grid editing
      implementations or similar code that modifies individual record values.
    * Calls to change data such as `rec.quantity = 100` must now be made through the Record's Store,
      e.g. `store.modifyData({id: 41, quantity: 100})`
* Record gains new getters for inspecting its state, including: `isAdd`, `isModified`, and
  `isCommitted`.

#### Store

* 💥 `noteDataUpdated()` has been removed, as out-of-band modifications to Store Records are no
  longer possible.
* 💥 Store's `idSpec` function is now called with the raw record data - previously it was passed
  source data after it had been run through the store's optional `processRawData` function. (This is
  unlikely to have a practical impact on most apps, but is included here for completeness.)
* `Store.updateData()` now accepts a flat list of raw data to process into Record additions and
  updates. Previously developers needed to call this method with an object containing add, update,
  and/or remove keys mapped to arrays. Now Store will produce an object of this shape automatically.
* `Store.refreshFilter()` method has been added to allow applications to rebuild the filtered data
  set if some application state has changed (apart from the store's data itself) which would affect
  the store filter.
* Store gains new methods for manipulating its Records and data, including `addRecords()`,
  `removeRecords()`, `modifyRecords()`, `revertRecords()`, and `revert()`. New getters have been
  added for `addedRecords`, `removedRecords`, `modifiedRecords`, and `isModified`.

#### Column

* Columns have been enhanced for provide basic support for inline-editing of record data. Further
  inline editing support enhancements are planned for upcoming Hoist releases.
* `Column.getValueFn` config added to retrieve the cell value for a Record field. The default
  implementation pulls the value from the Record's new `data` property (see above). Apps that
  specify custom `valueGetter` callbacks via `Column.agOptions` should now implement their custom
  logic in this new config.
* `Column.setValueFn` config added to support modifying the Column field's value on the underlying
  Record. The default implementation calls the new `Store.modifyRecords()` API and should be
  sufficient for the majority of cases.
* `Column.editable` config added to indicate if a column/cell should be inline-editable.

### 🎁 New Features

* Added keyboard support to ag-Grid context menus.
* Added `GridModel.setEmptyText()` to allow updates to placeholder text after initial construction.
* Added `GridModel.ensureSelectionVisible()` to scroll the currently selected row into view.
* When a `TreeMap` is bound to a `GridModel`, the grid will now respond to map selection changes by
  scrolling to ensure the selected grid row is visible.
* Added a `Column.tooltipElement` config to support fully customizable tooltip components.
* Added a `useOnResize` hook, which runs a function when a component is resized.
* Exposed an `inputRef` prop on numberInput, textArea, and textInput
* `PanelModel` now accepts a `maxSize` config.
* `RelativeTimeStamp` now support a `relativeTo` option, allowing it to display the difference
  between a timestamp and another reference time other than now. Both the component and the
  `getRelativeTimestamp()` helper function now leverage moment.js for their underlying
  implementation.
* A new `Clock` component displays the time, either local to the browser or for a configurable
  timezone.
* `LeftRightChooser` gets a new `showCounts` option to print the number of items on each side.
* `Select` inputs support a new property `enableWindowed` (desktop platform only) to improve
  rendering performance with large lists of options.
* `Select` inputs support grouped options. To use, add an attribute `options` containing an array of
  sub-options.
* `FetchService` methods support a new `timeout` option. This config chains `Promise.timeout()` to
  the promises returned by the service.
* Added alpha version of `DashContainer` for building dynamic, draggable dashboard-style layouts.
  Please note: the API for this component is subject to change - use at your own risk!
* `Select` now allows the use of objects as values.
* Added a new `xhEnableImpersonation` config to enable or disable the ability of Hoist Admins to
  impersonate other users. Note that this defaults to `false`. Apps will need to set this config to
  continue using impersonation. (Note that an update to hoist-core 6.4+ is required for this config
  to be enforced on the server.)
* `FormField` now supports a `requiredIndicator` to customize how required fields are displayed.
* Application build tags are now included in version update checks, primarily to prompt dev/QA users
  to refresh when running SNAPSHOT versions. (Note that an update to hoist-core 6.4+ is required for
  the server to emit build tag for comparison.)
* `CodeInput` component added to provide general `HoistInput` support around the CodeMirror code
  editor. The pre-existing `JsonInput` has been converted to a wrapper around this class.
* `JsonInput` now supports an `autoFocus` prop.
* `Select` now supports a `hideDropdownIndicator` prop.
* `useOnResize` hook will now ignore visibility changes, i.e. a component resizing to a size of 0.
* `DimensionChooser` now supports a `popoverPosition` prop.
* `AppBar.appMenuButtonPosition` prop added to configure the App Menu on the left or the right, and
  `AppMenuButton` now accepts and applies any `Button` props to customize.
* New `--xh-grid-tree-indent-px` CSS variable added to allow control over the amount of indentation
  applied to tree grid child nodes.

### 💥 Breaking Changes

* `GridModel.contextMenuFn` config replaced with a `contextMenu` parameter. The new parameter will
  allow context menus to be specified with a simple array in addition to the function specification
  currently supported.
* `GridModel.defaultContextMenuTokens` config renamed to `defaultContextMenu`.
* `Chart` and `ChartModel` have been moved from `desktop/cmp/charts` to `cmp/charts`.
* `StoreFilterField` has been moved from `desktop/cmp/store` to `cmp/store`.
* The options `nowEpsilon` and `nowString` on `RelativeTimestamp` have been renamed to `epsilon` and
  `equalString`, respectively.
* `TabRenderMode` and `TabRefreshMode` have been renamed to `RenderMode` and `RefreshMode` and moved
  to the `core` package. These enumerations are now used in the APIs for `Panel`, `TabContainer`,
  and `DashContainer`.
* `DockViewModel` now requires a function, or a HoistComponent as its `content` param. It has always
  been documented this way, but a bug in the original implementation had it accepting an actual
  element rather than a function. As now implemented, the form of the `content` param is consistent
  across `TabModel`, `DockViewModel`, and `DashViewSpec`.
* `JsonInput.showActionButtons` prop replaced with more specific `showFormatButton` and
  `showFullscreenButton` props.
* The `DataView.itemHeight` prop has been moved to `DataViewModel` where it can now be changed
  dynamically by applications.
* Desktop `AppBar.appMenuButtonOptions` prop renamed to `appMenuButtonProps` for consistency.

### 🐞 Bug Fixes

* Fixed issue where JsonInput was not receiving its `model` from context
  ([#1456](https://github.com/xh/hoist-react/issues/1456))
* Fixed issue where TreeMap would not be initialized if the TreeMapModel was created after the
  GridModel data was loaded ([#1471](https://github.com/xh/hoist-react/issues/1471))
* Fixed issue where export would create malformed file with dynamic header names
* Fixed issue where exported tree grids would have incorrect aggregate data
  ([#1447](https://github.com/xh/hoist-react/issues/1447))
* Fixed issue where resizable Panels could grow larger than desired
  ([#1498](https://github.com/xh/hoist-react/issues/1498))
* Changed RestGrid to only display export button if export is enabled
  ([#1490](https://github.com/xh/hoist-react/issues/1490))
* Fixed errors when grouping rows in Grids with `groupUseEntireRow` turned off
  ([#1520](https://github.com/xh/hoist-react/issues/1520))
* Fixed problem where charts were resized when being hidden
  ([#1528](https://github.com/xh/hoist-react/issues/1528))
* Fixed problem where charts were needlessly re-rendered, hurting performance and losing some state
  ([#1505](https://github.com/xh/hoist-react/issues/1505))
* Removed padding from Select option wrapper elements which was making it difficult for custom
  option renderers to control the padding ([1571](https://github.com/xh/hoist-react/issues/1571))
* Fixed issues with inconsistent indentation for tree grid nodes under certain conditions
  ([#1546](https://github.com/xh/hoist-react/issues/1546))
* Fixed autoFocus on NumberInput.

### 📚 Libraries

* @blueprintjs/core `3.19 -> 3.22`
* @blueprintjs/datetime `3.14 -> 3.15`
* @fortawesome/fontawesome-pro `5.11 -> 5.12`
* codemirror `5.49 -> 5.50`
* core-js `3.3 -> 3.6`
* fast-deep-equal `2.0 -> 3.1`
* filesize `5.0 -> 6.0`
* highcharts 7.2 -> 8.0`
* mobx `5.14 -> 5.15`
* react-dates `21.3 -> 21.5`
* react-dropzone `10.1 -> 10.2`
* react-windowed-select `added @ 2.0.1`

[Commit Log](https://github.com/xh/hoist-react/compare/v28.2.0...v29.0.0)

## v28.2.0 - 2019-11-08

### 🎁 New Features

* Added a `DateInput` component to the mobile toolkit. Its API supports many of the same options as
  its desktop analog with the exception of `timePrecision`, which is not yet supported.
* Added `minSize` to panelModel. A resizable panel can now be prevented from resizing to a size
  smaller than minSize. ([#1431](https://github.com/xh/hoist-react/issues/1431))

### 🐞 Bug Fixes

* Made `itemHeight` a required prop for `DataView`. This avoids an issue where agGrid went into an
  infinite loop if this value was not set.
* Fixed a problem with `RestStore` behavior when `dataRoot` changed from its default value.

[Commit Log](https://github.com/xh/hoist-react/compare/v28.1.1...v28.2.0)

## v28.1.1 - 2019-10-23

### 🐞 Bug Fixes

* Fixes a bug with default model context being set incorrectly within context inside of `Panel`.

[Commit Log](https://github.com/xh/hoist-react/compare/v28.1.0...v28.1.1)

## v28.1.0 - 2019-10-18

### 🎁 New Features

* `DateInput` supports a new `strictInputParsing` prop to enforce strict parsing of keyed-in entries
  by the underlying moment library. The default value is false, maintained the existing behavior
  where [moment will do its best](https://momentjs.com/guides/#/parsing/) to parse an entered date
  string that doesn't exactly match the specified format
* Any `DateInput` values entered that exceed any specified max/minDate will now be reset to null,
  instead of being set to the boundary date (which was surprising and potentially much less obvious
  to a user that their input had been adjusted automatically).
* `Column` and `ColumnGroup` now accept a function for `headerName`. The header will be
  automatically re-rendered when any observable properties referenced by the `headerName` function
  are modified.
* `ColumnGroup` now accepts an `align` config for setting the header text alignment
* The flag `toContext` for `uses` and `creates` has been replaced with a new flag `publishMode` that
  provides more granular control over how models are published and looked up via context. Components
  can specify `ModelPublishMode.LIMITED` to make their model available for contained components
  without it becoming the default model or exposing its sub-models.

### 🐞 Bug Fixes

* Tree columns can now specify `renderer` or `elementRenderer` configs without breaking the standard
  ag-Grid group cell renderer auto-applied to tree columns (#1397).
* Use of a custom `Column.comparator` function will no longer break agGrid-provided column header
  filter menus (#1400).
* The MS Edge browser does not return a standard Promise from `async` functions, so the the return
  of those functions did not previously have the required Hoist extensions installed on its
  prototype. Edge "native" Promises are now also polyfilled / extended as required. (#1411).
* Async `Select` combobox queries are now properly debounced as per the `queryBuffer` prop (#1416).

### ⚙️ Technical

* Grid column group headers now use a custom React component instead of the default ag-Grid column
  header, resulting in a different DOM structure and CSS classes. Existing CSS overrides of the
  ag-Grid column group headers may need to be updated to work with the new structure/classes.
* We have configured `stylelint` to enforce greater consistency in our stylesheets within this
  project. The initial linting run resulted in a large number of updates to our SASS files, almost
  exclusively whitespace changes. No functional changes are intended/expected. We have also enabled
  hooks to run both JS and style linting on pre-commit. Neither of these updates directly affects
  applications, but the same tools could be configured for apps if desired.

### 📚 Libraries

* core-js `3.2 -> 3.3`
* filesize `4.2 -> 5.0`
* http-status-codes `added @ 1.3`

[Commit Log](https://github.com/xh/hoist-react/compare/v28.0.0...v28.1.0)

## v28.0.0 - 2019-10-07

_"The one with the hooks."_

**Hoist now fully supports React functional components and hooks.** The new `hoistComponent`
function is now the recommended method for defining new components and their corresponding element
factories. See that (within HoistComponentFunctional.js) and the new `useLocalModel()` and
`useContextModel()` hooks (within [core/hooks](core/hooks)) for more information.

Along with the performance benefits and the ability to use React hooks, Hoist functional components
are designed to read and write their models via context. This allows a much less verbose
specification of component element trees.

Note that **Class-based Components remain fully supported** (by both Hoist and React) using the
familiar `@HoistComponent` decorator, but transitioning to functional components within Hoist apps
is now strongly encouraged. In particular note that Class-based Components will *not* be able to
leverage the context for model support discussed above.

### 🎁 New Features

* Resizable panels now default to not redrawing their content when resized until the resize bar is
  dropped. This offers an improved user experience for most situations, especially when layouts are
  complex. To re-enable the previous dynamic behavior, set `PanelModel.resizeWhileDragging: true`.
* The default text input shown by `XH.prompt()` now has `selectOnFocus: true` and will confirm the
  user's entry on an `<enter>` keypress (same as clicking 'OK').
* `stringExcludes` function added to form validation constraints. This allows an input value to
  block specific characters or strings, e.g. no slash "/" in a textInput for a filename.
* `constrainAll` function added to form validation constraints. This takes another constraint as its
  only argument, and applies that constraint to an array of values, rather than just to one value.
  This is useful for applying a constraint to inputs that produce arrays, such as tag pickers.
* `DateInput` now accepts LocalDates as `value`, `minDate` and `maxDate` props.
* `RelativeTimestamp` now accepts a `bind` prop to specify a model field name from which it can pull
  its timestamp. The model itself can either be passed as a prop or (better) sourced automatically
  from the parent context. Developers are encouraged to take this change to minimize re-renders of
  parent components (which often contain grids and other intensive layouts).
* `Record` now has properties and methods for accessing and iterating over children, descendants,
  and ancestors
* `Store` now has methods for retrieving the descendants and ancestors of a given Record

### 💥 Breaking Changes

* **Apps must update their dev dependencies** to the latest `@xh/hoist-dev-utils` package: v4.0+.
  This updates the versions of Babel / Webpack used in builds to their latest / current versions and
  swaps to the updated Babel recommendation of `core-js` for polyfills.
* The `allSettled` function in `@xh/promise` has been removed. Applications using this method should
  use the ECMA standard (stage-2) `Promise.allSettled` instead. This method is now fully available
  in Hoist via bundled polyfills. Note that the standard method returns an array of objects of the
  form `{status: [rejected|fulfilled], ...}`, rather than `{state: [rejected|fulfilled], ...}`.
* The `containerRef` argument for `XH.toast()` should now be a DOM element. Component instances are
  no longer supported types for this value. This is required to support functional Components
  throughout the toolkit.
* Apps that need to prevent a `StoreFilterField` from binding to a `GridModel` in context, need to
  set the `store` or `gridModel` property explicitly to null.
* The Blueprint non-standard decorators `ContextMenuTarget` and `HotkeysTarget` are no longer
  supported. Use the new hooks `useContextMenu()` and `useHotkeys()` instead. For convenience, this
  functionality has also been made available directly on `Panel` via the `contextMenu` and `hotkeys`
  props.
* `DataView` and `DataViewModel` have been moved from `/desktop/cmp/dataview` to the cross-platform
  package `/cmp/dataview`.
* `isReactElement` has been removed. Applications should use the native React API method
  `React.isValidElement` instead.

### ⚙️ Technical

* `createObservableRef()` is now available in `@xh/hoist/utils/react` package. Use this function for
  creating refs that are functionally equivalent to refs created with `React.createRef()`, yet fully
  observable. With this change the `Ref` class in the same package is now obsolete.
* Hoist now establishes a proper react "error boundary" around all application code. This means that
  errors throw when rendering will be caught and displayed in the standard Hoist exception dialog,
  and stack traces for rendering errors should be significantly less verbose.
* Not a Hoist feature, exactly, but the latest version of `@xh/hoist-dev-utils` (see below) enables
  support for the `optional chaining` (aka null safe) and `nullish coalescing` operators via their
  Babel proposal plugins. Developers are encouraged to make good use of the new syntax below:
    * conditional-chaining: `let foo = bar?.baz?.qux;`
    * nullish coalescing: `let foo = bar ?? 'someDefaultValue';`

### 🐞 Bug Fixes

* Date picker month and year controls will now work properly in `localDate` mode. (Previously would
  reset to underlying value.)
* Individual `Buttons` within a `ButtonGroupInput` will accept a disabled prop while continuing to
  respect the overall `ButtonGroupInput`'s disabled prop.
* Raised z-index level of AG-Grid tooltip to ensure tooltips for AG-Grid context menu items appear
  above the context menu.

### 📚 Libraries

* @blueprintjs/core `3.18 -> 3.19`
* @blueprintjs/datetime `3.12 -> 3.14`
* @fortawesome/fontawesome-pro `5.10 -> 5.11`
* @xh/hoist-dev-utils `3.8 -> 4.3` (multiple transitive updates to build tooling)
* ag-grid `21.1 -> 21.2`
* highcharts `7.1 -> 7.2`
* mobx `5.13 -> 5.14`
* react-transition-group `4.2 -> 4.3`
* rsvp (removed)
* store2 `2.9 -> 2.10`

[Commit Log](https://github.com/xh/hoist-react/compare/v27.1.0...v28.0.0)

## v27.1.0 - 2019-09-05

### 🎁 New Features

* `Column.exportFormat` can now be a function, which supports setting Excel formats on a per-cell
  (vs. entire column) basis by returning a conditional `exportFormat` based upon the value and / or
  record.
    * ⚠️ Note that per-cell formatting _requires_ that apps update their server to use hoist-core
      v6.3.0+ to work, although earlier versions of hoist-core _are_ backwards compatible with the
      pre-existing, column-level export formatting.
* `DataViewModel` now supports a `sortBy` config. Accepts the same inputs as `GridModel.sortBy`,
  with the caveat that only a single-level sort is supported at this time.

[Commit Log](https://github.com/xh/hoist-react/compare/v27.0.1...v27.1.0)

## v27.0.1 - 2019-08-26

### 🐞 Bug Fixes

* Fix to `Store.clear()` and `GridModel.clear()`, which delegates to the same (#1324).

[Commit Log](https://github.com/xh/hoist-react/compare/v27.0.0...v27.0.1)

## v27.0.0 - 2019-08-23

### 🎁 New Features

* A new `LocalDate` class has been added to the toolkit. This class provides client-side support for
  "business" or "calendar" days that do not have a time component. It is an immutable class that
  supports '==', '<' and '>', as well as a number of convenient manipulation functions. Support for
  the `LocalDate` class has also been added throughout the toolkit, including:
    * `Field.type` now supports an additional `localDate` option for automatic conversion of server
      data to this type when loading into a `Store`.
    * `fetchService` is aware of this class and will automatically serialize all instances of it for
      posting to the server. ⚠ NOTE that along with this change, `fetchService` and its methods such
      as `XH.fetchJson()` will now serialize regular JS Date objects as ms timestamps when provided
      in params. Previously Dates were serialized in their default `toString()` format. This would
      be a breaking change for an app that relied on that default Date serialization, but it was
      made for increased symmetry with how Hoist JSON-serializes Dates and LocalDates on the
      server-side.
    * `DateInput` can now be used to seamlessly bind to a `LocalDate` as well as a `Date`. See its
      new prop of `valueType` which can be set to `localDate` or `date` (default).
    * A new `localDateCol` config has been added to the `@xh/hoist/grid/columns` package with
      standardized rendering and formatting.
* New `TreeMap` and `SplitTreeMap` components added, to render hierarchical data in a configurable
  TreeMap visualization based on the Highcharts library. Supports optional binding to a GridModel,
  which syncs selection and expand / collapse state.
* `Column` gets a new `highlightOnChange` config. If true, the grid will highlight the cell on each
  change by flashing its background. (Currently this is a simple on/off config - future iterations
  could support a function variant or other options to customize the flash effect based on the
  old/new values.) A new CSS var `--xh-grid-cell-change-bg-highlight` can be used to customize the
  color used, app-wide or scoped to a particular grid selector. Note that columns must *not* specify
  `rendererIsComplex` (see below) if they wish to enable the new highlight flag.

### 💥 Breaking Changes

* The updating of `Store` data has been reworked to provide a simpler and more powerful API that
  allows for the applications of additions, deletions, and updates in a single transaction:
    * The signature of `Store.updateData()` has been substantially changed, and is now the main
      entry point for all updates.
    * `Store.removeRecords()` has been removed. Use `Store.updateData()` instead.
    * `Store.addData()` has been removed. Use `Store.updateData()` instead.
* `Column` takes an additional property `rendererIsComplex`. Application must set this flag to
  `true` to indicate if a column renderer uses values other than its own bound field. This change
  provides an efficiency boost by allowing ag-Grid to use its default change detection instead of
  forcing a cell refresh on any change.

### ⚙️ Technical

* `Grid` will now update the underlying ag-Grid using ag-Grid transactions rather than relying on
  agGrid `deltaRowMode`. This is intended to provide the best possible grid performance and
  generally streamline the use of the ag-Grid Api.

### 🐞 Bug Fixes

* Panel resize events are now properly throttled, avoiding extreme lagginess when resizing panels
  that contain complex components such as big grids.
* Workaround for issues with the mobile Onsen toolkit throwing errors while resetting page stack.
* Dialogs call `doCancel()` handler if cancelled via `<esc>` keypress.

### 📚 Libraries

* @xh/hoist-dev-utils `3.7 -> 3.8`
* qs `6.7 -> 6.8`
* store2 `2.8 -> 2.9`

[Commit Log](https://github.com/xh/hoist-react/compare/v26.0.1...v27.0.0)

## v26.0.1 - 2019-08-07

### 🎁 New Features

* **WebSocket support** has been added in the form of `XH.webSocketService` to establish and
  maintain a managed websocket connection with the Hoist UI server. This is implemented on the
  client via the native `WebSocket` object supported by modern browsers and relies on the
  corresponding service and management endpoints added to Hoist Core v6.1.
    * Apps must declare `webSocketsEnabled: true` in their `AppSpec` configuration to enable this
      overall functionality on the client.
    * Apps can then subscribe via the new service to updates on a requested topic and will receive
      any inbound messages for that topic via a callback.
    * The service will monitor the socket connection with a regular heartbeat and attempt to
      re-establish if dropped.
    * A new admin console snap-in provides an overview of connected websocket clients.
* The `XH.message()` and related methods such as `XH.alert()` now support more flexible
  `confirmProps` and `cancelProps` configs, each of which will be passed to their respective button
  and merged with suitable defaults. Allows use of the new `autoFocus` prop with these preconfigured
  dialogs.
    * By default, `XH.alert()` and `XH.confirm()` will auto focus the confirm button for user
      convenience.
    * The previous text/intent configs have been deprecated and the message methods will log a
      console warning if they are used (although it will continue to respect them to aid
      transitioning to the new configs).
* `GridModel` now supports a `copyCell` context menu action. See `StoreContextMenu` for more
  details.
* New `GridCountLabel` component provides an alternative to existing `StoreCountLabel`, outputting
  both overall record count and current selection count in a configurable way.
* The `Button` component accepts an `autoFocus` prop to attempt to focus on render.
* The `Checkbox` component accepts an `autoFocus` prop to attempt to focus on render.

### 💥 Breaking Changes

* `StoreCountLabel` has been moved from `/desktop/cmp/store` to the cross-platform package
  `/cmp/store`. Its `gridModel` prop has also been removed - usages with grids should likely switch
  to the new `GridCountLabel` component, noted above and imported from `/cmp/grid`.
* The API for `ClipboardButton` and `ClipboardMenuItem` has been simplified, and made implementation
  independent. Specify a single `getCopyText` function rather than the `clipboardSpec`.
  (`clipboardSpec` is an artifact from the removed `clipboard` library).
* The `XH.prompt()` and `XH.message()` input config has been updated to work as documented, with any
  initial/default value for the input sourced from `input.initialValue`. Was previously sourced from
  `input.value` (#1298).
* ChartModel `config` has been deprecated. Please use `highchartsConfig` instead.

### 🐞 Bug Fixes

* The `Select.selectOnFocus` prop is now respected when used in tandem with `enableCreate` and/or
  `queryFn` props.
* `DateInput` popup _will_ now close when input is blurred but will _not_ immediately close when
  `enableTextInput` is `false` and a month or year is clicked (#1293).
* Buttons within a grid `actionCol` now render properly in compact mode, without clipping/overflow.

### ⚙️ Technical

* `AgGridModel` will now throw an exception if any of its methods which depend on ag-Grid state are
  called before the grid has been fully initialized (ag-Grid onGridReady event has fired).
  Applications can check the new `isReady` property on `AgGridModel` before calling such methods
  to️️ verify the grid is fully initialized.

### 📚 Libraries

* @blueprintjs/core `3.17 -> 3.18`
* @blueprintjs/datetime `3.11 -> 3.12`
* @fortawesome/fontawesome `5.9 -> 5.10`
* ag-grid `21.0.1 -> 21.1.1`
* store2 `2.7 -> 2.8`
* The `clipboard` library has been replaced with the simpler `clipboard-copy` library.

[Commit Log](https://github.com/xh/hoist-react/compare/v25.2.0...v26.0.1)

## v25.2.0 - 2019-07-25

### 🎁 New Features

* `RecordAction` supports a new `secondaryText` property. When used for a Grid context menu item,
  this text appears on the right side of the menu item, usually used for displaying the shortcut key
  associated with an action.

### 🐞 Bug Fixes

* Fixed issue with loopy behavior when using `Select.selectOnFocus` and changing focus
  simultaneously with keyboard and mouse.

[Commit Log](https://github.com/xh/hoist-react/compare/v25.1.0...v25.2.0)

## v25.1.0 - 2019-07-23

### 🎁 New Features

* `JsonInput` includes buttons for toggling showing in a full-screen dialog window. Also added a
  convenience button to auto-format `JsonInput's` content.
* `DateInput` supports a new `enableTextInput` prop. When this property is set to false, `DateInput`
  will be entirely driven by the provided date picker. Additionally, `DateInput` styles have been
  improved for its various modes to more clearly convey its functionality.
* `ExportButton` will auto-disable itself if bound to an empty `GridModel`. This helper button will
  now also throw a console warning (to alert the developer) if `gridModel.enableExport != true`.

### ⚙️ Technical

* Classes decorated with `@LoadSupport` will now throw an exception out of their provided
  `loadAsync()` method if called with a parameter that's not a plain object (i.e. param is clearly
  not a `LoadSpec`). Note this might be a breaking change, in so far as it introduces additional
  validation around this pre-existing API requirement.
* Requirements for the `colorSpec` option passed to Hoist number formatters have been relaxed to
  allow partial definitions such that, for example, only negative values may receive the CSS class
  specified, without having to account for positive value styling.

### 🐞 Bug Fixes

* `RestFormModel` now submits dirty fields only when editing a record, as intended (#1245).
* `FormField` will no longer override the disabled prop of its child input if true (#1262).

### 📚 Libraries

* mobx `5.11 -> 5.13`
* Misc. patch-level updates

[Commit Log](https://github.com/xh/hoist-react/compare/v25.0.0...v25.1.0)

## v25.0.0 - 2019-07-16

### 🎁 New Features

* `Column` accepts a new `comparator` callback to customize how column cell values are sorted by the
  grid.
* Added `XH.prompt()` to show a simple message popup with a built-in, configurable HoistInput. When
  submitted by the user, its callback or resolved promise will include the input's value.
* `Select` accepts a new `selectOnFocus` prop. The behaviour is analogous to the `selectOnFocus`
  prop already in `TextInput`, `TextArea` and `NumberInput`.

### 💥 Breaking Changes

* The `fmtPercent` and `percentRenderer` methods will now multiply provided value by 100. This is
  consistent with the behavior of Excel's percentage formatting and matches the expectations of
  `ExportFormat.PCT`. Columns that were previously using `exportValue: v => v/100` as a workaround
  to the previous renderer behavior should remove this line of code.
* `DimensionChooserModel`'s `historyPreference` config has been renamed `preference`. It now
  supports saving both value and history to the same preference (existing history preferences will
  be handled).

[Commit Log](https://github.com/xh/hoist-react/compare/v24.2.0...v25.0.0)

## v24.2.0 - 2019-07-08

### 🎁 New Features

* `GridModel` accepts a new `colDefaults` configuration. Defaults provided via this object will be
  merged (deeply) into all column configs as they are instantiated.
* New `Panel.compactHeader` and `DockContainer.compactHeaders` props added to enable more compact
  and space efficient styling for headers in these components.
    * ⚠️ Note that as part of this change, internal panel header CSS class names changed slightly -
      apps that were targeting these internal selectors would need to adjust. See
      desktop/cmp/panel/impl/PanelHeader.scss for the relevant updates.
* A new `exportOptions.columns` option on `GridModel` replaces `exportOptions.includeHiddenCols`.
  The updated and more flexible config supports special strings 'VISIBLE' (default), 'ALL', and/or a
  list of specific colIds to include in an export.
    * To avoid immediate breaking changes, GridModel will log a warning on any remaining usages of
      `includeHiddenCols` but auto-set to `columns: 'ALL'` to maintain the same behavior.
* Added new preference `xhShowVersionBar` to allow more fine-grained control of when the Hoist
  version bar is showing. It defaults to `auto`, preserving the current behavior of always showing
  the footer to Hoist Admins while including it for non-admins *only* in non-production
  environments. The pref can alternatively be set to 'always' or 'never' on a per-user basis.

### 📚 Libraries

* @blueprintjs/core `3.16 -> 3.17`
* @blueprintjs/datetime `3.10 -> 3.11`
* mobx `5.10 -> 5.11`
* react-transition-group `2.8 -> 4.2`

[Commit Log](https://github.com/xh/hoist-react/compare/v24.1.1...v24.2.0)

## v24.1.1 - 2019-07-01

### 🐞 Bug Fixes

* Mobile column chooser internal layout/sizing fixed when used in certain secure mobile browsers.

[Commit Log](https://github.com/xh/hoist-react/compare/v24.1.0...v24.1.1)

## v24.1.0 - 2019-07-01

### 🎁 New Features

* `DateInput.enableClear` prop added to support built-in button to null-out a date input's value.

### 🐞 Bug Fixes

* The `Select` component now properly shows all options when the pick-list is re-shown after a
  change without first blurring the control. (Previously this interaction edge case would only show
  the option matching the current input value.) #1198
* Mobile mask component `onClick` callback prop restored - required to dismiss mobile menus when not
  tapping a menu option.
* When checking for a possible expired session within `XH.handleException()`, prompt for app login
  only for Ajax requests made to relative URLs (not e.g. remote APIs accessed via CORS). #1189

### ✨ Style

* Panel splitter collapse button more visible in dark theme. CSS vars to customize further fixed.
* The mobile app menu button has been moved to the right side of the top appBar, consistent with its
  placement in desktop apps.

### 📚 Libraries

* @blueprintjs/core `3.15 -> 3.16`
* @blueprintjs/datetime `3.9 -> 3.10`
* codemirror `5.47 -> 5.48`
* mobx `6.0 -> 6.1`

[Commit Log](https://github.com/xh/hoist-react/compare/v24.0.0...v24.1.0)

## v24.0.0 - 2019-06-24

### 🎁 New Features

#### Data

* A `StoreFilter` object has been introduced to the data API. This allows `Store` and
  `StoreFilterField` to support the ability to conditionally include all children when filtering
  hierarchical data stores, and could support additional filtering customizations in the future.
* `Store` now provides a `summaryRecord` property which can be used to expose aggregated data for
  the data it contains. The raw data for this record can be provided to `loadData()` and
  `updateData()` either via an explicit argument to these methods, or as the root node of the raw
  data provided (see `Store.loadRootAsSummary`).
* The `StoreFilterField` component accepts new optional `model` and `bind` props to allow control of
  its text value from an external model's observable.
* `pwd` is now a new supported type of `Field` in the `@xh/hoist/core/data` package.

#### Grid

* `GridModel` now supports a `showSummary` config which can be used to display its store's
  summaryRecord (see above) as either a pinned top or bottom row.
* `GridModel` also adds a `enableColumnPinning` config to enable/disable user-driven pinning. On
  desktop, if enabled, users can pin columns by dragging them to the left or right edges of the grid
  (the default ag-Grid gesture). Column pinned state is now also captured and maintained by the
  overall grid state system.
* The desktop column chooser now options in a non-modal popover when triggered from the standard
  `ColChooserButton` component. This offers a quicker and less disruptive alternative to the modal
  dialog (which is still used when launched from the grid context menu). In this popover mode,
  updates to columns are immediately reflected in the underlying grid.
* The mobile `ColChooser` has been improved significantly. It now renders displayed and available
  columns as two lists, allowing drag and drop between to update the visibility and ordering. It
  also provides an easy option to toggle pinning the first column.
* `DimensionChooser` now supports an optional empty / ungrouped configuration with a value of `[]`.
  See `DimensionChooserModel.enableClear` and `DimensionChooser.emptyText`.

#### Other Features

* Core `AutoRefreshService` added to trigger an app-wide data refresh on a configurable interval, if
  so enabled via a combination of soft-config and user preference. Auto-refresh relies on the use of
  the root `RefreshContextModel` and model-level `LoadSupport`.
* A new `LoadingIndicator` component is available as a more minimal / unobtrusive alternative to a
  modal mask. Typically configured via a new `Panel.loadingIndicator` prop, the indicator can be
  bound to a `PendingTaskModel` and will automatically show/hide a spinner and/or custom message in
  an overlay docked to the corner of the parent Panel.
* `DateInput` adds support for new `enablePicker` and `showPickerOnFocus` props, offering greater
  control over when the calendar picker is shown. The new default behaviour is to not show the
  picker on focus, instead showing it via a built-in button.
* Transitions have been disabled by default on desktop Dialog and Popover components (both are from
  the Blueprint library) and on the Hoist Mask component. This should result in a snappier user
  experience, especially when working on remote / virtual workstations. Any in-app customizations to
  disable or remove transitions can now be removed in favor of this toolkit-wide change.
* Added new `@bindable.ref` variant of the `@bindable` decorator.

### 💥 Breaking Changes

* Apps that defined and initialized their own `AutoRefreshService` service or functionality should
  leverage the new Hoist service if possible. Apps with a pre-existing custom service of the same
  name must either remove in favor of the new service or - if they have special requirements not
  covered by the Hoist implementation - rename their own service to avoid a naming conflict.
* The `StoreFilterField.onFilterChange` callback will now be passed a `StoreFilter`, rather than a
  function.
* `DateInput` now has a calendar button on the right side of the input which is 22 pixels square.
  Applications explicitly setting width or height on this component should ensure that they are
  providing enough space for it to display its contents without clipping.

### 🐞 Bug Fixes

* Performance for bulk grid selections has been greatly improved (#1157)
* Toolbars now specify a minimum height (or width when vertical) to avoid shrinking unexpectedly
  when they contain only labels or are entirely empty (but still desired to e.g. align UIs across
  multiple panels). Customize if needed via the new `--xh-tbar-min-size` CSS var.
* All Hoist Components that accept a `model` prop now have that properly documented in their
  prop-types.
* Admin Log Viewer no longer reverses its lines when not in tail mode.

### ⚙️ Technical

* The `AppSpec` config passed to `XH.renderApp()` now supports a `clientAppCode` value to compliment
  the existing `clientAppName`. Both values are now optional and defaulted from the project-wide
  `appCode` and `appName` values set via the project's Webpack config. (Note that `clientAppCode` is
  referenced by the new `AutoRefreshService` to support configurable auto-refresh intervals on a
  per-app basis.)

### 📚 Libraries

* ag-grid `20.0 -> 21.0`
* react-select `2.4 -> 3.0`
* mobx-react `5.4 -> 6.0.3`
* font-awesome `5.8 -> 5.9`
* react-beautiful-dnd `10.1.1 -> 11.0.4`

[Commit Log](https://github.com/xh/hoist-react/compare/v23.0.0...v24.0.0)

## v23.0.0 - 2019-05-30

### 🎁 New Features

* `GridModel` now accepts a config of `cellBorders`, similar to `rowBorders`
* `Panel.tbar` and `Panel.bbar` props now accept an array of Elements and will auto-generate a
  `Toolbar` to contain them, avoiding the need for the extra import of `toolbar()`.
* New functions `withDebug` and `withShortDebug` have been added to provide a terse syntax for
  adding debug messages that track the execution of specific blocks of code.
* `XH.toast()` now supports an optional `containerRef` argument that can be used for anchoring a
  toast within another component (desktop only). Can be used to display more targeted toasts within
  the relevant section of an application UI, as opposed to the edge of the screen.
* `ButtonGroupInput` accepts a new `enableClear` prop that allows the active / depressed button to
  be unselected by pressing it again - this sets the value of the input as a whole to `null`.
* Hoist Admins now always see the VersionBar in the footer.
* `Promise.track` now accepts an optional `omit` config that indicates when no tracking will be
  performed.
* `fmtNumber` now accepts an optional `prefix` config that prepends immediately before the number,
  but after the sign (`+`, `-`).
* New utility methods `forEachAsync()` and `whileAsync()` have been added to allow non-blocking
  execution of time-consuming loops.

### 💥 Breaking Changes

* The `AppOption.refreshRequired` config has been renamed to `reloadRequired` to better match the
  `XH.reloadApp()` method called to reload the entire app in the browser. Any options defined by an
  app that require it to be fully reloaded should have this renamed config set to `true`.
* The options dialog will now automatically trigger an app-wide data _refresh_ via
  `XH.refreshAppAsync()` if options have changed that don't require a _reload_.
* The `EventSupport` mixin has been removed. There are no known uses of it and it is in conflict
  with the overall reactive structure of the hoist-react API. If your app listens to the
  `appStateChanged`, `prefChange` or `prefsPushed` events you will need to adjust accordingly.

### 🐞 Bug Fixes

* `Select` will now let the user edit existing text in conditions where it is expected to be
  editable. #880
* The Admin "Config Differ" tool has been updated to reflect changes to `Record` made in v22. It is
  once again able to apply remote config values.
* A `Panel` with configs `resizable: true, collapsible: false` now renders with a splitter.
* A `Panel` with no `icon`, `title`, or `headerItems` will not render a blank header.
* `FileChooser.enableMulti` now behaves as one might expect -- true to allow multiple files in a
  single upload. Previous behavior (the ability to add multiple files to dropzone) is now controlled
  by `enableAddMulti`.

[Commit Log](https://github.com/xh/hoist-react/compare/v22.0.0...v23.0.0)

## v22.0.0 - 2019-04-29

### 🎁 New Features

* A new `DockContainer` component provides a user-friendly way to render multiple child components
  "docked" to its bottom edge. Each child view is rendered with a configurable header and controls
  to allow the user to expand it, collapse it, or optionally "pop it out" into a modal dialog.
* A new `AgGrid` component provides a much lighter Hoist wrapper around ag-Grid while maintaining
  consistent styling and layout support. This allows apps to use any features supported by ag-Grid
  without conflicting with functionality added by the core Hoist `Grid`.
    * Note that this lighter wrapper lacks a number of core Hoist features and integrations,
      including store support, grid state, enhanced column and renderer APIs, absolute value
      sorting, and more.
    * An associated `AgGridModel` provides access to to the ag-Grid APIs, minimal styling configs,
      and several utility methods for managing Grid state.
* Added `GridModel.groupSortFn` config to support custom group sorting (replaces any use of
  `agOptions.defaultGroupSortComparator`).
* The `Column.cellClass` and `Column.headerClass` configs now accept functions to dynamically
  generate custom classes based on the Record and/or Column being rendered.
* The `Record` object now provides an additional getter `Record.allChildren` to return all children
  of the record, irrespective of the current filter in place on the record's store. This supplements
  the existing `Record.children` getter, which returns only the children meeting the filter.

### 💥 Breaking Changes

* The class `LocalStore` has been renamed `Store`, and is now the main implementation and base class
  for Store Data. The extraneous abstract superclass `BaseStore` has been removed.
* `Store.dataLastUpdated` had been renamed `Store.lastUpdated` on the new class and is now a simple
  timestamp (ms) rather than a Javascript Date object.
* The constructor argument `Store.processRawData` now expects a function that *returns* a modified
  object with the necessary edits. This allows implementations to safely *clone* the raw data rather
  than mutating it.
* The method `Store.removeRecord` has been replaced with the method `Store.removeRecords`. This will
  facilitate efficient bulk deletes.

### ⚙️ Technical

* `Grid` now performs an important performance workaround when loading a new dataset that would
  result in the removal of a significant amount of existing records/rows. The underlying ag-Grid
  component has a serious bottleneck here (acknowledged as AG-2879 in their bug tracker). The Hoist
  grid wrapper will now detect when this is likely and proactively clear all data using a different
  API call before loading the new dataset.
* The implementations `Store`, `RecordSet`, and `Record` have been updated to more efficiently
  re-use existing record references when loading, updating, or filtering data in a store. This keeps
  the Record objects within a store as stable as possible, and allows additional optimizations by
  ag-Grid and its `deltaRowDataMode`.
* When loading raw data into store `Record`s, Hoist will now perform additional conversions based on
  the declared `Field.type`. The unused `Field.nullable` has been removed.
* `LocalStorageService` now uses both the `appCode` and current username for its namespace key,
  ensuring that e.g. local prefs/grid state are not overwritten across multiple app users on one OS
  profile, or when admin impersonation is active. The service will automatically perform a one-time
  migration of existing local state from the old namespace to the new. #674
* `elem` no longer skips `null` children in its calls to `React.createElement()`. These children may
  play the role of placeholders when using conditional rendering, and skipping them was causing
  React to trigger extra re-renders. This change further simplifies Hoist's element factory and
  removes an unnecessary divergence with the behavior of JSX.

### 🐞 Bug Fixes

* `Grid` exports retain sorting, including support for absolute value sorting. #1068
* Ensure `FormField`s are keyed with their model ID, so that React can properly account for dynamic
  changes to fields within a form. #1031
* Prompt for app refresh in (rare) case of mismatch between client and server-side session user.
  (This can happen during impersonation and is defended against in server-side code.) #675

[Commit Log](https://github.com/xh/hoist-react/compare/v21.0.2...v22.0.0)

## v21.0.2 - 2019-04-05

### 📚 Libraries

* Rollback ag-Grid to v20.0.0 after running into new performance issues with large datasets and
  `deltaRowDataMode`. Updates to tree filtering logic, also related to grid performance issues with
  filtered tree results returning much larger record counts.

## v21.0.0 - 2019-04-04

### 🎁 New Features

* `FetchService` fetch methods now accept a plain object as the `headers` argument. These headers
  will be merged with the default headers provided by FetchService.
* An app can also now specify default headers to be sent with every fetch request via
  `XH.fetchService.setDefaultHeaders()`. You can pass either a plain object, or a closure which
  returns one.
* `Grid` supports a new `onGridReady` prop, allowing apps to hook into the ag-Grid event callback
  without inadvertently short-circuiting the Grid's own internal handler.

### 💥 Breaking Changes

* The shortcut getter `FormModel.isNotValid` was deemed confusing and has been removed from the API.
  In most cases applications should use `!FormModel.isValid` instead; this expression will return
  `false` for the `Unknown` as well as the `NotValid` state. Applications that wish to explicitly
  test for the `NotValid` state should use the `validationState` getter.
* Multiple HoistInputs have changed their `onKeyPress` props to `onKeyDown`, including TextInput,
  NumberInput, TextArea & SearchInput. The `onKeyPress` event has been deprecated in general and has
  limitations on which keys will trigger the event to fire (i.e. it would not fire on an arrow
  keypress).
* FetchService's fetch methods no longer support `contentType` parameter. Instead, specify a custom
  content-type by setting a 'Content-Type' header using the `headers` parameter.
* FetchService's fetch methods no longer support `acceptJson` parameter. Instead, pass an {"Accept":
  "application/json"} header using the `headers` parameter.

### ✨ Style

* Black point + grid colors adjusted in dark theme to better blend with overall blue-gray tint.
* Mobile styles have been adjusted to increase the default font size and grid row height, in
  addition to a number of other smaller visual adjustments.

### 🐞 Bug Fixes

* Avoid throwing React error due to tab / routing interactions. Tab / routing / state support
  generally improved. (#1052)
* `GridModel.selectFirst()` improved to reliably select first visible record even when one or more
  groupBy levels active. (#1058)

### 📚 Libraries

* ag-Grid `~20.1 -> ~20.2` (fixes ag-grid sorting bug with treeMode)
* @blueprint/core `3.14 -> 3.15`
* @blueprint/datetime `3.7 -> 3.8`
* react-dropzone `10.0 -> 10.1`
* react-transition-group `2.6 -> 2.8`

[Commit Log](https://github.com/xh/hoist-react/compare/v20.2.1...v21.0.0)

## v20.2.1 - 2019-03-28

* Minor tweaks to grid styles - CSS var for pinned column borders, drop left/right padding on
  center-aligned grid cells.

[Commit Log](https://github.com/xh/hoist-react/compare/v20.2.0...v20.2.1)

## v20.2.0 - 2019-03-27

### 🎁 New Features

* `GridModel` exposes three new configs - `rowBorders`, `stripeRows`, and `showCellFocus` - to
  provide additional control over grid styling. The former `Grid` prop `showHover` has been
  converted to a `GridModel` config for symmetry with these other flags and more efficient
  re-rendering. Note that some grid-related CSS classes have also been modified to better conform to
  the BEM approach used elsewhere - this could be a breaking change for apps that keyed off of
  certain Hoist grid styles (not expected to be a common case).
* `Select` adds a `queryBuffer` prop to avoid over-eager calls to an async `queryFn`. This buffer is
  defaulted to 300ms to provide some out-of-the-box debouncing of keyboard input when an async query
  is provided. A longer value might be appropriate for slow / intensive queries to a remote API.

### 🐞 Bug Fixes

* A small `FormField.labelWidth` config value will now be respected, even if it is less than the
  default minWidth of 80px.
* Unnecessary re-renders of inactive tab panels now avoided.
* `Grid`'s filter will now be consistently applied to all tree grid records. Previously, the filter
  skipped deeply nested records under specific conditions.
* `Timer` no longer requires its `runFn` to be a promise, as it briefly (and unintentionally) did.
* Suppressed default browser resize handles on `textarea`.

[Commit Log](https://github.com/xh/hoist-react/compare/v20.1.1...v20.2.0)

## v20.1.1 - 2019-03-27

### 🐞 Bug Fixes

* Fix form field reset so that it will call computeValidationAsync even if revalidation is not
  triggered because the field's value did not change when reset.

[Commit Log](https://github.com/xh/hoist-react/compare/v20.1.0...v20.1.1)

## v20.1.0 - 2019-03-14

### 🎁 New Features

* Standard app options panel now includes a "Restore Defaults" button to clear all user preferences
  as well as any custom grid state, resetting the app to its default state for that user.

### 🐞 Bug Fixes

* Removed a delay from `HoistInput` blur handling, ensuring `noteBlurred()` is called as soon as the
  element loses focus. This should remove a class of bugs related to input values not flushing into
  their models quickly enough when `commitOnChange: false` and the user moves directly from an input
  to e.g. clicking a submit button. #1023
* Fix to Admin ConfigDiffer tool (missing decorator).

### ⚙️ Technical

* The `GridModel.store` config now accepts a plain object and will internally create a `LocalStore`.
  This store config can also be partially specified or even omitted entirely. GridModel will ensure
  that the store is auto-configured with all fields in configured grid columns, reducing the need
  for app code boilerplate (re)enumerating field names.
* `Timer` class reworked to allow its interval to be adjusted dynamically via `setInterval()`,
  without requiring the Timer to be re-created.

[Commit Log](https://github.com/xh/hoist-react/compare/v20.0.1...v20.1.0)

## v20.0.1 - 2019-03-08

### 🐞 Bug Fixes

* Ensure `RestStore` processes records in a standard way following a save/add operation (#1010).

[Commit Log](https://github.com/xh/hoist-react/compare/v20.0.0...v20.0.1)

## v20.0.0 - 2019-03-06

### 💥 Breaking Changes

* The `@LoadSupport` decorator has been substantially reworked and enhanced from its initial release
  in v19. It is no longer needed on the HoistComponent, but rather should be put directly on the
  owned HoistModel implementing the loading. IMPORTANT NOTE: all models should implement
  `doLoadAsync` rather than `loadAsync`. Please see `LoadSupport` for more information on this
  important change.
* `TabContainer` and `TabContainerModel` are now cross-platform. Apps should update their code to
  import both from `@xh/hoist/cmp/tab`.
* `TabContainer.switcherPosition` has been moved to `TabContainerModel`. Please note that changes to
  `switcherPosition` are not supported on mobile, where the switcher will always appear beneath the
  container.
* The `Label` component from `@xh/hoist/desktop/cmp/input` has been removed. Applications should
  consider using the basic html `label` element instead (or a `FormField` if applicable).
* The `LeftRightChooserModel` constructor no longer accepts a `leftSortBy` and `rightSortBy`
  property. The implementation of these properties was generally broken. Use `leftSorted` and
  `rightSorted` instead.

#### Mobile

* Mobile `Page` has changed - `Pages` are now wrappers around `Panels` that are designed to be used
  with a `NavigationModel` or `TabContainer`. `Page` accepts the same props as `Panel`, meaning uses
  of `loadModel` should be replaced with `mask`.
* The mobile `AppBar` title is static and defaults to the app name. If you want to display page
  titles, it is recommended to use the `title` prop on the `Page`.

### 🎁 New Features

* Enhancements to Model and Component data loading via `@LoadSupport` provides a stronger set of
  conventions and better support for distinguishing between initial loads / auto/background
  refreshes / user- driven refreshes. It also provides new patterns for ensuring application
  Services are refreshed as part of a reworked global refresh cycle.
* RestGridModel supports a new `cloneAction` to take an existing record and open the editor form in
  "add mode" with all editable fields pre-populated from the source record. The action calls
  `prepareCloneFn`, if defined on the RestGridModel, to perform any transform operations before
  rendering the form.
* Tabs in `TabContainerModel` now support an `icon` property on the desktop.
* Charts take a new optional `aspectRatio` prop.
* Added new `Column.headerTooltip` config.
* Added new method `markManaged` on `ManagedSupport`.
* Added new function decorator `debounced`.
* Added new function `applyMixin` providing support for structured creation of class decorators
  (mixins).

#### Mobile

* Column chooser support available for mobile Grids. Users can check/uncheck columns to add/remove
  them from a configurable grid and reorder the columns in the list via drag and drop. Pair
  `GridModel.enableColChooser` with a mobile `colChooserButton` to allow use.
* Added `DialogPage` to the mobile toolkit. These floating pages do not participate in navigation or
  routing, and are used for showing fullscreen views outside of the Navigator / TabContainer
  context.
* Added `Panel` to the mobile toolkit, which offers a header element with standardized styling,
  title, and icon, as well as support for top and bottom toolbars.
* The mobile `AppBar` has been updated to more closely match the desktop `AppBar`, adding `icon`,
  `leftItems`, `hideAppMenuButton` and `appMenuButtonProps` props.
* Added routing support to mobile.

### 🐞 Bug Fixes

* The HighCharts wrapper component properly resizes its chart.
* Mobile dimension chooser button properly handles overflow for longer labels.
* Sizing fixes for multi-line inputs such as textArea and jsonInput.
* NumberInput calls a `onKeyPress` prop if given.
* Layout fixes on several admin panels and detail popups.

### 📚 Libraries

* @blueprintjs/core `3.13 -> 3.14`
* @xh/hoist-dev-utils `3.5 -> 3.6`
* ag-Grid `~20.0 -> ~20.1`
* react-dropzone `~8.0 -> ~9.0`
* react-select `~2.3 -> ~2.4`
* router5 `~6.6 -> ~7.0`
* react `~16.7 -> ~16.8`

[Commit Log](https://github.com/xh/hoist-react/compare/v19.0.1...v20.0.0)

## v19.0.1 - 2019-02-12

### 🐞 Bug Fixes

* Additional updates and simplifications to `FormField` sizing of child `HoistInput` elements, for
  more reliable sizing and spacing filling behavior.

[Commit Log](https://github.com/xh/hoist-react/compare/v19.0.0...v19.0.1)

## v19.0.0 - 2019-02-08

### 🎁 New Features

* Added a new architecture for signaling the need to load / refresh new data across either the
  entire app or a section of the component hierarchy. This new system relies on React context to
  minimizes the need for explicit application wiring, and improves support for auto-refresh. See
  newly added decorator `@LoadSupport` and classes/components `RefreshContext`,
  `RefreshContextModel`, and `RefreshContextView` for more info.
* `TabContainerModel` and `TabModel` now support `refreshMode` and `renderMode` configs to allow
  better control over how inactive tabs are mounted/unmounted and how tabs handle refresh requests
  when hidden or (re)activated.
* Apps can implement `getAppOptions()` in their `AppModel` class to specify a set of app-wide
  options that should be editable via a new built-in Options dialog. This system includes built-in
  support for reading/writing options to preferences, or getting/setting their values via custom
  handlers. The toolkit handles the rendering of the dialog.
* Standard top-level app buttons - for actions such as launching the new Options dialog, switching
  themes, launching the admin client, and logging out - have been moved into a new menu accessible
  from the top-right corner of the app, leaving more space for app-specific controls in the AppBar.
* `RecordGridModel` now supports an enhanced `editors` configuration that exposes the full set of
  validation and display support from the Forms package.
* `HoistInput` sizing is now consistently implemented using `LayoutSupport`. All sizable
  `HoistInputs` now have default `width` to ensure a standard display out of the box. `JsonInput`
  and `TextArea` also have default `height`. These defaults can be overridden by declaring explicit
  `width` and `height` values, or unset by setting the prop to `null`.
* `HoistInputs` within `FormFields` will be automatically sized to fill the available space in the
  `FormField`. In these cases, it is advised to either give the `FormField` an explicit size or
  render it in a flex layout.

### 💥 Breaking Changes

* ag-Grid has been updated to v20.0.0. Most apps shouldn't require any changes - however, if you are
  using `agOptions` to set sorting, filtering or resizing properties, these may need to change:

  For the `Grid`, `agOptions.enableColResize`, `agOptions.enableSorting`
  and `agOptions.enableFilter`
  have been removed. You can replicate their effects by using `agOptions.defaultColDef`. For
  `Columns`, `suppressFilter` has been removed, an should be replaced with `filter: false`.

* `HoistAppModel.requestRefresh` and `TabContainerModel.requestRefresh` have been removed.
  Applications should use the new Refresh architecture described above instead.
* `tabRefreshMode` on TabContainer has been renamed `renderMode`.
* `TabModel.reloadOnShow` has been removed. Set the `refreshMode` property on TabContainerModel or
  TabModel to `TabRefreshMode.ON_SHOW_ALWAYS` instead.
* The mobile APIs for `TabContainerModel`, `TabModel`, and `RefreshButton` have been rewritten to
  more closely mirror the desktop API.
* The API for `RecordGridModel` editors has changed -- `type` is no longer supported. Use
  `fieldModel` and `formField` instead.
* `LocalStore.loadRawData` requires that all records presented to store have unique IDs specified.
  See `LocalStore.idSpec` for more information.

### 🐞 Bug Fixes

* SwitchInput and RadioInput now properly highlight validation errors in `minimal` mode.

### 📚 Libraries

* @blueprintjs/core `3.12 -> 3.13`
* ag-Grid `~19.1.4 -> ~20.0.0`

[Commit Log](https://github.com/xh/hoist-react/compare/v18.1.2...v19.0.0)

## v18.1.2 - 2019-01-30

### 🐞 Bug Fixes

* Grid integrations relying on column visibility (namely export, storeFilterField) now correctly
  consult updated column state from GridModel. #935
* Ensure `FieldModel.initialValue` is observable to ensure that computed dirty state (and any other
  derivations) are updated if it changes. #934
* Fixes to ensure Admin console log viewer more cleanly handles exceptions (e.g. attempting to
  auto-refresh on a log file that has been deleted).

[Commit Log](https://github.com/xh/hoist-react/compare/v18.1.1...v18.1.2)

## v18.1.1 - 2019-01-29

* Grid cell padding can be controlled via a new set of CSS vars and is reduced by default for grids
  in compact mode.
* The `addRecordAsync()` and `saveRecordAsync()` methods on `RestStore` return the updated record.

[Commit Log](https://github.com/xh/hoist-react/compare/v18.1.0...v18.1.1)

## v18.1.0 - 2019-01-28

### 🎁 New Features

* New `@managed` class field decorator can be used to mark a property as fully created/owned by its
  containing class (provided that class has installed the matching `@ManagedSupport` decorator).
    * The framework will automatically pass any `@managed` class members to `XH.safeDestroy()` on
      destroy/unmount to ensure their own `destroy()` lifecycle methods are called and any related
      resources are disposed of properly, notably MobX observables and reactions.
    * In practice, this should be used to decorate any properties on `HoistModel`, `HoistService`,
      or
      `HoistComponent` classes that hold a reference to a `HoistModel` created by that class. All of
      those core artifacts support the new decorator, `HoistModel` already provides a built-in
      `destroy()` method, and calling that method when an app is done with a Model is an important
      best practice that can now happen more reliably / easily.
* `FormModel.getData()` accepts a new single parameter `dirtyOnly` - pass true to get back only
  fields which have been modified.
* The mobile `Select` component indicates the current value with a ✅ in the drop-down list.
* Excel exports from tree grids now include the matching expand/collapse tree controls baked into
  generated Excel file.

### 🐞 Bug Fixes

* The `JsonInput` component now properly respects / indicates disabled state.

### 📚 Libraries

* Hoist-dev-utils `3.4.1 -> 3.5.0` - updated webpack and other build tool dependencies, as well as
  an improved eslint configuration.
* @blueprintjs/core `3.10 -> 3.12`
* @blueprintjs/datetime `3.5 -> 3.7`
* fontawesome `5.6 -> 5.7`
* mobx `5.8 -> 5.9`
* react-select `2.2 -> 2.3`
* Other patch updates

[Commit Log](https://github.com/xh/hoist-react/compare/v18.0.0...v18.1.0)

## v18.0.0 - 2019-01-15

### 🎁 New Features

* Form support has been substantially enhanced and restructured to provide both a cleaner API and
  new functionality:
    * `FormModel` and `FieldModel` are now concrete classes and provide the main entry point for
      specifying the contents of a form. The `Field` and `FieldSupport` decorators have been
      removed.
    * Fields and sub-forms may now be dynamically added to FormModel.
    * The validation state of a FormModel is now *immediately* available after construction and
      independent of the GUI. The triggering of the *display* of that state is now a separate
      process triggered by GUI actions such as blur.
    * `FormField` has been substantially reworked to support a read-only display and inherit common
      property settings from its containing `Form`.
    * `HoistInput` has been moved into the `input` package to clarify that these are lower level
      controls and independent of the Forms package.

* `RestGrid` now supports a `mask` prop. RestGrid loading is now masked by default.
* `Chart` component now supports a built-in zoom out gesture: click and drag from right-to-left on
  charts with x-axis zooming.
* `Select` now supports an `enableClear` prop to control the presence of an optional inline clear
  button.
* `Grid` components take `onCellClicked` and `onCellDoubleClicked` event handlers.
* A new desktop `FileChooser` wraps a preconfigured react-dropzone component to allow users to
  easily select files for upload or other client-side processing.

### 💥 Breaking Changes

* Major changes to Form (see above). `HoistInput` imports will also need to be adjusted to move from
  `form` to `input`.
* The name of the HoistInput `field` prop has been changed to `bind`. This change distinguishes the
  lower-level input package more clearly from the higher-level form package which uses it. It also
  more clearly relates the property to the associated `@bindable` annotation for models.
* A `Select` input with `enableMulti = true` will by default no longer show an inline x to clear the
  input value. Use the `enableClear` prop to re-enable.
* Column definitions are exported from the `grid` package. To ensure backwards compatibility,
  replace imports from `@xh/hoist/desktop/columns` with `@xh/hoist/desktop/cmp/grid`.

### 📚 Libraries

* React `~16.6.0 -> ~16.7.0`
* Patch version updates to multiple other dependencies.

[Commit Log](https://github.com/xh/hoist-react/compare/v17.0.0...v18.0.0)

## v17.0.0 - 2018-12-21

### 💥 Breaking Changes

* The implementation of the `model` property on `HoistComponent` has been substantially enhanced:
    * "Local" Models should now be specified on the Component class declaration by simply setting
      the
      `model` property, rather than the confusing `localModel` property.
    * HoistComponent now supports a static `modelClass` class property. If set, this property will
      allow a HoistComponent to auto-create a model internally when presented with a plain
      javascript object as its `model` prop. This is especially useful in cases like `Panel`
      and `TabContainer`, where apps often need to specify a model but do not require a reference to
      the model. Those usages can now skip importing and instantiating an instance of the
      component's model class themselves.
    * Hoist will now throw an Exception if an application attempts to changes the model on an
      existing HoistComponent instance or presents the wrong type of model to a HoistComponent where
      `modelClass` has been specified.

* `PanelSizingModel` has been renamed `PanelModel`. The class now also has the following new
  optional properties, all of which are `true` by default:
    * `showSplitter` - controls visibility of the splitter bar on the outside edge of the component.
    * `showSplitterCollapseButton` - controls visibility of the collapse button on the splitter bar.
    * `showHeaderCollapseButton` - controls visibility of a (new) collapse button in the header.

* The API methods for exporting grid data have changed and gained new features:
    * Grids must opt-in to export with the `GridModel.enableExport` config.
    * Exporting a `GridModel` is handled by the new `GridExportService`, which takes a collection of
      `exportOptions`. See `GridExportService.exportAsync` for available `exportOptions`.
    * All export entry points (`GridModel.exportAsync()`, `ExportButton` and the export context menu
      items) support `exportOptions`. Additionally, `GridModel` can be configured with default
      `exportOptions` in its config.

* The `buttonPosition` prop on `NumberInput` has been removed due to problems with the underlying
  implementation. Support for incrementing buttons on NumberInputs will be re-considered for future
  versions of Hoist.

### 🎁 New Features

* `TextInput` on desktop now supports an `enableClear` property to allow easy addition of a clear
  button at the right edge of the component.
* `TabContainer` enhancements:
    * An `omit` property can now be passed in the tab configs passed to the `TabContainerModel`
      constructor to conditionally exclude a tab from the container
    * Each `TabModel` can now be retrieved by id via the new `getTabById` method on
      `TabContainerModel`.
    * `TabModel.title` can now be changed at runtime.
    * `TabModel` now supports the following properties, which can be changed at runtime or set via
      the config:
        * `disabled` - applies a disabled style in the switcher and blocks navigation to the tab via
          user click, routing, or the API.
        * `excludeFromSwitcher` - removes the tab from the switcher, but the tab can still be
          navigated to programmatically or via routing.
* `MultiFieldRenderer` `multiFieldConfig` now supports a `delimiter` property to separate
  consecutive SubFields.
* `MultiFieldRenderer` SubFields now support a `position` property, to allow rendering in either the
  top or bottom row.
* `StoreCountLabel` now supports a new 'includeChildren' prop to control whether or not children
  records are included in the count. By default this is `false`.
* `Checkbox` now supports a `displayUnsetState` prop which may be used to display a visually
  distinct state for null values.
* `Select` now renders with a checkbox next to the selected item in its dropdown menu, instead of
  relying on highlighting. A new `hideSelectedOptionCheck` prop is available to disable.
* `RestGridModel` supports a `readonly` property.
* `DimensionChooser`, various `HoistInput` components, `Toolbar` and `ToolbarSeparator` have been
  added to the mobile component library.
* Additional environment enums for UAT and BCP, added to Hoist Core 5.4.0, are supported in the
  application footer.

### 🐞 Bug Fixes

* `NumberInput` will no longer immediately convert its shorthand value (e.g. "3m") into numeric form
  while the user remains focused on the input.
* Grid `actionCol` columns no longer render Button components for each action, relying instead on
  plain HTML / CSS markup for a significant performance improvement when there are many rows and/or
  actions per row.
* Grid exports more reliably include the appropriate file extension.
* `Select` will prevent an `<esc>` keypress from bubbling up to parent components only when its menu
  is open. (In that case, the component assumes escape was pressed to close its menu and captures
  the keypress, otherwise it should leave it alone and let it e.g. close a parent popover).

[Commit Log](https://github.com/xh/hoist-react/compare/v16.0.1...v17.0.0)

## v16.0.1 - 2018-12-12

### 🐞 Bug Fixes

* Fix to FeedbackForm allowing attempted submission with an empty message.

[Commit Log](https://github.com/xh/hoist-react/compare/v16.0.0...v16.0.1)

## v16.0.0

### 🎁 New Features

* Support for ComboBoxes and Dropdowns have been improved dramatically, via a new `Select` component
  based on react-select.
* The ag-Grid based `Grid` and `GridModel` are now available on both mobile and desktop. We have
  also added new support for multi-row/multi-field columns via the new `multiFieldRenderer` renderer
  function.
* The app initialization lifecycle has been restructured so that no App classes are constructed
  until Hoist is fully initialized.
* `Column` now supports an optional `rowHeight` property.
* `Button` now defaults to 'minimal' mode, providing a much lighter-weight visual look-and-feel to
  HoistApps. `Button` also implements `@LayoutSupport`.
* Grouping state is now saved by the grid state support on `GridModel`.
* The Hoist `DimChooser` component has been ported to hoist-react.
* `fetchService` now supports an `autoAbortKey` in its fetch methods. This can be used to
  automatically cancel obsolete requests that have been superseded by more recent variants.
* Support for new `clickableLabel` property on `FormField`.
* `RestForm` now supports a read-only view.
* Hoist now supports automatic tracking of app/page load times.

### 💥 Breaking Changes

* The new location for the cross-platform grid component is `@xh/hoist/cmp/grid`. The `columns`
  package has also moved under a new sub-package in this location.
* Hoist top-level App Structure has changed in order to improve consistency of the Model-View
  conventions, to improve the accessibility of services, and to support the improvements in app
  initialization mentioned above:
    - `XH.renderApp` now takes a new `AppSpec` configuration.
    - `XH.app` is now `XH.appModel`.
    - All services are installed directly on `XH`.
    - `@HoistApp` is now `@HoistAppModel`
* `RecordAction` has been substantially refactored and improved. These are now typically immutable
  and may be shared.
    - `prepareFn` has been replaced with a `displayFn`.
    - `actionFn` and `displayFn` now take a single object as their parameter.
* The `hide` property on `Column` has been changed to `hidden`.
* The `ColChooserButton` has been moved from the incorrect location `@xh/hoist/cmp/grid` to
  `@xh/hoist/desktop/cmp/button`. This is a desktop-only component. Apps will have to adjust these
  imports.
* `withDefaultTrue` and `withDefaultFalse` in `@xh/hoist/utils/js` have been removed. Use
  `withDefault` instead.
* `CheckBox` has been renamed `Checkbox`

### ⚙️ Technical

* ag-Grid has been upgraded to v19.1
* mobx has been upgraded to v5.6
* React has been upgraded to v16.6
* Allow browsers with proper support for Proxy (e.g Edge) to access Hoist Applications.

### 🐞 Bug Fixes

* Extensive. See full change list below.

[Commit Log](https://github.com/xh/hoist-react/compare/v15.1.2...v16.0.0)

## v15.1.2

🛠 Hotfix release to MultiSelect to cap the maximum number of options rendered by the drop-down
list. Note, this component is being replaced in Hoist v16 by the react-select library.

[Commit Log](https://github.com/xh/hoist-react/compare/v15.1.1...v15.1.2)

## v15.1.1

### 🐞 Bug Fixes

* Fix to minimal validation mode for FormField disrupting input focus.
* Fix to JsonInput disrupting input focus.

### ⚙️ Technical

* Support added for TLBR-style notation when specifying margin/padding via layoutSupport - e.g. box(
  {margin: '10 20 5 5'}).
* Tweak to lockout panel message when the user has no roles.

[Commit Log](https://github.com/xh/hoist-react/compare/v15.1.0...v15.1.1)

## v15.1.0

### 🎁 New Features

* The FormField component takes a new minimal prop to display validation errors with a tooltip only
  as opposed to an inline message string. This can be used to help reduce shifting / jumping form
  layouts as required.
* The admin-only user impersonation toolbar will now accept new/unknown users, to support certain
  SSO application implementations that can create users on the fly.

### ⚙️ Technical

* Error reporting to server w/ custom user messages is disabled if the user is not known to the
  client (edge case with errors early in app lifecycle, prior to successful authentication).

[Commit Log](https://github.com/xh/hoist-react/compare/v15.0.0...v15.1.0)

## v15.0.0

### 💥 Breaking Changes

* This update does not require any application client code changes, but does require updating the
  Hoist Core Grails plugin to >= 5.0. Hoist Core changes to how application roles are loaded and
  users are authenticated required minor changes to how JS clients bootstrap themselves and load
  user data.
* The Hoist Core HoistImplController has also been renamed to XhController, again requiring Hoist
  React adjustments to call the updated /xh/ paths for these (implementation) endpoints. Again, no
  app updates required beyond taking the latest Hoist Core plugin.

[Commit Log](https://github.com/xh/hoist-react/compare/v14.2.0...v15.0.0)

## v14.2.0

### 🎁 New Features

* Upgraded hoist-dev-utils to 3.0.3. Client builds now use the latest Webpack 4 and Babel 7 for
  noticeably faster builds and recompiles during CI and at development time.
* GridModel now has a top-level agColumnApi property to provide a direct handle on the ag-Grid
  Column API object.

### ⚙️ Technical

* Support for column groups strengthened with the addition of a dedicated ColumnGroup sibling class
  to Column. This includes additional internal refactoring to reduce unnecessary cloning of Column
  configurations and provide a more managed path for Column updates. Public APIs did not change.
  (#694)

### 📚 Libraries

* Blueprint Core `3.6.1 -> 3.7.0`
* Blueprint Datetime `3.2.0 -> 3.3.0`
* Fontawesome `5.3.x -> 5.4.x`
* MobX `5.1.2 -> 5.5.0`
* Router5 `6.5.0 -> 6.6.0`

[Commit Log](https://github.com/xh/hoist-react/compare/v14.1.3...v14.2.0)

## v14.1.3

### 🐞 Bug Fixes

* Ensure JsonInput reacts properly to value changes.

### ⚙️ Technical

* Block user pinning/unpinning in Grid via drag-and-drop - pending further work via #687.
* Support "now" as special token for dateIs min/max validation rules.
* Tweak grouped grid row background color.

[Commit Log](https://github.com/xh/hoist-react/compare/v14.1.1...v14.1.3)

## v14.1.1

### 🐞 Bug Fixes

* Fixes GridModel support for row-level grouping at same time as column grouping.

[Commit Log](https://github.com/xh/hoist-react/compare/v14.1.0...v14.1.1)

## v14.1.0

### 🎁 New Features

* GridModel now supports multiple levels of row grouping. Pass the public setGroupBy() method an
  array of string column IDs, or a falsey value / empty array to ungroup. Note that the public and
  observable groupBy property on GridModel will now always be an array, even if the grid is not
  grouped or has only a single level of grouping.
* GridModel exposes public expandAll() and collapseAll() methods for grouped / tree grids, and
  StoreContextMenu supports a new "expandCollapseAll" string token to insert context menu items.
  These are added to the default menu, but auto-hide when the grid is not in a grouped state.
* The Grid component provides a new onKeyDown prop, which takes a callback and will fire on any
  keypress targeted within the Grid. Note such a handler is not provided directly by ag-Grid.
* The Column class supports pinned as a top-level config. Supports passing true to pin to the left.

### 🐞 Bug Fixes

* Updates to Grid column widths made via ag-Grid's "autosize to fit" API are properly persisted to
  grid state.

[Commit Log](https://github.com/xh/hoist-react/compare/v14.0.0...v14.1.0)

## v14.0.0

* Along with numerous bug fixes, v14 brings with it a number of important enhancements for grids,
  including support for tree display, 'action' columns, and absolute value sorting. It also includes
  some new controls and improvement to focus display.

### 💥 Breaking Changes

* The signatures of the Column.elementRenderer and Column.renderer have been changed to be
  consistent with each other, and more extensible. Each takes two arguments -- the value to be
  rendered, and a single bundle of metadata.
* StoreContextMenuAction has been renamed to RecordAction. Its action property has been renamed to
  actionFn for consistency and clarity.
* LocalStore : The method LocalStore.processRawData no longer takes an array of all records, but
  instead takes just a single record. Applications that need to operate on all raw records in bulk
  should do so before presenting them to LocalStore. Also, LocalStores template methods for override
  have also changed substantially, and sub-classes that rely on these methods will need to be
  adjusted accordingly.

### 🎁 New Features

#### Grid

* The Store API now supports hierarchical datasets. Applications need to simply provide raw data for
  records with a "children" property containing the raw data for their children.
* Grid supports a 'TreeGrid' mode. To show a tree grid, bind the GridModel to a store containing
  hierarchical data (as above), set treeMode: true on the GridModel, and specify a column to display
  the tree controls (isTreeColumn: true)
* Grid supports absolute sorting for numerical columns. Specify absSort: true on your column config
  to enable. Clicking the grid header will now cycle through ASC > DESC > DESC (abs) sort modes.
* Grid supports an 'Actions' column for one-click record actions. See cmp/desktop/columns/actionCol.
* A new showHover prop on the desktop Grid component will highlight the hovered row with default
  styling. A new GridModel.rowClassFn callback was added to support per-row custom classes based on
  record data.
* A new ExportFormat.LONG_TEXT format has been added, along with a new Column.exportWidth config.
  This supports exporting columns that contain long text (e.g. notes) as multi-line cells within
  Excel.

#### Other Components

* RadioInput and ButtonGroupInput have been added to the desktop/cmp/form package.
* DateInput now has support for entering and displaying time values.
* NumberInput displays its unformatted value when focused.
* Focused components are now better highlighted, with additional CSS vars provided to customize as
  needed.

### 🐞 Bug Fixes

* Calls to GridModel.setGroupBy() work properly not only on the first, but also all subsequent calls
  (#644).
* Background / style issues resolved on several input components in dark theme (#657).
* Grid context menus appear properly over other floating components.

### 📚 Libraries

* React `16.5.1 -> 16.5.2`
* router5 `6.4.2 -> 6.5.0`
* CodeMirror, Highcharts, and MobX patch updates

[Commit Log](https://github.com/xh/hoist-react/compare/v13.0.0...v14.0.0)

## v13.0.0

🍀Lucky v13 brings with it a number of enhancements for forms and validation, grouped column support
in the core Grid API, a fully wrapped MultiSelect component, decorator syntax adjustments, and a
number of other fixes and enhancements.

It also includes contributions from new ExHI team members Arjun and Brendan. 🎉

### 💥 Breaking Changes

* The core `@HoistComponent`, `@HoistService`, and `@HoistModel` decorators are **no longer
  parameterized**, meaning that trailing `()` should be removed after each usage. (#586)
* The little-used `hoistComponentFactory()` method was also removed as a further simplification
  (#587).
* The `HoistField` superclass has been renamed to `HoistInput` and the various **desktop form
  control components have been renamed** to match (55afb8f). Apps using these components (which will
  likely be most apps) will need to adapt to the new names.
    * This was done to better distinguish between the input components and the upgraded Field
      concept on model classes (see below).

### 🎁 New Features

⭐️ **Forms and Fields** have been a major focus of attention, with support for structured data
fields added to Models via the `@FieldSupport` and `@field()` decorators.

* Models annotated with `@FieldSupport` can decorate member properties with `@field()`, making those
  properties observable and settable (with a generated `setXXX()` method).
* The `@field()` decorators themselves can be passed an optional display label string as well as
  zero or more *validation rules* to define required constraints on the value of the field.
* A set of predefined constraints is provided within the toolkit within the `/field/` package.
* Models using `FieldSupport` should be sure to call the `initFields()` method installed by the
  decorator within their constructor. This method can be called without arguments to generally
  initialize the field system, or it can be passed an object of field names to initial/default
  values, which will set those values on the model class properties and provide change/dirty
  detection and the ability to "reset" a form.
* A new `FormField` UI component can be used to wrap input components within a form. The `FormField`
  wrapper can accept the source model and field name, and will apply those to its child input. It
  leverages the Field model to automatically display a label, indicate required fields, and print
  validation error messages. This new component should be the building-block for most non-trivial
  forms within an application.

Other enhancements include:

* **Grid columns can be grouped**, with support for grouping added to the grid state management
  system, column chooser, and export manager (#565). To define a column group, nest column
  definitions passed to `GridModel.columns` within a wrapper object of the
  form `{headerName: 'My group', children: [...]}`.

(Note these release notes are incomplete for this version.)

[Commit Log](https://github.com/xh/hoist-react/compare/v12.1.2...v13.0.0)

## v12.1.2

### 🐞 Bug Fixes

* Fix casing on functions generated by `@settable` decorator
  (35c7daa209a4205cb011583ebf8372319716deba).

[Commit Log](https://github.com/xh/hoist-react/compare/v12.1.1...v12.1.2)

## v12.1.1

### 🐞 Bug Fixes

* Avoid passing unknown HoistField component props down to Blueprint select/checkbox controls.

### 📚 Libraries

* Rollback update of `@blueprintjs/select` package `3.1.0 -> 3.0.0` - this included breaking API
  changes and will be revisited in #558.

[Commit Log](https://github.com/xh/hoist-react/compare/v12.1.0...v12.1.1)

## v12.1.0

### 🎁 New Features

* New `@bindable` and `@settable` decorators added for MobX support. Decorating a class member
  property with `@bindable` makes it a MobX `@observable` and auto-generates a setter method on the
  class wrapped in a MobX `@action`.
* A `fontAwesomeIcon` element factory is exported for use with other FA icons not enumerated by the
  `Icon` class.
* CSS variables added to control desktop Blueprint form control margins. These remain defaulted to
  zero, but now within CSS with support for variable overrides. A Blueprint library update also
  brought some changes to certain field-related alignment and style properties. Review any form
  controls within apps to ensure they remain aligned as desired
  (8275719e66b4677ec5c68a56ccc6aa3055283457 and df667b75d41d12dba96cbd206f5736886cb2ac20).

### 🐞 Bug Fixes

* Grid cells are fully refreshed on a data update, ensuring cell renderers that rely on data other
  than their primary display field are updated (#550).
* Grid auto-sizing is run after a data update, ensuring flex columns resize to adjust for possible
  scrollbar visibility changes (#553).
* Dropdown fields can be instantiated with fewer required properties set (#541).

### 📚 Libraries

* Blueprint `3.0.1 -> 3.4.0`
* FontAwesome `5.2.0 -> 5.3.0`
* CodeMirror `5.39.2 -> 5.40.0`
* MobX `5.0.3 -> 5.1.0`
* router5 `6.3.0 -> 6.4.2`
* React `16.4.1 -> 16.4.2`

[Commit Log](https://github.com/xh/hoist-react/compare/v12.0.0...v12.1.0)

## v12.0.0

Hoist React v12 is a relatively large release, with multiple refactorings around grid columns,
`elemFactory` support, classNames, and a re-organization of classes and exports within `utils`.

### 💥 Breaking Changes

#### ⭐️ Grid Columns

**A new `Column` class describes a top-level API for columns and their supported options** and is
intended to be a cross-platform layer on top of ag-Grid and TBD mobile grid implementations.

* The desktop `GridModel` class now accepts a collection of `Column` configuration objects to define
  its available columns.
* Columns may be configured with `flex: true` to cause them to stretch all available horizontal
  space within a grid, sharing it equally with any other flex columns. However note that this should
  be used sparingly, as flex columns have some deliberate limitations to ensure stable and
  consistent behavior. Most noticeably, they cannot be resized directly by users. Often, a best
  practice will be to insert an `emptyFlexCol` configuration as the last column in a grid - this
  will avoid messy-looking gaps in the layout while not requiring a data-driven column be flexed.
* User customizations to column widths are now saved if the GridModel has been configured with a
  `stateModel` key or model instance - see `GridStateModel`.
* Columns accept a `renderer` config to format text or HTML-based output. This is a callback that is
  provided the value, the row-level record, and a metadata object with the column's `colId`. An
  `elementRenderer` config is also available for cells that should render a Component.
* An `agOptions` config key continues to provide a way to pass arbitrary options to the underlying
  ag-Grid instance (for desktop implementations). This is considered an "escape hatch" and should be
  used with care, but can provide a bridge to required ag-Grid features as the Hoist-level API
  continues to develop.
* The "factory pattern" for Column templates / defaults has been removed, replaced by a simpler
  approach that recommends exporting simple configuration partials and spreading them into
  instance-specific column configs.
* See 0798f6bb20092c59659cf888aeaf9ecb01db52a6 for primary commit.

#### ⭐️ Element Factory, LayoutSupport, BaseClassName

Hoist provides core support for creating components via a factory pattern, powered by the `elem()`
and `elemFactory()` methods. This approach remains the recommended way to instantiate component
elements, but was **simplified and streamlined**.

* The rarely used `itemSpec` argument was removed (this previously applied defaults to child items).
* Developers can now also use JSX to instantiate all Hoist-provided components while still taking
  advantage of auto-handling for layout-related properties provided by the `LayoutSupport` mixin.
    * HoistComponents should now spread **`...this.getLayoutProps()`** into their outermost rendered
      child to enable promotion of layout properties.
* All HoistComponents can now specify a **baseClassName** on their component class and should pass
  `className: this.getClassName()` down to their outermost rendered child. This allows components to
  cleanly layer on a base CSS class name with any instance-specific classes.
* See 8342d3870102ee9bda4d11774019c4928866f256 for primary commit.

#### ⭐️ Panel resizing / collapsing

**The `Panel` component now takes a `sizingModel` prop to control and encapsulate newly built-in
resizing and collapsing behavior** (#534).

* See the `PanelSizingModel` class for configurable details, including continued support for saving
  sizing / collapsed state as a user preference.
* **The standalone `Resizable` component was removed** in favor of the improved support built into
  Panel directly.

#### Other

* Two promise-related models have been combined into **a new, more powerful `PendingTaskModel`**,
  and the `LoadMask` component has been removed and consolidated into `Mask`
  (d00a5c6e8fc1e0e89c2ce3eef5f3e14cb842f3c8).
    * `Panel` now exposes a single `mask` prop that can take either a configured `mask` element or a
      simple boolean to display/remove a default mask.
* **Classes within the `utils` package have been re-organized** into more standardized and scalable
  namespaces. Imports of these classes will need to be adjusted.

### 🎁 New Features

* **The desktop Grid component now offers a `compact` mode** with configurable styling to display
  significantly more data with reduced padding and font sizes.
* The top-level `AppBar` refresh button now provides a default implementation, calling a new
  abstract `requestRefresh()` method on `HoistApp`.
* The grid column chooser can now be configured to display its column groups as initially collapsed,
  for especially large collections of columns.
* A new `XH.restoreDefaultsAsync()` method provides a centralized way to wipe out user-specific
  preferences or customizations (#508).
* Additional Blueprint `MultiSelect`, `Tag`, and `FormGroup` controls re-exported.

### 🐞 Bug Fixes

* Some components were unintentionally not exporting their Component class directly, blocking JSX
  usage. All components now export their class.
* Multiple fixes to `DayField` (#531).
* JsonField now responds properly when switching from light to dark theme (#507).
* Context menus properly filter out duplicated separators (#518).

[Commit Log](https://github.com/xh/hoist-react/compare/v11.0.0...v12.0.0)

## v11.0.0

### 💥 Breaking Changes

* **Blueprint has been upgraded to the latest 3.x release.** The primary breaking change here is the
  renaming of all `pt-` CSS classes to use a new `bp3-` prefix. Any in-app usages of the BP
  selectors will need to be updated. See the
  [Blueprint "What's New" page](http://blueprintjs.com/docs/#blueprint/whats-new-3.0).
* **FontAwesome has been upgraded to the latest 5.2 release.** Only the icons enumerated in the
  Hoist `Icon` class are now registered via the FA `library.add()` method for inclusion in bundled
  code, resulting in a significant reduction in bundle size. Apps wishing to use other FA icons not
  included by Hoist must import and register them - see the
  [FA React Readme](https://github.com/FortAwesome/react-fontawesome/blob/master/README.md) for
  details.
* **The `mobx-decorators` dependency has been removed** due to lack of official support for the
  latest MobX update, as well as limited usage within the toolkit. This package was primarily
  providing the optional `@setter` decorator, which should now be replaced as needed by dedicated
  `@action` setter methods (19cbf86138499bda959303e602a6d58f6e95cb40).

### 🎁 Enhancements

* `HoistComponent` now provides a `getClassNames()` method that will merge any `baseCls` CSS class
  names specified on the component with any instance-specific classes passed in via props (#252).
    * Components that wish to declare and support a `baseCls` should use this method to generate and
      apply a combined list of classes to their outermost rendered elements (see `Grid`).
    * Base class names have been added for relevant Hoist-provided components - e.g. `.xh-panel` and
      `.xh-grid`. These will be appended to any instance class names specified within applications
      and be available as public CSS selectors.
* Relevant `HoistField` components support inline `leftIcon` and `rightElement` props. `DayField`
  adds support for `minDay / maxDay` props.
* Styling for the built-in ag-Grid loading overlay has been simplified and improved (#401).
* Grid column definitions can now specify an `excludeFromExport` config to drop them from
  server-generated Excel/CSV exports (#485).

### 🐞 Bug Fixes

* Grid data loading and selection reactions have been hardened and better coordinated to prevent
  throwing when attempting to set a selection before data has been loaded (#484).

### 📚 Libraries

* Blueprint `2.x -> 3.x`
* FontAwesome `5.0.x -> 5.2.x`
* CodeMirror `5.37.0 -> 5.39.2`
* router5 `6.2.4 -> 6.3.0`

[Commit Log](https://github.com/xh/hoist-react/compare/v10.0.1...v11.0.0)

## v10.0.1

### 🐞 Bug Fixes

* Grid `export` context menu token now defaults to server-side 'exportExcel' export.
    * Specify the `exportLocal` token to return a menu item for local ag-Grid export.
* Columns with `field === null` skipped for server-side export (considered spacer / structural
  columns).

## v10.0.0

### 💥 Breaking Changes

* **Access to the router API has changed** with the `XH` global now exposing `router` and
  `routerState` properties and a `navigate()` method directly.
* `ToastManager` has been deprecated. Use `XH.toast` instead.
* `Message` is no longer a public class (and its API has changed). Use `XH.message/confirm/alert`
  instead.
* Export API has changed. The Built-in grid export now uses more powerful server-side support. To
  continue to use local AG based export, call method `GridModel.localExport()`. Built-in export
  needs to be enabled with the new property on `GridModel.enableExport`. See `GridModel` for more
  details.

### 🎁 Enhancements

* New Mobile controls and `AppContainer` provided services (impersonation, about, and version bars).
* Full-featured server-side Excel export for grids.

### 🐞 Bug Fixes

* Prevent automatic zooming upon input focus on mobile devices (#476).
* Clear the selection when showing the context menu for a record which is not already selected
  (#469).
* Fix to make lockout script readable by Compatibility Mode down to IE5.

### 📚 Libraries

* MobX `4.2.x -> 5.0.x`

[Commit Log](https://github.com/xh/hoist-react/compare/v9.0.0...v10.0.0)

## v9.0.0

### 💥 Breaking Changes

* **Hoist-provided mixins (decorators) have been refactored to be more granular and have been broken
  out of `HoistComponent`.**
    * New discrete mixins now exist for `LayoutSupport` and `ContextMenuSupport` - these should be
      added directly to components that require the functionality they add for auto-handling of
      layout-related props and support for showing right-click menus. The corresponding options on
      `HoistComponent` that used to enable them have been removed.
    * For consistency, we have also renamed `EventTarget -> EventSupport` and `Reactive ->
      ReactiveSupport` mixins. These both continue to be auto-applied to HoistModel and HoistService
      classes, and ReactiveSupport enabled by default in HoistComponent.
* **The Context menu API has changed.** The `ContextMenuSupport` mixin now specifies an abstract
  `getContextMenuItems()` method for component implementation (replacing the previous
  `renderContextMenu()` method). See the new [`ContextMenuItem` class for what these items support,
  as well as several static default items that can be used.
    * The top-level `AppContainer` no longer provides a default context menu, instead allowing the
      browser's own context menu to show unless an app / component author has implemented custom
      context-menu handling at any level of their component hierarchy.

### 🐞 Bug Fixes

* TabContainer active tab can become out of sync with the router state (#451)
    * ⚠️ Note this also involved a change to the `TabContainerModel` API - `activateTab()` is now
      the public method to set the active tab and ensure both the tab and the route land in the
      correct state.
* Remove unintended focused cell borders that came back with the prior ag-Grid upgrade.

[Commit Log](https://github.com/xh/hoist-react/compare/v8.0.0...v9.0.0)

## v8.0.0

Hoist React v8 brings a big set of improvements and fixes, some API and package re-organizations,
and ag-Grid upgrade, and more. 🚀

### 💥 Breaking Changes

* **Component package directories have been re-organized** to provide better symmetry between
  pre-existing "desktop" components and a new set of mobile-first component. Current desktop
  applications should replace imports from `@xh/hoist/cmp/xxx` with `@xh/hoist/desktop/cmp/xxx`.
    * Important exceptions include several classes within `@xh/hoist/cmp/layout/`, which remain
      cross-platform.
    * `Panel` and `Resizable` components have moved to their own packages in
      `@xh/hoist/desktop/cmp/panel` and `@xh/hoist/desktop/cmp/resizable`.
* **Multiple changes and improvements made to tab-related APIs and components.**
    * The `TabContainerModel` constructor API has changed, notably `children` -> `tabs`, `useRoutes`
      ->
      `route` (to specify a starting route as a string) and `switcherPosition` has moved from a
      model config to a prop on the `TabContainer` component.
    * `TabPane` and `TabPaneModel` have been renamed `Tab` and `TabModel`, respectively, with
      several related renames.
* **Application entry-point classes decorated with `@HoistApp` must implement the new getter method
  `containerClass()`** to specify the platform specific component used to wrap the app's
  `componentClass`.
    * This will typically be `@xh/hoist/[desktop|mobile]/AppContainer` depending on platform.

### 🎁 New Features

* **Tab-related APIs re-worked and improved**, including streamlined support for routing, a new
  `tabRenderMode` config on `TabContainerModel`, and better naming throughout.
* **Ag-grid updated to latest v18.x** - now using native flex for overall grid layout and sizing
  controls, along with multiple other vendor improvements.
* Additional `XH` API methods exposed for control of / integration with Router5.
* The core `@HoistComponent` decorated now installs a new `isDisplayed` getter to report on
  component visibility, taking into account the visibility of its ancestors in the component tree.
* Mobile and Desktop app package / component structure made more symmetrical (#444).
* Initial versions of multiple new mobile components added to the toolkit.
* Support added for **`IdleService` - automatic app suspension on inactivity** (#427).
* Hoist wrapper added for the low-level Blueprint **button component** - provides future hooks into
  button customizations and avoids direct BP import (#406).
* Built-in support for collecting user feedback via a dedicated dialog, convenient XH methods and
  default appBar button (#379).
* New `XH.isDevelopmentMode` constant added, true when running in local Webpack dev-server mode.
* CSS variables have been added to customize and standardize the Blueprint "intent" based styling,
  with defaults adjusted to be less distracting (#420).

### 🐞 Bug Fixes

* Preference-related events have been standardized and bugs resolved related to pushAsync() and the
  `prefChange` event (ee93290).
* Admin log viewer auto-refreshes in tail-mode (#330).
* Distracting grid "loading" overlay removed (#401).
* Clipboard button ("click-to-copy" functionality) restored (#442).

[Commit Log](https://github.com/xh/hoist-react/compare/v7.2.0...v8.0.0)

## v7.2.0

### 🎁 New Features

+ Admin console grids now outfitted with column choosers and grid state. #375
+ Additional components for Onsen UI mobile development.

### 🐞 Bug Fixes

+ Multiple improvements to the Admin console config differ. #380 #381 #392

[Commit Log](https://github.com/xh/hoist-react/compare/v7.1.0...v7.2.0)

## v7.1.0

### 🎁 New Features

* Additional kit components added for Onsen UI mobile development.

### 🐞 Bug Fixes

* Dropdown fields no longer default to `commitOnChange: true` - avoiding unexpected commits of
  type-ahead query values for the comboboxes.
* Exceptions thrown from FetchService more accurately report the remote host when unreachable, along
  with some additional enhancements to fetch exception reporting for clarity.

[Commit Log](https://github.com/xh/hoist-react/compare/v7.0.0...v7.1.0)

## v7.0.0

### 💥 Breaking Changes

* **Restructuring of core `App` concept** with change to new `@HoistApp` decorator and conventions
  around defining `App.js` and `AppComponent.js` files as core app entry points. `XH.app` now
  installed to provide access to singleton instance of primary app class. See #387.

### 🎁 New Features

* **Added `AppBar` component** to help further standardize a pattern for top-level application
  headers.
* **Added `SwitchField` and `SliderField`** form field components.
* **Kit package added for Onsen UI** - base component library for mobile development.
* **Preferences get a group field for better organization**, parity with AppConfigs. (Requires
  hoist-core 3.1.x.)

### 🐞 Bug Fixes

* Improvements to `Grid` component's interaction with underlying ag-Grid instance, avoiding extra
  renderings and unwanted loss of state. 03de0ae7

[Commit Log](https://github.com/xh/hoist-react/compare/v6.0.0...v7.0.0)

## v6.0.0

### 💥 Breaking Changes

* API for `MessageModel` has changed as part of the feature addition noted below, with `alert()` and
  `confirm()` replaced by `show()` and new `XH` convenience methods making the need for direct calls
  rare.
* `TabContainerModel` no longer takes an `orientation` prop, replaced by the more flexible
  `switcherPosition` as noted below.

### 🎁 New Features

* **Initial version of grid state** now available, supporting easy persistence of user grid column
  selections and sorting. The `GridModel` constructor now takes a `stateModel` argument, which in
  its simplest form is a string `xhStateId` used to persist grid state to local storage. See the
  `GridStateModel` class for implementation details. #331
* The **Message API** has been improved and simplified, with new `XH.confirm()` and `XH.alert()`
  methods providing an easy way to show pop-up alerts without needing to manually construct or
  maintain a `MessageModel`. #349
* **`TabContainer` components can now be controlled with a remote `TabSwitcher`** that does not need
  to be directly docked to the container itself. Specify `switcherPosition:none` on the
  `TabContainerModel` to suppress showing the switching affordance on the tabs themselves and
  instantiate a `TabSwitcher` bound to the same model to control a tabset from elsewhere in the
  component hierarchy. In particular, this enabled top-level application tab navigation to move up
  into the top toolbar, saving vertical space in the layout. #368
* `DataViewModel` supports an `emptyText` config.

### 🐞 Bugfixes

* Dropdown fields no longer fire multiple commit messages, and no longer commit partial entries
  under some circumstances. #353 and #354
* Grids resizing fixed when shrinking the containing component. #357

[Commit Log](https://github.com/xh/hoist-react/compare/v5.0.0...v6.0.0)

## v5.0.0

### 💥 Breaking Changes

* **Multi environment configs have been unwound** See these release notes/instructions for how to
  migrate: https://github.com/xh/hoist-core/releases/tag/release-3.0.0
* **Breaking change to context menus in dataviews and grids not using the default context menu:**
  StoreContextMenu no longer takes an array of items as an argument to its constructor. Instead it
  takes a configuration object with an ‘items’ key that will point to any current implementation’s
  array of items. This object can also contain an optional gridModel argument which is intended to
  support StoreContextMenuItems that may now be specified as known ‘hoist tokens’, currently limited
  to a ‘colChooser’ token.

### 🎁 New Features

* Config differ presents inline view, easier to read diffs now.
* Print Icon added!

### 🐞 Bugfixes

* Update processFailedLoad to loadData into gridModel store, Fixes #337
* Fix regression to ErrorTracking. Make errorTrackingService safer/simpler to call at any point in
  life-cycle.
* Fix broken LocalStore state.
* Tweak flex prop for charts. Side by side charts in a flexbox now auto-size themselves! Fixes #342
* Provide token parsing for storeContextMenus. Context menus are all grown up! Fixes #300

## v4.0.1

### 🐞 Bugfixes

* DataView now properly re-renders its items when properties on their records change (and the ID
  does not)

## v4.0.0

### 💥 Breaking Changes

* **The `GridModel` selection API has been reworked for clarity.** These models formerly exposed
  their selectionModel as `grid.selection` - now that getter returns the selected records. A new
  `selectedRecord` getter is also available to return a single selection, and new string shortcut
  options are available when configuring GridModel selection behavior.
* **Grid components can now take an `agOptions` prop** to pass directly to the underlying ag-grid
  component, as well as an `onRowDoubleClicked` handler function.
  16be2bfa10e5aab4ce8e7e2e20f8569979dd70d1

### 🎁 New Features

* Additional core components have been updated with built-in `layoutSupport`, allowing developers to
  set width/height/flex and other layout properties directly as top-level props for key comps such
  as Grid, DataView, and Chart. These special props are processed via `elemFactory` into a
  `layoutConfig` prop that is now passed down to the underlying wrapper div for these components.
  081fb1f3a2246a4ff624ab123c6df36c1474ed4b

### 🐞 Bugfixes

* Log viewer tail mode now working properly for long log files - #325

## v3.0.1

### 🐞 Bugfixes

* FetchService throws a dedicated exception when the server is unreachable, fixes a confusing
  failure case detailed in #315

## v3.0.0

### 💥 Breaking Changes

* **An application's `AppModel` class must now implement a new `checkAccess()` method.** This method
  is passed the current user, and the appModel should determine if that user should see the UI and
  return an object with a `hasAccess` boolean and an optional `message` string. For a return with
  `hasAccess: false`, the framework will render a lockout panel instead of the primary UI.
  974c1def99059f11528c476f04e0d8c8a0811804
    * Note that this is only a secondary level of "security" designed to avoid showing an
      unauthorized user a confusing / non-functional UI. The server or any other third-party data
      sources must always be the actual enforcer of access to data or other operations.
* **We updated the APIs for core MobX helper methods added to component/model/service classes.** In
  particular, `addReaction()` was updated to take a more declarative / clear config object.
  8169123a4a8be6940b747e816cba40bd10fa164e
    * See Reactive.js - the mixin that provides this functionality.

### 🎁 New Features

* Built-in client-side lockout support, as per above.

### 🐞 Bugfixes

* None

------------------------------------------

Copyright © 2022 Extremely Heavy Industries Inc. - all rights reserved

------------------------------------------

📫☎️🌎 info@xh.io | https://xh.io/contact<|MERGE_RESOLUTION|>--- conflicted
+++ resolved
@@ -4,8 +4,6 @@
 
 ### 🎁 New Features
 
-<<<<<<< HEAD
-=======
 * New `PanelModel.modalSupport` option allows the user to expand a panel into a configurable modal
   dialog - without developers needing to write custom dialog implementations and without triggering
   a remount/rerender of the panel's contents.
@@ -33,6 +31,7 @@
 * `XHClass` (top-level Singleton model for Hoist) no longer extends `HoistBase`
 * `DockView` component has been moved into the desktop-specific package `@xh/hoist/desktop/cmp`.
 Users of this component will need to adjust their imports accordingly.
+* Requires `hoist-core >= 14.0`. Excel file exporting now respects column FieldType.
 
 ### 🐞 Bug Fixes
 
@@ -42,6 +41,7 @@
   trackpad on an iPad).
 * Fixed bug where `DashCanvasModel.removeView()` was not properly disposing of removed views
 * Fixed exception dialog getting overwhelmed by large messages.
+* Fixed exporting to excel file coercing certain strings (like "1e10") into numbers.
 
 ### ⚙️ Technical
 
@@ -57,7 +57,6 @@
 
 ### 🎁 New Features
 
->>>>>>> fb255062
 * New `@enumerable` decorator for making class members `enumerable`
 * New `GridAutosizeOption` `renderedRowsOnly` supports more limited autosizing
   for very large grids.
@@ -76,11 +75,6 @@
 * mobx `6.5 -> 6.6`
 
 [Commit Log](https://github.com/xh/hoist-react/compare/v49.1.0...v49.2.0)
-
-### 🐞 Bug Fixes
-
-* Fixed issue where exporting to excel file would occasionally coerce strings (like "1e10") into numbers.
-  Upgrade to `hoist-core >= 13.3` for the fixed behavior.
 
 ## v49.1.0 - 2022-06-03
 
@@ -4660,7 +4654,7 @@
 
 ------------------------------------------
 
-Copyright © 2022 Extremely Heavy Industries Inc. - all rights reserved
+Copyright © 2021 Extremely Heavy Industries Inc. - all rights reserved
 
 ------------------------------------------
 
