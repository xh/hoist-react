--- conflicted
+++ resolved
@@ -4,9 +4,10 @@
 
 ### 🎁 New Features
 
-* `ExceptionHandler` provides a collection of overwritable static properties, allowing
-  you to set app-wide default behaviour for exception handling.
-* `XH.handleException()` has new `alertType` option, enabling you to show as either `dialog` or `toast`.
+* `ExceptionHandler` provides a collection of overwritable static properties, allowing you to set
+  app-wide default behaviour for exception handling.
+* `XH.handleException()` has new `alertType` option, enabling you to show as either `dialog`
+  or `toast`.
 * `XH.toast()` takes new `actionButtonProps` option, for showing an action button within the toast.
 * `GridModel` has new `highlightRowOnClick` option, which highlights a row when the user clicks or
   taps on the row.
@@ -14,32 +15,31 @@
 ### 💥 Breaking Changes
 
 * `LocalDate` methods `toString()`, `toJSON()`, `valueOf()`, and `isoString()` now all return the
-  standard ISO format: `YYYY-MM-DD`. (Prior versions returned`YYYYMMDD`).
-  This is consistent with the built-in javascript `Date.toISOString()`
+  standard ISO format: `YYYY-MM-DD`. (Prior versions returned`YYYYMMDD`). This is consistent with
+  the built-in javascript `Date.toISOString()`
 * The `stringifyErrorSafely` function has been moved from the `@xh/hoist/exception` package to a
   public method on `XH.exceptionHandler`.
     * Not expected to have much or any impact on application code.
 
-<<<<<<< HEAD
 ### 🐞 Bug Fixes
 
 * Fix to incorrect viewport orientation reporting due to laggy mobile resize events and DOM APIs.
-=======
+
 ### ⚙️ Technical
+
 * New flag `GridModel.isInEditingMode`
-* Record ids in `Store` must now always be strings (previously integers were also supported.) If
-  the id produced by `Store.idSpec` is not a string, it will be cast to one.  This may effect
+* Record ids in `Store` must now always be strings (previously integers were also supported.) If the
+  id produced by `Store.idSpec` is not a string, it will be cast to one. This may effect
   applications that submit these ids back to the server.
 * Hoist grids now require ag-Grid v26.2.0 or higher - update your ag-Grid dependency in your app's
   `package.json` file. See the [ag-Grid Changelog](https://www.ag-grid.com/changelog) for details.
->>>>>>> a564e133
 
 ## v45.0.2 - 2022-01-13
 
 ### 🎁 New Features
 
-* `FilterChooser` has new `menuWidth` prop, allowing you to specify as width for the dropdown
-  menu that is different from the control.
+* `FilterChooser` has new `menuWidth` prop, allowing you to specify as width for the dropdown menu
+  that is different from the control.
 
 ### 🐞 Bug Fixes
 
@@ -51,9 +51,12 @@
 ## v45.0.1 - 2022-01-07
 
 ### 🐞 Bug Fixes
-* Fixed a minor bug preventing Hoist apps from running on mobile Blackberry Access (Android) browsers
+
+* Fixed a minor bug preventing Hoist apps from running on mobile Blackberry Access (Android)
+  browsers
 
 ### ⚙️ Technical
+
 * New flag `Store.experimental.castIdToString`
 
 [Commit Log](https://github.com/xh/hoist-react/compare/v45.0.0...v45.0.1)
@@ -78,14 +81,16 @@
 * Mobile `Button` has new `intent`, `minimal` and `outlined` props.
 
 ### 💥 Breaking Changes
-* `FilterChooserFieldSpec.suggestValues` has been renamed `enableValues`, and now only accepts a boolean.
+
+* `FilterChooserFieldSpec.suggestValues` has been renamed `enableValues`, and now only accepts a
+  boolean.
 * `Column.exportFormat`, `Column.exportWidth` and the `ExportFormat` enum have been renamed
- `Column.excelFormat`, `Column.excelWidth` and `ExcelFormat` respectively.
+  `Column.excelFormat`, `Column.excelWidth` and `ExcelFormat` respectively.
 * `Store.reuseRecords` must now be explicitly set on Stores with large datasets that wish to cache
   records by raw data identity (see above).
 * `Record` class renamed to `StoreRecord` in anticipation of upcoming changes to JavaScript standard
   and to improve compatibility with TypeScript.
-  * Not expected to have much or any impact on application code, except potentially JSDoc typings.
+    * Not expected to have much or any impact on application code, except potentially JSDoc typings.
 * Mobile `Button` no longer supports `modifier` prop. Use `minimal` and `outlined` instead.
 * The following deprecated APIs were removed:
     * GridModel.selection
