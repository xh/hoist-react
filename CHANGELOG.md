# Changelog

## v49.0.0-SNAPSHOT - unreleased

<<<<<<< HEAD
### 💥 Breaking Changes

* Update required to `hoist-dev-utils` v6, which updates the Hoist build toolchain to the latest
  Webpack v5 and updates a number of supporting libraries from that project. At the application
  level, a few minor tweaks will be required:
    * Imports from `package.json` no longer support default export - you must import the entire json
      as an object. This is most likely to be relevant in `Bootstrap.js`.
    * The syntax form passing variables to `yarn` scripts in your package.json has changed:
        * e.g. `webpack --env.prodBuild` > `webpack --env prodBuild`
    * If you have a mobile app, you must provide a wider range of favicons for display on devices.
      See https://github.com/xh/hoist-dev-utils/#favicons for more details.

### 📚 Libraries
* @xh/hoist-dev-utils `5.13.0 -> 6.0.0`
=======
### 🐞 New Features

* Improve behavior of `NumberInput`:
 ** Improvements to  `min` and `max` props.
    The new implementation constrains the set value more fully whether changes being made by
    keyboard or mouse. Also fixed some bugs related to Blueprint.
 ** The `precision` prop is now respected more fully.  All values produced by editing the control
    will respect this value.
 ** Added debounce to make value more stable during user typing.

* Apps can now add to the admin console's menu items through `AppModel.getAppMenuButtonExtraItems`.
* Apps can now hide the Admin > General > Users tab  by setting `hideUsersTab` to false in the new
  soft config `xhAdminAppConfig`.
* Tree maps now take a `showSplitter` property, defaulted to `false`, to insert a four pixel buffer
  between the two maps. Useful for tree maps that may have both positive and negative heat values on
  each side which can make it hard to determine where one map ends and the other begins.

### 🐞 Bug Fixes

* Fixed a bug with Panel drag-to-resize within iframes on Windows.

### ⚙️ Technical

* Stricter Model Binding/Lookup: This version of Hoist now more strictly enforces that only
 instances of `HoistModel` may serve as  models for `HoistComponent`s.  In addition, Hoist models
 stored at properties with the `_` prefix are also considered private and not eligible for model
 lookup. These changes are not expected to be a problem for most apps, but may require minor rework
 for applications that were binding components to non-standard or "private" models.
* Hoist will now throw if `Store.summaryRecord`'s ID is not unique.
>>>>>>> 9d2f7885

## v48.0.1 - 2022-04-22

### 🐞 Bug Fixes

* Improve default rendering to call `toString()` on non-react elements returned by renderers.
* Fixed issue with `model` property missing from `Model.componentProps` under certain conditions.

[Commit Log](https://github.com/xh/hoist-react/compare/v48.0.0...v48.0.1)

## v48.0.0 - 2022-04-21

### 🎁 New Features

* A new `DashCanvas` layout component for creating scrollable dashboards that allow users to
  manually place and size their widgets using a grid-based layout. Note that this component is in
  beta and its API is subject to change.
* FontAwesome upgraded to v6. This includes redesigns of the majority of bundled icons - please
  check your app's icon usages carefully.
* Enhancements to admin log viewer. Log file metadata (size & last modified) available with
  optional upgrade to `hoist-core >= 13.2`.
* Mobile `Dialog` will scroll internally if taller than the screen.
* Configs passed to `XH.message()` and its variants now take an optional `className` to apply to the
  message dialog.
* `fmtQuantity` now displays values greater than one billion with `b` unit, similar to current
  handling of millions with `m`.

### 💥 Breaking Changes

* Hoist now requires ag-Grid v27.2.0 or higher - update your ag-Grid dependency in your app's
  `package.json` file. See the [ag-Grid Changelog](https://www.ag-grid.com/changelog) for details.
  NOTE that ag-Grid 27 includes a big breaking change to render cell contents via native React
  elements rather than HTML, along with other major API changes. To accommodate these changes, the
  following changes are required in Hoist apps:
    * `Column.renderer` must now return a React Element rather than an HTML string (plain strings
      are also OK, but any formatting must be done via React). Please review your app grids and
      update any custom renderers accordingly. `Column.elementRenderer` has been removed.
    * `DataViewModel.elementRenderer` has been renamed `DataViewModel.renderer`.
    * Formatter methods and renderers (e.g. `fmtNumber`, `numberRenderer`, etc.) now return React
      Elements by default. The `asElement` option to these functions has been removed. Use the
      new `asHtml` option to return an HTML string where required.
    * The `isPopup` argument to `useInlineEditorModel()` has been removed. If you want to display
      your inline editor in a popup, you must set the new flag `Column.editorIsPopup` to `true`.
* Deprecated message configs `confirmText`, `confirmIntent`, `cancelText`, `cancelIntent` have been
  removed.

### 🐞 Bug Fixes

* Set ag-Grid's `suppressLastEmptyLineOnPaste` to true to work around a bug with Excel (Windows)
  that adds an empty line beneath the range pasted from the clipboard in editable grids.
* Fixes an issue where `NumberInput` would initially render blank values if `max` or `min` were
  set.
* Fixes an issue where tree maps would always show green for a `heatValue` of zero.

### 📚 Libraries

* @fortawesome/fontawesome-pro `5.14 -> 6.1`
* mobx `6.3 -> 6.5`
* mobx-react-lite `3.2 -> 3.3`

[Commit Log](https://github.com/xh/hoist-react/compare/v47.1.2...v48.0.0)

## v47.1.2 - 2022-04-01

### 🐞 Bug Fixes

* `FieldFilter`'s check of `committedData` is now null safe. A record with no `committedData` will
  not be filtered out.

[Commit Log](https://github.com/xh/hoist-react/compare/v47.1.1...v47.1.2)

## v47.1.1 - 2022-03-26

### 🎁 New Features

* New "sync with system" theme option - sets the Hoist theme to light/dark based on the user's OS.
* Added `cancelAlign` config to `XH.message()` and variants. Customize to "left" to render
  Cancel and Confirm actions separated by a filler.
* Added `GridModel.restoreDefaultsFn`, an optional function called after `restoreDefaultsAsync`.
  Allows apps to run additional, app-specific logic after a grid has been reset (e.g. resetting
  other, related preferences or state not managed by `GridModel` directly).
* Added `AppSpec.lockoutPanel`, allowing apps to specify a custom component.

### 🐞 Bug Fixes

* Fixed column auto-sizing when `headerName` is/returns an element.
* Fixed bug where subforms were not properly registering as dirty.
* Fixed an issue where `Select` inputs would commit `null` whilst clearing the text input.
* Fixed `Clock` component bug introduced in v47 (configured timezone was not respected).

### 📚 Libraries

* @blueprintjs/core `3.53 -> 3.54`
* @blueprintjs/datetime `3.23 -> 3.24`

[Commit Log](https://github.com/xh/hoist-react/compare/v47.0.1...v47.1.1)

## v47.0.1 - 2022-03-06

### 🐞 Bug Fixes

* Fix to mobile `ColChooser` error re. internal model handling.

[Commit Log](https://github.com/xh/hoist-react/compare/v47.0.0...v47.0.1)

## v47.0.0 - 2022-03-04

### 🎁 New Features

* Version 47 provides new features to simplify the wiring of models to each other and the components
  they render. In particular, it formalizes the existing concept of "linked" HoistModels - models
  created by Hoist via the `creates` directive or the `useLocalModel` hook - and provides them with
  the following new features:
    - an observable `componentProps` property with access to the props of their rendered component.
    - a `lookupModel()` method and a `@lookup` decorator that can be used to acquire references to
      other HoistModels that are ancestors of the model in the component hierarchy.
    - new `onLinked()` and `afterLinked()` lifecycle methods, called when the model's associated
      component is first rendered.
* As before, linked models are auto-loaded and registered for refreshes within the `RefreshContext`
  they reside in, as well as destroyed when their linked component is unmounted. Also note that the
  new features described above are all "opt-in" and should be fully backward compatible with
  existing application code.
* Hoist will now more clearly alert if a model specified via the `uses()` directive cannot be
  resolved. A new `optional` config (default false) supports components with optional models.
* New support in Cube views for aggregators that depend on rows in the data set other than their
  direct children. See new property `Aggregator.dependOnChildrenOnly` and new `AggregationContext`
  argument passed to `Aggregator.aggregate()` and `Aggregator.replace()`
* Clarified internal CSS classes and styling for `FormField`.
    * ⚠️ Note that as part of this change, the `xh-form-field-fill` class name is no longer in use.
      Apps should check for any styles for that class and replace with `.xh-form-field-inner--flex`.

### 🐞 Bug Fixes

* Fixed an issue where the menu would flash open and closed when clicking on the `FilterChooser`
  favorites button.

### 💥 Breaking Changes

* Dashboard widgets no longer receive the `viewModel` prop. Access to the `DashViewModel` within a
  widget should be obtained using either the lookup decorator (i.e. `@lookup(DashViewModel)`)
  or the `lookupModel()` method.

### 📚 Libraries

* @blueprintjs/core `3.52 -> 3.53`

[Commit Log](https://github.com/xh/hoist-react/compare/v46.1.2...v47.0.0)

## v46.1.2 - 2022-02-18

### 🐞 Bug Fixes

* Fixed an issue where column autosize can reset column order under certain circumstances.

[Commit Log](https://github.com/xh/hoist-react/compare/v46.1.1...v46.1.2)

## v46.1.1 - 2022-02-15

### 🐞 Bug Fixes

* Prevent `onClick` for disabled mobile `Buttons`.

[Commit Log](https://github.com/xh/hoist-react/compare/v46.1.0...v46.1.1)

## v46.1.0 - 2022-02-07

### Technical

* This release modifies our workaround to handle the ag-Grid v26 changes to cast all of their node
  ids to strings. The initial approach in v46.0.0 - matching the ag-Grid behavior by casting all
  `StoreRecord` ids to strings - was deemed too problematic for applications and has been reverted.
  Numerical ids in Store are once again fully supported.
* To accommodate the ag-Grid changes, applications that are using ag-Grid APIs (e.g.
  `agApi.getNode()`) should be sure to use the new property `StoreRecord.agId` to locate and compare
  records. We expect such usages to be rare in application code.

### 🎁 New Features

* `XH.showFeedbackDialog()` now takes an optional message to pre-populate within the dialog.
* Admins can now force suspension of individual client apps from the Server > WebSockets tab.
  Intended to e.g. force an app to stop refreshing an expensive query or polling an endpoint removed
  in a new release. Requires websockets to be enabled on both server and client.
* `FormField`s no longer need to specify a child input, and will simply render their readonly
  version if no child is specified. This simplifies the common use-case of fields/forms that are
  always readonly.

### 🐞 Bug Fixes

* `FormField` no longer throw if given a child that did not have `propTypes`.

[Commit Log](https://github.com/xh/hoist-react/compare/v46.0.0...v46.1.0)

## v46.0.0 - 2022-01-25

### 🎁 New Features

* `ExceptionHandler` provides a collection of overridable static properties, allowing you to set
  app-wide default behaviour for exception handling.
* `XH.handleException()` takes new `alertType` option to render error alerts via the familiar
  `dialog` or new `toast` UI.
* `XH.toast()` takes new `actionButtonProps` option to render an action button within a toast.
* New `GridModel.highlightRowOnClick` config adds a temporary highlight class to grid rows on user
  click/tap. Intended to improve UI feedback - especially on mobile, where it's enabled by default.
* New `GridModel.isInEditingMode` observable tracks inline editing start/stop with a built-in
  debounce, avoiding rapid cycling when e.g. tabbing between cells.
* `NumberInput` now supports a new `scaleFactor` prop which will be applied when converting between
  the internal and external values.
* `FilterChooser` now displays more minimal field name suggestions when first focused, as well as a
  new, configurable usage hint (`FilterChooserModel.introHelpText`) above those suggestions.

### 💥 Breaking Changes

* Hoist now requires ag-Grid v26.2.0 or higher - update your ag-Grid dependency in your app's
  `package.json` file. See the [ag-Grid Changelog](https://www.ag-grid.com/changelog) for details.
* `StoreRecord.id` must now be a String. Integers IDs were previously supported, but will be cast
  Strings during record creation.
    * Apps using numeric record IDs for internal or server-side APIs will need to be reviewed and
      updated to handle/convert string values.
    * This change was necessitated by a change to Ag-Grid, which now also requires String IDs for
      its row node APIs.
* `LocalDate` methods `toString()`, `toJSON()`, `valueOf()`, and `isoString()` now all return the
  standard ISO format `YYYY-MM-DD`, consistent with built-in `Date.toISOString()`. Prior versions
  returned`YYYYMMDD`.
* The `stringifyErrorSafely` function has been moved from the `@xh/hoist/exception` package to a
  public method on `XH.exceptionHandler`. (No/little impact expected on app code.)

### 🐞 Bug Fixes

* Fix to incorrect viewport orientation reporting due to laggy mobile resize events and DOM APIs.

[Commit Log](https://github.com/xh/hoist-react/compare/v45.0.2...v46.0.0)

## v45.0.2 - 2022-01-13

### 🎁 New Features

* `FilterChooser` has new `menuWidth` prop, allowing you to specify as width for the dropdown menu
  that is different from the control.

### 🐞 Bug Fixes

* Fixed cache clearing method on Admin Console's Server > Services tab.
* Several fixes to behavior of `GridAutosizeMode.MANAGED`

[Commit Log](https://github.com/xh/hoist-react/compare/v45.0.1...v45.0.2)

## v45.0.1 - 2022-01-07

### 🐞 Bug Fixes

* Fixed a minor bug preventing Hoist apps from running on mobile Blackberry Access (Android)
  browsers

### ⚙️ Technical

* New flag `Store.experimental.castIdToString`

[Commit Log](https://github.com/xh/hoist-react/compare/v45.0.0...v45.0.1)

## v45.0.0 - 2022-01-05

### 🎁 New Features

* Grid filters configured with `GridFilterFieldSpec.enableValues` offer autocomplete suggestions
  for 'Equals' and 'Not Equals' filters.
* `GridFilterFieldSpec` has new `values` and `forceSelection` configs.
* `FilterChooser` displays a list of fields configured for filtering to improve the usability /
  discoverability of the control. Enabled by default, but can be disabled via
  new `suggestFieldsWhenEmpty` model config.
* `TreeMap` uses lightest shading for zero heat, reserving grey for nil.
* New property `Store.reuseRecords` controls if records should be reused across loads based on
  sharing identical (by reference) raw data. NOTE - this behavior was previously always enabled, but
  can be problematic under certain conditions and is not necessary for most applications. Apps with
  large datasets that want to continue to use this caching should set this flag explicitly.
* Grid column filters tweaked with several improvements to usability and styling.
* `LocalDate.get()` now supports both 'YYYY-MM-DD' and 'YYYYMMDD' inputs.
* Mobile `Button` has new `intent`, `minimal` and `outlined` props.

### 💥 Breaking Changes

* `FilterChooserFieldSpec.suggestValues` has been renamed `enableValues`, and now only accepts a
  boolean.
* `Column.exportFormat`, `Column.exportWidth` and the `ExportFormat` enum have been renamed
  `Column.excelFormat`, `Column.excelWidth` and `ExcelFormat` respectively.
* `Store.reuseRecords` must now be explicitly set on Stores with large datasets that wish to cache
  records by raw data identity (see above).
* `Record` class renamed to `StoreRecord` in anticipation of upcoming changes to JavaScript standard
  and to improve compatibility with TypeScript.
    * Not expected to have much or any impact on application code, except potentially JSDoc typings.
* Mobile `Button` no longer supports `modifier` prop. Use `minimal` and `outlined` instead.
* The following deprecated APIs were removed:
    * GridModel.selection
    * GridModel.selectedRecordId
    * StoreSelectionModel.records
    * StoreSelectionModel.ids
    * StoreSelectionModel.singleRecord
    * StoreSelectionModel.selectedRecordId
    * DataViewModel.selection
    * DataViewModel.selectedRecordId
    * RestGridModel.selection
    * LogUtils.withShortDebug
    * Promise.start

### 🐞 Bug Fixes

* `DashContainer` overflow menu still displays when the optional menu button is enabled.
* Charts in fullscreen mode now exit fullscreen mode gracefully before re-rendering.

### 📚 Libraries

* @popperjs/core `2.10 -> 2.11`
* codemirror `5.63 -> 6.65`
* http-status-codes `2.1 -> 2.2`
* prop-types `15.7 -> 15.8`
* store2 `2.12 -> 2.13`
* ua-parser-js `0.7 -> 1.0.2` (re-enables auto-patch updates)

[Commit Log](https://github.com/xh/hoist-react/compare/v44.3.0...v45.0.0)

## v44.3.0 - 2021-12-15

### 🐞 Bug Fixes

* Fixes issue with columns failing to resize on first try.
* Fixes issue preventing use of context menus on iPad.

### 📚 Libraries

* @blueprintjs/core `3.51 -> 3.52`

* [Commit Log](https://github.com/xh/hoist-react/compare/v44.2.0...v44.3.0)

## v44.2.0 - 2021-12-07

### 🎁 New Features

* Desktop inline grid editor `Select` now commits the value immediately on selection.
* `DashContainerModel` now supports an observable `showMenuButton` config which will display a
  button in the stack header for showing the context menu
* Added `GridAutosizeMode.MANAGED` to autosize Grid columns on data or `sizingMode` changes, unless
  the user has manually modified their column widths.
* Copying from Grids to the clipboard will now use the value provided by the `exportValue`
  property on the column.
* Refresh application hotkey is now built into hoist's global hotkeys (shift + r).
* Non-SSO applications will now automatically reload when a request fails due to session timeout.
* New utility methods `withInfo` and `logInfo` provide variants of the existing `withDebug` and
  `logDebug` methods, but log at the more verbose `console.log` level.

### 🐞 Bug Fixes

* Desktop panel splitter can now be dragged over an `iframe` and reliably resize the panel.
* Ensure scrollbar does not appear on multi-select in toolbar when not needed.
* `XH.isPortrait` property fixed so that it no longer changes due to the appearance of the mobile
  keyboard.

[Commit Log](https://github.com/xh/hoist-react/compare/v44.1.0...v44.2.0)

## v44.1.0 - 2021-11-08

### 🎁 New Features

* Changes to App Options are now tracked in the admin activity tab.
* New Server > Environment tab added to Admin Console to display UI server environment variables and
  JVM system properties. (Requires `hoist-core >= 10.1` to enable this optional feature.)
* Provided observable getters `XH.viewportSize`, `XH.isPortrait` and `XH.isLandscape` to allow apps
  to react to changes in viewport size and orientation.

### 🐞 Bug Fixes

* Desktop inline grid editor `DateInput` now reliably shows its date picker pop-up aligned with the
  grid cell under edit.
* Desktop `Select.hideDropdownIndicator` now defaults to `true` on tablet devices due to UX bugs
  with the select library component and touch devices.
* Ensure `Column.autosizeBufferPx` is respected if provided.

### ✨ Style

* New `--xh-menu-item` CSS vars added, with tweaks to default desktop menu styling.
* Highlight background color added to mobile menu items while pressed.

[Commit Log](https://github.com/xh/hoist-react/compare/v44.0.0...v44.1.0)

## v44.0.0 - 2021-10-26

⚠ NOTE - apps must update to `hoist-core >= 10.0.0` when taking this hoist-react update.

### 🎁 New Features

* TileFrame now supports new `onLayoutChange` callback prop.

### 🐞 Bug Fixes

* Field Filters in data package now act only on the `committed` value of the record. This stabilizes
  filtering behavior in editable grids.
* `JsonBlobService.updateAsync()` now supports data modifications with `null` values.
* Fixes an issue with Alert Banner not broadcasting to all users.
* Selected option in `Select` now scrolls into view on menu open.

### 💥 Breaking Changes

* Update required to `hoist-core >= 10.0.0` due to changes in `JsonBlobService` APIs and the
  addition of new, dedicated endpoints for Alert Banner management.

[Commit Log](https://github.com/xh/hoist-react/compare/v43.2.0...v44.0.0)

## v43.2.0 - 2021-10-14

### 🎁 New Features

* Admins can now configure an app-wide alert banner via a new tab in the Hoist Admin console.
  Intended to alert users about planned maintenance / downtime, known problems with data or upstream
  systems, and other similar use cases.
* Minor re-org of the Hoist Admin console tabs. Panels relating primarily to server-side features
  (including logging) are now grouped under a top-level "Server" tab. Configs have moved under
  "General" with the new Alert Banner feature.

### 🐞 Bug Fixes

* Always enforce a minimal `wait()` within `GridModel.autosizeAsync()` to ensure that the Grid has
  reacted to any data changes and ag-Grid accurately reports on expanded rows to measure.

[Commit Log](https://github.com/xh/hoist-react/compare/v43.1.0...v43.2.0)

## v43.1.0 - 2021-10-04

### 🎁 New Features

* The Admin Console log viewer now supports downloading log files.
    * Note apps must update to `hoist-core >= v10.0` to enable this feature.
    * Core upgrade is _not_ a general requirement of this Hoist React release.
* The `field` key in the constructor for `Column` will now accept an Object with field defaults, as
  an alternative to the field name. This form allows the auto-construction of fully-defined `Field`
  objects from the column specification.

### 🐞 Bug Fixes

* `GridModel` no longer mutates any `selModel` or `colChooser` config objects provided to its
  constructor, resolving an edge-case bug where re-using the same object for either of these configs
  across multiple GridModel instances (e.g. as a shared set of defaults) would break.
* Grid autosizing tweaked to improve size estimation for indented tree rows and on mobile.

### 📚 Libraries

* @blueprintjs/core `3.50 -> 3.51`

[Commit Log](https://github.com/xh/hoist-react/compare/v43.0.2...v43.1.0)

## v43.0.2 - 2021-10-04

### 🐞 Bug Fixes

* Fix (important) to ensure static preload spinner loaded from the intended path.
    * Please also update to latest `hoist-dev-utils >= 5.11.1` if possible.
    * Avoids issue where loading an app on a nested route could trigger double-loading of app
      assets.

[Commit Log](https://github.com/xh/hoist-react/compare/v43.0.1...v43.0.2)

## v43.0.1 - 2021-10-04

### 🎁 New Features

* New `GridFindField` component that enables users to search through a Grid and select rows that
  match the entered search term, _without_ applying any filtering. Especially useful for grids with
  aggregations or other logic that preclude client-side filtering of the data.
* Tree grid rows can be expanded / collapsed by clicking anywhere on the row. The new
  `GridModel.clicksToExpand` config can be used to control how many clicks will toggle the row.
  Defaults to double-click for desktop, and single tap for mobile - set to 0 to disable entirely.
* Added `GridModel.onCellContextMenu` handler. Note that for mobile (phone) apps, this handler fires
  on the "long press" (aka "tap and hold") gesture. This means it can be used as an alternate event
  for actions like drilling into a record detail, especially for parent rows on tree grids, where
  single tap will by default expand/collapse the node.
* In the `@xh/hoist/desktop/grid` package, `CheckboxEditor` has been renamed `BooleanEditor`. This
  new component supports a `quickToggle` prop which allows for more streamlined inline editing of
  boolean values.
* `LoadSpec` now supports a new `meta` property. Use this property to pass app-specific metadata
  through the `LoadSupport` loading and refresh lifecycle.
* A spinner is now shown while the app downloads and parses its javascript - most noticeable when
  loading a new (uncached) version, especially on a slower mobile connection. (Requires
  `@xh/hoist-dev-utils` v5.11 or greater to enable.)
* Log Levels now include information on when the custom config was last updated and by whom.
    * Note apps must update their server-side to `hoist-core v10.0` or greater to persist the date
      and username associated with the config (although this is _not_ a general or hard requirement
      for taking this version of hoist-react).

### ⚙️ Technical

* Removed `DEFAULT_SORTING_ORDER` static from `Column` class in favor of three new preset constants:
  `ASC_FIRST`, `DESC_FIRST`, and `ABS_DESC_FIRST`. Hoist will now default sorting order on columns
  based on field type. Sorting order can still be manually set via `Column.sortingOrder`.

### 🐞 Bug Fixes

* The ag-grid grid property `stopEditingWhenCellsLoseFocus` is now enabled by default to ensure
  values are committed to the Store if the user clicks somewhere outside the grid while editing a
  cell.
* Triggering inline editing of text or select editor cells by typing characters will no longer lose
  the first character pressed.

### ✨ Style

* New `TreeStyle.COLORS` and `TreeStyle.COLORS_AND_BORDERS` tree grid styles have been added. Use
  the `--xh-grid-tree-group-color-level-*` CSS vars to customize colors as needed.
* `TreeStyle.HIGHLIGHTS` and `TreeStyle.HIGHLIGHTS_AND_BORDERS` now highlight row nodes on a
  gradient according to their depth.
* Default colors for masks and dialog backdrops have been adjusted, with less obtrusive colors used
  for masks via `--xh-mask-bg` and a darker `--xh-backdrop-bg` var now used behind dialogs.
* Mobile-specific styles and CSS vars for panel and dialog title background have been tweaked to use
  desktop defaults, and mobile dialogs now respect `--xh-popup-*` vars as expected.

### 💥 Breaking Changes

* In the `@xh/hoist/desktop/grid` package, `CheckboxEditor` has been renamed `BooleanEditor`.

### ⚙️ Technical

* The `xhLastReadChangelog` preference will not save SNAPSHOT versions to ensure the user continues
  to see the 'What's New?' notification for non-SNAPSHOT releases.

### 📚 Libraries

* @blueprintjs/core `3.49 -> 3.50`
* codemirror `5.62 -> 5.63`

[Commit Log](https://github.com/xh/hoist-react/compare/v42.6.0...v43.0.1)

## v42.6.0 - 2021-09-17

### 🎁 New Features

* New `Column.autosizeBufferPx` config applies column-specific autosize buffer and overrides
  `GridAutosizeOptions.bufferPx`.
* `Select` input now supports new `maxMenuHeight` prop.

### 🐞 Bug Fixes

* Fixes issue with incorrect Grid auto-sizing for Grids with certain row and cell styles.
* Grid sizing mode styles no longer conflict with custom use of `groupUseEntireRow: false` within
  `agOptions`.
* Fixes an issue on iOS where `NumberInput` would incorrectly bring up a text keyboard.

### ✨ Style

* Reduced default Grid header and group row heights to minimize their use of vertical space,
  especially at larger sizing modes. As before, apps can override via the `AgGrid.HEADER_HEIGHTS`
  and `AgGrid.GROUP_ROW_HEIGHTS` static properties. The reduction in height does not apply to group
  rows that do not use the entire width of the row.
* Restyled Grid header rows with `--xh-grid-bg` and `--xh-text-color-muted` for a more minimal look
  overall. As before, use the `--xh-grid-header-*` CSS vars to customize if needed.

[Commit Log](https://github.com/xh/hoist-react/compare/v42.5.0...v42.6.0)

## v42.5.0 - 2021-09-10

### 🎁 New Features

* Provide applications with the ability to override default logic for "restore defaults". This
  allows complex and device-specific sub-apps to perform more targeted and complete clearing of user
  state. See new overridable method `HoistAppModel.restoreDefaultsAsync` for more information.

### 🐞 Bug Fixes

* Improved coverage of Fetch `abort` errors.
* The in-app changelog will no longer prompt the user with the "What's New" button if category-based
  filtering results in a version without any release notes.

### ✨ Style

* New CSS vars added to support easier customization of desktop Tab font/size/color. Tabs now
  respect standard `--xh-font-size` by default.

### 📚 Libraries

* @blueprintjs/core `3.48 -> 3.49`
* @popperjs/core `2.9 -> 2.10`

[Commit Log](https://github.com/xh/hoist-react/compare/v42.4.0...v42.5.0)

## v42.4.0 - 2021-09-03

### 🎁 New Features

* New `GridFilterModel.commitOnChange` config (default `true`) applies updated filters as soon as
  they are changed within the pop-up menu. Set to `false` for large datasets or whenever filtering
  is a more intensive operation.
* Mobile `Select` input now supports async `queryFn` prop for parity with desktop.
* `TreeMapModel` now supports new `maxLabels` config for improved performance.

### ✨ Style

* Hoist's default font is now [Inter](https://rsms.me/inter/), shipped and bundled via the
  `inter-ui` npm package. Inter is a modern, open-source font that leverages optical sizing to
  ensure maximum readability, even at very small sizes (e.g. `sizingMode: 'tiny'`). It's also a
  "variable" font, meaning it supports any weights from 1-1000 with a single font file download.
* Default Grid header heights have been reduced for a more compact display and greater
  differentiation between header and data rows. As before, apps can customize the pixel heights used
  by overwriting the `AgGrid.HEADER_HEIGHTS` static, typically within `Bootstrap.js`.

### ⚙️ Technical

* Mobile pull-to-refresh/swipe-to-go-back gestures now disabled over charts to avoid disrupting
  their own swipe-based zooming and panning features.

[Commit Log](https://github.com/xh/hoist-react/compare/v42.2.0...v42.4.0)

## v42.2.0 - 2021-08-27

### 🎁 New Features

* Charts now hide scrollbar, rangeSelector, navigator, and export buttons and show axis labels when
  printing or exporting images.

[Commit Log](https://github.com/xh/hoist-react/compare/v42.1.1...v42.2.0)

## v42.1.1 - 2021-08-20

* Update new `XH.sizingMode` support to store distinct values for the selected sizing mode on
  desktop, tablet, and mobile (phone) platforms.
* Additional configuration supported for newly-introduced `AppOption` preset components.

### 📚 Libraries

* @blueprintjs/core `3.47 -> 3.48`

[Commit Log](https://github.com/xh/hoist-react/compare/v42.1.0...v42.1.1)

## v42.1.0 - 2021-08-19

### 🎁 New Features

* Added observable `XH.sizingMode` to govern app-wide `sizingMode`. `GridModel`s will bind to this
  `sizingMode` by default. Apps that have already implemented custom solutions around a centralized
  `sizingMode` should endeavor to unwind in favor of this.
    * ⚠ NOTE - this change requires a new application preference be defined - `xhSizingMode`. This
      should be a JSON pref, with a suggested default value of `{}`.
* Added `GridAutosizeMode.ON_SIZING_MODE_CHANGE` to autosize Grid columns whenever
  `GridModel.sizingMode` changes - it is now the default `GridAutosizeOptions.mode`.
* Added a library of reusable `AppOption` preset components, including `ThemeAppOption`,
  `SizingModeAppOption` and `AutoRefreshAppOptions`. Apps that have implemented custom `AppOption`
  controls to manage these Hoist-provided options should consider migrating to these defaults.
* `Icon` factories now support `intent`.
* `TreeMapModel` and `SplitTreeMapModel` now supports a `theme` config, accepting the strings
  'light' or 'dark'. Leave it undefined to use the global theme.
* Various usability improvements and simplifications to `GroupingChooser`.

### 🐞 Bug Fixes

* Fixed an issue preventing `FormField` labels from rendering if `fieldDefaults` was undefined.

### ✨ Style

* New `Badge.compact` prop sets size to half that of parent element when true (default false). The
  `position` prop has been removed in favor of customizing placement of the component.

[Commit Log](https://github.com/xh/hoist-react/compare/v42.0.0...v42.1.0)

## v42.0.0 - 2021-08-13

### 🎁 New Features

* Column-level filtering is now officially supported for desktop grids!
    * New `GridModel.filterModel` config accepts a config object to customize filtering options, or
      `true` to enable grid-based filtering with defaults.
    * New `Column.filterable` config enables a customized header menu with filtering options. The
      new control offers two tabs - a "Values" tab for an enumerated "set-type" filter and a "
      Custom" tab to support more complex queries with multiple clauses.
* New `TaskObserver` replaces existing `PendingTaskModel`, providing improved support for joining
  and masking multiple asynchronous tasks.
* Mobile `NavigatorModel` provides a new 'pull down' gesture to trigger an app-wide data refresh.
  This gesture is enabled by default, but can be disabled via the `pullDownToRefresh` flag.
* `RecordAction` now supports a `className` config.
* `Chart` provides a default context menu with its standard menu button actions, including a new
  'Copy to Clipboard' action.

### 💥 Breaking Changes

* `FilterChooserModel.sourceStore` and `FilterChooserModel.targetStore` have been renamed
  `FilterChooserModel.valueSource` and `FilterChooserModel.bind` respectively. Furthermore, both
  configs now support either a `Store` or a cube `View`. This is to provide a common API with the
  new `GridFilterModel` filtering described above.
* `GridModel.setFilter()` and `DataViewModel.setFilter()` have been removed. Either configure your
  grid with a `GridFilterModel`, or set the filter on the underlying `Store` instead.
* `FunctionFilter` now requires a `key` property.
* `PendingTaskModel` has been replaced by the new `TaskObserver` in `@xh/hoist/core`.
    * ⚠ NOTE - `TaskObserver` instances should be created via the provided static factory methods
      and
      _not_ directly via the `new` keyword. `TaskObserver.trackLast()` can be used as a drop-in
      replacement for `new PendingTaskModel()`.
* The `model` prop on `LoadingIndicator` and `Mask` has been replaced with `bind`. Provide one or
  more `TaskObserver`s to this prop.

### ⚙️ Technical

* `GridModel` has a new `selectedIds` getter to get the IDs of currently selected records. To
  provide consistency across models, the following getters have been deprecated and renamed:
    + `selectedRecordId` has been renamed `selectedId` in `GridModel`, `StoreSelectionModel`, and
      `DataViewModel`
    + `selection` has been renamed `selectedRecords` in `GridModel`, `DataViewModel`, and
      `RestGridModel`
    + `singleRecord`, `records`, and `ids` have been renamed `selectedRecord`, `selectedRecords`,
      and
      `selectedIds`, respectively, in `StoreSelectionModel`

### ✨ Style

* Higher contrast on grid context menus for improved legibility.

[Commit Log](https://github.com/xh/hoist-react/compare/v41.3.0...v42.0.0)

## v41.3.0 - 2021-08-09

### 🎁 New Features

* New `Cube` aggregators `ChildCountAggregator` and `LeafCountAggregator`.
* Mobile `NavigatorModel` provides a new "swipe" gesture to go back in the page stack. This is
  enabled by default, but may be turned off via the new `swipeToGoBack` prop.
* Client error reports now include the full URL for additional troubleshooting context.
    * Note apps must update their server-side to `hoist-core v9.3` or greater to persist URLs with
      error reports (although this is _not_ a general or hard requirement for taking this version of
      hoist-react).

[Commit Log](https://github.com/xh/hoist-react/compare/v41.2.0...v41.3.0)

## v41.2.0 - 2021-07-30

### 🎁 New Features

* New `GridModel.rowClassRules` and `Column.cellClassRules` configs added. Previously apps needed to
  use `agOptions` to dynamically apply and remove CSS classes using either of these options - now
  they are fully supported by Hoist.
    * ⚠ Note that, to avoid conflicts with internal usages of these configs, Hoist will check and
      throw if either is passed via `agOptions`. Apps only need to move their configs to the new
      location - the shape of the rules object does *not* need to change.
* New `GridAutosizeOptions.includeCollapsedChildren` config controls whether values from collapsed
  (i.e. hidden) child records should be measured when computing column sizes. Default of `false`
  improves autosize performance for large tree grids and should generally match user expectations
  around WYSIWYG autosizing.
* New `GridModel.beginEditAsync()` and `endEditAsync()` APIs added to start/stop inline editing.
    * ⚠ Note that - in a minor breaking change - the function form of the `Column.editable` config
      is no longer passed an `agParams` argument, as editing might now begin and need to be
      evaluated outside the context of an AG-Grid event.
* New `GridModel.clicksToEdit` config controls the number of clicks required to trigger
  inline-editing of a grid cell. Default remains 2 (double click ).
* Timeouts are now configurable on grid exports via a new `exportOptions.timeout` config.
* Toasts may now be dismissed programmatically - use the new `ToastModel` returned by the
  `XH.toast()` API and its variants.
* `Form` supports setting readonlyRenderer in `fieldDefaults` prop.
* New utility hook `useCached` provides a more flexible variant of `React.useCallback`.

### 🐞 Bug Fixes

* Inline grid editing supports passing of JSX editor components.
* `GridExportService` catches any exceptions thrown during export preparation and warns the user
  that something went wrong.
* GridModel with 'disabled' selection no longer shows "ghost" selection when using keyboard.
* Tree grids now style "parent" rows consistently with highlights/borders if requested, even for
  mixed-depth trees where some rows have children at a given level and others do not.

### ⚙️ Technical

* `FetchService` will now actively `abort()` fetch requests that it is abandoning due to its own
  `timeout` option. This allows the browser to release the associated resources associated with
  these requests.
* The `start()` function in `@xh/hoist/promise` has been deprecated. Use `wait()` instead, which can
  now be called without any args to establish a Promise chain and/or introduce a minimal amount of
  asynchronousity.
* ⚠ Note that the raw `AgGrid` component no longer enhances the native keyboard handling provided by
  ag-Grid. All Hoist key handling customizations are now limited to `Grid`. If you wish to provide
  custom handling in a raw `AgGrid` component, see the example here:
  https://www.ag-grid.com/javascript-grid/row-selection/#example-selection-with-keyboard-arrow-keys

### ✨ Style

* The red and green color values applied in dark mode have been lightened for improved legibility.
* The default `colorSpec` config for number formatters has changed to use new dedicated CSS classes
  and variables.
* New/renamed CSS vars `--xh-grid-selected-row-bg` and `--xh-grid-selected-row-text-color` now used
  to style selected grid rows.
    * ⚠ Note the `--xh-grid-bg-highlight` CSS var has been removed.
* New `.xh-cell--editable` CSS class applied to cells with inline editing enabled.
    * ⚠ Grid CSS class `.xh-invalid-cell` has been renamed to `.xh-cell--invalid` for consistency -
      any app style overrides should update to this new classname.

### 📚 Libraries

* core-js `3.15 -> 3.16`

[Commit Log](https://github.com/xh/hoist-react/compare/v41.1.0...v41.2.0)

## v41.1.0 - 2021-07-23

### 🎁 New Features

* Button to expand / collapse all rows within a tree grid now added by default to the primary tree
  column header. (New `Column.headerHasExpandCollapse` property provided to disable.)
* New `@logWithDebug` annotation provides easy timed logging of method execution (via `withDebug`).
* New `AppSpec.disableXssProtection` config allows default disabling of Field-level XSS protection
  across the app. Intended for secure, internal apps with tight performance tolerances.
* `Constraint` callbacks are now provided with a `record` property when validating Store data and a
  `fieldModel` property when validating Form data.
* New `Badge` component allows a styled badge to be placed inline with text/title, e.g. to show a
  counter or status indicator within a tab title or menu item.
* Updated `TreeMap` color scheme, with a dedicated set of colors for dark mode.
* New XH convenience methods `successToast()`, `warningToast()`, and `dangerToast()` show toast
  alerts with matching intents and appropriate icons.
    * ⚠ Note that the default `XH.toast()` call now shows a toast with the primary (blue) intent and
      no icon. Previously toasts displayed by default with a success (green) intent and checkmark.
* GridModel provides a public API method `setColumnState` for taking a previously saved copy of
  gridModel.columnState and applying it back to a GridModel in one call.

### 🐞 Bug Fixes

* Fixed an issue preventing export of very large (>100k rows) grids.
* Fixed an issue where updating summary data in a Store without also updating other data would not
  update the bound grid.
* Intent styles now properly applied to minimal buttons within `Panel.headerItems`.
* Improved `GridModel` async selection methods to ensure they do not wait forever if grid does not
  mount.
* Fixed an issue preventing dragging the chart navigator range in a dialog.

### ⚙️ Technical

* New `Exception.timeout()` util to throw exceptions explicitly marked as timeouts, used by
  `Promise.timeout` extension.
* `withShortDebug` has been deprecated. Use `withDebug` instead, which has the identical behavior.
  This API simplification mirrors a recent change to `hoist-core`.

### ✨ Style

* If the first child of a `Placeholder` component is a Hoist icon, it will not automatically be
  styled to 4x size with reduced opacity. (See new Toolbox example under the "Other" tab.)

### 📚 Libraries

* @blueprintjs/core `3.46 -> 3.47`
* dompurify `2.2 -> 2.3`

[Commit Log](https://github.com/xh/hoist-react/compare/v41.0.0...v41.1.0)

## v41.0.0 - 2021-07-01

### 🎁 New Features

* Inline editing of Grid/Record data is now officially supported:
    + New `Column.editor` config accepts an editor component to enable managed editing of the cells
      in that column. New `CheckboxEditor`, `DateEditor`, `NumberEditor`, `SelectEditor`
      , `TextAreaEditor`
      and `TextEditor` components wrap their corresponding HoistInputs with the required hook-based
      API and can be passed to this new config directly.
    + `Store` now contains built-in support for validation of its uncommitted records. To enable,
      specify the new `rules` property on the `Field`s in your `Store`. Note that these rules and
      constraints use the same API as the forms package, and rules and constraints may be shared
      between the `data` and `form` packages freely.
    + `GridModel` will automatically display editors and record validation messages as the user
      moves between cells and records. The new `GridModel.fullRowEditing` config controls whether
      editors are displayed for the focused cell only or for the entire row.
* All Hoist Components now support a `modelRef` prop. Supply a ref to this prop in order to gain a
  pointer to a Component's backing `HoistModel`.
* `DateInput` has been improved to allow more flexible parsing of user input with multiple formats.
  See the new prop `DateInput.parseStrings`.
* New `Column.sortValue` config takes an alternate field name (as a string) to sort the column by
  that field's value, or a function to produce a custom cell-level value for comparison. The values
  produced by this property will be also passed to any custom comparator, if one is defined.
* New `GridModel.hideEmptyTextBeforeLoad` config prevents showing the `emptyText` until the store
  has been loaded at least once. Apps that depend on showing `emptyText` before first load should
  set this property to `false`.
* `ExpandCollapseButton` now works for grouped grids in addition to tree grids.
* `FieldModel.initialValue` config now accepts functions, allowing for just-in-time initialization
  of Form data (e.g. to pre-populate a Date field with the current time).
* `TreeMapModel` and `SplitTreeMapModel` now support a `maxHeat` config, which can be used to
  provide a stable absolute maximum brightness (positive or negative) within the entire TreeMap.
* `ErrorMessage` will now automatically look for an `error` property on its primary context model.
* `fmtNumber()` supports new flags `withCommas` and `omitFourDigitComma` to customize the treatment
  of commas in number displays.
* `isValidJson` function added to form validation constraints.
* New `Select.enableFullscreen` prop added to the mobile component. Set to true (default on phones)
  to render the input in a full-screen modal when focused, ensuring there is enough room for the
  on-screen keyboard.

### 💥 Breaking Changes

* Removed support for class-based Hoist Components via the `@HoistComponent` decorator (deprecated
  in v38). Use functional components created via the `hoistCmp()` factory instead.
* Removed `DimensionChooser` (deprecated in v37). Use `GroupingChooser` instead.
* Changed the behavior of `FormModel.init()` to always re-initialize *all* fields. (Previously, it
  would only initialize fields explicitly passed via its single argument). We believe that this is
  more in line with developer expectations and will allow the removal of app workarounds to force a
  reset of all values. Most apps using FormModel should not need to change, but please review and
  test any usages of this particular method.
* Replaced the `Grid`, `DataView`, and `RestGrid` props below with new configurable fields on
  `GridModel`, `DataViewModel`, and `RestGridModel`, respectively. This further consolidates grid
  options into the model layer, allowing for more consistent application code and developer
  discovery.
    + `onKeyDown`
    + `onRowClicked`
    + `onRowDoubleClicked`
    + `onCellClicked`
    + `onCellDoubleClicked`
* Renamed the confusing and ambiguous property name `labelAlign` in several components:
    + `FormField`: `labelAlign` has been renamed to `labelTextAlign`
    + `SwitchInput`, `RadioInput`, and `Checkbox`: `labelAlign` has been renamed `labelSide`.
* Renamed all CSS variables beginning with `--navbar` to start with `--appbar`, matching the Hoist
  component name.
* Removed `TreeMapModel.colorMode` value 'balanced'. Use the new `maxHeat` config to prevent outlier
  values from dominating the color range of the TreeMap.
* The classes `Rule` and `ValidationState` and all constraint functions (e.g. `required`,
  `validEmail`, `numberIs`, etc.) have been moved from the `cmp\form` package to the `data` package.
* Hoist grids now require ag-Grid v25.3.0 or higher - update your ag-Grid dependency in your app's
  `package.json` file. See the [ag-Grid Changelog](https://www.ag-grid.com/ag-grid-changelog/) for
  details.
* Hoist charts now require Highcharts v9.1.0 or higher - update your Highcharts dependency in your
  app's `package.json` file. See the
  [Highcharts Changelog](https://www.highcharts.com/changelog/#highcharts-stock) for details.

### 🐞 Bug Fixes

* Fixed disable behavior for Hoist-provided button components using popover.
* Fixed default disabling of autocomplete within `TextInput`.
* Squelched console warning re. precision/stepSize emitted by Blueprint-based `numberInput`.

### ⚙️ Technical

* Improved exception serialization to better handle `LocalDate` and similar custom JS classes.
* Re-exported Blueprint `EditableText` component (w/elemFactory wrapper) from `kit/blueprint`.

### 📚 Libraries

* @blueprintjs/core `3.44 -> 3.46`
* codemirror `5.60 -> 5.62`
* core-js `3.10 -> 3.15`
* filesize `6.2 -> 6.4`
* mobx `6.1 -> 6.3`
* react-windowed-select `3.0 -> 3.1`

[Commit Log](https://github.com/xh/hoist-react/compare/v40.0.0...v41.0.0)

## v40.0.0 - 2021-04-22

⚠ Please ensure your `@xh/hoist-dev-utils` dependency is >= v5.7.0. This is required to support the
new changelog feature described below. Even if you are not yet using the feature, you must update
your dev-utils dependency for your project to build.

### 🎁 New Features

* Added support for displaying an in-app changelog (release notes) to the user. See the new
  `ChangelogService` for details and instructions on how to enable.
* Added `XH.showBanner()` to display a configurable banner across the top of viewport, as another
  non-modal alternative for attention-getting application alerts.
* New method `XH.showException()` uses Hoist's built-in exception display to show exceptions that
  have already been handled directly by application code. Use as an alternative to
  `XH.handleException()`.
* `XH.track()` supports a new `oncePerSession` option. This flag can be set by applications to avoid
  duplicate tracking messages for certain types of activity.
* Mobile `NavigatorModel` now supports a `track` flag to automatically track user page views,
  equivalent to the existing `track` flag on `TabContainerModel`. Both implementations now use the
  new `oncePerSession` flag to avoid duplicate messages as a user browses within a session.
* New `Spinner` component returns a simple img-based spinner as an animated PNG, available in two
  sizes. Used for the platform-specific `Mask` and `LoadingIndicator` components. Replaces previous
  SVG-based implementations to mitigate rendering performance issues over remote connections.

### 💥 Breaking Changes

* `Store` now creates a shared object to hold the default values for every `Field` and uses this
  object as the prototype for the `data` property of every `Record` instance.
    * Only non-default values are explicitly written to `Record.data`, making for a more efficient
      representation of default values and improving the performance of `Record` change detection.
    * Note this means that `Record.data` *no longer* contains keys for *all* fields as
      `own-enumerable` properties.
    * Applications requiring a full enumeration of all values should call the
      new `Record.getValues()`
      method, which returns a new and fully populated object suitable for spreading or cloning.
    * This behavior was previously available via `Store.experimental.shareDefaults` but is now
      always enabled.
* For API consistency with the new `showBanner()` util, the `actionFn` prop for the recently-added
  `ErrorMessage` component has been deprecated. Specify as an `onClick` handler within the
  component's `actionButtonProps` prop instead.
* The `GridModel.experimental.externalSort` flag has been promoted from an experiment to a
  fully-supported config. Default remains `false`, but apps that were using this flag must now pass
  it directly: `new GridModel({externalSort: true, ...})`.
* Hoist re-exports and wrappers for the Blueprint `Spinner` and Onsen `ProgressCircular` components
  have been removed, in favor of the new Hoist `Spinner` component mentioned above.
* Min version for `@xh/hoist-dev-utils` is now v5.7.0, as per above.

### 🐞 Bug Fixes

* Formatters in the `@xh/hoist/format` package no longer modify their options argument.
* `TileFrame` edge-case bug fixed where the appearance of an internal scrollbar could thrash layout
  calculations.
* XSS protection (dompurify processing) disabled on selected REST editor grids within the Hoist
  Admin console. Avoids content within configs and JSON blobs being unintentionally mangled.

### ⚙️ Technical

* Improvements to exception serialization, especially for any raw javascript `Error` thrown by
  client-side code.

### ✨ Style

* Buttons nested inline within desktop input components (e.g. clear buttons) tweaked to avoid
  odd-looking background highlight on hover.
* Background highlight color of minimal/outlined buttons tweaked for dark theme.
* `CodeInput` respects standard XH theme vars for its background-color and (monospace) font family.
  Its built-in toolbar has also been made compact and slightly re-organized.

### 📚 Libraries

* @blueprintjs/core `3.41 -> 3.44`
* @blueprintjs/datetime `3.21 -> 3.23`
* classnames `2.2 -> 2.3`
* codemirror `5.59 -> 5.60`
* core-js `3.9 -> 3.10`
* filesize `6.1 -> 6.2`
* qs `6.9 -> 6.10`
* react-beautiful-dnd `13.0 -> 13.1`
* react-select `4.2 -> 4.3`

[Commit Log](https://github.com/xh/hoist-react/compare/v39.0.1...v40.0.0)

## v39.0.1 - 2021-03-24

### 🐞 Bug Fixes

* Fixes regression preventing the loading of the Activity Tab in the Hoist Admin console.
* Fixes icon alignment in `DateInput`.

[Commit Log](https://github.com/xh/hoist-react/compare/v39.0.0...v39.0.1)

## v39.0.0 - 2021-03-23

### 🎁 New Features

#### Components + Props

* New `TileFrame` layout component renders a collection of child items using a layout that balances
  filling the available space against maintaining tile width / height ratio.
* Desktop `Toolbar` accepts new `compact` prop. Set to `true` to render the toolbar with reduced
  height and font-size.
* New `StoreFilterField` prop `autoApply` allows developers to more easily use `StoreFilterField` in
  conjunction with other filters or custom logic. Set to `false` and specify an `onFilterChange`
  callback to take full control of filter application.
* New `RestGrid` prop `formClassName` allows custom CSS class to be applied to its managed
  `RestForm` dialog.

#### Models + Configs

* New property `selectedRecordId` on `StoreSelectionModel`, `GridModel`, and `DataViewModel`.
  Observe this instead of `selectedRecord` when you wish to track only the `id` of the selected
  record and not changes to its data.
* `TreeMapModel.colorMode` config supports new value `wash`, which retains the positive and negative
  color while ignoring the intensity of the heat value.
* New method `ChartModel.updateHighchartsConfig()` provides a more convenient API for changing a
  chart's configuration post-construction.
* New `Column.omit` config supports conditionally excluding a column from its `GridModel`.

#### Services + Utils

* New method `FetchService.setDefaultTimeout()`.
* New convenience getter `LocalDate.isToday`.
* `HoistBase.addReaction()` now accepts convenient string values for its `equals` flag.

### 💥 Breaking Changes

* The method `HoistAppModel.preAuthInitAsync()` has been renamed to `preAuthAsync()` and should now
  be defined as `static` within apps that implement it to run custom pre-authentication routines.
    * This change allows Hoist to defer construction of the `AppModel` until Hoist itself has been
      initialized, and also better reflects the special status of this function and when it is
      called in the Hoist lifecycle.
* Hoist grids now require ag-Grid v25.1.0 or higher - update your ag-Grid dependency in your app's
  `package.json` file. See the [ag-Grid Changelog](https://www.ag-grid.com/ag-grid-changelog/) for
  details.

### ⚙️ Technical

* Improvements to behavior/performance of apps in hidden/inactive browser tabs. See the
  [page visibility API reference](https://developer.mozilla.org/en-US/docs/Web/API/Page_Visibility_API)
  for details. Now, when the browser tab is hidden:
    * Auto-refresh is suspended.
    * The `forEachAsync()` and `whileAsync()` utils run synchronously, without inserting waits that
      would be overly throttled by the browser.
* Updates to support compatibility with agGrid 25.1.0.
* Improved serialization of `LoadSpec` instances within error report stacktraces.

### 📚 Libraries

* @blueprintjs/core `3.39 -> 3.41`
* @blueprintjs/datetime `3.20 -> 3.21`
* @popperjs/core `2.8 -> 2.9`
* core-js `3.8 -> 3.9`
* react-select `4.1 -> 4.2`

[Commit Log](https://github.com/xh/hoist-react/compare/v38.3.0...v39.0.0)

## v38.3.0 - 2021-03-03

### 🎁 New Features

* New `Store.freezeData` and `Store.idEncodesTreePath` configs added as performance optimizations
  when loading very large data sets (50k+ rows).
* New `ColChooserModel.autosizeOnCommit` config triggers an autosize run whenever the chooser is
  closed. (Defaulted to true on mobile.)

[Commit Log](https://github.com/xh/hoist-react/compare/v38.2.0...v38.3.0)

## v38.2.0 - 2021-03-01

### 🐞 Bug Fixes

* Fix to edge-case where `Grid` would lose its selection if set on the model prior to the component
  mounting and ag-Grid full rendering.
* Fix to prevent unintended triggering of app auto-refresh immediately after init.

### ⚙️ Technical

* New config `Cube.fieldDefaults` - matches same config added to `Store` in prior release.
* App auto-refresh interval keys off of last *completed* refresh cycle if there is one. Avoids
  over-eager refresh when cycle is fast relative to the time it takes to do the refresh.
* New experimental property `Store.experimental.shareDefaults`. If true, `Record.data` will be
  created with default values for all fields stored on a prototype, with only non-default values
  stored on `data` directly. This can yield major performance improvements for stores with sparsely
  populated records (i.e. many records with default values). Note that when set, the `data` property
  on `Record` will no longer contain keys for *all* fields as `own-enumerable` properties. This may
  be a breaking change for some applications.

[Commit Log](https://github.com/xh/hoist-react/compare/v38.1.1...v38.2.0)

## v38.1.1 - 2021-02-26

### ⚙️ Technical

* New config `Store.fieldDefaults` supports defaulting config options for all `Field` instances
  created by a `Store`.

[Commit Log](https://github.com/xh/hoist-react/compare/v38.1.0...v38.1.1)

## v38.1.0 - 2021-02-24

⚠ Please ensure your `@xh/hoist-dev-utils` dependency is >= v5.6.0. This is required to successfully
resolve and bundle transitive dependencies of the upgraded `react-select` library.

### 🐞 Bug Fixes

* A collapsible `Panel` will now restore its user specified-size when re-opened. Previously the
  panel would be reset to the default size.
* `Store.lastLoaded` property now initialized to `null`. Previously this property had been set to
  the construction time of the Store.
* Tweak to `Grid` style rules to ensure sufficient specificity of rules related to indenting child
  rows within tree grids.
* Improvements to parsing of `Field`s of type 'int': we now correctly parse values presented in
  exponential notation and coerce `NaN` values to `null`.

### 🎁 New Features

* `GridModel` has new async variants of existing methods: `selectFirstAsync`, `selectAsync`, and
  `ensureSelectionVisibleAsync`. These methods build-in the necessary waiting for the underlying
  grid implementation to be ready and fully rendered to ensure reliable selection. In addition, the
  first two methods will internally call the third. The existing non-async counterparts for these
  methods have been deprecated.
* GridModel has a new convenience method `preSelectFirstAsync` for initializing the selection in
  grids, without disturbing any existing selection.
* Added new `Store.loadTreeData` config (default `true`) to enable or disable building of nested
  Records when the raw data elements being loaded have a `children` property.
* Cube `View` now detects and properly handles streaming updates to source data that include changes
  to row dimensions as well as measures.*
* `DataViewModel.itemHeight` can now be a function that returns a pixel height.
* The `LoadSpec` object passed to `doLoadAsync()` is now a defined class with additional properties
  `isStale`, `isObsolete` and `loadNumber`. Use these properties to abandon out-of-order
  asynchronous returns from the server.
    * 💥 NOTE that calls to `loadAsync()` no longer accept a plain object for their `loadSpec`
      parameter. Application code such as `fooModel.loadAsync({isRefresh: true})` should be updated
      to use the wrapper APIs provided by `LoadSupport` - e.g. `fooModel.refreshAsync()`. (This was
      already the best practice, but is now enforced.)
* New `autoHeight` property on grid `Column`. When set the grid will increase the row height
  dynamically to accommodate cell content in this column.

### 📚 Libraries

* @blueprintjs/core `3.38 -> 3.39`
* react-select `3.1 -> 4.1`
* react-windowed-select `2.0 -> 3.0`

[Commit Log](https://github.com/xh/hoist-react/compare/v38.0.0...v38.1.0)

## v38.0.0 - 2021-02-04

Hoist v38 includes major refactoring to streamline core classes, bring the toolkit into closer
alignment with the latest developments in Javascript, React, and MobX, and allow us to more easily
provide documentation and additional features. Most notably, we have removed the use of class based
decorators, in favor of a simpler inheritance-based approach to defining models and services.

* We are introducing a new root superclass `HoistBase` which provides many of the syntax
  enhancements and conventions used throughout Hoist for persistence, resource management, and
  reactivity.
* New base classes of `HoistModel` and `HoistService` replace the existing class decorators
  `@HoistModel` and `@HoistService`. Application models and services should now `extend` these base
  classes instead of applying the (now removed) decorators. For your application's `AppModel`,
  extend the new `HoistAppModel` superclass.
* We have also removed the need for the explicit `@LoadSupport` annotation on these classes. The
  presence of a defined `doLoadAsync()` method is now sufficient to allow classes extending
  `HoistModel` and `HoistService` to participate in the loading and refreshing lifecycle as before.
* We have deprecated support for class-based Components via the `@HoistComponent` class decorator.
  To continue to use this decorator, please import it from the `@xh\hoist\deprecated` package.
  Please note that we plan to remove `@HoistComponent` in a future version.
* Due to changes in MobX v6.0.1, all classes that host observable fields and actions will now also
  need to provide a constructor containing a call to `makeObservable(this)`. This change will
  require updates to most `HoistModel` and `HoistService` classes. See
  [this article from MobX](https://michel.codes/blogs/mobx6) for more on this change and the
  motivation behind it.

### 🎁 New Features

* New utility method `getOrCreate` for easy caching of properties on objects.
* The `Menu` system on mobile has been reworked to be more consistent with desktop. A new
  `MenuButton` component has been added to the mobile framework, which renders a `Menu` of
  `MenuItems` next to the `MenuButton`. This change also includes the removal of `AppMenuModel` (see
  Breaking Changes).
* Added `ExpandCollapseButton` to the mobile toolkit, to expand / collapse all rows in a tree grid.
* Added `Popover` to the mobile toolkit, a component to display floating content next to a target
  element. Its API is based on the Blueprint `Popover` component used on desktop.
* `StoreFilterField` now matches the rendered string values for `date` and `localDate` fields when
  linked to a properly configured `GridModel`.
* `GroupingChooser` gets several minor usability improvements + clearer support for an empty /
  ungrouped state, when so enabled.

### 💥 Breaking Changes

* All `HoistModel` and `HoistService` classes must be adjusted as described above.
* `@HoistComponent` has been deprecated and moved to `@xh\hoist\deprecated`
* Hoist grids now require ag-Grid v25.0.1 or higher - if your app uses ag-Grid, update your ag-Grid
  dependency in your app's `package.json` file.
* The `uses()` function (called within `hoistComponent()` factory configs for model context lookups)
  and the `useContextModel()` function no longer accept class names as strings. Pass the class
  itself (or superclass) of the model you wish to select for your component. `Uses` will throw if
  given any string other than "*", making the need for any updates clear in that case.
* The `Ref` class, deprecated in v26, has now been removed. Use `createObservableRef` instead.
* `AppMenuModel` has been removed. The `AppMenuButton` is now configured via
  `AppBar.appMenuButtonProps`. As with desktop, menu items can be added with
  `AppBar.appMenuButtonProps.extraItems[]`

### ⚙️ Technical

* We have removed the experimental flags `useTransactions`, and `deltaSort` from `GridModel`. The
  former has been the default behavior for Hoist for several releases, and the latter is obsolete.

### 📚 Libraries

* @blueprintjs/core `3.36 -> 3.38`
* codemirror `5.58 -> 5.59`
* mobx `5.15 -> 6.1`
* mobx-react `6.3 -> 7.1`

[Commit Log](https://github.com/xh/hoist-react/compare/v37.2.0...v38.0.0)

## v37.2.0 - 2021-01-22

### 🎁 New Features

* New `ErrorMessage` component for standard "inline" rendering of Errors and Exceptions, with retry
  support.
* `Cube` now supports an `omitFn` to allow apps to remove unwanted, single-node children.

[Commit Log](https://github.com/xh/hoist-react/compare/v37.1.0...v37.2.0)

## v37.1.0 - 2021-01-20

### 🎁 New Features

* Columns in `ColChooser` can now be filtered by their `chooserGroup`.
* `Cube` now supports a `bucketSpecFn` config which allows dynamic bucketing and aggregation of
  rows.

### 🐞 Bug Fixes

* Fix issue where a `View` would create a root row even if there were no leaf rows.
* Fixed regression in `LeftRightChooser` not displaying description callout.

[Commit Log](https://github.com/xh/hoist-react/compare/v37.0.0...v37.1.0)

## v37.0.0 - 2020-12-15

### 🎁 New Features

* New `GroupingChooser` component provides a new interface for selecting a list of fields
  (dimensions) for grouping APIs, offering drag-and-drop reordering and persisted favorites.
    * This is intended as a complete replacement for the existing `DimensionChooser`. That component
      should be considered deprecated and will be removed in future releases.
* New props added to `TabSwitcher`:
    * `enableOverflow` shows tabs that would normally overflow their container in a drop down menu.
    * `tabWidth`, `tabMinWidth` & `tabMaxWidth` allow flexible configuration of tab sizes within the
      switcher.
* `TabModel` now supports a bindable `tooltip`, which can be used to render strings or elements
  while hovering over tabs.
* New `Placeholder` component provides a thin wrapper around `Box` with standardized, muted styling.
* New `StoreFilterField.matchMode` prop allows customizing match to `start`, `startWord`, or `any`.
* `Select` now implements enhanced typeahead filtering of options. The default filtering is now
  based on a case-insensitive match of word starts in the label. (Previously it was based on a match
  _anywhere_ in the label _or_ value.) To customize this behavior, applications should use the new
  `filterFn` prop.
* New Admin Console Monitor > Memory tab added to view snapshots of JVM memory usage. (Requires
  Hoist Core v8.7 or greater.)
* `FormModel` and `FieldModel` gain support for Focus Management.
* New `boundInput` getter on `FieldModel` to facilitate imperative access to controls, when needed.
  This getter will return the new `HoistInputModel` interface, which support basic DOM access as
  well as standard methods for `focus()`, `blur()`, and `select()`.
* New `GridModel` config `lockColumnGroups` to allow controlling whether child columns can be moved
  outside their parent group. Defaults to `true` to maintain existing behavior.

### 💥 Breaking Changes

* New `TabContainerModel` config `switcher` replaces `switcherPosition` to allow for more flexible
  configuration of the default `TabSwitcher`.
    * Use `switcher: true` to retain default behavior.
    * Use `switcher: false` to not include a TabSwitcher. (previously `switcherPosition: 'none'`)
    * Use `switcher: {...}` to provide customisation props for the `TabSwitcher`. See `TabSwitcher`
      documentation for more information.
* The `HoistInput` base class has been removed. This change marks the completion of our efforts to
  remove all internal uses of React class-based Components in Hoist. The following adjustments are
  required:
    * Application components extending `HoistInput` should use the `useHoistInputModel` hook
      instead.
    * Applications getting refs to `HoistInputs` should be aware that these refs now return a ref to
      a
      `HoistInputModel`. In order to get the DOM element associated with the component use the new
      `domEl` property of that model rather than the`HoistComponent.getDOMNode()` method.
* Hoist grids now require ag-Grid v24.1.0 or higher - update your ag-Grid dependency in your app's
  `package.json` file. ag-Grid v24.1.0
  [lists 5 breaking changes](https://www.ag-grid.com/ag-grid-changelog/), including the two called
  out below. *Note that these cautions apply only to direct use of the ag-Grid APIs* - if your app
  is using the Hoist `Grid` and `GridModel` exclusively, there should be no need to adjust code
  around columns or grid state, as the related Hoist classes have been updated to handle these
  changes.
    * AG-4291 - Reactive Columns - the state pattern for ag-grid wrapper has changed as a result of
      this change. If your app made heavy use of saving/loading grid state, please test carefully
      after upgrade.
    * AG-1959 - Aggregation - Add additional parameters to the Custom Aggregation methods. If your
      app implements custom aggregations, they might need to be updated.

### 🔒 Security

* The data package `Field` class now sanitizes all String values during parsing, using the DOMPurify
  library to defend against XSS attacks and other issues with malformed HTML or scripting content
  loaded into `Record`s and rendered by `Grid` or other data-driven components. Please contact XH if
  you find any reason to disable this protection, or observe any unintended side effects of this
  additional processing.

### 🐞 Bug Fixes

* Fix issue where grid row striping inadvertently disabled by default for non-tree grids.
* Fix issue where grid empty text cleared on autosize.

### ✨ Style

* Default `Chart` themes reworked in both light and dark modes to better match overall Hoist theme.

### ⚙️ Technical

* Note that the included Onsen fork has been replaced with the latest Onsen release. Apps should not
  need to make any changes.
* `Cube.info` is now directly observable.
* `@managed` and `markManaged` have been enhanced to allow for the cleanup of arrays of objects as
  well as objects. This matches the existing array support in `XH.safeDestroy()`.

### 📚 Libraries

* @xh/onsenui `~0.1.2` -> onsenui `~2.11.1`
* @xh/react-onsenui `~0.1.2` -> react-onsenui `~1.11.3`
* @blueprintjs/core `3.35 -> 3.36`
* @blueprintjs/datetime `3.19 -> 3.20`
* clipboard-copy `3.1 -> 4.0`
* core-js `3.6 -> 3.8`
* dompurify `added @ 2.2`
* react `16.13 -> 17.0`
* semver `added @ 7.3`

[Commit Log](https://github.com/xh/hoist-react/compare/v36.6.1...v37.0.0)

## v36.6.1 - 2020-11-06

### 🐞 Bug Fixes

* Fix issue where grid row striping would be turned off by default for non-tree grids

[Commit Log](https://github.com/xh/hoist-react/compare/v36.6.0...v36.6.1)

## v36.6.0 - 2020-10-28

### 🎁 New Features

* New `GridModel.treeStyle` config enables more distinctive styling of tree grids, with optional
  background highlighting and ledger-line style borders on group rows.
    * ⚠ By default, tree grids will now have highlighted group rows (but no group borders). Set
      `treeStyle: 'none'` on any `GridModel` instances where you do _not_ want the new default
      style.
* New `DashContainerModel.extraMenuItems` config supports custom app menu items in Dashboards
* An "About" item has been added to the default app menu.
* The default `TabSwitcher` now supports scrolling, and will show overflowing tabs in a drop down
  menu.

### 🐞 Bug Fixes

* Ensure that `Button`s with `active: true` set directly (outside of a `ButtonGroupInput`) get the
  correct active/pressed styling.
* Fixed regression in `Column.tooltip` function displaying escaped HTML characters.
* Fixed issue where the utility method `calcActionColWidth` was not correctly incorporating the
  padding in the returned value.

### ⚙️ Technical

* Includes technical updates to `JsonBlob` archiving. This change requires an update to `hoist-core`
  `v8.6.1` or later, and modifications to the `xh_json_blob` table. See the
  [hoist-core changelog](https://github.com/xh/hoist-core/blob/develop/CHANGELOG.md) for further
  details.

### 📚 Libraries

* @blueprintjs/core `3.33 -> 3.35`

[Commit Log](https://github.com/xh/hoist-react/compare/v36.5.0...v36.6.0)

## v36.5.0 - 2020-10-16

### 🐞 Bug Fixes

* Fix text and hover+active background colors for header tool buttons in light theme.

### ⚙️ Technical

* Install a default simple string renderer on all columns. This provides consistency in column
  rendering, and fixes some additional issues with alignment and rendering of Grid columns
  introduced by the change to flexbox-based styling in grid cells.
* Support (optional) logout action in SSO applications.

### 📚 Libraries

* @blueprintjs/core `3.31 -> 3.33`
* @blueprintjs/datetime `3.18 -> 3.19`
* @fortawesome/fontawesome-pro `5.14 -> 5.15`
* moment `2.24 -> 2.29`
* numbro `2.2 -> 2.3`

[Commit Log](https://github.com/xh/hoist-react/compare/v36.4.0...v36.5.0)

## v36.4.0 - 2020-10-09

### 🎁 New Features

* `TabContainerModel` supports dynamically adding and removing tabs via new public methods.
* `Select` supports a new `menuWidth` prop to control the width of the dropdown.

### 🐞 Bug Fixes

* Fixed v36.3.0 regression re. horizontal alignment of Grid columns.

[Commit Log](https://github.com/xh/hoist-react/compare/v36.3.0...v36.4.0)

## v36.3.0 - 2020-10-07

### 💥 Breaking Changes

* The following CSS variables are no longer in use:
    + `--xh-grid-line-height`
    + `--xh-grid-line-height-px`
    + `--xh-grid-large-line-height`
    + `--xh-grid-large-line-height-px`
    + `--xh-grid-compact-line-height`
    + `--xh-grid-compact-line-height-px`
    + `--xh-grid-tiny-line-height`
    + `--xh-grid-tiny-line-height-px`

### ⚙️ Technical

* We have improved and simplified the vertical centering of content within Grid cells using
  flexbox-based styling, rather than the CSS variables above.

### 🎁 New Features

* `Select` now supports `hideSelectedOptions` and `closeMenuOnSelect` props.
* `XH.message()` and its variants (`XH.prompt(), XH.confirm(), XH.alert()`) all support an optional
  new config `messageKey`. This key can be used by applications to prevent popping up the same
  dialog repeatedly. Hoist will only show the last message posted for any given key.
* Misc. Improvements to organization of admin client tabs.

### 🐞 Bug Fixes

* Fixed issue with sporadic failures reading grid state using `legacyStateKey`.
* Fixed regression to the display of `autoFocus` buttons; focus rectangle restored.

[Commit Log](https://github.com/xh/hoist-react/compare/v36.2.1...v36.3.0)

## v36.2.1 - 2020-10-01

### 🐞 Bug Fixes

* Fixed issue in `LocalDate.previousWeekday()` which did not correctly handle Sunday dates.
* Fixed regression in `Grid` column header rendering for non-string headerNames.

[Commit Log](https://github.com/xh/hoist-react/compare/v36.2.0...v36.2.1)

## v36.2.0 - 2020-09-25

### 💥 Breaking Changes

* New `GridModel` config `colChooserModel` replaces `enableColChooser` to allow for more flexible
  configuration of the grid `colChooser`
    * Use `colChooserModel: true` to retain default behavior.
    * See documentation on `GridModel.ColChooserModelConfig` for more information.
* The `Grid` `hideHeaders` prop has been converted to a field on `AgGridModel` and `GridModel`. All
  grid options of this type are now on the model hierarchy, allowing consistent application code and
  developer discovery.

### 🎁 New Features

* Provides new `CustomProvider` for applications that want to use the Persistence API, but need to
  provide their own storage implementation.
* Added `restoreDefaults` action to default context menu for `GridModel`.
* Added `restoreDefaultsWarning` config to `GridModel`.
* `FormModel` has a new convenience method `setValues` for putting data into one or more fields in
  the form.
* Admin Preference and Config panels now support bulk regrouping actions.

### 🐞 Bug Fixes

* Fixed an error in implementation of `@managed` preventing proper cleanup of resources.
* Fixed a regression introduced in v36.1.0 in `FilterChooser`: Restore support for `disabled` prop.

[Commit Log](https://github.com/xh/hoist-react/compare/v36.1.0...v36.2.0)

## v36.1.0 - 2020-09-22

⚠ NOTE - apps should update to `hoist-core >= 8.3.0` when taking this hoist-react update. This is
required to support both the new `JsonBlobService` and updates to the Admin Activity and Client
Error tracking tabs described below.

### 🎁 New Features

* Added new `JsonBlobService` for saving and updating named chunks of arbitrary JSON data.
* `GridModelPersistOptions` now supports a `legacyStateKey` property. This key will identify the
  pre-v35 location for grid state, and can be used by applications to provide a more flexible
  migration of user grid state after an upgrade to Hoist v35.0.0 or greater. The value of this
  property will continue to default to 'key', preserving the existing upgrade behavior of the
  initial v35 release.
* The Admin Config and Pref diff tools now support pasting in a config for comparison instead of
  loading one from a remote server (useful for deployments where the remote config cannot be
  accessed via an XHR call).
* The `ClipboardButton.getCopyText` prop now supports async functions.
* The `Select` input supports a new `leftIcon` prop.
* `RestGrid` now supports bulk delete when multiple rows are selected.
* `RestGrid`'s `actionWarning` messages may now be specified as functions.

### 🐞 Bug Fixes

* Fixed several cases where `selectOnFocus` prop on `Select` was not working.
* `FilterChooser` auto-suggest values sourced from the *unfiltered* records on `sourceStore`.
* `RestForm` editors will now source their default label from the corresponding `Field.displayName`
  property. Previously an undocumented `label` config could be provided with each editor object -
  this has been removed.
* Improved time zone handling in the Admin Console "Activity Tracking" and "Client Errors" tabs.
    * Users will now see consistent bucketing of activity into an "App Day" that corresponds to the
      LocalDate when the event occurred in the application's timezone.
    * This day will be reported consistently regardless of the time zones of the local browser or
      deployment server.
* Resetting Grid columns to their default state (e.g. via the Column Chooser) retains enhancements
  applied from matching Store fields.
* Desktop `DateInput` now handles out-of-bounds dates without throwing exception during rendering.
* Dragging a grid column with an element-based header no longer displays `[object Object]` in the
  draggable placeholder.

### 📚 Libraries

* codemirror `5.57 -> 5.58`

[Commit Log](https://github.com/xh/hoist-react/compare/v36.0.0...v36.1.0)

## v36.0.0 - 2020-09-04

### 🎁 New Features

#### Data Filtering

We have enhanced support for filtering data in Hoist Grids, Stores, and Cubes with an upgraded
`Filter` API and a new `FilterChooser` component. This bundle of enhancements includes:

* A new `@xh/hoist/data/filter` package to support the creation of composable filters, including the
  following new classes:
    * `FieldFilter` - filters by comparing the value of a given field to one or more given candidate
      values using one of several supported operators.
    * `FunctionFilter` - filters via a custom function specified by the developer.
    * `CompoundFilter` - combines multiple filters (including other nested CompoundFilters) via an
      AND or OR operator.
* A new `FilterChooser` UI component that integrates tightly with these data package classes to
  provide a user and developer friendly autocomplete-enabled UI for filtering data based on
  dimensions (e.g. trader = jdoe, assetClass != Equities), metrics (e.g. P&L > 1m), or any
  combination thereof.
* Updates to `Store`, `StoreFilterField`, and `cube/Query` to use the new Filter API.
* A new `setFilter()` convenience method to `Grid` and `DataView`.

To get the most out of the new Filtering capabilities, developers are encouraged to add or expand
the configs for any relevant `Store.fields` to include both their `type` and a `displayName`. Many
applications might not have Field configs specified at all for their Stores, instead relying on
Store's ability to infer its Fields from Grid Column definitions.

We are looking to gradually invert this relationship, so that core information about an app's
business objects and their properties is configured once at the `data/Field` level and then made
available to related APIs and components such as grids, filters, and forms. See note in New Features
below regarding related updates to `GridModel.columns` config processing.

#### Grid

* Added new `GridModel.setColumnVisible()` method, along with `showColumn()` and `hideColumn()`
  convenience methods. Can replace calls to `applyColumnStateChanges()` when all you need to do is
  show or hide a single column.
* Elided Grid column headers now show the full `headerName` value in a tooltip.
* Grid column definitions now accept a new `displayName` config as the recommended entry point for
  defining a friendly user-facing label for a Column.
    * If the GridModel's Store has configured a `displayName` for the linked data field, the column
      will default to use that (if not otherwise specified).
    * If specified or sourced from a Field, `displayName` will be used as the default value for the
      pre-existing `headerName` and `chooserName` configs.
* Grid columns backed by a Store Field of type `number` or `int` will be right-aligned by default.
* Added new `GridModel.showGroupRowCounts` config to allow easy hiding of group row member counts
  within each full-width group row. Default is `true`, maintaining current behavior of showing the
  counts for each group.

#### Other

* Added new `AppSpec.showBrowserContextMenu` config to control whether the browser's default context
  menu will be shown if no app-specific context menu (e.g. from a grid) would be triggered.
    * ⚠ Note this new config defaults to `false`, meaning the browser context menu will *not* be
      available. Developers should set to true for apps that expect/depend on the built-in menu.
* `LocalDate` has gained several new static factories: `tomorrow()`, `yesterday()`,
  `[start/end]OfMonth()`, and `[start/end]OfYear()`.
* A new `@computeOnce` decorator allows for lazy computation and caching of the results of decorated
  class methods or getters. Used in `LocalDate` and intended for similar immutable, long-lived
  objects that can benefit from such caching.
* `CodeInput` and `JsonInput` get new `enableSearch` and `showToolbar` props. Enabling search
  provides an simple inline find feature for searching the input's contents.
* The Admin console's Monitor Status tab displays more clearly when there are no active monitors.

### 💥 Breaking Changes

* Renamed the `data/Field.label` property to `displayName`.
* Changed the `DimensionChooserModel.dimensions` config to require objects of the
  form `{name, displayName, isLeafDimension}` when provided as an `Object[]`.
    * Previously these objects were expected to be of the form `{value, label, isLeaf}`.
    * Note however that this same config can now be passed the `dimensions` directly from a
      configured
      `Cube` instead, which is the recommended approach and should DRY up dimension definitions for
      typical use cases.
* Changes required due to the new filter API:
    * The classes `StoreFilter` and `ValueFilter` have been removed and replaced by `FunctionFilter`
      and `FieldFilter`, respectively. In most cases apps will need to make minimal or no changes.
    * The `filters/setFilters` property on `Query` has been changed to `filter/setFilter`. In most
      case apps should not need to change anything other than the name of this property - the new
      property will continue to support array representations of multiple filters.
    * `Store` has gained a new property `filterIncludesChildren` to replace the functionality
      previously provided by `StoreFilter.includesChildren`.
    * `StoreFilterField.filterOptions` has been removed. Set `filterIncludesChildren` directly on
      the store instead.

### ✨ Style

* CSS variables for "intents" - most commonly used on buttons - have been reworked to use HSL color
  values and support several standard variations of lightness and transparency.
    * Developers are encouraged to customize intents by setting the individual HSL vars provided for
      each intent (e.g. `--intent-primary-h` to adjust the primary hue) and/or the different levels
      of lightness (e.g. `--intent-primary-l3` to adjust the default lightness).
    * ⚠ Uses of the prior intent var overrides such as `--intent-primary` will no longer work. It is
      possible to set directly via `--xh-intent-primary`, but components such as buttons will still
      use the default intent shades for variations such as hover and pressed states. Again, review
      and customize the HSL vars if required.
* Desktop `Button` styles and classes have been rationalized and reworked to allow for more
  consistent and direct styling of buttons in all their many permutations (standard/minimal/outlined
  styles * default/hovered/pressed/disabled states * light/dark themes).
    * Customized intent colors will now also be applied to outlined and minimal buttons.
    * Dedicated classes are now applied to desktop buttons based on their style and state.
      Developers can key off of these classes directly if required.

### 🐞 Bug Fixes

* Fixed `Column.tooltipElement` so that it can work if a `headerTooltip` is also specified on the
  same column.
* Fixed issue where certain values (e.g. `%`) would break in `Column.tooltipElement`.
* Fixed issue where newly loaded records in `Store` were not being frozen as promised by the API.

### 📚 Libraries

* @blueprintjs/core `3.30 -> 3.31`
* codemirror `5.56 -> 5.57`
* http-status-codes `1.4 -> 2.1`
* mobx-react `6.2 -> 6.3`
* store2 `2.11 -> 2.12`

[Commit Log](https://github.com/xh/hoist-react/compare/v35.2.1...v36.0.0)

## v35.2.1 - 2020-07-31

### 🐞 Bug Fixes

* A Grid's docked summary row is now properly cleared when its bound Store is cleared.
* Additional SVG paths added to `requiredBlueprintIcons.js` to bring back calendar scroll icons on
  the DatePicker component.
* Colors specified via the `--xh-intent-` CSS vars have been removed from minimal / outlined desktop
  `Button` components because of incompatibility with `ButtonGroupInput` component. Fix to address
  issue forthcoming. (This reverts the change made in 35.2.0 below.)

[Commit Log](https://github.com/xh/hoist-react/compare/v35.2.0...v35.2.1)

## v35.2.0 - 2020-07-21

### 🎁 New Features

* `TabContainerModel` now supports a `persistWith` config to persist the active tab.
* `TabContainerModel` now supports a `emptyText` config to display when TabContainer gets rendered
  with no children.

### ⚙️ Technical

* Supports smaller bundle sizes via a greatly reduced set of BlueprintJS icons. (Requires apps to be
  built with `@xh/hoist-dev-utils` v5.2 or greater to take advantage of this optimization.)

### 🐞 Bug Fixes

* Colors specified via the `--xh-intent-` CSS vars are now applied to minimal / outlined desktop
  `Button` components. Previously they fell through to use default Blueprint colors in these modes.
* Code input correctly handles dynamically toggling readonly/disabled state.

### 📚 Libraries

* @fortawesome/fontawesome-pro `5.13 -> 5.14`
* codemirror `5.55 -> 5.56`

[Commit Log](https://github.com/xh/hoist-react/compare/v35.1.1...v35.2.0)

## v35.1.1 - 2020-07-17

### 📚 Libraries

* @blueprintjs/core `3.29 -> 3.30`

[Commit Log](https://github.com/xh/hoist-react/compare/v35.1.0...v35.1.1)

## v35.1.0 - 2020-07-16

### 🎁 New Features

* Extend existing environment diff tool to preferences. Now, both configs and preferences may be
  diffed across servers. This feature will require an update of hoist-core to a version 8.1.0 or
  greater.
* `ExportOptions.columns` provided to `GridModel` can now be specified as a function, allowing for
  full control of columns to export, including their sort order.

### 🐞 Bug Fixes

* `GridModel`s export feature was previously excluding summary rows. These are now included.
* Fixed problems with coloring and shading algorithm in `TreeMap`.
* Fixed problems with sort order of exports in `GridModel`.
* Ensure that preferences are written to server, even if set right before navigating away from page.
* Prevent situation where a spurious exception can be sent to server when application is unloaded
  while waiting on a fetch request.

[Commit Log](https://github.com/xh/hoist-react/compare/v35.0.1...v35.1.0)

## v35.0.1 - 2020-07-02

### 🐞 Bug Fixes

* Column headers no longer allocate space for a sort arrow icon when the column has an active
  `GridSorter` in the special state of `sort: null`.
* Grid auto-sizing better accounts for margins on sort arrow icons.

[Commit Log](https://github.com/xh/hoist-react/compare/v35.0.0...v35.0.1)

## v35.0.0 - 2020-06-29

### ⚖️ Licensing Change

As of this release, Hoist is [now licensed](LICENSE.md) under the popular and permissive
[Apache 2.0 open source license](https://www.apache.org/licenses/LICENSE-2.0). Previously, Hoist was
"source available" via our public GitHub repository but still covered by a proprietary license.

We are making this change to align Hoist's licensing with our ongoing commitment to openness,
transparency and ease-of-use, and to clarify and emphasize the suitability of Hoist for use within a
wide variety of enterprise software projects. For any questions regarding this change, please
[contact us](https://xh.io/contact/).

### 🎁 New Features

* Added a new Persistence API to provide a more flexible yet consistent approach to saving state for
  Components, Models, and Services to different persistent locations such as Hoist Preferences,
  browser local storage, and Hoist Dashboard views.
    * The primary entry points for this API are the new `@PersistSupport` and `@persist`
      annotations.
      `@persist` can be added to any observable property on a `@PersistSupport` to make it
      automatically synchronize with a `PersistenceProvider`. Both `HoistModel` and `HoistService`
      are decorated with `@PersistSupport`.
    * This is designed to replace any app-specific code previously added to synchronize fields and
      their values to Preferences via ad-hoc initializers and reactions.
    * This same API is now used to handle state persistence for `GridStateModel`, `PanelModel`,
      `DimensionChooserModel`, and `DashContainerModel` - configurable via the new `persistWith`
      option on those classes.
* `FetchService` now installs a default timeout of 30 seconds for all requests. This can be disabled
  by setting timeout to `null`. Fetch Timeout Exceptions have also been improved to include the same
  information as other standard exceptions thrown by this service.
    * 💥 Apps that were relying on the lack of a built-in timeout for long-running requests should
      ensure they configure such calls with a longer or null timeout.
* `Store` gets new `clearFilter()` and `recordIsFiltered()` helper functions.
* The Admin console's Activity Tracking tab has been significantly upgraded to allow admins to
  better analyze both built-in and custom tracking data generated by their application. Its sibling
  Client Errors tab has also been updated with a docked detail panel.
* `CodeInput` gets new `showCopyButton` prop - set to true to provide an inline action button to
  copy the editor contents to the clipboard.
* Hoist config `xhEnableMonitoring` can be used to enable/disable the Admin monitor tab and its
  associated server-side jobs

### 💥 Breaking Changes

* Applications should update to `hoist-core` v8.0.1 or above, required to support the upgraded Admin
  Activity Tracking tab. Contact XH for assistance with this update.
* The option `PanelModel.prefName` has been removed in favor of `persistWith`. Existing user state
  will be transferred to the new format, assuming a `PersistenceProvider` of type 'pref' referring
  to the same preference is used (e.g. `persistWith: {prefKey: 'my-panel-model-prefName'}`.
* The option `GridModel.stateModel` has been removed in favor of `persistWith`. Existing user state
  will be transferred to the new format, assuming a `PersistenceProvider` of type 'localStorage'
  referring to the same key is used (e.g. `persistWith: {localStorageKey: 'my-grid-state-id'}`.
    * Use the new `GridModel.persistOptions` config for finer control over what grid state is
      persisted (replacement for stateModel configs to disable persistence of column
      state/sorting/grouping).
* The options `DimensionChooserModel.preference` and `DimensionChooserModel.historyPreference` have
  been removed in favor of `persistWith`.
* `AppSpec.idleDetectionEnabled` has been removed. App-specific Idle detection is now enabled via
  the new `xhIdleConfig` config. The old `xhIdleTimeoutMins` has also been deprecated.
* `AppSpec.idleDialogClass` has been renamed `AppSpec.idlePanel`. If specified, it should be a
  full-screen component.
* `PinPad` and `PinPadModel` have been moved to `@xh/hoist/cmp/pinpad`, and is now available for use
  with both standard and mobile toolkits.
* Third-party dependencies updated to properly reflect application-level licensing requirements.
  Applications must now import and provide their licensed version of ag-Grid, and Highcharts to
  Hoist. See file `Bootstrap.js` in Toolbox for an example.

### 🐞 Bug Fixes

* Sorting special columns generated by custom ag-Grid configurations (e.g. auto-group columns) no
  longer throws with an error.
* The `deepFreeze()` util - used to freeze data in `Record` instances - now only attempts to freeze
  a whitelist of object types that are known to be safely freezable. Custom application classes and
  other potentially-problematic objects (such as `moment` instances) are no longer frozen when
  loaded into `Record` fields.

### 📚 Libraries

Note that certain licensed third-party dependencies have been removed as direct dependencies of this
project, as per note in Breaking Changes above.

* @xh/hoist-dev-utils `4.x -> 5.x` - apps should also update to the latest 5.x release of dev-utils.
  Although license and dependency changes triggered a new major version of this dev dependency, no
  application-level changes should be required.
* @blueprintjs/core `3.28 -> 3.29`
* codemirror `5.54 -> 5.55`
* react-select `3.0 -> 3.1`

### 📚 Optional Libraries

* ag-Grid `23.0.2` > `23.2.0` (See Toolbox app for example on this upgrade)
* Highcharts `8.0.4 -> 8.1.1`

[Commit Log](https://github.com/xh/hoist-react/compare/v34.0.0...v35.0.0)

## v34.0.0 - 2020-05-26

### 🎁 New Features

* Hoist's enhanced autosizing is now enabled on all grids by default. See `GridModel` and
  `GridAutosizeService` for more details.
* New flags `XH.isPhone`, `XH.isTablet`, and `XH.isDesktop` available for device-specific switching.
  Corresponding `.xh-phone`, `.xh-tablet`, and `.xh-desktop` CSS classes are added to the document
  `body`. These flags and classes are set based on the detected device, as per its user-agent.
    * One of the two higher-level CSS classes `.xh-standard` or `.xh-mobile` will also be applied
      based on an app's use of the primary (desktop-centric) components vs mobile components - as
      declared by its `AppSpec.isMobileApp` - regardless of the detected device.
    * These changes provide more natural support for use cases such as apps that are built with
      standard components yet target/support tablet users.
* New method `Record.get()` provides an alternative API for checked data access.
* The mobile `Select` component supports the `enableFilter` and `enableCreate` props.
* `DashContainerModel` supports new `layoutLocked`, `contentLocked` and `renameLocked` modes.
* `DimensionChooser` now has the ability to persist its value and history separately.
* Enhance Hoist Admin's Activity Tracking tab.
* Enhance Hoist Admin's Client Error tab.

### 💥 Breaking Changes

* `emptyFlexCol` has been removed from the Hoist API and should simply be removed from all client
  applications. Improvements to agGrid's default rendering of empty space have made it obsolete.
* `isMobile` property on `XH` and `AppSpec` has been renamed to `isMobileApp`. All apps will need to
  update their (required) use of this flag in the app specifications within their
  `/client-app/src/apps` directory.
* The `xh-desktop` class should no longer be used to indicate a non-mobile toolkit based app. For
  this purpose, use `xh-standard` instead.

### 🐞 Bug Fixes

* Fix to Average Aggregators when used with hierarchical data.
* Fixes to Context Menu handling on `Panel` to allow better handling of `[]` and `null`.

### 📚 Libraries

* @blueprintjs/core `3.26 -> 3.28`
* @blueprintjs/datetime `3.16 -> 3.18`
* codemirror `5.53 -> 5.54`
* react-transition-group `4.3 -> 4.4`

[Commit Log](https://github.com/xh/hoist-react/compare/v33.3.0...v34.0.0)

## v33.3.0 - 2020-05-08

### ⚙️ Technical

* Additional updates to experimental autosize feature: standardization of naming, better masking
  control, and API fixes. Added new property `autosizeOptions` on `GridModel` and main entry point
  is now named `GridModel.autosizeAsync()`.

### 🐞 Bug Fixes

* `Column.hideable` will now be respected by ag-grid column drag and drop
  [#1900](https://github.com/xh/hoist-react/issues/1900)
* Fixed an issue where dragging a column would cause it to be sorted unintentionally.

[Commit Log](https://github.com/xh/hoist-react/compare/v33.2.0...v33.3.0)

## v33.2.0 - 2020-05-07

### 🎁 New Features

* Virtual column rendering has been disabled by default, as it offered a minimal performance benefit
  for most grids while compromising autosizing. See new `GridModel.useVirtualColumns` config, which
  can be set to `true` to re-enable this behavior if required.
* Any `GridModel` can now be reset to its code-prescribed defaults via the column chooser reset
  button. Previously, resetting to defaults was only possible for grids that persisted their state
  with a `GridModel.stateModel` config.

### 🐞 Bug Fixes

* Fixed several issues with new grid auto-sizing feature.
* Fixed issues with and generally improved expand/collapse column alignment in tree grids.
    * 💥 Note that this improvement introduced a minor breaking change for apps that have customized
      tree indentation via the removed `--grid-tree-indent-px` CSS var. Use `--grid-tree-indent`
      instead. Note the new var is specified in em units to scale well across grid sizing modes.

### ⚙️ Technical

* Note that the included version of Onsen has been replaced with a fork that includes updates for
  react 16.13. Apps should not need to make any changes.

### 📚 Libraries

* react `~16.8 -> ~16.13`
* onsenui `~16.8` -> @xh/onsenui `~16.13`
* react-onsenui `~16.8` -> @xh/react-onsenui `~16.13`

[Commit Log](https://github.com/xh/hoist-react/compare/v33.1.0...33.2.0)

## v33.1.0 - 2020-05-05

### 🎁 New Features

* Added smart auto-resizing of columns in `GridModel` Unlike ag-Grid's native auto-resizing support,
  Hoist's auto-resizing will also take into account collapsed rows, off-screen cells that are not
  currently rendered in the DOM, and summary rows. See the new `GridAutosizeService` for details.
    * This feature is currently marked as 'experimental' and must be enabled by passing a special
      config to the `GridModel` constructor of the form `experimental: {useHoistAutosize: true}`. In
      future versions of Hoist, we expect to make it the default behavior.
* `GridModel.autoSizeColumns()` has been renamed `GridModel.autosizeColumns()`, with lowercase 's'.
  Similarly, the `autoSizeColumns` context menu token has been renamed `autosizeColumns`.

### 🐞 Bug Fixes

* Fixed a regression with `StoreFilterField` introduced in v33.0.1.

[Commit Log](https://github.com/xh/hoist-react/compare/v33.0.2...33.1.0)

## v33.0.2 - 2020-05-01

### 🎁 New Features

* Add Hoist Cube Aggregators: `AverageAggregator` and `AverageStrictAggregator`
* `ColAutosizeButton` has been added to desktop and mobile

### 🐞 Bug Fixes

* Fixed mobile menus to constrain to the bottom of the viewport, scrolling if necessary.
  [#1862](https://github.com/xh/hoist-react/issues/1862)
* Tightened up mobile tree grid, fixed issues in mobile column chooser.
* Fixed a bug with reloading hierarchical data in `Store`.
  [#1871](https://github.com/xh/hoist-react/issues/1871)

[Commit Log](https://github.com/xh/hoist-react/compare/v33.0.1...33.0.2)

## v33.0.1 - 2020-04-29

### 🎁 New Features

* `StoreFieldField` supports dot-separated field names in a bound `GridModel`, meaning it will now
  match on columns with fields such as `address.city`.

* `Toolbar.enableOverflowMenu` now defaults to `false`. This was determined safer and more
  appropriate due to issues with the underlying Blueprint implementation, and the need to configure
  it carefully.

### 🐞 Bug Fixes

* Fixed an important bug with state management in `StoreFilterField`. See
  https://github.com/xh/hoist-react/issues/1854

* Fixed the default sort order for grids. ABS DESC should be first when present.

### 📚 Libraries

* @blueprintjs/core `3.25 -> 3.26`
* codemirror `5.52 -> 5.53`

[Commit Log](https://github.com/xh/hoist-react/compare/v33.0.0...v33.0.1)

## v33.0.0 - 2020-04-22

### 🎁 New Features

* The object returned by the `data` property on `Record` now includes the record `id`. This will
  allow for convenient access of the id with the other field values on the record.
* The `Timer` class has been enhanced and further standardized with its Hoist Core counterpart:
    * Both the `interval` and `timeout` arguments may be specified as functions, or config keys
      allowing for dynamic lookup and reconfiguration.
    * Added `intervalUnits` and `timeoutUnits` arguments.
    * `delay` can now be specified as a boolean for greater convenience.

### 💥 Breaking Changes

* We have consolidated the import location for several packages, removing unintended nested index
  files and 'sub-packages'. In particular, the following locations now provide a single index file
  for import for all of their public contents: `@xh/hoist/core`, `@xh/hoist/data`,
  `@xh/hoist/cmp/grid`, and `@xh/hoist/desktop/cmp/grid`. Applications may need to update import
  statements that referred to index files nested within these directories.
* Removed the unnecessary and confusing `values` getter on `BaseFieldModel`. This getter was not
  intended for public use and was intended for the framework's internal implementation only.
* `ColumnGroup.align` has been renamed to `ColumnGroup.headerAlign`. This avoids confusion with the
  `Column` API, where `align` refers to the alignment of cell contents within the column.

### 🐞 Bug Fixes

* Exceptions will no longer overwrite the currently shown exception in the exception dialog if the
  currently shown exception requires reloading the application.
  [#1834](https://github.com/xh/hoist-react/issues/1834)

### ⚙️ Technical

* Note that the Mobx React bindings have been updated to 6.2, and we have enabled the recommended
  "observer batching" feature as per
  [the mobx-react docs](https://github.com/mobxjs/mobx-react-lite/#observer-batching).

### 📚 Libraries

* @blueprintjs/core `3.24 -> 3.25`
* @blueprintjs/datetime `3.15 -> 3.16`
* mobx-react `6.1 -> 6.2`

[Commit Log](https://github.com/xh/hoist-react/compare/v32.0.4...v33.0.0)

## v32.0.5 - 2020-07-14

### 🐞 Bug Fixes

* Fixes a regression in which grid exports were no longer sorting rows properly.

[Commit Log](https://github.com/xh/hoist-react/compare/v32.0.4...v32.0.5)

## v32.0.4 - 2020-04-09

### 🐞 Bug Fixes

* Fixes a regression with the alignment of `ColumnGroup` headers.
* Fixes a bug with 'Copy Cell' context menu item for certain columns displaying the Record ID.
* Quiets console logging of 'routine' exceptions to 'debug' instead of 'log'.

[Commit Log](https://github.com/xh/hoist-react/compare/v32.0.3...v32.0.4)

## v32.0.3 - 2020-04-06

### 🐞 Bug Fixes

* Suppresses a console warning from ag-Grid for `GridModel`s that do not specify an `emptyText`.

[Commit Log](https://github.com/xh/hoist-react/compare/v32.0.2...v32.0.3)

## v32.0.2 - 2020-04-03

⚠ Note that this release includes a *new major version of ag-Grid*. Please consult the
[ag-Grid Changelog](https://www.ag-grid.com/ag-grid-changelog/) for versions 22-23 to review
possible breaking changes to any direct/custom use of ag-Grid APIs and props within applications.

### 🎁 New Features

* GridModel `groupSortFn` now accepts `null` to turn off sorting of group rows.
* `DockViewModel` now supports optional `width`, `height` and `collapsedWidth` configs.
* The `appMenuButton.extraItems` prop now accepts `MenuItem` configs (as before) but also React
  elements and the special string token '-' (shortcut to render a `MenuDivider`).
* Grid column `flex` param will now accept numbers, with available space divided between flex
  columns in proportion to their `flex` value.
* `Column` now supports a `sortingOrder` config to allow control of the sorting options that will be
  cycled through when the user clicks on the header.
* `PanelModel` now supports setting a `refreshMode` to control how collapsed panels respond to
  refresh requests.

### 💥 Breaking Changes

* The internal DOM structure of desktop `Panel` has changed to always include an inner frame with
  class `.xh-panel__content`. You may need to update styling that targets the inner structure of
  `Panel` via `.xh-panel`.
* The hooks `useOnResize()` and `useOnVisibleChange()` no longer take a `ref` argument. Use
  `composeRefs` to combine the ref that they return with any ref you wish to compose them with.
* The callback for `useOnResize()` will now receive an object representing the locations and
  dimensions of the element's content box. (Previously it incorrectly received an array of
  `ResizeObserver` entries that had to be de-referenced)
* `PanelModel.collapsedRenderMode` has been renamed to `PanelModel.renderMode`, to be more
  consistent with other Hoist APIs such as `TabContainer`, `DashContainer`, and `DockContainer`.

### 🐞 Bug Fixes

* Checkboxes in grid rows in Tiny sizing mode have been styled to fit correctly within the row.
* `GridStateModel` no longer saves/restores the width of non-resizable columns.
  [#1718](https://github.com/xh/hoist-react/issues/1718)
* Fixed an issue with the hooks useOnResize and useOnVisibleChange. In certain conditions these
  hooks would not be called. [#1808](https://github.com/xh/hoist-react/issues/1808)
* Inputs that accept a rightElement prop will now properly display an Icon passed as that element.
  [#1803](https://github.com/xh/hoist-react/issues/1803)

### ⚙️ Technical

* Flex columns now use the built-in ag-Grid flex functionality.

### 📚 Libraries

* ag-grid-community `removed @ 21.2`
* ag-grid-enterprise `21.2` replaced with @ag-grid-enterprise/all-modules `23.0`
* ag-grid-react `21.2` replaced with @ag-grid-community/react `23.0`
* @fortawesome/* `5.12 -> 5.13`
* codemirror `5.51 -> 5.52`
* filesize `6.0 -> 6.1`
* numbro `2.1 -> 2.2`
* react-beautiful-dnd `12.0 -> 13.0`
* store2 `2.10 -> 2.11`
* compose-react-refs `NEW 1.0.4`

[Commit Log](https://github.com/xh/hoist-react/compare/v31.0.0...v32.0.2)

## v31.0.0 - 2020-03-16

### 🎁 New Features

* The mobile `Navigator` / `NavigatorModel` API has been improved and made consistent with other
  Hoist content container APIs such as `TabContainer`, `DashContainer`, and `DockContainer`.
    * `NavigatorModel` and `PageModel` now support setting a `RenderMode` and `RefreshMode` to
      control how inactive pages are mounted/unmounted and how they respond to refresh requests.
    * `Navigator` pages are no longer required to to return `Page` components - they can now return
      any suitable component.
* `DockContainerModel` and `DockViewModel` also now support `refreshMode` and `renderMode` configs.
* `Column` now auto-sizes when double-clicking / double-tapping its header.
* `Toolbar` will now collapse overflowing items into a drop down menu. (Supported for horizontal
  toolbars only at this time.)
* Added new `xhEnableLogViewer` config (default `true`) to enable or disable the Admin Log Viewer.

#### 🎨 Icons

* Added `Icon.icon()` factory method as a new common entry point for creating new FontAwesome based
  icons in Hoist. It should typically be used instead of using the `FontAwesomeIcon` component
  directly.
* Also added a new `Icon.fileIcon()` factory. This method take a filename and returns an appropriate
  icon based on its extension.
* All Icon factories can now accept an `asHtml` parameter, as an alternative to calling the helper
  function `convertIconToSVG()` on the element. Use this to render icons as raw html where needed
  (e.g. grid renderers).
* Icons rendered as html will now preserve their styling, tooltips, and size.

### 💥 Breaking Changes

* The application's primary `HoistApplicationModel` is now instantiated and installed as
  `XH.appModel` earlier within the application initialization sequence, with construction happening
  prior to the init of the XH identity, config, and preference services.
    * This allows for a new `preAuthInitAsync()` lifecycle method to be called on the model before
      auth has completed, but could be a breaking change for appModel code that relied on these
      services for field initialization or in its constructor.
    * Such code should be moved to the core `initAsync()` method instead, which continues to be
      called after all XH-level services are initialized and ready.
* Mobile apps may need to adjust to the following updates to `NavigatorModel` and related APIs:
    * `NavigatorModel`'s `routes` constructor parameter has been renamed `pages`.
    * `NavigatorModel`'s observable `pages[]` has been renamed `stack[]`.
    * `NavigatorPageModel` has been renamed `PageModel`. Apps do not usually create `PageModels`
      directly, so this change is unlikely to require code updates.
    * `Page` has been removed from the mobile toolkit. Components that previously returned a `Page`
      for inclusion in a `Navigator` or `TabContainer` can now return any component. It is
      recommended you replace `Page` with `Panel` where appropriate.
* Icon enhancements described above removed the following public methods:
    * The `fontAwesomeIcon()` factory function (used to render icons not already enumerated by
      Hoist)
      has been replaced by the improved `Icon.icon()` factory - e.g. `fontAwesomeIcon({icon: ['far',
      'alicorn']}) -> Icon.icon({iconName: 'alicorn'})`.
    * The `convertIconToSvg()` utility method has been replaced by the new `asHtml` parameter on
      icon factory functions. If you need to convert an existing icon element,
      use `convertIconToHtml()`.
* `Toolbar` items should be provided as direct children. Wrapping Toolbar items in container
  components can result in unexpected item overflow.

### 🐞 Bug Fixes

* The `fmtDate()` utility now properly accepts, parses, and formats a string value input as
  documented.
* Mobile `PinPad` input responsiveness improved on certain browsers to avoid lag.

### ⚙️ Technical

* New lifecycle methods `preAuthInitAsync()` and `logoutAsync()` added to the `HoistAppModel`
  decorator (aka the primary `XH.appModel`).

[Commit Log](https://github.com/xh/hoist-react/compare/v30.1.0...v31.0.0)

## v30.1.0 - 2020-03-04

### 🐞 Bug Fixes

* Ensure `WebSocketService.connected` remains false until `channelKey` assigned and received from
  server.
* When empty, `DashContainer` now displays a user-friendly prompt to add an initial view.

### ⚙️ Technical

* Form validation enhanced to improve handling of asynchronous validation. Individual rules and
  constraints are now re-evaluated in parallel, allowing for improved asynchronous validation.
* `Select` will now default to selecting contents on focus if in filter or creatable mode.

[Commit Log](https://github.com/xh/hoist-react/compare/v30.0.0...30.1.0)

## v30.0.0 - 2020-02-29

### 🎁 New Features

* `GridModel` and `DataViewModel` now support `groupRowHeight`, `groupRowRenderer` and
  `groupRowElementRenderer` configs. Grouping is new in general to `DataViewModel`, which now takes
  a `groupBy` config.
    * `DataViewModel` allows for settable and multiple groupings and sorters.
    * `DataViewModel` also now supports additional configs from the underlying `GridModel` that make
      sense in a `DataView` context, such as `showHover` and `rowBorders`.
* `TabContainerModel` now accepts a `track` property (default false) for easily tracking tab views
  via Hoist's built-in activity tracking.
* The browser document title is now set to match `AppSpec.clientAppName` - helpful for projects with
  multiple javascript client apps.
* `StoreFilterField` accepts all other config options from `TextInput` (e.g. `disabled`).
* Clicking on a summary row in `Grid` now clears its record selection.
* The `@LoadSupport` decorator now provides an additional observable property `lastException`. The
  decorator also now logs load execution times and failures to `console.debug` automatically.
* Support for mobile `Panel.scrollable` prop made more robust with re-implementation of inner
  content element. Note this change included a tweak to some CSS class names for mobile `Panel`
  internals that could require adjustments if directly targeted by app stylesheets.
* Added new `useOnVisibleChange` hook.
* Columns now support a `headerAlign` config to allow headers to be aligned differently from column
  contents.

### 💥 Breaking Changes

* `Toolbar` items must be provided as direct children. Wrapping Toolbar items in container
  components can result in unexpected item overflow.
* `DataView.rowCls` prop removed, replaced by new `DataViewModel.rowClassFn` config for more
  flexibility and better symmetry with `GridModel`.
* `DataViewModel.itemRenderer` renamed to `DataViewModel.elementRenderer`
* `DataView` styling has been updated to avoid applying several unwanted styles from `Grid`. Note
  that apps might rely on these styles (intentionally or not) for their `itemRenderer` components
  and appearance and will need to adjust.
* Several CSS variables related to buttons have been renamed for consistency, and button style rules
  have been adjusted to ensure they take effect reliably across desktop and mobile buttons
  ([#1568](https://github.com/xh/hoist-react/pull/1568)).
* The optional `TreeMapModel.highchartsConfig` object will now be recursively merged with the
  top-level config generated by the Hoist model and component, where previously it was spread onto
  the generated config. This could cause a change in behavior for apps using this config to
  customize map instances, but provides more flexibility for e.g. customizing the `series`.
* The signature of `useOnResize` hook has been modified slightly for API consistency and clarity.
  Options are now passed in a configuration object.

### 🐞 Bug Fixes

* Fixed an issue where charts that are rendered while invisible would have the incorrect size.
  [#1703](https://github.com/xh/hoist-react/issues/1703)
* Fixed an issue where zeroes entered by the user in `PinPad` would be displayed as blanks.
* Fixed `fontAwesomeIcon` elem factory component to always include the default 'fa-fw' className.
  Previously, it was overridden if a `className` prop was provided.
* Fixed an issue where ConfigDiffer would always warn about deletions, even when there weren't any.
  [#1652](https://github.com/xh/hoist-react/issues/1652)
* `TextInput` will now set its value to `null` when all text is deleted and the clear icon will
  automatically hide.
* Fixed an issue where multiple buttons in a `ButtonGroupInput` could be shown as active
  simultaneously. [#1592](https://github.com/xh/hoist-react/issues/1592)
* `StoreFilterField` will again match on `Record.id` if bound to a Store or a GridModel with the
  `id` column visible. [#1697](https://github.com/xh/hoist-react/issues/1697)
* A number of fixes have been applied to `RelativeTimeStamp` and `getRelativeTimestamp`, especially
  around its handling of 'equal' or 'epsilon equal' times. Remove unintended leading whitespace from
  `getRelativeTimestamp`.

### ⚙️ Technical

* The `addReaction` and `addAutorun` methods (added to Hoist models, components, and services by the
  `ReactiveSupport` mixin) now support a configurable `debounce` argument. In many cases, this is
  preferable to the built-in MobX `delay` argument, which only provides throttling and not true
  debouncing.
* New `ChartModel.highchart` property provides a reference to the underlying HighChart component.

### 📚 Libraries

* @blueprintjs/core `3.23 -> 3.24`
* react-dates `21.7 -> 21.8`
* react-beautiful-dnd `11.0 -> 12.2`

[Commit Log](https://github.com/xh/hoist-react/compare/v29.1.0...v30.0.0)

## v29.1.0 - 2020-02-07

### 🎁 New Features

#### Grid

* The `compact` config on `GridModel` has been deprecated in favor of the more powerful `sizingMode`
  which supports the values 'large', 'standard', 'compact', or 'tiny'.
    * Each new mode has its own set of CSS variables for applications to override as needed.
    * Header and row heights are configurable for each via the `HEADER_HEIGHTS` and `ROW_HEIGHTS`
      static properties of the `AgGrid` component. These objects can be modified on init by
      applications that wish to customize the default row heights globally.
    * 💥 Note that these height config objects were previously exported as constants from AgGrid.js.
      This would be a breaking change for any apps that imported the old objects directly (
      considered unlikely).
* `GridModel` now exposes an `autoSizeColumns` method, and the Grid context menu now contains an
  `Autosize Columns` option by default.
* `Column` and `ColumnGroup` now support React elements for `headerName`.

#### Data

* The `Store` constructor now accepts a `data` argument to load data at initialization.
* The `xh/hoist/data/cube` package has been modified substantially to better integrate with the core
  data package and support observable "Views". See documentation on `Cube` for more information.

#### Other

* Added a `PinPad` component for streamlined handling of PIN entry on mobile devices.
* `FormField` now takes `tooltipPosition` and `tooltipBoundary` props for customizing minimal
  validation tooltip.
* `RecordAction.actionFn` parameters now include a `buttonEl` property containing the button element
  when used in an action column.
* Mobile Navigator component now takes an `animation` prop which can be set to 'slide' (default),
  'lift', 'fade', or 'none'. These values are passed to the underlying onsenNavigator component.
  ([#1641](https://github.com/xh/hoist-react/pull/1641))
* `AppOption` configs now accept an `omit` property for conditionally excluding options.

### 🐞 Bug Fixes

* Unselectable grid rows are now skipped during up/down keyboard navigation.
* Fix local quick filtering in `LeftRightChooser` (v29 regression).
* Fix `SplitTreeMap` - the default filtering once again splits the map across positive and negative
  values as intended (v29 regression).

### ⚙️ Technical

* `FormFields` now check that they are contained in a Hoist `Form`.

### 📚 Libraries

* @blueprintjs/core `3.22 -> 3.23`
* codemirror `5.50 -> 5.51`
* react-dates `21.5 -> 21.7`

[Commit Log](https://github.com/xh/hoist-react/compare/v29.0.0...v29.1.0)

## v29.0.0 - 2020-01-24

### 🗄️ Data Package Changes

Several changes have been made to data package (`Store` and `Record`) APIs for loading, updating,
and modifying data. They include some breaking changes, but pave the way for upcoming enhancements
to fully support inline grid editing and other new features.

Store now tracks the "committed" state of its records, which represents the data as it was loaded
(typically from the server) via `loadData()` or `updateData()`. Records are now immutable and
frozen, so they cannot be changed directly, but Store offers a new `modifyRecords()` API to apply
local modifications to data in a tracked and managed way. (Store creates new records internally to
hold both this modified data and the original, "committed" data.) This additional state tracking
allows developers to query Stores for modified or added records (e.g. to flush back to the server
and persist) as well as call new methods to revert changes (e.g. to undo a block of changes that the
user wishes to discard).

Note the following more specific changes to these related classes:

#### Record

* 💥 Record data properties are now nested within a `data` object on Record instances and are no
  longer available as top-level properties on the Record itself.
    * Calls to access data such as `rec.quantity` must be modified to `rec.data.quantity`.
    * When accessing multiple properties, destructuring provides an efficient syntax -
      e.g. `const {quantity, price} = rec.data;`.
* 💥 Records are now immutable and cannot be modified by applications directly.
    * This is a breaking change, but should only affect apps with custom inline grid editing
      implementations or similar code that modifies individual record values.
    * Calls to change data such as `rec.quantity = 100` must now be made through the Record's Store,
      e.g. `store.modifyData({id: 41, quantity: 100})`
* Record gains new getters for inspecting its state, including: `isAdd`, `isModified`, and
  `isCommitted`.

#### Store

* 💥 `noteDataUpdated()` has been removed, as out-of-band modifications to Store Records are no
  longer possible.
* 💥 Store's `idSpec` function is now called with the raw record data - previously it was passed
  source data after it had been run through the store's optional `processRawData` function. (This is
  unlikely to have a practical impact on most apps, but is included here for completeness.)
* `Store.updateData()` now accepts a flat list of raw data to process into Record additions and
  updates. Previously developers needed to call this method with an object containing add, update,
  and/or remove keys mapped to arrays. Now Store will produce an object of this shape automatically.
* `Store.refreshFilter()` method has been added to allow applications to rebuild the filtered data
  set if some application state has changed (apart from the store's data itself) which would affect
  the store filter.
* Store gains new methods for manipulating its Records and data, including `addRecords()`,
  `removeRecords()`, `modifyRecords()`, `revertRecords()`, and `revert()`. New getters have been
  added for `addedRecords`, `removedRecords`, `modifiedRecords`, and `isModified`.

#### Column

* Columns have been enhanced for provide basic support for inline-editing of record data. Further
  inline editing support enhancements are planned for upcoming Hoist releases.
* `Column.getValueFn` config added to retrieve the cell value for a Record field. The default
  implementation pulls the value from the Record's new `data` property (see above). Apps that
  specify custom `valueGetter` callbacks via `Column.agOptions` should now implement their custom
  logic in this new config.
* `Column.setValueFn` config added to support modifying the Column field's value on the underlying
  Record. The default implementation calls the new `Store.modifyRecords()` API and should be
  sufficient for the majority of cases.
* `Column.editable` config added to indicate if a column/cell should be inline-editable.

### 🎁 New Features

* Added keyboard support to ag-Grid context menus.
* Added `GridModel.setEmptyText()` to allow updates to placeholder text after initial construction.
* Added `GridModel.ensureSelectionVisible()` to scroll the currently selected row into view.
* When a `TreeMap` is bound to a `GridModel`, the grid will now respond to map selection changes by
  scrolling to ensure the selected grid row is visible.
* Added a `Column.tooltipElement` config to support fully customizable tooltip components.
* Added a `useOnResize` hook, which runs a function when a component is resized.
* Exposed an `inputRef` prop on numberInput, textArea, and textInput
* `PanelModel` now accepts a `maxSize` config.
* `RelativeTimeStamp` now support a `relativeTo` option, allowing it to display the difference
  between a timestamp and another reference time other than now. Both the component and the
  `getRelativeTimestamp()` helper function now leverage moment.js for their underlying
  implementation.
* A new `Clock` component displays the time, either local to the browser or for a configurable
  timezone.
* `LeftRightChooser` gets a new `showCounts` option to print the number of items on each side.
* `Select` inputs support a new property `enableWindowed` (desktop platform only) to improve
  rendering performance with large lists of options.
* `Select` inputs support grouped options. To use, add an attribute `options` containing an array of
  sub-options.
* `FetchService` methods support a new `timeout` option. This config chains `Promise.timeout()` to
  the promises returned by the service.
* Added alpha version of `DashContainer` for building dynamic, draggable dashboard-style layouts.
  Please note: the API for this component is subject to change - use at your own risk!
* `Select` now allows the use of objects as values.
* Added a new `xhEnableImpersonation` config to enable or disable the ability of Hoist Admins to
  impersonate other users. Note that this defaults to `false`. Apps will need to set this config to
  continue using impersonation. (Note that an update to hoist-core 6.4+ is required for this config
  to be enforced on the server.)
* `FormField` now supports a `requiredIndicator` to customize how required fields are displayed.
* Application build tags are now included in version update checks, primarily to prompt dev/QA users
  to refresh when running SNAPSHOT versions. (Note that an update to hoist-core 6.4+ is required for
  the server to emit build tag for comparison.)
* `CodeInput` component added to provide general `HoistInput` support around the CodeMirror code
  editor. The pre-existing `JsonInput` has been converted to a wrapper around this class.
* `JsonInput` now supports an `autoFocus` prop.
* `Select` now supports a `hideDropdownIndicator` prop.
* `useOnResize` hook will now ignore visibility changes, i.e. a component resizing to a size of 0.
* `DimensionChooser` now supports a `popoverPosition` prop.
* `AppBar.appMenuButtonPosition` prop added to configure the App Menu on the left or the right, and
  `AppMenuButton` now accepts and applies any `Button` props to customize.
* New `--xh-grid-tree-indent-px` CSS variable added to allow control over the amount of indentation
  applied to tree grid child nodes.

### 💥 Breaking Changes

* `GridModel.contextMenuFn` config replaced with a `contextMenu` parameter. The new parameter will
  allow context menus to be specified with a simple array in addition to the function specification
  currently supported.
* `GridModel.defaultContextMenuTokens` config renamed to `defaultContextMenu`.
* `Chart` and `ChartModel` have been moved from `desktop/cmp/charts` to `cmp/charts`.
* `StoreFilterField` has been moved from `desktop/cmp/store` to `cmp/store`.
* The options `nowEpsilon` and `nowString` on `RelativeTimestamp` have been renamed to `epsilon` and
  `equalString`, respectively.
* `TabRenderMode` and `TabRefreshMode` have been renamed to `RenderMode` and `RefreshMode` and moved
  to the `core` package. These enumerations are now used in the APIs for `Panel`, `TabContainer`,
  and `DashContainer`.
* `DockViewModel` now requires a function, or a HoistComponent as its `content` param. It has always
  been documented this way, but a bug in the original implementation had it accepting an actual
  element rather than a function. As now implemented, the form of the `content` param is consistent
  across `TabModel`, `DockViewModel`, and `DashViewSpec`.
* `JsonInput.showActionButtons` prop replaced with more specific `showFormatButton` and
  `showFullscreenButton` props.
* The `DataView.itemHeight` prop has been moved to `DataViewModel` where it can now be changed
  dynamically by applications.
* Desktop `AppBar.appMenuButtonOptions` prop renamed to `appMenuButtonProps` for consistency.

### 🐞 Bug Fixes

* Fixed issue where JsonInput was not receiving its `model` from context
  ([#1456](https://github.com/xh/hoist-react/issues/1456))
* Fixed issue where TreeMap would not be initialized if the TreeMapModel was created after the
  GridModel data was loaded ([#1471](https://github.com/xh/hoist-react/issues/1471))
* Fixed issue where export would create malformed file with dynamic header names
* Fixed issue where exported tree grids would have incorrect aggregate data
  ([#1447](https://github.com/xh/hoist-react/issues/1447))
* Fixed issue where resizable Panels could grow larger than desired
  ([#1498](https://github.com/xh/hoist-react/issues/1498))
* Changed RestGrid to only display export button if export is enabled
  ([#1490](https://github.com/xh/hoist-react/issues/1490))
* Fixed errors when grouping rows in Grids with `groupUseEntireRow` turned off
  ([#1520](https://github.com/xh/hoist-react/issues/1520))
* Fixed problem where charts were resized when being hidden
  ([#1528](https://github.com/xh/hoist-react/issues/1528))
* Fixed problem where charts were needlessly re-rendered, hurting performance and losing some state
  ([#1505](https://github.com/xh/hoist-react/issues/1505))
* Removed padding from Select option wrapper elements which was making it difficult for custom
  option renderers to control the padding ([1571](https://github.com/xh/hoist-react/issues/1571))
* Fixed issues with inconsistent indentation for tree grid nodes under certain conditions
  ([#1546](https://github.com/xh/hoist-react/issues/1546))
* Fixed autoFocus on NumberInput.

### 📚 Libraries

* @blueprintjs/core `3.19 -> 3.22`
* @blueprintjs/datetime `3.14 -> 3.15`
* @fortawesome/fontawesome-pro `5.11 -> 5.12`
* codemirror `5.49 -> 5.50`
* core-js `3.3 -> 3.6`
* fast-deep-equal `2.0 -> 3.1`
* filesize `5.0 -> 6.0`
* highcharts 7.2 -> 8.0`
* mobx `5.14 -> 5.15`
* react-dates `21.3 -> 21.5`
* react-dropzone `10.1 -> 10.2`
* react-windowed-select `added @ 2.0.1`

[Commit Log](https://github.com/xh/hoist-react/compare/v28.2.0...v29.0.0)

## v28.2.0 - 2019-11-08

### 🎁 New Features

* Added a `DateInput` component to the mobile toolkit. Its API supports many of the same options as
  its desktop analog with the exception of `timePrecision`, which is not yet supported.
* Added `minSize` to panelModel. A resizable panel can now be prevented from resizing to a size
  smaller than minSize. ([#1431](https://github.com/xh/hoist-react/issues/1431))

### 🐞 Bug Fixes

* Made `itemHeight` a required prop for `DataView`. This avoids an issue where agGrid went into an
  infinite loop if this value was not set.
* Fixed a problem with `RestStore` behavior when `dataRoot` changed from its default value.

[Commit Log](https://github.com/xh/hoist-react/compare/v28.1.1...v28.2.0)

## v28.1.1 - 2019-10-23

### 🐞 Bug Fixes

* Fixes a bug with default model context being set incorrectly within context inside of `Panel`.

[Commit Log](https://github.com/xh/hoist-react/compare/v28.1.0...v28.1.1)

## v28.1.0 - 2019-10-18

### 🎁 New Features

* `DateInput` supports a new `strictInputParsing` prop to enforce strict parsing of keyed-in entries
  by the underlying moment library. The default value is false, maintained the existing behavior
  where [moment will do its best](https://momentjs.com/guides/#/parsing/) to parse an entered date
  string that doesn't exactly match the specified format
* Any `DateInput` values entered that exceed any specified max/minDate will now be reset to null,
  instead of being set to the boundary date (which was surprising and potentially much less obvious
  to a user that their input had been adjusted automatically).
* `Column` and `ColumnGroup` now accept a function for `headerName`. The header will be
  automatically re-rendered when any observable properties referenced by the `headerName` function
  are modified.
* `ColumnGroup` now accepts an `align` config for setting the header text alignment
* The flag `toContext` for `uses` and `creates` has been replaced with a new flag `publishMode` that
  provides more granular control over how models are published and looked up via context. Components
  can specify `ModelPublishMode.LIMITED` to make their model available for contained components
  without it becoming the default model or exposing its sub-models.

### 🐞 Bug Fixes

* Tree columns can now specify `renderer` or `elementRenderer` configs without breaking the standard
  ag-Grid group cell renderer auto-applied to tree columns (#1397).
* Use of a custom `Column.comparator` function will no longer break agGrid-provided column header
  filter menus (#1400).
* The MS Edge browser does not return a standard Promise from `async` functions, so the the return
  of those functions did not previously have the required Hoist extensions installed on its
  prototype. Edge "native" Promises are now also polyfilled / extended as required. (#1411).
* Async `Select` combobox queries are now properly debounced as per the `queryBuffer` prop (#1416).

### ⚙️ Technical

* Grid column group headers now use a custom React component instead of the default ag-Grid column
  header, resulting in a different DOM structure and CSS classes. Existing CSS overrides of the
  ag-Grid column group headers may need to be updated to work with the new structure/classes.
* We have configured `stylelint` to enforce greater consistency in our stylesheets within this
  project. The initial linting run resulted in a large number of updates to our SASS files, almost
  exclusively whitespace changes. No functional changes are intended/expected. We have also enabled
  hooks to run both JS and style linting on pre-commit. Neither of these updates directly affects
  applications, but the same tools could be configured for apps if desired.

### 📚 Libraries

* core-js `3.2 -> 3.3`
* filesize `4.2 -> 5.0`
* http-status-codes `added @ 1.3`

[Commit Log](https://github.com/xh/hoist-react/compare/v28.0.0...v28.1.0)

## v28.0.0 - 2019-10-07

_"The one with the hooks."_

**Hoist now fully supports React functional components and hooks.** The new `hoistComponent`
function is now the recommended method for defining new components and their corresponding element
factories. See that (within HoistComponentFunctional.js) and the new `useLocalModel()` and
`useContextModel()` hooks (within [core/hooks](core/hooks)) for more information.

Along with the performance benefits and the ability to use React hooks, Hoist functional components
are designed to read and write their models via context. This allows a much less verbose
specification of component element trees.

Note that **Class-based Components remain fully supported** (by both Hoist and React) using the
familiar `@HoistComponent` decorator, but transitioning to functional components within Hoist apps
is now strongly encouraged. In particular note that Class-based Components will *not* be able to
leverage the context for model support discussed above.

### 🎁 New Features

* Resizable panels now default to not redrawing their content when resized until the resize bar is
  dropped. This offers an improved user experience for most situations, especially when layouts are
  complex. To re-enable the previous dynamic behavior, set `PanelModel.resizeWhileDragging: true`.
* The default text input shown by `XH.prompt()` now has `selectOnFocus: true` and will confirm the
  user's entry on an `<enter>` keypress (same as clicking 'OK').
* `stringExcludes` function added to form validation constraints. This allows an input value to
  block specific characters or strings, e.g. no slash "/" in a textInput for a filename.
* `constrainAll` function added to form validation constraints. This takes another constraint as its
  only argument, and applies that constraint to an array of values, rather than just to one value.
  This is useful for applying a constraint to inputs that produce arrays, such as tag pickers.
* `DateInput` now accepts LocalDates as `value`, `minDate` and `maxDate` props.
* `RelativeTimestamp` now accepts a `bind` prop to specify a model field name from which it can pull
  its timestamp. The model itself can either be passed as a prop or (better) sourced automatically
  from the parent context. Developers are encouraged to take this change to minimize re-renders of
  parent components (which often contain grids and other intensive layouts).
* `Record` now has properties and methods for accessing and iterating over children, descendants,
  and ancestors
* `Store` now has methods for retrieving the descendants and ancestors of a given Record

### 💥 Breaking Changes

* **Apps must update their dev dependencies** to the latest `@xh/hoist-dev-utils` package: v4.0+.
  This updates the versions of Babel / Webpack used in builds to their latest / current versions and
  swaps to the updated Babel recommendation of `core-js` for polyfills.
* The `allSettled` function in `@xh/promise` has been removed. Applications using this method should
  use the ECMA standard (stage-2) `Promise.allSettled` instead. This method is now fully available
  in Hoist via bundled polyfills. Note that the standard method returns an array of objects of the
  form `{status: [rejected|fulfilled], ...}`, rather than `{state: [rejected|fulfilled], ...}`.
* The `containerRef` argument for `XH.toast()` should now be a DOM element. Component instances are
  no longer supported types for this value. This is required to support functional Components
  throughout the toolkit.
* Apps that need to prevent a `StoreFilterField` from binding to a `GridModel` in context, need to
  set the `store` or `gridModel` property explicitly to null.
* The Blueprint non-standard decorators `ContextMenuTarget` and `HotkeysTarget` are no longer
  supported. Use the new hooks `useContextMenu()` and `useHotkeys()` instead. For convenience, this
  functionality has also been made available directly on `Panel` via the `contextMenu` and `hotkeys`
  props.
* `DataView` and `DataViewModel` have been moved from `/desktop/cmp/dataview` to the cross-platform
  package `/cmp/dataview`.
* `isReactElement` has been removed. Applications should use the native React API method
  `React.isValidElement` instead.

### ⚙️ Technical

* `createObservableRef()` is now available in `@xh/hoist/utils/react` package. Use this function for
  creating refs that are functionally equivalent to refs created with `React.createRef()`, yet fully
  observable. With this change the `Ref` class in the same package is now obsolete.
* Hoist now establishes a proper react "error boundary" around all application code. This means that
  errors throw when rendering will be caught and displayed in the standard Hoist exception dialog,
  and stack traces for rendering errors should be significantly less verbose.
* Not a Hoist feature, exactly, but the latest version of `@xh/hoist-dev-utils` (see below) enables
  support for the `optional chaining` (aka null safe) and `nullish coalescing` operators via their
  Babel proposal plugins. Developers are encouraged to make good use of the new syntax below:
    * conditional-chaining: `let foo = bar?.baz?.qux;`
    * nullish coalescing: `let foo = bar ?? 'someDefaultValue';`

### 🐞 Bug Fixes

* Date picker month and year controls will now work properly in `localDate` mode. (Previously would
  reset to underlying value.)
* Individual `Buttons` within a `ButtonGroupInput` will accept a disabled prop while continuing to
  respect the overall `ButtonGroupInput`'s disabled prop.
* Raised z-index level of AG-Grid tooltip to ensure tooltips for AG-Grid context menu items appear
  above the context menu.

### 📚 Libraries

* @blueprintjs/core `3.18 -> 3.19`
* @blueprintjs/datetime `3.12 -> 3.14`
* @fortawesome/fontawesome-pro `5.10 -> 5.11`
* @xh/hoist-dev-utils `3.8 -> 4.3` (multiple transitive updates to build tooling)
* ag-grid `21.1 -> 21.2`
* highcharts `7.1 -> 7.2`
* mobx `5.13 -> 5.14`
* react-transition-group `4.2 -> 4.3`
* rsvp (removed)
* store2 `2.9 -> 2.10`

[Commit Log](https://github.com/xh/hoist-react/compare/v27.1.0...v28.0.0)

## v27.1.0 - 2019-09-05

### 🎁 New Features

* `Column.exportFormat` can now be a function, which supports setting Excel formats on a per-cell
  (vs. entire column) basis by returning a conditional `exportFormat` based upon the value and / or
  record.
    * ⚠️ Note that per-cell formatting _requires_ that apps update their server to use hoist-core
      v6.3.0+ to work, although earlier versions of hoist-core _are_ backwards compatible with the
      pre-existing, column-level export formatting.
* `DataViewModel` now supports a `sortBy` config. Accepts the same inputs as `GridModel.sortBy`,
  with the caveat that only a single-level sort is supported at this time.

[Commit Log](https://github.com/xh/hoist-react/compare/v27.0.1...v27.1.0)

## v27.0.1 - 2019-08-26

### 🐞 Bug Fixes

* Fix to `Store.clear()` and `GridModel.clear()`, which delegates to the same (#1324).

[Commit Log](https://github.com/xh/hoist-react/compare/v27.0.0...v27.0.1)

## v27.0.0 - 2019-08-23

### 🎁 New Features

* A new `LocalDate` class has been added to the toolkit. This class provides client-side support for
  "business" or "calendar" days that do not have a time component. It is an immutable class that
  supports '==', '<' and '>', as well as a number of convenient manipulation functions. Support for
  the `LocalDate` class has also been added throughout the toolkit, including:
    * `Field.type` now supports an additional `localDate` option for automatic conversion of server
      data to this type when loading into a `Store`.
    * `fetchService` is aware of this class and will automatically serialize all instances of it for
      posting to the server. ⚠ NOTE that along with this change, `fetchService` and its methods such
      as `XH.fetchJson()` will now serialize regular JS Date objects as ms timestamps when provided
      in params. Previously Dates were serialized in their default `toString()` format. This would
      be a breaking change for an app that relied on that default Date serialization, but it was
      made for increased symmetry with how Hoist JSON-serializes Dates and LocalDates on the
      server-side.
    * `DateInput` can now be used to seamlessly bind to a `LocalDate` as well as a `Date`. See its
      new prop of `valueType` which can be set to `localDate` or `date` (default).
    * A new `localDateCol` config has been added to the `@xh/hoist/grid/columns` package with
      standardized rendering and formatting.
* New `TreeMap` and `SplitTreeMap` components added, to render hierarchical data in a configurable
  TreeMap visualization based on the Highcharts library. Supports optional binding to a GridModel,
  which syncs selection and expand / collapse state.
* `Column` gets a new `highlightOnChange` config. If true, the grid will highlight the cell on each
  change by flashing its background. (Currently this is a simple on/off config - future iterations
  could support a function variant or other options to customize the flash effect based on the
  old/new values.) A new CSS var `--xh-grid-cell-change-bg-highlight` can be used to customize the
  color used, app-wide or scoped to a particular grid selector. Note that columns must *not* specify
  `rendererIsComplex` (see below) if they wish to enable the new highlight flag.

### 💥 Breaking Changes

* The updating of `Store` data has been reworked to provide a simpler and more powerful API that
  allows for the applications of additions, deletions, and updates in a single transaction:
    * The signature of `Store.updateData()` has been substantially changed, and is now the main
      entry point for all updates.
    * `Store.removeRecords()` has been removed. Use `Store.updateData()` instead.
    * `Store.addData()` has been removed. Use `Store.updateData()` instead.
* `Column` takes an additional property `rendererIsComplex`. Application must set this flag to
  `true` to indicate if a column renderer uses values other than its own bound field. This change
  provides an efficiency boost by allowing ag-Grid to use its default change detection instead of
  forcing a cell refresh on any change.

### ⚙️ Technical

* `Grid` will now update the underlying ag-Grid using ag-Grid transactions rather than relying on
  agGrid `deltaRowMode`. This is intended to provide the best possible grid performance and
  generally streamline the use of the ag-Grid Api.

### 🐞 Bug Fixes

* Panel resize events are now properly throttled, avoiding extreme lagginess when resizing panels
  that contain complex components such as big grids.
* Workaround for issues with the mobile Onsen toolkit throwing errors while resetting page stack.
* Dialogs call `doCancel()` handler if cancelled via `<esc>` keypress.

### 📚 Libraries

* @xh/hoist-dev-utils `3.7 -> 3.8`
* qs `6.7 -> 6.8`
* store2 `2.8 -> 2.9`

[Commit Log](https://github.com/xh/hoist-react/compare/v26.0.1...v27.0.0)

## v26.0.1 - 2019-08-07

### 🎁 New Features

* **WebSocket support** has been added in the form of `XH.webSocketService` to establish and
  maintain a managed websocket connection with the Hoist UI server. This is implemented on the
  client via the native `WebSocket` object supported by modern browsers and relies on the
  corresponding service and management endpoints added to Hoist Core v6.1.
    * Apps must declare `webSocketsEnabled: true` in their `AppSpec` configuration to enable this
      overall functionality on the client.
    * Apps can then subscribe via the new service to updates on a requested topic and will receive
      any inbound messages for that topic via a callback.
    * The service will monitor the socket connection with a regular heartbeat and attempt to
      re-establish if dropped.
    * A new admin console snap-in provides an overview of connected websocket clients.
* The `XH.message()` and related methods such as `XH.alert()` now support more flexible
  `confirmProps` and `cancelProps` configs, each of which will be passed to their respective button
  and merged with suitable defaults. Allows use of the new `autoFocus` prop with these preconfigured
  dialogs.
    * By default, `XH.alert()` and `XH.confirm()` will auto focus the confirm button for user
      convenience.
    * The previous text/intent configs have been deprecated and the message methods will log a
      console warning if they are used (although it will continue to respect them to aid
      transitioning to the new configs).
* `GridModel` now supports a `copyCell` context menu action. See `StoreContextMenu` for more
  details.
* New `GridCountLabel` component provides an alternative to existing `StoreCountLabel`, outputting
  both overall record count and current selection count in a configurable way.
* The `Button` component accepts an `autoFocus` prop to attempt to focus on render.
* The `Checkbox` component accepts an `autoFocus` prop to attempt to focus on render.

### 💥 Breaking Changes

* `StoreCountLabel` has been moved from `/desktop/cmp/store` to the cross-platform package
  `/cmp/store`. Its `gridModel` prop has also been removed - usages with grids should likely switch
  to the new `GridCountLabel` component, noted above and imported from `/cmp/grid`.
* The API for `ClipboardButton` and `ClipboardMenuItem` has been simplified, and made implementation
  independent. Specify a single `getCopyText` function rather than the `clipboardSpec`.
  (`clipboardSpec` is an artifact from the removed `clipboard` library).
* The `XH.prompt()` and `XH.message()` input config has been updated to work as documented, with any
  initial/default value for the input sourced from `input.initialValue`. Was previously sourced from
  `input.value` (#1298).
* ChartModel `config` has been deprecated. Please use `highchartsConfig` instead.

### 🐞 Bug Fixes

* The `Select.selectOnFocus` prop is now respected when used in tandem with `enableCreate` and/or
  `queryFn` props.
* `DateInput` popup _will_ now close when input is blurred but will _not_ immediately close when
  `enableTextInput` is `false` and a month or year is clicked (#1293).
* Buttons within a grid `actionCol` now render properly in compact mode, without clipping/overflow.

### ⚙️ Technical

* `AgGridModel` will now throw an exception if any of its methods which depend on ag-Grid state are
  called before the grid has been fully initialized (ag-Grid onGridReady event has fired).
  Applications can check the new `isReady` property on `AgGridModel` before calling such methods
  to️️ verify the grid is fully initialized.

### 📚 Libraries

* @blueprintjs/core `3.17 -> 3.18`
* @blueprintjs/datetime `3.11 -> 3.12`
* @fortawesome/fontawesome `5.9 -> 5.10`
* ag-grid `21.0.1 -> 21.1.1`
* store2 `2.7 -> 2.8`
* The `clipboard` library has been replaced with the simpler `clipboard-copy` library.

[Commit Log](https://github.com/xh/hoist-react/compare/v25.2.0...v26.0.1)

## v25.2.0 - 2019-07-25

### 🎁 New Features

* `RecordAction` supports a new `secondaryText` property. When used for a Grid context menu item,
  this text appears on the right side of the menu item, usually used for displaying the shortcut key
  associated with an action.

### 🐞 Bug Fixes

* Fixed issue with loopy behavior when using `Select.selectOnFocus` and changing focus
  simultaneously with keyboard and mouse.

[Commit Log](https://github.com/xh/hoist-react/compare/v25.1.0...v25.2.0)

## v25.1.0 - 2019-07-23

### 🎁 New Features

* `JsonInput` includes buttons for toggling showing in a full-screen dialog window. Also added a
  convenience button to auto-format `JsonInput's` content.
* `DateInput` supports a new `enableTextInput` prop. When this property is set to false, `DateInput`
  will be entirely driven by the provided date picker. Additionally, `DateInput` styles have been
  improved for its various modes to more clearly convey its functionality.
* `ExportButton` will auto-disable itself if bound to an empty `GridModel`. This helper button will
  now also throw a console warning (to alert the developer) if `gridModel.enableExport != true`.

### ⚙️ Technical

* Classes decorated with `@LoadSupport` will now throw an exception out of their provided
  `loadAsync()` method if called with a parameter that's not a plain object (i.e. param is clearly
  not a `LoadSpec`). Note this might be a breaking change, in so far as it introduces additional
  validation around this pre-existing API requirement.
* Requirements for the `colorSpec` option passed to Hoist number formatters have been relaxed to
  allow partial definitions such that, for example, only negative values may receive the CSS class
  specified, without having to account for positive value styling.

### 🐞 Bug Fixes

* `RestFormModel` now submits dirty fields only when editing a record, as intended (#1245).
* `FormField` will no longer override the disabled prop of its child input if true (#1262).

### 📚 Libraries

* mobx `5.11 -> 5.13`
* Misc. patch-level updates

[Commit Log](https://github.com/xh/hoist-react/compare/v25.0.0...v25.1.0)

## v25.0.0 - 2019-07-16

### 🎁 New Features

* `Column` accepts a new `comparator` callback to customize how column cell values are sorted by the
  grid.
* Added `XH.prompt()` to show a simple message popup with a built-in, configurable HoistInput. When
  submitted by the user, its callback or resolved promise will include the input's value.
* `Select` accepts a new `selectOnFocus` prop. The behaviour is analogous to the `selectOnFocus`
  prop already in `TextInput`, `TextArea` and `NumberInput`.

### 💥 Breaking Changes

* The `fmtPercent` and `percentRenderer` methods will now multiply provided value by 100. This is
  consistent with the behavior of Excel's percentage formatting and matches the expectations of
  `ExportFormat.PCT`. Columns that were previously using `exportValue: v => v/100` as a workaround
  to the previous renderer behavior should remove this line of code.
* `DimensionChooserModel`'s `historyPreference` config has been renamed `preference`. It now
  supports saving both value and history to the same preference (existing history preferences will
  be handled).

[Commit Log](https://github.com/xh/hoist-react/compare/v24.2.0...v25.0.0)

## v24.2.0 - 2019-07-08

### 🎁 New Features

* `GridModel` accepts a new `colDefaults` configuration. Defaults provided via this object will be
  merged (deeply) into all column configs as they are instantiated.
* New `Panel.compactHeader` and `DockContainer.compactHeaders` props added to enable more compact
  and space efficient styling for headers in these components.
    * ⚠️ Note that as part of this change, internal panel header CSS class names changed slightly -
      apps that were targeting these internal selectors would need to adjust. See
      desktop/cmp/panel/impl/PanelHeader.scss for the relevant updates.
* A new `exportOptions.columns` option on `GridModel` replaces `exportOptions.includeHiddenCols`.
  The updated and more flexible config supports special strings 'VISIBLE' (default), 'ALL', and/or a
  list of specific colIds to include in an export.
    * To avoid immediate breaking changes, GridModel will log a warning on any remaining usages of
      `includeHiddenCols` but auto-set to `columns: 'ALL'` to maintain the same behavior.
* Added new preference `xhShowVersionBar` to allow more fine-grained control of when the Hoist
  version bar is showing. It defaults to `auto`, preserving the current behavior of always showing
  the footer to Hoist Admins while including it for non-admins *only* in non-production
  environments. The pref can alternatively be set to 'always' or 'never' on a per-user basis.

### 📚 Libraries

* @blueprintjs/core `3.16 -> 3.17`
* @blueprintjs/datetime `3.10 -> 3.11`
* mobx `5.10 -> 5.11`
* react-transition-group `2.8 -> 4.2`

[Commit Log](https://github.com/xh/hoist-react/compare/v24.1.1...v24.2.0)

## v24.1.1 - 2019-07-01

### 🐞 Bug Fixes

* Mobile column chooser internal layout/sizing fixed when used in certain secure mobile browsers.

[Commit Log](https://github.com/xh/hoist-react/compare/v24.1.0...v24.1.1)

## v24.1.0 - 2019-07-01

### 🎁 New Features

* `DateInput.enableClear` prop added to support built-in button to null-out a date input's value.

### 🐞 Bug Fixes

* The `Select` component now properly shows all options when the pick-list is re-shown after a
  change without first blurring the control. (Previously this interaction edge case would only show
  the option matching the current input value.) #1198
* Mobile mask component `onClick` callback prop restored - required to dismiss mobile menus when not
  tapping a menu option.
* When checking for a possible expired session within `XH.handleException()`, prompt for app login
  only for Ajax requests made to relative URLs (not e.g. remote APIs accessed via CORS). #1189

### ✨ Style

* Panel splitter collapse button more visible in dark theme. CSS vars to customize further fixed.
* The mobile app menu button has been moved to the right side of the top appBar, consistent with its
  placement in desktop apps.

### 📚 Libraries

* @blueprintjs/core `3.15 -> 3.16`
* @blueprintjs/datetime `3.9 -> 3.10`
* codemirror `5.47 -> 5.48`
* mobx `6.0 -> 6.1`

[Commit Log](https://github.com/xh/hoist-react/compare/v24.0.0...v24.1.0)

## v24.0.0 - 2019-06-24

### 🎁 New Features

#### Data

* A `StoreFilter` object has been introduced to the data API. This allows `Store` and
  `StoreFilterField` to support the ability to conditionally include all children when filtering
  hierarchical data stores, and could support additional filtering customizations in the future.
* `Store` now provides a `summaryRecord` property which can be used to expose aggregated data for
  the data it contains. The raw data for this record can be provided to `loadData()` and
  `updateData()` either via an explicit argument to these methods, or as the root node of the raw
  data provided (see `Store.loadRootAsSummary`).
* The `StoreFilterField` component accepts new optional `model` and `bind` props to allow control of
  its text value from an external model's observable.
* `pwd` is now a new supported type of `Field` in the `@xh/hoist/core/data` package.

#### Grid

* `GridModel` now supports a `showSummary` config which can be used to display its store's
  summaryRecord (see above) as either a pinned top or bottom row.
* `GridModel` also adds a `enableColumnPinning` config to enable/disable user-driven pinning. On
  desktop, if enabled, users can pin columns by dragging them to the left or right edges of the grid
  (the default ag-Grid gesture). Column pinned state is now also captured and maintained by the
  overall grid state system.
* The desktop column chooser now options in a non-modal popover when triggered from the standard
  `ColChooserButton` component. This offers a quicker and less disruptive alternative to the modal
  dialog (which is still used when launched from the grid context menu). In this popover mode,
  updates to columns are immediately reflected in the underlying grid.
* The mobile `ColChooser` has been improved significantly. It now renders displayed and available
  columns as two lists, allowing drag and drop between to update the visibility and ordering. It
  also provides an easy option to toggle pinning the first column.
* `DimensionChooser` now supports an optional empty / ungrouped configuration with a value of `[]`.
  See `DimensionChooserModel.enableClear` and `DimensionChooser.emptyText`.

#### Other Features

* Core `AutoRefreshService` added to trigger an app-wide data refresh on a configurable interval, if
  so enabled via a combination of soft-config and user preference. Auto-refresh relies on the use of
  the root `RefreshContextModel` and model-level `LoadSupport`.
* A new `LoadingIndicator` component is available as a more minimal / unobtrusive alternative to a
  modal mask. Typically configured via a new `Panel.loadingIndicator` prop, the indicator can be
  bound to a `PendingTaskModel` and will automatically show/hide a spinner and/or custom message in
  an overlay docked to the corner of the parent Panel.
* `DateInput` adds support for new `enablePicker` and `showPickerOnFocus` props, offering greater
  control over when the calendar picker is shown. The new default behaviour is to not show the
  picker on focus, instead showing it via a built-in button.
* Transitions have been disabled by default on desktop Dialog and Popover components (both are from
  the Blueprint library) and on the Hoist Mask component. This should result in a snappier user
  experience, especially when working on remote / virtual workstations. Any in-app customizations to
  disable or remove transitions can now be removed in favor of this toolkit-wide change.
* Added new `@bindable.ref` variant of the `@bindable` decorator.

### 💥 Breaking Changes

* Apps that defined and initialized their own `AutoRefreshService` service or functionality should
  leverage the new Hoist service if possible. Apps with a pre-existing custom service of the same
  name must either remove in favor of the new service or - if they have special requirements not
  covered by the Hoist implementation - rename their own service to avoid a naming conflict.
* The `StoreFilterField.onFilterChange` callback will now be passed a `StoreFilter`, rather than a
  function.
* `DateInput` now has a calendar button on the right side of the input which is 22 pixels square.
  Applications explicitly setting width or height on this component should ensure that they are
  providing enough space for it to display its contents without clipping.

### 🐞 Bug Fixes

* Performance for bulk grid selections has been greatly improved (#1157)
* Toolbars now specify a minimum height (or width when vertical) to avoid shrinking unexpectedly
  when they contain only labels or are entirely empty (but still desired to e.g. align UIs across
  multiple panels). Customize if needed via the new `--xh-tbar-min-size` CSS var.
* All Hoist Components that accept a `model` prop now have that properly documented in their
  prop-types.
* Admin Log Viewer no longer reverses its lines when not in tail mode.

### ⚙️ Technical

* The `AppSpec` config passed to `XH.renderApp()` now supports a `clientAppCode` value to compliment
  the existing `clientAppName`. Both values are now optional and defaulted from the project-wide
  `appCode` and `appName` values set via the project's Webpack config. (Note that `clientAppCode` is
  referenced by the new `AutoRefreshService` to support configurable auto-refresh intervals on a
  per-app basis.)

### 📚 Libraries

* ag-grid `20.0 -> 21.0`
* react-select `2.4 -> 3.0`
* mobx-react `5.4 -> 6.0.3`
* font-awesome `5.8 -> 5.9`
* react-beautiful-dnd `10.1.1 -> 11.0.4`

[Commit Log](https://github.com/xh/hoist-react/compare/v23.0.0...v24.0.0)

## v23.0.0 - 2019-05-30

### 🎁 New Features

* `GridModel` now accepts a config of `cellBorders`, similar to `rowBorders`
* `Panel.tbar` and `Panel.bbar` props now accept an array of Elements and will auto-generate a
  `Toolbar` to contain them, avoiding the need for the extra import of `toolbar()`.
* New functions `withDebug` and `withShortDebug` have been added to provide a terse syntax for
  adding debug messages that track the execution of specific blocks of code.
* `XH.toast()` now supports an optional `containerRef` argument that can be used for anchoring a
  toast within another component (desktop only). Can be used to display more targeted toasts within
  the relevant section of an application UI, as opposed to the edge of the screen.
* `ButtonGroupInput` accepts a new `enableClear` prop that allows the active / depressed button to
  be unselected by pressing it again - this sets the value of the input as a whole to `null`.
* Hoist Admins now always see the VersionBar in the footer.
* `Promise.track` now accepts an optional `omit` config that indicates when no tracking will be
  performed.
* `fmtNumber` now accepts an optional `prefix` config that prepends immediately before the number,
  but after the sign (`+`, `-`).
* New utility methods `forEachAsync()` and `whileAsync()` have been added to allow non-blocking
  execution of time-consuming loops.

### 💥 Breaking Changes

* The `AppOption.refreshRequired` config has been renamed to `reloadRequired` to better match the
  `XH.reloadApp()` method called to reload the entire app in the browser. Any options defined by an
  app that require it to be fully reloaded should have this renamed config set to `true`.
* The options dialog will now automatically trigger an app-wide data _refresh_ via
  `XH.refreshAppAsync()` if options have changed that don't require a _reload_.
* The `EventSupport` mixin has been removed. There are no known uses of it and it is in conflict
  with the overall reactive structure of the hoist-react API. If your app listens to the
  `appStateChanged`, `prefChange` or `prefsPushed` events you will need to adjust accordingly.

### 🐞 Bug Fixes

* `Select` will now let the user edit existing text in conditions where it is expected to be
  editable. #880
* The Admin "Config Differ" tool has been updated to reflect changes to `Record` made in v22. It is
  once again able to apply remote config values.
* A `Panel` with configs `resizable: true, collapsible: false` now renders with a splitter.
* A `Panel` with no `icon`, `title`, or `headerItems` will not render a blank header.
* `FileChooser.enableMulti` now behaves as one might expect -- true to allow multiple files in a
  single upload. Previous behavior (the ability to add multiple files to dropzone) is now controlled
  by `enableAddMulti`.

[Commit Log](https://github.com/xh/hoist-react/compare/v22.0.0...v23.0.0)

## v22.0.0 - 2019-04-29

### 🎁 New Features

* A new `DockContainer` component provides a user-friendly way to render multiple child components
  "docked" to its bottom edge. Each child view is rendered with a configurable header and controls
  to allow the user to expand it, collapse it, or optionally "pop it out" into a modal dialog.
* A new `AgGrid` component provides a much lighter Hoist wrapper around ag-Grid while maintaining
  consistent styling and layout support. This allows apps to use any features supported by ag-Grid
  without conflicting with functionality added by the core Hoist `Grid`.
    * Note that this lighter wrapper lacks a number of core Hoist features and integrations,
      including store support, grid state, enhanced column and renderer APIs, absolute value
      sorting, and more.
    * An associated `AgGridModel` provides access to to the ag-Grid APIs, minimal styling configs,
      and several utility methods for managing Grid state.
* Added `GridModel.groupSortFn` config to support custom group sorting (replaces any use of
  `agOptions.defaultGroupSortComparator`).
* The `Column.cellClass` and `Column.headerClass` configs now accept functions to dynamically
  generate custom classes based on the Record and/or Column being rendered.
* The `Record` object now provides an additional getter `Record.allChildren` to return all children
  of the record, irrespective of the current filter in place on the record's store. This supplements
  the existing `Record.children` getter, which returns only the children meeting the filter.

### 💥 Breaking Changes

* The class `LocalStore` has been renamed `Store`, and is now the main implementation and base class
  for Store Data. The extraneous abstract superclass `BaseStore` has been removed.
* `Store.dataLastUpdated` had been renamed `Store.lastUpdated` on the new class and is now a simple
  timestamp (ms) rather than a Javascript Date object.
* The constructor argument `Store.processRawData` now expects a function that *returns* a modified
  object with the necessary edits. This allows implementations to safely *clone* the raw data rather
  than mutating it.
* The method `Store.removeRecord` has been replaced with the method `Store.removeRecords`. This will
  facilitate efficient bulk deletes.

### ⚙️ Technical

* `Grid` now performs an important performance workaround when loading a new dataset that would
  result in the removal of a significant amount of existing records/rows. The underlying ag-Grid
  component has a serious bottleneck here (acknowledged as AG-2879 in their bug tracker). The Hoist
  grid wrapper will now detect when this is likely and proactively clear all data using a different
  API call before loading the new dataset.
* The implementations `Store`, `RecordSet`, and `Record` have been updated to more efficiently
  re-use existing record references when loading, updating, or filtering data in a store. This keeps
  the Record objects within a store as stable as possible, and allows additional optimizations by
  ag-Grid and its `deltaRowDataMode`.
* When loading raw data into store `Record`s, Hoist will now perform additional conversions based on
  the declared `Field.type`. The unused `Field.nullable` has been removed.
* `LocalStorageService` now uses both the `appCode` and current username for its namespace key,
  ensuring that e.g. local prefs/grid state are not overwritten across multiple app users on one OS
  profile, or when admin impersonation is active. The service will automatically perform a one-time
  migration of existing local state from the old namespace to the new. #674
* `elem` no longer skips `null` children in its calls to `React.createElement()`. These children may
  play the role of placeholders when using conditional rendering, and skipping them was causing
  React to trigger extra re-renders. This change further simplifies Hoist's element factory and
  removes an unnecessary divergence with the behavior of JSX.

### 🐞 Bug Fixes

* `Grid` exports retain sorting, including support for absolute value sorting. #1068
* Ensure `FormField`s are keyed with their model ID, so that React can properly account for dynamic
  changes to fields within a form. #1031
* Prompt for app refresh in (rare) case of mismatch between client and server-side session user.
  (This can happen during impersonation and is defended against in server-side code.) #675

[Commit Log](https://github.com/xh/hoist-react/compare/v21.0.2...v22.0.0)

## v21.0.2 - 2019-04-05

### 📚 Libraries

* Rollback ag-Grid to v20.0.0 after running into new performance issues with large datasets and
  `deltaRowDataMode`. Updates to tree filtering logic, also related to grid performance issues with
  filtered tree results returning much larger record counts.

## v21.0.0 - 2019-04-04

### 🎁 New Features

* `FetchService` fetch methods now accept a plain object as the `headers` argument. These headers
  will be merged with the default headers provided by FetchService.
* An app can also now specify default headers to be sent with every fetch request via
  `XH.fetchService.setDefaultHeaders()`. You can pass either a plain object, or a closure which
  returns one.
* `Grid` supports a new `onGridReady` prop, allowing apps to hook into the ag-Grid event callback
  without inadvertently short-circuiting the Grid's own internal handler.

### 💥 Breaking Changes

* The shortcut getter `FormModel.isNotValid` was deemed confusing and has been removed from the API.
  In most cases applications should use `!FormModel.isValid` instead; this expression will return
  `false` for the `Unknown` as well as the `NotValid` state. Applications that wish to explicitly
  test for the `NotValid` state should use the `validationState` getter.
* Multiple HoistInputs have changed their `onKeyPress` props to `onKeyDown`, including TextInput,
  NumberInput, TextArea & SearchInput. The `onKeyPress` event has been deprecated in general and has
  limitations on which keys will trigger the event to fire (i.e. it would not fire on an arrow
  keypress).
* FetchService's fetch methods no longer support `contentType` parameter. Instead, specify a custom
  content-type by setting a 'Content-Type' header using the `headers` parameter.
* FetchService's fetch methods no longer support `acceptJson` parameter. Instead, pass an {"Accept":
  "application/json"} header using the `headers` parameter.

### ✨ Style

* Black point + grid colors adjusted in dark theme to better blend with overall blue-gray tint.
* Mobile styles have been adjusted to increase the default font size and grid row height, in
  addition to a number of other smaller visual adjustments.

### 🐞 Bug Fixes

* Avoid throwing React error due to tab / routing interactions. Tab / routing / state support
  generally improved. (#1052)
* `GridModel.selectFirst()` improved to reliably select first visible record even when one or more
  groupBy levels active. (#1058)

### 📚 Libraries

* ag-Grid `~20.1 -> ~20.2` (fixes ag-grid sorting bug with treeMode)
* @blueprint/core `3.14 -> 3.15`
* @blueprint/datetime `3.7 -> 3.8`
* react-dropzone `10.0 -> 10.1`
* react-transition-group `2.6 -> 2.8`

[Commit Log](https://github.com/xh/hoist-react/compare/v20.2.1...v21.0.0)

## v20.2.1 - 2019-03-28

* Minor tweaks to grid styles - CSS var for pinned column borders, drop left/right padding on
  center-aligned grid cells.

[Commit Log](https://github.com/xh/hoist-react/compare/v20.2.0...v20.2.1)

## v20.2.0 - 2019-03-27

### 🎁 New Features

* `GridModel` exposes three new configs - `rowBorders`, `stripeRows`, and `showCellFocus` - to
  provide additional control over grid styling. The former `Grid` prop `showHover` has been
  converted to a `GridModel` config for symmetry with these other flags and more efficient
  re-rendering. Note that some grid-related CSS classes have also been modified to better conform to
  the BEM approach used elsewhere - this could be a breaking change for apps that keyed off of
  certain Hoist grid styles (not expected to be a common case).
* `Select` adds a `queryBuffer` prop to avoid over-eager calls to an async `queryFn`. This buffer is
  defaulted to 300ms to provide some out-of-the-box debouncing of keyboard input when an async query
  is provided. A longer value might be appropriate for slow / intensive queries to a remote API.

### 🐞 Bug Fixes

* A small `FormField.labelWidth` config value will now be respected, even if it is less than the
  default minWidth of 80px.
* Unnecessary re-renders of inactive tab panels now avoided.
* `Grid`'s filter will now be consistently applied to all tree grid records. Previously, the filter
  skipped deeply nested records under specific conditions.
* `Timer` no longer requires its `runFn` to be a promise, as it briefly (and unintentionally) did.
* Suppressed default browser resize handles on `textarea`.

[Commit Log](https://github.com/xh/hoist-react/compare/v20.1.1...v20.2.0)

## v20.1.1 - 2019-03-27

### 🐞 Bug Fixes

* Fix form field reset so that it will call computeValidationAsync even if revalidation is not
  triggered because the field's value did not change when reset.

[Commit Log](https://github.com/xh/hoist-react/compare/v20.1.0...v20.1.1)

## v20.1.0 - 2019-03-14

### 🎁 New Features

* Standard app options panel now includes a "Restore Defaults" button to clear all user preferences
  as well as any custom grid state, resetting the app to its default state for that user.

### 🐞 Bug Fixes

* Removed a delay from `HoistInput` blur handling, ensuring `noteBlurred()` is called as soon as the
  element loses focus. This should remove a class of bugs related to input values not flushing into
  their models quickly enough when `commitOnChange: false` and the user moves directly from an input
  to e.g. clicking a submit button. #1023
* Fix to Admin ConfigDiffer tool (missing decorator).

### ⚙️ Technical

* The `GridModel.store` config now accepts a plain object and will internally create a `LocalStore`.
  This store config can also be partially specified or even omitted entirely. GridModel will ensure
  that the store is auto-configured with all fields in configured grid columns, reducing the need
  for app code boilerplate (re)enumerating field names.
* `Timer` class reworked to allow its interval to be adjusted dynamically via `setInterval()`,
  without requiring the Timer to be re-created.

[Commit Log](https://github.com/xh/hoist-react/compare/v20.0.1...v20.1.0)

## v20.0.1 - 2019-03-08

### 🐞 Bug Fixes

* Ensure `RestStore` processes records in a standard way following a save/add operation (#1010).

[Commit Log](https://github.com/xh/hoist-react/compare/v20.0.0...v20.0.1)

## v20.0.0 - 2019-03-06

### 💥 Breaking Changes

* The `@LoadSupport` decorator has been substantially reworked and enhanced from its initial release
  in v19. It is no longer needed on the HoistComponent, but rather should be put directly on the
  owned HoistModel implementing the loading. IMPORTANT NOTE: all models should implement
  `doLoadAsync` rather than `loadAsync`. Please see `LoadSupport` for more information on this
  important change.
* `TabContainer` and `TabContainerModel` are now cross-platform. Apps should update their code to
  import both from `@xh/hoist/cmp/tab`.
* `TabContainer.switcherPosition` has been moved to `TabContainerModel`. Please note that changes to
  `switcherPosition` are not supported on mobile, where the switcher will always appear beneath the
  container.
* The `Label` component from `@xh/hoist/desktop/cmp/input` has been removed. Applications should
  consider using the basic html `label` element instead (or a `FormField` if applicable).
* The `LeftRightChooserModel` constructor no longer accepts a `leftSortBy` and `rightSortBy`
  property. The implementation of these properties was generally broken. Use `leftSorted` and
  `rightSorted` instead.

#### Mobile

* Mobile `Page` has changed - `Pages` are now wrappers around `Panels` that are designed to be used
  with a `NavigationModel` or `TabContainer`. `Page` accepts the same props as `Panel`, meaning uses
  of `loadModel` should be replaced with `mask`.
* The mobile `AppBar` title is static and defaults to the app name. If you want to display page
  titles, it is recommended to use the `title` prop on the `Page`.

### 🎁 New Features

* Enhancements to Model and Component data loading via `@LoadSupport` provides a stronger set of
  conventions and better support for distinguishing between initial loads / auto/background
  refreshes / user- driven refreshes. It also provides new patterns for ensuring application
  Services are refreshed as part of a reworked global refresh cycle.
* RestGridModel supports a new `cloneAction` to take an existing record and open the editor form in
  "add mode" with all editable fields pre-populated from the source record. The action calls
  `prepareCloneFn`, if defined on the RestGridModel, to perform any transform operations before
  rendering the form.
* Tabs in `TabContainerModel` now support an `icon` property on the desktop.
* Charts take a new optional `aspectRatio` prop.
* Added new `Column.headerTooltip` config.
* Added new method `markManaged` on `ManagedSupport`.
* Added new function decorator `debounced`.
* Added new function `applyMixin` providing support for structured creation of class decorators
  (mixins).

#### Mobile

* Column chooser support available for mobile Grids. Users can check/uncheck columns to add/remove
  them from a configurable grid and reorder the columns in the list via drag and drop. Pair
  `GridModel.enableColChooser` with a mobile `colChooserButton` to allow use.
* Added `DialogPage` to the mobile toolkit. These floating pages do not participate in navigation or
  routing, and are used for showing fullscreen views outside of the Navigator / TabContainer
  context.
* Added `Panel` to the mobile toolkit, which offers a header element with standardized styling,
  title, and icon, as well as support for top and bottom toolbars.
* The mobile `AppBar` has been updated to more closely match the desktop `AppBar`, adding `icon`,
  `leftItems`, `hideAppMenuButton` and `appMenuButtonProps` props.
* Added routing support to mobile.

### 🐞 Bug Fixes

* The HighCharts wrapper component properly resizes its chart.
* Mobile dimension chooser button properly handles overflow for longer labels.
* Sizing fixes for multi-line inputs such as textArea and jsonInput.
* NumberInput calls a `onKeyPress` prop if given.
* Layout fixes on several admin panels and detail popups.

### 📚 Libraries

* @blueprintjs/core `3.13 -> 3.14`
* @xh/hoist-dev-utils `3.5 -> 3.6`
* ag-Grid `~20.0 -> ~20.1`
* react-dropzone `~8.0 -> ~9.0`
* react-select `~2.3 -> ~2.4`
* router5 `~6.6 -> ~7.0`
* react `~16.7 -> ~16.8`

[Commit Log](https://github.com/xh/hoist-react/compare/v19.0.1...v20.0.0)

## v19.0.1 - 2019-02-12

### 🐞 Bug Fixes

* Additional updates and simplifications to `FormField` sizing of child `HoistInput` elements, for
  more reliable sizing and spacing filling behavior.

[Commit Log](https://github.com/xh/hoist-react/compare/v19.0.0...v19.0.1)

## v19.0.0 - 2019-02-08

### 🎁 New Features

* Added a new architecture for signaling the need to load / refresh new data across either the
  entire app or a section of the component hierarchy. This new system relies on React context to
  minimizes the need for explicit application wiring, and improves support for auto-refresh. See
  newly added decorator `@LoadSupport` and classes/components `RefreshContext`,
  `RefreshContextModel`, and `RefreshContextView` for more info.
* `TabContainerModel` and `TabModel` now support `refreshMode` and `renderMode` configs to allow
  better control over how inactive tabs are mounted/unmounted and how tabs handle refresh requests
  when hidden or (re)activated.
* Apps can implement `getAppOptions()` in their `AppModel` class to specify a set of app-wide
  options that should be editable via a new built-in Options dialog. This system includes built-in
  support for reading/writing options to preferences, or getting/setting their values via custom
  handlers. The toolkit handles the rendering of the dialog.
* Standard top-level app buttons - for actions such as launching the new Options dialog, switching
  themes, launching the admin client, and logging out - have been moved into a new menu accessible
  from the top-right corner of the app, leaving more space for app-specific controls in the AppBar.
* `RecordGridModel` now supports an enhanced `editors` configuration that exposes the full set of
  validation and display support from the Forms package.
* `HoistInput` sizing is now consistently implemented using `LayoutSupport`. All sizable
  `HoistInputs` now have default `width` to ensure a standard display out of the box. `JsonInput`
  and `TextArea` also have default `height`. These defaults can be overridden by declaring explicit
  `width` and `height` values, or unset by setting the prop to `null`.
* `HoistInputs` within `FormFields` will be automatically sized to fill the available space in the
  `FormField`. In these cases, it is advised to either give the `FormField` an explicit size or
  render it in a flex layout.

### 💥 Breaking Changes

* ag-Grid has been updated to v20.0.0. Most apps shouldn't require any changes - however, if you are
  using `agOptions` to set sorting, filtering or resizing properties, these may need to change:

  For the `Grid`, `agOptions.enableColResize`, `agOptions.enableSorting`
  and `agOptions.enableFilter`
  have been removed. You can replicate their effects by using `agOptions.defaultColDef`. For
  `Columns`, `suppressFilter` has been removed, an should be replaced with `filter: false`.

* `HoistAppModel.requestRefresh` and `TabContainerModel.requestRefresh` have been removed.
  Applications should use the new Refresh architecture described above instead.
* `tabRefreshMode` on TabContainer has been renamed `renderMode`.
* `TabModel.reloadOnShow` has been removed. Set the `refreshMode` property on TabContainerModel or
  TabModel to `TabRefreshMode.ON_SHOW_ALWAYS` instead.
* The mobile APIs for `TabContainerModel`, `TabModel`, and `RefreshButton` have been rewritten to
  more closely mirror the desktop API.
* The API for `RecordGridModel` editors has changed -- `type` is no longer supported. Use
  `fieldModel` and `formField` instead.
* `LocalStore.loadRawData` requires that all records presented to store have unique IDs specified.
  See `LocalStore.idSpec` for more information.

### 🐞 Bug Fixes

* SwitchInput and RadioInput now properly highlight validation errors in `minimal` mode.

### 📚 Libraries

* @blueprintjs/core `3.12 -> 3.13`
* ag-Grid `~19.1.4 -> ~20.0.0`

[Commit Log](https://github.com/xh/hoist-react/compare/v18.1.2...v19.0.0)

## v18.1.2 - 2019-01-30

### 🐞 Bug Fixes

* Grid integrations relying on column visibility (namely export, storeFilterField) now correctly
  consult updated column state from GridModel. #935
* Ensure `FieldModel.initialValue` is observable to ensure that computed dirty state (and any other
  derivations) are updated if it changes. #934
* Fixes to ensure Admin console log viewer more cleanly handles exceptions (e.g. attempting to
  auto-refresh on a log file that has been deleted).

[Commit Log](https://github.com/xh/hoist-react/compare/v18.1.1...v18.1.2)

## v18.1.1 - 2019-01-29

* Grid cell padding can be controlled via a new set of CSS vars and is reduced by default for grids
  in compact mode.
* The `addRecordAsync()` and `saveRecordAsync()` methods on `RestStore` return the updated record.

[Commit Log](https://github.com/xh/hoist-react/compare/v18.1.0...v18.1.1)

## v18.1.0 - 2019-01-28

### 🎁 New Features

* New `@managed` class field decorator can be used to mark a property as fully created/owned by its
  containing class (provided that class has installed the matching `@ManagedSupport` decorator).
    * The framework will automatically pass any `@managed` class members to `XH.safeDestroy()` on
      destroy/unmount to ensure their own `destroy()` lifecycle methods are called and any related
      resources are disposed of properly, notably MobX observables and reactions.
    * In practice, this should be used to decorate any properties on `HoistModel`, `HoistService`,
      or
      `HoistComponent` classes that hold a reference to a `HoistModel` created by that class. All of
      those core artifacts support the new decorator, `HoistModel` already provides a built-in
      `destroy()` method, and calling that method when an app is done with a Model is an important
      best practice that can now happen more reliably / easily.
* `FormModel.getData()` accepts a new single parameter `dirtyOnly` - pass true to get back only
  fields which have been modified.
* The mobile `Select` component indicates the current value with a ✅ in the drop-down list.
* Excel exports from tree grids now include the matching expand/collapse tree controls baked into
  generated Excel file.

### 🐞 Bug Fixes

* The `JsonInput` component now properly respects / indicates disabled state.

### 📚 Libraries

* Hoist-dev-utils `3.4.1 -> 3.5.0` - updated webpack and other build tool dependencies, as well as
  an improved eslint configuration.
* @blueprintjs/core `3.10 -> 3.12`
* @blueprintjs/datetime `3.5 -> 3.7`
* fontawesome `5.6 -> 5.7`
* mobx `5.8 -> 5.9`
* react-select `2.2 -> 2.3`
* Other patch updates

[Commit Log](https://github.com/xh/hoist-react/compare/v18.0.0...v18.1.0)

## v18.0.0 - 2019-01-15

### 🎁 New Features

* Form support has been substantially enhanced and restructured to provide both a cleaner API and
  new functionality:
    * `FormModel` and `FieldModel` are now concrete classes and provide the main entry point for
      specifying the contents of a form. The `Field` and `FieldSupport` decorators have been
      removed.
    * Fields and sub-forms may now be dynamically added to FormModel.
    * The validation state of a FormModel is now *immediately* available after construction and
      independent of the GUI. The triggering of the *display* of that state is now a separate
      process triggered by GUI actions such as blur.
    * `FormField` has been substantially reworked to support a read-only display and inherit common
      property settings from its containing `Form`.
    * `HoistInput` has been moved into the `input` package to clarify that these are lower level
      controls and independent of the Forms package.

* `RestGrid` now supports a `mask` prop. RestGrid loading is now masked by default.
* `Chart` component now supports a built-in zoom out gesture: click and drag from right-to-left on
  charts with x-axis zooming.
* `Select` now supports an `enableClear` prop to control the presence of an optional inline clear
  button.
* `Grid` components take `onCellClicked` and `onCellDoubleClicked` event handlers.
* A new desktop `FileChooser` wraps a preconfigured react-dropzone component to allow users to
  easily select files for upload or other client-side processing.

### 💥 Breaking Changes

* Major changes to Form (see above). `HoistInput` imports will also need to be adjusted to move from
  `form` to `input`.
* The name of the HoistInput `field` prop has been changed to `bind`. This change distinguishes the
  lower-level input package more clearly from the higher-level form package which uses it. It also
  more clearly relates the property to the associated `@bindable` annotation for models.
* A `Select` input with `enableMulti = true` will by default no longer show an inline x to clear the
  input value. Use the `enableClear` prop to re-enable.
* Column definitions are exported from the `grid` package. To ensure backwards compatibility,
  replace imports from `@xh/hoist/desktop/columns` with `@xh/hoist/desktop/cmp/grid`.

### 📚 Libraries

* React `~16.6.0 -> ~16.7.0`
* Patch version updates to multiple other dependencies.

[Commit Log](https://github.com/xh/hoist-react/compare/v17.0.0...v18.0.0)

## v17.0.0 - 2018-12-21

### 💥 Breaking Changes

* The implementation of the `model` property on `HoistComponent` has been substantially enhanced:
    * "Local" Models should now be specified on the Component class declaration by simply setting
      the
      `model` property, rather than the confusing `localModel` property.
    * HoistComponent now supports a static `modelClass` class property. If set, this property will
      allow a HoistComponent to auto-create a model internally when presented with a plain
      javascript object as its `model` prop. This is especially useful in cases like `Panel`
      and `TabContainer`, where apps often need to specify a model but do not require a reference to
      the model. Those usages can now skip importing and instantiating an instance of the
      component's model class themselves.
    * Hoist will now throw an Exception if an application attempts to changes the model on an
      existing HoistComponent instance or presents the wrong type of model to a HoistComponent where
      `modelClass` has been specified.

* `PanelSizingModel` has been renamed `PanelModel`. The class now also has the following new
  optional properties, all of which are `true` by default:
    * `showSplitter` - controls visibility of the splitter bar on the outside edge of the component.
    * `showSplitterCollapseButton` - controls visibility of the collapse button on the splitter bar.
    * `showHeaderCollapseButton` - controls visibility of a (new) collapse button in the header.

* The API methods for exporting grid data have changed and gained new features:
    * Grids must opt-in to export with the `GridModel.enableExport` config.
    * Exporting a `GridModel` is handled by the new `GridExportService`, which takes a collection of
      `exportOptions`. See `GridExportService.exportAsync` for available `exportOptions`.
    * All export entry points (`GridModel.exportAsync()`, `ExportButton` and the export context menu
      items) support `exportOptions`. Additionally, `GridModel` can be configured with default
      `exportOptions` in its config.

* The `buttonPosition` prop on `NumberInput` has been removed due to problems with the underlying
  implementation. Support for incrementing buttons on NumberInputs will be re-considered for future
  versions of Hoist.

### 🎁 New Features

* `TextInput` on desktop now supports an `enableClear` property to allow easy addition of a clear
  button at the right edge of the component.
* `TabContainer` enhancements:
    * An `omit` property can now be passed in the tab configs passed to the `TabContainerModel`
      constructor to conditionally exclude a tab from the container
    * Each `TabModel` can now be retrieved by id via the new `getTabById` method on
      `TabContainerModel`.
    * `TabModel.title` can now be changed at runtime.
    * `TabModel` now supports the following properties, which can be changed at runtime or set via
      the config:
        * `disabled` - applies a disabled style in the switcher and blocks navigation to the tab via
          user click, routing, or the API.
        * `excludeFromSwitcher` - removes the tab from the switcher, but the tab can still be
          navigated to programmatically or via routing.
* `MultiFieldRenderer` `multiFieldConfig` now supports a `delimiter` property to separate
  consecutive SubFields.
* `MultiFieldRenderer` SubFields now support a `position` property, to allow rendering in either the
  top or bottom row.
* `StoreCountLabel` now supports a new 'includeChildren' prop to control whether or not children
  records are included in the count. By default this is `false`.
* `Checkbox` now supports a `displayUnsetState` prop which may be used to display a visually
  distinct state for null values.
* `Select` now renders with a checkbox next to the selected item in its dropdown menu, instead of
  relying on highlighting. A new `hideSelectedOptionCheck` prop is available to disable.
* `RestGridModel` supports a `readonly` property.
* `DimensionChooser`, various `HoistInput` components, `Toolbar` and `ToolbarSeparator` have been
  added to the mobile component library.
* Additional environment enums for UAT and BCP, added to Hoist Core 5.4.0, are supported in the
  application footer.

### 🐞 Bug Fixes

* `NumberInput` will no longer immediately convert its shorthand value (e.g. "3m") into numeric form
  while the user remains focused on the input.
* Grid `actionCol` columns no longer render Button components for each action, relying instead on
  plain HTML / CSS markup for a significant performance improvement when there are many rows and/or
  actions per row.
* Grid exports more reliably include the appropriate file extension.
* `Select` will prevent an `<esc>` keypress from bubbling up to parent components only when its menu
  is open. (In that case, the component assumes escape was pressed to close its menu and captures
  the keypress, otherwise it should leave it alone and let it e.g. close a parent popover).

[Commit Log](https://github.com/xh/hoist-react/compare/v16.0.1...v17.0.0)

## v16.0.1 - 2018-12-12

### 🐞 Bug Fixes

* Fix to FeedbackForm allowing attempted submission with an empty message.

[Commit Log](https://github.com/xh/hoist-react/compare/v16.0.0...v16.0.1)

## v16.0.0

### 🎁 New Features

* Support for ComboBoxes and Dropdowns have been improved dramatically, via a new `Select` component
  based on react-select.
* The ag-Grid based `Grid` and `GridModel` are now available on both mobile and desktop. We have
  also added new support for multi-row/multi-field columns via the new `multiFieldRenderer` renderer
  function.
* The app initialization lifecycle has been restructured so that no App classes are constructed
  until Hoist is fully initialized.
* `Column` now supports an optional `rowHeight` property.
* `Button` now defaults to 'minimal' mode, providing a much lighter-weight visual look-and-feel to
  HoistApps. `Button` also implements `@LayoutSupport`.
* Grouping state is now saved by the grid state support on `GridModel`.
* The Hoist `DimChooser` component has been ported to hoist-react.
* `fetchService` now supports an `autoAbortKey` in its fetch methods. This can be used to
  automatically cancel obsolete requests that have been superseded by more recent variants.
* Support for new `clickableLabel` property on `FormField`.
* `RestForm` now supports a read-only view.
* Hoist now supports automatic tracking of app/page load times.

### 💥 Breaking Changes

* The new location for the cross-platform grid component is `@xh/hoist/cmp/grid`. The `columns`
  package has also moved under a new sub-package in this location.
* Hoist top-level App Structure has changed in order to improve consistency of the Model-View
  conventions, to improve the accessibility of services, and to support the improvements in app
  initialization mentioned above:
    - `XH.renderApp` now takes a new `AppSpec` configuration.
    - `XH.app` is now `XH.appModel`.
    - All services are installed directly on `XH`.
    - `@HoistApp` is now `@HoistAppModel`
* `RecordAction` has been substantially refactored and improved. These are now typically immutable
  and may be shared.
    - `prepareFn` has been replaced with a `displayFn`.
    - `actionFn` and `displayFn` now take a single object as their parameter.
* The `hide` property on `Column` has been changed to `hidden`.
* The `ColChooserButton` has been moved from the incorrect location `@xh/hoist/cmp/grid` to
  `@xh/hoist/desktop/cmp/button`. This is a desktop-only component. Apps will have to adjust these
  imports.
* `withDefaultTrue` and `withDefaultFalse` in `@xh/hoist/utils/js` have been removed. Use
  `withDefault` instead.
* `CheckBox` has been renamed `Checkbox`

### ⚙️ Technical

* ag-Grid has been upgraded to v19.1
* mobx has been upgraded to v5.6
* React has been upgraded to v16.6
* Allow browsers with proper support for Proxy (e.g Edge) to access Hoist Applications.

### 🐞 Bug Fixes

* Extensive. See full change list below.

[Commit Log](https://github.com/xh/hoist-react/compare/v15.1.2...v16.0.0)

## v15.1.2

🛠 Hotfix release to MultiSelect to cap the maximum number of options rendered by the drop-down
list. Note, this component is being replaced in Hoist v16 by the react-select library.

[Commit Log](https://github.com/xh/hoist-react/compare/v15.1.1...v15.1.2)

## v15.1.1

### 🐞 Bug Fixes

* Fix to minimal validation mode for FormField disrupting input focus.
* Fix to JsonInput disrupting input focus.

### ⚙️ Technical

* Support added for TLBR-style notation when specifying margin/padding via layoutSupport - e.g. box(
  {margin: '10 20 5 5'}).
* Tweak to lockout panel message when the user has no roles.

[Commit Log](https://github.com/xh/hoist-react/compare/v15.1.0...v15.1.1)

## v15.1.0

### 🎁 New Features

* The FormField component takes a new minimal prop to display validation errors with a tooltip only
  as opposed to an inline message string. This can be used to help reduce shifting / jumping form
  layouts as required.
* The admin-only user impersonation toolbar will now accept new/unknown users, to support certain
  SSO application implementations that can create users on the fly.

### ⚙️ Technical

* Error reporting to server w/ custom user messages is disabled if the user is not known to the
  client (edge case with errors early in app lifecycle, prior to successful authentication).

[Commit Log](https://github.com/xh/hoist-react/compare/v15.0.0...v15.1.0)

## v15.0.0

### 💥 Breaking Changes

* This update does not require any application client code changes, but does require updating the
  Hoist Core Grails plugin to >= 5.0. Hoist Core changes to how application roles are loaded and
  users are authenticated required minor changes to how JS clients bootstrap themselves and load
  user data.
* The Hoist Core HoistImplController has also been renamed to XhController, again requiring Hoist
  React adjustments to call the updated /xh/ paths for these (implementation) endpoints. Again, no
  app updates required beyond taking the latest Hoist Core plugin.

[Commit Log](https://github.com/xh/hoist-react/compare/v14.2.0...v15.0.0)

## v14.2.0

### 🎁 New Features

* Upgraded hoist-dev-utils to 3.0.3. Client builds now use the latest Webpack 4 and Babel 7 for
  noticeably faster builds and recompiles during CI and at development time.
* GridModel now has a top-level agColumnApi property to provide a direct handle on the ag-Grid
  Column API object.

### ⚙️ Technical

* Support for column groups strengthened with the addition of a dedicated ColumnGroup sibling class
  to Column. This includes additional internal refactoring to reduce unnecessary cloning of Column
  configurations and provide a more managed path for Column updates. Public APIs did not change.
  (#694)

### 📚 Libraries

* Blueprint Core `3.6.1 -> 3.7.0`
* Blueprint Datetime `3.2.0 -> 3.3.0`
* Fontawesome `5.3.x -> 5.4.x`
* MobX `5.1.2 -> 5.5.0`
* Router5 `6.5.0 -> 6.6.0`

[Commit Log](https://github.com/xh/hoist-react/compare/v14.1.3...v14.2.0)

## v14.1.3

### 🐞 Bug Fixes

* Ensure JsonInput reacts properly to value changes.

### ⚙️ Technical

* Block user pinning/unpinning in Grid via drag-and-drop - pending further work via #687.
* Support "now" as special token for dateIs min/max validation rules.
* Tweak grouped grid row background color.

[Commit Log](https://github.com/xh/hoist-react/compare/v14.1.1...v14.1.3)

## v14.1.1

### 🐞 Bug Fixes

* Fixes GridModel support for row-level grouping at same time as column grouping.

[Commit Log](https://github.com/xh/hoist-react/compare/v14.1.0...v14.1.1)

## v14.1.0

### 🎁 New Features

* GridModel now supports multiple levels of row grouping. Pass the public setGroupBy() method an
  array of string column IDs, or a falsey value / empty array to ungroup. Note that the public and
  observable groupBy property on GridModel will now always be an array, even if the grid is not
  grouped or has only a single level of grouping.
* GridModel exposes public expandAll() and collapseAll() methods for grouped / tree grids, and
  StoreContextMenu supports a new "expandCollapseAll" string token to insert context menu items.
  These are added to the default menu, but auto-hide when the grid is not in a grouped state.
* The Grid component provides a new onKeyDown prop, which takes a callback and will fire on any
  keypress targeted within the Grid. Note such a handler is not provided directly by ag-Grid.
* The Column class supports pinned as a top-level config. Supports passing true to pin to the left.

### 🐞 Bug Fixes

* Updates to Grid column widths made via ag-Grid's "autosize to fit" API are properly persisted to
  grid state.

[Commit Log](https://github.com/xh/hoist-react/compare/v14.0.0...v14.1.0)

## v14.0.0

* Along with numerous bug fixes, v14 brings with it a number of important enhancements for grids,
  including support for tree display, 'action' columns, and absolute value sorting. It also includes
  some new controls and improvement to focus display.

### 💥 Breaking Changes

* The signatures of the Column.elementRenderer and Column.renderer have been changed to be
  consistent with each other, and more extensible. Each takes two arguments -- the value to be
  rendered, and a single bundle of metadata.
* StoreContextMenuAction has been renamed to RecordAction. Its action property has been renamed to
  actionFn for consistency and clarity.
* LocalStore : The method LocalStore.processRawData no longer takes an array of all records, but
  instead takes just a single record. Applications that need to operate on all raw records in bulk
  should do so before presenting them to LocalStore. Also, LocalStores template methods for override
  have also changed substantially, and sub-classes that rely on these methods will need to be
  adjusted accordingly.

### 🎁 New Features

#### Grid

* The Store API now supports hierarchical datasets. Applications need to simply provide raw data for
  records with a "children" property containing the raw data for their children.
* Grid supports a 'TreeGrid' mode. To show a tree grid, bind the GridModel to a store containing
  hierarchical data (as above), set treeMode: true on the GridModel, and specify a column to display
  the tree controls (isTreeColumn: true)
* Grid supports absolute sorting for numerical columns. Specify absSort: true on your column config
  to enable. Clicking the grid header will now cycle through ASC > DESC > DESC (abs) sort modes.
* Grid supports an 'Actions' column for one-click record actions. See cmp/desktop/columns/actionCol.
* A new showHover prop on the desktop Grid component will highlight the hovered row with default
  styling. A new GridModel.rowClassFn callback was added to support per-row custom classes based on
  record data.
* A new ExportFormat.LONG_TEXT format has been added, along with a new Column.exportWidth config.
  This supports exporting columns that contain long text (e.g. notes) as multi-line cells within
  Excel.

#### Other Components

* RadioInput and ButtonGroupInput have been added to the desktop/cmp/form package.
* DateInput now has support for entering and displaying time values.
* NumberInput displays its unformatted value when focused.
* Focused components are now better highlighted, with additional CSS vars provided to customize as
  needed.

### 🐞 Bug Fixes

* Calls to GridModel.setGroupBy() work properly not only on the first, but also all subsequent calls
  (#644).
* Background / style issues resolved on several input components in dark theme (#657).
* Grid context menus appear properly over other floating components.

### 📚 Libraries

* React `16.5.1 -> 16.5.2`
* router5 `6.4.2 -> 6.5.0`
* CodeMirror, Highcharts, and MobX patch updates

[Commit Log](https://github.com/xh/hoist-react/compare/v13.0.0...v14.0.0)

## v13.0.0

🍀Lucky v13 brings with it a number of enhancements for forms and validation, grouped column support
in the core Grid API, a fully wrapped MultiSelect component, decorator syntax adjustments, and a
number of other fixes and enhancements.

It also includes contributions from new ExHI team members Arjun and Brendan. 🎉

### 💥 Breaking Changes

* The core `@HoistComponent`, `@HoistService`, and `@HoistModel` decorators are **no longer
  parameterized**, meaning that trailing `()` should be removed after each usage. (#586)
* The little-used `hoistComponentFactory()` method was also removed as a further simplification
  (#587).
* The `HoistField` superclass has been renamed to `HoistInput` and the various **desktop form
  control components have been renamed** to match (55afb8f). Apps using these components (which will
  likely be most apps) will need to adapt to the new names.
    * This was done to better distinguish between the input components and the upgraded Field
      concept on model classes (see below).

### 🎁 New Features

⭐️ **Forms and Fields** have been a major focus of attention, with support for structured data
fields added to Models via the `@FieldSupport` and `@field()` decorators.

* Models annotated with `@FieldSupport` can decorate member properties with `@field()`, making those
  properties observable and settable (with a generated `setXXX()` method).
* The `@field()` decorators themselves can be passed an optional display label string as well as
  zero or more *validation rules* to define required constraints on the value of the field.
* A set of predefined constraints is provided within the toolkit within the `/field/` package.
* Models using `FieldSupport` should be sure to call the `initFields()` method installed by the
  decorator within their constructor. This method can be called without arguments to generally
  initialize the field system, or it can be passed an object of field names to initial/default
  values, which will set those values on the model class properties and provide change/dirty
  detection and the ability to "reset" a form.
* A new `FormField` UI component can be used to wrap input components within a form. The `FormField`
  wrapper can accept the source model and field name, and will apply those to its child input. It
  leverages the Field model to automatically display a label, indicate required fields, and print
  validation error messages. This new component should be the building-block for most non-trivial
  forms within an application.

Other enhancements include:

* **Grid columns can be grouped**, with support for grouping added to the grid state management
  system, column chooser, and export manager (#565). To define a column group, nest column
  definitions passed to `GridModel.columns` within a wrapper object of the
  form `{headerName: 'My group', children: [...]}`.

(Note these release notes are incomplete for this version.)

[Commit Log](https://github.com/xh/hoist-react/compare/v12.1.2...v13.0.0)

## v12.1.2

### 🐞 Bug Fixes

* Fix casing on functions generated by `@settable` decorator
  (35c7daa209a4205cb011583ebf8372319716deba).

[Commit Log](https://github.com/xh/hoist-react/compare/v12.1.1...v12.1.2)

## v12.1.1

### 🐞 Bug Fixes

* Avoid passing unknown HoistField component props down to Blueprint select/checkbox controls.

### 📚 Libraries

* Rollback update of `@blueprintjs/select` package `3.1.0 -> 3.0.0` - this included breaking API
  changes and will be revisited in #558.

[Commit Log](https://github.com/xh/hoist-react/compare/v12.1.0...v12.1.1)

## v12.1.0

### 🎁 New Features

* New `@bindable` and `@settable` decorators added for MobX support. Decorating a class member
  property with `@bindable` makes it a MobX `@observable` and auto-generates a setter method on the
  class wrapped in a MobX `@action`.
* A `fontAwesomeIcon` element factory is exported for use with other FA icons not enumerated by the
  `Icon` class.
* CSS variables added to control desktop Blueprint form control margins. These remain defaulted to
  zero, but now within CSS with support for variable overrides. A Blueprint library update also
  brought some changes to certain field-related alignment and style properties. Review any form
  controls within apps to ensure they remain aligned as desired
  (8275719e66b4677ec5c68a56ccc6aa3055283457 and df667b75d41d12dba96cbd206f5736886cb2ac20).

### 🐞 Bug Fixes

* Grid cells are fully refreshed on a data update, ensuring cell renderers that rely on data other
  than their primary display field are updated (#550).
* Grid auto-sizing is run after a data update, ensuring flex columns resize to adjust for possible
  scrollbar visibility changes (#553).
* Dropdown fields can be instantiated with fewer required properties set (#541).

### 📚 Libraries

* Blueprint `3.0.1 -> 3.4.0`
* FontAwesome `5.2.0 -> 5.3.0`
* CodeMirror `5.39.2 -> 5.40.0`
* MobX `5.0.3 -> 5.1.0`
* router5 `6.3.0 -> 6.4.2`
* React `16.4.1 -> 16.4.2`

[Commit Log](https://github.com/xh/hoist-react/compare/v12.0.0...v12.1.0)

## v12.0.0

Hoist React v12 is a relatively large release, with multiple refactorings around grid columns,
`elemFactory` support, classNames, and a re-organization of classes and exports within `utils`.

### 💥 Breaking Changes

#### ⭐️ Grid Columns

**A new `Column` class describes a top-level API for columns and their supported options** and is
intended to be a cross-platform layer on top of ag-Grid and TBD mobile grid implementations.

* The desktop `GridModel` class now accepts a collection of `Column` configuration objects to define
  its available columns.
* Columns may be configured with `flex: true` to cause them to stretch all available horizontal
  space within a grid, sharing it equally with any other flex columns. However note that this should
  be used sparingly, as flex columns have some deliberate limitations to ensure stable and
  consistent behavior. Most noticeably, they cannot be resized directly by users. Often, a best
  practice will be to insert an `emptyFlexCol` configuration as the last column in a grid - this
  will avoid messy-looking gaps in the layout while not requiring a data-driven column be flexed.
* User customizations to column widths are now saved if the GridModel has been configured with a
  `stateModel` key or model instance - see `GridStateModel`.
* Columns accept a `renderer` config to format text or HTML-based output. This is a callback that is
  provided the value, the row-level record, and a metadata object with the column's `colId`. An
  `elementRenderer` config is also available for cells that should render a Component.
* An `agOptions` config key continues to provide a way to pass arbitrary options to the underlying
  ag-Grid instance (for desktop implementations). This is considered an "escape hatch" and should be
  used with care, but can provide a bridge to required ag-Grid features as the Hoist-level API
  continues to develop.
* The "factory pattern" for Column templates / defaults has been removed, replaced by a simpler
  approach that recommends exporting simple configuration partials and spreading them into
  instance-specific column configs.
* See 0798f6bb20092c59659cf888aeaf9ecb01db52a6 for primary commit.

#### ⭐️ Element Factory, LayoutSupport, BaseClassName

Hoist provides core support for creating components via a factory pattern, powered by the `elem()`
and `elemFactory()` methods. This approach remains the recommended way to instantiate component
elements, but was **simplified and streamlined**.

* The rarely used `itemSpec` argument was removed (this previously applied defaults to child items).
* Developers can now also use JSX to instantiate all Hoist-provided components while still taking
  advantage of auto-handling for layout-related properties provided by the `LayoutSupport` mixin.
    * HoistComponents should now spread **`...this.getLayoutProps()`** into their outermost rendered
      child to enable promotion of layout properties.
* All HoistComponents can now specify a **baseClassName** on their component class and should pass
  `className: this.getClassName()` down to their outermost rendered child. This allows components to
  cleanly layer on a base CSS class name with any instance-specific classes.
* See 8342d3870102ee9bda4d11774019c4928866f256 for primary commit.

#### ⭐️ Panel resizing / collapsing

**The `Panel` component now takes a `sizingModel` prop to control and encapsulate newly built-in
resizing and collapsing behavior** (#534).

* See the `PanelSizingModel` class for configurable details, including continued support for saving
  sizing / collapsed state as a user preference.
* **The standalone `Resizable` component was removed** in favor of the improved support built into
  Panel directly.

#### Other

* Two promise-related models have been combined into **a new, more powerful `PendingTaskModel`**,
  and the `LoadMask` component has been removed and consolidated into `Mask`
  (d00a5c6e8fc1e0e89c2ce3eef5f3e14cb842f3c8).
    * `Panel` now exposes a single `mask` prop that can take either a configured `mask` element or a
      simple boolean to display/remove a default mask.
* **Classes within the `utils` package have been re-organized** into more standardized and scalable
  namespaces. Imports of these classes will need to be adjusted.

### 🎁 New Features

* **The desktop Grid component now offers a `compact` mode** with configurable styling to display
  significantly more data with reduced padding and font sizes.
* The top-level `AppBar` refresh button now provides a default implementation, calling a new
  abstract `requestRefresh()` method on `HoistApp`.
* The grid column chooser can now be configured to display its column groups as initially collapsed,
  for especially large collections of columns.
* A new `XH.restoreDefaultsAsync()` method provides a centralized way to wipe out user-specific
  preferences or customizations (#508).
* Additional Blueprint `MultiSelect`, `Tag`, and `FormGroup` controls re-exported.

### 🐞 Bug Fixes

* Some components were unintentionally not exporting their Component class directly, blocking JSX
  usage. All components now export their class.
* Multiple fixes to `DayField` (#531).
* JsonField now responds properly when switching from light to dark theme (#507).
* Context menus properly filter out duplicated separators (#518).

[Commit Log](https://github.com/xh/hoist-react/compare/v11.0.0...v12.0.0)

## v11.0.0

### 💥 Breaking Changes

* **Blueprint has been upgraded to the latest 3.x release.** The primary breaking change here is the
  renaming of all `pt-` CSS classes to use a new `bp3-` prefix. Any in-app usages of the BP
  selectors will need to be updated. See the
  [Blueprint "What's New" page](http://blueprintjs.com/docs/#blueprint/whats-new-3.0).
* **FontAwesome has been upgraded to the latest 5.2 release.** Only the icons enumerated in the
  Hoist `Icon` class are now registered via the FA `library.add()` method for inclusion in bundled
  code, resulting in a significant reduction in bundle size. Apps wishing to use other FA icons not
  included by Hoist must import and register them - see the
  [FA React Readme](https://github.com/FortAwesome/react-fontawesome/blob/master/README.md) for
  details.
* **The `mobx-decorators` dependency has been removed** due to lack of official support for the
  latest MobX update, as well as limited usage within the toolkit. This package was primarily
  providing the optional `@setter` decorator, which should now be replaced as needed by dedicated
  `@action` setter methods (19cbf86138499bda959303e602a6d58f6e95cb40).

### 🎁 Enhancements

* `HoistComponent` now provides a `getClassNames()` method that will merge any `baseCls` CSS class
  names specified on the component with any instance-specific classes passed in via props (#252).
    * Components that wish to declare and support a `baseCls` should use this method to generate and
      apply a combined list of classes to their outermost rendered elements (see `Grid`).
    * Base class names have been added for relevant Hoist-provided components - e.g. `.xh-panel` and
      `.xh-grid`. These will be appended to any instance class names specified within applications
      and be available as public CSS selectors.
* Relevant `HoistField` components support inline `leftIcon` and `rightElement` props. `DayField`
  adds support for `minDay / maxDay` props.
* Styling for the built-in ag-Grid loading overlay has been simplified and improved (#401).
* Grid column definitions can now specify an `excludeFromExport` config to drop them from
  server-generated Excel/CSV exports (#485).

### 🐞 Bug Fixes

* Grid data loading and selection reactions have been hardened and better coordinated to prevent
  throwing when attempting to set a selection before data has been loaded (#484).

### 📚 Libraries

* Blueprint `2.x -> 3.x`
* FontAwesome `5.0.x -> 5.2.x`
* CodeMirror `5.37.0 -> 5.39.2`
* router5 `6.2.4 -> 6.3.0`

[Commit Log](https://github.com/xh/hoist-react/compare/v10.0.1...v11.0.0)

## v10.0.1

### 🐞 Bug Fixes

* Grid `export` context menu token now defaults to server-side 'exportExcel' export.
    * Specify the `exportLocal` token to return a menu item for local ag-Grid export.
* Columns with `field === null` skipped for server-side export (considered spacer / structural
  columns).

## v10.0.0

### 💥 Breaking Changes

* **Access to the router API has changed** with the `XH` global now exposing `router` and
  `routerState` properties and a `navigate()` method directly.
* `ToastManager` has been deprecated. Use `XH.toast` instead.
* `Message` is no longer a public class (and its API has changed). Use `XH.message/confirm/alert`
  instead.
* Export API has changed. The Built-in grid export now uses more powerful server-side support. To
  continue to use local AG based export, call method `GridModel.localExport()`. Built-in export
  needs to be enabled with the new property on `GridModel.enableExport`. See `GridModel` for more
  details.

### 🎁 Enhancements

* New Mobile controls and `AppContainer` provided services (impersonation, about, and version bars).
* Full-featured server-side Excel export for grids.

### 🐞 Bug Fixes

* Prevent automatic zooming upon input focus on mobile devices (#476).
* Clear the selection when showing the context menu for a record which is not already selected
  (#469).
* Fix to make lockout script readable by Compatibility Mode down to IE5.

### 📚 Libraries

* MobX `4.2.x -> 5.0.x`

[Commit Log](https://github.com/xh/hoist-react/compare/v9.0.0...v10.0.0)

## v9.0.0

### 💥 Breaking Changes

* **Hoist-provided mixins (decorators) have been refactored to be more granular and have been broken
  out of `HoistComponent`.**
    * New discrete mixins now exist for `LayoutSupport` and `ContextMenuSupport` - these should be
      added directly to components that require the functionality they add for auto-handling of
      layout-related props and support for showing right-click menus. The corresponding options on
      `HoistComponent` that used to enable them have been removed.
    * For consistency, we have also renamed `EventTarget -> EventSupport` and `Reactive ->
      ReactiveSupport` mixins. These both continue to be auto-applied to HoistModel and HoistService
      classes, and ReactiveSupport enabled by default in HoistComponent.
* **The Context menu API has changed.** The `ContextMenuSupport` mixin now specifies an abstract
  `getContextMenuItems()` method for component implementation (replacing the previous
  `renderContextMenu()` method). See the new [`ContextMenuItem` class for what these items support,
  as well as several static default items that can be used.
    * The top-level `AppContainer` no longer provides a default context menu, instead allowing the
      browser's own context menu to show unless an app / component author has implemented custom
      context-menu handling at any level of their component hierarchy.

### 🐞 Bug Fixes

* TabContainer active tab can become out of sync with the router state (#451)
    * ⚠️ Note this also involved a change to the `TabContainerModel` API - `activateTab()` is now
      the public method to set the active tab and ensure both the tab and the route land in the
      correct state.
* Remove unintended focused cell borders that came back with the prior ag-Grid upgrade.

[Commit Log](https://github.com/xh/hoist-react/compare/v8.0.0...v9.0.0)

## v8.0.0

Hoist React v8 brings a big set of improvements and fixes, some API and package re-organizations,
and ag-Grid upgrade, and more. 🚀

### 💥 Breaking Changes

* **Component package directories have been re-organized** to provide better symmetry between
  pre-existing "desktop" components and a new set of mobile-first component. Current desktop
  applications should replace imports from `@xh/hoist/cmp/xxx` with `@xh/hoist/desktop/cmp/xxx`.
    * Important exceptions include several classes within `@xh/hoist/cmp/layout/`, which remain
      cross-platform.
    * `Panel` and `Resizable` components have moved to their own packages in
      `@xh/hoist/desktop/cmp/panel` and `@xh/hoist/desktop/cmp/resizable`.
* **Multiple changes and improvements made to tab-related APIs and components.**
    * The `TabContainerModel` constructor API has changed, notably `children` -> `tabs`, `useRoutes`
      ->
      `route` (to specify a starting route as a string) and `switcherPosition` has moved from a
      model config to a prop on the `TabContainer` component.
    * `TabPane` and `TabPaneModel` have been renamed `Tab` and `TabModel`, respectively, with
      several related renames.
* **Application entry-point classes decorated with `@HoistApp` must implement the new getter method
  `containerClass()`** to specify the platform specific component used to wrap the app's
  `componentClass`.
    * This will typically be `@xh/hoist/[desktop|mobile]/AppContainer` depending on platform.

### 🎁 New Features

* **Tab-related APIs re-worked and improved**, including streamlined support for routing, a new
  `tabRenderMode` config on `TabContainerModel`, and better naming throughout.
* **Ag-grid updated to latest v18.x** - now using native flex for overall grid layout and sizing
  controls, along with multiple other vendor improvements.
* Additional `XH` API methods exposed for control of / integration with Router5.
* The core `@HoistComponent` decorated now installs a new `isDisplayed` getter to report on
  component visibility, taking into account the visibility of its ancestors in the component tree.
* Mobile and Desktop app package / component structure made more symmetrical (#444).
* Initial versions of multiple new mobile components added to the toolkit.
* Support added for **`IdleService` - automatic app suspension on inactivity** (#427).
* Hoist wrapper added for the low-level Blueprint **button component** - provides future hooks into
  button customizations and avoids direct BP import (#406).
* Built-in support for collecting user feedback via a dedicated dialog, convenient XH methods and
  default appBar button (#379).
* New `XH.isDevelopmentMode` constant added, true when running in local Webpack dev-server mode.
* CSS variables have been added to customize and standardize the Blueprint "intent" based styling,
  with defaults adjusted to be less distracting (#420).

### 🐞 Bug Fixes

* Preference-related events have been standardized and bugs resolved related to pushAsync() and the
  `prefChange` event (ee93290).
* Admin log viewer auto-refreshes in tail-mode (#330).
* Distracting grid "loading" overlay removed (#401).
* Clipboard button ("click-to-copy" functionality) restored (#442).

[Commit Log](https://github.com/xh/hoist-react/compare/v7.2.0...v8.0.0)

## v7.2.0

### 🎁 New Features

+ Admin console grids now outfitted with column choosers and grid state. #375
+ Additional components for Onsen UI mobile development.

### 🐞 Bug Fixes

+ Multiple improvements to the Admin console config differ. #380 #381 #392

[Commit Log](https://github.com/xh/hoist-react/compare/v7.1.0...v7.2.0)

## v7.1.0

### 🎁 New Features

* Additional kit components added for Onsen UI mobile development.

### 🐞 Bug Fixes

* Dropdown fields no longer default to `commitOnChange: true` - avoiding unexpected commits of
  type-ahead query values for the comboboxes.
* Exceptions thrown from FetchService more accurately report the remote host when unreachable, along
  with some additional enhancements to fetch exception reporting for clarity.

[Commit Log](https://github.com/xh/hoist-react/compare/v7.0.0...v7.1.0)

## v7.0.0

### 💥 Breaking Changes

* **Restructuring of core `App` concept** with change to new `@HoistApp` decorator and conventions
  around defining `App.js` and `AppComponent.js` files as core app entry points. `XH.app` now
  installed to provide access to singleton instance of primary app class. See #387.

### 🎁 New Features

* **Added `AppBar` component** to help further standardize a pattern for top-level application
  headers.
* **Added `SwitchField` and `SliderField`** form field components.
* **Kit package added for Onsen UI** - base component library for mobile development.
* **Preferences get a group field for better organization**, parity with AppConfigs. (Requires
  hoist-core 3.1.x.)

### 🐞 Bug Fixes

* Improvements to `Grid` component's interaction with underlying ag-Grid instance, avoiding extra
  renderings and unwanted loss of state. 03de0ae7

[Commit Log](https://github.com/xh/hoist-react/compare/v6.0.0...v7.0.0)

## v6.0.0

### 💥 Breaking Changes

* API for `MessageModel` has changed as part of the feature addition noted below, with `alert()` and
  `confirm()` replaced by `show()` and new `XH` convenience methods making the need for direct calls
  rare.
* `TabContainerModel` no longer takes an `orientation` prop, replaced by the more flexible
  `switcherPosition` as noted below.

### 🎁 New Features

* **Initial version of grid state** now available, supporting easy persistence of user grid column
  selections and sorting. The `GridModel` constructor now takes a `stateModel` argument, which in
  its simplest form is a string `xhStateId` used to persist grid state to local storage. See the
  `GridStateModel` class for implementation details. #331
* The **Message API** has been improved and simplified, with new `XH.confirm()` and `XH.alert()`
  methods providing an easy way to show pop-up alerts without needing to manually construct or
  maintain a `MessageModel`. #349
* **`TabContainer` components can now be controlled with a remote `TabSwitcher`** that does not need
  to be directly docked to the container itself. Specify `switcherPosition:none` on the
  `TabContainerModel` to suppress showing the switching affordance on the tabs themselves and
  instantiate a `TabSwitcher` bound to the same model to control a tabset from elsewhere in the
  component hierarchy. In particular, this enabled top-level application tab navigation to move up
  into the top toolbar, saving vertical space in the layout. #368
* `DataViewModel` supports an `emptyText` config.

### 🐞 Bugfixes

* Dropdown fields no longer fire multiple commit messages, and no longer commit partial entries
  under some circumstances. #353 and #354
* Grids resizing fixed when shrinking the containing component. #357

[Commit Log](https://github.com/xh/hoist-react/compare/v5.0.0...v6.0.0)

## v5.0.0

### 💥 Breaking Changes

* **Multi environment configs have been unwound** See these release notes/instructions for how to
  migrate: https://github.com/xh/hoist-core/releases/tag/release-3.0.0
* **Breaking change to context menus in dataviews and grids not using the default context menu:**
  StoreContextMenu no longer takes an array of items as an argument to its constructor. Instead it
  takes a configuration object with an ‘items’ key that will point to any current implementation’s
  array of items. This object can also contain an optional gridModel argument which is intended to
  support StoreContextMenuItems that may now be specified as known ‘hoist tokens’, currently limited
  to a ‘colChooser’ token.

### 🎁 New Features

* Config differ presents inline view, easier to read diffs now.
* Print Icon added!

### 🐞 Bugfixes

* Update processFailedLoad to loadData into gridModel store, Fixes #337
* Fix regression to ErrorTracking. Make errorTrackingService safer/simpler to call at any point in
  life-cycle.
* Fix broken LocalStore state.
* Tweak flex prop for charts. Side by side charts in a flexbox now auto-size themselves! Fixes #342
* Provide token parsing for storeContextMenus. Context menus are all grown up! Fixes #300

## v4.0.1

### 🐞 Bugfixes

* DataView now properly re-renders its items when properties on their records change (and the ID
  does not)

## v4.0.0

### 💥 Breaking Changes

* **The `GridModel` selection API has been reworked for clarity.** These models formerly exposed
  their selectionModel as `grid.selection` - now that getter returns the selected records. A new
  `selectedRecord` getter is also available to return a single selection, and new string shortcut
  options are available when configuring GridModel selection behavior.
* **Grid components can now take an `agOptions` prop** to pass directly to the underlying ag-grid
  component, as well as an `onRowDoubleClicked` handler function.
  16be2bfa10e5aab4ce8e7e2e20f8569979dd70d1

### 🎁 New Features

* Additional core components have been updated with built-in `layoutSupport`, allowing developers to
  set width/height/flex and other layout properties directly as top-level props for key comps such
  as Grid, DataView, and Chart. These special props are processed via `elemFactory` into a
  `layoutConfig` prop that is now passed down to the underlying wrapper div for these components.
  081fb1f3a2246a4ff624ab123c6df36c1474ed4b

### 🐞 Bugfixes

* Log viewer tail mode now working properly for long log files - #325

## v3.0.1

### 🐞 Bugfixes

* FetchService throws a dedicated exception when the server is unreachable, fixes a confusing
  failure case detailed in #315

## v3.0.0

### 💥 Breaking Changes

* **An application's `AppModel` class must now implement a new `checkAccess()` method.** This method
  is passed the current user, and the appModel should determine if that user should see the UI and
  return an object with a `hasAccess` boolean and an optional `message` string. For a return with
  `hasAccess: false`, the framework will render a lockout panel instead of the primary UI.
  974c1def99059f11528c476f04e0d8c8a0811804
    * Note that this is only a secondary level of "security" designed to avoid showing an
      unauthorized user a confusing / non-functional UI. The server or any other third-party data
      sources must always be the actual enforcer of access to data or other operations.
* **We updated the APIs for core MobX helper methods added to component/model/service classes.** In
  particular, `addReaction()` was updated to take a more declarative / clear config object.
  8169123a4a8be6940b747e816cba40bd10fa164e
    * See Reactive.js - the mixin that provides this functionality.

### 🎁 New Features

* Built-in client-side lockout support, as per above.

### 🐞 Bugfixes

* None

------------------------------------------

Copyright © 2021 Extremely Heavy Industries Inc. - all rights reserved

------------------------------------------

📫☎️🌎 info@xh.io | https://xh.io/contact<|MERGE_RESOLUTION|>--- conflicted
+++ resolved
@@ -2,22 +2,6 @@
 
 ## v49.0.0-SNAPSHOT - unreleased
 
-<<<<<<< HEAD
-### 💥 Breaking Changes
-
-* Update required to `hoist-dev-utils` v6, which updates the Hoist build toolchain to the latest
-  Webpack v5 and updates a number of supporting libraries from that project. At the application
-  level, a few minor tweaks will be required:
-    * Imports from `package.json` no longer support default export - you must import the entire json
-      as an object. This is most likely to be relevant in `Bootstrap.js`.
-    * The syntax form passing variables to `yarn` scripts in your package.json has changed:
-        * e.g. `webpack --env.prodBuild` > `webpack --env prodBuild`
-    * If you have a mobile app, you must provide a wider range of favicons for display on devices.
-      See https://github.com/xh/hoist-dev-utils/#favicons for more details.
-
-### 📚 Libraries
-* @xh/hoist-dev-utils `5.13.0 -> 6.0.0`
-=======
 ### 🐞 New Features
 
 * Improve behavior of `NumberInput`:
@@ -47,7 +31,6 @@
  lookup. These changes are not expected to be a problem for most apps, but may require minor rework
  for applications that were binding components to non-standard or "private" models.
 * Hoist will now throw if `Store.summaryRecord`'s ID is not unique.
->>>>>>> 9d2f7885
 
 ## v48.0.1 - 2022-04-22
 
