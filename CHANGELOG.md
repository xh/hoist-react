# Changelog

## 57.0.0-SNAPSHOT - unreleased

### 🎁 New Features

<<<<<<< HEAD
* Added `commitOnChange` property to `GroupingChooserModel` enabling grouping to update while
 popover remains open.
=======
* Added `regexOption` and `caseSensitive` props to the `LogDisplayModel`. (Case-sensitive search
  requires `hoist-core >= v16.2.0`).

### 🎁 New Features

* Added new `GroupingChooserModel.commitOnChange` config - enable to update the observable grouping
  value as the user adjusts their choices within the control. Default behavior is unchanged,
  requiring user to dismiss the popover to commit the new value.
* Added new `Select.enableTooltips` prop - enable for select inputs where the text of a
  selected value might be elided due to space constraints. The tooltip will display the full text.
* Enabled user-driven sorting for the list of available values within Grid column filters.

### ⚙️ Technical

* `DataView` now supports an `agOptions` prop to allow passing arbitrary AG Grid props to the
  underlying grid instance. (Always supported by `Grid`, now also supported by `DataView`.)
>>>>>>> b88c9b9b

## v56.4.0 - 2023-05-10

### 🎁 New Features

* Ensure that non-committed values are also checked when filtering a store with a FieldFilter.
  This will maximize chances that records under edit will not disappear from user view due to
  active filters.

### 🐞 Bug Fixes

* Fix bug where Grid ColumnHeaders could throw when `groupDisplayType` was set to `singleColumn`.

### ⚙️ Technical

* Adjustment to core model lookup in Hoist components to better support automated testing.
  Components no longer strictly require rendering within an `AppContainer`.

### ⚙️ Typescript API Adjustments

* Improved return types for `FetchService` methods and corrected `FetchOptions` interface.

## v56.3.0 - 2023-05-08

### 🎁 New Features

* Added support for new `sortOrder` argument to `XH.showBanner()`. A default sort order is applied
  if unspecified, ensuring banners do not unexpectedly change order when refreshed.

### ⚙️ Typescript API Adjustments

* Improved the recommendation for the app `declare` statement within
  our [TypeScript migration docs](https://github.com/xh/hoist-react/blob/develop/docs/upgrade-to-typescript.md#bootstrapts--service-declarations).
    * See this [Toolbox commit](https://github.com/xh/toolbox/commit/8df642cf) for a small,
      recommended app-level change to improve autocompletion and usage checks within IntelliJ.
* Added generic support to `XH.message()` and `XH.prompt()` signatures with return type
  of `Promise<T | boolean>`.
* Moved declaration of optional `children` prop to base `HoistProps` interface - required for TSX
  support.

### ✨ Styles

* Removed `--xh-banner-height` CSS var.
    * Desktop banners are implemented via `Toolbar`, which correctly sets a min height.
    * Mobile banners now specify `min-height: 40px` via the `.xh-banner` class.
    * This change allows banners containing custom components to grow to fit their contents without
      requiring app-level CSS overrides.
* Added new `--xh-grid-filter-popover-[height|width]-px` CSS variables to support easier custom
  sizing for grid column header filter popovers.

### ⚙️ Technical

* Updated internal config defaults to support latest AG Grid v29.3.4+ with use of
  AG `suppressBrowserResizeObserver` config. Applications are encouraged to update to the latest AG
  Grid dependencies to take advantage of ongoing performance updates.

## v56.2.0 - 2023-04-28

### 🎁 New Features

* Added `DashContainerModel.margin` config to customize the width of the resize splitters
  between widgets.

### ⚙️ Technical

* Improve scrolling performance for `Grid` and `DataView` via internal configuration updates.

## v56.1.0 - 2023-04-14

### 🎁 New Features

* Display improved memory management diagnostics within Admin console Memory Monitor.
    * New metrics require optional-but-recommended update to `hoist-core >= v16.1.0`.

### 🐞 Bug Fixes

* Fixes bug with display/reporting of exceptions during app initialization sequence.

## v56.0.0 - 2023-03-29

### 🎁 New Features

* `PanelModel` now supports a `defaultSize` property specified in percentage as well as pixels
  (e.g. `defaultSize: '20%'` as well as `defaultSize: 200`).
* `DashCanvas` views can now be programmatically added with specified width and height dimensions.
* New `FetchService.abort()` API allows manually aborting a pending fetch request.
* Hoist exceptions have been enhanced and standardized, including new TypeScript types. The
  `Error.cause` property is now populated for wrapping exceptions.
* New `GridModel.headerMenuDisplay` config for limiting column header menu visibility to on hover.

### 💥 Breaking Changes

* Requires Hoist Core v16 or higher.
* Requires AG Grid v29.0.0 or higher - update your AG Grid dependency in your app's `package.json`
  file. See the [AG Grid Changelog](https://www.ag-grid.com/changelog) for details.
    * Add a dependency on `@ag-grid-community/styles` to import new dedicated styles package.
    * Imports of AG Grid CSS files within your app's `Bootstrap.ts` file will also need to be
      updated to import styles from their new location. The recommended imports are now:

```typescript
import '@ag-grid-community/styles/ag-grid.css';
import '@ag-grid-community/styles/ag-theme-balham.css';
```

* New `xhActivityTrackingConfig` soft-configuration entry places new limits on the size of
  any `data` objects passed to `XH.track()` calls.
    * Any track requests with data objects exceeding this length will be persisted, but without the
      requested data.
    * Activity tracking can also be disabled (completely) via this same config.
* "Local" preferences are no longer supported. Application should use `LocalStorageService` instead.
  With v56, the `local` flag on any preferences will be ignored, and all preferences will be saved
  on the server instead.
    * Note that Hoist will execute a one-time migration of any existing local preference values
      from the user's browser to the server on app load.
* Removed `Column.tooltipElement`. Use `tooltip` instead.
* Removed `fill` prop on `TextArea` and `NumberInput` component. Use `flex` instead.
* Removed previously deprecated `Button.modifier.outline` and `Button.modifier.quiet` (mobile only).
* Removed previously deprecated `AppMenuButton.extraItems.onClick`. Use `actionFn` instead.

### ⚙️ Typescript API Adjustments

* New Typescript types for all Hoist exceptions.
* Integration of AG Grid community types.

### ⚙️ Technical

* Hoist source code has been reformatted with Prettier.
* Admin Console modules that have been disabled via config are no longer hidden completely, but
  instead will render a placeholder pointing to the relevant config name.

### 📚 Libraries

* mobx `6.7 -> 6.8`
* dompurify `2.4 -> 3.0`

## v55.4.0 - 2023-03-23

### 💥 Breaking Changes

* Requires AG Grid v29.0.0 or higher - see release notes for v56.0.0 above.

### 🐞 Bug Fixes

* Addresses `AgGrid` v28 regression whereby changing column visibility via state breaks grid
  rendering when column groups are set via the `groupId` property.

## v55.3.2 - 2023-03-22

### 🐞 Bug Fixes

* Fixed issue where a filter on a `LocalDate` field created via `FilterChooser` would cause a
  grid column filter on the same field to fail to properly render when shown.

## v55.3.1 - 2023-03-14

### 🐞 Bug Fixes

* Revert native `structuredClone` to lodash `deepClone` throughout toolkit.

## v55.3.0 - 2023-03-03

### 🐞 Bug Fixes

* Grid column filters scroll their internal grid horizontally to avoid clipping longer values.
* Minor improvements to the same grid filter dialog's alignment and labelling.

### ⚙️ Technical

* Use native `structuredClone` instead of lodash `deepClone` throughout toolkit.

## v55.2.1 - 2023-02-24

### 🐞 Bug Fixes

* Fixed issue where a resizable `Panel` splitter could be rendered incorrectly while dragging.

## v55.2.0 - 2023-02-10

### 🎁 New Features

* `DashCanvas` enhancements:
    * Views now support minimum and maximum dimensions.
    * Views now expose an `allowDuplicate` flag for controlling the `Duplicate` menu item
      visibility.

### 🐞 Bug Fixes

* Fixed a bug with Cube views having dimensions containing non-string or `null` values. Rows grouped
  by these dimensions would report values for the dimension which were incorrectly stringified (e.g.
  `'null'` vs. `null` or `'5'` vs. `5`). This has been fixed. Note that the stringified value is
  still reported for the rows' `cubeLabel` value, and will be used for the purposes of grouping.

### ⚙️ Typescript API Adjustments

* Improved signatures of `RestStore` APIs.

## v55.1.0 - 2023-02-09

Version 55 is the first major update of the toolkit after our transition to Typescript. In addition
to a host of runtime fixes and features, it also contains a good number of important Typescript
typing adjustments, which are listed below. It also includes a helpful
[Typescript upgrade guide](https://github.com/xh/hoist-react/blob/develop/docs/upgrade-to-typescript.md).

### 🎁 New Features

* Grid exports can now be tracked in the admin activity tab by setting `exportOptions.track` to
  true (defaults to false).
* Miscellaneous performance improvements to the cube package.
* The implementation of the `Cube.omitFn` feature has been enhanced. This function will now be
  called on *all* non-leaf nodes, not just single child nodes. This allows for more flexible
  editing of the shape of the resulting hierarchical data emitted by cube views.

### 🐞 Bug Fixes

* Fixed: grid cell editors would drop a single character edit.
* Fixed: grid date input editor's popup did not position correctly in a grid with pinned columns.
* Fixed issue with `DashContainer` flashing its "empty" text briefly before loading.
* Several Hoist TypeScript types, interfaces, and signatures have been improved or corrected (typing
  changes only).
* Fix bug where a `className` provided to a `Panel` with `modalSupport` would be dropped when in a
  modal state. Note this necessitated an additional layer in the `Panel` DOM hierarchy. Highly
  specific CSS selectors may be affected.
* Fix bug where `TileFrame` would not pass through the keys of its children.

### 💥 Breaking Changes

* The semantics of `Cube.omitFn` have changed such that it will now be called on all aggregate
  nodes, not just nodes with a single child. Applications may need to adjust any implementation of
  this function accordingly.
* `hoistCmp.containerFactory` and `hoistCmp.withContainerFactory` are removed in favor of
  the basic `hoistCmp.factory` and `hoistCmp.withFactory` respectively. See typescript
  API adjustments below.

### ⚙️ Typescript API Adjustments

The following Typescript API were adjusted in v55.

* Removed the distinction between `StandardElementFactory` and `ContainerElementFactory`. This
  distinction was deemed to be unnecessary, and overcomplicated the understanding of Hoist.
  Applications should simply continue to use `ElementFactory` instead. `hoistCmp.containerFactory`
  and `hoistCmp.withContainerFactory` are also removed in favor of the basic `hoistCmp.factory` and
  `hoistCmp.withFactory` respectively.
* `HoistProps.modelConfig` now references the type declaration of `HoistModel.config`. See
  `PanelModel` and `TabContainerModel` for examples.
* The new `SelectOption` type has been made multi-platform and moved to `@xh/hoist/core`.

**Note** that we do not intend to make such extensive Typescript changes going forward post-v55.0.
These changes were deemed critical and worth adjusting in our first typescript update, and before
typescript has been widely adopted in production Hoist apps.

### ⚙️ Technical

* Hoist's `Icon` enumeration has been re-organized slightly to better separate icons that describe
  "what they look like" - e.g. `Icon.magnifyingGlass()` - from an expanded set of aliases that
  describe "how they are used" - e.g. `Icon.search()`.
    * This allows apps to override icon choices made within Hoist components in a more targeted way,
      e.g. by setting `Icon.columnMenu = Icon.ellipsisVertical`.
* All Hoist configurations that support `omit: boolean` now additionally support a "thunkable"
  callback of type `() => boolean`.
* `Grid` will only persist minimal user column state for hidden columns, to reduce user pref sizes.

### 📚 Libraries

* @blueprintjs/core `^4.12 -> ^4.14`
* corejs `^3.26 -> ^3.27`
* mobx `6.6 -> 6.7`
* onsenui `2.11 -> 2.12` (*see testing note below)
* react-onsenui `1.11 > 1.13`

### ✅ Testing Scope

* *Full regression testing recommended for _mobile_ apps.* While the upgrade from 2.11 to 2.12
  appears as a minor release, it was in fact a major update to the library.
  See [the Onsen release notes](https://github.com/OnsenUI/OnsenUI/releases/tag/2.12.0) for
  additional details. Note that Hoist has handled all changes required to its Onsen API calls,
  and there are no breaking changes to the Hoist mobile component APIs. As a result, mobile apps
  _might_ not need to change anything, but extra care in testing is still recommended.

## v54.0.0 - 2022-12-31

We are pleased to announce that Hoist React has been fully rewritten in TypeScript! ✨🚀

All core Hoist Components, Models, and other utilities now have TypeScript interfaces for their
public APIs, improving the developer ergonomics of the toolkit with much more accurate dev-time type
checking and intellisense. Developers now also have the option (but are not required) to write
application code using TypeScript.

Runtime support for TypeScript is provided by `@xh/hoist-dev-utils v6.1+`, which recognizes and
transpiles TypeScript files (`.ts|.tsx`) via the `@babel/plugin-transform-typescript` plugin.
Development-time support can be provided by the user's IDE (e.g. IntelliJ or VSCode, which both
provide strong TypeScript-based error checking and auto-completion).

The goal of this release is to be backward compatible with v53 to the greatest degree possible, and
most applications will run with minimal or no changes. However, some breaking changes were required
and can require application adjustments, as detailed below.

As always, please review our [Toolbox project](https://github.com/xh/toolbox/), which we've updated
to use TypeScript for its own app-level code.

### 🎁 New Features

* New TypeScript interface `HoistProps` and per-component extensions to specify props for all
  components. This replaces the use of the `PropTypes` library, which is no longer included.
* ~~Enhanced TypeScript-aware implementations of `ElementFactory`, including separate factories for
  standard components (`elementFactory`) and components that often take children only
  (`containerElementFactory`).~~
* The `@bindable` annotation has been enhanced to produce a native javascript setter for its
  property as well as the `setXXX()` method it currently produces. This provides a more typescript
  friendly way to set properties in a mobx action, and should be the favored method going forward.
  The use of the `setXXX()` method will continue to be supported for backward compatibility.
* References to singleton instances of services and the app model can now also be gained via the
  static `instance` property on the class name of the singleton - e.g. `MyAppModel.instance`.
  Referencing app-level services and the AppModel via `XH` is still fully supported and recommended.
* New utility function `waitFor` returns a promise that will resolve after a specified condition
  has been met, polling at a specified interval.
* Hoist Components will now automatically remount if the model passed to them (via context or props)
  is changed during the lifetime of the component. This allows applications to swap out models
  without needing to manually force the remounting of related components with an explicit
  `key` setting, i.e.  `key: model.xhId`.
* `fmtQuantity` function now takes two new flags `useMillions` and `useBillions`.

### 💥 Breaking Changes

* The constructors for `GridModel` and `Column` no long accept arbitrary rest (e.g `...rest`)
  arguments for applying app-specific data to the object. Instead, use the new `appData` property
  on these objects.
* ~~The `elemFactory` function has been removed. Applications calling this function should specify
  `elementFactory` (typically) or `containerElementFactory` instead.~~
    * ~~Most application components are defined using helper aliases `hoistCmp.factory`
      and `hoistCmp.withFactory` - these calls do _not_ need to change, unless your component
      needs to take a list of children directly (i.e. `someComponent(child1, child2)`).~~
    * ~~Update the definition of any such components to use `hoistCmp.containerFactory` instead.~~
    * ~~Where possible, favor the simpler, default factory for more streamlined type suggestions /
      error messages regarding your component's valid props.~~
* The use of the `model` prop to provide a config object for a model to be created on-the-fly
  is deprecated.
    * Use the new `modelConfig` prop when passing a *plain object config* -
      e.g. `someComp({modelConfig: {modelOpt: true}})`
    * Continue to use the `model` prop when passing an existing model *instance* -
      e.g. `someComp({model: someCompModel})`.
* PropTypes support has been removed in favor of the type script interfaces discussed above. Apps
  importing Hoist Proptypes instances should simply remove these compile-time references.

### 🐞 Bug Fixes

* Fix bug where dragging on any panel header which is a descendant of a `DashCanvasView` would move
  the `DashCanvasView`.
* Fix bug where `GridModel.ensureRecordsVisibleAsync` could fail to make collapsed nodes visible.
* Fix bug where `GridPersistenceModel` would not clean outdated column state.
* Fix animation bug when popping pages in the mobile navigator.

### ⚙️ Technical

* Update `preflight.js` to catch errors that occur on startup, before our in-app exception handling
  is initialized.

### 📚 Libraries

* @blueprintjs/core `4.11 -> 4.12`
* @xh/hoist-dev-utils `6.0 -> 6.1`
* typescript `added @ 4.9`
* highcharts `9.3 -> 10.3`

### ✅ Testing Scope

* *Full regression testing recommended* - this is a major Hoist release and involved a significant
  amount of refactoring to the toolkit code. As such, we recommend a thorough regression test of any
  applications updating to this release from prior versions.

## v53.2.0 - 2022-11-15

### 🎁 New Features

* New methods `Store.errors`, `Store.errorCount`, and `StoreRecord.allErrors` provide convenient
  access to validation errors in the data package.
* New flag `Store.validationIsComplex` indicates whether *all* uncommitted records in a store should
  be revalidated when *any* record in the store is changed.
    * Defaults to `false`, which should be adequate for most use cases and can provide a significant
      performance boost in apps that bulk-insert 100s or 1000s of rows into editable grids.
    * Set to `true` for stores with validations that depend on other editable record values in the
      store (e.g. unique constraints), where a change to record X should cause another record Y to
      change its own validation status.

## v53.1.0 - 2022-11-03

### 🎁 New Features

* `PanelModel` now supports `modalSupport.defaultModal` option to allow rendering a Panel in an
  initially modal state.

### 🐞 Bug Fixes

* Fixed layout issues caused by top-level DOM elements created by `ModalSupport`
  and `ColumnWidthCalculator` (grid auto-sizing). Resolved occasional gaps between select inputs and
  their drop-down menus.
* Fix desktop styling bug where buttons inside a `Toast` could be rendered with a different color
  than the rest of the toast contents.
* Fix `GridModel` bug where `Store` would fail to recognize dot-separated field names as paths
  when provided as part of a field spec in object form.

### ⚙️ Technical

* Snap info (if available) from the `navigator.connection` global within the built-in call to track
  each application load.

## v53.0.0 - 2022-10-19

### 🎁 New Features

* The Hoist Admin Console is now accessible in a read-only capacity to users assigned the
  new `HOIST_ADMIN_READER` role.
* The pre-existing `HOIST_ADMIN` role inherits this new role, and is still required to take any
  actions that modify data.

### 💥 Breaking Changes

* Requires `hoist-core >= 14.4` to support the new `HOIST_ADMIN_READER` role described above. (Core
  upgrade _not_ required otherwise.)

## v52.0.2 - 2022-10-13

### 🐞 Bug Fixes

* Form field dirty checking now uses lodash `isEqual` to compare initial and current values,
  avoiding false positives with Array values.

## v52.0.1 - 2022-10-10

### 🎁 New Features

* New "Hoist Inspector" tool supports displaying and querying all of the Models, Services, and
  Stores within a running application.
    * Admin/dev-focused UI is built into all Desktop apps, activated via discrete new toggle in the
      bottom version bar (look for the 🔍 icon), or by running `XH.inspectorService.activate()`.
    * Selecting a model/service/store instance provides a quick view of its properties, including
      reactively updated observables. Useful for realtime troubleshooting of application state.
    * Includes auto-updated stats on total application model count and memory usage. Can aid in
      detecting and debugging memory leaks due to missing `@managed` annotations and other issues.
* New `DashCanvasViewModel.autoHeight` option fits the view's height to its rendered contents.
* New `DashCanvasAddViewButton` component supports adding views to `DashCanvas`.
* New `TabContainerModel.refreshContextModel` allows apps to programmatically load a `TabContainer`.
* `FilterChooserModel` now accepts shorthand inputs for numeric fields (e.g. "2m").
* Admin Console Config/Pref/Blob differ now displays the last updated time and user for each value.
* New observable `XH.environmentService.serverVersion` property, updated in the background via
  pre-existing `xhAppVersionCheckSecs` config. Note this does not replace or change the built-in
  upgrade prompt banner, but allows apps to take their own actions (e.g. reload immediately) when
  they detect an update on the server.

### 💥 Breaking Changes

* This release moves Hoist to **React v18**. Update your app's `package.json` to require the latest
  18.x versions of `react` and `react-dom`. Unless your app uses certain react-dom APIs directly, no
  other changes should be required.
* Removed deprecated method `XH.setDarkTheme()`. Use `XH.setTheme()` instead to select from our
  wide range of (two) theme options.

### 🐞 Bug Fixes

* `CompoundTaskObserver` improved to prioritize using specific messages from subtasks over the
  overall task message.
* Grid's built in context-menu option for filtering no longer shows `[object Object]` for columns
  that render React elements.
* `Store.updateData()` properly handles data in the `{rawData, parentId}` format, as documented.
* Disabled tabs now render with a muted text color on both light and dark themes, with
  new `--tab-disabled-text-color` CSS var added to customize.

### ⚙️ Technical

* `HoistComponents` no longer mutate the props object passed to them in React production mode. This
  was not causing noticeable application issues, but could result in a component's base CSS class
  being applied multiple times to its DOM element.
* `ModelSelector` used for model lookup and matching will now accept the class name of the model to
  match. Previously only a class reference could be provided.
* New check within service initialization to ensure that app service classes extend `HoistService`
  as required. (Has always been the expectation, but was not previously enforced.)
* `GridModel` will once again immediately sync data with its underlying AG Grid component. This
  reverses a v50.0.0 change that introduced a minimal debounce in order to work around an AG Grid
  rendering bug. The AG Grid bug has been resolved, and this workaround is no longer needed.
* `GridExportService` has improved support for columns of `FieldType.AUTO` and for columns with
  multiple data types and custom export functions. (`hoist-core >= 14.3` required for these
  particular improvements, but not for this Hoist React version in general.)
* The `trimToDepth` has been improved to return a depth-limited clone of its input that better
  handles nested arrays and passes through primitive inputs unchanged.

### 📚 Libraries

* @blueprintjs/core `4.6 -> 4.11`
* @blueprintjs/datetime `4.3 -> 4.4`
* @fortawesome `6.1 -> 6.2`
* dompurify `2.3 -> 2.4`
* react `17.0.1 -> 18.2.0`
* react-dom `17.0.1 -> 18.2.0`

## v51.0.0 - 2022-08-29

### 🎁 New Features

* `ButtonGroupInput` supports new `enableMulti` prop.
* `AboutDialog` can now display more dynamic custom properties.
* New option added to the Admin Activity Tracking chart to toggle on/off weekends when viewing a
  time series.
* The `filterText` field in `ColumnHeaderFilter` now gets autoFocused.

### 💥 Breaking Changes

* `CodeInput` is now rendered within an additional `div` element. Unlikely to cause issues, unless
  using targeted styling of this component.
* `xhAboutMenuConfigs` soft-config is no longer supported. To customize the `AboutDialog`, see
  `HoistAppModel.getAboutDialogItems()`

### 🐞 Bug Fixes

* Fixed issue where `ModalSupport` would trigger `MobX` memo warning in console.
* Fixed issues with `ModalSupport` implementation in `CodeInput`.
* Fixed `Grid` rendering glitches when used inside `Panel` with `ModalSupport`.
* Fixed incorrect text color on desktop toasts with a warning intent.
* Fixed potential for duplication of default Component `className` within list of CSS classes
  rendered into the DOM.
* Added missing `@computed` annotations to several `Store` getters that relay properties from
  its internal recordsets, including `maxDepth` and getters returning counts and empty status.
    * Avoids unnecessary internal render cycles within `Grid` when in tree mode.
    * Could require adjustments for apps that unintentionally relied on these observable getters
      triggering re-renders when records have changed in any way (but their output values have not).
* Hoist-supported menus will no longer filter out a `MenuDivider` if it has a `title`.
* The default `FormField` read-only renderer now supports line breaks.

### ⚙️ Technical

* The `addReaction()` and `addAutorun()` methods on `HoistBase` (i.e. models and services) now
  support passing multiple reactions in a single call and will ignore nullish inputs.

## v50.1.1 - 2022-07-29

### 🐞 Bug Fixes

* Fixed bug where components utilizing `ModalSupport` could render incorrectly when switching
  between inline and modal views.
* Improved behavior of `GridModel.whenReadyAsync()` to allow Grid more time to finish loading data.
  This improves the behavior of related methods `preSelectFirstAsync`, `selectFirstAsync`, and
  `ensureVisibleAsync`.
* `Grid` context menus are now disabled when a user is inline editing.
* An empty `DashCanvas` / `DashContainer` 'Add View' button now only displays a menu of available
  views, without unnecessarily nesting them inside an 'Add' submenu.
* Update `AppMenuButton` and `ContextMenu` to support Blueprint4 `menuItem`.

## v50.1.0 - 2022-07-21

### 🎁 New Features

* New `GridModel` method `ensureRecordsVisibleAsync` accepts one or more store records or IDs and
  scrolls to make them visible in the grid.

### 📚 Libraries

* @blueprintjs/core `4.5 -> 4.6`
* qs `6.10 -> 6.11`
* react-popper `2.2 -> 2.3`

## v50.0.0 - 2022-07-12

### 🎁 New Features

* New `PanelModel.modalSupport` option allows the user to expand a panel into a configurable modal
  dialog - without developers needing to write custom dialog implementations and without triggering
  a remount/rerender of the panel's contents.
* FilterChooser field suggestions now search within multi-word field names.
* Autosize performance has been improved for very large grids.
* New `@abstract` decorator now available for enforcing abstract methods / getters.
* `MessageModel` now receives `dismissable` and `cancelOnDismiss` flags to control the behavior of a
  popup message when clicking the background or hitting the escape key.

### 💥 Breaking Changes

* Hoist now requires AG Grid v28.0.0 or higher - update your AG Grid dependency in your app's
  `package.json` file. See the [AG Grid Changelog](https://www.ag-grid.com/changelog) for details.
* The data reactions between `GridModel` and the underlying Ag-Grid is now minimally debounced. This
  avoids multiple data updates during a single event loop tick, which can corrupt Ag-Grid's
  underlying state in the latest versions of that library.
    * This change should not affect most apps, but code that queries grid state immediately after
      loading or filtering a grid (e.g. selection, row visibility, or expansion state) should be
      tested carefully and may require a call to `await whenReadyAsync()`.
    * Note that this method is already incorporated in to several public methods on `GridModel`,
      including `selectFirstAsync()` and `ensureSelectionVisibleAsync()`.
    * ⚠ NOTE - this change has been reverted as of v52 (see above).
* Blueprint has updated all of its CSS class names to use the `bp4-` prefix instead of the `bp3-`
  prefix. Any apps styling these classes directly may need to be adjusted. See
  https://github.com/palantir/blueprint/wiki/Blueprint-4.0 for more info.
* Both `Panel.title` and `Panel.icon` props must be null or undefined to avoid rendering
  a `PanelHeader`. Previously specifying any 'falsey' value for both (e.g. an empty string
  title) would omit the header.
* `XHClass` (top-level Singleton model for Hoist) no longer extends `HoistBase`
* `DockView` component has been moved into the desktop-specific package `@xh/hoist/desktop/cmp`.
  Users of this component will need to adjust their imports accordingly.
* Requires `hoist-core >= 14.0`. Excel file exporting defaults to using column FieldType.

### 🐞 Bug Fixes

* Fixed several issues introduced with Ag-Grid v27 where rows gaps and similar rendering issues
  could appear after operating on it programmatically (see breaking changes above).
* `ColumnHeaders` now properly respond to mouse events on tablets (e.g. when using a Bluetooth
  trackpad on an iPad).
* Fixed bug where `DashCanvasModel.removeView()` was not properly disposing of removed views
* Fixed exception dialog getting overwhelmed by large messages.
* Fixed exporting to Excel file erroneously coercing certain strings (like "1e10") into numbers.

### ⚙️ Technical

* Hoist will now throw if you import a desktop specific class to a mobile app or vice-versa.

### 📚 Libraries

* @blueprintjs `3.54 -> 4.5`

[Commit Log](https://github.com/xh/hoist-react/compare/v49.2.0...v50.0.0)

## v49.2.0 - 2022-06-14

### 🎁 New Features

* New `@enumerable` decorator for making class members `enumerable`
* New `GridAutosizeOption` `renderedRowsOnly` supports more limited autosizing
  for very large grids.

### 🐞 Bug Fixes

* Fix `FilterChooser` looping between old values if updated too rapidly.
* Allow user to clear an unsupported `FilterChooser` value.
* Fix bug where `Panel` would throw when `headerItems = null`
* Fix column values filtering on `tags` fields if another filter is already present.
* Fix bug where `SwitchInput` `labelSide` would render inappropriately if within `compact` `toolbar`
* Fix bug where `SplitTreeMapModel.showSplitter` property wasn't being set in constructor

### 📚 Libraries

* mobx `6.5 -> 6.6`

[Commit Log](https://github.com/xh/hoist-react/compare/v49.1.0...v49.2.0)

## v49.1.0 - 2022-06-03

### 🎁 New Features

* A `DashCanvasViewModel` now supports `headerItems` and `extraMenuItems`
* `Store` now supports a `tags` field type
* `FieldFilter` supports `includes` and `excludes` operators for `tags` fields

### 🐞 Bug Fixes

* Fix regression with `begins`, `ends`, and `not like` filters.
* Fix `DashCanvas` styling so drag-handles no longer cause horizontal scroll bar to appear
* Fix bug where `DashCanvas` would not resize appropriately on scrollbar visibility change

[Commit Log](https://github.com/xh/hoist-react/compare/v49.0.0...v49.1.0)

## v49.0.0 - 2022-05-24

### 🎁 New Features

* Improved desktop `NumberInput`:
    * Re-implemented `min` and `max` props to properly constrain the value entered and fix several
      bugs with the underlying Blueprint control.
    * Fixed the `precision` prop to be fully respected - values emitted by the input are now
      truncated to the specified precision, if set.
    * Added additional debouncing to keep the value more stable while a user is typing.
* Added new `getAppMenuButtonExtraItems()` extension point on `@xh/hoist/admin/AppModel` to allow
  customization of the Admin Console's app menu.
* Devs can now hide the Admin > General > Users tab by setting `hideUsersTab: true` within a new,
  optional `xhAdminAppConfig` soft-config.
* Added new `SplitTreeMapModel.showSplitter` config to insert a four pixel buffer between the
  component's nested maps. Useful for visualizations with both positive and negative heat values on
  each side, to keep the two sides clearly distinguished from each other.
* New `xhChangelogConfig.limitToRoles` soft-config allows the in-app changelog (aka release notes)
  to be gated to a subset of users based on their role.
* Add support for `Map` and `WeakMap` collections in `LangUtils.getOrCreate()`.
* Mobile `textInput` now accepts an `enableClear` property with a default value of false.

### 💥 Breaking Changes

* `GridModel.groupRowElementRenderer` and `DataViewModel.groupRowElementRenderer` have been removed,
  please use `groupRowRenderer` instead. It must now return a React Element rather than an HTML
  string (plain strings are also OK, but any formatting must be done via React).
* Model classes passed to `HoistComponents` or configured in their factory must now
  extend `HoistModel`. This has long been a core assumption, but was not previously enforced.
* Nested model instances stored at properties with a `_` prefix are now considered private and will
  not be auto-wired or returned by model lookups. This should not affect most apps, but will require
  minor changes for apps that were binding components to non-standard or "private" models.
* Hoist will now throw if `Store.summaryRecord` does not have a unique ID.

### 🐞 Bug Fixes

* Fixed a bug with Panel drag-to-resize within iframes on Windows.
* Worked around an Ag-Grid bug where the grid would render incorrectly on certain sorting changes,
  specifically for abs sort columns, leaving mis-aligned rows and gaps in the grid body layout.
* Fixed a bug in `SelectEditor` that would cause the grid to lose keyboard focus during editing.

### ⚙️ Technical

* Hoist now protects against custom Grid renderers that may throw by catching the error and printing
  an "#ERROR" placeholder token in the affected cell.
* `TreeMapModel.valueRenderer` and `heatRenderer` callbacks are now passed the `StoreRecord` as a
  second argument.
* Includes a new, additional `index-manifest.html` static file required for compatibility with the
  upcoming `hoist-dev-utils v6.0` release (but remains compatible with current/older dev-utils).

### 📚 Libraries

* mobx-react-lite `3.3 -> 3.4`

[Commit Log](https://github.com/xh/hoist-react/compare/v48.0.1...v49.0.0)

## v48.0.1 - 2022-04-22

### 🐞 Bug Fixes

* Improve default rendering to call `toString()` on non-react elements returned by renderers.
* Fixed issue with `model` property missing from `Model.componentProps` under certain conditions.

[Commit Log](https://github.com/xh/hoist-react/compare/v48.0.0...v48.0.1)

## v48.0.0 - 2022-04-21

### 🎁 New Features

* A new `DashCanvas` layout component for creating scrollable dashboards that allow users to
  manually place and size their widgets using a grid-based layout. Note that this component is in
  beta and its API is subject to change.
* FontAwesome upgraded to v6. This includes redesigns of the majority of bundled icons - please
  check your app's icon usages carefully.
* Enhancements to admin log viewer. Log file metadata (size & last modified) available with
  optional upgrade to `hoist-core >= 13.2`.
* Mobile `Dialog` will scroll internally if taller than the screen.
* Configs passed to `XH.message()` and its variants now take an optional `className` to apply to the
  message dialog.
* `fmtQuantity` now displays values greater than one billion with `b` unit, similar to current
  handling of millions with `m`.

### 💥 Breaking Changes

* Hoist now requires AG Grid v27.2.0 or higher - update your AG Grid dependency in your app's
  `package.json` file. See the [AG Grid Changelog](https://www.ag-grid.com/changelog) for details.
  NOTE that AG Grid 27 includes a big breaking change to render cell contents via native React
  elements rather than HTML, along with other major API changes. To accommodate these changes, the
  following changes are required in Hoist apps:
    * `Column.renderer` must now return a React Element rather than an HTML string (plain strings
      are also OK, but any formatting must be done via React). Please review your app grids and
      update any custom renderers accordingly. `Column.elementRenderer` has been removed.
    * `DataViewModel.elementRenderer` has been renamed `DataViewModel.renderer`.
    * Formatter methods and renderers (e.g. `fmtNumber`, `numberRenderer`, etc.) now return React
      Elements by default. The `asElement` option to these functions has been removed. Use the
      new `asHtml` option to return an HTML string where required.
    * The `isPopup` argument to `useInlineEditorModel()` has been removed. If you want to display
      your inline editor in a popup, you must set the new flag `Column.editorIsPopup` to `true`.
* Deprecated message configs `confirmText`, `confirmIntent`, `cancelText`, `cancelIntent` have been
  removed.

### 🐞 Bug Fixes

* Set AG Grid's `suppressLastEmptyLineOnPaste` to true to work around a bug with Excel (Windows)
  that adds an empty line beneath the range pasted from the clipboard in editable grids.
* Fixes an issue where `NumberInput` would initially render blank values if `max` or `min` were
  set.
* Fixes an issue where tree maps would always show green for a `heatValue` of zero.

### 📚 Libraries

* @fortawesome/fontawesome-pro `5.14 -> 6.1`
* mobx `6.3 -> 6.5`
* mobx-react-lite `3.2 -> 3.3`

[Commit Log](https://github.com/xh/hoist-react/compare/v47.1.2...v48.0.0)

## v47.1.2 - 2022-04-01

### 🐞 Bug Fixes

* `FieldFilter`'s check of `committedData` is now null safe. A record with no `committedData` will
  not be filtered out.

[Commit Log](https://github.com/xh/hoist-react/compare/v47.1.1...v47.1.2)

## v47.1.1 - 2022-03-26

### 🎁 New Features

* New "sync with system" theme option - sets the Hoist theme to light/dark based on the user's OS.
* Added `cancelAlign` config to `XH.message()` and variants. Customize to "left" to render
  Cancel and Confirm actions separated by a filler.
* Added `GridModel.restoreDefaultsFn`, an optional function called after `restoreDefaultsAsync`.
  Allows apps to run additional, app-specific logic after a grid has been reset (e.g. resetting
  other, related preferences or state not managed by `GridModel` directly).
* Added `AppSpec.lockoutPanel`, allowing apps to specify a custom component.

### 🐞 Bug Fixes

* Fixed column auto-sizing when `headerName` is/returns an element.
* Fixed bug where subforms were not properly registering as dirty.
* Fixed an issue where `Select` inputs would commit `null` whilst clearing the text input.
* Fixed `Clock` component bug introduced in v47 (configured timezone was not respected).

### 📚 Libraries

* @blueprintjs/core `3.53 -> 3.54`
* @blueprintjs/datetime `3.23 -> 3.24`

[Commit Log](https://github.com/xh/hoist-react/compare/v47.0.1...v47.1.1)

## v47.0.1 - 2022-03-06

### 🐞 Bug Fixes

* Fix to mobile `ColChooser` error re. internal model handling.

[Commit Log](https://github.com/xh/hoist-react/compare/v47.0.0...v47.0.1)

## v47.0.0 - 2022-03-04

### 🎁 New Features

* Version 47 provides new features to simplify the wiring of models to each other and the components
  they render. In particular, it formalizes the existing concept of "linked" HoistModels - models
  created by Hoist via the `creates` directive or the `useLocalModel` hook - and provides them with
  the following new features:
    - an observable `componentProps` property with access to the props of their rendered component.
    - a `lookupModel()` method and a `@lookup` decorator that can be used to acquire references to
      other HoistModels that are ancestors of the model in the component hierarchy.
    - new `onLinked()` and `afterLinked()` lifecycle methods, called when the model's associated
      component is first rendered.
* As before, linked models are auto-loaded and registered for refreshes within the `RefreshContext`
  they reside in, as well as destroyed when their linked component is unmounted. Also note that the
  new features described above are all "opt-in" and should be fully backward compatible with
  existing application code.
* Hoist will now more clearly alert if a model specified via the `uses()` directive cannot be
  resolved. A new `optional` config (default false) supports components with optional models.
* New support in Cube views for aggregators that depend on rows in the data set other than their
  direct children. See new property `Aggregator.dependOnChildrenOnly` and new `AggregationContext`
  argument passed to `Aggregator.aggregate()` and `Aggregator.replace()`
* Clarified internal CSS classes and styling for `FormField`.
    * ⚠️ Note that as part of this change, the `xh-form-field-fill` class name is no longer in use.
      Apps should check for any styles for that class and replace with `.xh-form-field-inner--flex`.

### 🐞 Bug Fixes

* Fixed an issue where the menu would flash open and closed when clicking on the `FilterChooser`
  favorites button.

### 💥 Breaking Changes

* Dashboard widgets no longer receive the `viewModel` prop. Access to the `DashViewModel` within a
  widget should be obtained using either the lookup decorator (i.e. `@lookup(DashViewModel)`)
  or the `lookupModel()` method.

### 📚 Libraries

* @blueprintjs/core `3.52 -> 3.53`

[Commit Log](https://github.com/xh/hoist-react/compare/v46.1.2...v47.0.0)

## v46.1.2 - 2022-02-18

### 🐞 Bug Fixes

* Fixed an issue where column autosize can reset column order under certain circumstances.

[Commit Log](https://github.com/xh/hoist-react/compare/v46.1.1...v46.1.2)

## v46.1.1 - 2022-02-15

### 🐞 Bug Fixes

* Prevent `onClick` for disabled mobile `Buttons`.

[Commit Log](https://github.com/xh/hoist-react/compare/v46.1.0...v46.1.1)

## v46.1.0 - 2022-02-07

### Technical

* This release modifies our workaround to handle the AG Grid v26 changes to cast all of their node
  ids to strings. The initial approach in v46.0.0 - matching the AG Grid behavior by casting all
  `StoreRecord` ids to strings - was deemed too problematic for applications and has been reverted.
  Numerical ids in Store are once again fully supported.
* To accommodate the AG Grid changes, applications that are using AG Grid APIs (e.g.
  `agApi.getNode()`) should be sure to use the new property `StoreRecord.agId` to locate and compare
  records. We expect such usages to be rare in application code.

### 🎁 New Features

* `XH.showFeedbackDialog()` now takes an optional message to pre-populate within the dialog.
* Admins can now force suspension of individual client apps from the Server > WebSockets tab.
  Intended to e.g. force an app to stop refreshing an expensive query or polling an endpoint removed
  in a new release. Requires websockets to be enabled on both server and client.
* `FormField`s no longer need to specify a child input, and will simply render their readonly
  version if no child is specified. This simplifies the common use-case of fields/forms that are
  always readonly.

### 🐞 Bug Fixes

* `FormField` no longer throw if given a child that did not have `propTypes`.

[Commit Log](https://github.com/xh/hoist-react/compare/v46.0.0...v46.1.0)

## v46.0.0 - 2022-01-25

### 🎁 New Features

* `ExceptionHandler` provides a collection of overridable static properties, allowing you to set
  app-wide default behaviour for exception handling.
* `XH.handleException()` takes new `alertType` option to render error alerts via the familiar
  `dialog` or new `toast` UI.
* `XH.toast()` takes new `actionButtonProps` option to render an action button within a toast.
* New `GridModel.highlightRowOnClick` config adds a temporary highlight class to grid rows on user
  click/tap. Intended to improve UI feedback - especially on mobile, where it's enabled by default.
* New `GridModel.isInEditingMode` observable tracks inline editing start/stop with a built-in
  debounce, avoiding rapid cycling when e.g. tabbing between cells.
* `NumberInput` now supports a new `scaleFactor` prop which will be applied when converting between
  the internal and external values.
* `FilterChooser` now displays more minimal field name suggestions when first focused, as well as a
  new, configurable usage hint (`FilterChooserModel.introHelpText`) above those suggestions.

### 💥 Breaking Changes

* Hoist now requires AG Grid v26.2.0 or higher - update your AG Grid dependency in your app's
  `package.json` file. See the [AG Grid Changelog](https://www.ag-grid.com/changelog) for details.
* ~~`StoreRecord.id` must now be a String. Integers IDs were previously supported, but will be cast
  Strings during record creation.~~
    * ~~Apps using numeric record IDs for internal or server-side APIs will need to be reviewed and
      updated to handle/convert string values.~~
    * ~~This change was necessitated by a change to Ag-Grid, which now also requires String IDs for
      its row node APIs.~~
    * NOTE - the change above to require string IDs was unwound in v46.1.
* `LocalDate` methods `toString()`, `toJSON()`, `valueOf()`, and `isoString()` now all return the
  standard ISO format `YYYY-MM-DD`, consistent with built-in `Date.toISOString()`. Prior versions
  returned`YYYYMMDD`.
* The `stringifyErrorSafely` function has been moved from the `@xh/hoist/exception` package to a
  public method on `XH.exceptionHandler`. (No/little impact expected on app code.)

### 🐞 Bug Fixes

* Fix to incorrect viewport orientation reporting due to laggy mobile resize events and DOM APIs.

[Commit Log](https://github.com/xh/hoist-react/compare/v45.0.2...v46.0.0)

## v45.0.2 - 2022-01-13

### 🎁 New Features

* `FilterChooser` has new `menuWidth` prop, allowing you to specify as width for the dropdown menu
  that is different from the control.

### 🐞 Bug Fixes

* Fixed cache clearing method on Admin Console's Server > Services tab.
* Several fixes to behavior of `GridAutosizeMode.MANAGED`

[Commit Log](https://github.com/xh/hoist-react/compare/v45.0.1...v45.0.2)

## v45.0.1 - 2022-01-07

### 🐞 Bug Fixes

* Fixed a minor bug preventing Hoist apps from running on mobile Blackberry Access (Android)
  browsers

### ⚙️ Technical

* New flag `Store.experimental.castIdToString`

[Commit Log](https://github.com/xh/hoist-react/compare/v45.0.0...v45.0.1)

## v45.0.0 - 2022-01-05

### 🎁 New Features

* Grid filters configured with `GridFilterFieldSpec.enableValues` offer autocomplete suggestions
  for 'Equals' and 'Not Equals' filters.
* `GridFilterFieldSpec` has new `values` and `forceSelection` configs.
* `FilterChooser` displays a list of fields configured for filtering to improve the usability /
  discoverability of the control. Enabled by default, but can be disabled via
  new `suggestFieldsWhenEmpty` model config.
* `TreeMap` uses lightest shading for zero heat, reserving grey for nil.
* New property `Store.reuseRecords` controls if records should be reused across loads based on
  sharing identical (by reference) raw data. NOTE - this behavior was previously always enabled, but
  can be problematic under certain conditions and is not necessary for most applications. Apps with
  large datasets that want to continue to use this caching should set this flag explicitly.
* Grid column filters tweaked with several improvements to usability and styling.
* `LocalDate.get()` now supports both 'YYYY-MM-DD' and 'YYYYMMDD' inputs.
* Mobile `Button` has new `intent`, `minimal` and `outlined` props.

### 💥 Breaking Changes

* `FilterChooserFieldSpec.suggestValues` has been renamed `enableValues`, and now only accepts a
  boolean.
* `Column.exportFormat`, `Column.exportWidth` and the `ExportFormat` enum have been renamed
  `Column.excelFormat`, `Column.excelWidth` and `ExcelFormat` respectively.
* `Store.reuseRecords` must now be explicitly set on Stores with large datasets that wish to cache
  records by raw data identity (see above).
* `Record` class renamed to `StoreRecord` in anticipation of upcoming changes to JavaScript standard
  and to improve compatibility with TypeScript.
    * Not expected to have much or any impact on application code, except potentially JSDoc typings.
* Mobile `Button` no longer supports `modifier` prop. Use `minimal` and `outlined` instead.
* The following deprecated APIs were removed:
    * GridModel.selection
    * GridModel.selectedRecordId
    * StoreSelectionModel.records
    * StoreSelectionModel.ids
    * StoreSelectionModel.singleRecord
    * StoreSelectionModel.selectedRecordId
    * DataViewModel.selection
    * DataViewModel.selectedRecordId
    * RestGridModel.selection
    * LogUtils.withShortDebug
    * Promise.start

### 🐞 Bug Fixes

* `DashContainer` overflow menu still displays when the optional menu button is enabled.
* Charts in fullscreen mode now exit fullscreen mode gracefully before re-rendering.

### 📚 Libraries

* @popperjs/core `2.10 -> 2.11`
* codemirror `5.63 -> 6.65`
* http-status-codes `2.1 -> 2.2`
* prop-types `15.7 -> 15.8`
* store2 `2.12 -> 2.13`
* ua-parser-js `0.7 -> 1.0.2` (re-enables auto-patch updates)

[Commit Log](https://github.com/xh/hoist-react/compare/v44.3.0...v45.0.0)

## v44.3.0 - 2021-12-15

### 🐞 Bug Fixes

* Fixes issue with columns failing to resize on first try.
* Fixes issue preventing use of context menus on iPad.

### 📚 Libraries

* @blueprintjs/core `3.51 -> 3.52`

* [Commit Log](https://github.com/xh/hoist-react/compare/v44.2.0...v44.3.0)

## v44.2.0 - 2021-12-07

### 🎁 New Features

* Desktop inline grid editor `Select` now commits the value immediately on selection.
* `DashContainerModel` now supports an observable `showMenuButton` config which will display a
  button in the stack header for showing the context menu
* Added `GridAutosizeMode.MANAGED` to autosize Grid columns on data or `sizingMode` changes, unless
  the user has manually modified their column widths.
* Copying from Grids to the clipboard will now use the value provided by the `exportValue`
  property on the column.
* Refresh application hotkey is now built into hoist's global hotkeys (shift + r).
* Non-SSO applications will now automatically reload when a request fails due to session timeout.
* New utility methods `withInfo` and `logInfo` provide variants of the existing `withDebug` and
  `logDebug` methods, but log at the more verbose `console.log` level.

### 🐞 Bug Fixes

* Desktop panel splitter can now be dragged over an `iframe` and reliably resize the panel.
* Ensure scrollbar does not appear on multi-select in toolbar when not needed.
* `XH.isPortrait` property fixed so that it no longer changes due to the appearance of the mobile
  keyboard.

[Commit Log](https://github.com/xh/hoist-react/compare/v44.1.0...v44.2.0)

## v44.1.0 - 2021-11-08

### 🎁 New Features

* Changes to App Options are now tracked in the admin activity tab.
* New Server > Environment tab added to Admin Console to display UI server environment variables and
  JVM system properties. (Requires `hoist-core >= 10.1` to enable this optional feature.)
* Provided observable getters `XH.viewportSize`, `XH.isPortrait` and `XH.isLandscape` to allow apps
  to react to changes in viewport size and orientation.

### 🐞 Bug Fixes

* Desktop inline grid editor `DateInput` now reliably shows its date picker pop-up aligned with the
  grid cell under edit.
* Desktop `Select.hideDropdownIndicator` now defaults to `true` on tablet devices due to UX bugs
  with the select library component and touch devices.
* Ensure `Column.autosizeBufferPx` is respected if provided.

### ✨ Styles

* New `--xh-menu-item` CSS vars added, with tweaks to default desktop menu styling.
* Highlight background color added to mobile menu items while pressed.

[Commit Log](https://github.com/xh/hoist-react/compare/v44.0.0...v44.1.0)

## v44.0.0 - 2021-10-26

⚠ NOTE - apps must update to `hoist-core >= 10.0.0` when taking this hoist-react update.

### 🎁 New Features

* TileFrame now supports new `onLayoutChange` callback prop.

### 🐞 Bug Fixes

* Field Filters in data package now act only on the `committed` value of the record. This stabilizes
  filtering behavior in editable grids.
* `JsonBlobService.updateAsync()` now supports data modifications with `null` values.
* Fixes an issue with Alert Banner not broadcasting to all users.
* Selected option in `Select` now scrolls into view on menu open.

### 💥 Breaking Changes

* Update required to `hoist-core >= 10.0.0` due to changes in `JsonBlobService` APIs and the
  addition of new, dedicated endpoints for Alert Banner management.

[Commit Log](https://github.com/xh/hoist-react/compare/v43.2.0...v44.0.0)

## v43.2.0 - 2021-10-14

### 🎁 New Features

* Admins can now configure an app-wide alert banner via a new tab in the Hoist Admin console.
  Intended to alert users about planned maintenance / downtime, known problems with data or upstream
  systems, and other similar use cases.
* Minor re-org of the Hoist Admin console tabs. Panels relating primarily to server-side features
  (including logging) are now grouped under a top-level "Server" tab. Configs have moved under
  "General" with the new Alert Banner feature.

### 🐞 Bug Fixes

* Always enforce a minimal `wait()` within `GridModel.autosizeAsync()` to ensure that the Grid has
  reacted to any data changes and AG Grid accurately reports on expanded rows to measure.

[Commit Log](https://github.com/xh/hoist-react/compare/v43.1.0...v43.2.0)

## v43.1.0 - 2021-10-04

### 🎁 New Features

* The Admin Console log viewer now supports downloading log files.
    * Note apps must update to `hoist-core >= v10.0` to enable this feature.
    * Core upgrade is _not_ a general requirement of this Hoist React release.
* The `field` key in the constructor for `Column` will now accept an Object with field defaults, as
  an alternative to the field name. This form allows the auto-construction of fully-defined `Field`
  objects from the column specification.

### 🐞 Bug Fixes

* `GridModel` no longer mutates any `selModel` or `colChooser` config objects provided to its
  constructor, resolving an edge-case bug where re-using the same object for either of these configs
  across multiple GridModel instances (e.g. as a shared set of defaults) would break.
* Grid autosizing tweaked to improve size estimation for indented tree rows and on mobile.

### 📚 Libraries

* @blueprintjs/core `3.50 -> 3.51`

[Commit Log](https://github.com/xh/hoist-react/compare/v43.0.2...v43.1.0)

## v43.0.2 - 2021-10-04

### 🐞 Bug Fixes

* Fix (important) to ensure static preload spinner loaded from the intended path.
    * Please also update to latest `hoist-dev-utils >= 5.11.1` if possible.
    * Avoids issue where loading an app on a nested route could trigger double-loading of app
      assets.

[Commit Log](https://github.com/xh/hoist-react/compare/v43.0.1...v43.0.2)

## v43.0.1 - 2021-10-04

### 🎁 New Features

* New `GridFindField` component that enables users to search through a Grid and select rows that
  match the entered search term, _without_ applying any filtering. Especially useful for grids with
  aggregations or other logic that preclude client-side filtering of the data.
* Tree grid rows can be expanded / collapsed by clicking anywhere on the row. The new
  `GridModel.clicksToExpand` config can be used to control how many clicks will toggle the row.
  Defaults to double-click for desktop, and single tap for mobile - set to 0 to disable entirely.
* Added `GridModel.onCellContextMenu` handler. Note that for mobile (phone) apps, this handler fires
  on the "long press" (aka "tap and hold") gesture. This means it can be used as an alternate event
  for actions like drilling into a record detail, especially for parent rows on tree grids, where
  single tap will by default expand/collapse the node.
* In the `@xh/hoist/desktop/grid` package, `CheckboxEditor` has been renamed `BooleanEditor`. This
  new component supports a `quickToggle` prop which allows for more streamlined inline editing of
  boolean values.
* `LoadSpec` now supports a new `meta` property. Use this property to pass app-specific metadata
  through the `LoadSupport` loading and refresh lifecycle.
* A spinner is now shown while the app downloads and parses its javascript - most noticeable when
  loading a new (uncached) version, especially on a slower mobile connection. (Requires
  `@xh/hoist-dev-utils` v5.11 or greater to enable.)
* Log Levels now include information on when the custom config was last updated and by whom.
    * Note apps must update their server-side to `hoist-core v10.0` or greater to persist the date
      and username associated with the config (although this is _not_ a general or hard requirement
      for taking this version of hoist-react).

### ⚙️ Technical

* Removed `DEFAULT_SORTING_ORDER` static from `Column` class in favor of three new preset constants:
  `ASC_FIRST`, `DESC_FIRST`, and `ABS_DESC_FIRST`. Hoist will now default sorting order on columns
  based on field type. Sorting order can still be manually set via `Column.sortingOrder`.

### 🐞 Bug Fixes

* The ag-grid grid property `stopEditingWhenCellsLoseFocus` is now enabled by default to ensure
  values are committed to the Store if the user clicks somewhere outside the grid while editing a
  cell.
* Triggering inline editing of text or select editor cells by typing characters will no longer lose
  the first character pressed.

### ✨ Styles

* New `TreeStyle.COLORS` and `TreeStyle.COLORS_AND_BORDERS` tree grid styles have been added. Use
  the `--xh-grid-tree-group-color-level-*` CSS vars to customize colors as needed.
* `TreeStyle.HIGHLIGHTS` and `TreeStyle.HIGHLIGHTS_AND_BORDERS` now highlight row nodes on a
  gradient according to their depth.
* Default colors for masks and dialog backdrops have been adjusted, with less obtrusive colors used
  for masks via `--xh-mask-bg` and a darker `--xh-backdrop-bg` var now used behind dialogs.
* Mobile-specific styles and CSS vars for panel and dialog title background have been tweaked to use
  desktop defaults, and mobile dialogs now respect `--xh-popup-*` vars as expected.

### 💥 Breaking Changes

* In the `@xh/hoist/desktop/grid` package, `CheckboxEditor` has been renamed `BooleanEditor`.

### ⚙️ Technical

* The `xhLastReadChangelog` preference will not save SNAPSHOT versions to ensure the user continues
  to see the 'What's New?' notification for non-SNAPSHOT releases.

### 📚 Libraries

* @blueprintjs/core `3.49 -> 3.50`
* codemirror `5.62 -> 5.63`

[Commit Log](https://github.com/xh/hoist-react/compare/v42.6.0...v43.0.1)

## v42.6.0 - 2021-09-17

### 🎁 New Features

* New `Column.autosizeBufferPx` config applies column-specific autosize buffer and overrides
  `GridAutosizeOptions.bufferPx`.
* `Select` input now supports new `maxMenuHeight` prop.

### 🐞 Bug Fixes

* Fixes issue with incorrect Grid auto-sizing for Grids with certain row and cell styles.
* Grid sizing mode styles no longer conflict with custom use of `groupUseEntireRow: false` within
  `agOptions`.
* Fixes an issue on iOS where `NumberInput` would incorrectly bring up a text keyboard.

### ✨ Styles

* Reduced default Grid header and group row heights to minimize their use of vertical space,
  especially at larger sizing modes. As before, apps can override via the `AgGrid.HEADER_HEIGHTS`
  and `AgGrid.GROUP_ROW_HEIGHTS` static properties. The reduction in height does not apply to group
  rows that do not use the entire width of the row.
* Restyled Grid header rows with `--xh-grid-bg` and `--xh-text-color-muted` for a more minimal look
  overall. As before, use the `--xh-grid-header-*` CSS vars to customize if needed.

[Commit Log](https://github.com/xh/hoist-react/compare/v42.5.0...v42.6.0)

## v42.5.0 - 2021-09-10

### 🎁 New Features

* Provide applications with the ability to override default logic for "restore defaults". This
  allows complex and device-specific sub-apps to perform more targeted and complete clearing of user
  state. See new overridable method `HoistAppModel.restoreDefaultsAsync` for more information.

### 🐞 Bug Fixes

* Improved coverage of Fetch `abort` errors.
* The in-app changelog will no longer prompt the user with the "What's New" button if category-based
  filtering results in a version without any release notes.

### ✨ Styles

* New CSS vars added to support easier customization of desktop Tab font/size/color. Tabs now
  respect standard `--xh-font-size` by default.

### 📚 Libraries

* @blueprintjs/core `3.48 -> 3.49`
* @popperjs/core `2.9 -> 2.10`

[Commit Log](https://github.com/xh/hoist-react/compare/v42.4.0...v42.5.0)

## v42.4.0 - 2021-09-03

### 🎁 New Features

* New `GridFilterModel.commitOnChange` config (default `true`) applies updated filters as soon as
  they are changed within the pop-up menu. Set to `false` for large datasets or whenever filtering
  is a more intensive operation.
* Mobile `Select` input now supports async `queryFn` prop for parity with desktop.
* `TreeMapModel` now supports new `maxLabels` config for improved performance.

### ✨ Styles

* Hoist's default font is now [Inter](https://rsms.me/inter/), shipped and bundled via the
  `inter-ui` npm package. Inter is a modern, open-source font that leverages optical sizing to
  ensure maximum readability, even at very small sizes (e.g. `sizingMode: 'tiny'`). It's also a
  "variable" font, meaning it supports any weights from 1-1000 with a single font file download.
* Default Grid header heights have been reduced for a more compact display and greater
  differentiation between header and data rows. As before, apps can customize the pixel heights used
  by overwriting the `AgGrid.HEADER_HEIGHTS` static, typically within `Bootstrap.js`.

### ⚙️ Technical

* Mobile pull-to-refresh/swipe-to-go-back gestures now disabled over charts to avoid disrupting
  their own swipe-based zooming and panning features.

[Commit Log](https://github.com/xh/hoist-react/compare/v42.2.0...v42.4.0)

## v42.2.0 - 2021-08-27

### 🎁 New Features

* Charts now hide scrollbar, rangeSelector, navigator, and export buttons and show axis labels when
  printing or exporting images.

[Commit Log](https://github.com/xh/hoist-react/compare/v42.1.1...v42.2.0)

## v42.1.1 - 2021-08-20

* Update new `XH.sizingMode` support to store distinct values for the selected sizing mode on
  desktop, tablet, and mobile (phone) platforms.
* Additional configuration supported for newly-introduced `AppOption` preset components.

### 📚 Libraries

* @blueprintjs/core `3.47 -> 3.48`

[Commit Log](https://github.com/xh/hoist-react/compare/v42.1.0...v42.1.1)

## v42.1.0 - 2021-08-19

### 🎁 New Features

* Added observable `XH.sizingMode` to govern app-wide `sizingMode`. `GridModel`s will bind to this
  `sizingMode` by default. Apps that have already implemented custom solutions around a centralized
  `sizingMode` should endeavor to unwind in favor of this.
    * ⚠ NOTE - this change requires a new application preference be defined - `xhSizingMode`. This
      should be a JSON pref, with a suggested default value of `{}`.
* Added `GridAutosizeMode.ON_SIZING_MODE_CHANGE` to autosize Grid columns whenever
  `GridModel.sizingMode` changes - it is now the default `GridAutosizeOptions.mode`.
* Added a library of reusable `AppOption` preset components, including `ThemeAppOption`,
  `SizingModeAppOption` and `AutoRefreshAppOptions`. Apps that have implemented custom `AppOption`
  controls to manage these Hoist-provided options should consider migrating to these defaults.
* `Icon` factories now support `intent`.
* `TreeMapModel` and `SplitTreeMapModel` now supports a `theme` config, accepting the strings
  'light' or 'dark'. Leave it undefined to use the global theme.
* Various usability improvements and simplifications to `GroupingChooser`.

### 🐞 Bug Fixes

* Fixed an issue preventing `FormField` labels from rendering if `fieldDefaults` was undefined.

### ✨ Styles

* New `Badge.compact` prop sets size to half that of parent element when true (default false). The
  `position` prop has been removed in favor of customizing placement of the component.

[Commit Log](https://github.com/xh/hoist-react/compare/v42.0.0...v42.1.0)

## v42.0.0 - 2021-08-13

### 🎁 New Features

* Column-level filtering is now officially supported for desktop grids!
    * New `GridModel.filterModel` config accepts a config object to customize filtering options, or
      `true` to enable grid-based filtering with defaults.
    * New `Column.filterable` config enables a customized header menu with filtering options. The
      new control offers two tabs - a "Values" tab for an enumerated "set-type" filter and a "
      Custom" tab to support more complex queries with multiple clauses.
* New `TaskObserver` replaces existing `PendingTaskModel`, providing improved support for joining
  and masking multiple asynchronous tasks.
* Mobile `NavigatorModel` provides a new 'pull down' gesture to trigger an app-wide data refresh.
  This gesture is enabled by default, but can be disabled via the `pullDownToRefresh` flag.
* `RecordAction` now supports a `className` config.
* `Chart` provides a default context menu with its standard menu button actions, including a new
  'Copy to Clipboard' action.

### 💥 Breaking Changes

* `FilterChooserModel.sourceStore` and `FilterChooserModel.targetStore` have been renamed
  `FilterChooserModel.valueSource` and `FilterChooserModel.bind` respectively. Furthermore, both
  configs now support either a `Store` or a cube `View`. This is to provide a common API with the
  new `GridFilterModel` filtering described above.
* `GridModel.setFilter()` and `DataViewModel.setFilter()` have been removed. Either configure your
  grid with a `GridFilterModel`, or set the filter on the underlying `Store` instead.
* `FunctionFilter` now requires a `key` property.
* `PendingTaskModel` has been replaced by the new `TaskObserver` in `@xh/hoist/core`.
    * ⚠ NOTE - `TaskObserver` instances should be created via the provided static factory methods
      and
      _not_ directly via the `new` keyword. `TaskObserver.trackLast()` can be used as a drop-in
      replacement for `new PendingTaskModel()`.
* The `model` prop on `LoadingIndicator` and `Mask` has been replaced with `bind`. Provide one or
  more `TaskObserver`s to this prop.

### ⚙️ Technical

* `GridModel` has a new `selectedIds` getter to get the IDs of currently selected records. To
  provide consistency across models, the following getters have been deprecated and renamed:
    + `selectedRecordId` has been renamed `selectedId` in `GridModel`, `StoreSelectionModel`, and
      `DataViewModel`
    + `selection` has been renamed `selectedRecords` in `GridModel`, `DataViewModel`, and
      `RestGridModel`
    + `singleRecord`, `records`, and `ids` have been renamed `selectedRecord`, `selectedRecords`,
      and
      `selectedIds`, respectively, in `StoreSelectionModel`

### ✨ Styles

* Higher contrast on grid context menus for improved legibility.

[Commit Log](https://github.com/xh/hoist-react/compare/v41.3.0...v42.0.0)

## v41.3.0 - 2021-08-09

### 🎁 New Features

* New `Cube` aggregators `ChildCountAggregator` and `LeafCountAggregator`.
* Mobile `NavigatorModel` provides a new "swipe" gesture to go back in the page stack. This is
  enabled by default, but may be turned off via the new `swipeToGoBack` prop.
* Client error reports now include the full URL for additional troubleshooting context.
    * Note apps must update their server-side to `hoist-core v9.3` or greater to persist URLs with
      error reports (although this is _not_ a general or hard requirement for taking this version of
      hoist-react).

[Commit Log](https://github.com/xh/hoist-react/compare/v41.2.0...v41.3.0)

## v41.2.0 - 2021-07-30

### 🎁 New Features

* New `GridModel.rowClassRules` and `Column.cellClassRules` configs added. Previously apps needed to
  use `agOptions` to dynamically apply and remove CSS classes using either of these options - now
  they are fully supported by Hoist.
    * ⚠ Note that, to avoid conflicts with internal usages of these configs, Hoist will check and
      throw if either is passed via `agOptions`. Apps only need to move their configs to the new
      location - the shape of the rules object does *not* need to change.
* New `GridAutosizeOptions.includeCollapsedChildren` config controls whether values from collapsed
  (i.e. hidden) child records should be measured when computing column sizes. Default of `false`
  improves autosize performance for large tree grids and should generally match user expectations
  around WYSIWYG autosizing.
* New `GridModel.beginEditAsync()` and `endEditAsync()` APIs added to start/stop inline editing.
    * ⚠ Note that - in a minor breaking change - the function form of the `Column.editable` config
      is no longer passed an `agParams` argument, as editing might now begin and need to be
      evaluated outside the context of an AG-Grid event.
* New `GridModel.clicksToEdit` config controls the number of clicks required to trigger
  inline-editing of a grid cell. Default remains 2 (double click ).
* Timeouts are now configurable on grid exports via a new `exportOptions.timeout` config.
* Toasts may now be dismissed programmatically - use the new `ToastModel` returned by the
  `XH.toast()` API and its variants.
* `Form` supports setting readonlyRenderer in `fieldDefaults` prop.
* New utility hook `useCached` provides a more flexible variant of `React.useCallback`.

### 🐞 Bug Fixes

* Inline grid editing supports passing of JSX editor components.
* `GridExportService` catches any exceptions thrown during export preparation and warns the user
  that something went wrong.
* GridModel with 'disabled' selection no longer shows "ghost" selection when using keyboard.
* Tree grids now style "parent" rows consistently with highlights/borders if requested, even for
  mixed-depth trees where some rows have children at a given level and others do not.

### ⚙️ Technical

* `FetchService` will now actively `abort()` fetch requests that it is abandoning due to its own
  `timeout` option. This allows the browser to release the associated resources associated with
  these requests.
* The `start()` function in `@xh/hoist/promise` has been deprecated. Use `wait()` instead, which can
  now be called without any args to establish a Promise chain and/or introduce a minimal amount of
  asynchronousity.
* ⚠ Note that the raw `AgGrid` component no longer enhances the native keyboard handling provided by
  AG Grid. All Hoist key handling customizations are now limited to `Grid`. If you wish to provide
  custom handling in a raw `AgGrid` component, see the example here:
  https://www.ag-grid.com/javascript-grid/row-selection/#example-selection-with-keyboard-arrow-keys

### ✨ Styles

* The red and green color values applied in dark mode have been lightened for improved legibility.
* The default `colorSpec` config for number formatters has changed to use new dedicated CSS classes
  and variables.
* New/renamed CSS vars `--xh-grid-selected-row-bg` and `--xh-grid-selected-row-text-color` now used
  to style selected grid rows.
    * ⚠ Note the `--xh-grid-bg-highlight` CSS var has been removed.
* New `.xh-cell--editable` CSS class applied to cells with inline editing enabled.
    * ⚠ Grid CSS class `.xh-invalid-cell` has been renamed to `.xh-cell--invalid` for consistency -
      any app style overrides should update to this new classname.

### 📚 Libraries

* core-js `3.15 -> 3.16`

[Commit Log](https://github.com/xh/hoist-react/compare/v41.1.0...v41.2.0)

## v41.1.0 - 2021-07-23

### 🎁 New Features

* Button to expand / collapse all rows within a tree grid now added by default to the primary tree
  column header. (New `Column.headerHasExpandCollapse` property provided to disable.)
* New `@logWithDebug` annotation provides easy timed logging of method execution (via `withDebug`).
* New `AppSpec.disableXssProtection` config allows default disabling of Field-level XSS protection
  across the app. Intended for secure, internal apps with tight performance tolerances.
* `Constraint` callbacks are now provided with a `record` property when validating Store data and a
  `fieldModel` property when validating Form data.
* New `Badge` component allows a styled badge to be placed inline with text/title, e.g. to show a
  counter or status indicator within a tab title or menu item.
* Updated `TreeMap` color scheme, with a dedicated set of colors for dark mode.
* New XH convenience methods `successToast()`, `warningToast()`, and `dangerToast()` show toast
  alerts with matching intents and appropriate icons.
    * ⚠ Note that the default `XH.toast()` call now shows a toast with the primary (blue) intent and
      no icon. Previously toasts displayed by default with a success (green) intent and checkmark.
* GridModel provides a public API method `setColumnState` for taking a previously saved copy of
  gridModel.columnState and applying it back to a GridModel in one call.

### 🐞 Bug Fixes

* Fixed an issue preventing export of very large (>100k rows) grids.
* Fixed an issue where updating summary data in a Store without also updating other data would not
  update the bound grid.
* Intent styles now properly applied to minimal buttons within `Panel.headerItems`.
* Improved `GridModel` async selection methods to ensure they do not wait forever if grid does not
  mount.
* Fixed an issue preventing dragging the chart navigator range in a dialog.

### ⚙️ Technical

* New `Exception.timeout()` util to throw exceptions explicitly marked as timeouts, used by
  `Promise.timeout` extension.
* `withShortDebug` has been deprecated. Use `withDebug` instead, which has the identical behavior.
  This API simplification mirrors a recent change to `hoist-core`.

### ✨ Styles

* If the first child of a `Placeholder` component is a Hoist icon, it will not automatically be
  styled to 4x size with reduced opacity. (See new Toolbox example under the "Other" tab.)

### 📚 Libraries

* @blueprintjs/core `3.46 -> 3.47`
* dompurify `2.2 -> 2.3`

[Commit Log](https://github.com/xh/hoist-react/compare/v41.0.0...v41.1.0)

## v41.0.0 - 2021-07-01

### 🎁 New Features

* Inline editing of Grid/Record data is now officially supported:
    + New `Column.editor` config accepts an editor component to enable managed editing of the cells
      in that column. New `CheckboxEditor`, `DateEditor`, `NumberEditor`, `SelectEditor`
      , `TextAreaEditor`
      and `TextEditor` components wrap their corresponding HoistInputs with the required hook-based
      API and can be passed to this new config directly.
    + `Store` now contains built-in support for validation of its uncommitted records. To enable,
      specify the new `rules` property on the `Field`s in your `Store`. Note that these rules and
      constraints use the same API as the forms package, and rules and constraints may be shared
      between the `data` and `form` packages freely.
    + `GridModel` will automatically display editors and record validation messages as the user
      moves between cells and records. The new `GridModel.fullRowEditing` config controls whether
      editors are displayed for the focused cell only or for the entire row.
* All Hoist Components now support a `modelRef` prop. Supply a ref to this prop in order to gain a
  pointer to a Component's backing `HoistModel`.
* `DateInput` has been improved to allow more flexible parsing of user input with multiple formats.
  See the new prop `DateInput.parseStrings`.
* New `Column.sortValue` config takes an alternate field name (as a string) to sort the column by
  that field's value, or a function to produce a custom cell-level value for comparison. The values
  produced by this property will be also passed to any custom comparator, if one is defined.
* New `GridModel.hideEmptyTextBeforeLoad` config prevents showing the `emptyText` until the store
  has been loaded at least once. Apps that depend on showing `emptyText` before first load should
  set this property to `false`.
* `ExpandCollapseButton` now works for grouped grids in addition to tree grids.
* `FieldModel.initialValue` config now accepts functions, allowing for just-in-time initialization
  of Form data (e.g. to pre-populate a Date field with the current time).
* `TreeMapModel` and `SplitTreeMapModel` now support a `maxHeat` config, which can be used to
  provide a stable absolute maximum brightness (positive or negative) within the entire TreeMap.
* `ErrorMessage` will now automatically look for an `error` property on its primary context model.
* `fmtNumber()` supports new flags `withCommas` and `omitFourDigitComma` to customize the treatment
  of commas in number displays.
* `isValidJson` function added to form validation constraints.
* New `Select.enableFullscreen` prop added to the mobile component. Set to true (default on phones)
  to render the input in a full-screen modal when focused, ensuring there is enough room for the
  on-screen keyboard.

### 💥 Breaking Changes

* Removed support for class-based Hoist Components via the `@HoistComponent` decorator (deprecated
  in v38). Use functional components created via the `hoistCmp()` factory instead.
* Removed `DimensionChooser` (deprecated in v37). Use `GroupingChooser` instead.
* Changed the behavior of `FormModel.init()` to always re-initialize *all* fields. (Previously, it
  would only initialize fields explicitly passed via its single argument). We believe that this is
  more in line with developer expectations and will allow the removal of app workarounds to force a
  reset of all values. Most apps using FormModel should not need to change, but please review and
  test any usages of this particular method.
* Replaced the `Grid`, `DataView`, and `RestGrid` props below with new configurable fields on
  `GridModel`, `DataViewModel`, and `RestGridModel`, respectively. This further consolidates grid
  options into the model layer, allowing for more consistent application code and developer
  discovery.
    + `onKeyDown`
    + `onRowClicked`
    + `onRowDoubleClicked`
    + `onCellClicked`
    + `onCellDoubleClicked`
* Renamed the confusing and ambiguous property name `labelAlign` in several components:
    + `FormField`: `labelAlign` has been renamed to `labelTextAlign`
    + `SwitchInput`, `RadioInput`, and `Checkbox`: `labelAlign` has been renamed `labelSide`.
* Renamed all CSS variables beginning with `--navbar` to start with `--appbar`, matching the Hoist
  component name.
* Removed `TreeMapModel.colorMode` value 'balanced'. Use the new `maxHeat` config to prevent outlier
  values from dominating the color range of the TreeMap.
* The classes `Rule` and `ValidationState` and all constraint functions (e.g. `required`,
  `validEmail`, `numberIs`, etc.) have been moved from the `cmp\form` package to the `data` package.
* Hoist grids now require AG Grid v25.3.0 or higher - update your AG Grid dependency in your app's
  `package.json` file. See the [AG Grid Changelog](https://www.ag-grid.com/ag-grid-changelog/) for
  details.
* Hoist charts now require Highcharts v9.1.0 or higher - update your Highcharts dependency in your
  app's `package.json` file. See the
  [Highcharts Changelog](https://www.highcharts.com/changelog/#highcharts-stock) for details.

### 🐞 Bug Fixes

* Fixed disable behavior for Hoist-provided button components using popover.
* Fixed default disabling of autocomplete within `TextInput`.
* Squelched console warning re. precision/stepSize emitted by Blueprint-based `numberInput`.

### ⚙️ Technical

* Improved exception serialization to better handle `LocalDate` and similar custom JS classes.
* Re-exported Blueprint `EditableText` component (w/elemFactory wrapper) from `kit/blueprint`.

### 📚 Libraries

* @blueprintjs/core `3.44 -> 3.46`
* codemirror `5.60 -> 5.62`
* core-js `3.10 -> 3.15`
* filesize `6.2 -> 6.4`
* mobx `6.1 -> 6.3`
* react-windowed-select `3.0 -> 3.1`

[Commit Log](https://github.com/xh/hoist-react/compare/v40.0.0...v41.0.0)

## v40.0.0 - 2021-04-22

⚠ Please ensure your `@xh/hoist-dev-utils` dependency is >= v5.7.0. This is required to support the
new changelog feature described below. Even if you are not yet using the feature, you must update
your dev-utils dependency for your project to build.

### 🎁 New Features

* Added support for displaying an in-app changelog (release notes) to the user. See the new
  `ChangelogService` for details and instructions on how to enable.
* Added `XH.showBanner()` to display a configurable banner across the top of viewport, as another
  non-modal alternative for attention-getting application alerts.
* New method `XH.showException()` uses Hoist's built-in exception display to show exceptions that
  have already been handled directly by application code. Use as an alternative to
  `XH.handleException()`.
* `XH.track()` supports a new `oncePerSession` option. This flag can be set by applications to avoid
  duplicate tracking messages for certain types of activity.
* Mobile `NavigatorModel` now supports a `track` flag to automatically track user page views,
  equivalent to the existing `track` flag on `TabContainerModel`. Both implementations now use the
  new `oncePerSession` flag to avoid duplicate messages as a user browses within a session.
* New `Spinner` component returns a simple img-based spinner as an animated PNG, available in two
  sizes. Used for the platform-specific `Mask` and `LoadingIndicator` components. Replaces previous
  SVG-based implementations to mitigate rendering performance issues over remote connections.

### 💥 Breaking Changes

* `Store` now creates a shared object to hold the default values for every `Field` and uses this
  object as the prototype for the `data` property of every `Record` instance.
    * Only non-default values are explicitly written to `Record.data`, making for a more efficient
      representation of default values and improving the performance of `Record` change detection.
    * Note this means that `Record.data` *no longer* contains keys for *all* fields as
      `own-enumerable` properties.
    * Applications requiring a full enumeration of all values should call the
      new `Record.getValues()`
      method, which returns a new and fully populated object suitable for spreading or cloning.
    * This behavior was previously available via `Store.experimental.shareDefaults` but is now
      always enabled.
* For API consistency with the new `showBanner()` util, the `actionFn` prop for the recently-added
  `ErrorMessage` component has been deprecated. Specify as an `onClick` handler within the
  component's `actionButtonProps` prop instead.
* The `GridModel.experimental.externalSort` flag has been promoted from an experiment to a
  fully-supported config. Default remains `false`, but apps that were using this flag must now pass
  it directly: `new GridModel({externalSort: true, ...})`.
* Hoist re-exports and wrappers for the Blueprint `Spinner` and Onsen `ProgressCircular` components
  have been removed, in favor of the new Hoist `Spinner` component mentioned above.
* Min version for `@xh/hoist-dev-utils` is now v5.7.0, as per above.

### 🐞 Bug Fixes

* Formatters in the `@xh/hoist/format` package no longer modify their options argument.
* `TileFrame` edge-case bug fixed where the appearance of an internal scrollbar could thrash layout
  calculations.
* XSS protection (dompurify processing) disabled on selected REST editor grids within the Hoist
  Admin console. Avoids content within configs and JSON blobs being unintentionally mangled.

### ⚙️ Technical

* Improvements to exception serialization, especially for any raw javascript `Error` thrown by
  client-side code.

### ✨ Styles

* Buttons nested inline within desktop input components (e.g. clear buttons) tweaked to avoid
  odd-looking background highlight on hover.
* Background highlight color of minimal/outlined buttons tweaked for dark theme.
* `CodeInput` respects standard XH theme vars for its background-color and (monospace) font family.
  Its built-in toolbar has also been made compact and slightly re-organized.

### 📚 Libraries

* @blueprintjs/core `3.41 -> 3.44`
* @blueprintjs/datetime `3.21 -> 3.23`
* classnames `2.2 -> 2.3`
* codemirror `5.59 -> 5.60`
* core-js `3.9 -> 3.10`
* filesize `6.1 -> 6.2`
* qs `6.9 -> 6.10`
* react-beautiful-dnd `13.0 -> 13.1`
* react-select `4.2 -> 4.3`

[Commit Log](https://github.com/xh/hoist-react/compare/v39.0.1...v40.0.0)

## v39.0.1 - 2021-03-24

### 🐞 Bug Fixes

* Fixes regression preventing the loading of the Activity Tab in the Hoist Admin console.
* Fixes icon alignment in `DateInput`.

[Commit Log](https://github.com/xh/hoist-react/compare/v39.0.0...v39.0.1)

## v39.0.0 - 2021-03-23

### 🎁 New Features

#### Components + Props

* New `TileFrame` layout component renders a collection of child items using a layout that balances
  filling the available space against maintaining tile width / height ratio.
* Desktop `Toolbar` accepts new `compact` prop. Set to `true` to render the toolbar with reduced
  height and font-size.
* New `StoreFilterField` prop `autoApply` allows developers to more easily use `StoreFilterField` in
  conjunction with other filters or custom logic. Set to `false` and specify an `onFilterChange`
  callback to take full control of filter application.
* New `RestGrid` prop `formClassName` allows custom CSS class to be applied to its managed
  `RestForm` dialog.

#### Models + Configs

* New property `selectedRecordId` on `StoreSelectionModel`, `GridModel`, and `DataViewModel`.
  Observe this instead of `selectedRecord` when you wish to track only the `id` of the selected
  record and not changes to its data.
* `TreeMapModel.colorMode` config supports new value `wash`, which retains the positive and negative
  color while ignoring the intensity of the heat value.
* New method `ChartModel.updateHighchartsConfig()` provides a more convenient API for changing a
  chart's configuration post-construction.
* New `Column.omit` config supports conditionally excluding a column from its `GridModel`.

#### Services + Utils

* New method `FetchService.setDefaultTimeout()`.
* New convenience getter `LocalDate.isToday`.
* `HoistBase.addReaction()` now accepts convenient string values for its `equals` flag.

### 💥 Breaking Changes

* The method `HoistAppModel.preAuthInitAsync()` has been renamed to `preAuthAsync()` and should now
  be defined as `static` within apps that implement it to run custom pre-authentication routines.
    * This change allows Hoist to defer construction of the `AppModel` until Hoist itself has been
      initialized, and also better reflects the special status of this function and when it is
      called in the Hoist lifecycle.
* Hoist grids now require AG Grid v25.1.0 or higher - update your AG Grid dependency in your app's
  `package.json` file. See the [AG Grid Changelog](https://www.ag-grid.com/ag-grid-changelog/) for
  details.

### ⚙️ Technical

* Improvements to behavior/performance of apps in hidden/inactive browser tabs. See the
  [page visibility API reference](https://developer.mozilla.org/en-US/docs/Web/API/Page_Visibility_API)
  for details. Now, when the browser tab is hidden:
    * Auto-refresh is suspended.
    * The `forEachAsync()` and `whileAsync()` utils run synchronously, without inserting waits that
      would be overly throttled by the browser.
* Updates to support compatibility with agGrid 25.1.0.
* Improved serialization of `LoadSpec` instances within error report stacktraces.

### 📚 Libraries

* @blueprintjs/core `3.39 -> 3.41`
* @blueprintjs/datetime `3.20 -> 3.21`
* @popperjs/core `2.8 -> 2.9`
* core-js `3.8 -> 3.9`
* react-select `4.1 -> 4.2`

[Commit Log](https://github.com/xh/hoist-react/compare/v38.3.0...v39.0.0)

## v38.3.0 - 2021-03-03

### 🎁 New Features

* New `Store.freezeData` and `Store.idEncodesTreePath` configs added as performance optimizations
  when loading very large data sets (50k+ rows).
* New `ColChooserModel.autosizeOnCommit` config triggers an autosize run whenever the chooser is
  closed. (Defaulted to true on mobile.)

[Commit Log](https://github.com/xh/hoist-react/compare/v38.2.0...v38.3.0)

## v38.2.0 - 2021-03-01

### 🐞 Bug Fixes

* Fix to edge-case where `Grid` would lose its selection if set on the model prior to the component
  mounting and AG Grid full rendering.
* Fix to prevent unintended triggering of app auto-refresh immediately after init.

### ⚙️ Technical

* New config `Cube.fieldDefaults` - matches same config added to `Store` in prior release.
* App auto-refresh interval keys off of last *completed* refresh cycle if there is one. Avoids
  over-eager refresh when cycle is fast relative to the time it takes to do the refresh.
* New experimental property `Store.experimental.shareDefaults`. If true, `Record.data` will be
  created with default values for all fields stored on a prototype, with only non-default values
  stored on `data` directly. This can yield major performance improvements for stores with sparsely
  populated records (i.e. many records with default values). Note that when set, the `data` property
  on `Record` will no longer contain keys for *all* fields as `own-enumerable` properties. This may
  be a breaking change for some applications.

[Commit Log](https://github.com/xh/hoist-react/compare/v38.1.1...v38.2.0)

## v38.1.1 - 2021-02-26

### ⚙️ Technical

* New config `Store.fieldDefaults` supports defaulting config options for all `Field` instances
  created by a `Store`.

[Commit Log](https://github.com/xh/hoist-react/compare/v38.1.0...v38.1.1)

## v38.1.0 - 2021-02-24

⚠ Please ensure your `@xh/hoist-dev-utils` dependency is >= v5.6.0. This is required to successfully
resolve and bundle transitive dependencies of the upgraded `react-select` library.

### 🐞 Bug Fixes

* A collapsible `Panel` will now restore its user specified-size when re-opened. Previously the
  panel would be reset to the default size.
* `Store.lastLoaded` property now initialized to `null`. Previously this property had been set to
  the construction time of the Store.
* Tweak to `Grid` style rules to ensure sufficient specificity of rules related to indenting child
  rows within tree grids.
* Improvements to parsing of `Field`s of type 'int': we now correctly parse values presented in
  exponential notation and coerce `NaN` values to `null`.

### 🎁 New Features

* `GridModel` has new async variants of existing methods: `selectFirstAsync`, `selectAsync`, and
  `ensureSelectionVisibleAsync`. These methods build-in the necessary waiting for the underlying
  grid implementation to be ready and fully rendered to ensure reliable selection. In addition, the
  first two methods will internally call the third. The existing non-async counterparts for these
  methods have been deprecated.
* GridModel has a new convenience method `preSelectFirstAsync` for initializing the selection in
  grids, without disturbing any existing selection.
* Added new `Store.loadTreeData` config (default `true`) to enable or disable building of nested
  Records when the raw data elements being loaded have a `children` property.
* Cube `View` now detects and properly handles streaming updates to source data that include changes
  to row dimensions as well as measures.*
* `DataViewModel.itemHeight` can now be a function that returns a pixel height.
* The `LoadSpec` object passed to `doLoadAsync()` is now a defined class with additional properties
  `isStale`, `isObsolete` and `loadNumber`. Use these properties to abandon out-of-order
  asynchronous returns from the server.
    * 💥 NOTE that calls to `loadAsync()` no longer accept a plain object for their `loadSpec`
      parameter. Application code such as `fooModel.loadAsync({isRefresh: true})` should be updated
      to use the wrapper APIs provided by `LoadSupport` - e.g. `fooModel.refreshAsync()`. (This was
      already the best practice, but is now enforced.)
* New `autoHeight` property on grid `Column`. When set the grid will increase the row height
  dynamically to accommodate cell content in this column.

### 📚 Libraries

* @blueprintjs/core `3.38 -> 3.39`
* react-select `3.1 -> 4.1`
* react-windowed-select `2.0 -> 3.0`

[Commit Log](https://github.com/xh/hoist-react/compare/v38.0.0...v38.1.0)

## v38.0.0 - 2021-02-04

Hoist v38 includes major refactoring to streamline core classes, bring the toolkit into closer
alignment with the latest developments in Javascript, React, and MobX, and allow us to more easily
provide documentation and additional features. Most notably, we have removed the use of class based
decorators, in favor of a simpler inheritance-based approach to defining models and services.

* We are introducing a new root superclass `HoistBase` which provides many of the syntax
  enhancements and conventions used throughout Hoist for persistence, resource management, and
  reactivity.
* New base classes of `HoistModel` and `HoistService` replace the existing class decorators
  `@HoistModel` and `@HoistService`. Application models and services should now `extend` these base
  classes instead of applying the (now removed) decorators. For your application's `AppModel`,
  extend the new `HoistAppModel` superclass.
* We have also removed the need for the explicit `@LoadSupport` annotation on these classes. The
  presence of a defined `doLoadAsync()` method is now sufficient to allow classes extending
  `HoistModel` and `HoistService` to participate in the loading and refreshing lifecycle as before.
* We have deprecated support for class-based Components via the `@HoistComponent` class decorator.
  To continue to use this decorator, please import it from the `@xh\hoist\deprecated` package.
  Please note that we plan to remove `@HoistComponent` in a future version.
* Due to changes in MobX v6.0.1, all classes that host observable fields and actions will now also
  need to provide a constructor containing a call to `makeObservable(this)`. This change will
  require updates to most `HoistModel` and `HoistService` classes. See
  [this article from MobX](https://michel.codes/blogs/mobx6) for more on this change and the
  motivation behind it.

### 🎁 New Features

* New utility method `getOrCreate` for easy caching of properties on objects.
* The `Menu` system on mobile has been reworked to be more consistent with desktop. A new
  `MenuButton` component has been added to the mobile framework, which renders a `Menu` of
  `MenuItems` next to the `MenuButton`. This change also includes the removal of `AppMenuModel` (see
  Breaking Changes).
* Added `ExpandCollapseButton` to the mobile toolkit, to expand / collapse all rows in a tree grid.
* Added `Popover` to the mobile toolkit, a component to display floating content next to a target
  element. Its API is based on the Blueprint `Popover` component used on desktop.
* `StoreFilterField` now matches the rendered string values for `date` and `localDate` fields when
  linked to a properly configured `GridModel`.
* `GroupingChooser` gets several minor usability improvements + clearer support for an empty /
  ungrouped state, when so enabled.

### 💥 Breaking Changes

* All `HoistModel` and `HoistService` classes must be adjusted as described above.
* `@HoistComponent` has been deprecated and moved to `@xh\hoist\deprecated`
* Hoist grids now require AG Grid v25.0.1 or higher - if your app uses AG Grid, update your AG Grid
  dependency in your app's `package.json` file.
* The `uses()` function (called within `hoistComponent()` factory configs for model context lookups)
  and the `useContextModel()` function no longer accept class names as strings. Pass the class
  itself (or superclass) of the model you wish to select for your component. `Uses` will throw if
  given any string other than "*", making the need for any updates clear in that case.
* The `Ref` class, deprecated in v26, has now been removed. Use `createObservableRef` instead.
* `AppMenuModel` has been removed. The `AppMenuButton` is now configured via
  `AppBar.appMenuButtonProps`. As with desktop, menu items can be added with
  `AppBar.appMenuButtonProps.extraItems[]`

### ⚙️ Technical

* We have removed the experimental flags `useTransactions`, and `deltaSort` from `GridModel`. The
  former has been the default behavior for Hoist for several releases, and the latter is obsolete.

### 📚 Libraries

* @blueprintjs/core `3.36 -> 3.38`
* codemirror `5.58 -> 5.59`
* mobx `5.15 -> 6.1`
* mobx-react `6.3 -> 7.1`

[Commit Log](https://github.com/xh/hoist-react/compare/v37.2.0...v38.0.0)

## v37.2.0 - 2021-01-22

### 🎁 New Features

* New `ErrorMessage` component for standard "inline" rendering of Errors and Exceptions, with retry
  support.
* `Cube` now supports an `omitFn` to allow apps to remove unwanted, single-node children.

[Commit Log](https://github.com/xh/hoist-react/compare/v37.1.0...v37.2.0)

## v37.1.0 - 2021-01-20

### 🎁 New Features

* Columns in `ColChooser` can now be filtered by their `chooserGroup`.
* `Cube` now supports a `bucketSpecFn` config which allows dynamic bucketing and aggregation of
  rows.

### 🐞 Bug Fixes

* Fix issue where a `View` would create a root row even if there were no leaf rows.
* Fixed regression in `LeftRightChooser` not displaying description callout.

[Commit Log](https://github.com/xh/hoist-react/compare/v37.0.0...v37.1.0)

## v37.0.0 - 2020-12-15

### 🎁 New Features

* New `GroupingChooser` component provides a new interface for selecting a list of fields
  (dimensions) for grouping APIs, offering drag-and-drop reordering and persisted favorites.
    * This is intended as a complete replacement for the existing `DimensionChooser`. That component
      should be considered deprecated and will be removed in future releases.
* New props added to `TabSwitcher`:
    * `enableOverflow` shows tabs that would normally overflow their container in a drop down menu.
    * `tabWidth`, `tabMinWidth` & `tabMaxWidth` allow flexible configuration of tab sizes within the
      switcher.
* `TabModel` now supports a bindable `tooltip`, which can be used to render strings or elements
  while hovering over tabs.
* New `Placeholder` component provides a thin wrapper around `Box` with standardized, muted styling.
* New `StoreFilterField.matchMode` prop allows customizing match to `start`, `startWord`, or `any`.
* `Select` now implements enhanced typeahead filtering of options. The default filtering is now
  based on a case-insensitive match of word starts in the label. (Previously it was based on a match
  _anywhere_ in the label _or_ value.) To customize this behavior, applications should use the new
  `filterFn` prop.
* New Admin Console Monitor > Memory tab added to view snapshots of JVM memory usage. (Requires
  Hoist Core v8.7 or greater.)
* `FormModel` and `FieldModel` gain support for Focus Management.
* New `boundInput` getter on `FieldModel` to facilitate imperative access to controls, when needed.
  This getter will return the new `HoistInputModel` interface, which support basic DOM access as
  well as standard methods for `focus()`, `blur()`, and `select()`.
* New `GridModel` config `lockColumnGroups` to allow controlling whether child columns can be moved
  outside their parent group. Defaults to `true` to maintain existing behavior.

### 💥 Breaking Changes

* New `TabContainerModel` config `switcher` replaces `switcherPosition` to allow for more flexible
  configuration of the default `TabSwitcher`.
    * Use `switcher: true` to retain default behavior.
    * Use `switcher: false` to not include a TabSwitcher. (previously `switcherPosition: 'none'`)
    * Use `switcher: {...}` to provide customisation props for the `TabSwitcher`. See `TabSwitcher`
      documentation for more information.
* The `HoistInput` base class has been removed. This change marks the completion of our efforts to
  remove all internal uses of React class-based Components in Hoist. The following adjustments are
  required:
    * Application components extending `HoistInput` should use the `useHoistInputModel` hook
      instead.
    * Applications getting refs to `HoistInputs` should be aware that these refs now return a ref to
      a
      `HoistInputModel`. In order to get the DOM element associated with the component use the new
      `domEl` property of that model rather than the`HoistComponent.getDOMNode()` method.
* Hoist grids now require AG Grid v24.1.0 or higher - update your AG Grid dependency in your app's
  `package.json` file. AG Grid v24.1.0
  [lists 5 breaking changes](https://www.ag-grid.com/ag-grid-changelog/), including the two called
  out below. *Note that these cautions apply only to direct use of the AG Grid APIs* - if your app
  is using the Hoist `Grid` and `GridModel` exclusively, there should be no need to adjust code
  around columns or grid state, as the related Hoist classes have been updated to handle these
  changes.
    * AG-4291 - Reactive Columns - the state pattern for ag-grid wrapper has changed as a result of
      this change. If your app made heavy use of saving/loading grid state, please test carefully
      after upgrade.
    * AG-1959 - Aggregation - Add additional parameters to the Custom Aggregation methods. If your
      app implements custom aggregations, they might need to be updated.

### 🔒 Security

* The data package `Field` class now sanitizes all String values during parsing, using the DOMPurify
  library to defend against XSS attacks and other issues with malformed HTML or scripting content
  loaded into `Record`s and rendered by `Grid` or other data-driven components. Please contact XH if
  you find any reason to disable this protection, or observe any unintended side effects of this
  additional processing.

### 🐞 Bug Fixes

* Fix issue where grid row striping inadvertently disabled by default for non-tree grids.
* Fix issue where grid empty text cleared on autosize.

### ✨ Styles

* Default `Chart` themes reworked in both light and dark modes to better match overall Hoist theme.

### ⚙️ Technical

* Note that the included Onsen fork has been replaced with the latest Onsen release. Apps should not
  need to make any changes.
* `Cube.info` is now directly observable.
* `@managed` and `markManaged` have been enhanced to allow for the cleanup of arrays of objects as
  well as objects. This matches the existing array support in `XH.safeDestroy()`.

### 📚 Libraries

* @xh/onsenui `~0.1.2` -> onsenui `~2.11.1`
* @xh/react-onsenui `~0.1.2` -> react-onsenui `~1.11.3`
* @blueprintjs/core `3.35 -> 3.36`
* @blueprintjs/datetime `3.19 -> 3.20`
* clipboard-copy `3.1 -> 4.0`
* core-js `3.6 -> 3.8`
* dompurify `added @ 2.2`
* react `16.13 -> 17.0`
* semver `added @ 7.3`

[Commit Log](https://github.com/xh/hoist-react/compare/v36.6.1...v37.0.0)

## v36.6.1 - 2020-11-06

### 🐞 Bug Fixes

* Fix issue where grid row striping would be turned off by default for non-tree grids

[Commit Log](https://github.com/xh/hoist-react/compare/v36.6.0...v36.6.1)

## v36.6.0 - 2020-10-28

### 🎁 New Features

* New `GridModel.treeStyle` config enables more distinctive styling of tree grids, with optional
  background highlighting and ledger-line style borders on group rows.
    * ⚠ By default, tree grids will now have highlighted group rows (but no group borders). Set
      `treeStyle: 'none'` on any `GridModel` instances where you do _not_ want the new default
      style.
* New `DashContainerModel.extraMenuItems` config supports custom app menu items in Dashboards
* An "About" item has been added to the default app menu.
* The default `TabSwitcher` now supports scrolling, and will show overflowing tabs in a drop down
  menu.

### 🐞 Bug Fixes

* Ensure that `Button`s with `active: true` set directly (outside of a `ButtonGroupInput`) get the
  correct active/pressed styling.
* Fixed regression in `Column.tooltip` function displaying escaped HTML characters.
* Fixed issue where the utility method `calcActionColWidth` was not correctly incorporating the
  padding in the returned value.

### ⚙️ Technical

* Includes technical updates to `JsonBlob` archiving. This change requires an update to `hoist-core`
  `v8.6.1` or later, and modifications to the `xh_json_blob` table. See the
  [hoist-core changelog](https://github.com/xh/hoist-core/blob/develop/CHANGELOG.md) for further
  details.

### 📚 Libraries

* @blueprintjs/core `3.33 -> 3.35`

[Commit Log](https://github.com/xh/hoist-react/compare/v36.5.0...v36.6.0)

## v36.5.0 - 2020-10-16

### 🐞 Bug Fixes

* Fix text and hover+active background colors for header tool buttons in light theme.

### ⚙️ Technical

* Install a default simple string renderer on all columns. This provides consistency in column
  rendering, and fixes some additional issues with alignment and rendering of Grid columns
  introduced by the change to flexbox-based styling in grid cells.
* Support (optional) logout action in SSO applications.

### 📚 Libraries

* @blueprintjs/core `3.31 -> 3.33`
* @blueprintjs/datetime `3.18 -> 3.19`
* @fortawesome/fontawesome-pro `5.14 -> 5.15`
* moment `2.24 -> 2.29`
* numbro `2.2 -> 2.3`

[Commit Log](https://github.com/xh/hoist-react/compare/v36.4.0...v36.5.0)

## v36.4.0 - 2020-10-09

### 🎁 New Features

* `TabContainerModel` supports dynamically adding and removing tabs via new public methods.
* `Select` supports a new `menuWidth` prop to control the width of the dropdown.

### 🐞 Bug Fixes

* Fixed v36.3.0 regression re. horizontal alignment of Grid columns.

[Commit Log](https://github.com/xh/hoist-react/compare/v36.3.0...v36.4.0)

## v36.3.0 - 2020-10-07

### 💥 Breaking Changes

* The following CSS variables are no longer in use:
    + `--xh-grid-line-height`
    + `--xh-grid-line-height-px`
    + `--xh-grid-large-line-height`
    + `--xh-grid-large-line-height-px`
    + `--xh-grid-compact-line-height`
    + `--xh-grid-compact-line-height-px`
    + `--xh-grid-tiny-line-height`
    + `--xh-grid-tiny-line-height-px`

### ⚙️ Technical

* We have improved and simplified the vertical centering of content within Grid cells using
  flexbox-based styling, rather than the CSS variables above.

### 🎁 New Features

* `Select` now supports `hideSelectedOptions` and `closeMenuOnSelect` props.
* `XH.message()` and its variants (`XH.prompt(), XH.confirm(), XH.alert()`) all support an optional
  new config `messageKey`. This key can be used by applications to prevent popping up the same
  dialog repeatedly. Hoist will only show the last message posted for any given key.
* Misc. Improvements to organization of admin client tabs.

### 🐞 Bug Fixes

* Fixed issue with sporadic failures reading grid state using `legacyStateKey`.
* Fixed regression to the display of `autoFocus` buttons; focus rectangle restored.

[Commit Log](https://github.com/xh/hoist-react/compare/v36.2.1...v36.3.0)

## v36.2.1 - 2020-10-01

### 🐞 Bug Fixes

* Fixed issue in `LocalDate.previousWeekday()` which did not correctly handle Sunday dates.
* Fixed regression in `Grid` column header rendering for non-string headerNames.

[Commit Log](https://github.com/xh/hoist-react/compare/v36.2.0...v36.2.1)

## v36.2.0 - 2020-09-25

### 💥 Breaking Changes

* New `GridModel` config `colChooserModel` replaces `enableColChooser` to allow for more flexible
  configuration of the grid `colChooser`
    * Use `colChooserModel: true` to retain default behavior.
    * See documentation on `GridModel.ColChooserModelConfig` for more information.
* The `Grid` `hideHeaders` prop has been converted to a field on `AgGridModel` and `GridModel`. All
  grid options of this type are now on the model hierarchy, allowing consistent application code and
  developer discovery.

### 🎁 New Features

* Provides new `CustomProvider` for applications that want to use the Persistence API, but need to
  provide their own storage implementation.
* Added `restoreDefaults` action to default context menu for `GridModel`.
* Added `restoreDefaultsWarning` config to `GridModel`.
* `FormModel` has a new convenience method `setValues` for putting data into one or more fields in
  the form.
* Admin Preference and Config panels now support bulk regrouping actions.

### 🐞 Bug Fixes

* Fixed an error in implementation of `@managed` preventing proper cleanup of resources.
* Fixed a regression introduced in v36.1.0 in `FilterChooser`: Restore support for `disabled` prop.

[Commit Log](https://github.com/xh/hoist-react/compare/v36.1.0...v36.2.0)

## v36.1.0 - 2020-09-22

⚠ NOTE - apps should update to `hoist-core >= 8.3.0` when taking this hoist-react update. This is
required to support both the new `JsonBlobService` and updates to the Admin Activity and Client
Error tracking tabs described below.

### 🎁 New Features

* Added new `JsonBlobService` for saving and updating named chunks of arbitrary JSON data.
* `GridModelPersistOptions` now supports a `legacyStateKey` property. This key will identify the
  pre-v35 location for grid state, and can be used by applications to provide a more flexible
  migration of user grid state after an upgrade to Hoist v35.0.0 or greater. The value of this
  property will continue to default to 'key', preserving the existing upgrade behavior of the
  initial v35 release.
* The Admin Config and Pref diff tools now support pasting in a config for comparison instead of
  loading one from a remote server (useful for deployments where the remote config cannot be
  accessed via an XHR call).
* The `ClipboardButton.getCopyText` prop now supports async functions.
* The `Select` input supports a new `leftIcon` prop.
* `RestGrid` now supports bulk delete when multiple rows are selected.
* `RestGrid`'s `actionWarning` messages may now be specified as functions.

### 🐞 Bug Fixes

* Fixed several cases where `selectOnFocus` prop on `Select` was not working.
* `FilterChooser` auto-suggest values sourced from the *unfiltered* records on `sourceStore`.
* `RestForm` editors will now source their default label from the corresponding `Field.displayName`
  property. Previously an undocumented `label` config could be provided with each editor object -
  this has been removed.
* Improved time zone handling in the Admin Console "Activity Tracking" and "Client Errors" tabs.
    * Users will now see consistent bucketing of activity into an "App Day" that corresponds to the
      LocalDate when the event occurred in the application's timezone.
    * This day will be reported consistently regardless of the time zones of the local browser or
      deployment server.
* Resetting Grid columns to their default state (e.g. via the Column Chooser) retains enhancements
  applied from matching Store fields.
* Desktop `DateInput` now handles out-of-bounds dates without throwing exception during rendering.
* Dragging a grid column with an element-based header no longer displays `[object Object]` in the
  draggable placeholder.

### 📚 Libraries

* codemirror `5.57 -> 5.58`

[Commit Log](https://github.com/xh/hoist-react/compare/v36.0.0...v36.1.0)

## v36.0.0 - 2020-09-04

### 🎁 New Features

#### Data Filtering

We have enhanced support for filtering data in Hoist Grids, Stores, and Cubes with an upgraded
`Filter` API and a new `FilterChooser` component. This bundle of enhancements includes:

* A new `@xh/hoist/data/filter` package to support the creation of composable filters, including the
  following new classes:
    * `FieldFilter` - filters by comparing the value of a given field to one or more given candidate
      values using one of several supported operators.
    * `FunctionFilter` - filters via a custom function specified by the developer.
    * `CompoundFilter` - combines multiple filters (including other nested CompoundFilters) via an
      AND or OR operator.
* A new `FilterChooser` UI component that integrates tightly with these data package classes to
  provide a user and developer friendly autocomplete-enabled UI for filtering data based on
  dimensions (e.g. trader = jdoe, assetClass != Equities), metrics (e.g. P&L > 1m), or any
  combination thereof.
* Updates to `Store`, `StoreFilterField`, and `cube/Query` to use the new Filter API.
* A new `setFilter()` convenience method to `Grid` and `DataView`.

To get the most out of the new Filtering capabilities, developers are encouraged to add or expand
the configs for any relevant `Store.fields` to include both their `type` and a `displayName`. Many
applications might not have Field configs specified at all for their Stores, instead relying on
Store's ability to infer its Fields from Grid Column definitions.

We are looking to gradually invert this relationship, so that core information about an app's
business objects and their properties is configured once at the `data/Field` level and then made
available to related APIs and components such as grids, filters, and forms. See note in New Features
below regarding related updates to `GridModel.columns` config processing.

#### Grid

* Added new `GridModel.setColumnVisible()` method, along with `showColumn()` and `hideColumn()`
  convenience methods. Can replace calls to `applyColumnStateChanges()` when all you need to do is
  show or hide a single column.
* Elided Grid column headers now show the full `headerName` value in a tooltip.
* Grid column definitions now accept a new `displayName` config as the recommended entry point for
  defining a friendly user-facing label for a Column.
    * If the GridModel's Store has configured a `displayName` for the linked data field, the column
      will default to use that (if not otherwise specified).
    * If specified or sourced from a Field, `displayName` will be used as the default value for the
      pre-existing `headerName` and `chooserName` configs.
* Grid columns backed by a Store Field of type `number` or `int` will be right-aligned by default.
* Added new `GridModel.showGroupRowCounts` config to allow easy hiding of group row member counts
  within each full-width group row. Default is `true`, maintaining current behavior of showing the
  counts for each group.

#### Other

* Added new `AppSpec.showBrowserContextMenu` config to control whether the browser's default context
  menu will be shown if no app-specific context menu (e.g. from a grid) would be triggered.
    * ⚠ Note this new config defaults to `false`, meaning the browser context menu will *not* be
      available. Developers should set to true for apps that expect/depend on the built-in menu.
* `LocalDate` has gained several new static factories: `tomorrow()`, `yesterday()`,
  `[start/end]OfMonth()`, and `[start/end]OfYear()`.
* A new `@computeOnce` decorator allows for lazy computation and caching of the results of decorated
  class methods or getters. Used in `LocalDate` and intended for similar immutable, long-lived
  objects that can benefit from such caching.
* `CodeInput` and `JsonInput` get new `enableSearch` and `showToolbar` props. Enabling search
  provides an simple inline find feature for searching the input's contents.
* The Admin console's Monitor Status tab displays more clearly when there are no active monitors.

### 💥 Breaking Changes

* Renamed the `data/Field.label` property to `displayName`.
* Changed the `DimensionChooserModel.dimensions` config to require objects of the
  form `{name, displayName, isLeafDimension}` when provided as an `Object[]`.
    * Previously these objects were expected to be of the form `{value, label, isLeaf}`.
    * Note however that this same config can now be passed the `dimensions` directly from a
      configured
      `Cube` instead, which is the recommended approach and should DRY up dimension definitions for
      typical use cases.
* Changes required due to the new filter API:
    * The classes `StoreFilter` and `ValueFilter` have been removed and replaced by `FunctionFilter`
      and `FieldFilter`, respectively. In most cases apps will need to make minimal or no changes.
    * The `filters/setFilters` property on `Query` has been changed to `filter/setFilter`. In most
      case apps should not need to change anything other than the name of this property - the new
      property will continue to support array representations of multiple filters.
    * `Store` has gained a new property `filterIncludesChildren` to replace the functionality
      previously provided by `StoreFilter.includesChildren`.
    * `StoreFilterField.filterOptions` has been removed. Set `filterIncludesChildren` directly on
      the store instead.

### ✨ Styles

* CSS variables for "intents" - most commonly used on buttons - have been reworked to use HSL color
  values and support several standard variations of lightness and transparency.
    * Developers are encouraged to customize intents by setting the individual HSL vars provided for
      each intent (e.g. `--intent-primary-h` to adjust the primary hue) and/or the different levels
      of lightness (e.g. `--intent-primary-l3` to adjust the default lightness).
    * ⚠ Uses of the prior intent var overrides such as `--intent-primary` will no longer work. It is
      possible to set directly via `--xh-intent-primary`, but components such as buttons will still
      use the default intent shades for variations such as hover and pressed states. Again, review
      and customize the HSL vars if required.
* Desktop `Button` styles and classes have been rationalized and reworked to allow for more
  consistent and direct styling of buttons in all their many permutations (standard/minimal/outlined
  styles * default/hovered/pressed/disabled states * light/dark themes).
    * Customized intent colors will now also be applied to outlined and minimal buttons.
    * Dedicated classes are now applied to desktop buttons based on their style and state.
      Developers can key off of these classes directly if required.

### 🐞 Bug Fixes

* Fixed `Column.tooltipElement` so that it can work if a `headerTooltip` is also specified on the
  same column.
* Fixed issue where certain values (e.g. `%`) would break in `Column.tooltipElement`.
* Fixed issue where newly loaded records in `Store` were not being frozen as promised by the API.

### 📚 Libraries

* @blueprintjs/core `3.30 -> 3.31`
* codemirror `5.56 -> 5.57`
* http-status-codes `1.4 -> 2.1`
* mobx-react `6.2 -> 6.3`
* store2 `2.11 -> 2.12`

[Commit Log](https://github.com/xh/hoist-react/compare/v35.2.1...v36.0.0)

## v35.2.1 - 2020-07-31

### 🐞 Bug Fixes

* A Grid's docked summary row is now properly cleared when its bound Store is cleared.
* Additional SVG paths added to `requiredBlueprintIcons.js` to bring back calendar scroll icons on
  the DatePicker component.
* Colors specified via the `--xh-intent-` CSS vars have been removed from minimal / outlined desktop
  `Button` components because of incompatibility with `ButtonGroupInput` component. Fix to address
  issue forthcoming. (This reverts the change made in 35.2.0 below.)

[Commit Log](https://github.com/xh/hoist-react/compare/v35.2.0...v35.2.1)

## v35.2.0 - 2020-07-21

### 🎁 New Features

* `TabContainerModel` now supports a `persistWith` config to persist the active tab.
* `TabContainerModel` now supports a `emptyText` config to display when TabContainer gets rendered
  with no children.

### ⚙️ Technical

* Supports smaller bundle sizes via a greatly reduced set of BlueprintJS icons. (Requires apps to be
  built with `@xh/hoist-dev-utils` v5.2 or greater to take advantage of this optimization.)

### 🐞 Bug Fixes

* Colors specified via the `--xh-intent-` CSS vars are now applied to minimal / outlined desktop
  `Button` components. Previously they fell through to use default Blueprint colors in these modes.
* Code input correctly handles dynamically toggling readonly/disabled state.

### 📚 Libraries

* @fortawesome/fontawesome-pro `5.13 -> 5.14`
* codemirror `5.55 -> 5.56`

[Commit Log](https://github.com/xh/hoist-react/compare/v35.1.1...v35.2.0)

## v35.1.1 - 2020-07-17

### 📚 Libraries

* @blueprintjs/core `3.29 -> 3.30`

[Commit Log](https://github.com/xh/hoist-react/compare/v35.1.0...v35.1.1)

## v35.1.0 - 2020-07-16

### 🎁 New Features

* Extend existing environment diff tool to preferences. Now, both configs and preferences may be
  diffed across servers. This feature will require an update of hoist-core to a version 8.1.0 or
  greater.
* `ExportOptions.columns` provided to `GridModel` can now be specified as a function, allowing for
  full control of columns to export, including their sort order.

### 🐞 Bug Fixes

* `GridModel`s export feature was previously excluding summary rows. These are now included.
* Fixed problems with coloring and shading algorithm in `TreeMap`.
* Fixed problems with sort order of exports in `GridModel`.
* Ensure that preferences are written to server, even if set right before navigating away from page.
* Prevent situation where a spurious exception can be sent to server when application is unloaded
  while waiting on a fetch request.

[Commit Log](https://github.com/xh/hoist-react/compare/v35.0.1...v35.1.0)

## v35.0.1 - 2020-07-02

### 🐞 Bug Fixes

* Column headers no longer allocate space for a sort arrow icon when the column has an active
  `GridSorter` in the special state of `sort: null`.
* Grid auto-sizing better accounts for margins on sort arrow icons.

[Commit Log](https://github.com/xh/hoist-react/compare/v35.0.0...v35.0.1)

## v35.0.0 - 2020-06-29

### ⚖️ Licensing Change

As of this release, Hoist is [now licensed](LICENSE.md) under the popular and permissive
[Apache 2.0 open source license](https://www.apache.org/licenses/LICENSE-2.0). Previously, Hoist was
"source available" via our public GitHub repository but still covered by a proprietary license.

We are making this change to align Hoist's licensing with our ongoing commitment to openness,
transparency and ease-of-use, and to clarify and emphasize the suitability of Hoist for use within a
wide variety of enterprise software projects. For any questions regarding this change, please
[contact us](https://xh.io/contact/).

### 🎁 New Features

* Added a new Persistence API to provide a more flexible yet consistent approach to saving state for
  Components, Models, and Services to different persistent locations such as Hoist Preferences,
  browser local storage, and Hoist Dashboard views.
    * The primary entry points for this API are the new `@PersistSupport` and `@persist`
      annotations.
      `@persist` can be added to any observable property on a `@PersistSupport` to make it
      automatically synchronize with a `PersistenceProvider`. Both `HoistModel` and `HoistService`
      are decorated with `@PersistSupport`.
    * This is designed to replace any app-specific code previously added to synchronize fields and
      their values to Preferences via ad-hoc initializers and reactions.
    * This same API is now used to handle state persistence for `GridStateModel`, `PanelModel`,
      `DimensionChooserModel`, and `DashContainerModel` - configurable via the new `persistWith`
      option on those classes.
* `FetchService` now installs a default timeout of 30 seconds for all requests. This can be disabled
  by setting timeout to `null`. Fetch Timeout Exceptions have also been improved to include the same
  information as other standard exceptions thrown by this service.
    * 💥 Apps that were relying on the lack of a built-in timeout for long-running requests should
      ensure they configure such calls with a longer or null timeout.
* `Store` gets new `clearFilter()` and `recordIsFiltered()` helper functions.
* The Admin console's Activity Tracking tab has been significantly upgraded to allow admins to
  better analyze both built-in and custom tracking data generated by their application. Its sibling
  Client Errors tab has also been updated with a docked detail panel.
* `CodeInput` gets new `showCopyButton` prop - set to true to provide an inline action button to
  copy the editor contents to the clipboard.
* Hoist config `xhEnableMonitoring` can be used to enable/disable the Admin monitor tab and its
  associated server-side jobs

### 💥 Breaking Changes

* Applications should update to `hoist-core` v8.0.1 or above, required to support the upgraded Admin
  Activity Tracking tab. Contact XH for assistance with this update.
* The option `PanelModel.prefName` has been removed in favor of `persistWith`. Existing user state
  will be transferred to the new format, assuming a `PersistenceProvider` of type 'pref' referring
  to the same preference is used (e.g. `persistWith: {prefKey: 'my-panel-model-prefName'}`.
* The option `GridModel.stateModel` has been removed in favor of `persistWith`. Existing user state
  will be transferred to the new format, assuming a `PersistenceProvider` of type 'localStorage'
  referring to the same key is used (e.g. `persistWith: {localStorageKey: 'my-grid-state-id'}`.
    * Use the new `GridModel.persistOptions` config for finer control over what grid state is
      persisted (replacement for stateModel configs to disable persistence of column
      state/sorting/grouping).
* The options `DimensionChooserModel.preference` and `DimensionChooserModel.historyPreference` have
  been removed in favor of `persistWith`.
* `AppSpec.idleDetectionEnabled` has been removed. App-specific Idle detection is now enabled via
  the new `xhIdleConfig` config. The old `xhIdleTimeoutMins` has also been deprecated.
* `AppSpec.idleDialogClass` has been renamed `AppSpec.idlePanel`. If specified, it should be a
  full-screen component.
* `PinPad` and `PinPadModel` have been moved to `@xh/hoist/cmp/pinpad`, and is now available for use
  with both standard and mobile toolkits.
* Third-party dependencies updated to properly reflect application-level licensing requirements.
  Applications must now import and provide their licensed version of AG Grid, and Highcharts to
  Hoist. See file `Bootstrap.js` in Toolbox for an example.

### 🐞 Bug Fixes

* Sorting special columns generated by custom AG Grid configurations (e.g. auto-group columns) no
  longer throws with an error.
* The `deepFreeze()` util - used to freeze data in `Record` instances - now only attempts to freeze
  a whitelist of object types that are known to be safely freezable. Custom application classes and
  other potentially-problematic objects (such as `moment` instances) are no longer frozen when
  loaded into `Record` fields.

### 📚 Libraries

Note that certain licensed third-party dependencies have been removed as direct dependencies of this
project, as per note in Breaking Changes above.

* @xh/hoist-dev-utils `4.x -> 5.x` - apps should also update to the latest 5.x release of dev-utils.
  Although license and dependency changes triggered a new major version of this dev dependency, no
  application-level changes should be required.
* @blueprintjs/core `3.28 -> 3.29`
* codemirror `5.54 -> 5.55`
* react-select `3.0 -> 3.1`

### 📚 Optional Libraries

* AG Grid `23.0.2` > `23.2.0` (See Toolbox app for example on this upgrade)
* Highcharts `8.0.4 -> 8.1.1`

[Commit Log](https://github.com/xh/hoist-react/compare/v34.0.0...v35.0.0)

## v34.0.0 - 2020-05-26

### 🎁 New Features

* Hoist's enhanced autosizing is now enabled on all grids by default. See `GridModel` and
  `GridAutosizeService` for more details.
* New flags `XH.isPhone`, `XH.isTablet`, and `XH.isDesktop` available for device-specific switching.
  Corresponding `.xh-phone`, `.xh-tablet`, and `.xh-desktop` CSS classes are added to the document
  `body`. These flags and classes are set based on the detected device, as per its user-agent.
    * One of the two higher-level CSS classes `.xh-standard` or `.xh-mobile` will also be applied
      based on an app's use of the primary (desktop-centric) components vs mobile components - as
      declared by its `AppSpec.isMobileApp` - regardless of the detected device.
    * These changes provide more natural support for use cases such as apps that are built with
      standard components yet target/support tablet users.
* New method `Record.get()` provides an alternative API for checked data access.
* The mobile `Select` component supports the `enableFilter` and `enableCreate` props.
* `DashContainerModel` supports new `layoutLocked`, `contentLocked` and `renameLocked` modes.
* `DimensionChooser` now has the ability to persist its value and history separately.
* Enhance Hoist Admin's Activity Tracking tab.
* Enhance Hoist Admin's Client Error tab.

### 💥 Breaking Changes

* `emptyFlexCol` has been removed from the Hoist API and should simply be removed from all client
  applications. Improvements to agGrid's default rendering of empty space have made it obsolete.
* `isMobile` property on `XH` and `AppSpec` has been renamed to `isMobileApp`. All apps will need to
  update their (required) use of this flag in the app specifications within their
  `/client-app/src/apps` directory.
* The `xh-desktop` class should no longer be used to indicate a non-mobile toolkit based app. For
  this purpose, use `xh-standard` instead.

### 🐞 Bug Fixes

* Fix to Average Aggregators when used with hierarchical data.
* Fixes to Context Menu handling on `Panel` to allow better handling of `[]` and `null`.

### 📚 Libraries

* @blueprintjs/core `3.26 -> 3.28`
* @blueprintjs/datetime `3.16 -> 3.18`
* codemirror `5.53 -> 5.54`
* react-transition-group `4.3 -> 4.4`

[Commit Log](https://github.com/xh/hoist-react/compare/v33.3.0...v34.0.0)

## v33.3.0 - 2020-05-08

### ⚙️ Technical

* Additional updates to experimental autosize feature: standardization of naming, better masking
  control, and API fixes. Added new property `autosizeOptions` on `GridModel` and main entry point
  is now named `GridModel.autosizeAsync()`.

### 🐞 Bug Fixes

* `Column.hideable` will now be respected by ag-grid column drag and drop
  [#1900](https://github.com/xh/hoist-react/issues/1900)
* Fixed an issue where dragging a column would cause it to be sorted unintentionally.

[Commit Log](https://github.com/xh/hoist-react/compare/v33.2.0...v33.3.0)

## v33.2.0 - 2020-05-07

### 🎁 New Features

* Virtual column rendering has been disabled by default, as it offered a minimal performance benefit
  for most grids while compromising autosizing. See new `GridModel.useVirtualColumns` config, which
  can be set to `true` to re-enable this behavior if required.
* Any `GridModel` can now be reset to its code-prescribed defaults via the column chooser reset
  button. Previously, resetting to defaults was only possible for grids that persisted their state
  with a `GridModel.stateModel` config.

### 🐞 Bug Fixes

* Fixed several issues with new grid auto-sizing feature.
* Fixed issues with and generally improved expand/collapse column alignment in tree grids.
    * 💥 Note that this improvement introduced a minor breaking change for apps that have customized
      tree indentation via the removed `--grid-tree-indent-px` CSS var. Use `--grid-tree-indent`
      instead. Note the new var is specified in em units to scale well across grid sizing modes.

### ⚙️ Technical

* Note that the included version of Onsen has been replaced with a fork that includes updates for
  react 16.13. Apps should not need to make any changes.

### 📚 Libraries

* react `~16.8 -> ~16.13`
* onsenui `~16.8` -> @xh/onsenui `~16.13`
* react-onsenui `~16.8` -> @xh/react-onsenui `~16.13`

[Commit Log](https://github.com/xh/hoist-react/compare/v33.1.0...33.2.0)

## v33.1.0 - 2020-05-05

### 🎁 New Features

* Added smart auto-resizing of columns in `GridModel` Unlike AG Grid's native auto-resizing support,
  Hoist's auto-resizing will also take into account collapsed rows, off-screen cells that are not
  currently rendered in the DOM, and summary rows. See the new `GridAutosizeService` for details.
    * This feature is currently marked as 'experimental' and must be enabled by passing a special
      config to the `GridModel` constructor of the form `experimental: {useHoistAutosize: true}`. In
      future versions of Hoist, we expect to make it the default behavior.
* `GridModel.autoSizeColumns()` has been renamed `GridModel.autosizeColumns()`, with lowercase 's'.
  Similarly, the `autoSizeColumns` context menu token has been renamed `autosizeColumns`.

### 🐞 Bug Fixes

* Fixed a regression with `StoreFilterField` introduced in v33.0.1.

[Commit Log](https://github.com/xh/hoist-react/compare/v33.0.2...33.1.0)

## v33.0.2 - 2020-05-01

### 🎁 New Features

* Add Hoist Cube Aggregators: `AverageAggregator` and `AverageStrictAggregator`
* `ColAutosizeButton` has been added to desktop and mobile

### 🐞 Bug Fixes

* Fixed mobile menus to constrain to the bottom of the viewport, scrolling if necessary.
  [#1862](https://github.com/xh/hoist-react/issues/1862)
* Tightened up mobile tree grid, fixed issues in mobile column chooser.
* Fixed a bug with reloading hierarchical data in `Store`.
  [#1871](https://github.com/xh/hoist-react/issues/1871)

[Commit Log](https://github.com/xh/hoist-react/compare/v33.0.1...33.0.2)

## v33.0.1 - 2020-04-29

### 🎁 New Features

* `StoreFieldField` supports dot-separated field names in a bound `GridModel`, meaning it will now
  match on columns with fields such as `address.city`.

* `Toolbar.enableOverflowMenu` now defaults to `false`. This was determined safer and more
  appropriate due to issues with the underlying Blueprint implementation, and the need to configure
  it carefully.

### 🐞 Bug Fixes

* Fixed an important bug with state management in `StoreFilterField`. See
  https://github.com/xh/hoist-react/issues/1854

* Fixed the default sort order for grids. ABS DESC should be first when present.

### 📚 Libraries

* @blueprintjs/core `3.25 -> 3.26`
* codemirror `5.52 -> 5.53`

[Commit Log](https://github.com/xh/hoist-react/compare/v33.0.0...v33.0.1)

## v33.0.0 - 2020-04-22

### 🎁 New Features

* The object returned by the `data` property on `Record` now includes the record `id`. This will
  allow for convenient access of the id with the other field values on the record.
* The `Timer` class has been enhanced and further standardized with its Hoist Core counterpart:
    * Both the `interval` and `timeout` arguments may be specified as functions, or config keys
      allowing for dynamic lookup and reconfiguration.
    * Added `intervalUnits` and `timeoutUnits` arguments.
    * `delay` can now be specified as a boolean for greater convenience.

### 💥 Breaking Changes

* We have consolidated the import location for several packages, removing unintended nested index
  files and 'sub-packages'. In particular, the following locations now provide a single index file
  for import for all of their public contents: `@xh/hoist/core`, `@xh/hoist/data`,
  `@xh/hoist/cmp/grid`, and `@xh/hoist/desktop/cmp/grid`. Applications may need to update import
  statements that referred to index files nested within these directories.
* Removed the unnecessary and confusing `values` getter on `BaseFieldModel`. This getter was not
  intended for public use and was intended for the framework's internal implementation only.
* `ColumnGroup.align` has been renamed to `ColumnGroup.headerAlign`. This avoids confusion with the
  `Column` API, where `align` refers to the alignment of cell contents within the column.

### 🐞 Bug Fixes

* Exceptions will no longer overwrite the currently shown exception in the exception dialog if the
  currently shown exception requires reloading the application.
  [#1834](https://github.com/xh/hoist-react/issues/1834)

### ⚙️ Technical

* Note that the Mobx React bindings have been updated to 6.2, and we have enabled the recommended
  "observer batching" feature as per
  [the mobx-react docs](https://github.com/mobxjs/mobx-react-lite/#observer-batching).

### 📚 Libraries

* @blueprintjs/core `3.24 -> 3.25`
* @blueprintjs/datetime `3.15 -> 3.16`
* mobx-react `6.1 -> 6.2`

[Commit Log](https://github.com/xh/hoist-react/compare/v32.0.4...v33.0.0)

## v32.0.5 - 2020-07-14

### 🐞 Bug Fixes

* Fixes a regression in which grid exports were no longer sorting rows properly.

[Commit Log](https://github.com/xh/hoist-react/compare/v32.0.4...v32.0.5)

## v32.0.4 - 2020-04-09

### 🐞 Bug Fixes

* Fixes a regression with the alignment of `ColumnGroup` headers.
* Fixes a bug with 'Copy Cell' context menu item for certain columns displaying the Record ID.
* Quiets console logging of 'routine' exceptions to 'debug' instead of 'log'.

[Commit Log](https://github.com/xh/hoist-react/compare/v32.0.3...v32.0.4)

## v32.0.3 - 2020-04-06

### 🐞 Bug Fixes

* Suppresses a console warning from AG Grid for `GridModel`s that do not specify an `emptyText`.

[Commit Log](https://github.com/xh/hoist-react/compare/v32.0.2...v32.0.3)

## v32.0.2 - 2020-04-03

⚠ Note that this release includes a *new major version of AG Grid*. Please consult the
[AG Grid Changelog](https://www.ag-grid.com/ag-grid-changelog/) for versions 22-23 to review
possible breaking changes to any direct/custom use of AG Grid APIs and props within applications.

### 🎁 New Features

* GridModel `groupSortFn` now accepts `null` to turn off sorting of group rows.
* `DockViewModel` now supports optional `width`, `height` and `collapsedWidth` configs.
* The `appMenuButton.extraItems` prop now accepts `MenuItem` configs (as before) but also React
  elements and the special string token '-' (shortcut to render a `MenuDivider`).
* Grid column `flex` param will now accept numbers, with available space divided between flex
  columns in proportion to their `flex` value.
* `Column` now supports a `sortingOrder` config to allow control of the sorting options that will be
  cycled through when the user clicks on the header.
* `PanelModel` now supports setting a `refreshMode` to control how collapsed panels respond to
  refresh requests.

### 💥 Breaking Changes

* The internal DOM structure of desktop `Panel` has changed to always include an inner frame with
  class `.xh-panel__content`. You may need to update styling that targets the inner structure of
  `Panel` via `.xh-panel`.
* The hooks `useOnResize()` and `useOnVisibleChange()` no longer take a `ref` argument. Use
  `composeRefs` to combine the ref that they return with any ref you wish to compose them with.
* The callback for `useOnResize()` will now receive an object representing the locations and
  dimensions of the element's content box. (Previously it incorrectly received an array of
  `ResizeObserver` entries that had to be de-referenced)
* `PanelModel.collapsedRenderMode` has been renamed to `PanelModel.renderMode`, to be more
  consistent with other Hoist APIs such as `TabContainer`, `DashContainer`, and `DockContainer`.

### 🐞 Bug Fixes

* Checkboxes in grid rows in Tiny sizing mode have been styled to fit correctly within the row.
* `GridStateModel` no longer saves/restores the width of non-resizable columns.
  [#1718](https://github.com/xh/hoist-react/issues/1718)
* Fixed an issue with the hooks useOnResize and useOnVisibleChange. In certain conditions these
  hooks would not be called. [#1808](https://github.com/xh/hoist-react/issues/1808)
* Inputs that accept a rightElement prop will now properly display an Icon passed as that element.
  [#1803](https://github.com/xh/hoist-react/issues/1803)

### ⚙️ Technical

* Flex columns now use the built-in AG Grid flex functionality.

### 📚 Libraries

* ag-grid-community `removed @ 21.2`
* ag-grid-enterprise `21.2` replaced with @ag-grid-enterprise/all-modules `23.0`
* ag-grid-react `21.2` replaced with @ag-grid-community/react `23.0`
* @fortawesome/* `5.12 -> 5.13`
* codemirror `5.51 -> 5.52`
* filesize `6.0 -> 6.1`
* numbro `2.1 -> 2.2`
* react-beautiful-dnd `12.0 -> 13.0`
* store2 `2.10 -> 2.11`
* compose-react-refs `NEW 1.0.4`

[Commit Log](https://github.com/xh/hoist-react/compare/v31.0.0...v32.0.2)

## v31.0.0 - 2020-03-16

### 🎁 New Features

* The mobile `Navigator` / `NavigatorModel` API has been improved and made consistent with other
  Hoist content container APIs such as `TabContainer`, `DashContainer`, and `DockContainer`.
    * `NavigatorModel` and `PageModel` now support setting a `RenderMode` and `RefreshMode` to
      control how inactive pages are mounted/unmounted and how they respond to refresh requests.
    * `Navigator` pages are no longer required to to return `Page` components - they can now return
      any suitable component.
* `DockContainerModel` and `DockViewModel` also now support `refreshMode` and `renderMode` configs.
* `Column` now auto-sizes when double-clicking / double-tapping its header.
* `Toolbar` will now collapse overflowing items into a drop down menu. (Supported for horizontal
  toolbars only at this time.)
* Added new `xhEnableLogViewer` config (default `true`) to enable or disable the Admin Log Viewer.

#### 🎨 Icons

* Added `Icon.icon()` factory method as a new common entry point for creating new FontAwesome based
  icons in Hoist. It should typically be used instead of using the `FontAwesomeIcon` component
  directly.
* Also added a new `Icon.fileIcon()` factory. This method take a filename and returns an appropriate
  icon based on its extension.
* All Icon factories can now accept an `asHtml` parameter, as an alternative to calling the helper
  function `convertIconToSVG()` on the element. Use this to render icons as raw html where needed
  (e.g. grid renderers).
* Icons rendered as html will now preserve their styling, tooltips, and size.

### 💥 Breaking Changes

* The application's primary `HoistApplicationModel` is now instantiated and installed as
  `XH.appModel` earlier within the application initialization sequence, with construction happening
  prior to the init of the XH identity, config, and preference services.
    * This allows for a new `preAuthInitAsync()` lifecycle method to be called on the model before
      auth has completed, but could be a breaking change for appModel code that relied on these
      services for field initialization or in its constructor.
    * Such code should be moved to the core `initAsync()` method instead, which continues to be
      called after all XH-level services are initialized and ready.
* Mobile apps may need to adjust to the following updates to `NavigatorModel` and related APIs:
    * `NavigatorModel`'s `routes` constructor parameter has been renamed `pages`.
    * `NavigatorModel`'s observable `pages[]` has been renamed `stack[]`.
    * `NavigatorPageModel` has been renamed `PageModel`. Apps do not usually create `PageModels`
      directly, so this change is unlikely to require code updates.
    * `Page` has been removed from the mobile toolkit. Components that previously returned a `Page`
      for inclusion in a `Navigator` or `TabContainer` can now return any component. It is
      recommended you replace `Page` with `Panel` where appropriate.
* Icon enhancements described above removed the following public methods:
    * The `fontAwesomeIcon()` factory function (used to render icons not already enumerated by
      Hoist)
      has been replaced by the improved `Icon.icon()` factory - e.g. `fontAwesomeIcon({icon: ['far',
      'alicorn']}) -> Icon.icon({iconName: 'alicorn'})`.
    * The `convertIconToSvg()` utility method has been replaced by the new `asHtml` parameter on
      icon factory functions. If you need to convert an existing icon element,
      use `convertIconToHtml()`.
* `Toolbar` items should be provided as direct children. Wrapping Toolbar items in container
  components can result in unexpected item overflow.

### 🐞 Bug Fixes

* The `fmtDate()` utility now properly accepts, parses, and formats a string value input as
  documented.
* Mobile `PinPad` input responsiveness improved on certain browsers to avoid lag.

### ⚙️ Technical

* New lifecycle methods `preAuthInitAsync()` and `logoutAsync()` added to the `HoistAppModel`
  decorator (aka the primary `XH.appModel`).

[Commit Log](https://github.com/xh/hoist-react/compare/v30.1.0...v31.0.0)

## v30.1.0 - 2020-03-04

### 🐞 Bug Fixes

* Ensure `WebSocketService.connected` remains false until `channelKey` assigned and received from
  server.
* When empty, `DashContainer` now displays a user-friendly prompt to add an initial view.

### ⚙️ Technical

* Form validation enhanced to improve handling of asynchronous validation. Individual rules and
  constraints are now re-evaluated in parallel, allowing for improved asynchronous validation.
* `Select` will now default to selecting contents on focus if in filter or creatable mode.

[Commit Log](https://github.com/xh/hoist-react/compare/v30.0.0...30.1.0)

## v30.0.0 - 2020-02-29

### 🎁 New Features

* `GridModel` and `DataViewModel` now support `groupRowHeight`, `groupRowRenderer` and
  `groupRowElementRenderer` configs. Grouping is new in general to `DataViewModel`, which now takes
  a `groupBy` config.
    * `DataViewModel` allows for settable and multiple groupings and sorters.
    * `DataViewModel` also now supports additional configs from the underlying `GridModel` that make
      sense in a `DataView` context, such as `showHover` and `rowBorders`.
* `TabContainerModel` now accepts a `track` property (default false) for easily tracking tab views
  via Hoist's built-in activity tracking.
* The browser document title is now set to match `AppSpec.clientAppName` - helpful for projects with
  multiple javascript client apps.
* `StoreFilterField` accepts all other config options from `TextInput` (e.g. `disabled`).
* Clicking on a summary row in `Grid` now clears its record selection.
* The `@LoadSupport` decorator now provides an additional observable property `lastException`. The
  decorator also now logs load execution times and failures to `console.debug` automatically.
* Support for mobile `Panel.scrollable` prop made more robust with re-implementation of inner
  content element. Note this change included a tweak to some CSS class names for mobile `Panel`
  internals that could require adjustments if directly targeted by app stylesheets.
* Added new `useOnVisibleChange` hook.
* Columns now support a `headerAlign` config to allow headers to be aligned differently from column
  contents.

### 💥 Breaking Changes

* `Toolbar` items must be provided as direct children. Wrapping Toolbar items in container
  components can result in unexpected item overflow.
* `DataView.rowCls` prop removed, replaced by new `DataViewModel.rowClassFn` config for more
  flexibility and better symmetry with `GridModel`.
* `DataViewModel.itemRenderer` renamed to `DataViewModel.elementRenderer`
* `DataView` styling has been updated to avoid applying several unwanted styles from `Grid`. Note
  that apps might rely on these styles (intentionally or not) for their `itemRenderer` components
  and appearance and will need to adjust.
* Several CSS variables related to buttons have been renamed for consistency, and button style rules
  have been adjusted to ensure they take effect reliably across desktop and mobile buttons
  ([#1568](https://github.com/xh/hoist-react/pull/1568)).
* The optional `TreeMapModel.highchartsConfig` object will now be recursively merged with the
  top-level config generated by the Hoist model and component, where previously it was spread onto
  the generated config. This could cause a change in behavior for apps using this config to
  customize map instances, but provides more flexibility for e.g. customizing the `series`.
* The signature of `useOnResize` hook has been modified slightly for API consistency and clarity.
  Options are now passed in a configuration object.

### 🐞 Bug Fixes

* Fixed an issue where charts that are rendered while invisible would have the incorrect size.
  [#1703](https://github.com/xh/hoist-react/issues/1703)
* Fixed an issue where zeroes entered by the user in `PinPad` would be displayed as blanks.
* Fixed `fontAwesomeIcon` elem factory component to always include the default 'fa-fw' className.
  Previously, it was overridden if a `className` prop was provided.
* Fixed an issue where ConfigDiffer would always warn about deletions, even when there weren't any.
  [#1652](https://github.com/xh/hoist-react/issues/1652)
* `TextInput` will now set its value to `null` when all text is deleted and the clear icon will
  automatically hide.
* Fixed an issue where multiple buttons in a `ButtonGroupInput` could be shown as active
  simultaneously. [#1592](https://github.com/xh/hoist-react/issues/1592)
* `StoreFilterField` will again match on `Record.id` if bound to a Store or a GridModel with the
  `id` column visible. [#1697](https://github.com/xh/hoist-react/issues/1697)
* A number of fixes have been applied to `RelativeTimeStamp` and `getRelativeTimestamp`, especially
  around its handling of 'equal' or 'epsilon equal' times. Remove unintended leading whitespace from
  `getRelativeTimestamp`.

### ⚙️ Technical

* The `addReaction` and `addAutorun` methods (added to Hoist models, components, and services by the
  `ReactiveSupport` mixin) now support a configurable `debounce` argument. In many cases, this is
  preferable to the built-in MobX `delay` argument, which only provides throttling and not true
  debouncing.
* New `ChartModel.highchart` property provides a reference to the underlying HighChart component.

### 📚 Libraries

* @blueprintjs/core `3.23 -> 3.24`
* react-dates `21.7 -> 21.8`
* react-beautiful-dnd `11.0 -> 12.2`

[Commit Log](https://github.com/xh/hoist-react/compare/v29.1.0...v30.0.0)

## v29.1.0 - 2020-02-07

### 🎁 New Features

#### Grid

* The `compact` config on `GridModel` has been deprecated in favor of the more powerful `sizingMode`
  which supports the values 'large', 'standard', 'compact', or 'tiny'.
    * Each new mode has its own set of CSS variables for applications to override as needed.
    * Header and row heights are configurable for each via the `HEADER_HEIGHTS` and `ROW_HEIGHTS`
      static properties of the `AgGrid` component. These objects can be modified on init by
      applications that wish to customize the default row heights globally.
    * 💥 Note that these height config objects were previously exported as constants from AgGrid.js.
      This would be a breaking change for any apps that imported the old objects directly (
      considered unlikely).
* `GridModel` now exposes an `autoSizeColumns` method, and the Grid context menu now contains an
  `Autosize Columns` option by default.
* `Column` and `ColumnGroup` now support React elements for `headerName`.

#### Data

* The `Store` constructor now accepts a `data` argument to load data at initialization.
* The `xh/hoist/data/cube` package has been modified substantially to better integrate with the core
  data package and support observable "Views". See documentation on `Cube` for more information.

#### Other

* Added a `PinPad` component for streamlined handling of PIN entry on mobile devices.
* `FormField` now takes `tooltipPosition` and `tooltipBoundary` props for customizing minimal
  validation tooltip.
* `RecordAction.actionFn` parameters now include a `buttonEl` property containing the button element
  when used in an action column.
* Mobile Navigator component now takes an `animation` prop which can be set to 'slide' (default),
  'lift', 'fade', or 'none'. These values are passed to the underlying onsenNavigator component.
  ([#1641](https://github.com/xh/hoist-react/pull/1641))
* `AppOption` configs now accept an `omit` property for conditionally excluding options.

### 🐞 Bug Fixes

* Unselectable grid rows are now skipped during up/down keyboard navigation.
* Fix local quick filtering in `LeftRightChooser` (v29 regression).
* Fix `SplitTreeMap` - the default filtering once again splits the map across positive and negative
  values as intended (v29 regression).

### ⚙️ Technical

* `FormFields` now check that they are contained in a Hoist `Form`.

### 📚 Libraries

* @blueprintjs/core `3.22 -> 3.23`
* codemirror `5.50 -> 5.51`
* react-dates `21.5 -> 21.7`

[Commit Log](https://github.com/xh/hoist-react/compare/v29.0.0...v29.1.0)

## v29.0.0 - 2020-01-24

### 🗄️ Data Package Changes

Several changes have been made to data package (`Store` and `Record`) APIs for loading, updating,
and modifying data. They include some breaking changes, but pave the way for upcoming enhancements
to fully support inline grid editing and other new features.

Store now tracks the "committed" state of its records, which represents the data as it was loaded
(typically from the server) via `loadData()` or `updateData()`. Records are now immutable and
frozen, so they cannot be changed directly, but Store offers a new `modifyRecords()` API to apply
local modifications to data in a tracked and managed way. (Store creates new records internally to
hold both this modified data and the original, "committed" data.) This additional state tracking
allows developers to query Stores for modified or added records (e.g. to flush back to the server
and persist) as well as call new methods to revert changes (e.g. to undo a block of changes that the
user wishes to discard).

Note the following more specific changes to these related classes:

#### Record

* 💥 Record data properties are now nested within a `data` object on Record instances and are no
  longer available as top-level properties on the Record itself.
    * Calls to access data such as `rec.quantity` must be modified to `rec.data.quantity`.
    * When accessing multiple properties, destructuring provides an efficient syntax -
      e.g. `const {quantity, price} = rec.data;`.
* 💥 Records are now immutable and cannot be modified by applications directly.
    * This is a breaking change, but should only affect apps with custom inline grid editing
      implementations or similar code that modifies individual record values.
    * Calls to change data such as `rec.quantity = 100` must now be made through the Record's Store,
      e.g. `store.modifyData({id: 41, quantity: 100})`
* Record gains new getters for inspecting its state, including: `isAdd`, `isModified`, and
  `isCommitted`.

#### Store

* 💥 `noteDataUpdated()` has been removed, as out-of-band modifications to Store Records are no
  longer possible.
* 💥 Store's `idSpec` function is now called with the raw record data - previously it was passed
  source data after it had been run through the store's optional `processRawData` function. (This is
  unlikely to have a practical impact on most apps, but is included here for completeness.)
* `Store.updateData()` now accepts a flat list of raw data to process into Record additions and
  updates. Previously developers needed to call this method with an object containing add, update,
  and/or remove keys mapped to arrays. Now Store will produce an object of this shape automatically.
* `Store.refreshFilter()` method has been added to allow applications to rebuild the filtered data
  set if some application state has changed (apart from the store's data itself) which would affect
  the store filter.
* Store gains new methods for manipulating its Records and data, including `addRecords()`,
  `removeRecords()`, `modifyRecords()`, `revertRecords()`, and `revert()`. New getters have been
  added for `addedRecords`, `removedRecords`, `modifiedRecords`, and `isModified`.

#### Column

* Columns have been enhanced for provide basic support for inline-editing of record data. Further
  inline editing support enhancements are planned for upcoming Hoist releases.
* `Column.getValueFn` config added to retrieve the cell value for a Record field. The default
  implementation pulls the value from the Record's new `data` property (see above). Apps that
  specify custom `valueGetter` callbacks via `Column.agOptions` should now implement their custom
  logic in this new config.
* `Column.setValueFn` config added to support modifying the Column field's value on the underlying
  Record. The default implementation calls the new `Store.modifyRecords()` API and should be
  sufficient for the majority of cases.
* `Column.editable` config added to indicate if a column/cell should be inline-editable.

### 🎁 New Features

* Added keyboard support to AG Grid context menus.
* Added `GridModel.setEmptyText()` to allow updates to placeholder text after initial construction.
* Added `GridModel.ensureSelectionVisible()` to scroll the currently selected row into view.
* When a `TreeMap` is bound to a `GridModel`, the grid will now respond to map selection changes by
  scrolling to ensure the selected grid row is visible.
* Added a `Column.tooltipElement` config to support fully customizable tooltip components.
* Added a `useOnResize` hook, which runs a function when a component is resized.
* Exposed an `inputRef` prop on numberInput, textArea, and textInput
* `PanelModel` now accepts a `maxSize` config.
* `RelativeTimeStamp` now support a `relativeTo` option, allowing it to display the difference
  between a timestamp and another reference time other than now. Both the component and the
  `getRelativeTimestamp()` helper function now leverage moment.js for their underlying
  implementation.
* A new `Clock` component displays the time, either local to the browser or for a configurable
  timezone.
* `LeftRightChooser` gets a new `showCounts` option to print the number of items on each side.
* `Select` inputs support a new property `enableWindowed` (desktop platform only) to improve
  rendering performance with large lists of options.
* `Select` inputs support grouped options. To use, add an attribute `options` containing an array of
  sub-options.
* `FetchService` methods support a new `timeout` option. This config chains `Promise.timeout()` to
  the promises returned by the service.
* Added alpha version of `DashContainer` for building dynamic, draggable dashboard-style layouts.
  Please note: the API for this component is subject to change - use at your own risk!
* `Select` now allows the use of objects as values.
* Added a new `xhEnableImpersonation` config to enable or disable the ability of Hoist Admins to
  impersonate other users. Note that this defaults to `false`. Apps will need to set this config to
  continue using impersonation. (Note that an update to hoist-core 6.4+ is required for this config
  to be enforced on the server.)
* `FormField` now supports a `requiredIndicator` to customize how required fields are displayed.
* Application build tags are now included in version update checks, primarily to prompt dev/QA users
  to refresh when running SNAPSHOT versions. (Note that an update to hoist-core 6.4+ is required for
  the server to emit build tag for comparison.)
* `CodeInput` component added to provide general `HoistInput` support around the CodeMirror code
  editor. The pre-existing `JsonInput` has been converted to a wrapper around this class.
* `JsonInput` now supports an `autoFocus` prop.
* `Select` now supports a `hideDropdownIndicator` prop.
* `useOnResize` hook will now ignore visibility changes, i.e. a component resizing to a size of 0.
* `DimensionChooser` now supports a `popoverPosition` prop.
* `AppBar.appMenuButtonPosition` prop added to configure the App Menu on the left or the right, and
  `AppMenuButton` now accepts and applies any `Button` props to customize.
* New `--xh-grid-tree-indent-px` CSS variable added to allow control over the amount of indentation
  applied to tree grid child nodes.

### 💥 Breaking Changes

* `GridModel.contextMenuFn` config replaced with a `contextMenu` parameter. The new parameter will
  allow context menus to be specified with a simple array in addition to the function specification
  currently supported.
* `GridModel.defaultContextMenuTokens` config renamed to `defaultContextMenu`.
* `Chart` and `ChartModel` have been moved from `desktop/cmp/charts` to `cmp/charts`.
* `StoreFilterField` has been moved from `desktop/cmp/store` to `cmp/store`.
* The options `nowEpsilon` and `nowString` on `RelativeTimestamp` have been renamed to `epsilon` and
  `equalString`, respectively.
* `TabRenderMode` and `TabRefreshMode` have been renamed to `RenderMode` and `RefreshMode` and moved
  to the `core` package. These enumerations are now used in the APIs for `Panel`, `TabContainer`,
  and `DashContainer`.
* `DockViewModel` now requires a function, or a HoistComponent as its `content` param. It has always
  been documented this way, but a bug in the original implementation had it accepting an actual
  element rather than a function. As now implemented, the form of the `content` param is consistent
  across `TabModel`, `DockViewModel`, and `DashViewSpec`.
* `JsonInput.showActionButtons` prop replaced with more specific `showFormatButton` and
  `showFullscreenButton` props.
* The `DataView.itemHeight` prop has been moved to `DataViewModel` where it can now be changed
  dynamically by applications.
* Desktop `AppBar.appMenuButtonOptions` prop renamed to `appMenuButtonProps` for consistency.

### 🐞 Bug Fixes

* Fixed issue where JsonInput was not receiving its `model` from context
  ([#1456](https://github.com/xh/hoist-react/issues/1456))
* Fixed issue where TreeMap would not be initialized if the TreeMapModel was created after the
  GridModel data was loaded ([#1471](https://github.com/xh/hoist-react/issues/1471))
* Fixed issue where export would create malformed file with dynamic header names
* Fixed issue where exported tree grids would have incorrect aggregate data
  ([#1447](https://github.com/xh/hoist-react/issues/1447))
* Fixed issue where resizable Panels could grow larger than desired
  ([#1498](https://github.com/xh/hoist-react/issues/1498))
* Changed RestGrid to only display export button if export is enabled
  ([#1490](https://github.com/xh/hoist-react/issues/1490))
* Fixed errors when grouping rows in Grids with `groupUseEntireRow` turned off
  ([#1520](https://github.com/xh/hoist-react/issues/1520))
* Fixed problem where charts were resized when being hidden
  ([#1528](https://github.com/xh/hoist-react/issues/1528))
* Fixed problem where charts were needlessly re-rendered, hurting performance and losing some state
  ([#1505](https://github.com/xh/hoist-react/issues/1505))
* Removed padding from Select option wrapper elements which was making it difficult for custom
  option renderers to control the padding ([1571](https://github.com/xh/hoist-react/issues/1571))
* Fixed issues with inconsistent indentation for tree grid nodes under certain conditions
  ([#1546](https://github.com/xh/hoist-react/issues/1546))
* Fixed autoFocus on NumberInput.

### 📚 Libraries

* @blueprintjs/core `3.19 -> 3.22`
* @blueprintjs/datetime `3.14 -> 3.15`
* @fortawesome/fontawesome-pro `5.11 -> 5.12`
* codemirror `5.49 -> 5.50`
* core-js `3.3 -> 3.6`
* fast-deep-equal `2.0 -> 3.1`
* filesize `5.0 -> 6.0`
* highcharts 7.2 -> 8.0`
* mobx `5.14 -> 5.15`
* react-dates `21.3 -> 21.5`
* react-dropzone `10.1 -> 10.2`
* react-windowed-select `added @ 2.0.1`

[Commit Log](https://github.com/xh/hoist-react/compare/v28.2.0...v29.0.0)

## v28.2.0 - 2019-11-08

### 🎁 New Features

* Added a `DateInput` component to the mobile toolkit. Its API supports many of the same options as
  its desktop analog with the exception of `timePrecision`, which is not yet supported.
* Added `minSize` to panelModel. A resizable panel can now be prevented from resizing to a size
  smaller than minSize. ([#1431](https://github.com/xh/hoist-react/issues/1431))

### 🐞 Bug Fixes

* Made `itemHeight` a required prop for `DataView`. This avoids an issue where agGrid went into an
  infinite loop if this value was not set.
* Fixed a problem with `RestStore` behavior when `dataRoot` changed from its default value.

[Commit Log](https://github.com/xh/hoist-react/compare/v28.1.1...v28.2.0)

## v28.1.1 - 2019-10-23

### 🐞 Bug Fixes

* Fixes a bug with default model context being set incorrectly within context inside of `Panel`.

[Commit Log](https://github.com/xh/hoist-react/compare/v28.1.0...v28.1.1)

## v28.1.0 - 2019-10-18

### 🎁 New Features

* `DateInput` supports a new `strictInputParsing` prop to enforce strict parsing of keyed-in entries
  by the underlying moment library. The default value is false, maintained the existing behavior
  where [moment will do its best](https://momentjs.com/guides/#/parsing/) to parse an entered date
  string that doesn't exactly match the specified format
* Any `DateInput` values entered that exceed any specified max/minDate will now be reset to null,
  instead of being set to the boundary date (which was surprising and potentially much less obvious
  to a user that their input had been adjusted automatically).
* `Column` and `ColumnGroup` now accept a function for `headerName`. The header will be
  automatically re-rendered when any observable properties referenced by the `headerName` function
  are modified.
* `ColumnGroup` now accepts an `align` config for setting the header text alignment
* The flag `toContext` for `uses` and `creates` has been replaced with a new flag `publishMode` that
  provides more granular control over how models are published and looked up via context. Components
  can specify `ModelPublishMode.LIMITED` to make their model available for contained components
  without it becoming the default model or exposing its sub-models.

### 🐞 Bug Fixes

* Tree columns can now specify `renderer` or `elementRenderer` configs without breaking the standard
  AG Grid group cell renderer auto-applied to tree columns (#1397).
* Use of a custom `Column.comparator` function will no longer break agGrid-provided column header
  filter menus (#1400).
* The MS Edge browser does not return a standard Promise from `async` functions, so the the return
  of those functions did not previously have the required Hoist extensions installed on its
  prototype. Edge "native" Promises are now also polyfilled / extended as required. (#1411).
* Async `Select` combobox queries are now properly debounced as per the `queryBuffer` prop (#1416).

### ⚙️ Technical

* Grid column group headers now use a custom React component instead of the default AG Grid column
  header, resulting in a different DOM structure and CSS classes. Existing CSS overrides of the
  AG Grid column group headers may need to be updated to work with the new structure/classes.
* We have configured `stylelint` to enforce greater consistency in our stylesheets within this
  project. The initial linting run resulted in a large number of updates to our SASS files, almost
  exclusively whitespace changes. No functional changes are intended/expected. We have also enabled
  hooks to run both JS and style linting on pre-commit. Neither of these updates directly affects
  applications, but the same tools could be configured for apps if desired.

### 📚 Libraries

* core-js `3.2 -> 3.3`
* filesize `4.2 -> 5.0`
* http-status-codes `added @ 1.3`

[Commit Log](https://github.com/xh/hoist-react/compare/v28.0.0...v28.1.0)

## v28.0.0 - 2019-10-07

_"The one with the hooks."_

**Hoist now fully supports React functional components and hooks.** The new `hoistComponent`
function is now the recommended method for defining new components and their corresponding element
factories. See that (within HoistComponentFunctional.js) and the new `useLocalModel()` and
`useContextModel()` hooks (within [core/hooks](core/hooks)) for more information.

Along with the performance benefits and the ability to use React hooks, Hoist functional components
are designed to read and write their models via context. This allows a much less verbose
specification of component element trees.

Note that **Class-based Components remain fully supported** (by both Hoist and React) using the
familiar `@HoistComponent` decorator, but transitioning to functional components within Hoist apps
is now strongly encouraged. In particular note that Class-based Components will *not* be able to
leverage the context for model support discussed above.

### 🎁 New Features

* Resizable panels now default to not redrawing their content when resized until the resize bar is
  dropped. This offers an improved user experience for most situations, especially when layouts are
  complex. To re-enable the previous dynamic behavior, set `PanelModel.resizeWhileDragging: true`.
* The default text input shown by `XH.prompt()` now has `selectOnFocus: true` and will confirm the
  user's entry on an `<enter>` keypress (same as clicking 'OK').
* `stringExcludes` function added to form validation constraints. This allows an input value to
  block specific characters or strings, e.g. no slash "/" in a textInput for a filename.
* `constrainAll` function added to form validation constraints. This takes another constraint as its
  only argument, and applies that constraint to an array of values, rather than just to one value.
  This is useful for applying a constraint to inputs that produce arrays, such as tag pickers.
* `DateInput` now accepts LocalDates as `value`, `minDate` and `maxDate` props.
* `RelativeTimestamp` now accepts a `bind` prop to specify a model field name from which it can pull
  its timestamp. The model itself can either be passed as a prop or (better) sourced automatically
  from the parent context. Developers are encouraged to take this change to minimize re-renders of
  parent components (which often contain grids and other intensive layouts).
* `Record` now has properties and methods for accessing and iterating over children, descendants,
  and ancestors
* `Store` now has methods for retrieving the descendants and ancestors of a given Record

### 💥 Breaking Changes

* **Apps must update their dev dependencies** to the latest `@xh/hoist-dev-utils` package: v4.0+.
  This updates the versions of Babel / Webpack used in builds to their latest / current versions and
  swaps to the updated Babel recommendation of `core-js` for polyfills.
* The `allSettled` function in `@xh/promise` has been removed. Applications using this method should
  use the ECMA standard (stage-2) `Promise.allSettled` instead. This method is now fully available
  in Hoist via bundled polyfills. Note that the standard method returns an array of objects of the
  form `{status: [rejected|fulfilled], ...}`, rather than `{state: [rejected|fulfilled], ...}`.
* The `containerRef` argument for `XH.toast()` should now be a DOM element. Component instances are
  no longer supported types for this value. This is required to support functional Components
  throughout the toolkit.
* Apps that need to prevent a `StoreFilterField` from binding to a `GridModel` in context, need to
  set the `store` or `gridModel` property explicitly to null.
* The Blueprint non-standard decorators `ContextMenuTarget` and `HotkeysTarget` are no longer
  supported. Use the new hooks `useContextMenu()` and `useHotkeys()` instead. For convenience, this
  functionality has also been made available directly on `Panel` via the `contextMenu` and `hotkeys`
  props.
* `DataView` and `DataViewModel` have been moved from `/desktop/cmp/dataview` to the cross-platform
  package `/cmp/dataview`.
* `isReactElement` has been removed. Applications should use the native React API method
  `React.isValidElement` instead.

### ⚙️ Technical

* `createObservableRef()` is now available in `@xh/hoist/utils/react` package. Use this function for
  creating refs that are functionally equivalent to refs created with `React.createRef()`, yet fully
  observable. With this change the `Ref` class in the same package is now obsolete.
* Hoist now establishes a proper react "error boundary" around all application code. This means that
  errors throw when rendering will be caught and displayed in the standard Hoist exception dialog,
  and stack traces for rendering errors should be significantly less verbose.
* Not a Hoist feature, exactly, but the latest version of `@xh/hoist-dev-utils` (see below) enables
  support for the `optional chaining` (aka null safe) and `nullish coalescing` operators via their
  Babel proposal plugins. Developers are encouraged to make good use of the new syntax below:
    * conditional-chaining: `let foo = bar?.baz?.qux;`
    * nullish coalescing: `let foo = bar ?? 'someDefaultValue';`

### 🐞 Bug Fixes

* Date picker month and year controls will now work properly in `localDate` mode. (Previously would
  reset to underlying value.)
* Individual `Buttons` within a `ButtonGroupInput` will accept a disabled prop while continuing to
  respect the overall `ButtonGroupInput`'s disabled prop.
* Raised z-index level of AG-Grid tooltip to ensure tooltips for AG-Grid context menu items appear
  above the context menu.

### 📚 Libraries

* @blueprintjs/core `3.18 -> 3.19`
* @blueprintjs/datetime `3.12 -> 3.14`
* @fortawesome/fontawesome-pro `5.10 -> 5.11`
* @xh/hoist-dev-utils `3.8 -> 4.3` (multiple transitive updates to build tooling)
* ag-grid `21.1 -> 21.2`
* highcharts `7.1 -> 7.2`
* mobx `5.13 -> 5.14`
* react-transition-group `4.2 -> 4.3`
* rsvp (removed)
* store2 `2.9 -> 2.10`

[Commit Log](https://github.com/xh/hoist-react/compare/v27.1.0...v28.0.0)

## v27.1.0 - 2019-09-05

### 🎁 New Features

* `Column.exportFormat` can now be a function, which supports setting Excel formats on a per-cell
  (vs. entire column) basis by returning a conditional `exportFormat` based upon the value and / or
  record.
    * ⚠️ Note that per-cell formatting _requires_ that apps update their server to use hoist-core
      v6.3.0+ to work, although earlier versions of hoist-core _are_ backwards compatible with the
      pre-existing, column-level export formatting.
* `DataViewModel` now supports a `sortBy` config. Accepts the same inputs as `GridModel.sortBy`,
  with the caveat that only a single-level sort is supported at this time.

[Commit Log](https://github.com/xh/hoist-react/compare/v27.0.1...v27.1.0)

## v27.0.1 - 2019-08-26

### 🐞 Bug Fixes

* Fix to `Store.clear()` and `GridModel.clear()`, which delegates to the same (#1324).

[Commit Log](https://github.com/xh/hoist-react/compare/v27.0.0...v27.0.1)

## v27.0.0 - 2019-08-23

### 🎁 New Features

* A new `LocalDate` class has been added to the toolkit. This class provides client-side support for
  "business" or "calendar" days that do not have a time component. It is an immutable class that
  supports '==', '<' and '>', as well as a number of convenient manipulation functions. Support for
  the `LocalDate` class has also been added throughout the toolkit, including:
    * `Field.type` now supports an additional `localDate` option for automatic conversion of server
      data to this type when loading into a `Store`.
    * `fetchService` is aware of this class and will automatically serialize all instances of it for
      posting to the server. ⚠ NOTE that along with this change, `fetchService` and its methods such
      as `XH.fetchJson()` will now serialize regular JS Date objects as ms timestamps when provided
      in params. Previously Dates were serialized in their default `toString()` format. This would
      be a breaking change for an app that relied on that default Date serialization, but it was
      made for increased symmetry with how Hoist JSON-serializes Dates and LocalDates on the
      server-side.
    * `DateInput` can now be used to seamlessly bind to a `LocalDate` as well as a `Date`. See its
      new prop of `valueType` which can be set to `localDate` or `date` (default).
    * A new `localDateCol` config has been added to the `@xh/hoist/grid/columns` package with
      standardized rendering and formatting.
* New `TreeMap` and `SplitTreeMap` components added, to render hierarchical data in a configurable
  TreeMap visualization based on the Highcharts library. Supports optional binding to a GridModel,
  which syncs selection and expand / collapse state.
* `Column` gets a new `highlightOnChange` config. If true, the grid will highlight the cell on each
  change by flashing its background. (Currently this is a simple on/off config - future iterations
  could support a function variant or other options to customize the flash effect based on the
  old/new values.) A new CSS var `--xh-grid-cell-change-bg-highlight` can be used to customize the
  color used, app-wide or scoped to a particular grid selector. Note that columns must *not* specify
  `rendererIsComplex` (see below) if they wish to enable the new highlight flag.

### 💥 Breaking Changes

* The updating of `Store` data has been reworked to provide a simpler and more powerful API that
  allows for the applications of additions, deletions, and updates in a single transaction:
    * The signature of `Store.updateData()` has been substantially changed, and is now the main
      entry point for all updates.
    * `Store.removeRecords()` has been removed. Use `Store.updateData()` instead.
    * `Store.addData()` has been removed. Use `Store.updateData()` instead.
* `Column` takes an additional property `rendererIsComplex`. Application must set this flag to
  `true` to indicate if a column renderer uses values other than its own bound field. This change
  provides an efficiency boost by allowing AG Grid to use its default change detection instead of
  forcing a cell refresh on any change.

### ⚙️ Technical

* `Grid` will now update the underlying AG Grid using AG Grid transactions rather than relying on
  agGrid `deltaRowMode`. This is intended to provide the best possible grid performance and
  generally streamline the use of the AG Grid Api.

### 🐞 Bug Fixes

* Panel resize events are now properly throttled, avoiding extreme lagginess when resizing panels
  that contain complex components such as big grids.
* Workaround for issues with the mobile Onsen toolkit throwing errors while resetting page stack.
* Dialogs call `doCancel()` handler if cancelled via `<esc>` keypress.

### 📚 Libraries

* @xh/hoist-dev-utils `3.7 -> 3.8`
* qs `6.7 -> 6.8`
* store2 `2.8 -> 2.9`

[Commit Log](https://github.com/xh/hoist-react/compare/v26.0.1...v27.0.0)

## v26.0.1 - 2019-08-07

### 🎁 New Features

* **WebSocket support** has been added in the form of `XH.webSocketService` to establish and
  maintain a managed websocket connection with the Hoist UI server. This is implemented on the
  client via the native `WebSocket` object supported by modern browsers and relies on the
  corresponding service and management endpoints added to Hoist Core v6.1.
    * Apps must declare `webSocketsEnabled: true` in their `AppSpec` configuration to enable this
      overall functionality on the client.
    * Apps can then subscribe via the new service to updates on a requested topic and will receive
      any inbound messages for that topic via a callback.
    * The service will monitor the socket connection with a regular heartbeat and attempt to
      re-establish if dropped.
    * A new admin console snap-in provides an overview of connected websocket clients.
* The `XH.message()` and related methods such as `XH.alert()` now support more flexible
  `confirmProps` and `cancelProps` configs, each of which will be passed to their respective button
  and merged with suitable defaults. Allows use of the new `autoFocus` prop with these preconfigured
  dialogs.
    * By default, `XH.alert()` and `XH.confirm()` will auto focus the confirm button for user
      convenience.
    * The previous text/intent configs have been deprecated and the message methods will log a
      console warning if they are used (although it will continue to respect them to aid
      transitioning to the new configs).
* `GridModel` now supports a `copyCell` context menu action. See `StoreContextMenu` for more
  details.
* New `GridCountLabel` component provides an alternative to existing `StoreCountLabel`, outputting
  both overall record count and current selection count in a configurable way.
* The `Button` component accepts an `autoFocus` prop to attempt to focus on render.
* The `Checkbox` component accepts an `autoFocus` prop to attempt to focus on render.

### 💥 Breaking Changes

* `StoreCountLabel` has been moved from `/desktop/cmp/store` to the cross-platform package
  `/cmp/store`. Its `gridModel` prop has also been removed - usages with grids should likely switch
  to the new `GridCountLabel` component, noted above and imported from `/cmp/grid`.
* The API for `ClipboardButton` and `ClipboardMenuItem` has been simplified, and made implementation
  independent. Specify a single `getCopyText` function rather than the `clipboardSpec`.
  (`clipboardSpec` is an artifact from the removed `clipboard` library).
* The `XH.prompt()` and `XH.message()` input config has been updated to work as documented, with any
  initial/default value for the input sourced from `input.initialValue`. Was previously sourced from
  `input.value` (#1298).
* ChartModel `config` has been deprecated. Please use `highchartsConfig` instead.

### 🐞 Bug Fixes

* The `Select.selectOnFocus` prop is now respected when used in tandem with `enableCreate` and/or
  `queryFn` props.
* `DateInput` popup _will_ now close when input is blurred but will _not_ immediately close when
  `enableTextInput` is `false` and a month or year is clicked (#1293).
* Buttons within a grid `actionCol` now render properly in compact mode, without clipping/overflow.

### ⚙️ Technical

* `AgGridModel` will now throw an exception if any of its methods which depend on AG Grid state are
  called before the grid has been fully initialized (AG Grid onGridReady event has fired).
  Applications can check the new `isReady` property on `AgGridModel` before calling such methods
  to️️ verify the grid is fully initialized.

### 📚 Libraries

* @blueprintjs/core `3.17 -> 3.18`
* @blueprintjs/datetime `3.11 -> 3.12`
* @fortawesome/fontawesome `5.9 -> 5.10`
* ag-grid `21.0.1 -> 21.1.1`
* store2 `2.7 -> 2.8`
* The `clipboard` library has been replaced with the simpler `clipboard-copy` library.

[Commit Log](https://github.com/xh/hoist-react/compare/v25.2.0...v26.0.1)

## v25.2.0 - 2019-07-25

### 🎁 New Features

* `RecordAction` supports a new `secondaryText` property. When used for a Grid context menu item,
  this text appears on the right side of the menu item, usually used for displaying the shortcut key
  associated with an action.

### 🐞 Bug Fixes

* Fixed issue with loopy behavior when using `Select.selectOnFocus` and changing focus
  simultaneously with keyboard and mouse.

[Commit Log](https://github.com/xh/hoist-react/compare/v25.1.0...v25.2.0)

## v25.1.0 - 2019-07-23

### 🎁 New Features

* `JsonInput` includes buttons for toggling showing in a full-screen dialog window. Also added a
  convenience button to auto-format `JsonInput's` content.
* `DateInput` supports a new `enableTextInput` prop. When this property is set to false, `DateInput`
  will be entirely driven by the provided date picker. Additionally, `DateInput` styles have been
  improved for its various modes to more clearly convey its functionality.
* `ExportButton` will auto-disable itself if bound to an empty `GridModel`. This helper button will
  now also throw a console warning (to alert the developer) if `gridModel.enableExport != true`.

### ⚙️ Technical

* Classes decorated with `@LoadSupport` will now throw an exception out of their provided
  `loadAsync()` method if called with a parameter that's not a plain object (i.e. param is clearly
  not a `LoadSpec`). Note this might be a breaking change, in so far as it introduces additional
  validation around this pre-existing API requirement.
* Requirements for the `colorSpec` option passed to Hoist number formatters have been relaxed to
  allow partial definitions such that, for example, only negative values may receive the CSS class
  specified, without having to account for positive value styling.

### 🐞 Bug Fixes

* `RestFormModel` now submits dirty fields only when editing a record, as intended (#1245).
* `FormField` will no longer override the disabled prop of its child input if true (#1262).

### 📚 Libraries

* mobx `5.11 -> 5.13`
* Misc. patch-level updates

[Commit Log](https://github.com/xh/hoist-react/compare/v25.0.0...v25.1.0)

## v25.0.0 - 2019-07-16

### 🎁 New Features

* `Column` accepts a new `comparator` callback to customize how column cell values are sorted by the
  grid.
* Added `XH.prompt()` to show a simple message popup with a built-in, configurable HoistInput. When
  submitted by the user, its callback or resolved promise will include the input's value.
* `Select` accepts a new `selectOnFocus` prop. The behaviour is analogous to the `selectOnFocus`
  prop already in `TextInput`, `TextArea` and `NumberInput`.

### 💥 Breaking Changes

* The `fmtPercent` and `percentRenderer` methods will now multiply provided value by 100. This is
  consistent with the behavior of Excel's percentage formatting and matches the expectations of
  `ExportFormat.PCT`. Columns that were previously using `exportValue: v => v/100` as a workaround
  to the previous renderer behavior should remove this line of code.
* `DimensionChooserModel`'s `historyPreference` config has been renamed `preference`. It now
  supports saving both value and history to the same preference (existing history preferences will
  be handled).

[Commit Log](https://github.com/xh/hoist-react/compare/v24.2.0...v25.0.0)

## v24.2.0 - 2019-07-08

### 🎁 New Features

* `GridModel` accepts a new `colDefaults` configuration. Defaults provided via this object will be
  merged (deeply) into all column configs as they are instantiated.
* New `Panel.compactHeader` and `DockContainer.compactHeaders` props added to enable more compact
  and space efficient styling for headers in these components.
    * ⚠️ Note that as part of this change, internal panel header CSS class names changed slightly -
      apps that were targeting these internal selectors would need to adjust. See
      desktop/cmp/panel/impl/PanelHeader.scss for the relevant updates.
* A new `exportOptions.columns` option on `GridModel` replaces `exportOptions.includeHiddenCols`.
  The updated and more flexible config supports special strings 'VISIBLE' (default), 'ALL', and/or a
  list of specific colIds to include in an export.
    * To avoid immediate breaking changes, GridModel will log a warning on any remaining usages of
      `includeHiddenCols` but auto-set to `columns: 'ALL'` to maintain the same behavior.
* Added new preference `xhShowVersionBar` to allow more fine-grained control of when the Hoist
  version bar is showing. It defaults to `auto`, preserving the current behavior of always showing
  the footer to Hoist Admins while including it for non-admins *only* in non-production
  environments. The pref can alternatively be set to 'always' or 'never' on a per-user basis.

### 📚 Libraries

* @blueprintjs/core `3.16 -> 3.17`
* @blueprintjs/datetime `3.10 -> 3.11`
* mobx `5.10 -> 5.11`
* react-transition-group `2.8 -> 4.2`

[Commit Log](https://github.com/xh/hoist-react/compare/v24.1.1...v24.2.0)

## v24.1.1 - 2019-07-01

### 🐞 Bug Fixes

* Mobile column chooser internal layout/sizing fixed when used in certain secure mobile browsers.

[Commit Log](https://github.com/xh/hoist-react/compare/v24.1.0...v24.1.1)

## v24.1.0 - 2019-07-01

### 🎁 New Features

* `DateInput.enableClear` prop added to support built-in button to null-out a date input's value.

### 🐞 Bug Fixes

* The `Select` component now properly shows all options when the pick-list is re-shown after a
  change without first blurring the control. (Previously this interaction edge case would only show
  the option matching the current input value.) #1198
* Mobile mask component `onClick` callback prop restored - required to dismiss mobile menus when not
  tapping a menu option.
* When checking for a possible expired session within `XH.handleException()`, prompt for app login
  only for Ajax requests made to relative URLs (not e.g. remote APIs accessed via CORS). #1189

### ✨ Styles

* Panel splitter collapse button more visible in dark theme. CSS vars to customize further fixed.
* The mobile app menu button has been moved to the right side of the top appBar, consistent with its
  placement in desktop apps.

### 📚 Libraries

* @blueprintjs/core `3.15 -> 3.16`
* @blueprintjs/datetime `3.9 -> 3.10`
* codemirror `5.47 -> 5.48`
* mobx `6.0 -> 6.1`

[Commit Log](https://github.com/xh/hoist-react/compare/v24.0.0...v24.1.0)

## v24.0.0 - 2019-06-24

### 🎁 New Features

#### Data

* A `StoreFilter` object has been introduced to the data API. This allows `Store` and
  `StoreFilterField` to support the ability to conditionally include all children when filtering
  hierarchical data stores, and could support additional filtering customizations in the future.
* `Store` now provides a `summaryRecord` property which can be used to expose aggregated data for
  the data it contains. The raw data for this record can be provided to `loadData()` and
  `updateData()` either via an explicit argument to these methods, or as the root node of the raw
  data provided (see `Store.loadRootAsSummary`).
* The `StoreFilterField` component accepts new optional `model` and `bind` props to allow control of
  its text value from an external model's observable.
* `pwd` is now a new supported type of `Field` in the `@xh/hoist/core/data` package.

#### Grid

* `GridModel` now supports a `showSummary` config which can be used to display its store's
  summaryRecord (see above) as either a pinned top or bottom row.
* `GridModel` also adds a `enableColumnPinning` config to enable/disable user-driven pinning. On
  desktop, if enabled, users can pin columns by dragging them to the left or right edges of the grid
  (the default AG Grid gesture). Column pinned state is now also captured and maintained by the
  overall grid state system.
* The desktop column chooser now options in a non-modal popover when triggered from the standard
  `ColChooserButton` component. This offers a quicker and less disruptive alternative to the modal
  dialog (which is still used when launched from the grid context menu). In this popover mode,
  updates to columns are immediately reflected in the underlying grid.
* The mobile `ColChooser` has been improved significantly. It now renders displayed and available
  columns as two lists, allowing drag and drop between to update the visibility and ordering. It
  also provides an easy option to toggle pinning the first column.
* `DimensionChooser` now supports an optional empty / ungrouped configuration with a value of `[]`.
  See `DimensionChooserModel.enableClear` and `DimensionChooser.emptyText`.

#### Other Features

* Core `AutoRefreshService` added to trigger an app-wide data refresh on a configurable interval, if
  so enabled via a combination of soft-config and user preference. Auto-refresh relies on the use of
  the root `RefreshContextModel` and model-level `LoadSupport`.
* A new `LoadingIndicator` component is available as a more minimal / unobtrusive alternative to a
  modal mask. Typically configured via a new `Panel.loadingIndicator` prop, the indicator can be
  bound to a `PendingTaskModel` and will automatically show/hide a spinner and/or custom message in
  an overlay docked to the corner of the parent Panel.
* `DateInput` adds support for new `enablePicker` and `showPickerOnFocus` props, offering greater
  control over when the calendar picker is shown. The new default behaviour is to not show the
  picker on focus, instead showing it via a built-in button.
* Transitions have been disabled by default on desktop Dialog and Popover components (both are from
  the Blueprint library) and on the Hoist Mask component. This should result in a snappier user
  experience, especially when working on remote / virtual workstations. Any in-app customizations to
  disable or remove transitions can now be removed in favor of this toolkit-wide change.
* Added new `@bindable.ref` variant of the `@bindable` decorator.

### 💥 Breaking Changes

* Apps that defined and initialized their own `AutoRefreshService` service or functionality should
  leverage the new Hoist service if possible. Apps with a pre-existing custom service of the same
  name must either remove in favor of the new service or - if they have special requirements not
  covered by the Hoist implementation - rename their own service to avoid a naming conflict.
* The `StoreFilterField.onFilterChange` callback will now be passed a `StoreFilter`, rather than a
  function.
* `DateInput` now has a calendar button on the right side of the input which is 22 pixels square.
  Applications explicitly setting width or height on this component should ensure that they are
  providing enough space for it to display its contents without clipping.

### 🐞 Bug Fixes

* Performance for bulk grid selections has been greatly improved (#1157)
* Toolbars now specify a minimum height (or width when vertical) to avoid shrinking unexpectedly
  when they contain only labels or are entirely empty (but still desired to e.g. align UIs across
  multiple panels). Customize if needed via the new `--xh-tbar-min-size` CSS var.
* All Hoist Components that accept a `model` prop now have that properly documented in their
  prop-types.
* Admin Log Viewer no longer reverses its lines when not in tail mode.

### ⚙️ Technical

* The `AppSpec` config passed to `XH.renderApp()` now supports a `clientAppCode` value to compliment
  the existing `clientAppName`. Both values are now optional and defaulted from the project-wide
  `appCode` and `appName` values set via the project's Webpack config. (Note that `clientAppCode` is
  referenced by the new `AutoRefreshService` to support configurable auto-refresh intervals on a
  per-app basis.)

### 📚 Libraries

* ag-grid `20.0 -> 21.0`
* react-select `2.4 -> 3.0`
* mobx-react `5.4 -> 6.0.3`
* font-awesome `5.8 -> 5.9`
* react-beautiful-dnd `10.1.1 -> 11.0.4`

[Commit Log](https://github.com/xh/hoist-react/compare/v23.0.0...v24.0.0)

## v23.0.0 - 2019-05-30

### 🎁 New Features

* `GridModel` now accepts a config of `cellBorders`, similar to `rowBorders`
* `Panel.tbar` and `Panel.bbar` props now accept an array of Elements and will auto-generate a
  `Toolbar` to contain them, avoiding the need for the extra import of `toolbar()`.
* New functions `withDebug` and `withShortDebug` have been added to provide a terse syntax for
  adding debug messages that track the execution of specific blocks of code.
* `XH.toast()` now supports an optional `containerRef` argument that can be used for anchoring a
  toast within another component (desktop only). Can be used to display more targeted toasts within
  the relevant section of an application UI, as opposed to the edge of the screen.
* `ButtonGroupInput` accepts a new `enableClear` prop that allows the active / depressed button to
  be unselected by pressing it again - this sets the value of the input as a whole to `null`.
* Hoist Admins now always see the VersionBar in the footer.
* `Promise.track` now accepts an optional `omit` config that indicates when no tracking will be
  performed.
* `fmtNumber` now accepts an optional `prefix` config that prepends immediately before the number,
  but after the sign (`+`, `-`).
* New utility methods `forEachAsync()` and `whileAsync()` have been added to allow non-blocking
  execution of time-consuming loops.

### 💥 Breaking Changes

* The `AppOption.refreshRequired` config has been renamed to `reloadRequired` to better match the
  `XH.reloadApp()` method called to reload the entire app in the browser. Any options defined by an
  app that require it to be fully reloaded should have this renamed config set to `true`.
* The options dialog will now automatically trigger an app-wide data _refresh_ via
  `XH.refreshAppAsync()` if options have changed that don't require a _reload_.
* The `EventSupport` mixin has been removed. There are no known uses of it and it is in conflict
  with the overall reactive structure of the hoist-react API. If your app listens to the
  `appStateChanged`, `prefChange` or `prefsPushed` events you will need to adjust accordingly.

### 🐞 Bug Fixes

* `Select` will now let the user edit existing text in conditions where it is expected to be
  editable. #880
* The Admin "Config Differ" tool has been updated to reflect changes to `Record` made in v22. It is
  once again able to apply remote config values.
* A `Panel` with configs `resizable: true, collapsible: false` now renders with a splitter.
* A `Panel` with no `icon`, `title`, or `headerItems` will not render a blank header.
* `FileChooser.enableMulti` now behaves as one might expect -- true to allow multiple files in a
  single upload. Previous behavior (the ability to add multiple files to dropzone) is now controlled
  by `enableAddMulti`.

[Commit Log](https://github.com/xh/hoist-react/compare/v22.0.0...v23.0.0)

## v22.0.0 - 2019-04-29

### 🎁 New Features

* A new `DockContainer` component provides a user-friendly way to render multiple child components
  "docked" to its bottom edge. Each child view is rendered with a configurable header and controls
  to allow the user to expand it, collapse it, or optionally "pop it out" into a modal dialog.
* A new `AgGrid` component provides a much lighter Hoist wrapper around AG Grid while maintaining
  consistent styling and layout support. This allows apps to use any features supported by AG Grid
  without conflicting with functionality added by the core Hoist `Grid`.
    * Note that this lighter wrapper lacks a number of core Hoist features and integrations,
      including store support, grid state, enhanced column and renderer APIs, absolute value
      sorting, and more.
    * An associated `AgGridModel` provides access to to the AG Grid APIs, minimal styling configs,
      and several utility methods for managing Grid state.
* Added `GridModel.groupSortFn` config to support custom group sorting (replaces any use of
  `agOptions.defaultGroupSortComparator`).
* The `Column.cellClass` and `Column.headerClass` configs now accept functions to dynamically
  generate custom classes based on the Record and/or Column being rendered.
* The `Record` object now provides an additional getter `Record.allChildren` to return all children
  of the record, irrespective of the current filter in place on the record's store. This supplements
  the existing `Record.children` getter, which returns only the children meeting the filter.

### 💥 Breaking Changes

* The class `LocalStore` has been renamed `Store`, and is now the main implementation and base class
  for Store Data. The extraneous abstract superclass `BaseStore` has been removed.
* `Store.dataLastUpdated` had been renamed `Store.lastUpdated` on the new class and is now a simple
  timestamp (ms) rather than a Javascript Date object.
* The constructor argument `Store.processRawData` now expects a function that *returns* a modified
  object with the necessary edits. This allows implementations to safely *clone* the raw data rather
  than mutating it.
* The method `Store.removeRecord` has been replaced with the method `Store.removeRecords`. This will
  facilitate efficient bulk deletes.

### ⚙️ Technical

* `Grid` now performs an important performance workaround when loading a new dataset that would
  result in the removal of a significant amount of existing records/rows. The underlying AG Grid
  component has a serious bottleneck here (acknowledged as AG-2879 in their bug tracker). The Hoist
  grid wrapper will now detect when this is likely and proactively clear all data using a different
  API call before loading the new dataset.
* The implementations `Store`, `RecordSet`, and `Record` have been updated to more efficiently
  re-use existing record references when loading, updating, or filtering data in a store. This keeps
  the Record objects within a store as stable as possible, and allows additional optimizations by
  AG Grid and its `deltaRowDataMode`.
* When loading raw data into store `Record`s, Hoist will now perform additional conversions based on
  the declared `Field.type`. The unused `Field.nullable` has been removed.
* `LocalStorageService` now uses both the `appCode` and current username for its namespace key,
  ensuring that e.g. local prefs/grid state are not overwritten across multiple app users on one OS
  profile, or when admin impersonation is active. The service will automatically perform a one-time
  migration of existing local state from the old namespace to the new. #674
* `elem` no longer skips `null` children in its calls to `React.createElement()`. These children may
  play the role of placeholders when using conditional rendering, and skipping them was causing
  React to trigger extra re-renders. This change further simplifies Hoist's element factory and
  removes an unnecessary divergence with the behavior of JSX.

### 🐞 Bug Fixes

* `Grid` exports retain sorting, including support for absolute value sorting. #1068
* Ensure `FormField`s are keyed with their model ID, so that React can properly account for dynamic
  changes to fields within a form. #1031
* Prompt for app refresh in (rare) case of mismatch between client and server-side session user.
  (This can happen during impersonation and is defended against in server-side code.) #675

[Commit Log](https://github.com/xh/hoist-react/compare/v21.0.2...v22.0.0)

## v21.0.2 - 2019-04-05

### 📚 Libraries

* Rollback AG Grid to v20.0.0 after running into new performance issues with large datasets and
  `deltaRowDataMode`. Updates to tree filtering logic, also related to grid performance issues with
  filtered tree results returning much larger record counts.

## v21.0.0 - 2019-04-04

### 🎁 New Features

* `FetchService` fetch methods now accept a plain object as the `headers` argument. These headers
  will be merged with the default headers provided by FetchService.
* An app can also now specify default headers to be sent with every fetch request via
  `XH.fetchService.setDefaultHeaders()`. You can pass either a plain object, or a closure which
  returns one.
* `Grid` supports a new `onGridReady` prop, allowing apps to hook into the AG Grid event callback
  without inadvertently short-circuiting the Grid's own internal handler.

### 💥 Breaking Changes

* The shortcut getter `FormModel.isNotValid` was deemed confusing and has been removed from the API.
  In most cases applications should use `!FormModel.isValid` instead; this expression will return
  `false` for the `Unknown` as well as the `NotValid` state. Applications that wish to explicitly
  test for the `NotValid` state should use the `validationState` getter.
* Multiple HoistInputs have changed their `onKeyPress` props to `onKeyDown`, including TextInput,
  NumberInput, TextArea & SearchInput. The `onKeyPress` event has been deprecated in general and has
  limitations on which keys will trigger the event to fire (i.e. it would not fire on an arrow
  keypress).
* FetchService's fetch methods no longer support `contentType` parameter. Instead, specify a custom
  content-type by setting a 'Content-Type' header using the `headers` parameter.
* FetchService's fetch methods no longer support `acceptJson` parameter. Instead, pass an {"Accept":
  "application/json"} header using the `headers` parameter.

### ✨ Styles

* Black point + grid colors adjusted in dark theme to better blend with overall blue-gray tint.
* Mobile styles have been adjusted to increase the default font size and grid row height, in
  addition to a number of other smaller visual adjustments.

### 🐞 Bug Fixes

* Avoid throwing React error due to tab / routing interactions. Tab / routing / state support
  generally improved. (#1052)
* `GridModel.selectFirst()` improved to reliably select first visible record even when one or more
  groupBy levels active. (#1058)

### 📚 Libraries

* AG Grid `~20.1 -> ~20.2` (fixes ag-grid sorting bug with treeMode)
* @blueprint/core `3.14 -> 3.15`
* @blueprint/datetime `3.7 -> 3.8`
* react-dropzone `10.0 -> 10.1`
* react-transition-group `2.6 -> 2.8`

[Commit Log](https://github.com/xh/hoist-react/compare/v20.2.1...v21.0.0)

## v20.2.1 - 2019-03-28

* Minor tweaks to grid styles - CSS var for pinned column borders, drop left/right padding on
  center-aligned grid cells.

[Commit Log](https://github.com/xh/hoist-react/compare/v20.2.0...v20.2.1)

## v20.2.0 - 2019-03-27

### 🎁 New Features

* `GridModel` exposes three new configs - `rowBorders`, `stripeRows`, and `showCellFocus` - to
  provide additional control over grid styling. The former `Grid` prop `showHover` has been
  converted to a `GridModel` config for symmetry with these other flags and more efficient
  re-rendering. Note that some grid-related CSS classes have also been modified to better conform to
  the BEM approach used elsewhere - this could be a breaking change for apps that keyed off of
  certain Hoist grid styles (not expected to be a common case).
* `Select` adds a `queryBuffer` prop to avoid over-eager calls to an async `queryFn`. This buffer is
  defaulted to 300ms to provide some out-of-the-box debouncing of keyboard input when an async query
  is provided. A longer value might be appropriate for slow / intensive queries to a remote API.

### 🐞 Bug Fixes

* A small `FormField.labelWidth` config value will now be respected, even if it is less than the
  default minWidth of 80px.
* Unnecessary re-renders of inactive tab panels now avoided.
* `Grid`'s filter will now be consistently applied to all tree grid records. Previously, the filter
  skipped deeply nested records under specific conditions.
* `Timer` no longer requires its `runFn` to be a promise, as it briefly (and unintentionally) did.
* Suppressed default browser resize handles on `textarea`.

[Commit Log](https://github.com/xh/hoist-react/compare/v20.1.1...v20.2.0)

## v20.1.1 - 2019-03-27

### 🐞 Bug Fixes

* Fix form field reset so that it will call computeValidationAsync even if revalidation is not
  triggered because the field's value did not change when reset.

[Commit Log](https://github.com/xh/hoist-react/compare/v20.1.0...v20.1.1)

## v20.1.0 - 2019-03-14

### 🎁 New Features

* Standard app options panel now includes a "Restore Defaults" button to clear all user preferences
  as well as any custom grid state, resetting the app to its default state for that user.

### 🐞 Bug Fixes

* Removed a delay from `HoistInput` blur handling, ensuring `noteBlurred()` is called as soon as the
  element loses focus. This should remove a class of bugs related to input values not flushing into
  their models quickly enough when `commitOnChange: false` and the user moves directly from an input
  to e.g. clicking a submit button. #1023
* Fix to Admin ConfigDiffer tool (missing decorator).

### ⚙️ Technical

* The `GridModel.store` config now accepts a plain object and will internally create a `LocalStore`.
  This store config can also be partially specified or even omitted entirely. GridModel will ensure
  that the store is auto-configured with all fields in configured grid columns, reducing the need
  for app code boilerplate (re)enumerating field names.
* `Timer` class reworked to allow its interval to be adjusted dynamically via `setInterval()`,
  without requiring the Timer to be re-created.

[Commit Log](https://github.com/xh/hoist-react/compare/v20.0.1...v20.1.0)

## v20.0.1 - 2019-03-08

### 🐞 Bug Fixes

* Ensure `RestStore` processes records in a standard way following a save/add operation (#1010).

[Commit Log](https://github.com/xh/hoist-react/compare/v20.0.0...v20.0.1)

## v20.0.0 - 2019-03-06

### 💥 Breaking Changes

* The `@LoadSupport` decorator has been substantially reworked and enhanced from its initial release
  in v19. It is no longer needed on the HoistComponent, but rather should be put directly on the
  owned HoistModel implementing the loading. IMPORTANT NOTE: all models should implement
  `doLoadAsync` rather than `loadAsync`. Please see `LoadSupport` for more information on this
  important change.
* `TabContainer` and `TabContainerModel` are now cross-platform. Apps should update their code to
  import both from `@xh/hoist/cmp/tab`.
* `TabContainer.switcherPosition` has been moved to `TabContainerModel`. Please note that changes to
  `switcherPosition` are not supported on mobile, where the switcher will always appear beneath the
  container.
* The `Label` component from `@xh/hoist/desktop/cmp/input` has been removed. Applications should
  consider using the basic html `label` element instead (or a `FormField` if applicable).
* The `LeftRightChooserModel` constructor no longer accepts a `leftSortBy` and `rightSortBy`
  property. The implementation of these properties was generally broken. Use `leftSorted` and
  `rightSorted` instead.

#### Mobile

* Mobile `Page` has changed - `Pages` are now wrappers around `Panels` that are designed to be used
  with a `NavigationModel` or `TabContainer`. `Page` accepts the same props as `Panel`, meaning uses
  of `loadModel` should be replaced with `mask`.
* The mobile `AppBar` title is static and defaults to the app name. If you want to display page
  titles, it is recommended to use the `title` prop on the `Page`.

### 🎁 New Features

* Enhancements to Model and Component data loading via `@LoadSupport` provides a stronger set of
  conventions and better support for distinguishing between initial loads / auto/background
  refreshes / user- driven refreshes. It also provides new patterns for ensuring application
  Services are refreshed as part of a reworked global refresh cycle.
* RestGridModel supports a new `cloneAction` to take an existing record and open the editor form in
  "add mode" with all editable fields pre-populated from the source record. The action calls
  `prepareCloneFn`, if defined on the RestGridModel, to perform any transform operations before
  rendering the form.
* Tabs in `TabContainerModel` now support an `icon` property on the desktop.
* Charts take a new optional `aspectRatio` prop.
* Added new `Column.headerTooltip` config.
* Added new method `markManaged` on `ManagedSupport`.
* Added new function decorator `debounced`.
* Added new function `applyMixin` providing support for structured creation of class decorators
  (mixins).

#### Mobile

* Column chooser support available for mobile Grids. Users can check/uncheck columns to add/remove
  them from a configurable grid and reorder the columns in the list via drag and drop. Pair
  `GridModel.enableColChooser` with a mobile `colChooserButton` to allow use.
* Added `DialogPage` to the mobile toolkit. These floating pages do not participate in navigation or
  routing, and are used for showing fullscreen views outside of the Navigator / TabContainer
  context.
* Added `Panel` to the mobile toolkit, which offers a header element with standardized styling,
  title, and icon, as well as support for top and bottom toolbars.
* The mobile `AppBar` has been updated to more closely match the desktop `AppBar`, adding `icon`,
  `leftItems`, `hideAppMenuButton` and `appMenuButtonProps` props.
* Added routing support to mobile.

### 🐞 Bug Fixes

* The HighCharts wrapper component properly resizes its chart.
* Mobile dimension chooser button properly handles overflow for longer labels.
* Sizing fixes for multi-line inputs such as textArea and jsonInput.
* NumberInput calls a `onKeyPress` prop if given.
* Layout fixes on several admin panels and detail popups.

### 📚 Libraries

* @blueprintjs/core `3.13 -> 3.14`
* @xh/hoist-dev-utils `3.5 -> 3.6`
* ag-grid `~20.0 -> ~20.1`
* react-dropzone `~8.0 -> ~9.0`
* react-select `~2.3 -> ~2.4`
* router5 `~6.6 -> ~7.0`
* react `~16.7 -> ~16.8`

[Commit Log](https://github.com/xh/hoist-react/compare/v19.0.1...v20.0.0)

## v19.0.1 - 2019-02-12

### 🐞 Bug Fixes

* Additional updates and simplifications to `FormField` sizing of child `HoistInput` elements, for
  more reliable sizing and spacing filling behavior.

[Commit Log](https://github.com/xh/hoist-react/compare/v19.0.0...v19.0.1)

## v19.0.0 - 2019-02-08

### 🎁 New Features

* Added a new architecture for signaling the need to load / refresh new data across either the
  entire app or a section of the component hierarchy. This new system relies on React context to
  minimizes the need for explicit application wiring, and improves support for auto-refresh. See
  newly added decorator `@LoadSupport` and classes/components `RefreshContext`,
  `RefreshContextModel`, and `RefreshContextView` for more info.
* `TabContainerModel` and `TabModel` now support `refreshMode` and `renderMode` configs to allow
  better control over how inactive tabs are mounted/unmounted and how tabs handle refresh requests
  when hidden or (re)activated.
* Apps can implement `getAppOptions()` in their `AppModel` class to specify a set of app-wide
  options that should be editable via a new built-in Options dialog. This system includes built-in
  support for reading/writing options to preferences, or getting/setting their values via custom
  handlers. The toolkit handles the rendering of the dialog.
* Standard top-level app buttons - for actions such as launching the new Options dialog, switching
  themes, launching the admin client, and logging out - have been moved into a new menu accessible
  from the top-right corner of the app, leaving more space for app-specific controls in the AppBar.
* `RecordGridModel` now supports an enhanced `editors` configuration that exposes the full set of
  validation and display support from the Forms package.
* `HoistInput` sizing is now consistently implemented using `LayoutSupport`. All sizable
  `HoistInputs` now have default `width` to ensure a standard display out of the box. `JsonInput`
  and `TextArea` also have default `height`. These defaults can be overridden by declaring explicit
  `width` and `height` values, or unset by setting the prop to `null`.
* `HoistInputs` within `FormFields` will be automatically sized to fill the available space in the
  `FormField`. In these cases, it is advised to either give the `FormField` an explicit size or
  render it in a flex layout.

### 💥 Breaking Changes

* AG Grid has been updated to v20.0.0. Most apps shouldn't require any changes - however, if you are
  using `agOptions` to set sorting, filtering or resizing properties, these may need to change:

  For the `Grid`, `agOptions.enableColResize`, `agOptions.enableSorting`
  and `agOptions.enableFilter`
  have been removed. You can replicate their effects by using `agOptions.defaultColDef`. For
  `Columns`, `suppressFilter` has been removed, an should be replaced with `filter: false`.

* `HoistAppModel.requestRefresh` and `TabContainerModel.requestRefresh` have been removed.
  Applications should use the new Refresh architecture described above instead.
* `tabRefreshMode` on TabContainer has been renamed `renderMode`.
* `TabModel.reloadOnShow` has been removed. Set the `refreshMode` property on TabContainerModel or
  TabModel to `TabRefreshMode.ON_SHOW_ALWAYS` instead.
* The mobile APIs for `TabContainerModel`, `TabModel`, and `RefreshButton` have been rewritten to
  more closely mirror the desktop API.
* The API for `RecordGridModel` editors has changed -- `type` is no longer supported. Use
  `fieldModel` and `formField` instead.
* `LocalStore.loadRawData` requires that all records presented to store have unique IDs specified.
  See `LocalStore.idSpec` for more information.

### 🐞 Bug Fixes

* SwitchInput and RadioInput now properly highlight validation errors in `minimal` mode.

### 📚 Libraries

* @blueprintjs/core `3.12 -> 3.13`
* ag-grid `~19.1.4 -> ~20.0.0`

[Commit Log](https://github.com/xh/hoist-react/compare/v18.1.2...v19.0.0)

## v18.1.2 - 2019-01-30

### 🐞 Bug Fixes

* Grid integrations relying on column visibility (namely export, storeFilterField) now correctly
  consult updated column state from GridModel. #935
* Ensure `FieldModel.initialValue` is observable to ensure that computed dirty state (and any other
  derivations) are updated if it changes. #934
* Fixes to ensure Admin console log viewer more cleanly handles exceptions (e.g. attempting to
  auto-refresh on a log file that has been deleted).

[Commit Log](https://github.com/xh/hoist-react/compare/v18.1.1...v18.1.2)

## v18.1.1 - 2019-01-29

* Grid cell padding can be controlled via a new set of CSS vars and is reduced by default for grids
  in compact mode.
* The `addRecordAsync()` and `saveRecordAsync()` methods on `RestStore` return the updated record.

[Commit Log](https://github.com/xh/hoist-react/compare/v18.1.0...v18.1.1)

## v18.1.0 - 2019-01-28

### 🎁 New Features

* New `@managed` class field decorator can be used to mark a property as fully created/owned by its
  containing class (provided that class has installed the matching `@ManagedSupport` decorator).
    * The framework will automatically pass any `@managed` class members to `XH.safeDestroy()` on
      destroy/unmount to ensure their own `destroy()` lifecycle methods are called and any related
      resources are disposed of properly, notably MobX observables and reactions.
    * In practice, this should be used to decorate any properties on `HoistModel`, `HoistService`,
      or
      `HoistComponent` classes that hold a reference to a `HoistModel` created by that class. All of
      those core artifacts support the new decorator, `HoistModel` already provides a built-in
      `destroy()` method, and calling that method when an app is done with a Model is an important
      best practice that can now happen more reliably / easily.
* `FormModel.getData()` accepts a new single parameter `dirtyOnly` - pass true to get back only
  fields which have been modified.
* The mobile `Select` component indicates the current value with a ✅ in the drop-down list.
* Excel exports from tree grids now include the matching expand/collapse tree controls baked into
  generated Excel file.

### 🐞 Bug Fixes

* The `JsonInput` component now properly respects / indicates disabled state.

### 📚 Libraries

* Hoist-dev-utils `3.4.1 -> 3.5.0` - updated webpack and other build tool dependencies, as well as
  an improved eslint configuration.
* @blueprintjs/core `3.10 -> 3.12`
* @blueprintjs/datetime `3.5 -> 3.7`
* fontawesome `5.6 -> 5.7`
* mobx `5.8 -> 5.9`
* react-select `2.2 -> 2.3`
* Other patch updates

[Commit Log](https://github.com/xh/hoist-react/compare/v18.0.0...v18.1.0)

## v18.0.0 - 2019-01-15

### 🎁 New Features

* Form support has been substantially enhanced and restructured to provide both a cleaner API and
  new functionality:
    * `FormModel` and `FieldModel` are now concrete classes and provide the main entry point for
      specifying the contents of a form. The `Field` and `FieldSupport` decorators have been
      removed.
    * Fields and sub-forms may now be dynamically added to FormModel.
    * The validation state of a FormModel is now *immediately* available after construction and
      independent of the GUI. The triggering of the *display* of that state is now a separate
      process triggered by GUI actions such as blur.
    * `FormField` has been substantially reworked to support a read-only display and inherit common
      property settings from its containing `Form`.
    * `HoistInput` has been moved into the `input` package to clarify that these are lower level
      controls and independent of the Forms package.

* `RestGrid` now supports a `mask` prop. RestGrid loading is now masked by default.
* `Chart` component now supports a built-in zoom out gesture: click and drag from right-to-left on
  charts with x-axis zooming.
* `Select` now supports an `enableClear` prop to control the presence of an optional inline clear
  button.
* `Grid` components take `onCellClicked` and `onCellDoubleClicked` event handlers.
* A new desktop `FileChooser` wraps a preconfigured react-dropzone component to allow users to
  easily select files for upload or other client-side processing.

### 💥 Breaking Changes

* Major changes to Form (see above). `HoistInput` imports will also need to be adjusted to move from
  `form` to `input`.
* The name of the HoistInput `field` prop has been changed to `bind`. This change distinguishes the
  lower-level input package more clearly from the higher-level form package which uses it. It also
  more clearly relates the property to the associated `@bindable` annotation for models.
* A `Select` input with `enableMulti = true` will by default no longer show an inline x to clear the
  input value. Use the `enableClear` prop to re-enable.
* Column definitions are exported from the `grid` package. To ensure backwards compatibility,
  replace imports from `@xh/hoist/desktop/columns` with `@xh/hoist/desktop/cmp/grid`.

### 📚 Libraries

* React `~16.6.0 -> ~16.7.0`
* Patch version updates to multiple other dependencies.

[Commit Log](https://github.com/xh/hoist-react/compare/v17.0.0...v18.0.0)

## v17.0.0 - 2018-12-21

### 💥 Breaking Changes

* The implementation of the `model` property on `HoistComponent` has been substantially enhanced:
    * "Local" Models should now be specified on the Component class declaration by simply setting
      the
      `model` property, rather than the confusing `localModel` property.
    * HoistComponent now supports a static `modelClass` class property. If set, this property will
      allow a HoistComponent to auto-create a model internally when presented with a plain
      javascript object as its `model` prop. This is especially useful in cases like `Panel`
      and `TabContainer`, where apps often need to specify a model but do not require a reference to
      the model. Those usages can now skip importing and instantiating an instance of the
      component's model class themselves.
    * Hoist will now throw an Exception if an application attempts to changes the model on an
      existing HoistComponent instance or presents the wrong type of model to a HoistComponent where
      `modelClass` has been specified.

* `PanelSizingModel` has been renamed `PanelModel`. The class now also has the following new
  optional properties, all of which are `true` by default:
    * `showSplitter` - controls visibility of the splitter bar on the outside edge of the component.
    * `showSplitterCollapseButton` - controls visibility of the collapse button on the splitter bar.
    * `showHeaderCollapseButton` - controls visibility of a (new) collapse button in the header.

* The API methods for exporting grid data have changed and gained new features:
    * Grids must opt-in to export with the `GridModel.enableExport` config.
    * Exporting a `GridModel` is handled by the new `GridExportService`, which takes a collection of
      `exportOptions`. See `GridExportService.exportAsync` for available `exportOptions`.
    * All export entry points (`GridModel.exportAsync()`, `ExportButton` and the export context menu
      items) support `exportOptions`. Additionally, `GridModel` can be configured with default
      `exportOptions` in its config.

* The `buttonPosition` prop on `NumberInput` has been removed due to problems with the underlying
  implementation. Support for incrementing buttons on NumberInputs will be re-considered for future
  versions of Hoist.

### 🎁 New Features

* `TextInput` on desktop now supports an `enableClear` property to allow easy addition of a clear
  button at the right edge of the component.
* `TabContainer` enhancements:
    * An `omit` property can now be passed in the tab configs passed to the `TabContainerModel`
      constructor to conditionally exclude a tab from the container
    * Each `TabModel` can now be retrieved by id via the new `getTabById` method on
      `TabContainerModel`.
    * `TabModel.title` can now be changed at runtime.
    * `TabModel` now supports the following properties, which can be changed at runtime or set via
      the config:
        * `disabled` - applies a disabled style in the switcher and blocks navigation to the tab via
          user click, routing, or the API.
        * `excludeFromSwitcher` - removes the tab from the switcher, but the tab can still be
          navigated to programmatically or via routing.
* `MultiFieldRenderer` `multiFieldConfig` now supports a `delimiter` property to separate
  consecutive SubFields.
* `MultiFieldRenderer` SubFields now support a `position` property, to allow rendering in either the
  top or bottom row.
* `StoreCountLabel` now supports a new 'includeChildren' prop to control whether or not children
  records are included in the count. By default this is `false`.
* `Checkbox` now supports a `displayUnsetState` prop which may be used to display a visually
  distinct state for null values.
* `Select` now renders with a checkbox next to the selected item in its dropdown menu, instead of
  relying on highlighting. A new `hideSelectedOptionCheck` prop is available to disable.
* `RestGridModel` supports a `readonly` property.
* `DimensionChooser`, various `HoistInput` components, `Toolbar` and `ToolbarSeparator` have been
  added to the mobile component library.
* Additional environment enums for UAT and BCP, added to Hoist Core 5.4.0, are supported in the
  application footer.

### 🐞 Bug Fixes

* `NumberInput` will no longer immediately convert its shorthand value (e.g. "3m") into numeric form
  while the user remains focused on the input.
* Grid `actionCol` columns no longer render Button components for each action, relying instead on
  plain HTML / CSS markup for a significant performance improvement when there are many rows and/or
  actions per row.
* Grid exports more reliably include the appropriate file extension.
* `Select` will prevent an `<esc>` keypress from bubbling up to parent components only when its menu
  is open. (In that case, the component assumes escape was pressed to close its menu and captures
  the keypress, otherwise it should leave it alone and let it e.g. close a parent popover).

[Commit Log](https://github.com/xh/hoist-react/compare/v16.0.1...v17.0.0)

## v16.0.1 - 2018-12-12

### 🐞 Bug Fixes

* Fix to FeedbackForm allowing attempted submission with an empty message.

[Commit Log](https://github.com/xh/hoist-react/compare/v16.0.0...v16.0.1)

## v16.0.0

### 🎁 New Features

* Support for ComboBoxes and Dropdowns have been improved dramatically, via a new `Select` component
  based on react-select.
* The AG Grid based `Grid` and `GridModel` are now available on both mobile and desktop. We have
  also added new support for multi-row/multi-field columns via the new `multiFieldRenderer` renderer
  function.
* The app initialization lifecycle has been restructured so that no App classes are constructed
  until Hoist is fully initialized.
* `Column` now supports an optional `rowHeight` property.
* `Button` now defaults to 'minimal' mode, providing a much lighter-weight visual look-and-feel to
  HoistApps. `Button` also implements `@LayoutSupport`.
* Grouping state is now saved by the grid state support on `GridModel`.
* The Hoist `DimChooser` component has been ported to hoist-react.
* `fetchService` now supports an `autoAbortKey` in its fetch methods. This can be used to
  automatically cancel obsolete requests that have been superseded by more recent variants.
* Support for new `clickableLabel` property on `FormField`.
* `RestForm` now supports a read-only view.
* Hoist now supports automatic tracking of app/page load times.

### 💥 Breaking Changes

* The new location for the cross-platform grid component is `@xh/hoist/cmp/grid`. The `columns`
  package has also moved under a new sub-package in this location.
* Hoist top-level App Structure has changed in order to improve consistency of the Model-View
  conventions, to improve the accessibility of services, and to support the improvements in app
  initialization mentioned above:
    - `XH.renderApp` now takes a new `AppSpec` configuration.
    - `XH.app` is now `XH.appModel`.
    - All services are installed directly on `XH`.
    - `@HoistApp` is now `@HoistAppModel`
* `RecordAction` has been substantially refactored and improved. These are now typically immutable
  and may be shared.
    - `prepareFn` has been replaced with a `displayFn`.
    - `actionFn` and `displayFn` now take a single object as their parameter.
* The `hide` property on `Column` has been changed to `hidden`.
* The `ColChooserButton` has been moved from the incorrect location `@xh/hoist/cmp/grid` to
  `@xh/hoist/desktop/cmp/button`. This is a desktop-only component. Apps will have to adjust these
  imports.
* `withDefaultTrue` and `withDefaultFalse` in `@xh/hoist/utils/js` have been removed. Use
  `withDefault` instead.
* `CheckBox` has been renamed `Checkbox`

### ⚙️ Technical

* AG Grid has been upgraded to v19.1
* mobx has been upgraded to v5.6
* React has been upgraded to v16.6
* Allow browsers with proper support for Proxy (e.g Edge) to access Hoist Applications.

### 🐞 Bug Fixes

* Extensive. See full change list below.

[Commit Log](https://github.com/xh/hoist-react/compare/v15.1.2...v16.0.0)

## v15.1.2

🛠 Hotfix release to MultiSelect to cap the maximum number of options rendered by the drop-down
list. Note, this component is being replaced in Hoist v16 by the react-select library.

[Commit Log](https://github.com/xh/hoist-react/compare/v15.1.1...v15.1.2)

## v15.1.1

### 🐞 Bug Fixes

* Fix to minimal validation mode for FormField disrupting input focus.
* Fix to JsonInput disrupting input focus.

### ⚙️ Technical

* Support added for TLBR-style notation when specifying margin/padding via layoutSupport - e.g. box(
  {margin: '10 20 5 5'}).
* Tweak to lockout panel message when the user has no roles.

[Commit Log](https://github.com/xh/hoist-react/compare/v15.1.0...v15.1.1)

## v15.1.0

### 🎁 New Features

* The FormField component takes a new minimal prop to display validation errors with a tooltip only
  as opposed to an inline message string. This can be used to help reduce shifting / jumping form
  layouts as required.
* The admin-only user impersonation toolbar will now accept new/unknown users, to support certain
  SSO application implementations that can create users on the fly.

### ⚙️ Technical

* Error reporting to server w/ custom user messages is disabled if the user is not known to the
  client (edge case with errors early in app lifecycle, prior to successful authentication).

[Commit Log](https://github.com/xh/hoist-react/compare/v15.0.0...v15.1.0)

## v15.0.0

### 💥 Breaking Changes

* This update does not require any application client code changes, but does require updating the
  Hoist Core Grails plugin to >= 5.0. Hoist Core changes to how application roles are loaded and
  users are authenticated required minor changes to how JS clients bootstrap themselves and load
  user data.
* The Hoist Core HoistImplController has also been renamed to XhController, again requiring Hoist
  React adjustments to call the updated /xh/ paths for these (implementation) endpoints. Again, no
  app updates required beyond taking the latest Hoist Core plugin.

[Commit Log](https://github.com/xh/hoist-react/compare/v14.2.0...v15.0.0)

## v14.2.0

### 🎁 New Features

* Upgraded hoist-dev-utils to 3.0.3. Client builds now use the latest Webpack 4 and Babel 7 for
  noticeably faster builds and recompiles during CI and at development time.
* GridModel now has a top-level agColumnApi property to provide a direct handle on the AG Grid
  Column API object.

### ⚙️ Technical

* Support for column groups strengthened with the addition of a dedicated ColumnGroup sibling class
  to Column. This includes additional internal refactoring to reduce unnecessary cloning of Column
  configurations and provide a more managed path for Column updates. Public APIs did not change.
  (#694)

### 📚 Libraries

* Blueprint Core `3.6.1 -> 3.7.0`
* Blueprint Datetime `3.2.0 -> 3.3.0`
* Fontawesome `5.3.x -> 5.4.x`
* MobX `5.1.2 -> 5.5.0`
* Router5 `6.5.0 -> 6.6.0`

[Commit Log](https://github.com/xh/hoist-react/compare/v14.1.3...v14.2.0)

## v14.1.3

### 🐞 Bug Fixes

* Ensure JsonInput reacts properly to value changes.

### ⚙️ Technical

* Block user pinning/unpinning in Grid via drag-and-drop - pending further work via #687.
* Support "now" as special token for dateIs min/max validation rules.
* Tweak grouped grid row background color.

[Commit Log](https://github.com/xh/hoist-react/compare/v14.1.1...v14.1.3)

## v14.1.1

### 🐞 Bug Fixes

* Fixes GridModel support for row-level grouping at same time as column grouping.

[Commit Log](https://github.com/xh/hoist-react/compare/v14.1.0...v14.1.1)

## v14.1.0

### 🎁 New Features

* GridModel now supports multiple levels of row grouping. Pass the public setGroupBy() method an
  array of string column IDs, or a falsey value / empty array to ungroup. Note that the public and
  observable groupBy property on GridModel will now always be an array, even if the grid is not
  grouped or has only a single level of grouping.
* GridModel exposes public expandAll() and collapseAll() methods for grouped / tree grids, and
  StoreContextMenu supports a new "expandCollapseAll" string token to insert context menu items.
  These are added to the default menu, but auto-hide when the grid is not in a grouped state.
* The Grid component provides a new onKeyDown prop, which takes a callback and will fire on any
  keypress targeted within the Grid. Note such a handler is not provided directly by AG Grid.
* The Column class supports pinned as a top-level config. Supports passing true to pin to the left.

### 🐞 Bug Fixes

* Updates to Grid column widths made via AG Grid's "autosize to fit" API are properly persisted to
  grid state.

[Commit Log](https://github.com/xh/hoist-react/compare/v14.0.0...v14.1.0)

## v14.0.0

* Along with numerous bug fixes, v14 brings with it a number of important enhancements for grids,
  including support for tree display, 'action' columns, and absolute value sorting. It also includes
  some new controls and improvement to focus display.

### 💥 Breaking Changes

* The signatures of the Column.elementRenderer and Column.renderer have been changed to be
  consistent with each other, and more extensible. Each takes two arguments -- the value to be
  rendered, and a single bundle of metadata.
* StoreContextMenuAction has been renamed to RecordAction. Its action property has been renamed to
  actionFn for consistency and clarity.
* LocalStore : The method LocalStore.processRawData no longer takes an array of all records, but
  instead takes just a single record. Applications that need to operate on all raw records in bulk
  should do so before presenting them to LocalStore. Also, LocalStores template methods for override
  have also changed substantially, and sub-classes that rely on these methods will need to be
  adjusted accordingly.

### 🎁 New Features

#### Grid

* The Store API now supports hierarchical datasets. Applications need to simply provide raw data for
  records with a "children" property containing the raw data for their children.
* Grid supports a 'TreeGrid' mode. To show a tree grid, bind the GridModel to a store containing
  hierarchical data (as above), set treeMode: true on the GridModel, and specify a column to display
  the tree controls (isTreeColumn: true)
* Grid supports absolute sorting for numerical columns. Specify absSort: true on your column config
  to enable. Clicking the grid header will now cycle through ASC > DESC > DESC (abs) sort modes.
* Grid supports an 'Actions' column for one-click record actions. See cmp/desktop/columns/actionCol.
* A new showHover prop on the desktop Grid component will highlight the hovered row with default
  styling. A new GridModel.rowClassFn callback was added to support per-row custom classes based on
  record data.
* A new ExportFormat.LONG_TEXT format has been added, along with a new Column.exportWidth config.
  This supports exporting columns that contain long text (e.g. notes) as multi-line cells within
  Excel.

#### Other Components

* RadioInput and ButtonGroupInput have been added to the desktop/cmp/form package.
* DateInput now has support for entering and displaying time values.
* NumberInput displays its unformatted value when focused.
* Focused components are now better highlighted, with additional CSS vars provided to customize as
  needed.

### 🐞 Bug Fixes

* Calls to GridModel.setGroupBy() work properly not only on the first, but also all subsequent calls
  (#644).
* Background / style issues resolved on several input components in dark theme (#657).
* Grid context menus appear properly over other floating components.

### 📚 Libraries

* React `16.5.1 -> 16.5.2`
* router5 `6.4.2 -> 6.5.0`
* CodeMirror, Highcharts, and MobX patch updates

[Commit Log](https://github.com/xh/hoist-react/compare/v13.0.0...v14.0.0)

## v13.0.0

🍀Lucky v13 brings with it a number of enhancements for forms and validation, grouped column support
in the core Grid API, a fully wrapped MultiSelect component, decorator syntax adjustments, and a
number of other fixes and enhancements.

It also includes contributions from new ExHI team members Arjun and Brendan. 🎉

### 💥 Breaking Changes

* The core `@HoistComponent`, `@HoistService`, and `@HoistModel` decorators are **no longer
  parameterized**, meaning that trailing `()` should be removed after each usage. (#586)
* The little-used `hoistComponentFactory()` method was also removed as a further simplification
  (#587).
* The `HoistField` superclass has been renamed to `HoistInput` and the various **desktop form
  control components have been renamed** to match (55afb8f). Apps using these components (which will
  likely be most apps) will need to adapt to the new names.
    * This was done to better distinguish between the input components and the upgraded Field
      concept on model classes (see below).

### 🎁 New Features

⭐️ **Forms and Fields** have been a major focus of attention, with support for structured data
fields added to Models via the `@FieldSupport` and `@field()` decorators.

* Models annotated with `@FieldSupport` can decorate member properties with `@field()`, making those
  properties observable and settable (with a generated `setXXX()` method).
* The `@field()` decorators themselves can be passed an optional display label string as well as
  zero or more *validation rules* to define required constraints on the value of the field.
* A set of predefined constraints is provided within the toolkit within the `/field/` package.
* Models using `FieldSupport` should be sure to call the `initFields()` method installed by the
  decorator within their constructor. This method can be called without arguments to generally
  initialize the field system, or it can be passed an object of field names to initial/default
  values, which will set those values on the model class properties and provide change/dirty
  detection and the ability to "reset" a form.
* A new `FormField` UI component can be used to wrap input components within a form. The `FormField`
  wrapper can accept the source model and field name, and will apply those to its child input. It
  leverages the Field model to automatically display a label, indicate required fields, and print
  validation error messages. This new component should be the building-block for most non-trivial
  forms within an application.

Other enhancements include:

* **Grid columns can be grouped**, with support for grouping added to the grid state management
  system, column chooser, and export manager (#565). To define a column group, nest column
  definitions passed to `GridModel.columns` within a wrapper object of the
  form `{headerName: 'My group', children: [...]}`.

(Note these release notes are incomplete for this version.)

[Commit Log](https://github.com/xh/hoist-react/compare/v12.1.2...v13.0.0)

## v12.1.2

### 🐞 Bug Fixes

* Fix casing on functions generated by `@settable` decorator
  (35c7daa209a4205cb011583ebf8372319716deba).

[Commit Log](https://github.com/xh/hoist-react/compare/v12.1.1...v12.1.2)

## v12.1.1

### 🐞 Bug Fixes

* Avoid passing unknown HoistField component props down to Blueprint select/checkbox controls.

### 📚 Libraries

* Rollback update of `@blueprintjs/select` package `3.1.0 -> 3.0.0` - this included breaking API
  changes and will be revisited in #558.

[Commit Log](https://github.com/xh/hoist-react/compare/v12.1.0...v12.1.1)

## v12.1.0

### 🎁 New Features

* New `@bindable` and `@settable` decorators added for MobX support. Decorating a class member
  property with `@bindable` makes it a MobX `@observable` and auto-generates a setter method on the
  class wrapped in a MobX `@action`.
* A `fontAwesomeIcon` element factory is exported for use with other FA icons not enumerated by the
  `Icon` class.
* CSS variables added to control desktop Blueprint form control margins. These remain defaulted to
  zero, but now within CSS with support for variable overrides. A Blueprint library update also
  brought some changes to certain field-related alignment and style properties. Review any form
  controls within apps to ensure they remain aligned as desired
  (8275719e66b4677ec5c68a56ccc6aa3055283457 and df667b75d41d12dba96cbd206f5736886cb2ac20).

### 🐞 Bug Fixes

* Grid cells are fully refreshed on a data update, ensuring cell renderers that rely on data other
  than their primary display field are updated (#550).
* Grid auto-sizing is run after a data update, ensuring flex columns resize to adjust for possible
  scrollbar visibility changes (#553).
* Dropdown fields can be instantiated with fewer required properties set (#541).

### 📚 Libraries

* Blueprint `3.0.1 -> 3.4.0`
* FontAwesome `5.2.0 -> 5.3.0`
* CodeMirror `5.39.2 -> 5.40.0`
* MobX `5.0.3 -> 5.1.0`
* router5 `6.3.0 -> 6.4.2`
* React `16.4.1 -> 16.4.2`

[Commit Log](https://github.com/xh/hoist-react/compare/v12.0.0...v12.1.0)

## v12.0.0

Hoist React v12 is a relatively large release, with multiple refactorings around grid columns,
`elemFactory` support, classNames, and a re-organization of classes and exports within `utils`.

### 💥 Breaking Changes

#### ⭐️ Grid Columns

**A new `Column` class describes a top-level API for columns and their supported options** and is
intended to be a cross-platform layer on top of AG Grid and TBD mobile grid implementations.

* The desktop `GridModel` class now accepts a collection of `Column` configuration objects to define
  its available columns.
* Columns may be configured with `flex: true` to cause them to stretch all available horizontal
  space within a grid, sharing it equally with any other flex columns. However note that this should
  be used sparingly, as flex columns have some deliberate limitations to ensure stable and
  consistent behavior. Most noticeably, they cannot be resized directly by users. Often, a best
  practice will be to insert an `emptyFlexCol` configuration as the last column in a grid - this
  will avoid messy-looking gaps in the layout while not requiring a data-driven column be flexed.
* User customizations to column widths are now saved if the GridModel has been configured with a
  `stateModel` key or model instance - see `GridStateModel`.
* Columns accept a `renderer` config to format text or HTML-based output. This is a callback that is
  provided the value, the row-level record, and a metadata object with the column's `colId`. An
  `elementRenderer` config is also available for cells that should render a Component.
* An `agOptions` config key continues to provide a way to pass arbitrary options to the underlying
  AG Grid instance (for desktop implementations). This is considered an "escape hatch" and should be
  used with care, but can provide a bridge to required AG Grid features as the Hoist-level API
  continues to develop.
* The "factory pattern" for Column templates / defaults has been removed, replaced by a simpler
  approach that recommends exporting simple configuration partials and spreading them into
  instance-specific column configs.
* See 0798f6bb20092c59659cf888aeaf9ecb01db52a6 for primary commit.

#### ⭐️ Element Factory, LayoutSupport, BaseClassName

Hoist provides core support for creating components via a factory pattern, powered by the `elem()`
and `elemFactory()` methods. This approach remains the recommended way to instantiate component
elements, but was **simplified and streamlined**.

* The rarely used `itemSpec` argument was removed (this previously applied defaults to child items).
* Developers can now also use JSX to instantiate all Hoist-provided components while still taking
  advantage of auto-handling for layout-related properties provided by the `LayoutSupport` mixin.
    * HoistComponents should now spread **`...this.getLayoutProps()`** into their outermost rendered
      child to enable promotion of layout properties.
* All HoistComponents can now specify a **baseClassName** on their component class and should pass
  `className: this.getClassName()` down to their outermost rendered child. This allows components to
  cleanly layer on a base CSS class name with any instance-specific classes.
* See 8342d3870102ee9bda4d11774019c4928866f256 for primary commit.

#### ⭐️ Panel resizing / collapsing

**The `Panel` component now takes a `sizingModel` prop to control and encapsulate newly built-in
resizing and collapsing behavior** (#534).

* See the `PanelSizingModel` class for configurable details, including continued support for saving
  sizing / collapsed state as a user preference.
* **The standalone `Resizable` component was removed** in favor of the improved support built into
  Panel directly.

#### Other

* Two promise-related models have been combined into **a new, more powerful `PendingTaskModel`**,
  and the `LoadMask` component has been removed and consolidated into `Mask`
  (d00a5c6e8fc1e0e89c2ce3eef5f3e14cb842f3c8).
    * `Panel` now exposes a single `mask` prop that can take either a configured `mask` element or a
      simple boolean to display/remove a default mask.
* **Classes within the `utils` package have been re-organized** into more standardized and scalable
  namespaces. Imports of these classes will need to be adjusted.

### 🎁 New Features

* **The desktop Grid component now offers a `compact` mode** with configurable styling to display
  significantly more data with reduced padding and font sizes.
* The top-level `AppBar` refresh button now provides a default implementation, calling a new
  abstract `requestRefresh()` method on `HoistApp`.
* The grid column chooser can now be configured to display its column groups as initially collapsed,
  for especially large collections of columns.
* A new `XH.restoreDefaultsAsync()` method provides a centralized way to wipe out user-specific
  preferences or customizations (#508).
* Additional Blueprint `MultiSelect`, `Tag`, and `FormGroup` controls re-exported.

### 🐞 Bug Fixes

* Some components were unintentionally not exporting their Component class directly, blocking JSX
  usage. All components now export their class.
* Multiple fixes to `DayField` (#531).
* JsonField now responds properly when switching from light to dark theme (#507).
* Context menus properly filter out duplicated separators (#518).

[Commit Log](https://github.com/xh/hoist-react/compare/v11.0.0...v12.0.0)

## v11.0.0

### 💥 Breaking Changes

* **Blueprint has been upgraded to the latest 3.x release.** The primary breaking change here is the
  renaming of all `pt-` CSS classes to use a new `bp3-` prefix. Any in-app usages of the BP
  selectors will need to be updated. See the
  [Blueprint "What's New" page](http://blueprintjs.com/docs/#blueprint/whats-new-3.0).
* **FontAwesome has been upgraded to the latest 5.2 release.** Only the icons enumerated in the
  Hoist `Icon` class are now registered via the FA `library.add()` method for inclusion in bundled
  code, resulting in a significant reduction in bundle size. Apps wishing to use other FA icons not
  included by Hoist must import and register them - see the
  [FA React Readme](https://github.com/FortAwesome/react-fontawesome/blob/master/README.md) for
  details.
* **The `mobx-decorators` dependency has been removed** due to lack of official support for the
  latest MobX update, as well as limited usage within the toolkit. This package was primarily
  providing the optional `@setter` decorator, which should now be replaced as needed by dedicated
  `@action` setter methods (19cbf86138499bda959303e602a6d58f6e95cb40).

### 🎁 Enhancements

* `HoistComponent` now provides a `getClassNames()` method that will merge any `baseCls` CSS class
  names specified on the component with any instance-specific classes passed in via props (#252).
    * Components that wish to declare and support a `baseCls` should use this method to generate and
      apply a combined list of classes to their outermost rendered elements (see `Grid`).
    * Base class names have been added for relevant Hoist-provided components - e.g. `.xh-panel` and
      `.xh-grid`. These will be appended to any instance class names specified within applications
      and be available as public CSS selectors.
* Relevant `HoistField` components support inline `leftIcon` and `rightElement` props. `DayField`
  adds support for `minDay / maxDay` props.
* Styling for the built-in AG Grid loading overlay has been simplified and improved (#401).
* Grid column definitions can now specify an `excludeFromExport` config to drop them from
  server-generated Excel/CSV exports (#485).

### 🐞 Bug Fixes

* Grid data loading and selection reactions have been hardened and better coordinated to prevent
  throwing when attempting to set a selection before data has been loaded (#484).

### 📚 Libraries

* Blueprint `2.x -> 3.x`
* FontAwesome `5.0.x -> 5.2.x`
* CodeMirror `5.37.0 -> 5.39.2`
* router5 `6.2.4 -> 6.3.0`

[Commit Log](https://github.com/xh/hoist-react/compare/v10.0.1...v11.0.0)

## v10.0.1

### 🐞 Bug Fixes

* Grid `export` context menu token now defaults to server-side 'exportExcel' export.
    * Specify the `exportLocal` token to return a menu item for local AG Grid export.
* Columns with `field === null` skipped for server-side export (considered spacer / structural
  columns).

## v10.0.0

### 💥 Breaking Changes

* **Access to the router API has changed** with the `XH` global now exposing `router` and
  `routerState` properties and a `navigate()` method directly.
* `ToastManager` has been deprecated. Use `XH.toast` instead.
* `Message` is no longer a public class (and its API has changed). Use `XH.message/confirm/alert`
  instead.
* Export API has changed. The Built-in grid export now uses more powerful server-side support. To
  continue to use local AG based export, call method `GridModel.localExport()`. Built-in export
  needs to be enabled with the new property on `GridModel.enableExport`. See `GridModel` for more
  details.

### 🎁 Enhancements

* New Mobile controls and `AppContainer` provided services (impersonation, about, and version bars).
* Full-featured server-side Excel export for grids.

### 🐞 Bug Fixes

* Prevent automatic zooming upon input focus on mobile devices (#476).
* Clear the selection when showing the context menu for a record which is not already selected
  (#469).
* Fix to make lockout script readable by Compatibility Mode down to IE5.

### 📚 Libraries

* MobX `4.2.x -> 5.0.x`

[Commit Log](https://github.com/xh/hoist-react/compare/v9.0.0...v10.0.0)

## v9.0.0

### 💥 Breaking Changes

* **Hoist-provided mixins (decorators) have been refactored to be more granular and have been broken
  out of `HoistComponent`.**
    * New discrete mixins now exist for `LayoutSupport` and `ContextMenuSupport` - these should be
      added directly to components that require the functionality they add for auto-handling of
      layout-related props and support for showing right-click menus. The corresponding options on
      `HoistComponent` that used to enable them have been removed.
    * For consistency, we have also renamed `EventTarget -> EventSupport` and `Reactive ->
      ReactiveSupport` mixins. These both continue to be auto-applied to HoistModel and HoistService
      classes, and ReactiveSupport enabled by default in HoistComponent.
* **The Context menu API has changed.** The `ContextMenuSupport` mixin now specifies an abstract
  `getContextMenuItems()` method for component implementation (replacing the previous
  `renderContextMenu()` method). See the new [`ContextMenuItem` class for what these items support,
  as well as several static default items that can be used.
    * The top-level `AppContainer` no longer provides a default context menu, instead allowing the
      browser's own context menu to show unless an app / component author has implemented custom
      context-menu handling at any level of their component hierarchy.

### 🐞 Bug Fixes

* TabContainer active tab can become out of sync with the router state (#451)
    * ⚠️ Note this also involved a change to the `TabContainerModel` API - `activateTab()` is now
      the public method to set the active tab and ensure both the tab and the route land in the
      correct state.
* Remove unintended focused cell borders that came back with the prior AG Grid upgrade.

[Commit Log](https://github.com/xh/hoist-react/compare/v8.0.0...v9.0.0)

## v8.0.0

Hoist React v8 brings a big set of improvements and fixes, some API and package re-organizations,
and AG Grid upgrade, and more. 🚀

### 💥 Breaking Changes

* **Component package directories have been re-organized** to provide better symmetry between
  pre-existing "desktop" components and a new set of mobile-first component. Current desktop
  applications should replace imports from `@xh/hoist/cmp/xxx` with `@xh/hoist/desktop/cmp/xxx`.
    * Important exceptions include several classes within `@xh/hoist/cmp/layout/`, which remain
      cross-platform.
    * `Panel` and `Resizable` components have moved to their own packages in
      `@xh/hoist/desktop/cmp/panel` and `@xh/hoist/desktop/cmp/resizable`.
* **Multiple changes and improvements made to tab-related APIs and components.**
    * The `TabContainerModel` constructor API has changed, notably `children` -> `tabs`, `useRoutes`
      ->
      `route` (to specify a starting route as a string) and `switcherPosition` has moved from a
      model config to a prop on the `TabContainer` component.
    * `TabPane` and `TabPaneModel` have been renamed `Tab` and `TabModel`, respectively, with
      several related renames.
* **Application entry-point classes decorated with `@HoistApp` must implement the new getter method
  `containerClass()`** to specify the platform specific component used to wrap the app's
  `componentClass`.
    * This will typically be `@xh/hoist/[desktop|mobile]/AppContainer` depending on platform.

### 🎁 New Features

* **Tab-related APIs re-worked and improved**, including streamlined support for routing, a new
  `tabRenderMode` config on `TabContainerModel`, and better naming throughout.
* **Ag-grid updated to latest v18.x** - now using native flex for overall grid layout and sizing
  controls, along with multiple other vendor improvements.
* Additional `XH` API methods exposed for control of / integration with Router5.
* The core `@HoistComponent` decorated now installs a new `isDisplayed` getter to report on
  component visibility, taking into account the visibility of its ancestors in the component tree.
* Mobile and Desktop app package / component structure made more symmetrical (#444).
* Initial versions of multiple new mobile components added to the toolkit.
* Support added for **`IdleService` - automatic app suspension on inactivity** (#427).
* Hoist wrapper added for the low-level Blueprint **button component** - provides future hooks into
  button customizations and avoids direct BP import (#406).
* Built-in support for collecting user feedback via a dedicated dialog, convenient XH methods and
  default appBar button (#379).
* New `XH.isDevelopmentMode` constant added, true when running in local Webpack dev-server mode.
* CSS variables have been added to customize and standardize the Blueprint "intent" based styling,
  with defaults adjusted to be less distracting (#420).

### 🐞 Bug Fixes

* Preference-related events have been standardized and bugs resolved related to pushAsync() and the
  `prefChange` event (ee93290).
* Admin log viewer auto-refreshes in tail-mode (#330).
* Distracting grid "loading" overlay removed (#401).
* Clipboard button ("click-to-copy" functionality) restored (#442).

[Commit Log](https://github.com/xh/hoist-react/compare/v7.2.0...v8.0.0)

## v7.2.0

### 🎁 New Features

+ Admin console grids now outfitted with column choosers and grid state. #375
+ Additional components for Onsen UI mobile development.

### 🐞 Bug Fixes

+ Multiple improvements to the Admin console config differ. #380 #381 #392

[Commit Log](https://github.com/xh/hoist-react/compare/v7.1.0...v7.2.0)

## v7.1.0

### 🎁 New Features

* Additional kit components added for Onsen UI mobile development.

### 🐞 Bug Fixes

* Dropdown fields no longer default to `commitOnChange: true` - avoiding unexpected commits of
  type-ahead query values for the comboboxes.
* Exceptions thrown from FetchService more accurately report the remote host when unreachable, along
  with some additional enhancements to fetch exception reporting for clarity.

[Commit Log](https://github.com/xh/hoist-react/compare/v7.0.0...v7.1.0)

## v7.0.0

### 💥 Breaking Changes

* **Restructuring of core `App` concept** with change to new `@HoistApp` decorator and conventions
  around defining `App.js` and `AppComponent.js` files as core app entry points. `XH.app` now
  installed to provide access to singleton instance of primary app class. See #387.

### 🎁 New Features

* **Added `AppBar` component** to help further standardize a pattern for top-level application
  headers.
* **Added `SwitchField` and `SliderField`** form field components.
* **Kit package added for Onsen UI** - base component library for mobile development.
* **Preferences get a group field for better organization**, parity with AppConfigs. (Requires
  hoist-core 3.1.x.)

### 🐞 Bug Fixes

* Improvements to `Grid` component's interaction with underlying AG Grid instance, avoiding extra
  renderings and unwanted loss of state. 03de0ae7

[Commit Log](https://github.com/xh/hoist-react/compare/v6.0.0...v7.0.0)

## v6.0.0

### 💥 Breaking Changes

* API for `MessageModel` has changed as part of the feature addition noted below, with `alert()` and
  `confirm()` replaced by `show()` and new `XH` convenience methods making the need for direct calls
  rare.
* `TabContainerModel` no longer takes an `orientation` prop, replaced by the more flexible
  `switcherPosition` as noted below.

### 🎁 New Features

* **Initial version of grid state** now available, supporting easy persistence of user grid column
  selections and sorting. The `GridModel` constructor now takes a `stateModel` argument, which in
  its simplest form is a string `xhStateId` used to persist grid state to local storage. See the
  `GridStateModel` class for implementation details. #331
* The **Message API** has been improved and simplified, with new `XH.confirm()` and `XH.alert()`
  methods providing an easy way to show pop-up alerts without needing to manually construct or
  maintain a `MessageModel`. #349
* **`TabContainer` components can now be controlled with a remote `TabSwitcher`** that does not need
  to be directly docked to the container itself. Specify `switcherPosition:none` on the
  `TabContainerModel` to suppress showing the switching affordance on the tabs themselves and
  instantiate a `TabSwitcher` bound to the same model to control a tabset from elsewhere in the
  component hierarchy. In particular, this enabled top-level application tab navigation to move up
  into the top toolbar, saving vertical space in the layout. #368
* `DataViewModel` supports an `emptyText` config.

### 🐞 Bugfixes

* Dropdown fields no longer fire multiple commit messages, and no longer commit partial entries
  under some circumstances. #353 and #354
* Grids resizing fixed when shrinking the containing component. #357

[Commit Log](https://github.com/xh/hoist-react/compare/v5.0.0...v6.0.0)

## v5.0.0

### 💥 Breaking Changes

* **Multi environment configs have been unwound** See these release notes/instructions for how to
  migrate: https://github.com/xh/hoist-core/releases/tag/release-3.0.0
* **Breaking change to context menus in dataviews and grids not using the default context menu:**
  StoreContextMenu no longer takes an array of items as an argument to its constructor. Instead it
  takes a configuration object with an ‘items’ key that will point to any current implementation’s
  array of items. This object can also contain an optional gridModel argument which is intended to
  support StoreContextMenuItems that may now be specified as known ‘hoist tokens’, currently limited
  to a ‘colChooser’ token.

### 🎁 New Features

* Config differ presents inline view, easier to read diffs now.
* Print Icon added!

### 🐞 Bugfixes

* Update processFailedLoad to loadData into gridModel store, Fixes #337
* Fix regression to ErrorTracking. Make errorTrackingService safer/simpler to call at any point in
  life-cycle.
* Fix broken LocalStore state.
* Tweak flex prop for charts. Side by side charts in a flexbox now auto-size themselves! Fixes #342
* Provide token parsing for storeContextMenus. Context menus are all grown up! Fixes #300

## v4.0.1

### 🐞 Bugfixes

* DataView now properly re-renders its items when properties on their records change (and the ID
  does not)

## v4.0.0

### 💥 Breaking Changes

* **The `GridModel` selection API has been reworked for clarity.** These models formerly exposed
  their selectionModel as `grid.selection` - now that getter returns the selected records. A new
  `selectedRecord` getter is also available to return a single selection, and new string shortcut
  options are available when configuring GridModel selection behavior.
* **Grid components can now take an `agOptions` prop** to pass directly to the underlying ag-grid
  component, as well as an `onRowDoubleClicked` handler function.
  16be2bfa10e5aab4ce8e7e2e20f8569979dd70d1

### 🎁 New Features

* Additional core components have been updated with built-in `layoutSupport`, allowing developers to
  set width/height/flex and other layout properties directly as top-level props for key comps such
  as Grid, DataView, and Chart. These special props are processed via `elemFactory` into a
  `layoutConfig` prop that is now passed down to the underlying wrapper div for these components.
  081fb1f3a2246a4ff624ab123c6df36c1474ed4b

### 🐞 Bugfixes

* Log viewer tail mode now working properly for long log files - #325

## v3.0.1

### 🐞 Bugfixes

* FetchService throws a dedicated exception when the server is unreachable, fixes a confusing
  failure case detailed in #315

## v3.0.0

### 💥 Breaking Changes

* **An application's `AppModel` class must now implement a new `checkAccess()` method.** This method
  is passed the current user, and the appModel should determine if that user should see the UI and
  return an object with a `hasAccess` boolean and an optional `message` string. For a return with
  `hasAccess: false`, the framework will render a lockout panel instead of the primary UI.
  974c1def99059f11528c476f04e0d8c8a0811804
    * Note that this is only a secondary level of "security" designed to avoid showing an
      unauthorized user a confusing / non-functional UI. The server or any other third-party data
      sources must always be the actual enforcer of access to data or other operations.
* **We updated the APIs for core MobX helper methods added to component/model/service classes.** In
  particular, `addReaction()` was updated to take a more declarative / clear config object.
  8169123a4a8be6940b747e816cba40bd10fa164e
    * See Reactive.js - the mixin that provides this functionality.

### 🎁 New Features

* Built-in client-side lockout support, as per above.

### 🐞 Bugfixes

* None

------------------------------------------

Copyright © 2023 Extremely Heavy Industries Inc. - all rights reserved

------------------------------------------

📫☎️🌎 info@xh.io | https://xh.io/contact<|MERGE_RESOLUTION|>--- conflicted
+++ resolved
@@ -4,10 +4,6 @@
 
 ### 🎁 New Features
 
-<<<<<<< HEAD
-* Added `commitOnChange` property to `GroupingChooserModel` enabling grouping to update while
- popover remains open.
-=======
 * Added `regexOption` and `caseSensitive` props to the `LogDisplayModel`. (Case-sensitive search
   requires `hoist-core >= v16.2.0`).
 
@@ -24,7 +20,6 @@
 
 * `DataView` now supports an `agOptions` prop to allow passing arbitrary AG Grid props to the
   underlying grid instance. (Always supported by `Grid`, now also supported by `DataView`.)
->>>>>>> b88c9b9b
 
 ## v56.4.0 - 2023-05-10
 
