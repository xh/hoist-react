# Changelog

## 64.0.0-SNAPSHOT - unreleased

### 💥 Breaking Changes (upgrade difficulty: 🟠 MEDIUM - major Hoist Core = AG Grid updates)

#### Hoist Core v20 with Multi-Instance Support

Requires update to `hoist-core >= 20.0.0` with multi-instance support.

* See the Hoist Core changelog for details on this major upgrade to Hoist's back-end capabilities.
* Client-side application changes should be minimal or non-existent, but the Hoist Admin Console has
  been updated extensively to support management of multiple instances within a cluster.

#### AG Grid v31

Requires update to `@ag-grid >= 31.x`, a new major AG Grid release with its own breaking changes.
See AG's [What's New](https://blog.ag-grid.com/whats-new-in-ag-grid-31/)
and [Upgrade Guide](https://www.ag-grid.com/javascript-data-grid/upgrading-to-ag-grid-31/?ref=blog.ag-grid.com)
for more details.

* AG Grid removed `ColumnApi`, consolidating most of its methods to `GridApi`. Corresponding Hoist
  update removes `GridModel.agColumnApi` - review and migrate usages to `GridModel.agApi` as
  appropriate.
* Many methods on `agApi` are replaced with `agApi.updateGridOptions({property: value})`. Review
  your app for any direct usages of the underlying AG API that might need to change.
* All apps will need to update their `@ag-grid` dependencies within `package.json` and make a minor
  update to their `Bootstrap` registration as per
  this [Toolbox example](https://github.com/xh/toolbox/pull/709/files/5626e21d778e1fc72f9735d2d8f011513e1ac9c6#diff-304055320a29f66ea1255446ba8f13e0f3f1b13643bcea0c0466aa60e9288a8f).
    * `Grid` and `AgGrid` components default to `reactiveCustomComponents: true`. If your app has
      custom tooltips or editors, you should confirm that they still work with this setting. (It
      will be the default in agGrid v32.)
    * For custom editors, you will have to convert them from "imperative" to "reactive". If this is
      not possible, you can set `reactiveCustomComponents: false` in your `GridModel` to continue
      using the old "imperative" mode, but note that this will preclude the use of upgraded Hoist
      editors in that same grid instance. (See the links below for AG docs on this change.)
    * For custom tooltips, note AG-Grid's deprecation of `getReactContainerClasses`.
    * Consult the AG Grid docs for more information:
        * [Updated docs on Custom Components](https://ag-grid.com/react-data-grid/cell-editors/#custom-components)
        * [Migrating from Imperative to Reactive components](https://ag-grid.com/react-data-grid/upgrading-to-ag-grid-31-1/#migrating-custom-components-to-use-reactivecustomcomponents-option)
        * [React-related deprecations](https://ag-grid.com/react-data-grid/upgrading-to-ag-grid-31-1/#react)

#### Other Breaking Changes

* Removed support for passing a plain object to the `model` prop of Hoist Components (previously
  deprecated back in v58). Use the `modelConfig` prop instead.
* Removed the `multiFieldRenderer` utility function. This has been made internal and renamed
  to `zoneGridRenderer` for exclusive use by the `ZoneGrid` component.
* Updated CSS variables related to the `ZoneGrid` component - vars formerly prefixed
  by `--xh-grid-multifield` are now prefixed by `--xh-zone-grid`, several vars have been added, and
  some defaults have changed.

### 🎁 New Features

* Improved mobile viewport handling to ensure that both standard pages and full screen dialogs
  respect "safe area" boundaries, avoiding overlap with system UI elements such as the iOS task
  switcher at the bottom of the screen. Also set background letterboxing color (to black) when
  in landscape mode for a more resolved-looking layout.
* Improved the inline grid `selectEditor` to commit its value to the backing record as soon as an
  option is selected, rather than waiting for the user to click away from the cell.
* Improved the display of Role details in the Admin Console. The detail panel for the selected role
  now includes a sub-tab listing all other roles inherited by the selected role, something that
  was previously accessible only via the linked graph visualization.
<<<<<<< HEAD
* Added new `checkBoxRenderer` for rendering booleans with a checkbox input look and feel.
* Added beta version of a new Hoist `security` package, providing built-in support for OAuth flows.
  See `BaseOAuthClient`, `MsalClient`, and `AuthZeroClient` for more information.  Please note that
  package is being released as a *beta* and is subject to change before final release.
=======
* Added new `checkboxRenderer` for rendering booleans with a checkbox input look and feel.
* Added new mobile `checkboxButton`, an alternate input component for toggling boolean values.
>>>>>>> 964e2830

### ✨ Styles

* Default mobile font size has been increased to 16px, both for better overall legibility and also
  specifically for input elements to avoid triggering Safari's auto-zoom behavior on focus.
    * Added new mobile-only CSS vars to allow for more granular control over font sizes:
        * `--xh-mobile-input-font-size`
        * `--xh-mobile-input-label-font-size`
        * `--xh-mobile-input-height-px`
    * Increased height of mobile toolbars to better accommodate larger nested inputs.
    * Grid font sizes have not changed, but other application layouts might need to be adjusted to
      ensure labels and other text elements fit as intended.
* Mobile App Options dialog has been updated to use a full-screen `DialogPanel` to provide a more
  native feel and better accommodate longer lists of app options.

### 🐞 Bug Fixes

* Fixed poor truncation / clipping behavior of the primary (right-side) metric in `ZoneGrid`. Values
  that do not fit within the available width of the cell will now truncate their right edge and
  display an ellipsis to indicate they have been clipped.
* Improved `RestGridModel.actionWarning` behavior to suppress any warning when the provided function
  returns a falsy value.
* Fixed mobile `Toast` intent styling.

### ⚙️ Technical

* NumberEditor no longer activates on keypress of letter characters.
* Removed initial `ping` call `FetchService` init.
* Deprecated `FetchService.setDefaultHeaders` and replaced with new `addDefaultHeaders` method to
  support independent additions of default headers from multiple sources in an application.

### 📚 Libraries

* @ag-grid `30.x → 31.x`
* @auth0/auth0-spa-js `added @ 2.1`
* @azure/msal-browser `added @ 3.14`
* dompurify `3.0 → 3.1`
* jwt-decode `added @ 4.0`
* moment `2.29 → 2.30`
* numbro `2.4 → 2.5`
* qs `6.11 → 6.12`
* semver `7.5 → 7.6`

## 63.1.1 - 2024-04-26

### 🐞 Bug Fixes

* Fixed over-eager error handler installed on window during preflight app initialization. This can
  catch errors thrown by browser extensions unrelated to the app itself, which should not block
  startup. Make opt-in via special query param `catchPreflightError=true`.

## 63.1.0 - 2024-04-23

### 🎁 New Features

* `Store` now supports multiple `summaryRecords`, displayed if so configured as multiple pinned
  rows within a bound grid.

## 63.0.3 - 2024-04-16

### 🐞 Bug Fixes

* Ensure all required styles imported for Blueprint datetime components.

## 63.0.2 - 2024-04-16

### 🐞 Bug Fixes

* Fixed `GroupingChooser` items appearing in incorrect location while dragging to re-order.
* Removed extraneous internal padding override to Blueprint menu styles. Fixes overhang of menu
  divider borders and avoids possible triggering of horizontal scrollbars.

## 63.0.1 - 2024-04-05

### 🐞 Bug Fixes

* Recently added fields now fully available in Admin Console Activity Tracking + Client Errors.

## 63.0.0 - 2024-04-04

### 💥 Breaking Changes (upgrade difficulty: 🟠 MEDIUM - for apps with styling overrides or direct use of Blueprint components)

* Requires `hoist-core >= v19.0.0` to support improvements to activity / client error tracking.

#### Blueprint 4 to 5 Migration

This release includes Blueprint 5, a major version update of that library with breaking changes.
While most of these have been addressed by the Hoist integration layer, developers importing
Blueprint components directly should review
the [Blueprint 5 migration guide](https://github.com/palantir/blueprint/wiki/Blueprint-5.0) for
details.

There are some common breaking changes that most/many apps will need to address:

* CSS rules with the `bp4-` prefix should be updated to use the `bp5-` prefix.
* For `popover` and `tooltip` components, replace `target` with `item` if using elementFactory.
  If using JSX, replace `target` prop with a child element. Also applies to the mobile `popover`.
* Popovers no longer have a popover-wrapper element - remove/replace any CSS rules
  targeting `bp4-popover-wrapper`.
* All components which render popovers now depend
  on [`popper.js v2.x`](https://popper.js.org/docs/v2/). Complex customizations to popovers may
  need to be reworked.
* Where applicable, the former `elementRef` prop has been replaced by the simpler, more
  straightforward `ref` prop using `React.forwardRef()` - e.g. Hoist's `button.elementRef` prop
  becomes just `ref`. Review your app for uses of `elementRef`.
* The static `ContextMenu.show()` method has been replaced with `showContextMenu()`, importable
  from `@xh/hoist/kit/blueprint`. The method signature has changed slightly.
* The exported `overlay` component now refers to Blueprint's `overlay2` component.
* The exported `datePicker` now refers to Blueprint's `datePicker3` component, which has been
  upgraded to use `react-day-picker` v8. If you are passing `dayPickerProps` to Hoist's `dateInput`,
  you may need to update your code to use the
  new [v8 `DatePickerProps`](https://react-day-picker.js.org/api/interfaces/DayPickerSingleProps).

### 🎁 New Features

* Upgraded Admin Console Activity and Client Error reporting modules to use server-side filtering
  for better support of large datasets, allowing for longer-range queries on filtered categories,
  messages, or users before bumping into configured row limits.
* Added new `MenuItem.className` prop.

### 🐞 Bug Fixes

* Fixed two `ZoneGrid` issues:
    * Internal column definitions were missing the essential `rendererIsComplex` flag and could fail
      to render in-place updates to existing record data.
    * Omitted columns are now properly filtered out.
* Fixed issue where `SplitTreeMap` would not properly render errors as intended.

### 📚 Libraries

* @blueprintjs/core `4.20 → 5.10`
* @blueprintjs/datetime `4.4` → @blueprintjs/datetime2 `2.3`

## 62.0.1 - 2024-03-28

### 🎁 New Features

* New method `clear()` added to `TaskObserver` api.

### 🐞 Bug Fixes

* Ensure application viewport is masked throughout the entire app initialization process.

## 62.0.0 - 2024-03-19

### 💥 Breaking Changes (upgrade difficulty: 🟢 TRIVIAL - dependencies only)

* Requires update to `hoist-dev-utils >= v8.0.0` with updated chunking and code-splitting strategy
  to create shorter bundle names.

### 🎁 New Features

* Added a "Reload App" option to the default mobile app menu.
* Improved perceived responsiveness when constructing a new 'FilterChooserModel' when backing data
  has many records and/or auto-suggest-enabled fields.

### 🐞 Bug Fixes

* Fixed the config differ dialog issue where long field values would cause the toolbar to get hidden
  and/or table columns to be overly wide due to content overflow.

## 61.0.0 - 2024-03-08

### 💥 Breaking Changes (upgrade difficulty: 🟢 TRIVIAL - dependencies only)

* Requires update to `hoist-dev-utils >= v7.2.0` to inject new `xhClientApps` constant.

### 🎁 New Features

* Enhanced Roles Admin UI for more streamlined role editing.
* Supports targeting alert banners to specific client apps.
* Improved logging and error logging of `method` and `headers` in `FetchService`:  Default
  values will now be included.
* Enhanced `XH.reloadApp` with cache-buster.

### 🐞 Bug Fixes

* `FilterChooser` now correctly round-trips `Date` and `LocalDate` values. Previously it emitted
  these as strings, with incorrect results when using the generated filter's test function directly.
* Fixed bug where a discarded browser tab could re-init an app to an obsolete (cached) version.

## 60.2.0 - 2024-02-16

### 🎁 New Features

* The Admin Console now indicates if a Config value is being overridden by an instance config or
  environment variable with a corresponding name.
    * Config overrides now available in `hoist-core >= v18.4`. See the Hoist Core release notes for
      additional details on this new feature. The Hoist Core update is required for this feature,
      but is not a hard requirement for this Hoist React release in general.
* `RestGridEditor` now supports an `omit` flag to hide a field from the editor dialog.
* `FormField.readonlyRenderer` is now passed the backing `FieldModel` as a second argument.

### ⚙️ Typescript API Adjustments

* `FilterChooserModel.value` and related signatures are now typed with a new `FilterChooserFilter`
  type, a union of `CompoundFilter | FieldFilter` - the two concrete filter implementations
  supported by this control.

### 📚 Libraries

* classnames `2.3 → 2.5`

## 60.1.1 - 2024-01-29

### ⚙️ Technical

* Improved unique constraint validation of Roles and Role Members in the Admin Console.

## 60.1.0 - 2024-01-18

### 🐞 Bug Fixes

* Fixed transparent background for popup inline editors.
* Exceptions that occur in custom `Grid` cell tooltips will now be caught and logged to console,
  rather than throwing the render of the entire component.

### ⚙️ Technical

* Improvements to exception handling during app initialization.

## 60.0.1 - 2024-01-16

### 🐞 Bug Fixes

* Fixed regression to `ZoneGrid`.

## 60.0.0 - 2024-01-12

### 💥 Breaking Changes (upgrade difficulty: 🟠 MEDIUM - depends on server-side Roles implementation)

* Requires `hoist-core >= v18`. Even if not using new Hoist provided Role Management, several Admin
  Console features have had deprecation support for older versions of Hoist Core removed.

### 🎁 New Features

* Introduced new Admin Console tools for enhanced Role Management available in `hoist-core >= v18`.
    * Hoist-core now supports an out-of-the-box, database-driven system for maintaining a
      hierarchical set of Roles associating and associating them with individual users.
    * New system supports app and plug-in specific integrations to AD and other enterprise systems.
    * Administration of the new system provided by a new admin UI tab provided here.
    * Consult XH and the
      [Hoist Core CHANGELOG](https://github.com/xh/hoist-core/blob/develop/CHANGELOG.md#1800---2024-01-12)
      for additional details and upgrade instructions.
* Added `labelRenderers` property to `ZoneGridModel`. This allows dynamic "data-specific" labeling
  of fields in `ZoneGrid`.

### ✨ Styles

* Added `xh-bg-intent-xxx` CSS classes, for intent-coloring the `background-color` of elements.

### 🐞 Bug Fixes

* Fixed bug where `ColumnGroup` did not properly support the `omit` flag.

## 59.5.1 - 2024-01-05

### 🐞 Bug Fixes

* Fixed `DateEditor` calendar popover not showing for non-pinned columns.

## 59.5.0 - 2023-12-11

### 🎁 New Features

* Added new `dialogWidth` and `dialogHeight` configs to `DockViewModel`.

### 🐞 Bug Fixes

* Fixed serialization of expand/collapse state within `AgGridModel`, which was badly broken and
  could trigger long browser hangs for grids with > 2 levels of nesting and numeric record IDs.
* Fixed `UniqueAggregator` to properly check equality for `Date` fields.
* Pinned `react-grid-layout@1.4.3` to avoid v1.4.4 bugs affecting `DashCanvas` interactions
  (see https://github.com/react-grid-layout/react-grid-layout/issues/1990).

## 59.4.0 - 2023-11-28

### 💥 Breaking Changes (upgrade difficulty: 🟢 LOW)

* The constructors for `ColumnGroup` no long accept arbitrary rest (e.g `...rest`)
  arguments for applying app-specific data to the object. Instead, use the new `appData` property.

### ⚙️ Technical

* Enhanced `LogUtils` to support logging objects (and any other non-string values). Also
  added new exports for `logWarn()` and `logError()` with the same standardized formatting.
* Added standardized `LogUtils` methods to `HoistBase`, for use within Hoist models and services.

### 🐞 Bug Fixes

* `ZoneGrid` will no longer render labels or delimiters for empty values.

### ⚙️ Typescript API Adjustments

* Updated type for `ReactionSpec.equals` to include already-supported string shorthands.

## 59.3.2 - 2023-11-21

### 🐞 Bug Fixes

* `ZoneGrid` will more gracefully handle state that has become out of sync with its mapper
  requirements.

## 59.3.1 - 2023-11-10

### 🐞 Bug Fixes

* Ensure an unauthorized response from a proxy service endpoint does not prompt the user to refresh
  and log in again on an SSO-enabled application.
* Revert change to `Panel` which affected where `className` was applied with `modalSupport` enabled

## 59.3.0 - 2023-11-09

### 🎁 New Features

* Improved Hoist support for automated testing via Playwright, Cypress, and similar tools:
    * Core Hoist components now accept an optional `testId` prop, to be rendered at an appropriate
      level of the DOM (within a `data-testid` HTML attribute). This can minimize the need to select
      components using criteria such as CSS classes or labels that are more likely to change and
      break tests.
    * When given a `testId`, certain composite components will generate and set "sub-testIds" on
      selected internal components. For example, a `TabContainer` will set a testId on each switcher
      button (derived from its tabId), and a `Form` will set testIds on nested `FormField`
      and `HoistInput` components (derived from their bound field names).
    * This release represents a first step in ongoing work to facilitate automated end-to-end
      testing of Hoist applications. Additional Hoist-specific utilities for writing tests in
      libraries such as Cypress and Playwright are coming soon.
* Added new `ZoneGrid` component, a highly specialized `Grid` that always displays its data with
  multi-line, full-width rows. Each row is broken into four zones (top/bottom and left/right),
  each of which can mapped by the user to render data from one or more fields.
    * Primarily intended for mobile, where horizontal scrolling can present usability issues, but
      also available on desktop, where it can serve as an easily user-configurable `DataView`.
* Added `Column.sortToBottom` to force specified values to sort the bottom, regardless of sort
  direction. Intended primarily to force null values to sort below all others.
* Upgraded the `RelativeTimestamp` component with a new `localDateMode` option to customize how
  near-term date/time differences are rendered with regards to calendar days.

### 🐞 Bug Fixes

* Fixed bug where interacting with a `Select` within a `Popover` can inadvertently cause the
  popover to close. If your app already has special handling in place to prevent this, you should
  be able to unwind it after upgrading.
* Improved the behavior of the clear button in `TextInput`. Clearing a field no longer drops focus,
  allowing the user to immediately begin typing in a new value.
* Fixed arguments passed to `ErrorMessageProps.actionFn` and `ErrorMessageProps.detailsFn`.
* Improved default error text in `ErrorMessage`.

### ⚙️ Technical

* Improved core `HoistComponent` performance by preventing unnecessary re-renderings triggered by
  spurious model lookup changes.
* New flag `GridModel.experimental.enableFullWidthScroll` enables scrollbars to span pinned columns.
    * Early test release behind the flag, expected to made the default behavior in next release.
* Renamed `XH.getActiveModels()` to `XH.getModels()` for clarity / consistency.
    * API change, but not expected to impact applications.
* Added `XH.getModel()` convenience method to return the first matching model.

## 59.2.0 - 2023-10-16

### 🎁 New Features

* New `DockViewConfig.onClose` hook invoked when a user attempts to remove a `DockContainer` view.
* Added `GridModel` APIs to lookup and show / hide entire column groups.
* Left / right borders are now rendered along `Grid` `ColumnGroup` edges by default, controllable
  with new `ColumnGroupSpec.borders` config.
* Enhanced the `CubeQuery` to support per-query post-processing functions
  with `Query.omitFn`, `Query.bucketSpecFn` and `Query.lockFn`. These properties default to their
  respective properties on `Cube`.

### 🐞 Bug Fixes

* `DashContainerModel` fixes:
    * Fix bug where `addView` would throw when adding a view to a row or column
    * Fix bug where `allowRemove` flag was dropped from state for containers
    * Fix bug in `DockContainer` where adding / removing views would cause other views to be
      remounted
* Fixed erroneous `GridModel` warning when using a tree column within a column group
* Fixed regression to alert banners. Resume allowing elements as messages.
* Fix `Grid` cell border styling inconsistencies.

### ⚙️ Typescript API Adjustments

* Added type for `ActionFnData.record`.

## 59.1.0 - 2023-09-20

### 🎁 New Features

* Introduced new `ErrorBoundary` component for finer-grained application handling of React Errors.
    * Hoist now wraps `Tab`, `DashCanvasView`, `DashContainerView`, `DockView`, and `Page` in an
      `ErrorBoundary`. This provides better isolation of application content, minimizing the chance
      that any individual component can crash the entire app.
    * A new `PanelModel.errorBoundary` prop allows developers to opt-in to an `ErrorBoundary`
      wrapper around the contents of any panel.
    * `ErrorMessage` component now provides an ability to show additional exception details.
* Added new `Markdown` component for rendering Markdown formatted strings as markup. This includes
  bundling `react-markdown` in Hoist.
    * If your app already uses `react-markdown` or similar, we recommend updating to use the
      new `Markdown` component exported by Hoist to benefit from future upgrades.
    * Admin-managed alert banners leverage the new markdown component to support bold, italics and
      links within alert messages.
* Improved and fixed up `Panel` headers, including:
    * Added new `Panel.headerClassName` prop for easier CSS manipulation of panel's header.
    * Improved `Panel.collapsedTitle` prop and added `Panel.collapsedIcon` prop. These two props now
      fully govern header display when collapsed.
* Improved styling for disabled `checkbox` inputs.

### ⚙️ Technical

* `XH.showException` has been deprecated. Use similar methods on `XH.exceptionHandler` instead.

### 📚 Libraries

* numbro `2.3 → 2.4`
* react-markdown `added @ 8.0`
* remark-breaks `added @ 3.0`

## 59.0.3 - 2023-08-25

### ⚙️ Technical

* New `XH.flags` property to govern experimental, hotfix, or otherwise provisional features.

* Provide temporary workaround to chromium bug effecting BigNumber. Enabled via flag
  `applyBigNumberWorkaround`. See https://github.com/MikeMcl/bignumber.js/issues/354.

## 59.0.2 - 2023-08-24

### 🐞 Bug Fixes

* Restored support for `Select.selectOnFocus` (had broken with upgrade to `react-select` in v59.0).
* Fixed `DateInput` bug caused by changes in Chrome v116 - clicking on inputs
  with `enableTextInput: false` now open the date picker popup as expected.
* Flex inner title element added to `Panel` headers in v59.0, and set `display:flex` on the new
  element itself. Restores previous flexbox container behavior (when not L/R collapsed) for apps
  that are providing custom components as titles.
* `DashCanvas` now properly updates its layout when shown if the browser window had been resized
  while the component was hidden (e.g. in an inactive tab).
* Reverted upgrade to `react-select` in v59.0.0 due to issues found with `selectEditor` / inline
  grid editing. We will revisit this upgrade in a future release.

### 📚 Libraries

* react-select `5.7 → 4.3`
* react-windowed-select `5.1 → 3.1`

## 59.0.1 - 2023-08-17

### 🎁 New Features

* Added new `Panel.collapsedTitle` prop to make it easier to display a different title when the
  panel is collapsed.

## 59.0.0 - 2023-08-17

### 💥 Breaking Changes (upgrade difficulty: 🟢 LOW)

* Apps must update their `typescript` dependency to v5.1. This should be a drop-in for most
  applications, or require only minor changes. Note that Hoist has not yet adopted the updated
  approach to decorators added in TS v5, maintaining compatibility with the "legacy" syntax.
* Apps that use and provide the `highcharts` library should be sure to update the version to v11.1.
  This should be a drop-in for most applications.
    * Visit https://www.highcharts.com/blog/changelog/ for specific changes.
* Apps must also update their `@xh/hoist-dev-utils` dependency to v7.0.0 or higher.
    * We recommend specifying this as `"@xh/hoist-dev-utils": "7.x"` in your `package.json` to
      automatically pick up future minor releases.
* `DataViewConfig` no longer directly supports `GridConfig` parameters - instead, nest `GridConfig`
  options you wish to set via the new `gridOptions` parameter. Please note that, as before, not
  all `GridConfig` options are supported by (or make sense for) the `DataView` component.

### 🎁 New Features

* New `GridAutosizeOptions.includeHiddenColumns` config controls whether hidden columns should
  also be included during the autosize process. Default of `false`. Useful when applications
  provide quick toggles between different column sets and would prefer to take the up-front cost of
  autosizing rather than doing it after the user loads a column set.
* New `NumberFormatOptions.strictZero` formatter config controls display of values that round to
  zero at the specified precision. Set to `false` to format those values as if they were *exactly*
  zero, triggering display of any `zeroDisplay` value and suppressing sign-based glyphs, '+/-'
  characters, and styling.
* New `DashModel.refreshContextModel` allows apps to programmatically refresh all widgets within
  a `DashCanvas` or `DashContainer`.
* New tab for monitoring JDBC connection pool stats added to the Admin Console. Apps
  with `hoist-core >= v17.2` will collect and display metrics for their primary datasource on a
  configurable frequency.
* `ButtonGroupInput` now allows `null` values for buttons as long as both `enableClear` and
  `enableMulti` are false.

### 🐞 Bug Fixes

* Fixed bug where a titled panel collapsed to either the left or right side of a layout could cause
  severe layout performance degradation (and even browser hangs) when resizing the browser window in
  the latest Chrome v115.
    * Note this required some adjustments to the internal DOM structure of `PanelHeader` - highly
      specific CSS selectors or visual tests may be affected.
* Fixed bug where `manuallySized` was not being set properly on column state.
* Fixed bug where mobile `Dialog` max height was not properly constrained to the viewport.
* Fixed bug where mobile `NumberInput` would clear when trying to enter decimals on certain devices.
* Suppressed extra top border on Grids with `hideHeaders: true`.

### ⚙️ Technical

* Suppressed dev-time console warnings thrown by Blueprint Toaster.

### 📚 Libraries

* mobx `6.8 → 6.9`
* semver `7.3 → 7.5`
* typescript `4.9 → 5.1`
* highcharts `10.3 → 11.1`
* react-select `4.3 → 5.7`
* react-windowed-select `3.1 → 5.1`

## 58.0.1 - 2023-07-13

### 🐞 Bug Fixes

* Fixed bug where `TabContainerModel` with routing enabled would drop route params when navigating
  between tabs.

## 58.0.0 - 2023-07-07

### 💥 Breaking Changes (upgrade difficulty: 🟢 LOW)

* The `Column.getValueFn` and `Column.renderer` functions will no longer be passed the `agParams`
  argument. This argument was not passed consistently by Hoist when calling these functions; and was
  specifically omitted during operations such as column sizing, tooltip generation and Grid content
  searching. We do not expect this argument was being used in practice by applications, but
  applications should ensure this is the case, and adjust these callbacks if necessary.

### 🎁 New Features

* Deprecated `xhAppVersionCheckEnabled` config in favor of object-based `xhAppVersionCheck`. Hoist
  will auto-migrate the existing value to this new config's `mode` flag. While backwards
  compatible with older versions of hoist-core, the new `forceReload` mode
  requires `hoist-core >= v16.4`.
* Enhanced `NumberFormatOptions.colorSpec` to accept CSS properties in addition to class names.
* Enhanced `TabSwitcher` to allow navigation using arrow keys when focused.
* Added new option `TrackOptions.logData` to provide support for logging application data in
  `TrackService.`  Requires `hoist-core >= v16.4`.
* New `XH.pageState` provides observable access to the current lifecycle state of the app, allowing
  apps to react to changes in page visibility and focus, as well as detecting when the browser has
  frozen a tab due to inactivity or navigation.

## 57.0.0 - 2023-06-20

### 💥 Breaking Changes (upgrade difficulty: 🟢 LOW)

* The deprecated `@settable` decorator has now been removed. Use `@bindable` instead.
* The deprecated class `@xh/hoist/admin/App` has been removed. Use `@xh/hoist/admin/AppComponent`
  instead.

### 🎁 New Features

* Enhanced Admin alert banners with the ability to save messages as presets. Useful for
  standardizing alert or downtime banners, where pre-approved language can be saved as a preset for
  later loaded into a banner by members of an application support team (
  requires `hoist-core >= v16.3.0`).
* Added bindable `readonly` property to `LeftRightChooserModel`.

### ⚙️ Technical

* Support the `HOIST_IMPERSONATOR` role introduced in hoist-core `v16.3.0`
* Hoist now supports and requires ag-Grid v30 or higher. This version includes critical
  performance improvements to scrolling without the problematic 'ResizeObserver' issues discussed
  below.

### 🐞 Bug Fixes

* Fixed a bug where Onsen components wrappers could not forward refs.
* Improved the exceptions thrown by fetchService when errors occur parsing response JSON.

## 56.6.0 - 2023-06-01

### 🎁 New Features

* New global property `AgGrid.DEFAULT_PROPS` to provide application wide defaults for any instances
  of `AgGrid` and `Grid` components.

### ⚙️ Technical

* The workaround of defaulting the AG Grid prop `suppressBrowserResizeObserver: true`, added in
  v56.3.0, has been removed. This workaround can cause sizing issues with flex columns and should
  not be needed once [the underlying issue](https://github.com/ag-grid/ag-grid/issues/6562) is fixed
  in an upcoming AG Grid release.
    * As of this release date, we recommend apps stay at AG Grid 29.2. This does not include the
      latest AG performance improvements, but avoids the sizing issues present in 29.3.5.
    * If you want to take the latest AG Grid 29.3.5, please re-enable
      the `suppressBrowserResizeObserver` flag with the new `DEFAULT_PROPS` static described
      above. Scan your app carefully for column sizing issues.

### 🐞 Bug Fixes

* Fixed broken change handler for mobile inputs that wrap around Onsen UI inputs, including
  `NumberInput`, `SearchInput`, and `TextInput`.

### 📚 Libraries

* @blueprintjs/core `^4.14 → ^4.20` (apps might have already updated to a newer minor version)

## 56.5.0 - 2023-05-26

### 🎁 New Features

* Added `regexOption` and `caseSensitive` props to the `LogDisplayModel`. (Case-sensitive search
  requires `hoist-core >= v16.2.0`).
* Added new `GroupingChooserModel.commitOnChange` config - enable to update the observable grouping
  value as the user adjusts their choices within the control. Default behavior is unchanged,
  requiring user to dismiss the popover to commit the new value.
* Added new `Select.enableTooltips` prop - enable for select inputs where the text of a
  selected value might be elided due to space constraints. The tooltip will display the full text.
* Enabled user-driven sorting for the list of available values within Grid column filters.
* Updated `CodeInput.showCopyButton` (copy-to-clipboard feature) default to true (enabled).

### ⚙️ Technical

* `DataView` now supports an `agOptions` prop to allow passing arbitrary AG Grid props to the
  underlying grid instance. (Always supported by `Grid`, now also supported by `DataView`.)

### 🐞 Bug Fixes

* Fixed layout bug where popovers triggered from a parent `Panel` with `modalSupport` active could
  render beneath that parent's own modal dialog.
* Fixed broken `CodeInput` copy-to-clipboard feature.

## v56.4.0 - 2023-05-10

### 🎁 New Features

* Ensure that non-committed values are also checked when filtering a store with a FieldFilter.
  This will maximize chances that records under edit will not disappear from user view due to
  active filters.

### 🐞 Bug Fixes

* Fix bug where Grid ColumnHeaders could throw when `groupDisplayType` was set to `singleColumn`.

### ⚙️ Technical

* Adjustment to core model lookup in Hoist components to better support automated testing.
  Components no longer strictly require rendering within an `AppContainer`.

### ⚙️ Typescript API Adjustments

* Improved return types for `FetchService` methods and corrected `FetchOptions` interface.

## v56.3.0 - 2023-05-08

### 🎁 New Features

* Added support for new `sortOrder` argument to `XH.showBanner()`. A default sort order is applied
  if unspecified, ensuring banners do not unexpectedly change order when refreshed.

### ⚙️ Typescript API Adjustments

* Improved the recommendation for the app `declare` statement within
  our [TypeScript migration docs](https://github.com/xh/hoist-react/blob/develop/docs/upgrade-to-typescript.md#bootstrapts--service-declarations).
    * See this [Toolbox commit](https://github.com/xh/toolbox/commit/8df642cf) for a small,
      recommended app-level change to improve autocompletion and usage checks within IntelliJ.
* Added generic support to `XH.message()` and `XH.prompt()` signatures with return type
  of `Promise<T | boolean>`.
* Moved declaration of optional `children` prop to base `HoistProps` interface - required for TSX
  support.

### ✨ Styles

* Removed `--xh-banner-height` CSS var.
    * Desktop banners are implemented via `Toolbar`, which correctly sets a min height.
    * Mobile banners now specify `min-height: 40px` via the `.xh-banner` class.
    * This change allows banners containing custom components to grow to fit their contents without
      requiring app-level CSS overrides.
* Added new `--xh-grid-filter-popover-[height|width]-px` CSS variables to support easier custom
  sizing for grid column header filter popovers.

### ⚙️ Technical

* Updated internal config defaults to support latest AG Grid v29.3.4+ with use of
  AG `suppressBrowserResizeObserver` config. Applications are encouraged to update to the latest AG
  Grid dependencies to take advantage of ongoing performance updates.

## v56.2.0 - 2023-04-28

### 🎁 New Features

* Added `DashContainerModel.margin` config to customize the width of the resize splitters
  between widgets.

### ⚙️ Technical

* Improve scrolling performance for `Grid` and `DataView` via internal configuration updates.

## v56.1.0 - 2023-04-14

### 🎁 New Features

* Display improved memory management diagnostics within Admin console Memory Monitor.
    * New metrics require optional-but-recommended update to `hoist-core >= v16.1.0`.

### 🐞 Bug Fixes

* Fixes bug with display/reporting of exceptions during app initialization sequence.

## v56.0.0 - 2023-03-29

### 💥 Breaking Changes (upgrade difficulty: 🟠 MEDIUM)

* Requires `hoist-core => v16`.
* Requires AG Grid v29.0.0 or higher - update your AG Grid dependency in your app's `package.json`
  file. See the [AG Grid Changelog](https://www.ag-grid.com/changelog) for details.
    * Add a dependency on `@ag-grid-community/styles` to import new dedicated styles package.
    * Imports of AG Grid CSS files within your app's `Bootstrap.ts` file will also need to be
      updated to import styles from their new location. The recommended imports are now:

```typescript
import '@ag-grid-community/styles/ag-grid.css';
import '@ag-grid-community/styles/ag-theme-balham.css';
```

* New `xhActivityTrackingConfig` soft-configuration entry places new limits on the size of
  any `data` objects passed to `XH.track()` calls.
    * Any track requests with data objects exceeding this length will be persisted, but without the
      requested data.
    * Activity tracking can also be disabled (completely) via this same config.
* "Local" preferences are no longer supported. Application should use `LocalStorageService` instead.
  With v56, the `local` flag on any preferences will be ignored, and all preferences will be saved
  on the server instead.
    * Note that Hoist will execute a one-time migration of any existing local preference values
      from the user's browser to the server on app load.
* Removed `Column.tooltipElement`. Use `tooltip` instead.
* Removed `fill` prop on `TextArea` and `NumberInput` component. Use `flex` instead.
* Removed previously deprecated `Button.modifier.outline` and `Button.modifier.quiet` (mobile only).
* Removed previously deprecated `AppMenuButton.extraItems.onClick`. Use `actionFn` instead.

### 🎁 New Features

* `PanelModel` now supports a `defaultSize` property specified in percentage as well as pixels
  (e.g. `defaultSize: '20%'` as well as `defaultSize: 200`).
* `DashCanvas` views can now be programmatically added with specified width and height dimensions.
* New `FetchService.abort()` API allows manually aborting a pending fetch request.
* Hoist exceptions have been enhanced and standardized, including new TypeScript types. The
  `Error.cause` property is now populated for wrapping exceptions.
* New `GridModel.headerMenuDisplay` config for limiting column header menu visibility to on hover.

### ⚙️ Typescript API Adjustments

* New Typescript types for all Hoist exceptions.
* Integration of AG Grid community types.

### ⚙️ Technical

* Hoist source code has been reformatted with Prettier.
* Admin Console modules that have been disabled via config are no longer hidden completely, but
  instead will render a placeholder pointing to the relevant config name.

### 📚 Libraries

* mobx `6.7 → 6.8`
* dompurify `2.4 → 3.0`

## v55.4.0 - 2023-03-23

### 💥 Breaking Changes

* Requires AG Grid v29.0.0 or higher - see release notes for v56.0.0 above.

### 🐞 Bug Fixes

* Addresses `AgGrid` v28 regression whereby changing column visibility via state breaks grid
  rendering when column groups are set via the `groupId` property.

## v55.3.2 - 2023-03-22

### 🐞 Bug Fixes

* Fixed issue where a filter on a `LocalDate` field created via `FilterChooser` would cause a
  grid column filter on the same field to fail to properly render when shown.

## v55.3.1 - 2023-03-14

### 🐞 Bug Fixes

* Revert native `structuredClone` to lodash `deepClone` throughout toolkit.

## v55.3.0 - 2023-03-03

### 🐞 Bug Fixes

* Grid column filters scroll their internal grid horizontally to avoid clipping longer values.
* Minor improvements to the same grid filter dialog's alignment and labelling.

### ⚙️ Technical

* Use native `structuredClone` instead of lodash `deepClone` throughout toolkit.

## v55.2.1 - 2023-02-24

### 🐞 Bug Fixes

* Fixed issue where a resizable `Panel` splitter could be rendered incorrectly while dragging.

## v55.2.0 - 2023-02-10

### 🎁 New Features

* `DashCanvas` enhancements:
    * Views now support minimum and maximum dimensions.
    * Views now expose an `allowDuplicate` flag for controlling the `Duplicate` menu item
      visibility.

### 🐞 Bug Fixes

* Fixed a bug with Cube views having dimensions containing non-string or `null` values. Rows grouped
  by these dimensions would report values for the dimension which were incorrectly stringified (e.g.
  `'null'` vs. `null` or `'5'` vs. `5`). This has been fixed. Note that the stringified value is
  still reported for the rows' `cubeLabel` value, and will be used for the purposes of grouping.

### ⚙️ Typescript API Adjustments

* Improved signatures of `RestStore` APIs.

## v55.1.0 - 2023-02-09

Version 55 is the first major update of the toolkit after our transition to Typescript. In addition
to a host of runtime fixes and features, it also contains a good number of important Typescript
typing adjustments, which are listed below. It also includes a helpful
[Typescript upgrade guide](https://github.com/xh/hoist-react/blob/develop/docs/upgrade-to-typescript.md).

### 🎁 New Features

* Grid exports can now be tracked in the admin activity tab by setting `exportOptions.track` to
  true (defaults to false).
* Miscellaneous performance improvements to the cube package.
* The implementation of the `Cube.omitFn` feature has been enhanced. This function will now be
  called on *all* non-leaf nodes, not just single child nodes. This allows for more flexible
  editing of the shape of the resulting hierarchical data emitted by cube views.

### 🐞 Bug Fixes

* Fixed: grid cell editors would drop a single character edit.
* Fixed: grid date input editor's popup did not position correctly in a grid with pinned columns.
* Fixed issue with `DashContainer` flashing its "empty" text briefly before loading.
* Several Hoist TypeScript types, interfaces, and signatures have been improved or corrected (typing
  changes only).
* Fix bug where a `className` provided to a `Panel` with `modalSupport` would be dropped when in a
  modal state. Note this necessitated an additional layer in the `Panel` DOM hierarchy. Highly
  specific CSS selectors may be affected.
* Fix bug where `TileFrame` would not pass through the keys of its children.

### 💥 Breaking Changes

* The semantics of `Cube.omitFn` have changed such that it will now be called on all aggregate
  nodes, not just nodes with a single child. Applications may need to adjust any implementation of
  this function accordingly.
* `hoistCmp.containerFactory` and `hoistCmp.withContainerFactory` are removed in favor of
  the basic `hoistCmp.factory` and `hoistCmp.withFactory` respectively. See typescript
  API adjustments below.

### ⚙️ Typescript API Adjustments

The following Typescript API were adjusted in v55.

* Removed the distinction between `StandardElementFactory` and `ContainerElementFactory`. This
  distinction was deemed to be unnecessary, and overcomplicated the understanding of Hoist.
  Applications should simply continue to use `ElementFactory` instead. `hoistCmp.containerFactory`
  and `hoistCmp.withContainerFactory` are also removed in favor of the basic `hoistCmp.factory` and
  `hoistCmp.withFactory` respectively.
* `HoistProps.modelConfig` now references the type declaration of `HoistModel.config`. See
  `PanelModel` and `TabContainerModel` for examples.
* The new `SelectOption` type has been made multi-platform and moved to `@xh/hoist/core`.

**Note** that we do not intend to make such extensive Typescript changes going forward post-v55.0.
These changes were deemed critical and worth adjusting in our first typescript update, and before
typescript has been widely adopted in production Hoist apps.

### ⚙️ Technical

* Hoist's `Icon` enumeration has been re-organized slightly to better separate icons that describe
  "what they look like" - e.g. `Icon.magnifyingGlass()` - from an expanded set of aliases that
  describe "how they are used" - e.g. `Icon.search()`.
    * This allows apps to override icon choices made within Hoist components in a more targeted way,
      e.g. by setting `Icon.columnMenu = Icon.ellipsisVertical`.
* All Hoist configurations that support `omit: boolean` now additionally support a "thunkable"
  callback of type `() => boolean`.
* `Grid` will only persist minimal user column state for hidden columns, to reduce user pref sizes.

### 📚 Libraries

* @blueprintjs/core `^4.12 → ^4.14`
* corejs `^3.26 → ^3.27`
* mobx `6.6 → 6.7`
* onsenui `2.11 → 2.12` (*see testing note below)
* react-onsenui `1.11 > 1.13`

### ✅ Testing Scope

* *Full regression testing recommended for _mobile_ apps.* While the upgrade from 2.11 to 2.12
  appears as a minor release, it was in fact a major update to the library.
  See [the Onsen release notes](https://github.com/OnsenUI/OnsenUI/releases/tag/2.12.0) for
  additional details. Note that Hoist has handled all changes required to its Onsen API calls,
  and there are no breaking changes to the Hoist mobile component APIs. As a result, mobile apps
  _might_ not need to change anything, but extra care in testing is still recommended.

## v54.0.0 - 2022-12-31

We are pleased to announce that Hoist React has been fully rewritten in TypeScript! ✨🚀

All core Hoist Components, Models, and other utilities now have TypeScript interfaces for their
public APIs, improving the developer ergonomics of the toolkit with much more accurate dev-time type
checking and intellisense. Developers now also have the option (but are not required) to write
application code using TypeScript.

Runtime support for TypeScript is provided by `@xh/hoist-dev-utils v6.1+`, which recognizes and
transpiles TypeScript files (`.ts|.tsx`) via the `@babel/plugin-transform-typescript` plugin.
Development-time support can be provided by the user's IDE (e.g. IntelliJ or VSCode, which both
provide strong TypeScript-based error checking and auto-completion).

The goal of this release is to be backward compatible with v53 to the greatest degree possible, and
most applications will run with minimal or no changes. However, some breaking changes were required
and can require application adjustments, as detailed below.

As always, please review our [Toolbox project](https://github.com/xh/toolbox/), which we've updated
to use TypeScript for its own app-level code.

### 🎁 New Features

* New TypeScript interface `HoistProps` and per-component extensions to specify props for all
  components. This replaces the use of the `PropTypes` library, which is no longer included.
* ~~Enhanced TypeScript-aware implementations of `ElementFactory`, including separate factories for
  standard components (`elementFactory`) and components that often take children only
  (`containerElementFactory`).~~
* The `@bindable` annotation has been enhanced to produce a native javascript setter for its
  property as well as the `setXXX()` method it currently produces. This provides a more typescript
  friendly way to set properties in a mobx action, and should be the favored method going forward.
  The use of the `setXXX()` method will continue to be supported for backward compatibility.
* References to singleton instances of services and the app model can now also be gained via the
  static `instance` property on the class name of the singleton - e.g. `MyAppModel.instance`.
  Referencing app-level services and the AppModel via `XH` is still fully supported and recommended.
* New utility function `waitFor` returns a promise that will resolve after a specified condition
  has been met, polling at a specified interval.
* Hoist Components will now automatically remount if the model passed to them (via context or props)
  is changed during the lifetime of the component. This allows applications to swap out models
  without needing to manually force the remounting of related components with an explicit
  `key` setting, i.e.  `key: model.xhId`.
* `fmtQuantity` function now takes two new flags `useMillions` and `useBillions`.

### 💥 Breaking Changes

* The constructors for `GridModel` and `Column` no long accept arbitrary rest (e.g `...rest`)
  arguments for applying app-specific data to the object. Instead, use the new `appData` property
  on these objects.
* ~~The `elemFactory` function has been removed. Applications calling this function should specify
  `elementFactory` (typically) or `containerElementFactory` instead.~~
    * ~~Most application components are defined using helper aliases `hoistCmp.factory`
      and `hoistCmp.withFactory` - these calls do _not_ need to change, unless your component
      needs to take a list of children directly (i.e. `someComponent(child1, child2)`).~~
    * ~~Update the definition of any such components to use `hoistCmp.containerFactory` instead.~~
    * ~~Where possible, favor the simpler, default factory for more streamlined type suggestions /
      error messages regarding your component's valid props.~~
* The use of the `model` prop to provide a config object for a model to be created on-the-fly
  is deprecated.
    * Use the new `modelConfig` prop when passing a *plain object config* -
      e.g. `someComp({modelConfig: {modelOpt: true}})`
    * Continue to use the `model` prop when passing an existing model *instance* -
      e.g. `someComp({model: someCompModel})`.
* PropTypes support has been removed in favor of the type script interfaces discussed above. Apps
  importing Hoist Proptypes instances should simply remove these compile-time references.

### 🐞 Bug Fixes

* Fix bug where dragging on any panel header which is a descendant of a `DashCanvasView` would move
  the `DashCanvasView`.
* Fix bug where `GridModel.ensureRecordsVisibleAsync` could fail to make collapsed nodes visible.
* Fix bug where `GridPersistenceModel` would not clean outdated column state.
* Fix animation bug when popping pages in the mobile navigator.

### ⚙️ Technical

* Update `preflight.js` to catch errors that occur on startup, before our in-app exception handling
  is initialized.

### 📚 Libraries

* @blueprintjs/core `4.11 → 4.12`
* @xh/hoist-dev-utils `6.0 → 6.1`
* typescript `added @ 4.9`
* highcharts `9.3 → 10.3`

### ✅ Testing Scope

* *Full regression testing recommended* - this is a major Hoist release and involved a significant
  amount of refactoring to the toolkit code. As such, we recommend a thorough regression test of any
  applications updating to this release from prior versions.

## v53.2.0 - 2022-11-15

### 🎁 New Features

* New methods `Store.errors`, `Store.errorCount`, and `StoreRecord.allErrors` provide convenient
  access to validation errors in the data package.
* New flag `Store.validationIsComplex` indicates whether *all* uncommitted records in a store should
  be revalidated when *any* record in the store is changed.
    * Defaults to `false`, which should be adequate for most use cases and can provide a significant
      performance boost in apps that bulk-insert 100s or 1000s of rows into editable grids.
    * Set to `true` for stores with validations that depend on other editable record values in the
      store (e.g. unique constraints), where a change to record X should cause another record Y to
      change its own validation status.

## v53.1.0 - 2022-11-03

### 🎁 New Features

* `PanelModel` now supports `modalSupport.defaultModal` option to allow rendering a Panel in an
  initially modal state.

### 🐞 Bug Fixes

* Fixed layout issues caused by top-level DOM elements created by `ModalSupport`
  and `ColumnWidthCalculator` (grid auto-sizing). Resolved occasional gaps between select inputs and
  their drop-down menus.
* Fix desktop styling bug where buttons inside a `Toast` could be rendered with a different color
  than the rest of the toast contents.
* Fix `GridModel` bug where `Store` would fail to recognize dot-separated field names as paths
  when provided as part of a field spec in object form.

### ⚙️ Technical

* Snap info (if available) from the `navigator.connection` global within the built-in call to track
  each application load.

## v53.0.0 - 2022-10-19

### 🎁 New Features

* The Hoist Admin Console is now accessible in a read-only capacity to users assigned the
  new `HOIST_ADMIN_READER` role.
* The pre-existing `HOIST_ADMIN` role inherits this new role, and is still required to take any
  actions that modify data.

### 💥 Breaking Changes

* Requires `hoist-core >= 14.4` to support the new `HOIST_ADMIN_READER` role described above. (Core
  upgrade _not_ required otherwise.)

## v52.0.2 - 2022-10-13

### 🐞 Bug Fixes

* Form field dirty checking now uses lodash `isEqual` to compare initial and current values,
  avoiding false positives with Array values.

## v52.0.1 - 2022-10-10

### 🎁 New Features

* New "Hoist Inspector" tool supports displaying and querying all of the Models, Services, and
  Stores within a running application.
    * Admin/dev-focused UI is built into all Desktop apps, activated via discrete new toggle in the
      bottom version bar (look for the 🔍 icon), or by running `XH.inspectorService.activate()`.
    * Selecting a model/service/store instance provides a quick view of its properties, including
      reactively updated observables. Useful for realtime troubleshooting of application state.
    * Includes auto-updated stats on total application model count and memory usage. Can aid in
      detecting and debugging memory leaks due to missing `@managed` annotations and other issues.
* New `DashCanvasViewModel.autoHeight` option fits the view's height to its rendered contents.
* New `DashCanvasAddViewButton` component supports adding views to `DashCanvas`.
* New `TabContainerModel.refreshContextModel` allows apps to programmatically load a `TabContainer`.
* `FilterChooserModel` now accepts shorthand inputs for numeric fields (e.g. "2m").
* Admin Console Config/Pref/Blob differ now displays the last updated time and user for each value.
* New observable `XH.environmentService.serverVersion` property, updated in the background via
  pre-existing `xhAppVersionCheckSecs` config. Note this does not replace or change the built-in
  upgrade prompt banner, but allows apps to take their own actions (e.g. reload immediately) when
  they detect an update on the server.

### 💥 Breaking Changes

* This release moves Hoist to **React v18**. Update your app's `package.json` to require the latest
  18.x versions of `react` and `react-dom`. Unless your app uses certain react-dom APIs directly, no
  other changes should be required.
* Removed deprecated method `XH.setDarkTheme()`. Use `XH.setTheme()` instead to select from our
  wide range of (two) theme options.

### 🐞 Bug Fixes

* `CompoundTaskObserver` improved to prioritize using specific messages from subtasks over the
  overall task message.
* Grid's built in context-menu option for filtering no longer shows `[object Object]` for columns
  that render React elements.
* `Store.updateData()` properly handles data in the `{rawData, parentId}` format, as documented.
* Disabled tabs now render with a muted text color on both light and dark themes, with
  new `--tab-disabled-text-color` CSS var added to customize.

### ⚙️ Technical

* `HoistComponents` no longer mutate the props object passed to them in React production mode. This
  was not causing noticeable application issues, but could result in a component's base CSS class
  being applied multiple times to its DOM element.
* `ModelSelector` used for model lookup and matching will now accept the class name of the model to
  match. Previously only a class reference could be provided.
* New check within service initialization to ensure that app service classes extend `HoistService`
  as required. (Has always been the expectation, but was not previously enforced.)
* `GridModel` will once again immediately sync data with its underlying AG Grid component. This
  reverses a v50.0.0 change that introduced a minimal debounce in order to work around an AG Grid
  rendering bug. The AG Grid bug has been resolved, and this workaround is no longer needed.
* `GridExportService` has improved support for columns of `FieldType.AUTO` and for columns with
  multiple data types and custom export functions. (`hoist-core >= 14.3` required for these
  particular improvements, but not for this Hoist React version in general.)
* The `trimToDepth` has been improved to return a depth-limited clone of its input that better
  handles nested arrays and passes through primitive inputs unchanged.

### 📚 Libraries

* @blueprintjs/core `4.6 → 4.11`
* @blueprintjs/datetime `4.3 → 4.4`
* @fortawesome `6.1 → 6.2`
* dompurify `2.3 → 2.4`
* react `17.0.1 → 18.2.0`
* react-dom `17.0.1 → 18.2.0`

## v51.0.0 - 2022-08-29

### 🎁 New Features

* `ButtonGroupInput` supports new `enableMulti` prop.
* `AboutDialog` can now display more dynamic custom properties.
* New option added to the Admin Activity Tracking chart to toggle on/off weekends when viewing a
  time series.
* The `filterText` field in `ColumnHeaderFilter` now gets autoFocused.

### 💥 Breaking Changes

* `CodeInput` is now rendered within an additional `div` element. Unlikely to cause issues, unless
  using targeted styling of this component.
* `xhAboutMenuConfigs` soft-config is no longer supported. To customize the `AboutDialog`, see
  `HoistAppModel.getAboutDialogItems()`

### 🐞 Bug Fixes

* Fixed issue where `ModalSupport` would trigger `MobX` memo warning in console.
* Fixed issues with `ModalSupport` implementation in `CodeInput`.
* Fixed `Grid` rendering glitches when used inside `Panel` with `ModalSupport`.
* Fixed incorrect text color on desktop toasts with a warning intent.
* Fixed potential for duplication of default Component `className` within list of CSS classes
  rendered into the DOM.
* Added missing `@computed` annotations to several `Store` getters that relay properties from
  its internal recordsets, including `maxDepth` and getters returning counts and empty status.
    * Avoids unnecessary internal render cycles within `Grid` when in tree mode.
    * Could require adjustments for apps that unintentionally relied on these observable getters
      triggering re-renders when records have changed in any way (but their output values have not).
* Hoist-supported menus will no longer filter out a `MenuDivider` if it has a `title`.
* The default `FormField` read-only renderer now supports line breaks.

### ⚙️ Technical

* The `addReaction()` and `addAutorun()` methods on `HoistBase` (i.e. models and services) now
  support passing multiple reactions in a single call and will ignore nullish inputs.

## v50.1.1 - 2022-07-29

### 🐞 Bug Fixes

* Fixed bug where components utilizing `ModalSupport` could render incorrectly when switching
  between inline and modal views.
* Improved behavior of `GridModel.whenReadyAsync()` to allow Grid more time to finish loading data.
  This improves the behavior of related methods `preSelectFirstAsync`, `selectFirstAsync`, and
  `ensureVisibleAsync`.
* `Grid` context menus are now disabled when a user is inline editing.
* An empty `DashCanvas` / `DashContainer` 'Add View' button now only displays a menu of available
  views, without unnecessarily nesting them inside an 'Add' submenu.
* Update `AppMenuButton` and `ContextMenu` to support Blueprint4 `menuItem`.

## v50.1.0 - 2022-07-21

### 🎁 New Features

* New `GridModel` method `ensureRecordsVisibleAsync` accepts one or more store records or IDs and
  scrolls to make them visible in the grid.

### 📚 Libraries

* @blueprintjs/core `4.5 → 4.6`
* qs `6.10 → 6.11`
* react-popper `2.2 → 2.3`

## v50.0.0 - 2022-07-12

### 🎁 New Features

* New `PanelModel.modalSupport` option allows the user to expand a panel into a configurable modal
  dialog - without developers needing to write custom dialog implementations and without triggering
  a remount/rerender of the panel's contents.
* FilterChooser field suggestions now search within multi-word field names.
* Autosize performance has been improved for very large grids.
* New `@abstract` decorator now available for enforcing abstract methods / getters.
* `MessageModel` now receives `dismissable` and `cancelOnDismiss` flags to control the behavior of a
  popup message when clicking the background or hitting the escape key.

### 💥 Breaking Changes

* Hoist now requires AG Grid v28.0.0 or higher - update your AG Grid dependency in your app's
  `package.json` file. See the [AG Grid Changelog](https://www.ag-grid.com/changelog) for details.
* The data reactions between `GridModel` and the underlying Ag-Grid is now minimally debounced. This
  avoids multiple data updates during a single event loop tick, which can corrupt Ag-Grid's
  underlying state in the latest versions of that library.
    * This change should not affect most apps, but code that queries grid state immediately after
      loading or filtering a grid (e.g. selection, row visibility, or expansion state) should be
      tested carefully and may require a call to `await whenReadyAsync()`.
    * Note that this method is already incorporated in to several public methods on `GridModel`,
      including `selectFirstAsync()` and `ensureSelectionVisibleAsync()`.
    * ⚠ NOTE - this change has been reverted as of v52 (see above).
* Blueprint has updated all of its CSS class names to use the `bp4-` prefix instead of the `bp3-`
  prefix. Any apps styling these classes directly may need to be adjusted. See
  https://github.com/palantir/blueprint/wiki/Blueprint-4.0 for more info.
* Both `Panel.title` and `Panel.icon` props must be null or undefined to avoid rendering
  a `PanelHeader`. Previously specifying any 'falsey' value for both (e.g. an empty string
  title) would omit the header.
* `XHClass` (top-level Singleton model for Hoist) no longer extends `HoistBase`
* `DockView` component has been moved into the desktop-specific package `@xh/hoist/desktop/cmp`.
  Users of this component will need to adjust their imports accordingly.
* Requires `hoist-core >= 14.0`. Excel file exporting defaults to using column FieldType.

### 🐞 Bug Fixes

* Fixed several issues introduced with Ag-Grid v27 where rows gaps and similar rendering issues
  could appear after operating on it programmatically (see breaking changes above).
* `ColumnHeaders` now properly respond to mouse events on tablets (e.g. when using a Bluetooth
  trackpad on an iPad).
* Fixed bug where `DashCanvasModel.removeView()` was not properly disposing of removed views
* Fixed exception dialog getting overwhelmed by large messages.
* Fixed exporting to Excel file erroneously coercing certain strings (like "1e10") into numbers.

### ⚙️ Technical

* Hoist will now throw if you import a desktop specific class to a mobile app or vice-versa.

### 📚 Libraries

* @blueprintjs `3.54 → 4.5`

[Commit Log](https://github.com/xh/hoist-react/compare/v49.2.0...v50.0.0)

## v49.2.0 - 2022-06-14

### 🎁 New Features

* New `@enumerable` decorator for making class members `enumerable`
* New `GridAutosizeOption` `renderedRowsOnly` supports more limited autosizing
  for very large grids.

### 🐞 Bug Fixes

* Fix `FilterChooser` looping between old values if updated too rapidly.
* Allow user to clear an unsupported `FilterChooser` value.
* Fix bug where `Panel` would throw when `headerItems = null`
* Fix column values filtering on `tags` fields if another filter is already present.
* Fix bug where `SwitchInput` `labelSide` would render inappropriately if within `compact` `toolbar`
* Fix bug where `SplitTreeMapModel.showSplitter` property wasn't being set in constructor

### 📚 Libraries

* mobx `6.5 → 6.6`

[Commit Log](https://github.com/xh/hoist-react/compare/v49.1.0...v49.2.0)

## v49.1.0 - 2022-06-03

### 🎁 New Features

* A `DashCanvasViewModel` now supports `headerItems` and `extraMenuItems`
* `Store` now supports a `tags` field type
* `FieldFilter` supports `includes` and `excludes` operators for `tags` fields

### 🐞 Bug Fixes

* Fix regression with `begins`, `ends`, and `not like` filters.
* Fix `DashCanvas` styling so drag-handles no longer cause horizontal scroll bar to appear
* Fix bug where `DashCanvas` would not resize appropriately on scrollbar visibility change

[Commit Log](https://github.com/xh/hoist-react/compare/v49.0.0...v49.1.0)

## v49.0.0 - 2022-05-24

### 🎁 New Features

* Improved desktop `NumberInput`:
    * Re-implemented `min` and `max` props to properly constrain the value entered and fix several
      bugs with the underlying Blueprint control.
    * Fixed the `precision` prop to be fully respected - values emitted by the input are now
      truncated to the specified precision, if set.
    * Added additional debouncing to keep the value more stable while a user is typing.
* Added new `getAppMenuButtonExtraItems()` extension point on `@xh/hoist/admin/AppModel` to allow
  customization of the Admin Console's app menu.
* Devs can now hide the Admin > General > Users tab by setting `hideUsersTab: true` within a new,
  optional `xhAdminAppConfig` soft-config.
* Added new `SplitTreeMapModel.showSplitter` config to insert a four pixel buffer between the
  component's nested maps. Useful for visualizations with both positive and negative heat values on
  each side, to keep the two sides clearly distinguished from each other.
* New `xhChangelogConfig.limitToRoles` soft-config allows the in-app changelog (aka release notes)
  to be gated to a subset of users based on their role.
* Add support for `Map` and `WeakMap` collections in `LangUtils.getOrCreate()`.
* Mobile `textInput` now accepts an `enableClear` property with a default value of false.

### 💥 Breaking Changes

* `GridModel.groupRowElementRenderer` and `DataViewModel.groupRowElementRenderer` have been removed,
  please use `groupRowRenderer` instead. It must now return a React Element rather than an HTML
  string (plain strings are also OK, but any formatting must be done via React).
* Model classes passed to `HoistComponents` or configured in their factory must now
  extend `HoistModel`. This has long been a core assumption, but was not previously enforced.
* Nested model instances stored at properties with a `_` prefix are now considered private and will
  not be auto-wired or returned by model lookups. This should not affect most apps, but will require
  minor changes for apps that were binding components to non-standard or "private" models.
* Hoist will now throw if `Store.summaryRecord` does not have a unique ID.

### 🐞 Bug Fixes

* Fixed a bug with Panel drag-to-resize within iframes on Windows.
* Worked around an Ag-Grid bug where the grid would render incorrectly on certain sorting changes,
  specifically for abs sort columns, leaving mis-aligned rows and gaps in the grid body layout.
* Fixed a bug in `SelectEditor` that would cause the grid to lose keyboard focus during editing.

### ⚙️ Technical

* Hoist now protects against custom Grid renderers that may throw by catching the error and printing
  an "#ERROR" placeholder token in the affected cell.
* `TreeMapModel.valueRenderer` and `heatRenderer` callbacks are now passed the `StoreRecord` as a
  second argument.
* Includes a new, additional `index-manifest.html` static file required for compatibility with the
  upcoming `hoist-dev-utils v6.0` release (but remains compatible with current/older dev-utils).

### 📚 Libraries

* mobx-react-lite `3.3 → 3.4`

[Commit Log](https://github.com/xh/hoist-react/compare/v48.0.1...v49.0.0)

## v48.0.1 - 2022-04-22

### 🐞 Bug Fixes

* Improve default rendering to call `toString()` on non-react elements returned by renderers.
* Fixed issue with `model` property missing from `Model.componentProps` under certain conditions.

[Commit Log](https://github.com/xh/hoist-react/compare/v48.0.0...v48.0.1)

## v48.0.0 - 2022-04-21

### 🎁 New Features

* A new `DashCanvas` layout component for creating scrollable dashboards that allow users to
  manually place and size their widgets using a grid-based layout. Note that this component is in
  beta and its API is subject to change.
* FontAwesome upgraded to v6. This includes redesigns of the majority of bundled icons - please
  check your app's icon usages carefully.
* Enhancements to admin log viewer. Log file metadata (size & last modified) available with
  optional upgrade to `hoist-core >= 13.2`.
* Mobile `Dialog` will scroll internally if taller than the screen.
* Configs passed to `XH.message()` and its variants now take an optional `className` to apply to the
  message dialog.
* `fmtQuantity` now displays values greater than one billion with `b` unit, similar to current
  handling of millions with `m`.

### 💥 Breaking Changes

* Hoist now requires AG Grid v27.2.0 or higher - update your AG Grid dependency in your app's
  `package.json` file. See the [AG Grid Changelog](https://www.ag-grid.com/changelog) for details.
  NOTE that AG Grid 27 includes a big breaking change to render cell contents via native React
  elements rather than HTML, along with other major API changes. To accommodate these changes, the
  following changes are required in Hoist apps:
    * `Column.renderer` must now return a React Element rather than an HTML string (plain strings
      are also OK, but any formatting must be done via React). Please review your app grids and
      update any custom renderers accordingly. `Column.elementRenderer` has been removed.
    * `DataViewModel.elementRenderer` has been renamed `DataViewModel.renderer`.
    * Formatter methods and renderers (e.g. `fmtNumber`, `numberRenderer`, etc.) now return React
      Elements by default. The `asElement` option to these functions has been removed. Use the
      new `asHtml` option to return an HTML string where required.
    * The `isPopup` argument to `useInlineEditorModel()` has been removed. If you want to display
      your inline editor in a popup, you must set the new flag `Column.editorIsPopup` to `true`.
* Deprecated message configs `confirmText`, `confirmIntent`, `cancelText`, `cancelIntent` have been
  removed.

### 🐞 Bug Fixes

* Set AG Grid's `suppressLastEmptyLineOnPaste` to true to work around a bug with Excel (Windows)
  that adds an empty line beneath the range pasted from the clipboard in editable grids.
* Fixes an issue where `NumberInput` would initially render blank values if `max` or `min` were
  set.
* Fixes an issue where tree maps would always show green for a `heatValue` of zero.

### 📚 Libraries

* @fortawesome/fontawesome-pro `5.14 → 6.1`
* mobx `6.3 → 6.5`
* mobx-react-lite `3.2 → 3.3`

[Commit Log](https://github.com/xh/hoist-react/compare/v47.1.2...v48.0.0)

## v47.1.2 - 2022-04-01

### 🐞 Bug Fixes

* `FieldFilter`'s check of `committedData` is now null safe. A record with no `committedData` will
  not be filtered out.

[Commit Log](https://github.com/xh/hoist-react/compare/v47.1.1...v47.1.2)

## v47.1.1 - 2022-03-26

### 🎁 New Features

* New "sync with system" theme option - sets the Hoist theme to light/dark based on the user's OS.
* Added `cancelAlign` config to `XH.message()` and variants. Customize to "left" to render
  Cancel and Confirm actions separated by a filler.
* Added `GridModel.restoreDefaultsFn`, an optional function called after `restoreDefaultsAsync`.
  Allows apps to run additional, app-specific logic after a grid has been reset (e.g. resetting
  other, related preferences or state not managed by `GridModel` directly).
* Added `AppSpec.lockoutPanel`, allowing apps to specify a custom component.

### 🐞 Bug Fixes

* Fixed column auto-sizing when `headerName` is/returns an element.
* Fixed bug where subforms were not properly registering as dirty.
* Fixed an issue where `Select` inputs would commit `null` whilst clearing the text input.
* Fixed `Clock` component bug introduced in v47 (configured timezone was not respected).

### 📚 Libraries

* @blueprintjs/core `3.53 → 3.54`
* @blueprintjs/datetime `3.23 → 3.24`

[Commit Log](https://github.com/xh/hoist-react/compare/v47.0.1...v47.1.1)

## v47.0.1 - 2022-03-06

### 🐞 Bug Fixes

* Fix to mobile `ColChooser` error re. internal model handling.

[Commit Log](https://github.com/xh/hoist-react/compare/v47.0.0...v47.0.1)

## v47.0.0 - 2022-03-04

### 🎁 New Features

* Version 47 provides new features to simplify the wiring of models to each other and the components
  they render. In particular, it formalizes the existing concept of "linked" HoistModels - models
  created by Hoist via the `creates` directive or the `useLocalModel` hook - and provides them with
  the following new features:
    - an observable `componentProps` property with access to the props of their rendered component.
    - a `lookupModel()` method and a `@lookup` decorator that can be used to acquire references to
      other HoistModels that are ancestors of the model in the component hierarchy.
    - new `onLinked()` and `afterLinked()` lifecycle methods, called when the model's associated
      component is first rendered.
* As before, linked models are auto-loaded and registered for refreshes within the `RefreshContext`
  they reside in, as well as destroyed when their linked component is unmounted. Also note that the
  new features described above are all "opt-in" and should be fully backward compatible with
  existing application code.
* Hoist will now more clearly alert if a model specified via the `uses()` directive cannot be
  resolved. A new `optional` config (default false) supports components with optional models.
* New support in Cube views for aggregators that depend on rows in the data set other than their
  direct children. See new property `Aggregator.dependOnChildrenOnly` and new `AggregationContext`
  argument passed to `Aggregator.aggregate()` and `Aggregator.replace()`
* Clarified internal CSS classes and styling for `FormField`.
    * ⚠️ Note that as part of this change, the `xh-form-field-fill` class name is no longer in use.
      Apps should check for any styles for that class and replace with `.xh-form-field-inner--flex`.

### 🐞 Bug Fixes

* Fixed an issue where the menu would flash open and closed when clicking on the `FilterChooser`
  favorites button.

### 💥 Breaking Changes

* Dashboard widgets no longer receive the `viewModel` prop. Access to the `DashViewModel` within a
  widget should be obtained using either the lookup decorator (i.e. `@lookup(DashViewModel)`)
  or the `lookupModel()` method.

### 📚 Libraries

* @blueprintjs/core `3.52 → 3.53`

[Commit Log](https://github.com/xh/hoist-react/compare/v46.1.2...v47.0.0)

## v46.1.2 - 2022-02-18

### 🐞 Bug Fixes

* Fixed an issue where column autosize can reset column order under certain circumstances.

[Commit Log](https://github.com/xh/hoist-react/compare/v46.1.1...v46.1.2)

## v46.1.1 - 2022-02-15

### 🐞 Bug Fixes

* Prevent `onClick` for disabled mobile `Buttons`.

[Commit Log](https://github.com/xh/hoist-react/compare/v46.1.0...v46.1.1)

## v46.1.0 - 2022-02-07

### Technical

* This release modifies our workaround to handle the AG Grid v26 changes to cast all of their node
  ids to strings. The initial approach in v46.0.0 - matching the AG Grid behavior by casting all
  `StoreRecord` ids to strings - was deemed too problematic for applications and has been reverted.
  Numerical ids in Store are once again fully supported.
* To accommodate the AG Grid changes, applications that are using AG Grid APIs (e.g.
  `agApi.getNode()`) should be sure to use the new property `StoreRecord.agId` to locate and compare
  records. We expect such usages to be rare in application code.

### 🎁 New Features

* `XH.showFeedbackDialog()` now takes an optional message to pre-populate within the dialog.
* Admins can now force suspension of individual client apps from the Server > WebSockets tab.
  Intended to e.g. force an app to stop refreshing an expensive query or polling an endpoint removed
  in a new release. Requires websockets to be enabled on both server and client.
* `FormField`s no longer need to specify a child input, and will simply render their readonly
  version if no child is specified. This simplifies the common use-case of fields/forms that are
  always readonly.

### 🐞 Bug Fixes

* `FormField` no longer throw if given a child that did not have `propTypes`.

[Commit Log](https://github.com/xh/hoist-react/compare/v46.0.0...v46.1.0)

## v46.0.0 - 2022-01-25

### 🎁 New Features

* `ExceptionHandler` provides a collection of overridable static properties, allowing you to set
  app-wide default behaviour for exception handling.
* `XH.handleException()` takes new `alertType` option to render error alerts via the familiar
  `dialog` or new `toast` UI.
* `XH.toast()` takes new `actionButtonProps` option to render an action button within a toast.
* New `GridModel.highlightRowOnClick` config adds a temporary highlight class to grid rows on user
  click/tap. Intended to improve UI feedback - especially on mobile, where it's enabled by default.
* New `GridModel.isInEditingMode` observable tracks inline editing start/stop with a built-in
  debounce, avoiding rapid cycling when e.g. tabbing between cells.
* `NumberInput` now supports a new `scaleFactor` prop which will be applied when converting between
  the internal and external values.
* `FilterChooser` now displays more minimal field name suggestions when first focused, as well as a
  new, configurable usage hint (`FilterChooserModel.introHelpText`) above those suggestions.

### 💥 Breaking Changes

* Hoist now requires AG Grid v26.2.0 or higher - update your AG Grid dependency in your app's
  `package.json` file. See the [AG Grid Changelog](https://www.ag-grid.com/changelog) for details.
* ~~`StoreRecord.id` must now be a String. Integers IDs were previously supported, but will be cast
  Strings during record creation.~~
    * ~~Apps using numeric record IDs for internal or server-side APIs will need to be reviewed and
      updated to handle/convert string values.~~
    * ~~This change was necessitated by a change to Ag-Grid, which now also requires String IDs for
      its row node APIs.~~
    * NOTE - the change above to require string IDs was unwound in v46.1.
* `LocalDate` methods `toString()`, `toJSON()`, `valueOf()`, and `isoString()` now all return the
  standard ISO format `YYYY-MM-DD`, consistent with built-in `Date.toISOString()`. Prior versions
  returned`YYYYMMDD`.
* The `stringifyErrorSafely` function has been moved from the `@xh/hoist/exception` package to a
  public method on `XH.exceptionHandler`. (No/little impact expected on app code.)

### 🐞 Bug Fixes

* Fix to incorrect viewport orientation reporting due to laggy mobile resize events and DOM APIs.

[Commit Log](https://github.com/xh/hoist-react/compare/v45.0.2...v46.0.0)

## v45.0.2 - 2022-01-13

### 🎁 New Features

* `FilterChooser` has new `menuWidth` prop, allowing you to specify as width for the dropdown menu
  that is different from the control.

### 🐞 Bug Fixes

* Fixed cache clearing method on Admin Console's Server > Services tab.
* Several fixes to behavior of `GridAutosizeMode.MANAGED`

[Commit Log](https://github.com/xh/hoist-react/compare/v45.0.1...v45.0.2)

## v45.0.1 - 2022-01-07

### 🐞 Bug Fixes

* Fixed a minor bug preventing Hoist apps from running on mobile Blackberry Access (Android)
  browsers

### ⚙️ Technical

* New flag `Store.experimental.castIdToString`

[Commit Log](https://github.com/xh/hoist-react/compare/v45.0.0...v45.0.1)

## v45.0.0 - 2022-01-05

### 🎁 New Features

* Grid filters configured with `GridFilterFieldSpec.enableValues` offer autocomplete suggestions
  for 'Equals' and 'Not Equals' filters.
* `GridFilterFieldSpec` has new `values` and `forceSelection` configs.
* `FilterChooser` displays a list of fields configured for filtering to improve the usability /
  discoverability of the control. Enabled by default, but can be disabled via
  new `suggestFieldsWhenEmpty` model config.
* `TreeMap` uses lightest shading for zero heat, reserving grey for nil.
* New property `Store.reuseRecords` controls if records should be reused across loads based on
  sharing identical (by reference) raw data. NOTE - this behavior was previously always enabled, but
  can be problematic under certain conditions and is not necessary for most applications. Apps with
  large datasets that want to continue to use this caching should set this flag explicitly.
* Grid column filters tweaked with several improvements to usability and styling.
* `LocalDate.get()` now supports both 'YYYY-MM-DD' and 'YYYYMMDD' inputs.
* Mobile `Button` has new `intent`, `minimal` and `outlined` props.

### 💥 Breaking Changes

* `FilterChooserFieldSpec.suggestValues` has been renamed `enableValues`, and now only accepts a
  boolean.
* `Column.exportFormat`, `Column.exportWidth` and the `ExportFormat` enum have been renamed
  `Column.excelFormat`, `Column.excelWidth` and `ExcelFormat` respectively.
* `Store.reuseRecords` must now be explicitly set on Stores with large datasets that wish to cache
  records by raw data identity (see above).
* `Record` class renamed to `StoreRecord` in anticipation of upcoming changes to JavaScript standard
  and to improve compatibility with TypeScript.
    * Not expected to have much or any impact on application code, except potentially JSDoc typings.
* Mobile `Button` no longer supports `modifier` prop. Use `minimal` and `outlined` instead.
* The following deprecated APIs were removed:
    * GridModel.selection
    * GridModel.selectedRecordId
    * StoreSelectionModel.records
    * StoreSelectionModel.ids
    * StoreSelectionModel.singleRecord
    * StoreSelectionModel.selectedRecordId
    * DataViewModel.selection
    * DataViewModel.selectedRecordId
    * RestGridModel.selection
    * LogUtils.withShortDebug
    * Promise.start

### 🐞 Bug Fixes

* `DashContainer` overflow menu still displays when the optional menu button is enabled.
* Charts in fullscreen mode now exit fullscreen mode gracefully before re-rendering.

### 📚 Libraries

* @popperjs/core `2.10 → 2.11`
* codemirror `5.63 → 6.65`
* http-status-codes `2.1 → 2.2`
* prop-types `15.7 → 15.8`
* store2 `2.12 → 2.13`
* ua-parser-js `0.7 → 1.0.2` (re-enables auto-patch updates)

[Commit Log](https://github.com/xh/hoist-react/compare/v44.3.0...v45.0.0)

## v44.3.0 - 2021-12-15

### 🐞 Bug Fixes

* Fixes issue with columns failing to resize on first try.
* Fixes issue preventing use of context menus on iPad.

### 📚 Libraries

* @blueprintjs/core `3.51 → 3.52`

* [Commit Log](https://github.com/xh/hoist-react/compare/v44.2.0...v44.3.0)

## v44.2.0 - 2021-12-07

### 🎁 New Features

* Desktop inline grid editor `Select` now commits the value immediately on selection.
* `DashContainerModel` now supports an observable `showMenuButton` config which will display a
  button in the stack header for showing the context menu
* Added `GridAutosizeMode.MANAGED` to autosize Grid columns on data or `sizingMode` changes, unless
  the user has manually modified their column widths.
* Copying from Grids to the clipboard will now use the value provided by the `exportValue`
  property on the column.
* Refresh application hotkey is now built into hoist's global hotkeys (shift + r).
* Non-SSO applications will now automatically reload when a request fails due to session timeout.
* New utility methods `withInfo` and `logInfo` provide variants of the existing `withDebug` and
  `logDebug` methods, but log at the more verbose `console.log` level.

### 🐞 Bug Fixes

* Desktop panel splitter can now be dragged over an `iframe` and reliably resize the panel.
* Ensure scrollbar does not appear on multi-select in toolbar when not needed.
* `XH.isPortrait` property fixed so that it no longer changes due to the appearance of the mobile
  keyboard.

[Commit Log](https://github.com/xh/hoist-react/compare/v44.1.0...v44.2.0)

## v44.1.0 - 2021-11-08

### 🎁 New Features

* Changes to App Options are now tracked in the admin activity tab.
* New Server > Environment tab added to Admin Console to display UI server environment variables and
  JVM system properties. (Requires `hoist-core >= 10.1` to enable this optional feature.)
* Provided observable getters `XH.viewportSize`, `XH.isPortrait` and `XH.isLandscape` to allow apps
  to react to changes in viewport size and orientation.

### 🐞 Bug Fixes

* Desktop inline grid editor `DateInput` now reliably shows its date picker pop-up aligned with the
  grid cell under edit.
* Desktop `Select.hideDropdownIndicator` now defaults to `true` on tablet devices due to UX bugs
  with the select library component and touch devices.
* Ensure `Column.autosizeBufferPx` is respected if provided.

### ✨ Styles

* New `--xh-menu-item` CSS vars added, with tweaks to default desktop menu styling.
* Highlight background color added to mobile menu items while pressed.

[Commit Log](https://github.com/xh/hoist-react/compare/v44.0.0...v44.1.0)

## v44.0.0 - 2021-10-26

⚠ NOTE - apps must update to `hoist-core >= 10.0.0` when taking this hoist-react update.

### 🎁 New Features

* TileFrame now supports new `onLayoutChange` callback prop.

### 🐞 Bug Fixes

* Field Filters in data package now act only on the `committed` value of the record. This stabilizes
  filtering behavior in editable grids.
* `JsonBlobService.updateAsync()` now supports data modifications with `null` values.
* Fixes an issue with Alert Banner not broadcasting to all users.
* Selected option in `Select` now scrolls into view on menu open.

### 💥 Breaking Changes

* Update required to `hoist-core >= 10.0.0` due to changes in `JsonBlobService` APIs and the
  addition of new, dedicated endpoints for Alert Banner management.

[Commit Log](https://github.com/xh/hoist-react/compare/v43.2.0...v44.0.0)

## v43.2.0 - 2021-10-14

### 🎁 New Features

* Admins can now configure an app-wide alert banner via a new tab in the Hoist Admin console.
  Intended to alert users about planned maintenance / downtime, known problems with data or upstream
  systems, and other similar use cases.
* Minor re-org of the Hoist Admin console tabs. Panels relating primarily to server-side features
  (including logging) are now grouped under a top-level "Server" tab. Configs have moved under
  "General" with the new Alert Banner feature.

### 🐞 Bug Fixes

* Always enforce a minimal `wait()` within `GridModel.autosizeAsync()` to ensure that the Grid has
  reacted to any data changes and AG Grid accurately reports on expanded rows to measure.

[Commit Log](https://github.com/xh/hoist-react/compare/v43.1.0...v43.2.0)

## v43.1.0 - 2021-10-04

### 🎁 New Features

* The Admin Console log viewer now supports downloading log files.
    * Note apps must update to `hoist-core >= v10.0` to enable this feature.
    * Core upgrade is _not_ a general requirement of this Hoist React release.
* The `field` key in the constructor for `Column` will now accept an Object with field defaults, as
  an alternative to the field name. This form allows the auto-construction of fully-defined `Field`
  objects from the column specification.

### 🐞 Bug Fixes

* `GridModel` no longer mutates any `selModel` or `colChooser` config objects provided to its
  constructor, resolving an edge-case bug where re-using the same object for either of these configs
  across multiple GridModel instances (e.g. as a shared set of defaults) would break.
* Grid autosizing tweaked to improve size estimation for indented tree rows and on mobile.

### 📚 Libraries

* @blueprintjs/core `3.50 → 3.51`

[Commit Log](https://github.com/xh/hoist-react/compare/v43.0.2...v43.1.0)

## v43.0.2 - 2021-10-04

### 🐞 Bug Fixes

* Fix (important) to ensure static preload spinner loaded from the intended path.
    * Please also update to latest `hoist-dev-utils >= 5.11.1` if possible.
    * Avoids issue where loading an app on a nested route could trigger double-loading of app
      assets.

[Commit Log](https://github.com/xh/hoist-react/compare/v43.0.1...v43.0.2)

## v43.0.1 - 2021-10-04

### 🎁 New Features

* New `GridFindField` component that enables users to search through a Grid and select rows that
  match the entered search term, _without_ applying any filtering. Especially useful for grids with
  aggregations or other logic that preclude client-side filtering of the data.
* Tree grid rows can be expanded / collapsed by clicking anywhere on the row. The new
  `GridModel.clicksToExpand` config can be used to control how many clicks will toggle the row.
  Defaults to double-click for desktop, and single tap for mobile - set to 0 to disable entirely.
* Added `GridModel.onCellContextMenu` handler. Note that for mobile (phone) apps, this handler fires
  on the "long press" (aka "tap and hold") gesture. This means it can be used as an alternate event
  for actions like drilling into a record detail, especially for parent rows on tree grids, where
  single tap will by default expand/collapse the node.
* In the `@xh/hoist/desktop/grid` package, `CheckboxEditor` has been renamed `BooleanEditor`. This
  new component supports a `quickToggle` prop which allows for more streamlined inline editing of
  boolean values.
* `LoadSpec` now supports a new `meta` property. Use this property to pass app-specific metadata
  through the `LoadSupport` loading and refresh lifecycle.
* A spinner is now shown while the app downloads and parses its javascript - most noticeable when
  loading a new (uncached) version, especially on a slower mobile connection. (Requires
  `@xh/hoist-dev-utils` v5.11 or greater to enable.)
* Log Levels now include information on when the custom config was last updated and by whom.
    * Note apps must update their server-side to `hoist-core v10.0` or greater to persist the date
      and username associated with the config (although this is _not_ a general or hard requirement
      for taking this version of hoist-react).

### ⚙️ Technical

* Removed `DEFAULT_SORTING_ORDER` static from `Column` class in favor of three new preset constants:
  `ASC_FIRST`, `DESC_FIRST`, and `ABS_DESC_FIRST`. Hoist will now default sorting order on columns
  based on field type. Sorting order can still be manually set via `Column.sortingOrder`.

### 🐞 Bug Fixes

* The ag-grid grid property `stopEditingWhenCellsLoseFocus` is now enabled by default to ensure
  values are committed to the Store if the user clicks somewhere outside the grid while editing a
  cell.
* Triggering inline editing of text or select editor cells by typing characters will no longer lose
  the first character pressed.

### ✨ Styles

* New `TreeStyle.COLORS` and `TreeStyle.COLORS_AND_BORDERS` tree grid styles have been added. Use
  the `--xh-grid-tree-group-color-level-*` CSS vars to customize colors as needed.
* `TreeStyle.HIGHLIGHTS` and `TreeStyle.HIGHLIGHTS_AND_BORDERS` now highlight row nodes on a
  gradient according to their depth.
* Default colors for masks and dialog backdrops have been adjusted, with less obtrusive colors used
  for masks via `--xh-mask-bg` and a darker `--xh-backdrop-bg` var now used behind dialogs.
* Mobile-specific styles and CSS vars for panel and dialog title background have been tweaked to use
  desktop defaults, and mobile dialogs now respect `--xh-popup-*` vars as expected.

### 💥 Breaking Changes

* In the `@xh/hoist/desktop/grid` package, `CheckboxEditor` has been renamed `BooleanEditor`.

### ⚙️ Technical

* The `xhLastReadChangelog` preference will not save SNAPSHOT versions to ensure the user continues
  to see the 'What's New?' notification for non-SNAPSHOT releases.

### 📚 Libraries

* @blueprintjs/core `3.49 → 3.50`
* codemirror `5.62 → 5.63`

[Commit Log](https://github.com/xh/hoist-react/compare/v42.6.0...v43.0.1)

## v42.6.0 - 2021-09-17

### 🎁 New Features

* New `Column.autosizeBufferPx` config applies column-specific autosize buffer and overrides
  `GridAutosizeOptions.bufferPx`.
* `Select` input now supports new `maxMenuHeight` prop.

### 🐞 Bug Fixes

* Fixes issue with incorrect Grid auto-sizing for Grids with certain row and cell styles.
* Grid sizing mode styles no longer conflict with custom use of `groupUseEntireRow: false` within
  `agOptions`.
* Fixes an issue on iOS where `NumberInput` would incorrectly bring up a text keyboard.

### ✨ Styles

* Reduced default Grid header and group row heights to minimize their use of vertical space,
  especially at larger sizing modes. As before, apps can override via the `AgGrid.HEADER_HEIGHTS`
  and `AgGrid.GROUP_ROW_HEIGHTS` static properties. The reduction in height does not apply to group
  rows that do not use the entire width of the row.
* Restyled Grid header rows with `--xh-grid-bg` and `--xh-text-color-muted` for a more minimal look
  overall. As before, use the `--xh-grid-header-*` CSS vars to customize if needed.

[Commit Log](https://github.com/xh/hoist-react/compare/v42.5.0...v42.6.0)

## v42.5.0 - 2021-09-10

### 🎁 New Features

* Provide applications with the ability to override default logic for "restore defaults". This
  allows complex and device-specific sub-apps to perform more targeted and complete clearing of user
  state. See new overridable method `HoistAppModel.restoreDefaultsAsync` for more information.

### 🐞 Bug Fixes

* Improved coverage of Fetch `abort` errors.
* The in-app changelog will no longer prompt the user with the "What's New" button if category-based
  filtering results in a version without any release notes.

### ✨ Styles

* New CSS vars added to support easier customization of desktop Tab font/size/color. Tabs now
  respect standard `--xh-font-size` by default.

### 📚 Libraries

* @blueprintjs/core `3.48 → 3.49`
* @popperjs/core `2.9 → 2.10`

[Commit Log](https://github.com/xh/hoist-react/compare/v42.4.0...v42.5.0)

## v42.4.0 - 2021-09-03

### 🎁 New Features

* New `GridFilterModel.commitOnChange` config (default `true`) applies updated filters as soon as
  they are changed within the pop-up menu. Set to `false` for large datasets or whenever filtering
  is a more intensive operation.
* Mobile `Select` input now supports async `queryFn` prop for parity with desktop.
* `TreeMapModel` now supports new `maxLabels` config for improved performance.

### ✨ Styles

* Hoist's default font is now [Inter](https://rsms.me/inter/), shipped and bundled via the
  `inter-ui` npm package. Inter is a modern, open-source font that leverages optical sizing to
  ensure maximum readability, even at very small sizes (e.g. `sizingMode: 'tiny'`). It's also a
  "variable" font, meaning it supports any weights from 1-1000 with a single font file download.
* Default Grid header heights have been reduced for a more compact display and greater
  differentiation between header and data rows. As before, apps can customize the pixel heights used
  by overwriting the `AgGrid.HEADER_HEIGHTS` static, typically within `Bootstrap.js`.

### ⚙️ Technical

* Mobile pull-to-refresh/swipe-to-go-back gestures now disabled over charts to avoid disrupting
  their own swipe-based zooming and panning features.

[Commit Log](https://github.com/xh/hoist-react/compare/v42.2.0...v42.4.0)

## v42.2.0 - 2021-08-27

### 🎁 New Features

* Charts now hide scrollbar, rangeSelector, navigator, and export buttons and show axis labels when
  printing or exporting images.

[Commit Log](https://github.com/xh/hoist-react/compare/v42.1.1...v42.2.0)

## v42.1.1 - 2021-08-20

* Update new `XH.sizingMode` support to store distinct values for the selected sizing mode on
  desktop, tablet, and mobile (phone) platforms.
* Additional configuration supported for newly-introduced `AppOption` preset components.

### 📚 Libraries

* @blueprintjs/core `3.47 → 3.48`

[Commit Log](https://github.com/xh/hoist-react/compare/v42.1.0...v42.1.1)

## v42.1.0 - 2021-08-19

### 🎁 New Features

* Added observable `XH.sizingMode` to govern app-wide `sizingMode`. `GridModel`s will bind to this
  `sizingMode` by default. Apps that have already implemented custom solutions around a centralized
  `sizingMode` should endeavor to unwind in favor of this.
    * ⚠ NOTE - this change requires a new application preference be defined - `xhSizingMode`. This
      should be a JSON pref, with a suggested default value of `{}`.
* Added `GridAutosizeMode.ON_SIZING_MODE_CHANGE` to autosize Grid columns whenever
  `GridModel.sizingMode` changes - it is now the default `GridAutosizeOptions.mode`.
* Added a library of reusable `AppOption` preset components, including `ThemeAppOption`,
  `SizingModeAppOption` and `AutoRefreshAppOptions`. Apps that have implemented custom `AppOption`
  controls to manage these Hoist-provided options should consider migrating to these defaults.
* `Icon` factories now support `intent`.
* `TreeMapModel` and `SplitTreeMapModel` now supports a `theme` config, accepting the strings
  'light' or 'dark'. Leave it undefined to use the global theme.
* Various usability improvements and simplifications to `GroupingChooser`.

### 🐞 Bug Fixes

* Fixed an issue preventing `FormField` labels from rendering if `fieldDefaults` was undefined.

### ✨ Styles

* New `Badge.compact` prop sets size to half that of parent element when true (default false). The
  `position` prop has been removed in favor of customizing placement of the component.

[Commit Log](https://github.com/xh/hoist-react/compare/v42.0.0...v42.1.0)

## v42.0.0 - 2021-08-13

### 🎁 New Features

* Column-level filtering is now officially supported for desktop grids!
    * New `GridModel.filterModel` config accepts a config object to customize filtering options, or
      `true` to enable grid-based filtering with defaults.
    * New `Column.filterable` config enables a customized header menu with filtering options. The
      new control offers two tabs - a "Values" tab for an enumerated "set-type" filter and a "
      Custom" tab to support more complex queries with multiple clauses.
* New `TaskObserver` replaces existing `PendingTaskModel`, providing improved support for joining
  and masking multiple asynchronous tasks.
* Mobile `NavigatorModel` provides a new 'pull down' gesture to trigger an app-wide data refresh.
  This gesture is enabled by default, but can be disabled via the `pullDownToRefresh` flag.
* `RecordAction` now supports a `className` config.
* `Chart` provides a default context menu with its standard menu button actions, including a new
  'Copy to Clipboard' action.

### 💥 Breaking Changes

* `FilterChooserModel.sourceStore` and `FilterChooserModel.targetStore` have been renamed
  `FilterChooserModel.valueSource` and `FilterChooserModel.bind` respectively. Furthermore, both
  configs now support either a `Store` or a cube `View`. This is to provide a common API with the
  new `GridFilterModel` filtering described above.
* `GridModel.setFilter()` and `DataViewModel.setFilter()` have been removed. Either configure your
  grid with a `GridFilterModel`, or set the filter on the underlying `Store` instead.
* `FunctionFilter` now requires a `key` property.
* `PendingTaskModel` has been replaced by the new `TaskObserver` in `@xh/hoist/core`.
    * ⚠ NOTE - `TaskObserver` instances should be created via the provided static factory methods
      and
      _not_ directly via the `new` keyword. `TaskObserver.trackLast()` can be used as a drop-in
      replacement for `new PendingTaskModel()`.
* The `model` prop on `LoadingIndicator` and `Mask` has been replaced with `bind`. Provide one or
  more `TaskObserver`s to this prop.

### ⚙️ Technical

* `GridModel` has a new `selectedIds` getter to get the IDs of currently selected records. To
  provide consistency across models, the following getters have been deprecated and renamed:
    + `selectedRecordId` has been renamed `selectedId` in `GridModel`, `StoreSelectionModel`, and
      `DataViewModel`
    + `selection` has been renamed `selectedRecords` in `GridModel`, `DataViewModel`, and
      `RestGridModel`
    + `singleRecord`, `records`, and `ids` have been renamed `selectedRecord`, `selectedRecords`,
      and
      `selectedIds`, respectively, in `StoreSelectionModel`

### ✨ Styles

* Higher contrast on grid context menus for improved legibility.

[Commit Log](https://github.com/xh/hoist-react/compare/v41.3.0...v42.0.0)

## v41.3.0 - 2021-08-09

### 🎁 New Features

* New `Cube` aggregators `ChildCountAggregator` and `LeafCountAggregator`.
* Mobile `NavigatorModel` provides a new "swipe" gesture to go back in the page stack. This is
  enabled by default, but may be turned off via the new `swipeToGoBack` prop.
* Client error reports now include the full URL for additional troubleshooting context.
    * Note apps must update their server-side to `hoist-core v9.3` or greater to persist URLs with
      error reports (although this is _not_ a general or hard requirement for taking this version of
      hoist-react).

[Commit Log](https://github.com/xh/hoist-react/compare/v41.2.0...v41.3.0)

## v41.2.0 - 2021-07-30

### 🎁 New Features

* New `GridModel.rowClassRules` and `Column.cellClassRules` configs added. Previously apps needed to
  use `agOptions` to dynamically apply and remove CSS classes using either of these options - now
  they are fully supported by Hoist.
    * ⚠ Note that, to avoid conflicts with internal usages of these configs, Hoist will check and
      throw if either is passed via `agOptions`. Apps only need to move their configs to the new
      location - the shape of the rules object does *not* need to change.
* New `GridAutosizeOptions.includeCollapsedChildren` config controls whether values from collapsed
  (i.e. hidden) child records should be measured when computing column sizes. Default of `false`
  improves autosize performance for large tree grids and should generally match user expectations
  around WYSIWYG autosizing.
* New `GridModel.beginEditAsync()` and `endEditAsync()` APIs added to start/stop inline editing.
    * ⚠ Note that - in a minor breaking change - the function form of the `Column.editable` config
      is no longer passed an `agParams` argument, as editing might now begin and need to be
      evaluated outside the context of an AG-Grid event.
* New `GridModel.clicksToEdit` config controls the number of clicks required to trigger
  inline-editing of a grid cell. Default remains 2 (double click ).
* Timeouts are now configurable on grid exports via a new `exportOptions.timeout` config.
* Toasts may now be dismissed programmatically - use the new `ToastModel` returned by the
  `XH.toast()` API and its variants.
* `Form` supports setting readonlyRenderer in `fieldDefaults` prop.
* New utility hook `useCached` provides a more flexible variant of `React.useCallback`.

### 🐞 Bug Fixes

* Inline grid editing supports passing of JSX editor components.
* `GridExportService` catches any exceptions thrown during export preparation and warns the user
  that something went wrong.
* GridModel with 'disabled' selection no longer shows "ghost" selection when using keyboard.
* Tree grids now style "parent" rows consistently with highlights/borders if requested, even for
  mixed-depth trees where some rows have children at a given level and others do not.

### ⚙️ Technical

* `FetchService` will now actively `abort()` fetch requests that it is abandoning due to its own
  `timeout` option. This allows the browser to release the associated resources associated with
  these requests.
* The `start()` function in `@xh/hoist/promise` has been deprecated. Use `wait()` instead, which can
  now be called without any args to establish a Promise chain and/or introduce a minimal amount of
  asynchronousity.
* ⚠ Note that the raw `AgGrid` component no longer enhances the native keyboard handling provided by
  AG Grid. All Hoist key handling customizations are now limited to `Grid`. If you wish to provide
  custom handling in a raw `AgGrid` component, see the example here:
  https://www.ag-grid.com/javascript-grid/row-selection/#example-selection-with-keyboard-arrow-keys

### ✨ Styles

* The red and green color values applied in dark mode have been lightened for improved legibility.
* The default `colorSpec` config for number formatters has changed to use new dedicated CSS classes
  and variables.
* New/renamed CSS vars `--xh-grid-selected-row-bg` and `--xh-grid-selected-row-text-color` now used
  to style selected grid rows.
    * ⚠ Note the `--xh-grid-bg-highlight` CSS var has been removed.
* New `.xh-cell--editable` CSS class applied to cells with inline editing enabled.
    * ⚠ Grid CSS class `.xh-invalid-cell` has been renamed to `.xh-cell--invalid` for consistency -
      any app style overrides should update to this new classname.

### 📚 Libraries

* core-js `3.15 → 3.16`

[Commit Log](https://github.com/xh/hoist-react/compare/v41.1.0...v41.2.0)

## v41.1.0 - 2021-07-23

### 🎁 New Features

* Button to expand / collapse all rows within a tree grid now added by default to the primary tree
  column header. (New `Column.headerHasExpandCollapse` property provided to disable.)
* New `@logWithDebug` annotation provides easy timed logging of method execution (via `withDebug`).
* New `AppSpec.disableXssProtection` config allows default disabling of Field-level XSS protection
  across the app. Intended for secure, internal apps with tight performance tolerances.
* `Constraint` callbacks are now provided with a `record` property when validating Store data and a
  `fieldModel` property when validating Form data.
* New `Badge` component allows a styled badge to be placed inline with text/title, e.g. to show a
  counter or status indicator within a tab title or menu item.
* Updated `TreeMap` color scheme, with a dedicated set of colors for dark mode.
* New XH convenience methods `successToast()`, `warningToast()`, and `dangerToast()` show toast
  alerts with matching intents and appropriate icons.
    * ⚠ Note that the default `XH.toast()` call now shows a toast with the primary (blue) intent and
      no icon. Previously toasts displayed by default with a success (green) intent and checkmark.
* GridModel provides a public API method `setColumnState` for taking a previously saved copy of
  gridModel.columnState and applying it back to a GridModel in one call.

### 🐞 Bug Fixes

* Fixed an issue preventing export of very large (>100k rows) grids.
* Fixed an issue where updating summary data in a Store without also updating other data would not
  update the bound grid.
* Intent styles now properly applied to minimal buttons within `Panel.headerItems`.
* Improved `GridModel` async selection methods to ensure they do not wait forever if grid does not
  mount.
* Fixed an issue preventing dragging the chart navigator range in a dialog.

### ⚙️ Technical

* New `Exception.timeout()` util to throw exceptions explicitly marked as timeouts, used by
  `Promise.timeout` extension.
* `withShortDebug` has been deprecated. Use `withDebug` instead, which has the identical behavior.
  This API simplification mirrors a recent change to `hoist-core`.

### ✨ Styles

* If the first child of a `Placeholder` component is a Hoist icon, it will not automatically be
  styled to 4x size with reduced opacity. (See new Toolbox example under the "Other" tab.)

### 📚 Libraries

* @blueprintjs/core `3.46 → 3.47`
* dompurify `2.2 → 2.3`

[Commit Log](https://github.com/xh/hoist-react/compare/v41.0.0...v41.1.0)

## v41.0.0 - 2021-07-01

### 🎁 New Features

* Inline editing of Grid/Record data is now officially supported:
    + New `Column.editor` config accepts an editor component to enable managed editing of the cells
      in that column. New `CheckboxEditor`, `DateEditor`, `NumberEditor`, `SelectEditor`
      , `TextAreaEditor`
      and `TextEditor` components wrap their corresponding HoistInputs with the required hook-based
      API and can be passed to this new config directly.
    + `Store` now contains built-in support for validation of its uncommitted records. To enable,
      specify the new `rules` property on the `Field`s in your `Store`. Note that these rules and
      constraints use the same API as the forms package, and rules and constraints may be shared
      between the `data` and `form` packages freely.
    + `GridModel` will automatically display editors and record validation messages as the user
      moves between cells and records. The new `GridModel.fullRowEditing` config controls whether
      editors are displayed for the focused cell only or for the entire row.
* All Hoist Components now support a `modelRef` prop. Supply a ref to this prop in order to gain a
  pointer to a Component's backing `HoistModel`.
* `DateInput` has been improved to allow more flexible parsing of user input with multiple formats.
  See the new prop `DateInput.parseStrings`.
* New `Column.sortValue` config takes an alternate field name (as a string) to sort the column by
  that field's value, or a function to produce a custom cell-level value for comparison. The values
  produced by this property will be also passed to any custom comparator, if one is defined.
* New `GridModel.hideEmptyTextBeforeLoad` config prevents showing the `emptyText` until the store
  has been loaded at least once. Apps that depend on showing `emptyText` before first load should
  set this property to `false`.
* `ExpandCollapseButton` now works for grouped grids in addition to tree grids.
* `FieldModel.initialValue` config now accepts functions, allowing for just-in-time initialization
  of Form data (e.g. to pre-populate a Date field with the current time).
* `TreeMapModel` and `SplitTreeMapModel` now support a `maxHeat` config, which can be used to
  provide a stable absolute maximum brightness (positive or negative) within the entire TreeMap.
* `ErrorMessage` will now automatically look for an `error` property on its primary context model.
* `fmtNumber()` supports new flags `withCommas` and `omitFourDigitComma` to customize the treatment
  of commas in number displays.
* `isValidJson` function added to form validation constraints.
* New `Select.enableFullscreen` prop added to the mobile component. Set to true (default on phones)
  to render the input in a full-screen modal when focused, ensuring there is enough room for the
  on-screen keyboard.

### 💥 Breaking Changes

* Removed support for class-based Hoist Components via the `@HoistComponent` decorator (deprecated
  in v38). Use functional components created via the `hoistCmp()` factory instead.
* Removed `DimensionChooser` (deprecated in v37). Use `GroupingChooser` instead.
* Changed the behavior of `FormModel.init()` to always re-initialize *all* fields. (Previously, it
  would only initialize fields explicitly passed via its single argument). We believe that this is
  more in line with developer expectations and will allow the removal of app workarounds to force a
  reset of all values. Most apps using FormModel should not need to change, but please review and
  test any usages of this particular method.
* Replaced the `Grid`, `DataView`, and `RestGrid` props below with new configurable fields on
  `GridModel`, `DataViewModel`, and `RestGridModel`, respectively. This further consolidates grid
  options into the model layer, allowing for more consistent application code and developer
  discovery.
    + `onKeyDown`
    + `onRowClicked`
    + `onRowDoubleClicked`
    + `onCellClicked`
    + `onCellDoubleClicked`
* Renamed the confusing and ambiguous property name `labelAlign` in several components:
    + `FormField`: `labelAlign` has been renamed to `labelTextAlign`
    + `SwitchInput`, `RadioInput`, and `Checkbox`: `labelAlign` has been renamed `labelSide`.
* Renamed all CSS variables beginning with `--navbar` to start with `--appbar`, matching the Hoist
  component name.
* Removed `TreeMapModel.colorMode` value 'balanced'. Use the new `maxHeat` config to prevent outlier
  values from dominating the color range of the TreeMap.
* The classes `Rule` and `ValidationState` and all constraint functions (e.g. `required`,
  `validEmail`, `numberIs`, etc.) have been moved from the `cmp\form` package to the `data` package.
* Hoist grids now require AG Grid v25.3.0 or higher - update your AG Grid dependency in your app's
  `package.json` file. See the [AG Grid Changelog](https://www.ag-grid.com/ag-grid-changelog/) for
  details.
* Hoist charts now require Highcharts v9.1.0 or higher - update your Highcharts dependency in your
  app's `package.json` file. See the
  [Highcharts Changelog](https://www.highcharts.com/changelog/#highcharts-stock) for details.

### 🐞 Bug Fixes

* Fixed disable behavior for Hoist-provided button components using popover.
* Fixed default disabling of autocomplete within `TextInput`.
* Squelched console warning re. precision/stepSize emitted by Blueprint-based `numberInput`.

### ⚙️ Technical

* Improved exception serialization to better handle `LocalDate` and similar custom JS classes.
* Re-exported Blueprint `EditableText` component (w/elemFactory wrapper) from `kit/blueprint`.

### 📚 Libraries

* @blueprintjs/core `3.44 → 3.46`
* codemirror `5.60 → 5.62`
* core-js `3.10 → 3.15`
* filesize `6.2 → 6.4`
* mobx `6.1 → 6.3`
* react-windowed-select `3.0 → 3.1`

[Commit Log](https://github.com/xh/hoist-react/compare/v40.0.0...v41.0.0)

## v40.0.0 - 2021-04-22

⚠ Please ensure your `@xh/hoist-dev-utils` dependency is >= v5.7.0. This is required to support the
new changelog feature described below. Even if you are not yet using the feature, you must update
your dev-utils dependency for your project to build.

### 🎁 New Features

* Added support for displaying an in-app changelog (release notes) to the user. See the new
  `ChangelogService` for details and instructions on how to enable.
* Added `XH.showBanner()` to display a configurable banner across the top of viewport, as another
  non-modal alternative for attention-getting application alerts.
* New method `XH.showException()` uses Hoist's built-in exception display to show exceptions that
  have already been handled directly by application code. Use as an alternative to
  `XH.handleException()`.
* `XH.track()` supports a new `oncePerSession` option. This flag can be set by applications to avoid
  duplicate tracking messages for certain types of activity.
* Mobile `NavigatorModel` now supports a `track` flag to automatically track user page views,
  equivalent to the existing `track` flag on `TabContainerModel`. Both implementations now use the
  new `oncePerSession` flag to avoid duplicate messages as a user browses within a session.
* New `Spinner` component returns a simple img-based spinner as an animated PNG, available in two
  sizes. Used for the platform-specific `Mask` and `LoadingIndicator` components. Replaces previous
  SVG-based implementations to mitigate rendering performance issues over remote connections.

### 💥 Breaking Changes

* `Store` now creates a shared object to hold the default values for every `Field` and uses this
  object as the prototype for the `data` property of every `Record` instance.
    * Only non-default values are explicitly written to `Record.data`, making for a more efficient
      representation of default values and improving the performance of `Record` change detection.
    * Note this means that `Record.data` *no longer* contains keys for *all* fields as
      `own-enumerable` properties.
    * Applications requiring a full enumeration of all values should call the
      new `Record.getValues()`
      method, which returns a new and fully populated object suitable for spreading or cloning.
    * This behavior was previously available via `Store.experimental.shareDefaults` but is now
      always enabled.
* For API consistency with the new `showBanner()` util, the `actionFn` prop for the recently-added
  `ErrorMessage` component has been deprecated. Specify as an `onClick` handler within the
  component's `actionButtonProps` prop instead.
* The `GridModel.experimental.externalSort` flag has been promoted from an experiment to a
  fully-supported config. Default remains `false`, but apps that were using this flag must now pass
  it directly: `new GridModel({externalSort: true, ...})`.
* Hoist re-exports and wrappers for the Blueprint `Spinner` and Onsen `ProgressCircular` components
  have been removed, in favor of the new Hoist `Spinner` component mentioned above.
* Min version for `@xh/hoist-dev-utils` is now v5.7.0, as per above.

### 🐞 Bug Fixes

* Formatters in the `@xh/hoist/format` package no longer modify their options argument.
* `TileFrame` edge-case bug fixed where the appearance of an internal scrollbar could thrash layout
  calculations.
* XSS protection (dompurify processing) disabled on selected REST editor grids within the Hoist
  Admin console. Avoids content within configs and JSON blobs being unintentionally mangled.

### ⚙️ Technical

* Improvements to exception serialization, especially for any raw javascript `Error` thrown by
  client-side code.

### ✨ Styles

* Buttons nested inline within desktop input components (e.g. clear buttons) tweaked to avoid
  odd-looking background highlight on hover.
* Background highlight color of minimal/outlined buttons tweaked for dark theme.
* `CodeInput` respects standard XH theme vars for its background-color and (monospace) font family.
  Its built-in toolbar has also been made compact and slightly re-organized.

### 📚 Libraries

* @blueprintjs/core `3.41 → 3.44`
* @blueprintjs/datetime `3.21 → 3.23`
* classnames `2.2 → 2.3`
* codemirror `5.59 → 5.60`
* core-js `3.9 → 3.10`
* filesize `6.1 → 6.2`
* qs `6.9 → 6.10`
* react-beautiful-dnd `13.0 → 13.1`
* react-select `4.2 → 4.3`

[Commit Log](https://github.com/xh/hoist-react/compare/v39.0.1...v40.0.0)

## v39.0.1 - 2021-03-24

### 🐞 Bug Fixes

* Fixes regression preventing the loading of the Activity Tab in the Hoist Admin console.
* Fixes icon alignment in `DateInput`.

[Commit Log](https://github.com/xh/hoist-react/compare/v39.0.0...v39.0.1)

## v39.0.0 - 2021-03-23

### 🎁 New Features

#### Components + Props

* New `TileFrame` layout component renders a collection of child items using a layout that balances
  filling the available space against maintaining tile width / height ratio.
* Desktop `Toolbar` accepts new `compact` prop. Set to `true` to render the toolbar with reduced
  height and font-size.
* New `StoreFilterField` prop `autoApply` allows developers to more easily use `StoreFilterField` in
  conjunction with other filters or custom logic. Set to `false` and specify an `onFilterChange`
  callback to take full control of filter application.
* New `RestGrid` prop `formClassName` allows custom CSS class to be applied to its managed
  `RestForm` dialog.

#### Models + Configs

* New property `selectedRecordId` on `StoreSelectionModel`, `GridModel`, and `DataViewModel`.
  Observe this instead of `selectedRecord` when you wish to track only the `id` of the selected
  record and not changes to its data.
* `TreeMapModel.colorMode` config supports new value `wash`, which retains the positive and negative
  color while ignoring the intensity of the heat value.
* New method `ChartModel.updateHighchartsConfig()` provides a more convenient API for changing a
  chart's configuration post-construction.
* New `Column.omit` config supports conditionally excluding a column from its `GridModel`.

#### Services + Utils

* New method `FetchService.setDefaultTimeout()`.
* New convenience getter `LocalDate.isToday`.
* `HoistBase.addReaction()` now accepts convenient string values for its `equals` flag.

### 💥 Breaking Changes

* The method `HoistAppModel.preAuthInitAsync()` has been renamed to `preAuthAsync()` and should now
  be defined as `static` within apps that implement it to run custom pre-authentication routines.
    * This change allows Hoist to defer construction of the `AppModel` until Hoist itself has been
      initialized, and also better reflects the special status of this function and when it is
      called in the Hoist lifecycle.
* Hoist grids now require AG Grid v25.1.0 or higher - update your AG Grid dependency in your app's
  `package.json` file. See the [AG Grid Changelog](https://www.ag-grid.com/ag-grid-changelog/) for
  details.

### ⚙️ Technical

* Improvements to behavior/performance of apps in hidden/inactive browser tabs. See the
  [page visibility API reference](https://developer.mozilla.org/en-US/docs/Web/API/Page_Visibility_API)
  for details. Now, when the browser tab is hidden:
    * Auto-refresh is suspended.
    * The `forEachAsync()` and `whileAsync()` utils run synchronously, without inserting waits that
      would be overly throttled by the browser.
* Updates to support compatibility with agGrid 25.1.0.
* Improved serialization of `LoadSpec` instances within error report stacktraces.

### 📚 Libraries

* @blueprintjs/core `3.39 → 3.41`
* @blueprintjs/datetime `3.20 → 3.21`
* @popperjs/core `2.8 → 2.9`
* core-js `3.8 → 3.9`
* react-select `4.1 → 4.2`

[Commit Log](https://github.com/xh/hoist-react/compare/v38.3.0...v39.0.0)

## v38.3.0 - 2021-03-03

### 🎁 New Features

* New `Store.freezeData` and `Store.idEncodesTreePath` configs added as performance optimizations
  when loading very large data sets (50k+ rows).
* New `ColChooserModel.autosizeOnCommit` config triggers an autosize run whenever the chooser is
  closed. (Defaulted to true on mobile.)

[Commit Log](https://github.com/xh/hoist-react/compare/v38.2.0...v38.3.0)

## v38.2.0 - 2021-03-01

### 🐞 Bug Fixes

* Fix to edge-case where `Grid` would lose its selection if set on the model prior to the component
  mounting and AG Grid full rendering.
* Fix to prevent unintended triggering of app auto-refresh immediately after init.

### ⚙️ Technical

* New config `Cube.fieldDefaults` - matches same config added to `Store` in prior release.
* App auto-refresh interval keys off of last *completed* refresh cycle if there is one. Avoids
  over-eager refresh when cycle is fast relative to the time it takes to do the refresh.
* New experimental property `Store.experimental.shareDefaults`. If true, `Record.data` will be
  created with default values for all fields stored on a prototype, with only non-default values
  stored on `data` directly. This can yield major performance improvements for stores with sparsely
  populated records (i.e. many records with default values). Note that when set, the `data` property
  on `Record` will no longer contain keys for *all* fields as `own-enumerable` properties. This may
  be a breaking change for some applications.

[Commit Log](https://github.com/xh/hoist-react/compare/v38.1.1...v38.2.0)

## v38.1.1 - 2021-02-26

### ⚙️ Technical

* New config `Store.fieldDefaults` supports defaulting config options for all `Field` instances
  created by a `Store`.

[Commit Log](https://github.com/xh/hoist-react/compare/v38.1.0...v38.1.1)

## v38.1.0 - 2021-02-24

⚠ Please ensure your `@xh/hoist-dev-utils` dependency is >= v5.6.0. This is required to successfully
resolve and bundle transitive dependencies of the upgraded `react-select` library.

### 🐞 Bug Fixes

* A collapsible `Panel` will now restore its user specified-size when re-opened. Previously the
  panel would be reset to the default size.
* `Store.lastLoaded` property now initialized to `null`. Previously this property had been set to
  the construction time of the Store.
* Tweak to `Grid` style rules to ensure sufficient specificity of rules related to indenting child
  rows within tree grids.
* Improvements to parsing of `Field`s of type 'int': we now correctly parse values presented in
  exponential notation and coerce `NaN` values to `null`.

### 🎁 New Features

* `GridModel` has new async variants of existing methods: `selectFirstAsync`, `selectAsync`, and
  `ensureSelectionVisibleAsync`. These methods build-in the necessary waiting for the underlying
  grid implementation to be ready and fully rendered to ensure reliable selection. In addition, the
  first two methods will internally call the third. The existing non-async counterparts for these
  methods have been deprecated.
* GridModel has a new convenience method `preSelectFirstAsync` for initializing the selection in
  grids, without disturbing any existing selection.
* Added new `Store.loadTreeData` config (default `true`) to enable or disable building of nested
  Records when the raw data elements being loaded have a `children` property.
* Cube `View` now detects and properly handles streaming updates to source data that include changes
  to row dimensions as well as measures.*
* `DataViewModel.itemHeight` can now be a function that returns a pixel height.
* The `LoadSpec` object passed to `doLoadAsync()` is now a defined class with additional properties
  `isStale`, `isObsolete` and `loadNumber`. Use these properties to abandon out-of-order
  asynchronous returns from the server.
    * 💥 NOTE that calls to `loadAsync()` no longer accept a plain object for their `loadSpec`
      parameter. Application code such as `fooModel.loadAsync({isRefresh: true})` should be updated
      to use the wrapper APIs provided by `LoadSupport` - e.g. `fooModel.refreshAsync()`. (This was
      already the best practice, but is now enforced.)
* New `autoHeight` property on grid `Column`. When set the grid will increase the row height
  dynamically to accommodate cell content in this column.

### 📚 Libraries

* @blueprintjs/core `3.38 → 3.39`
* react-select `3.1 → 4.1`
* react-windowed-select `2.0 → 3.0`

[Commit Log](https://github.com/xh/hoist-react/compare/v38.0.0...v38.1.0)

## v38.0.0 - 2021-02-04

Hoist v38 includes major refactoring to streamline core classes, bring the toolkit into closer
alignment with the latest developments in Javascript, React, and MobX, and allow us to more easily
provide documentation and additional features. Most notably, we have removed the use of class based
decorators, in favor of a simpler inheritance-based approach to defining models and services.

* We are introducing a new root superclass `HoistBase` which provides many of the syntax
  enhancements and conventions used throughout Hoist for persistence, resource management, and
  reactivity.
* New base classes of `HoistModel` and `HoistService` replace the existing class decorators
  `@HoistModel` and `@HoistService`. Application models and services should now `extend` these base
  classes instead of applying the (now removed) decorators. For your application's `AppModel`,
  extend the new `HoistAppModel` superclass.
* We have also removed the need for the explicit `@LoadSupport` annotation on these classes. The
  presence of a defined `doLoadAsync()` method is now sufficient to allow classes extending
  `HoistModel` and `HoistService` to participate in the loading and refreshing lifecycle as before.
* We have deprecated support for class-based Components via the `@HoistComponent` class decorator.
  To continue to use this decorator, please import it from the `@xh\hoist\deprecated` package.
  Please note that we plan to remove `@HoistComponent` in a future version.
* Due to changes in MobX v6.0.1, all classes that host observable fields and actions will now also
  need to provide a constructor containing a call to `makeObservable(this)`. This change will
  require updates to most `HoistModel` and `HoistService` classes. See
  [this article from MobX](https://michel.codes/blogs/mobx6) for more on this change and the
  motivation behind it.

### 🎁 New Features

* New utility method `getOrCreate` for easy caching of properties on objects.
* The `Menu` system on mobile has been reworked to be more consistent with desktop. A new
  `MenuButton` component has been added to the mobile framework, which renders a `Menu` of
  `MenuItems` next to the `MenuButton`. This change also includes the removal of `AppMenuModel` (see
  Breaking Changes).
* Added `ExpandCollapseButton` to the mobile toolkit, to expand / collapse all rows in a tree grid.
* Added `Popover` to the mobile toolkit, a component to display floating content next to a target
  element. Its API is based on the Blueprint `Popover` component used on desktop.
* `StoreFilterField` now matches the rendered string values for `date` and `localDate` fields when
  linked to a properly configured `GridModel`.
* `GroupingChooser` gets several minor usability improvements + clearer support for an empty /
  ungrouped state, when so enabled.

### 💥 Breaking Changes

* All `HoistModel` and `HoistService` classes must be adjusted as described above.
* `@HoistComponent` has been deprecated and moved to `@xh\hoist\deprecated`
* Hoist grids now require AG Grid v25.0.1 or higher - if your app uses AG Grid, update your AG Grid
  dependency in your app's `package.json` file.
* The `uses()` function (called within `hoistComponent()` factory configs for model context lookups)
  and the `useContextModel()` function no longer accept class names as strings. Pass the class
  itself (or superclass) of the model you wish to select for your component. `Uses` will throw if
  given any string other than "*", making the need for any updates clear in that case.
* The `Ref` class, deprecated in v26, has now been removed. Use `createObservableRef` instead.
* `AppMenuModel` has been removed. The `AppMenuButton` is now configured via
  `AppBar.appMenuButtonProps`. As with desktop, menu items can be added with
  `AppBar.appMenuButtonProps.extraItems[]`

### ⚙️ Technical

* We have removed the experimental flags `useTransactions`, and `deltaSort` from `GridModel`. The
  former has been the default behavior for Hoist for several releases, and the latter is obsolete.

### 📚 Libraries

* @blueprintjs/core `3.36 → 3.38`
* codemirror `5.58 → 5.59`
* mobx `5.15 → 6.1`
* mobx-react `6.3 → 7.1`

[Commit Log](https://github.com/xh/hoist-react/compare/v37.2.0...v38.0.0)

## v37.2.0 - 2021-01-22

### 🎁 New Features

* New `ErrorMessage` component for standard "inline" rendering of Errors and Exceptions, with retry
  support.
* `Cube` now supports an `omitFn` to allow apps to remove unwanted, single-node children.

[Commit Log](https://github.com/xh/hoist-react/compare/v37.1.0...v37.2.0)

## v37.1.0 - 2021-01-20

### 🎁 New Features

* Columns in `ColChooser` can now be filtered by their `chooserGroup`.
* `Cube` now supports a `bucketSpecFn` config which allows dynamic bucketing and aggregation of
  rows.

### 🐞 Bug Fixes

* Fix issue where a `View` would create a root row even if there were no leaf rows.
* Fixed regression in `LeftRightChooser` not displaying description callout.

[Commit Log](https://github.com/xh/hoist-react/compare/v37.0.0...v37.1.0)

## v37.0.0 - 2020-12-15

### 🎁 New Features

* New `GroupingChooser` component provides a new interface for selecting a list of fields
  (dimensions) for grouping APIs, offering drag-and-drop reordering and persisted favorites.
    * This is intended as a complete replacement for the existing `DimensionChooser`. That component
      should be considered deprecated and will be removed in future releases.
* New props added to `TabSwitcher`:
    * `enableOverflow` shows tabs that would normally overflow their container in a drop down menu.
    * `tabWidth`, `tabMinWidth` & `tabMaxWidth` allow flexible configuration of tab sizes within the
      switcher.
* `TabModel` now supports a bindable `tooltip`, which can be used to render strings or elements
  while hovering over tabs.
* New `Placeholder` component provides a thin wrapper around `Box` with standardized, muted styling.
* New `StoreFilterField.matchMode` prop allows customizing match to `start`, `startWord`, or `any`.
* `Select` now implements enhanced typeahead filtering of options. The default filtering is now
  based on a case-insensitive match of word starts in the label. (Previously it was based on a match
  _anywhere_ in the label _or_ value.) To customize this behavior, applications should use the new
  `filterFn` prop.
* New Admin Console Monitor > Memory tab added to view snapshots of JVM memory usage. (Requires
  Hoist Core v8.7 or greater.)
* `FormModel` and `FieldModel` gain support for Focus Management.
* New `boundInput` getter on `FieldModel` to facilitate imperative access to controls, when needed.
  This getter will return the new `HoistInputModel` interface, which support basic DOM access as
  well as standard methods for `focus()`, `blur()`, and `select()`.
* New `GridModel` config `lockColumnGroups` to allow controlling whether child columns can be moved
  outside their parent group. Defaults to `true` to maintain existing behavior.

### 💥 Breaking Changes

* New `TabContainerModel` config `switcher` replaces `switcherPosition` to allow for more flexible
  configuration of the default `TabSwitcher`.
    * Use `switcher: true` to retain default behavior.
    * Use `switcher: false` to not include a TabSwitcher. (previously `switcherPosition: 'none'`)
    * Use `switcher: {...}` to provide customisation props for the `TabSwitcher`. See `TabSwitcher`
      documentation for more information.
* The `HoistInput` base class has been removed. This change marks the completion of our efforts to
  remove all internal uses of React class-based Components in Hoist. The following adjustments are
  required:
    * Application components extending `HoistInput` should use the `useHoistInputModel` hook
      instead.
    * Applications getting refs to `HoistInputs` should be aware that these refs now return a ref to
      a
      `HoistInputModel`. In order to get the DOM element associated with the component use the new
      `domEl` property of that model rather than the`HoistComponent.getDOMNode()` method.
* Hoist grids now require AG Grid v24.1.0 or higher - update your AG Grid dependency in your app's
  `package.json` file. AG Grid v24.1.0
  [lists 5 breaking changes](https://www.ag-grid.com/ag-grid-changelog/), including the two called
  out below. *Note that these cautions apply only to direct use of the AG Grid APIs* - if your app
  is using the Hoist `Grid` and `GridModel` exclusively, there should be no need to adjust code
  around columns or grid state, as the related Hoist classes have been updated to handle these
  changes.
    * AG-4291 - Reactive Columns - the state pattern for ag-grid wrapper has changed as a result of
      this change. If your app made heavy use of saving/loading grid state, please test carefully
      after upgrade.
    * AG-1959 - Aggregation - Add additional parameters to the Custom Aggregation methods. If your
      app implements custom aggregations, they might need to be updated.

### 🔒 Security

* The data package `Field` class now sanitizes all String values during parsing, using the DOMPurify
  library to defend against XSS attacks and other issues with malformed HTML or scripting content
  loaded into `Record`s and rendered by `Grid` or other data-driven components. Please contact XH if
  you find any reason to disable this protection, or observe any unintended side effects of this
  additional processing.

### 🐞 Bug Fixes

* Fix issue where grid row striping inadvertently disabled by default for non-tree grids.
* Fix issue where grid empty text cleared on autosize.

### ✨ Styles

* Default `Chart` themes reworked in both light and dark modes to better match overall Hoist theme.

### ⚙️ Technical

* Note that the included Onsen fork has been replaced with the latest Onsen release. Apps should not
  need to make any changes.
* `Cube.info` is now directly observable.
* `@managed` and `markManaged` have been enhanced to allow for the cleanup of arrays of objects as
  well as objects. This matches the existing array support in `XH.safeDestroy()`.

### 📚 Libraries

* @xh/onsenui `~0.1.2` → onsenui `~2.11.1`
* @xh/react-onsenui `~0.1.2` → react-onsenui `~1.11.3`
* @blueprintjs/core `3.35 → 3.36`
* @blueprintjs/datetime `3.19 → 3.20`
* clipboard-copy `3.1 → 4.0`
* core-js `3.6 → 3.8`
* dompurify `added @ 2.2`
* react `16.13 → 17.0`
* semver `added @ 7.3`

[Commit Log](https://github.com/xh/hoist-react/compare/v36.6.1...v37.0.0)

## v36.6.1 - 2020-11-06

### 🐞 Bug Fixes

* Fix issue where grid row striping would be turned off by default for non-tree grids

[Commit Log](https://github.com/xh/hoist-react/compare/v36.6.0...v36.6.1)

## v36.6.0 - 2020-10-28

### 🎁 New Features

* New `GridModel.treeStyle` config enables more distinctive styling of tree grids, with optional
  background highlighting and ledger-line style borders on group rows.
    * ⚠ By default, tree grids will now have highlighted group rows (but no group borders). Set
      `treeStyle: 'none'` on any `GridModel` instances where you do _not_ want the new default
      style.
* New `DashContainerModel.extraMenuItems` config supports custom app menu items in Dashboards
* An "About" item has been added to the default app menu.
* The default `TabSwitcher` now supports scrolling, and will show overflowing tabs in a drop down
  menu.

### 🐞 Bug Fixes

* Ensure that `Button`s with `active: true` set directly (outside of a `ButtonGroupInput`) get the
  correct active/pressed styling.
* Fixed regression in `Column.tooltip` function displaying escaped HTML characters.
* Fixed issue where the utility method `calcActionColWidth` was not correctly incorporating the
  padding in the returned value.

### ⚙️ Technical

* Includes technical updates to `JsonBlob` archiving. This change requires an update to `hoist-core`
  `v8.6.1` or later, and modifications to the `xh_json_blob` table. See the
  [hoist-core changelog](https://github.com/xh/hoist-core/blob/develop/CHANGELOG.md) for further
  details.

### 📚 Libraries

* @blueprintjs/core `3.33 → 3.35`

[Commit Log](https://github.com/xh/hoist-react/compare/v36.5.0...v36.6.0)

## v36.5.0 - 2020-10-16

### 🐞 Bug Fixes

* Fix text and hover+active background colors for header tool buttons in light theme.

### ⚙️ Technical

* Install a default simple string renderer on all columns. This provides consistency in column
  rendering, and fixes some additional issues with alignment and rendering of Grid columns
  introduced by the change to flexbox-based styling in grid cells.
* Support (optional) logout action in SSO applications.

### 📚 Libraries

* @blueprintjs/core `3.31 → 3.33`
* @blueprintjs/datetime `3.18 → 3.19`
* @fortawesome/fontawesome-pro `5.14 → 5.15`
* moment `2.24 → 2.29`
* numbro `2.2 → 2.3`

[Commit Log](https://github.com/xh/hoist-react/compare/v36.4.0...v36.5.0)

## v36.4.0 - 2020-10-09

### 🎁 New Features

* `TabContainerModel` supports dynamically adding and removing tabs via new public methods.
* `Select` supports a new `menuWidth` prop to control the width of the dropdown.

### 🐞 Bug Fixes

* Fixed v36.3.0 regression re. horizontal alignment of Grid columns.

[Commit Log](https://github.com/xh/hoist-react/compare/v36.3.0...v36.4.0)

## v36.3.0 - 2020-10-07

### 💥 Breaking Changes

* The following CSS variables are no longer in use:
    + `--xh-grid-line-height`
    + `--xh-grid-line-height-px`
    + `--xh-grid-large-line-height`
    + `--xh-grid-large-line-height-px`
    + `--xh-grid-compact-line-height`
    + `--xh-grid-compact-line-height-px`
    + `--xh-grid-tiny-line-height`
    + `--xh-grid-tiny-line-height-px`

### ⚙️ Technical

* We have improved and simplified the vertical centering of content within Grid cells using
  flexbox-based styling, rather than the CSS variables above.

### 🎁 New Features

* `Select` now supports `hideSelectedOptions` and `closeMenuOnSelect` props.
* `XH.message()` and its variants (`XH.prompt(), XH.confirm(), XH.alert()`) all support an optional
  new config `messageKey`. This key can be used by applications to prevent popping up the same
  dialog repeatedly. Hoist will only show the last message posted for any given key.
* Misc. Improvements to organization of admin client tabs.

### 🐞 Bug Fixes

* Fixed issue with sporadic failures reading grid state using `legacyStateKey`.
* Fixed regression to the display of `autoFocus` buttons; focus rectangle restored.

[Commit Log](https://github.com/xh/hoist-react/compare/v36.2.1...v36.3.0)

## v36.2.1 - 2020-10-01

### 🐞 Bug Fixes

* Fixed issue in `LocalDate.previousWeekday()` which did not correctly handle Sunday dates.
* Fixed regression in `Grid` column header rendering for non-string headerNames.

[Commit Log](https://github.com/xh/hoist-react/compare/v36.2.0...v36.2.1)

## v36.2.0 - 2020-09-25

### 💥 Breaking Changes

* New `GridModel` config `colChooserModel` replaces `enableColChooser` to allow for more flexible
  configuration of the grid `colChooser`
    * Use `colChooserModel: true` to retain default behavior.
    * See documentation on `GridModel.ColChooserModelConfig` for more information.
* The `Grid` `hideHeaders` prop has been converted to a field on `AgGridModel` and `GridModel`. All
  grid options of this type are now on the model hierarchy, allowing consistent application code and
  developer discovery.

### 🎁 New Features

* Provides new `CustomProvider` for applications that want to use the Persistence API, but need to
  provide their own storage implementation.
* Added `restoreDefaults` action to default context menu for `GridModel`.
* Added `restoreDefaultsWarning` config to `GridModel`.
* `FormModel` has a new convenience method `setValues` for putting data into one or more fields in
  the form.
* Admin Preference and Config panels now support bulk regrouping actions.

### 🐞 Bug Fixes

* Fixed an error in implementation of `@managed` preventing proper cleanup of resources.
* Fixed a regression introduced in v36.1.0 in `FilterChooser`: Restore support for `disabled` prop.

[Commit Log](https://github.com/xh/hoist-react/compare/v36.1.0...v36.2.0)

## v36.1.0 - 2020-09-22

⚠ NOTE - apps should update to `hoist-core >= 8.3.0` when taking this hoist-react update. This is
required to support both the new `JsonBlobService` and updates to the Admin Activity and Client
Error tracking tabs described below.

### 🎁 New Features

* Added new `JsonBlobService` for saving and updating named chunks of arbitrary JSON data.
* `GridModelPersistOptions` now supports a `legacyStateKey` property. This key will identify the
  pre-v35 location for grid state, and can be used by applications to provide a more flexible
  migration of user grid state after an upgrade to Hoist v35.0.0 or greater. The value of this
  property will continue to default to 'key', preserving the existing upgrade behavior of the
  initial v35 release.
* The Admin Config and Pref diff tools now support pasting in a config for comparison instead of
  loading one from a remote server (useful for deployments where the remote config cannot be
  accessed via an XHR call).
* The `ClipboardButton.getCopyText` prop now supports async functions.
* The `Select` input supports a new `leftIcon` prop.
* `RestGrid` now supports bulk delete when multiple rows are selected.
* `RestGrid`'s `actionWarning` messages may now be specified as functions.

### 🐞 Bug Fixes

* Fixed several cases where `selectOnFocus` prop on `Select` was not working.
* `FilterChooser` auto-suggest values sourced from the *unfiltered* records on `sourceStore`.
* `RestForm` editors will now source their default label from the corresponding `Field.displayName`
  property. Previously an undocumented `label` config could be provided with each editor object -
  this has been removed.
* Improved time zone handling in the Admin Console "Activity Tracking" and "Client Errors" tabs.
    * Users will now see consistent bucketing of activity into an "App Day" that corresponds to the
      LocalDate when the event occurred in the application's timezone.
    * This day will be reported consistently regardless of the time zones of the local browser or
      deployment server.
* Resetting Grid columns to their default state (e.g. via the Column Chooser) retains enhancements
  applied from matching Store fields.
* Desktop `DateInput` now handles out-of-bounds dates without throwing exception during rendering.
* Dragging a grid column with an element-based header no longer displays `[object Object]` in the
  draggable placeholder.

### 📚 Libraries

* codemirror `5.57 → 5.58`

[Commit Log](https://github.com/xh/hoist-react/compare/v36.0.0...v36.1.0)

## v36.0.0 - 2020-09-04

### 🎁 New Features

#### Data Filtering

We have enhanced support for filtering data in Hoist Grids, Stores, and Cubes with an upgraded
`Filter` API and a new `FilterChooser` component. This bundle of enhancements includes:

* A new `@xh/hoist/data/filter` package to support the creation of composable filters, including the
  following new classes:
    * `FieldFilter` - filters by comparing the value of a given field to one or more given candidate
      values using one of several supported operators.
    * `FunctionFilter` - filters via a custom function specified by the developer.
    * `CompoundFilter` - combines multiple filters (including other nested CompoundFilters) via an
      AND or OR operator.
* A new `FilterChooser` UI component that integrates tightly with these data package classes to
  provide a user and developer friendly autocomplete-enabled UI for filtering data based on
  dimensions (e.g. trader = jdoe, assetClass != Equities), metrics (e.g. P&L > 1m), or any
  combination thereof.
* Updates to `Store`, `StoreFilterField`, and `cube/Query` to use the new Filter API.
* A new `setFilter()` convenience method to `Grid` and `DataView`.

To get the most out of the new Filtering capabilities, developers are encouraged to add or expand
the configs for any relevant `Store.fields` to include both their `type` and a `displayName`. Many
applications might not have Field configs specified at all for their Stores, instead relying on
Store's ability to infer its Fields from Grid Column definitions.

We are looking to gradually invert this relationship, so that core information about an app's
business objects and their properties is configured once at the `data/Field` level and then made
available to related APIs and components such as grids, filters, and forms. See note in New Features
below regarding related updates to `GridModel.columns` config processing.

#### Grid

* Added new `GridModel.setColumnVisible()` method, along with `showColumn()` and `hideColumn()`
  convenience methods. Can replace calls to `applyColumnStateChanges()` when all you need to do is
  show or hide a single column.
* Elided Grid column headers now show the full `headerName` value in a tooltip.
* Grid column definitions now accept a new `displayName` config as the recommended entry point for
  defining a friendly user-facing label for a Column.
    * If the GridModel's Store has configured a `displayName` for the linked data field, the column
      will default to use that (if not otherwise specified).
    * If specified or sourced from a Field, `displayName` will be used as the default value for the
      pre-existing `headerName` and `chooserName` configs.
* Grid columns backed by a Store Field of type `number` or `int` will be right-aligned by default.
* Added new `GridModel.showGroupRowCounts` config to allow easy hiding of group row member counts
  within each full-width group row. Default is `true`, maintaining current behavior of showing the
  counts for each group.

#### Other

* Added new `AppSpec.showBrowserContextMenu` config to control whether the browser's default context
  menu will be shown if no app-specific context menu (e.g. from a grid) would be triggered.
    * ⚠ Note this new config defaults to `false`, meaning the browser context menu will *not* be
      available. Developers should set to true for apps that expect/depend on the built-in menu.
* `LocalDate` has gained several new static factories: `tomorrow()`, `yesterday()`,
  `[start/end]OfMonth()`, and `[start/end]OfYear()`.
* A new `@computeOnce` decorator allows for lazy computation and caching of the results of decorated
  class methods or getters. Used in `LocalDate` and intended for similar immutable, long-lived
  objects that can benefit from such caching.
* `CodeInput` and `JsonInput` get new `enableSearch` and `showToolbar` props. Enabling search
  provides an simple inline find feature for searching the input's contents.
* The Admin console's Monitor Status tab displays more clearly when there are no active monitors.

### 💥 Breaking Changes

* Renamed the `data/Field.label` property to `displayName`.
* Changed the `DimensionChooserModel.dimensions` config to require objects of the
  form `{name, displayName, isLeafDimension}` when provided as an `Object[]`.
    * Previously these objects were expected to be of the form `{value, label, isLeaf}`.
    * Note however that this same config can now be passed the `dimensions` directly from a
      configured
      `Cube` instead, which is the recommended approach and should DRY up dimension definitions for
      typical use cases.
* Changes required due to the new filter API:
    * The classes `StoreFilter` and `ValueFilter` have been removed and replaced by `FunctionFilter`
      and `FieldFilter`, respectively. In most cases apps will need to make minimal or no changes.
    * The `filters/setFilters` property on `Query` has been changed to `filter/setFilter`. In most
      case apps should not need to change anything other than the name of this property - the new
      property will continue to support array representations of multiple filters.
    * `Store` has gained a new property `filterIncludesChildren` to replace the functionality
      previously provided by `StoreFilter.includesChildren`.
    * `StoreFilterField.filterOptions` has been removed. Set `filterIncludesChildren` directly on
      the store instead.

### ✨ Styles

* CSS variables for "intents" - most commonly used on buttons - have been reworked to use HSL color
  values and support several standard variations of lightness and transparency.
    * Developers are encouraged to customize intents by setting the individual HSL vars provided for
      each intent (e.g. `--intent-primary-h` to adjust the primary hue) and/or the different levels
      of lightness (e.g. `--intent-primary-l3` to adjust the default lightness).
    * ⚠ Uses of the prior intent var overrides such as `--intent-primary` will no longer work. It is
      possible to set directly via `--xh-intent-primary`, but components such as buttons will still
      use the default intent shades for variations such as hover and pressed states. Again, review
      and customize the HSL vars if required.
* Desktop `Button` styles and classes have been rationalized and reworked to allow for more
  consistent and direct styling of buttons in all their many permutations (standard/minimal/outlined
  styles * default/hovered/pressed/disabled states * light/dark themes).
    * Customized intent colors will now also be applied to outlined and minimal buttons.
    * Dedicated classes are now applied to desktop buttons based on their style and state.
      Developers can key off of these classes directly if required.

### 🐞 Bug Fixes

* Fixed `Column.tooltipElement` so that it can work if a `headerTooltip` is also specified on the
  same column.
* Fixed issue where certain values (e.g. `%`) would break in `Column.tooltipElement`.
* Fixed issue where newly loaded records in `Store` were not being frozen as promised by the API.

### 📚 Libraries

* @blueprintjs/core `3.30 → 3.31`
* codemirror `5.56 → 5.57`
* http-status-codes `1.4 → 2.1`
* mobx-react `6.2 → 6.3`
* store2 `2.11 → 2.12`

[Commit Log](https://github.com/xh/hoist-react/compare/v35.2.1...v36.0.0)

## v35.2.1 - 2020-07-31

### 🐞 Bug Fixes

* A Grid's docked summary row is now properly cleared when its bound Store is cleared.
* Additional SVG paths added to `requiredBlueprintIcons.js` to bring back calendar scroll icons on
  the DatePicker component.
* Colors specified via the `--xh-intent-` CSS vars have been removed from minimal / outlined desktop
  `Button` components because of incompatibility with `ButtonGroupInput` component. Fix to address
  issue forthcoming. (This reverts the change made in 35.2.0 below.)

[Commit Log](https://github.com/xh/hoist-react/compare/v35.2.0...v35.2.1)

## v35.2.0 - 2020-07-21

### 🎁 New Features

* `TabContainerModel` now supports a `persistWith` config to persist the active tab.
* `TabContainerModel` now supports a `emptyText` config to display when TabContainer gets rendered
  with no children.

### ⚙️ Technical

* Supports smaller bundle sizes via a greatly reduced set of BlueprintJS icons. (Requires apps to be
  built with `@xh/hoist-dev-utils` v5.2 or greater to take advantage of this optimization.)

### 🐞 Bug Fixes

* Colors specified via the `--xh-intent-` CSS vars are now applied to minimal / outlined desktop
  `Button` components. Previously they fell through to use default Blueprint colors in these modes.
* Code input correctly handles dynamically toggling readonly/disabled state.

### 📚 Libraries

* @fortawesome/fontawesome-pro `5.13 → 5.14`
* codemirror `5.55 → 5.56`

[Commit Log](https://github.com/xh/hoist-react/compare/v35.1.1...v35.2.0)

## v35.1.1 - 2020-07-17

### 📚 Libraries

* @blueprintjs/core `3.29 → 3.30`

[Commit Log](https://github.com/xh/hoist-react/compare/v35.1.0...v35.1.1)

## v35.1.0 - 2020-07-16

### 🎁 New Features

* Extend existing environment diff tool to preferences. Now, both configs and preferences may be
  diffed across servers. This feature will require an update of hoist-core to a version 8.1.0 or
  greater.
* `ExportOptions.columns` provided to `GridModel` can now be specified as a function, allowing for
  full control of columns to export, including their sort order.

### 🐞 Bug Fixes

* `GridModel`s export feature was previously excluding summary rows. These are now included.
* Fixed problems with coloring and shading algorithm in `TreeMap`.
* Fixed problems with sort order of exports in `GridModel`.
* Ensure that preferences are written to server, even if set right before navigating away from page.
* Prevent situation where a spurious exception can be sent to server when application is unloaded
  while waiting on a fetch request.

[Commit Log](https://github.com/xh/hoist-react/compare/v35.0.1...v35.1.0)

## v35.0.1 - 2020-07-02

### 🐞 Bug Fixes

* Column headers no longer allocate space for a sort arrow icon when the column has an active
  `GridSorter` in the special state of `sort: null`.
* Grid auto-sizing better accounts for margins on sort arrow icons.

[Commit Log](https://github.com/xh/hoist-react/compare/v35.0.0...v35.0.1)

## v35.0.0 - 2020-06-29

### ⚖️ Licensing Change

As of this release, Hoist is [now licensed](LICENSE.md) under the popular and permissive
[Apache 2.0 open source license](https://www.apache.org/licenses/LICENSE-2.0). Previously, Hoist was
"source available" via our public GitHub repository but still covered by a proprietary license.

We are making this change to align Hoist's licensing with our ongoing commitment to openness,
transparency and ease-of-use, and to clarify and emphasize the suitability of Hoist for use within a
wide variety of enterprise software projects. For any questions regarding this change, please
[contact us](https://xh.io/contact/).

### 🎁 New Features

* Added a new Persistence API to provide a more flexible yet consistent approach to saving state for
  Components, Models, and Services to different persistent locations such as Hoist Preferences,
  browser local storage, and Hoist Dashboard views.
    * The primary entry points for this API are the new `@PersistSupport` and `@persist`
      annotations.
      `@persist` can be added to any observable property on a `@PersistSupport` to make it
      automatically synchronize with a `PersistenceProvider`. Both `HoistModel` and `HoistService`
      are decorated with `@PersistSupport`.
    * This is designed to replace any app-specific code previously added to synchronize fields and
      their values to Preferences via ad-hoc initializers and reactions.
    * This same API is now used to handle state persistence for `GridStateModel`, `PanelModel`,
      `DimensionChooserModel`, and `DashContainerModel` - configurable via the new `persistWith`
      option on those classes.
* `FetchService` now installs a default timeout of 30 seconds for all requests. This can be disabled
  by setting timeout to `null`. Fetch Timeout Exceptions have also been improved to include the same
  information as other standard exceptions thrown by this service.
    * 💥 Apps that were relying on the lack of a built-in timeout for long-running requests should
      ensure they configure such calls with a longer or null timeout.
* `Store` gets new `clearFilter()` and `recordIsFiltered()` helper functions.
* The Admin console's Activity Tracking tab has been significantly upgraded to allow admins to
  better analyze both built-in and custom tracking data generated by their application. Its sibling
  Client Errors tab has also been updated with a docked detail panel.
* `CodeInput` gets new `showCopyButton` prop - set to true to provide an inline action button to
  copy the editor contents to the clipboard.
* Hoist config `xhEnableMonitoring` can be used to enable/disable the Admin monitor tab and its
  associated server-side jobs

### 💥 Breaking Changes

* Applications should update to `hoist-core` v8.0.1 or above, required to support the upgraded Admin
  Activity Tracking tab. Contact XH for assistance with this update.
* The option `PanelModel.prefName` has been removed in favor of `persistWith`. Existing user state
  will be transferred to the new format, assuming a `PersistenceProvider` of type 'pref' referring
  to the same preference is used (e.g. `persistWith: {prefKey: 'my-panel-model-prefName'}`.
* The option `GridModel.stateModel` has been removed in favor of `persistWith`. Existing user state
  will be transferred to the new format, assuming a `PersistenceProvider` of type 'localStorage'
  referring to the same key is used (e.g. `persistWith: {localStorageKey: 'my-grid-state-id'}`.
    * Use the new `GridModel.persistOptions` config for finer control over what grid state is
      persisted (replacement for stateModel configs to disable persistence of column
      state/sorting/grouping).
* The options `DimensionChooserModel.preference` and `DimensionChooserModel.historyPreference` have
  been removed in favor of `persistWith`.
* `AppSpec.idleDetectionEnabled` has been removed. App-specific Idle detection is now enabled via
  the new `xhIdleConfig` config. The old `xhIdleTimeoutMins` has also been deprecated.
* `AppSpec.idleDialogClass` has been renamed `AppSpec.idlePanel`. If specified, it should be a
  full-screen component.
* `PinPad` and `PinPadModel` have been moved to `@xh/hoist/cmp/pinpad`, and is now available for use
  with both standard and mobile toolkits.
* Third-party dependencies updated to properly reflect application-level licensing requirements.
  Applications must now import and provide their licensed version of AG Grid, and Highcharts to
  Hoist. See file `Bootstrap.js` in Toolbox for an example.

### 🐞 Bug Fixes

* Sorting special columns generated by custom AG Grid configurations (e.g. auto-group columns) no
  longer throws with an error.
* The `deepFreeze()` util - used to freeze data in `Record` instances - now only attempts to freeze
  a whitelist of object types that are known to be safely freezable. Custom application classes and
  other potentially-problematic objects (such as `moment` instances) are no longer frozen when
  loaded into `Record` fields.

### 📚 Libraries

Note that certain licensed third-party dependencies have been removed as direct dependencies of this
project, as per note in Breaking Changes above.

* @xh/hoist-dev-utils `4.x → 5.x` - apps should also update to the latest 5.x release of dev-utils.
  Although license and dependency changes triggered a new major version of this dev dependency, no
  application-level changes should be required.
* @blueprintjs/core `3.28 → 3.29`
* codemirror `5.54 → 5.55`
* react-select `3.0 → 3.1`

### 📚 Optional Libraries

* AG Grid `23.0.2` > `23.2.0` (See Toolbox app for example on this upgrade)
* Highcharts `8.0.4 → 8.1.1`

[Commit Log](https://github.com/xh/hoist-react/compare/v34.0.0...v35.0.0)

## v34.0.0 - 2020-05-26

### 🎁 New Features

* Hoist's enhanced autosizing is now enabled on all grids by default. See `GridModel` and
  `GridAutosizeService` for more details.
* New flags `XH.isPhone`, `XH.isTablet`, and `XH.isDesktop` available for device-specific switching.
  Corresponding `.xh-phone`, `.xh-tablet`, and `.xh-desktop` CSS classes are added to the document
  `body`. These flags and classes are set based on the detected device, as per its user-agent.
    * One of the two higher-level CSS classes `.xh-standard` or `.xh-mobile` will also be applied
      based on an app's use of the primary (desktop-centric) components vs mobile components - as
      declared by its `AppSpec.isMobileApp` - regardless of the detected device.
    * These changes provide more natural support for use cases such as apps that are built with
      standard components yet target/support tablet users.
* New method `Record.get()` provides an alternative API for checked data access.
* The mobile `Select` component supports the `enableFilter` and `enableCreate` props.
* `DashContainerModel` supports new `layoutLocked`, `contentLocked` and `renameLocked` modes.
* `DimensionChooser` now has the ability to persist its value and history separately.
* Enhance Hoist Admin's Activity Tracking tab.
* Enhance Hoist Admin's Client Error tab.

### 💥 Breaking Changes

* `emptyFlexCol` has been removed from the Hoist API and should simply be removed from all client
  applications. Improvements to agGrid's default rendering of empty space have made it obsolete.
* `isMobile` property on `XH` and `AppSpec` has been renamed to `isMobileApp`. All apps will need to
  update their (required) use of this flag in the app specifications within their
  `/client-app/src/apps` directory.
* The `xh-desktop` class should no longer be used to indicate a non-mobile toolkit based app. For
  this purpose, use `xh-standard` instead.

### 🐞 Bug Fixes

* Fix to Average Aggregators when used with hierarchical data.
* Fixes to Context Menu handling on `Panel` to allow better handling of `[]` and `null`.

### 📚 Libraries

* @blueprintjs/core `3.26 → 3.28`
* @blueprintjs/datetime `3.16 → 3.18`
* codemirror `5.53 → 5.54`
* react-transition-group `4.3 → 4.4`

[Commit Log](https://github.com/xh/hoist-react/compare/v33.3.0...v34.0.0)

## v33.3.0 - 2020-05-08

### ⚙️ Technical

* Additional updates to experimental autosize feature: standardization of naming, better masking
  control, and API fixes. Added new property `autosizeOptions` on `GridModel` and main entry point
  is now named `GridModel.autosizeAsync()`.

### 🐞 Bug Fixes

* `Column.hideable` will now be respected by ag-grid column drag and drop
  [#1900](https://github.com/xh/hoist-react/issues/1900)
* Fixed an issue where dragging a column would cause it to be sorted unintentionally.

[Commit Log](https://github.com/xh/hoist-react/compare/v33.2.0...v33.3.0)

## v33.2.0 - 2020-05-07

### 🎁 New Features

* Virtual column rendering has been disabled by default, as it offered a minimal performance benefit
  for most grids while compromising autosizing. See new `GridModel.useVirtualColumns` config, which
  can be set to `true` to re-enable this behavior if required.
* Any `GridModel` can now be reset to its code-prescribed defaults via the column chooser reset
  button. Previously, resetting to defaults was only possible for grids that persisted their state
  with a `GridModel.stateModel` config.

### 🐞 Bug Fixes

* Fixed several issues with new grid auto-sizing feature.
* Fixed issues with and generally improved expand/collapse column alignment in tree grids.
    * 💥 Note that this improvement introduced a minor breaking change for apps that have customized
      tree indentation via the removed `--grid-tree-indent-px` CSS var. Use `--grid-tree-indent`
      instead. Note the new var is specified in em units to scale well across grid sizing modes.

### ⚙️ Technical

* Note that the included version of Onsen has been replaced with a fork that includes updates for
  react 16.13. Apps should not need to make any changes.

### 📚 Libraries

* react `~16.8 → ~16.13`
* onsenui `~16.8` → @xh/onsenui `~16.13`
* react-onsenui `~16.8` → @xh/react-onsenui `~16.13`

[Commit Log](https://github.com/xh/hoist-react/compare/v33.1.0...33.2.0)

## v33.1.0 - 2020-05-05

### 🎁 New Features

* Added smart auto-resizing of columns in `GridModel` Unlike AG Grid's native auto-resizing support,
  Hoist's auto-resizing will also take into account collapsed rows, off-screen cells that are not
  currently rendered in the DOM, and summary rows. See the new `GridAutosizeService` for details.
    * This feature is currently marked as 'experimental' and must be enabled by passing a special
      config to the `GridModel` constructor of the form `experimental: {useHoistAutosize: true}`. In
      future versions of Hoist, we expect to make it the default behavior.
* `GridModel.autoSizeColumns()` has been renamed `GridModel.autosizeColumns()`, with lowercase 's'.
  Similarly, the `autoSizeColumns` context menu token has been renamed `autosizeColumns`.

### 🐞 Bug Fixes

* Fixed a regression with `StoreFilterField` introduced in v33.0.1.

[Commit Log](https://github.com/xh/hoist-react/compare/v33.0.2...33.1.0)

## v33.0.2 - 2020-05-01

### 🎁 New Features

* Add Hoist Cube Aggregators: `AverageAggregator` and `AverageStrictAggregator`
* `ColAutosizeButton` has been added to desktop and mobile

### 🐞 Bug Fixes

* Fixed mobile menus to constrain to the bottom of the viewport, scrolling if necessary.
  [#1862](https://github.com/xh/hoist-react/issues/1862)
* Tightened up mobile tree grid, fixed issues in mobile column chooser.
* Fixed a bug with reloading hierarchical data in `Store`.
  [#1871](https://github.com/xh/hoist-react/issues/1871)

[Commit Log](https://github.com/xh/hoist-react/compare/v33.0.1...33.0.2)

## v33.0.1 - 2020-04-29

### 🎁 New Features

* `StoreFieldField` supports dot-separated field names in a bound `GridModel`, meaning it will now
  match on columns with fields such as `address.city`.

* `Toolbar.enableOverflowMenu` now defaults to `false`. This was determined safer and more
  appropriate due to issues with the underlying Blueprint implementation, and the need to configure
  it carefully.

### 🐞 Bug Fixes

* Fixed an important bug with state management in `StoreFilterField`. See
  https://github.com/xh/hoist-react/issues/1854

* Fixed the default sort order for grids. ABS DESC should be first when present.

### 📚 Libraries

* @blueprintjs/core `3.25 → 3.26`
* codemirror `5.52 → 5.53`

[Commit Log](https://github.com/xh/hoist-react/compare/v33.0.0...v33.0.1)

## v33.0.0 - 2020-04-22

### 🎁 New Features

* The object returned by the `data` property on `Record` now includes the record `id`. This will
  allow for convenient access of the id with the other field values on the record.
* The `Timer` class has been enhanced and further standardized with its Hoist Core counterpart:
    * Both the `interval` and `timeout` arguments may be specified as functions, or config keys
      allowing for dynamic lookup and reconfiguration.
    * Added `intervalUnits` and `timeoutUnits` arguments.
    * `delay` can now be specified as a boolean for greater convenience.

### 💥 Breaking Changes

* We have consolidated the import location for several packages, removing unintended nested index
  files and 'sub-packages'. In particular, the following locations now provide a single index file
  for import for all of their public contents: `@xh/hoist/core`, `@xh/hoist/data`,
  `@xh/hoist/cmp/grid`, and `@xh/hoist/desktop/cmp/grid`. Applications may need to update import
  statements that referred to index files nested within these directories.
* Removed the unnecessary and confusing `values` getter on `BaseFieldModel`. This getter was not
  intended for public use and was intended for the framework's internal implementation only.
* `ColumnGroup.align` has been renamed to `ColumnGroup.headerAlign`. This avoids confusion with the
  `Column` API, where `align` refers to the alignment of cell contents within the column.

### 🐞 Bug Fixes

* Exceptions will no longer overwrite the currently shown exception in the exception dialog if the
  currently shown exception requires reloading the application.
  [#1834](https://github.com/xh/hoist-react/issues/1834)

### ⚙️ Technical

* Note that the Mobx React bindings have been updated to 6.2, and we have enabled the recommended
  "observer batching" feature as per
  [the mobx-react docs](https://github.com/mobxjs/mobx-react-lite/#observer-batching).

### 📚 Libraries

* @blueprintjs/core `3.24 → 3.25`
* @blueprintjs/datetime `3.15 → 3.16`
* mobx-react `6.1 → 6.2`

[Commit Log](https://github.com/xh/hoist-react/compare/v32.0.4...v33.0.0)

## v32.0.5 - 2020-07-14

### 🐞 Bug Fixes

* Fixes a regression in which grid exports were no longer sorting rows properly.

[Commit Log](https://github.com/xh/hoist-react/compare/v32.0.4...v32.0.5)

## v32.0.4 - 2020-04-09

### 🐞 Bug Fixes

* Fixes a regression with the alignment of `ColumnGroup` headers.
* Fixes a bug with 'Copy Cell' context menu item for certain columns displaying the Record ID.
* Quiets console logging of 'routine' exceptions to 'debug' instead of 'log'.

[Commit Log](https://github.com/xh/hoist-react/compare/v32.0.3...v32.0.4)

## v32.0.3 - 2020-04-06

### 🐞 Bug Fixes

* Suppresses a console warning from AG Grid for `GridModel`s that do not specify an `emptyText`.

[Commit Log](https://github.com/xh/hoist-react/compare/v32.0.2...v32.0.3)

## v32.0.2 - 2020-04-03

⚠ Note that this release includes a *new major version of AG Grid*. Please consult the
[AG Grid Changelog](https://www.ag-grid.com/ag-grid-changelog/) for versions 22-23 to review
possible breaking changes to any direct/custom use of AG Grid APIs and props within applications.

### 🎁 New Features

* GridModel `groupSortFn` now accepts `null` to turn off sorting of group rows.
* `DockViewModel` now supports optional `width`, `height` and `collapsedWidth` configs.
* The `appMenuButton.extraItems` prop now accepts `MenuItem` configs (as before) but also React
  elements and the special string token '-' (shortcut to render a `MenuDivider`).
* Grid column `flex` param will now accept numbers, with available space divided between flex
  columns in proportion to their `flex` value.
* `Column` now supports a `sortingOrder` config to allow control of the sorting options that will be
  cycled through when the user clicks on the header.
* `PanelModel` now supports setting a `refreshMode` to control how collapsed panels respond to
  refresh requests.

### 💥 Breaking Changes

* The internal DOM structure of desktop `Panel` has changed to always include an inner frame with
  class `.xh-panel__content`. You may need to update styling that targets the inner structure of
  `Panel` via `.xh-panel`.
* The hooks `useOnResize()` and `useOnVisibleChange()` no longer take a `ref` argument. Use
  `composeRefs` to combine the ref that they return with any ref you wish to compose them with.
* The callback for `useOnResize()` will now receive an object representing the locations and
  dimensions of the element's content box. (Previously it incorrectly received an array of
  `ResizeObserver` entries that had to be de-referenced)
* `PanelModel.collapsedRenderMode` has been renamed to `PanelModel.renderMode`, to be more
  consistent with other Hoist APIs such as `TabContainer`, `DashContainer`, and `DockContainer`.

### 🐞 Bug Fixes

* Checkboxes in grid rows in Tiny sizing mode have been styled to fit correctly within the row.
* `GridStateModel` no longer saves/restores the width of non-resizable columns.
  [#1718](https://github.com/xh/hoist-react/issues/1718)
* Fixed an issue with the hooks useOnResize and useOnVisibleChange. In certain conditions these
  hooks would not be called. [#1808](https://github.com/xh/hoist-react/issues/1808)
* Inputs that accept a rightElement prop will now properly display an Icon passed as that element.
  [#1803](https://github.com/xh/hoist-react/issues/1803)

### ⚙️ Technical

* Flex columns now use the built-in AG Grid flex functionality.

### 📚 Libraries

* ag-grid-community `removed @ 21.2`
* ag-grid-enterprise `21.2` replaced with @ag-grid-enterprise/all-modules `23.0`
* ag-grid-react `21.2` replaced with @ag-grid-community/react `23.0`
* @fortawesome/* `5.12 → 5.13`
* codemirror `5.51 → 5.52`
* filesize `6.0 → 6.1`
* numbro `2.1 → 2.2`
* react-beautiful-dnd `12.0 → 13.0`
* store2 `2.10 → 2.11`
* compose-react-refs `NEW 1.0.4`

[Commit Log](https://github.com/xh/hoist-react/compare/v31.0.0...v32.0.2)

## v31.0.0 - 2020-03-16

### 🎁 New Features

* The mobile `Navigator` / `NavigatorModel` API has been improved and made consistent with other
  Hoist content container APIs such as `TabContainer`, `DashContainer`, and `DockContainer`.
    * `NavigatorModel` and `PageModel` now support setting a `RenderMode` and `RefreshMode` to
      control how inactive pages are mounted/unmounted and how they respond to refresh requests.
    * `Navigator` pages are no longer required to to return `Page` components - they can now return
      any suitable component.
* `DockContainerModel` and `DockViewModel` also now support `refreshMode` and `renderMode` configs.
* `Column` now auto-sizes when double-clicking / double-tapping its header.
* `Toolbar` will now collapse overflowing items into a drop down menu. (Supported for horizontal
  toolbars only at this time.)
* Added new `xhEnableLogViewer` config (default `true`) to enable or disable the Admin Log Viewer.

#### 🎨 Icons

* Added `Icon.icon()` factory method as a new common entry point for creating new FontAwesome based
  icons in Hoist. It should typically be used instead of using the `FontAwesomeIcon` component
  directly.
* Also added a new `Icon.fileIcon()` factory. This method take a filename and returns an appropriate
  icon based on its extension.
* All Icon factories can now accept an `asHtml` parameter, as an alternative to calling the helper
  function `convertIconToSVG()` on the element. Use this to render icons as raw html where needed
  (e.g. grid renderers).
* Icons rendered as html will now preserve their styling, tooltips, and size.

### 💥 Breaking Changes

* The application's primary `HoistApplicationModel` is now instantiated and installed as
  `XH.appModel` earlier within the application initialization sequence, with construction happening
  prior to the init of the XH identity, config, and preference services.
    * This allows for a new `preAuthInitAsync()` lifecycle method to be called on the model before
      auth has completed, but could be a breaking change for appModel code that relied on these
      services for field initialization or in its constructor.
    * Such code should be moved to the core `initAsync()` method instead, which continues to be
      called after all XH-level services are initialized and ready.
* Mobile apps may need to adjust to the following updates to `NavigatorModel` and related APIs:
    * `NavigatorModel`'s `routes` constructor parameter has been renamed `pages`.
    * `NavigatorModel`'s observable `pages[]` has been renamed `stack[]`.
    * `NavigatorPageModel` has been renamed `PageModel`. Apps do not usually create `PageModels`
      directly, so this change is unlikely to require code updates.
    * `Page` has been removed from the mobile toolkit. Components that previously returned a `Page`
      for inclusion in a `Navigator` or `TabContainer` can now return any component. It is
      recommended you replace `Page` with `Panel` where appropriate.
* Icon enhancements described above removed the following public methods:
    * The `fontAwesomeIcon()` factory function (used to render icons not already enumerated by
      Hoist)
      has been replaced by the improved `Icon.icon()` factory - e.g. `fontAwesomeIcon({icon: ['far',
      'alicorn']}) → Icon.icon({iconName: 'alicorn'})`.
    * The `convertIconToSvg()` utility method has been replaced by the new `asHtml` parameter on
      icon factory functions. If you need to convert an existing icon element,
      use `convertIconToHtml()`.
* `Toolbar` items should be provided as direct children. Wrapping Toolbar items in container
  components can result in unexpected item overflow.

### 🐞 Bug Fixes

* The `fmtDate()` utility now properly accepts, parses, and formats a string value input as
  documented.
* Mobile `PinPad` input responsiveness improved on certain browsers to avoid lag.

### ⚙️ Technical

* New lifecycle methods `preAuthInitAsync()` and `logoutAsync()` added to the `HoistAppModel`
  decorator (aka the primary `XH.appModel`).

[Commit Log](https://github.com/xh/hoist-react/compare/v30.1.0...v31.0.0)

## v30.1.0 - 2020-03-04

### 🐞 Bug Fixes

* Ensure `WebSocketService.connected` remains false until `channelKey` assigned and received from
  server.
* When empty, `DashContainer` now displays a user-friendly prompt to add an initial view.

### ⚙️ Technical

* Form validation enhanced to improve handling of asynchronous validation. Individual rules and
  constraints are now re-evaluated in parallel, allowing for improved asynchronous validation.
* `Select` will now default to selecting contents on focus if in filter or creatable mode.

[Commit Log](https://github.com/xh/hoist-react/compare/v30.0.0...30.1.0)

## v30.0.0 - 2020-02-29

### 🎁 New Features

* `GridModel` and `DataViewModel` now support `groupRowHeight`, `groupRowRenderer` and
  `groupRowElementRenderer` configs. Grouping is new in general to `DataViewModel`, which now takes
  a `groupBy` config.
    * `DataViewModel` allows for settable and multiple groupings and sorters.
    * `DataViewModel` also now supports additional configs from the underlying `GridModel` that make
      sense in a `DataView` context, such as `showHover` and `rowBorders`.
* `TabContainerModel` now accepts a `track` property (default false) for easily tracking tab views
  via Hoist's built-in activity tracking.
* The browser document title is now set to match `AppSpec.clientAppName` - helpful for projects with
  multiple javascript client apps.
* `StoreFilterField` accepts all other config options from `TextInput` (e.g. `disabled`).
* Clicking on a summary row in `Grid` now clears its record selection.
* The `@LoadSupport` decorator now provides an additional observable property `lastException`. The
  decorator also now logs load execution times and failures to `console.debug` automatically.
* Support for mobile `Panel.scrollable` prop made more robust with re-implementation of inner
  content element. Note this change included a tweak to some CSS class names for mobile `Panel`
  internals that could require adjustments if directly targeted by app stylesheets.
* Added new `useOnVisibleChange` hook.
* Columns now support a `headerAlign` config to allow headers to be aligned differently from column
  contents.

### 💥 Breaking Changes

* `Toolbar` items must be provided as direct children. Wrapping Toolbar items in container
  components can result in unexpected item overflow.
* `DataView.rowCls` prop removed, replaced by new `DataViewModel.rowClassFn` config for more
  flexibility and better symmetry with `GridModel`.
* `DataViewModel.itemRenderer` renamed to `DataViewModel.elementRenderer`
* `DataView` styling has been updated to avoid applying several unwanted styles from `Grid`. Note
  that apps might rely on these styles (intentionally or not) for their `itemRenderer` components
  and appearance and will need to adjust.
* Several CSS variables related to buttons have been renamed for consistency, and button style rules
  have been adjusted to ensure they take effect reliably across desktop and mobile buttons
  ([#1568](https://github.com/xh/hoist-react/pull/1568)).
* The optional `TreeMapModel.highchartsConfig` object will now be recursively merged with the
  top-level config generated by the Hoist model and component, where previously it was spread onto
  the generated config. This could cause a change in behavior for apps using this config to
  customize map instances, but provides more flexibility for e.g. customizing the `series`.
* The signature of `useOnResize` hook has been modified slightly for API consistency and clarity.
  Options are now passed in a configuration object.

### 🐞 Bug Fixes

* Fixed an issue where charts that are rendered while invisible would have the incorrect size.
  [#1703](https://github.com/xh/hoist-react/issues/1703)
* Fixed an issue where zeroes entered by the user in `PinPad` would be displayed as blanks.
* Fixed `fontAwesomeIcon` elem factory component to always include the default 'fa-fw' className.
  Previously, it was overridden if a `className` prop was provided.
* Fixed an issue where ConfigDiffer would always warn about deletions, even when there weren't any.
  [#1652](https://github.com/xh/hoist-react/issues/1652)
* `TextInput` will now set its value to `null` when all text is deleted and the clear icon will
  automatically hide.
* Fixed an issue where multiple buttons in a `ButtonGroupInput` could be shown as active
  simultaneously. [#1592](https://github.com/xh/hoist-react/issues/1592)
* `StoreFilterField` will again match on `Record.id` if bound to a Store or a GridModel with the
  `id` column visible. [#1697](https://github.com/xh/hoist-react/issues/1697)
* A number of fixes have been applied to `RelativeTimeStamp` and `getRelativeTimestamp`, especially
  around its handling of 'equal' or 'epsilon equal' times. Remove unintended leading whitespace from
  `getRelativeTimestamp`.

### ⚙️ Technical

* The `addReaction` and `addAutorun` methods (added to Hoist models, components, and services by the
  `ReactiveSupport` mixin) now support a configurable `debounce` argument. In many cases, this is
  preferable to the built-in MobX `delay` argument, which only provides throttling and not true
  debouncing.
* New `ChartModel.highchart` property provides a reference to the underlying HighChart component.

### 📚 Libraries

* @blueprintjs/core `3.23 → 3.24`
* react-dates `21.7 → 21.8`
* react-beautiful-dnd `11.0 → 12.2`

[Commit Log](https://github.com/xh/hoist-react/compare/v29.1.0...v30.0.0)

## v29.1.0 - 2020-02-07

### 🎁 New Features

#### Grid

* The `compact` config on `GridModel` has been deprecated in favor of the more powerful `sizingMode`
  which supports the values 'large', 'standard', 'compact', or 'tiny'.
    * Each new mode has its own set of CSS variables for applications to override as needed.
    * Header and row heights are configurable for each via the `HEADER_HEIGHTS` and `ROW_HEIGHTS`
      static properties of the `AgGrid` component. These objects can be modified on init by
      applications that wish to customize the default row heights globally.
    * 💥 Note that these height config objects were previously exported as constants from AgGrid.js.
      This would be a breaking change for any apps that imported the old objects directly (
      considered unlikely).
* `GridModel` now exposes an `autoSizeColumns` method, and the Grid context menu now contains an
  `Autosize Columns` option by default.
* `Column` and `ColumnGroup` now support React elements for `headerName`.

#### Data

* The `Store` constructor now accepts a `data` argument to load data at initialization.
* The `xh/hoist/data/cube` package has been modified substantially to better integrate with the core
  data package and support observable "Views". See documentation on `Cube` for more information.

#### Other

* Added a `PinPad` component for streamlined handling of PIN entry on mobile devices.
* `FormField` now takes `tooltipPosition` and `tooltipBoundary` props for customizing minimal
  validation tooltip.
* `RecordAction.actionFn` parameters now include a `buttonEl` property containing the button element
  when used in an action column.
* Mobile Navigator component now takes an `animation` prop which can be set to 'slide' (default),
  'lift', 'fade', or 'none'. These values are passed to the underlying onsenNavigator component.
  ([#1641](https://github.com/xh/hoist-react/pull/1641))
* `AppOption` configs now accept an `omit` property for conditionally excluding options.

### 🐞 Bug Fixes

* Unselectable grid rows are now skipped during up/down keyboard navigation.
* Fix local quick filtering in `LeftRightChooser` (v29 regression).
* Fix `SplitTreeMap` - the default filtering once again splits the map across positive and negative
  values as intended (v29 regression).

### ⚙️ Technical

* `FormFields` now check that they are contained in a Hoist `Form`.

### 📚 Libraries

* @blueprintjs/core `3.22 → 3.23`
* codemirror `5.50 → 5.51`
* react-dates `21.5 → 21.7`

[Commit Log](https://github.com/xh/hoist-react/compare/v29.0.0...v29.1.0)

## v29.0.0 - 2020-01-24

### 🗄️ Data Package Changes

Several changes have been made to data package (`Store` and `Record`) APIs for loading, updating,
and modifying data. They include some breaking changes, but pave the way for upcoming enhancements
to fully support inline grid editing and other new features.

Store now tracks the "committed" state of its records, which represents the data as it was loaded
(typically from the server) via `loadData()` or `updateData()`. Records are now immutable and
frozen, so they cannot be changed directly, but Store offers a new `modifyRecords()` API to apply
local modifications to data in a tracked and managed way. (Store creates new records internally to
hold both this modified data and the original, "committed" data.) This additional state tracking
allows developers to query Stores for modified or added records (e.g. to flush back to the server
and persist) as well as call new methods to revert changes (e.g. to undo a block of changes that the
user wishes to discard).

Note the following more specific changes to these related classes:

#### Record

* 💥 Record data properties are now nested within a `data` object on Record instances and are no
  longer available as top-level properties on the Record itself.
    * Calls to access data such as `rec.quantity` must be modified to `rec.data.quantity`.
    * When accessing multiple properties, destructuring provides an efficient syntax -
      e.g. `const {quantity, price} = rec.data;`.
* 💥 Records are now immutable and cannot be modified by applications directly.
    * This is a breaking change, but should only affect apps with custom inline grid editing
      implementations or similar code that modifies individual record values.
    * Calls to change data such as `rec.quantity = 100` must now be made through the Record's Store,
      e.g. `store.modifyData({id: 41, quantity: 100})`
* Record gains new getters for inspecting its state, including: `isAdd`, `isModified`, and
  `isCommitted`.

#### Store

* 💥 `noteDataUpdated()` has been removed, as out-of-band modifications to Store Records are no
  longer possible.
* 💥 Store's `idSpec` function is now called with the raw record data - previously it was passed
  source data after it had been run through the store's optional `processRawData` function. (This is
  unlikely to have a practical impact on most apps, but is included here for completeness.)
* `Store.updateData()` now accepts a flat list of raw data to process into Record additions and
  updates. Previously developers needed to call this method with an object containing add, update,
  and/or remove keys mapped to arrays. Now Store will produce an object of this shape automatically.
* `Store.refreshFilter()` method has been added to allow applications to rebuild the filtered data
  set if some application state has changed (apart from the store's data itself) which would affect
  the store filter.
* Store gains new methods for manipulating its Records and data, including `addRecords()`,
  `removeRecords()`, `modifyRecords()`, `revertRecords()`, and `revert()`. New getters have been
  added for `addedRecords`, `removedRecords`, `modifiedRecords`, and `isModified`.

#### Column

* Columns have been enhanced for provide basic support for inline-editing of record data. Further
  inline editing support enhancements are planned for upcoming Hoist releases.
* `Column.getValueFn` config added to retrieve the cell value for a Record field. The default
  implementation pulls the value from the Record's new `data` property (see above). Apps that
  specify custom `valueGetter` callbacks via `Column.agOptions` should now implement their custom
  logic in this new config.
* `Column.setValueFn` config added to support modifying the Column field's value on the underlying
  Record. The default implementation calls the new `Store.modifyRecords()` API and should be
  sufficient for the majority of cases.
* `Column.editable` config added to indicate if a column/cell should be inline-editable.

### 🎁 New Features

* Added keyboard support to AG Grid context menus.
* Added `GridModel.setEmptyText()` to allow updates to placeholder text after initial construction.
* Added `GridModel.ensureSelectionVisible()` to scroll the currently selected row into view.
* When a `TreeMap` is bound to a `GridModel`, the grid will now respond to map selection changes by
  scrolling to ensure the selected grid row is visible.
* Added a `Column.tooltipElement` config to support fully customizable tooltip components.
* Added a `useOnResize` hook, which runs a function when a component is resized.
* Exposed an `inputRef` prop on numberInput, textArea, and textInput
* `PanelModel` now accepts a `maxSize` config.
* `RelativeTimeStamp` now support a `relativeTo` option, allowing it to display the difference
  between a timestamp and another reference time other than now. Both the component and the
  `getRelativeTimestamp()` helper function now leverage moment.js for their underlying
  implementation.
* A new `Clock` component displays the time, either local to the browser or for a configurable
  timezone.
* `LeftRightChooser` gets a new `showCounts` option to print the number of items on each side.
* `Select` inputs support a new property `enableWindowed` (desktop platform only) to improve
  rendering performance with large lists of options.
* `Select` inputs support grouped options. To use, add an attribute `options` containing an array of
  sub-options.
* `FetchService` methods support a new `timeout` option. This config chains `Promise.timeout()` to
  the promises returned by the service.
* Added alpha version of `DashContainer` for building dynamic, draggable dashboard-style layouts.
  Please note: the API for this component is subject to change - use at your own risk!
* `Select` now allows the use of objects as values.
* Added a new `xhEnableImpersonation` config to enable or disable the ability of Hoist Admins to
  impersonate other users. Note that this defaults to `false`. Apps will need to set this config to
  continue using impersonation. (Note that an update to hoist-core 6.4+ is required for this config
  to be enforced on the server.)
* `FormField` now supports a `requiredIndicator` to customize how required fields are displayed.
* Application build tags are now included in version update checks, primarily to prompt dev/QA users
  to refresh when running SNAPSHOT versions. (Note that an update to hoist-core 6.4+ is required for
  the server to emit build tag for comparison.)
* `CodeInput` component added to provide general `HoistInput` support around the CodeMirror code
  editor. The pre-existing `JsonInput` has been converted to a wrapper around this class.
* `JsonInput` now supports an `autoFocus` prop.
* `Select` now supports a `hideDropdownIndicator` prop.
* `useOnResize` hook will now ignore visibility changes, i.e. a component resizing to a size of 0.
* `DimensionChooser` now supports a `popoverPosition` prop.
* `AppBar.appMenuButtonPosition` prop added to configure the App Menu on the left or the right, and
  `AppMenuButton` now accepts and applies any `Button` props to customize.
* New `--xh-grid-tree-indent-px` CSS variable added to allow control over the amount of indentation
  applied to tree grid child nodes.

### 💥 Breaking Changes

* `GridModel.contextMenuFn` config replaced with a `contextMenu` parameter. The new parameter will
  allow context menus to be specified with a simple array in addition to the function specification
  currently supported.
* `GridModel.defaultContextMenuTokens` config renamed to `defaultContextMenu`.
* `Chart` and `ChartModel` have been moved from `desktop/cmp/charts` to `cmp/charts`.
* `StoreFilterField` has been moved from `desktop/cmp/store` to `cmp/store`.
* The options `nowEpsilon` and `nowString` on `RelativeTimestamp` have been renamed to `epsilon` and
  `equalString`, respectively.
* `TabRenderMode` and `TabRefreshMode` have been renamed to `RenderMode` and `RefreshMode` and moved
  to the `core` package. These enumerations are now used in the APIs for `Panel`, `TabContainer`,
  and `DashContainer`.
* `DockViewModel` now requires a function, or a HoistComponent as its `content` param. It has always
  been documented this way, but a bug in the original implementation had it accepting an actual
  element rather than a function. As now implemented, the form of the `content` param is consistent
  across `TabModel`, `DockViewModel`, and `DashViewSpec`.
* `JsonInput.showActionButtons` prop replaced with more specific `showFormatButton` and
  `showFullscreenButton` props.
* The `DataView.itemHeight` prop has been moved to `DataViewModel` where it can now be changed
  dynamically by applications.
* Desktop `AppBar.appMenuButtonOptions` prop renamed to `appMenuButtonProps` for consistency.

### 🐞 Bug Fixes

* Fixed issue where JsonInput was not receiving its `model` from context
  ([#1456](https://github.com/xh/hoist-react/issues/1456))
* Fixed issue where TreeMap would not be initialized if the TreeMapModel was created after the
  GridModel data was loaded ([#1471](https://github.com/xh/hoist-react/issues/1471))
* Fixed issue where export would create malformed file with dynamic header names
* Fixed issue where exported tree grids would have incorrect aggregate data
  ([#1447](https://github.com/xh/hoist-react/issues/1447))
* Fixed issue where resizable Panels could grow larger than desired
  ([#1498](https://github.com/xh/hoist-react/issues/1498))
* Changed RestGrid to only display export button if export is enabled
  ([#1490](https://github.com/xh/hoist-react/issues/1490))
* Fixed errors when grouping rows in Grids with `groupUseEntireRow` turned off
  ([#1520](https://github.com/xh/hoist-react/issues/1520))
* Fixed problem where charts were resized when being hidden
  ([#1528](https://github.com/xh/hoist-react/issues/1528))
* Fixed problem where charts were needlessly re-rendered, hurting performance and losing some state
  ([#1505](https://github.com/xh/hoist-react/issues/1505))
* Removed padding from Select option wrapper elements which was making it difficult for custom
  option renderers to control the padding ([1571](https://github.com/xh/hoist-react/issues/1571))
* Fixed issues with inconsistent indentation for tree grid nodes under certain conditions
  ([#1546](https://github.com/xh/hoist-react/issues/1546))
* Fixed autoFocus on NumberInput.

### 📚 Libraries

* @blueprintjs/core `3.19 → 3.22`
* @blueprintjs/datetime `3.14 → 3.15`
* @fortawesome/fontawesome-pro `5.11 → 5.12`
* codemirror `5.49 → 5.50`
* core-js `3.3 → 3.6`
* fast-deep-equal `2.0 → 3.1`
* filesize `5.0 → 6.0`
* highcharts 7.2 → 8.0`
* mobx `5.14 → 5.15`
* react-dates `21.3 → 21.5`
* react-dropzone `10.1 → 10.2`
* react-windowed-select `added @ 2.0.1`

[Commit Log](https://github.com/xh/hoist-react/compare/v28.2.0...v29.0.0)

## v28.2.0 - 2019-11-08

### 🎁 New Features

* Added a `DateInput` component to the mobile toolkit. Its API supports many of the same options as
  its desktop analog with the exception of `timePrecision`, which is not yet supported.
* Added `minSize` to panelModel. A resizable panel can now be prevented from resizing to a size
  smaller than minSize. ([#1431](https://github.com/xh/hoist-react/issues/1431))

### 🐞 Bug Fixes

* Made `itemHeight` a required prop for `DataView`. This avoids an issue where agGrid went into an
  infinite loop if this value was not set.
* Fixed a problem with `RestStore` behavior when `dataRoot` changed from its default value.

[Commit Log](https://github.com/xh/hoist-react/compare/v28.1.1...v28.2.0)

## v28.1.1 - 2019-10-23

### 🐞 Bug Fixes

* Fixes a bug with default model context being set incorrectly within context inside of `Panel`.

[Commit Log](https://github.com/xh/hoist-react/compare/v28.1.0...v28.1.1)

## v28.1.0 - 2019-10-18

### 🎁 New Features

* `DateInput` supports a new `strictInputParsing` prop to enforce strict parsing of keyed-in entries
  by the underlying moment library. The default value is false, maintained the existing behavior
  where [moment will do its best](https://momentjs.com/guides/#/parsing/) to parse an entered date
  string that doesn't exactly match the specified format
* Any `DateInput` values entered that exceed any specified max/minDate will now be reset to null,
  instead of being set to the boundary date (which was surprising and potentially much less obvious
  to a user that their input had been adjusted automatically).
* `Column` and `ColumnGroup` now accept a function for `headerName`. The header will be
  automatically re-rendered when any observable properties referenced by the `headerName` function
  are modified.
* `ColumnGroup` now accepts an `align` config for setting the header text alignment
* The flag `toContext` for `uses` and `creates` has been replaced with a new flag `publishMode` that
  provides more granular control over how models are published and looked up via context. Components
  can specify `ModelPublishMode.LIMITED` to make their model available for contained components
  without it becoming the default model or exposing its sub-models.

### 🐞 Bug Fixes

* Tree columns can now specify `renderer` or `elementRenderer` configs without breaking the standard
  AG Grid group cell renderer auto-applied to tree columns (#1397).
* Use of a custom `Column.comparator` function will no longer break agGrid-provided column header
  filter menus (#1400).
* The MS Edge browser does not return a standard Promise from `async` functions, so the the return
  of those functions did not previously have the required Hoist extensions installed on its
  prototype. Edge "native" Promises are now also polyfilled / extended as required. (#1411).
* Async `Select` combobox queries are now properly debounced as per the `queryBuffer` prop (#1416).

### ⚙️ Technical

* Grid column group headers now use a custom React component instead of the default AG Grid column
  header, resulting in a different DOM structure and CSS classes. Existing CSS overrides of the
  AG Grid column group headers may need to be updated to work with the new structure/classes.
* We have configured `stylelint` to enforce greater consistency in our stylesheets within this
  project. The initial linting run resulted in a large number of updates to our SASS files, almost
  exclusively whitespace changes. No functional changes are intended/expected. We have also enabled
  hooks to run both JS and style linting on pre-commit. Neither of these updates directly affects
  applications, but the same tools could be configured for apps if desired.

### 📚 Libraries

* core-js `3.2 → 3.3`
* filesize `4.2 → 5.0`
* http-status-codes `added @ 1.3`

[Commit Log](https://github.com/xh/hoist-react/compare/v28.0.0...v28.1.0)

## v28.0.0 - 2019-10-07

_"The one with the hooks."_

**Hoist now fully supports React functional components and hooks.** The new `hoistComponent`
function is now the recommended method for defining new components and their corresponding element
factories. See that (within HoistComponentFunctional.js) and the new `useLocalModel()` and
`useContextModel()` hooks (within [core/model](core/model)) for more information.

Along with the performance benefits and the ability to use React hooks, Hoist functional components
are designed to read and write their models via context. This allows a much less verbose
specification of component element trees.

Note that **Class-based Components remain fully supported** (by both Hoist and React) using the
familiar `@HoistComponent` decorator, but transitioning to functional components within Hoist apps
is now strongly encouraged. In particular note that Class-based Components will *not* be able to
leverage the context for model support discussed above.

### 🎁 New Features

* Resizable panels now default to not redrawing their content when resized until the resize bar is
  dropped. This offers an improved user experience for most situations, especially when layouts are
  complex. To re-enable the previous dynamic behavior, set `PanelModel.resizeWhileDragging: true`.
* The default text input shown by `XH.prompt()` now has `selectOnFocus: true` and will confirm the
  user's entry on an `<enter>` keypress (same as clicking 'OK').
* `stringExcludes` function added to form validation constraints. This allows an input value to
  block specific characters or strings, e.g. no slash "/" in a textInput for a filename.
* `constrainAll` function added to form validation constraints. This takes another constraint as its
  only argument, and applies that constraint to an array of values, rather than just to one value.
  This is useful for applying a constraint to inputs that produce arrays, such as tag pickers.
* `DateInput` now accepts LocalDates as `value`, `minDate` and `maxDate` props.
* `RelativeTimestamp` now accepts a `bind` prop to specify a model field name from which it can pull
  its timestamp. The model itself can either be passed as a prop or (better) sourced automatically
  from the parent context. Developers are encouraged to take this change to minimize re-renders of
  parent components (which often contain grids and other intensive layouts).
* `Record` now has properties and methods for accessing and iterating over children, descendants,
  and ancestors
* `Store` now has methods for retrieving the descendants and ancestors of a given Record

### 💥 Breaking Changes

* **Apps must update their dev dependencies** to the latest `@xh/hoist-dev-utils` package: v4.0+.
  This updates the versions of Babel / Webpack used in builds to their latest / current versions and
  swaps to the updated Babel recommendation of `core-js` for polyfills.
* The `allSettled` function in `@xh/promise` has been removed. Applications using this method should
  use the ECMA standard (stage-2) `Promise.allSettled` instead. This method is now fully available
  in Hoist via bundled polyfills. Note that the standard method returns an array of objects of the
  form `{status: [rejected|fulfilled], ...}`, rather than `{state: [rejected|fulfilled], ...}`.
* The `containerRef` argument for `XH.toast()` should now be a DOM element. Component instances are
  no longer supported types for this value. This is required to support functional Components
  throughout the toolkit.
* Apps that need to prevent a `StoreFilterField` from binding to a `GridModel` in context, need to
  set the `store` or `gridModel` property explicitly to null.
* The Blueprint non-standard decorators `ContextMenuTarget` and `HotkeysTarget` are no longer
  supported. Use the new hooks `useContextMenu()` and `useHotkeys()` instead. For convenience, this
  functionality has also been made available directly on `Panel` via the `contextMenu` and `hotkeys`
  props.
* `DataView` and `DataViewModel` have been moved from `/desktop/cmp/dataview` to the cross-platform
  package `/cmp/dataview`.
* `isReactElement` has been removed. Applications should use the native React API method
  `React.isValidElement` instead.

### ⚙️ Technical

* `createObservableRef()` is now available in `@xh/hoist/utils/react` package. Use this function for
  creating refs that are functionally equivalent to refs created with `React.createRef()`, yet fully
  observable. With this change the `Ref` class in the same package is now obsolete.
* Hoist now establishes a proper react "error boundary" around all application code. This means that
  errors throw when rendering will be caught and displayed in the standard Hoist exception dialog,
  and stack traces for rendering errors should be significantly less verbose.
* Not a Hoist feature, exactly, but the latest version of `@xh/hoist-dev-utils` (see below) enables
  support for the `optional chaining` (aka null safe) and `nullish coalescing` operators via their
  Babel proposal plugins. Developers are encouraged to make good use of the new syntax below:
    * conditional-chaining: `let foo = bar?.baz?.qux;`
    * nullish coalescing: `let foo = bar ?? 'someDefaultValue';`

### 🐞 Bug Fixes

* Date picker month and year controls will now work properly in `localDate` mode. (Previously would
  reset to underlying value.)
* Individual `Buttons` within a `ButtonGroupInput` will accept a disabled prop while continuing to
  respect the overall `ButtonGroupInput`'s disabled prop.
* Raised z-index level of AG-Grid tooltip to ensure tooltips for AG-Grid context menu items appear
  above the context menu.

### 📚 Libraries

* @blueprintjs/core `3.18 → 3.19`
* @blueprintjs/datetime `3.12 → 3.14`
* @fortawesome/fontawesome-pro `5.10 → 5.11`
* @xh/hoist-dev-utils `3.8 → 4.3` (multiple transitive updates to build tooling)
* ag-grid `21.1 → 21.2`
* highcharts `7.1 → 7.2`
* mobx `5.13 → 5.14`
* react-transition-group `4.2 → 4.3`
* rsvp (removed)
* store2 `2.9 → 2.10`

[Commit Log](https://github.com/xh/hoist-react/compare/v27.1.0...v28.0.0)

## v27.1.0 - 2019-09-05

### 🎁 New Features

* `Column.exportFormat` can now be a function, which supports setting Excel formats on a per-cell
  (vs. entire column) basis by returning a conditional `exportFormat` based upon the value and / or
  record.
    * ⚠️ Note that per-cell formatting _requires_ that apps update their server to use hoist-core
      v6.3.0+ to work, although earlier versions of hoist-core _are_ backwards compatible with the
      pre-existing, column-level export formatting.
* `DataViewModel` now supports a `sortBy` config. Accepts the same inputs as `GridModel.sortBy`,
  with the caveat that only a single-level sort is supported at this time.

[Commit Log](https://github.com/xh/hoist-react/compare/v27.0.1...v27.1.0)

## v27.0.1 - 2019-08-26

### 🐞 Bug Fixes

* Fix to `Store.clear()` and `GridModel.clear()`, which delegates to the same (#1324).

[Commit Log](https://github.com/xh/hoist-react/compare/v27.0.0...v27.0.1)

## v27.0.0 - 2019-08-23

### 🎁 New Features

* A new `LocalDate` class has been added to the toolkit. This class provides client-side support for
  "business" or "calendar" days that do not have a time component. It is an immutable class that
  supports '==', '<' and '>', as well as a number of convenient manipulation functions. Support for
  the `LocalDate` class has also been added throughout the toolkit, including:
    * `Field.type` now supports an additional `localDate` option for automatic conversion of server
      data to this type when loading into a `Store`.
    * `fetchService` is aware of this class and will automatically serialize all instances of it for
      posting to the server. ⚠ NOTE that along with this change, `fetchService` and its methods such
      as `XH.fetchJson()` will now serialize regular JS Date objects as ms timestamps when provided
      in params. Previously Dates were serialized in their default `toString()` format. This would
      be a breaking change for an app that relied on that default Date serialization, but it was
      made for increased symmetry with how Hoist JSON-serializes Dates and LocalDates on the
      server-side.
    * `DateInput` can now be used to seamlessly bind to a `LocalDate` as well as a `Date`. See its
      new prop of `valueType` which can be set to `localDate` or `date` (default).
    * A new `localDateCol` config has been added to the `@xh/hoist/grid/columns` package with
      standardized rendering and formatting.
* New `TreeMap` and `SplitTreeMap` components added, to render hierarchical data in a configurable
  TreeMap visualization based on the Highcharts library. Supports optional binding to a GridModel,
  which syncs selection and expand / collapse state.
* `Column` gets a new `highlightOnChange` config. If true, the grid will highlight the cell on each
  change by flashing its background. (Currently this is a simple on/off config - future iterations
  could support a function variant or other options to customize the flash effect based on the
  old/new values.) A new CSS var `--xh-grid-cell-change-bg-highlight` can be used to customize the
  color used, app-wide or scoped to a particular grid selector. Note that columns must *not* specify
  `rendererIsComplex` (see below) if they wish to enable the new highlight flag.

### 💥 Breaking Changes

* The updating of `Store` data has been reworked to provide a simpler and more powerful API that
  allows for the applications of additions, deletions, and updates in a single transaction:
    * The signature of `Store.updateData()` has been substantially changed, and is now the main
      entry point for all updates.
    * `Store.removeRecords()` has been removed. Use `Store.updateData()` instead.
    * `Store.addData()` has been removed. Use `Store.updateData()` instead.
* `Column` takes an additional property `rendererIsComplex`. Application must set this flag to
  `true` to indicate if a column renderer uses values other than its own bound field. This change
  provides an efficiency boost by allowing AG Grid to use its default change detection instead of
  forcing a cell refresh on any change.

### ⚙️ Technical

* `Grid` will now update the underlying AG Grid using AG Grid transactions rather than relying on
  agGrid `deltaRowMode`. This is intended to provide the best possible grid performance and
  generally streamline the use of the AG Grid Api.

### 🐞 Bug Fixes

* Panel resize events are now properly throttled, avoiding extreme lagginess when resizing panels
  that contain complex components such as big grids.
* Workaround for issues with the mobile Onsen toolkit throwing errors while resetting page stack.
* Dialogs call `doCancel()` handler if cancelled via `<esc>` keypress.

### 📚 Libraries

* @xh/hoist-dev-utils `3.7 → 3.8`
* qs `6.7 → 6.8`
* store2 `2.8 → 2.9`

[Commit Log](https://github.com/xh/hoist-react/compare/v26.0.1...v27.0.0)

## v26.0.1 - 2019-08-07

### 🎁 New Features

* **WebSocket support** has been added in the form of `XH.webSocketService` to establish and
  maintain a managed websocket connection with the Hoist UI server. This is implemented on the
  client via the native `WebSocket` object supported by modern browsers and relies on the
  corresponding service and management endpoints added to Hoist Core v6.1.
    * Apps must declare `webSocketsEnabled: true` in their `AppSpec` configuration to enable this
      overall functionality on the client.
    * Apps can then subscribe via the new service to updates on a requested topic and will receive
      any inbound messages for that topic via a callback.
    * The service will monitor the socket connection with a regular heartbeat and attempt to
      re-establish if dropped.
    * A new admin console snap-in provides an overview of connected websocket clients.
* The `XH.message()` and related methods such as `XH.alert()` now support more flexible
  `confirmProps` and `cancelProps` configs, each of which will be passed to their respective button
  and merged with suitable defaults. Allows use of the new `autoFocus` prop with these preconfigured
  dialogs.
    * By default, `XH.alert()` and `XH.confirm()` will auto focus the confirm button for user
      convenience.
    * The previous text/intent configs have been deprecated and the message methods will log a
      console warning if they are used (although it will continue to respect them to aid
      transitioning to the new configs).
* `GridModel` now supports a `copyCell` context menu action. See `StoreContextMenu` for more
  details.
* New `GridCountLabel` component provides an alternative to existing `StoreCountLabel`, outputting
  both overall record count and current selection count in a configurable way.
* The `Button` component accepts an `autoFocus` prop to attempt to focus on render.
* The `Checkbox` component accepts an `autoFocus` prop to attempt to focus on render.

### 💥 Breaking Changes

* `StoreCountLabel` has been moved from `/desktop/cmp/store` to the cross-platform package
  `/cmp/store`. Its `gridModel` prop has also been removed - usages with grids should likely switch
  to the new `GridCountLabel` component, noted above and imported from `/cmp/grid`.
* The API for `ClipboardButton` and `ClipboardMenuItem` has been simplified, and made implementation
  independent. Specify a single `getCopyText` function rather than the `clipboardSpec`.
  (`clipboardSpec` is an artifact from the removed `clipboard` library).
* The `XH.prompt()` and `XH.message()` input config has been updated to work as documented, with any
  initial/default value for the input sourced from `input.initialValue`. Was previously sourced from
  `input.value` (#1298).
* ChartModel `config` has been deprecated. Please use `highchartsConfig` instead.

### 🐞 Bug Fixes

* The `Select.selectOnFocus` prop is now respected when used in tandem with `enableCreate` and/or
  `queryFn` props.
* `DateInput` popup _will_ now close when input is blurred but will _not_ immediately close when
  `enableTextInput` is `false` and a month or year is clicked (#1293).
* Buttons within a grid `actionCol` now render properly in compact mode, without clipping/overflow.

### ⚙️ Technical

* `AgGridModel` will now throw an exception if any of its methods which depend on AG Grid state are
  called before the grid has been fully initialized (AG Grid onGridReady event has fired).
  Applications can check the new `isReady` property on `AgGridModel` before calling such methods
  to️️ verify the grid is fully initialized.

### 📚 Libraries

* @blueprintjs/core `3.17 → 3.18`
* @blueprintjs/datetime `3.11 → 3.12`
* @fortawesome/fontawesome `5.9 → 5.10`
* ag-grid `21.0.1 → 21.1.1`
* store2 `2.7 → 2.8`
* The `clipboard` library has been replaced with the simpler `clipboard-copy` library.

[Commit Log](https://github.com/xh/hoist-react/compare/v25.2.0...v26.0.1)

## v25.2.0 - 2019-07-25

### 🎁 New Features

* `RecordAction` supports a new `secondaryText` property. When used for a Grid context menu item,
  this text appears on the right side of the menu item, usually used for displaying the shortcut key
  associated with an action.

### 🐞 Bug Fixes

* Fixed issue with loopy behavior when using `Select.selectOnFocus` and changing focus
  simultaneously with keyboard and mouse.

[Commit Log](https://github.com/xh/hoist-react/compare/v25.1.0...v25.2.0)

## v25.1.0 - 2019-07-23

### 🎁 New Features

* `JsonInput` includes buttons for toggling showing in a full-screen dialog window. Also added a
  convenience button to auto-format `JsonInput's` content.
* `DateInput` supports a new `enableTextInput` prop. When this property is set to false, `DateInput`
  will be entirely driven by the provided date picker. Additionally, `DateInput` styles have been
  improved for its various modes to more clearly convey its functionality.
* `ExportButton` will auto-disable itself if bound to an empty `GridModel`. This helper button will
  now also throw a console warning (to alert the developer) if `gridModel.enableExport != true`.

### ⚙️ Technical

* Classes decorated with `@LoadSupport` will now throw an exception out of their provided
  `loadAsync()` method if called with a parameter that's not a plain object (i.e. param is clearly
  not a `LoadSpec`). Note this might be a breaking change, in so far as it introduces additional
  validation around this pre-existing API requirement.
* Requirements for the `colorSpec` option passed to Hoist number formatters have been relaxed to
  allow partial definitions such that, for example, only negative values may receive the CSS class
  specified, without having to account for positive value styling.

### 🐞 Bug Fixes

* `RestFormModel` now submits dirty fields only when editing a record, as intended (#1245).
* `FormField` will no longer override the disabled prop of its child input if true (#1262).

### 📚 Libraries

* mobx `5.11 → 5.13`
* Misc. patch-level updates

[Commit Log](https://github.com/xh/hoist-react/compare/v25.0.0...v25.1.0)

## v25.0.0 - 2019-07-16

### 🎁 New Features

* `Column` accepts a new `comparator` callback to customize how column cell values are sorted by the
  grid.
* Added `XH.prompt()` to show a simple message popup with a built-in, configurable HoistInput. When
  submitted by the user, its callback or resolved promise will include the input's value.
* `Select` accepts a new `selectOnFocus` prop. The behaviour is analogous to the `selectOnFocus`
  prop already in `TextInput`, `TextArea` and `NumberInput`.

### 💥 Breaking Changes

* The `fmtPercent` and `percentRenderer` methods will now multiply provided value by 100. This is
  consistent with the behavior of Excel's percentage formatting and matches the expectations of
  `ExportFormat.PCT`. Columns that were previously using `exportValue: v => v/100` as a workaround
  to the previous renderer behavior should remove this line of code.
* `DimensionChooserModel`'s `historyPreference` config has been renamed `preference`. It now
  supports saving both value and history to the same preference (existing history preferences will
  be handled).

[Commit Log](https://github.com/xh/hoist-react/compare/v24.2.0...v25.0.0)

## v24.2.0 - 2019-07-08

### 🎁 New Features

* `GridModel` accepts a new `colDefaults` configuration. Defaults provided via this object will be
  merged (deeply) into all column configs as they are instantiated.
* New `Panel.compactHeader` and `DockContainer.compactHeaders` props added to enable more compact
  and space efficient styling for headers in these components.
    * ⚠️ Note that as part of this change, internal panel header CSS class names changed slightly -
      apps that were targeting these internal selectors would need to adjust. See
      desktop/cmp/panel/impl/PanelHeader.scss for the relevant updates.
* A new `exportOptions.columns` option on `GridModel` replaces `exportOptions.includeHiddenCols`.
  The updated and more flexible config supports special strings 'VISIBLE' (default), 'ALL', and/or a
  list of specific colIds to include in an export.
    * To avoid immediate breaking changes, GridModel will log a warning on any remaining usages of
      `includeHiddenCols` but auto-set to `columns: 'ALL'` to maintain the same behavior.
* Added new preference `xhShowVersionBar` to allow more fine-grained control of when the Hoist
  version bar is showing. It defaults to `auto`, preserving the current behavior of always showing
  the footer to Hoist Admins while including it for non-admins *only* in non-production
  environments. The pref can alternatively be set to 'always' or 'never' on a per-user basis.

### 📚 Libraries

* @blueprintjs/core `3.16 → 3.17`
* @blueprintjs/datetime `3.10 → 3.11`
* mobx `5.10 → 5.11`
* react-transition-group `2.8 → 4.2`

[Commit Log](https://github.com/xh/hoist-react/compare/v24.1.1...v24.2.0)

## v24.1.1 - 2019-07-01

### 🐞 Bug Fixes

* Mobile column chooser internal layout/sizing fixed when used in certain secure mobile browsers.

[Commit Log](https://github.com/xh/hoist-react/compare/v24.1.0...v24.1.1)

## v24.1.0 - 2019-07-01

### 🎁 New Features

* `DateInput.enableClear` prop added to support built-in button to null-out a date input's value.

### 🐞 Bug Fixes

* The `Select` component now properly shows all options when the pick-list is re-shown after a
  change without first blurring the control. (Previously this interaction edge case would only show
  the option matching the current input value.) #1198
* Mobile mask component `onClick` callback prop restored - required to dismiss mobile menus when not
  tapping a menu option.
* When checking for a possible expired session within `XH.handleException()`, prompt for app login
  only for Ajax requests made to relative URLs (not e.g. remote APIs accessed via CORS). #1189

### ✨ Styles

* Panel splitter collapse button more visible in dark theme. CSS vars to customize further fixed.
* The mobile app menu button has been moved to the right side of the top appBar, consistent with its
  placement in desktop apps.

### 📚 Libraries

* @blueprintjs/core `3.15 → 3.16`
* @blueprintjs/datetime `3.9 → 3.10`
* codemirror `5.47 → 5.48`
* mobx `6.0 → 6.1`

[Commit Log](https://github.com/xh/hoist-react/compare/v24.0.0...v24.1.0)

## v24.0.0 - 2019-06-24

### 🎁 New Features

#### Data

* A `StoreFilter` object has been introduced to the data API. This allows `Store` and
  `StoreFilterField` to support the ability to conditionally include all children when filtering
  hierarchical data stores, and could support additional filtering customizations in the future.
* `Store` now provides a `summaryRecord` property which can be used to expose aggregated data for
  the data it contains. The raw data for this record can be provided to `loadData()` and
  `updateData()` either via an explicit argument to these methods, or as the root node of the raw
  data provided (see `Store.loadRootAsSummary`).
* The `StoreFilterField` component accepts new optional `model` and `bind` props to allow control of
  its text value from an external model's observable.
* `pwd` is now a new supported type of `Field` in the `@xh/hoist/core/data` package.

#### Grid

* `GridModel` now supports a `showSummary` config which can be used to display its store's
  summaryRecord (see above) as either a pinned top or bottom row.
* `GridModel` also adds a `enableColumnPinning` config to enable/disable user-driven pinning. On
  desktop, if enabled, users can pin columns by dragging them to the left or right edges of the grid
  (the default AG Grid gesture). Column pinned state is now also captured and maintained by the
  overall grid state system.
* The desktop column chooser now options in a non-modal popover when triggered from the standard
  `ColChooserButton` component. This offers a quicker and less disruptive alternative to the modal
  dialog (which is still used when launched from the grid context menu). In this popover mode,
  updates to columns are immediately reflected in the underlying grid.
* The mobile `ColChooser` has been improved significantly. It now renders displayed and available
  columns as two lists, allowing drag and drop between to update the visibility and ordering. It
  also provides an easy option to toggle pinning the first column.
* `DimensionChooser` now supports an optional empty / ungrouped configuration with a value of `[]`.
  See `DimensionChooserModel.enableClear` and `DimensionChooser.emptyText`.

#### Other Features

* Core `AutoRefreshService` added to trigger an app-wide data refresh on a configurable interval, if
  so enabled via a combination of soft-config and user preference. Auto-refresh relies on the use of
  the root `RefreshContextModel` and model-level `LoadSupport`.
* A new `LoadingIndicator` component is available as a more minimal / unobtrusive alternative to a
  modal mask. Typically configured via a new `Panel.loadingIndicator` prop, the indicator can be
  bound to a `PendingTaskModel` and will automatically show/hide a spinner and/or custom message in
  an overlay docked to the corner of the parent Panel.
* `DateInput` adds support for new `enablePicker` and `showPickerOnFocus` props, offering greater
  control over when the calendar picker is shown. The new default behaviour is to not show the
  picker on focus, instead showing it via a built-in button.
* Transitions have been disabled by default on desktop Dialog and Popover components (both are from
  the Blueprint library) and on the Hoist Mask component. This should result in a snappier user
  experience, especially when working on remote / virtual workstations. Any in-app customizations to
  disable or remove transitions can now be removed in favor of this toolkit-wide change.
* Added new `@bindable.ref` variant of the `@bindable` decorator.

### 💥 Breaking Changes

* Apps that defined and initialized their own `AutoRefreshService` service or functionality should
  leverage the new Hoist service if possible. Apps with a pre-existing custom service of the same
  name must either remove in favor of the new service or - if they have special requirements not
  covered by the Hoist implementation - rename their own service to avoid a naming conflict.
* The `StoreFilterField.onFilterChange` callback will now be passed a `StoreFilter`, rather than a
  function.
* `DateInput` now has a calendar button on the right side of the input which is 22 pixels square.
  Applications explicitly setting width or height on this component should ensure that they are
  providing enough space for it to display its contents without clipping.

### 🐞 Bug Fixes

* Performance for bulk grid selections has been greatly improved (#1157)
* Toolbars now specify a minimum height (or width when vertical) to avoid shrinking unexpectedly
  when they contain only labels or are entirely empty (but still desired to e.g. align UIs across
  multiple panels). Customize if needed via the new `--xh-tbar-min-size` CSS var.
* All Hoist Components that accept a `model` prop now have that properly documented in their
  prop-types.
* Admin Log Viewer no longer reverses its lines when not in tail mode.

### ⚙️ Technical

* The `AppSpec` config passed to `XH.renderApp()` now supports a `clientAppCode` value to compliment
  the existing `clientAppName`. Both values are now optional and defaulted from the project-wide
  `appCode` and `appName` values set via the project's Webpack config. (Note that `clientAppCode` is
  referenced by the new `AutoRefreshService` to support configurable auto-refresh intervals on a
  per-app basis.)

### 📚 Libraries

* ag-grid `20.0 → 21.0`
* react-select `2.4 → 3.0`
* mobx-react `5.4 → 6.0.3`
* font-awesome `5.8 → 5.9`
* react-beautiful-dnd `10.1.1 → 11.0.4`

[Commit Log](https://github.com/xh/hoist-react/compare/v23.0.0...v24.0.0)

## v23.0.0 - 2019-05-30

### 🎁 New Features

* `GridModel` now accepts a config of `cellBorders`, similar to `rowBorders`
* `Panel.tbar` and `Panel.bbar` props now accept an array of Elements and will auto-generate a
  `Toolbar` to contain them, avoiding the need for the extra import of `toolbar()`.
* New functions `withDebug` and `withShortDebug` have been added to provide a terse syntax for
  adding debug messages that track the execution of specific blocks of code.
* `XH.toast()` now supports an optional `containerRef` argument that can be used for anchoring a
  toast within another component (desktop only). Can be used to display more targeted toasts within
  the relevant section of an application UI, as opposed to the edge of the screen.
* `ButtonGroupInput` accepts a new `enableClear` prop that allows the active / depressed button to
  be unselected by pressing it again - this sets the value of the input as a whole to `null`.
* Hoist Admins now always see the VersionBar in the footer.
* `Promise.track` now accepts an optional `omit` config that indicates when no tracking will be
  performed.
* `fmtNumber` now accepts an optional `prefix` config that prepends immediately before the number,
  but after the sign (`+`, `-`).
* New utility methods `forEachAsync()` and `whileAsync()` have been added to allow non-blocking
  execution of time-consuming loops.

### 💥 Breaking Changes

* The `AppOption.refreshRequired` config has been renamed to `reloadRequired` to better match the
  `XH.reloadApp()` method called to reload the entire app in the browser. Any options defined by an
  app that require it to be fully reloaded should have this renamed config set to `true`.
* The options dialog will now automatically trigger an app-wide data _refresh_ via
  `XH.refreshAppAsync()` if options have changed that don't require a _reload_.
* The `EventSupport` mixin has been removed. There are no known uses of it and it is in conflict
  with the overall reactive structure of the hoist-react API. If your app listens to the
  `appStateChanged`, `prefChange` or `prefsPushed` events you will need to adjust accordingly.

### 🐞 Bug Fixes

* `Select` will now let the user edit existing text in conditions where it is expected to be
  editable. #880
* The Admin "Config Differ" tool has been updated to reflect changes to `Record` made in v22. It is
  once again able to apply remote config values.
* A `Panel` with configs `resizable: true, collapsible: false` now renders with a splitter.
* A `Panel` with no `icon`, `title`, or `headerItems` will not render a blank header.
* `FileChooser.enableMulti` now behaves as one might expect -- true to allow multiple files in a
  single upload. Previous behavior (the ability to add multiple files to dropzone) is now controlled
  by `enableAddMulti`.

[Commit Log](https://github.com/xh/hoist-react/compare/v22.0.0...v23.0.0)

## v22.0.0 - 2019-04-29

### 🎁 New Features

* A new `DockContainer` component provides a user-friendly way to render multiple child components
  "docked" to its bottom edge. Each child view is rendered with a configurable header and controls
  to allow the user to expand it, collapse it, or optionally "pop it out" into a modal dialog.
* A new `AgGrid` component provides a much lighter Hoist wrapper around AG Grid while maintaining
  consistent styling and layout support. This allows apps to use any features supported by AG Grid
  without conflicting with functionality added by the core Hoist `Grid`.
    * Note that this lighter wrapper lacks a number of core Hoist features and integrations,
      including store support, grid state, enhanced column and renderer APIs, absolute value
      sorting, and more.
    * An associated `AgGridModel` provides access to to the AG Grid APIs, minimal styling configs,
      and several utility methods for managing Grid state.
* Added `GridModel.groupSortFn` config to support custom group sorting (replaces any use of
  `agOptions.defaultGroupSortComparator`).
* The `Column.cellClass` and `Column.headerClass` configs now accept functions to dynamically
  generate custom classes based on the Record and/or Column being rendered.
* The `Record` object now provides an additional getter `Record.allChildren` to return all children
  of the record, irrespective of the current filter in place on the record's store. This supplements
  the existing `Record.children` getter, which returns only the children meeting the filter.

### 💥 Breaking Changes

* The class `LocalStore` has been renamed `Store`, and is now the main implementation and base class
  for Store Data. The extraneous abstract superclass `BaseStore` has been removed.
* `Store.dataLastUpdated` had been renamed `Store.lastUpdated` on the new class and is now a simple
  timestamp (ms) rather than a Javascript Date object.
* The constructor argument `Store.processRawData` now expects a function that *returns* a modified
  object with the necessary edits. This allows implementations to safely *clone* the raw data rather
  than mutating it.
* The method `Store.removeRecord` has been replaced with the method `Store.removeRecords`. This will
  facilitate efficient bulk deletes.

### ⚙️ Technical

* `Grid` now performs an important performance workaround when loading a new dataset that would
  result in the removal of a significant amount of existing records/rows. The underlying AG Grid
  component has a serious bottleneck here (acknowledged as AG-2879 in their bug tracker). The Hoist
  grid wrapper will now detect when this is likely and proactively clear all data using a different
  API call before loading the new dataset.
* The implementations `Store`, `RecordSet`, and `Record` have been updated to more efficiently
  re-use existing record references when loading, updating, or filtering data in a store. This keeps
  the Record objects within a store as stable as possible, and allows additional optimizations by
  AG Grid and its `deltaRowDataMode`.
* When loading raw data into store `Record`s, Hoist will now perform additional conversions based on
  the declared `Field.type`. The unused `Field.nullable` has been removed.
* `LocalStorageService` now uses both the `appCode` and current username for its namespace key,
  ensuring that e.g. local prefs/grid state are not overwritten across multiple app users on one OS
  profile, or when admin impersonation is active. The service will automatically perform a one-time
  migration of existing local state from the old namespace to the new. #674
* `elem` no longer skips `null` children in its calls to `React.createElement()`. These children may
  play the role of placeholders when using conditional rendering, and skipping them was causing
  React to trigger extra re-renders. This change further simplifies Hoist's element factory and
  removes an unnecessary divergence with the behavior of JSX.

### 🐞 Bug Fixes

* `Grid` exports retain sorting, including support for absolute value sorting. #1068
* Ensure `FormField`s are keyed with their model ID, so that React can properly account for dynamic
  changes to fields within a form. #1031
* Prompt for app refresh in (rare) case of mismatch between client and server-side session user.
  (This can happen during impersonation and is defended against in server-side code.) #675

[Commit Log](https://github.com/xh/hoist-react/compare/v21.0.2...v22.0.0)

## v21.0.2 - 2019-04-05

### 📚 Libraries

* Rollback AG Grid to v20.0.0 after running into new performance issues with large datasets and
  `deltaRowDataMode`. Updates to tree filtering logic, also related to grid performance issues with
  filtered tree results returning much larger record counts.

## v21.0.0 - 2019-04-04

### 🎁 New Features

* `FetchService` fetch methods now accept a plain object as the `headers` argument. These headers
  will be merged with the default headers provided by FetchService.
* An app can also now specify default headers to be sent with every fetch request via
  `XH.fetchService.setDefaultHeaders()`. You can pass either a plain object, or a closure which
  returns one.
* `Grid` supports a new `onGridReady` prop, allowing apps to hook into the AG Grid event callback
  without inadvertently short-circuiting the Grid's own internal handler.

### 💥 Breaking Changes

* The shortcut getter `FormModel.isNotValid` was deemed confusing and has been removed from the API.
  In most cases applications should use `!FormModel.isValid` instead; this expression will return
  `false` for the `Unknown` as well as the `NotValid` state. Applications that wish to explicitly
  test for the `NotValid` state should use the `validationState` getter.
* Multiple HoistInputs have changed their `onKeyPress` props to `onKeyDown`, including TextInput,
  NumberInput, TextArea & SearchInput. The `onKeyPress` event has been deprecated in general and has
  limitations on which keys will trigger the event to fire (i.e. it would not fire on an arrow
  keypress).
* FetchService's fetch methods no longer support `contentType` parameter. Instead, specify a custom
  content-type by setting a 'Content-Type' header using the `headers` parameter.
* FetchService's fetch methods no longer support `acceptJson` parameter. Instead, pass an {"Accept":
  "application/json"} header using the `headers` parameter.

### ✨ Styles

* Black point + grid colors adjusted in dark theme to better blend with overall blue-gray tint.
* Mobile styles have been adjusted to increase the default font size and grid row height, in
  addition to a number of other smaller visual adjustments.

### 🐞 Bug Fixes

* Avoid throwing React error due to tab / routing interactions. Tab / routing / state support
  generally improved. (#1052)
* `GridModel.selectFirst()` improved to reliably select first visible record even when one or more
  groupBy levels active. (#1058)

### 📚 Libraries

* AG Grid `~20.1 → ~20.2` (fixes ag-grid sorting bug with treeMode)
* @blueprint/core `3.14 → 3.15`
* @blueprint/datetime `3.7 → 3.8`
* react-dropzone `10.0 → 10.1`
* react-transition-group `2.6 → 2.8`

[Commit Log](https://github.com/xh/hoist-react/compare/v20.2.1...v21.0.0)

## v20.2.1 - 2019-03-28

* Minor tweaks to grid styles - CSS var for pinned column borders, drop left/right padding on
  center-aligned grid cells.

[Commit Log](https://github.com/xh/hoist-react/compare/v20.2.0...v20.2.1)

## v20.2.0 - 2019-03-27

### 🎁 New Features

* `GridModel` exposes three new configs - `rowBorders`, `stripeRows`, and `showCellFocus` - to
  provide additional control over grid styling. The former `Grid` prop `showHover` has been
  converted to a `GridModel` config for symmetry with these other flags and more efficient
  re-rendering. Note that some grid-related CSS classes have also been modified to better conform to
  the BEM approach used elsewhere - this could be a breaking change for apps that keyed off of
  certain Hoist grid styles (not expected to be a common case).
* `Select` adds a `queryBuffer` prop to avoid over-eager calls to an async `queryFn`. This buffer is
  defaulted to 300ms to provide some out-of-the-box debouncing of keyboard input when an async query
  is provided. A longer value might be appropriate for slow / intensive queries to a remote API.

### 🐞 Bug Fixes

* A small `FormField.labelWidth` config value will now be respected, even if it is less than the
  default minWidth of 80px.
* Unnecessary re-renders of inactive tab panels now avoided.
* `Grid`'s filter will now be consistently applied to all tree grid records. Previously, the filter
  skipped deeply nested records under specific conditions.
* `Timer` no longer requires its `runFn` to be a promise, as it briefly (and unintentionally) did.
* Suppressed default browser resize handles on `textarea`.

[Commit Log](https://github.com/xh/hoist-react/compare/v20.1.1...v20.2.0)

## v20.1.1 - 2019-03-27

### 🐞 Bug Fixes

* Fix form field reset so that it will call computeValidationAsync even if revalidation is not
  triggered because the field's value did not change when reset.

[Commit Log](https://github.com/xh/hoist-react/compare/v20.1.0...v20.1.1)

## v20.1.0 - 2019-03-14

### 🎁 New Features

* Standard app options panel now includes a "Restore Defaults" button to clear all user preferences
  as well as any custom grid state, resetting the app to its default state for that user.

### 🐞 Bug Fixes

* Removed a delay from `HoistInput` blur handling, ensuring `noteBlurred()` is called as soon as the
  element loses focus. This should remove a class of bugs related to input values not flushing into
  their models quickly enough when `commitOnChange: false` and the user moves directly from an input
  to e.g. clicking a submit button. #1023
* Fix to Admin ConfigDiffer tool (missing decorator).

### ⚙️ Technical

* The `GridModel.store` config now accepts a plain object and will internally create a `LocalStore`.
  This store config can also be partially specified or even omitted entirely. GridModel will ensure
  that the store is auto-configured with all fields in configured grid columns, reducing the need
  for app code boilerplate (re)enumerating field names.
* `Timer` class reworked to allow its interval to be adjusted dynamically via `setInterval()`,
  without requiring the Timer to be re-created.

[Commit Log](https://github.com/xh/hoist-react/compare/v20.0.1...v20.1.0)

## v20.0.1 - 2019-03-08

### 🐞 Bug Fixes

* Ensure `RestStore` processes records in a standard way following a save/add operation (#1010).

[Commit Log](https://github.com/xh/hoist-react/compare/v20.0.0...v20.0.1)

## v20.0.0 - 2019-03-06

### 💥 Breaking Changes

* The `@LoadSupport` decorator has been substantially reworked and enhanced from its initial release
  in v19. It is no longer needed on the HoistComponent, but rather should be put directly on the
  owned HoistModel implementing the loading. IMPORTANT NOTE: all models should implement
  `doLoadAsync` rather than `loadAsync`. Please see `LoadSupport` for more information on this
  important change.
* `TabContainer` and `TabContainerModel` are now cross-platform. Apps should update their code to
  import both from `@xh/hoist/cmp/tab`.
* `TabContainer.switcherPosition` has been moved to `TabContainerModel`. Please note that changes to
  `switcherPosition` are not supported on mobile, where the switcher will always appear beneath the
  container.
* The `Label` component from `@xh/hoist/desktop/cmp/input` has been removed. Applications should
  consider using the basic html `label` element instead (or a `FormField` if applicable).
* The `LeftRightChooserModel` constructor no longer accepts a `leftSortBy` and `rightSortBy`
  property. The implementation of these properties was generally broken. Use `leftSorted` and
  `rightSorted` instead.

#### Mobile

* Mobile `Page` has changed - `Pages` are now wrappers around `Panels` that are designed to be used
  with a `NavigationModel` or `TabContainer`. `Page` accepts the same props as `Panel`, meaning uses
  of `loadModel` should be replaced with `mask`.
* The mobile `AppBar` title is static and defaults to the app name. If you want to display page
  titles, it is recommended to use the `title` prop on the `Page`.

### 🎁 New Features

* Enhancements to Model and Component data loading via `@LoadSupport` provides a stronger set of
  conventions and better support for distinguishing between initial loads / auto/background
  refreshes / user- driven refreshes. It also provides new patterns for ensuring application
  Services are refreshed as part of a reworked global refresh cycle.
* RestGridModel supports a new `cloneAction` to take an existing record and open the editor form in
  "add mode" with all editable fields pre-populated from the source record. The action calls
  `prepareCloneFn`, if defined on the RestGridModel, to perform any transform operations before
  rendering the form.
* Tabs in `TabContainerModel` now support an `icon` property on the desktop.
* Charts take a new optional `aspectRatio` prop.
* Added new `Column.headerTooltip` config.
* Added new method `markManaged` on `ManagedSupport`.
* Added new function decorator `debounced`.
* Added new function `applyMixin` providing support for structured creation of class decorators
  (mixins).

#### Mobile

* Column chooser support available for mobile Grids. Users can check/uncheck columns to add/remove
  them from a configurable grid and reorder the columns in the list via drag and drop. Pair
  `GridModel.enableColChooser` with a mobile `colChooserButton` to allow use.
* Added `DialogPage` to the mobile toolkit. These floating pages do not participate in navigation or
  routing, and are used for showing fullscreen views outside of the Navigator / TabContainer
  context.
* Added `Panel` to the mobile toolkit, which offers a header element with standardized styling,
  title, and icon, as well as support for top and bottom toolbars.
* The mobile `AppBar` has been updated to more closely match the desktop `AppBar`, adding `icon`,
  `leftItems`, `hideAppMenuButton` and `appMenuButtonProps` props.
* Added routing support to mobile.

### 🐞 Bug Fixes

* The HighCharts wrapper component properly resizes its chart.
* Mobile dimension chooser button properly handles overflow for longer labels.
* Sizing fixes for multi-line inputs such as textArea and jsonInput.
* NumberInput calls a `onKeyPress` prop if given.
* Layout fixes on several admin panels and detail popups.

### 📚 Libraries

* @blueprintjs/core `3.13 → 3.14`
* @xh/hoist-dev-utils `3.5 → 3.6`
* ag-grid `~20.0 → ~20.1`
* react-dropzone `~8.0 → ~9.0`
* react-select `~2.3 → ~2.4`
* router5 `~6.6 → ~7.0`
* react `~16.7 → ~16.8`

[Commit Log](https://github.com/xh/hoist-react/compare/v19.0.1...v20.0.0)

## v19.0.1 - 2019-02-12

### 🐞 Bug Fixes

* Additional updates and simplifications to `FormField` sizing of child `HoistInput` elements, for
  more reliable sizing and spacing filling behavior.

[Commit Log](https://github.com/xh/hoist-react/compare/v19.0.0...v19.0.1)

## v19.0.0 - 2019-02-08

### 🎁 New Features

* Added a new architecture for signaling the need to load / refresh new data across either the
  entire app or a section of the component hierarchy. This new system relies on React context to
  minimizes the need for explicit application wiring, and improves support for auto-refresh. See
  newly added decorator `@LoadSupport` and classes/components `RefreshContext`,
  `RefreshContextModel`, and `RefreshContextView` for more info.
* `TabContainerModel` and `TabModel` now support `refreshMode` and `renderMode` configs to allow
  better control over how inactive tabs are mounted/unmounted and how tabs handle refresh requests
  when hidden or (re)activated.
* Apps can implement `getAppOptions()` in their `AppModel` class to specify a set of app-wide
  options that should be editable via a new built-in Options dialog. This system includes built-in
  support for reading/writing options to preferences, or getting/setting their values via custom
  handlers. The toolkit handles the rendering of the dialog.
* Standard top-level app buttons - for actions such as launching the new Options dialog, switching
  themes, launching the admin client, and logging out - have been moved into a new menu accessible
  from the top-right corner of the app, leaving more space for app-specific controls in the AppBar.
* `RecordGridModel` now supports an enhanced `editors` configuration that exposes the full set of
  validation and display support from the Forms package.
* `HoistInput` sizing is now consistently implemented using `LayoutSupport`. All sizable
  `HoistInputs` now have default `width` to ensure a standard display out of the box. `JsonInput`
  and `TextArea` also have default `height`. These defaults can be overridden by declaring explicit
  `width` and `height` values, or unset by setting the prop to `null`.
* `HoistInputs` within `FormFields` will be automatically sized to fill the available space in the
  `FormField`. In these cases, it is advised to either give the `FormField` an explicit size or
  render it in a flex layout.

### 💥 Breaking Changes

* AG Grid has been updated to v20.0.0. Most apps shouldn't require any changes - however, if you are
  using `agOptions` to set sorting, filtering or resizing properties, these may need to change:

  For the `Grid`, `agOptions.enableColResize`, `agOptions.enableSorting`
  and `agOptions.enableFilter`
  have been removed. You can replicate their effects by using `agOptions.defaultColDef`. For
  `Columns`, `suppressFilter` has been removed, an should be replaced with `filter: false`.

* `HoistAppModel.requestRefresh` and `TabContainerModel.requestRefresh` have been removed.
  Applications should use the new Refresh architecture described above instead.
* `tabRefreshMode` on TabContainer has been renamed `renderMode`.
* `TabModel.reloadOnShow` has been removed. Set the `refreshMode` property on TabContainerModel or
  TabModel to `TabRefreshMode.ON_SHOW_ALWAYS` instead.
* The mobile APIs for `TabContainerModel`, `TabModel`, and `RefreshButton` have been rewritten to
  more closely mirror the desktop API.
* The API for `RecordGridModel` editors has changed -- `type` is no longer supported. Use
  `fieldModel` and `formField` instead.
* `LocalStore.loadRawData` requires that all records presented to store have unique IDs specified.
  See `LocalStore.idSpec` for more information.

### 🐞 Bug Fixes

* SwitchInput and RadioInput now properly highlight validation errors in `minimal` mode.

### 📚 Libraries

* @blueprintjs/core `3.12 → 3.13`
* ag-grid `~19.1.4 → ~20.0.0`

[Commit Log](https://github.com/xh/hoist-react/compare/v18.1.2...v19.0.0)

## v18.1.2 - 2019-01-30

### 🐞 Bug Fixes

* Grid integrations relying on column visibility (namely export, storeFilterField) now correctly
  consult updated column state from GridModel. #935
* Ensure `FieldModel.initialValue` is observable to ensure that computed dirty state (and any other
  derivations) are updated if it changes. #934
* Fixes to ensure Admin console log viewer more cleanly handles exceptions (e.g. attempting to
  auto-refresh on a log file that has been deleted).

[Commit Log](https://github.com/xh/hoist-react/compare/v18.1.1...v18.1.2)

## v18.1.1 - 2019-01-29

* Grid cell padding can be controlled via a new set of CSS vars and is reduced by default for grids
  in compact mode.
* The `addRecordAsync()` and `saveRecordAsync()` methods on `RestStore` return the updated record.

[Commit Log](https://github.com/xh/hoist-react/compare/v18.1.0...v18.1.1)

## v18.1.0 - 2019-01-28

### 🎁 New Features

* New `@managed` class field decorator can be used to mark a property as fully created/owned by its
  containing class (provided that class has installed the matching `@ManagedSupport` decorator).
    * The framework will automatically pass any `@managed` class members to `XH.safeDestroy()` on
      destroy/unmount to ensure their own `destroy()` lifecycle methods are called and any related
      resources are disposed of properly, notably MobX observables and reactions.
    * In practice, this should be used to decorate any properties on `HoistModel`, `HoistService`,
      or
      `HoistComponent` classes that hold a reference to a `HoistModel` created by that class. All of
      those core artifacts support the new decorator, `HoistModel` already provides a built-in
      `destroy()` method, and calling that method when an app is done with a Model is an important
      best practice that can now happen more reliably / easily.
* `FormModel.getData()` accepts a new single parameter `dirtyOnly` - pass true to get back only
  fields which have been modified.
* The mobile `Select` component indicates the current value with a ✅ in the drop-down list.
* Excel exports from tree grids now include the matching expand/collapse tree controls baked into
  generated Excel file.

### 🐞 Bug Fixes

* The `JsonInput` component now properly respects / indicates disabled state.

### 📚 Libraries

* Hoist-dev-utils `3.4.1 → 3.5.0` - updated webpack and other build tool dependencies, as well as
  an improved eslint configuration.
* @blueprintjs/core `3.10 → 3.12`
* @blueprintjs/datetime `3.5 → 3.7`
* fontawesome `5.6 → 5.7`
* mobx `5.8 → 5.9`
* react-select `2.2 → 2.3`
* Other patch updates

[Commit Log](https://github.com/xh/hoist-react/compare/v18.0.0...v18.1.0)

## v18.0.0 - 2019-01-15

### 🎁 New Features

* Form support has been substantially enhanced and restructured to provide both a cleaner API and
  new functionality:
    * `FormModel` and `FieldModel` are now concrete classes and provide the main entry point for
      specifying the contents of a form. The `Field` and `FieldSupport` decorators have been
      removed.
    * Fields and sub-forms may now be dynamically added to FormModel.
    * The validation state of a FormModel is now *immediately* available after construction and
      independent of the GUI. The triggering of the *display* of that state is now a separate
      process triggered by GUI actions such as blur.
    * `FormField` has been substantially reworked to support a read-only display and inherit common
      property settings from its containing `Form`.
    * `HoistInput` has been moved into the `input` package to clarify that these are lower level
      controls and independent of the Forms package.

* `RestGrid` now supports a `mask` prop. RestGrid loading is now masked by default.
* `Chart` component now supports a built-in zoom out gesture: click and drag from right-to-left on
  charts with x-axis zooming.
* `Select` now supports an `enableClear` prop to control the presence of an optional inline clear
  button.
* `Grid` components take `onCellClicked` and `onCellDoubleClicked` event handlers.
* A new desktop `FileChooser` wraps a preconfigured react-dropzone component to allow users to
  easily select files for upload or other client-side processing.

### 💥 Breaking Changes

* Major changes to Form (see above). `HoistInput` imports will also need to be adjusted to move from
  `form` to `input`.
* The name of the HoistInput `field` prop has been changed to `bind`. This change distinguishes the
  lower-level input package more clearly from the higher-level form package which uses it. It also
  more clearly relates the property to the associated `@bindable` annotation for models.
* A `Select` input with `enableMulti = true` will by default no longer show an inline x to clear the
  input value. Use the `enableClear` prop to re-enable.
* Column definitions are exported from the `grid` package. To ensure backwards compatibility,
  replace imports from `@xh/hoist/desktop/columns` with `@xh/hoist/desktop/cmp/grid`.

### 📚 Libraries

* React `~16.6.0 → ~16.7.0`
* Patch version updates to multiple other dependencies.

[Commit Log](https://github.com/xh/hoist-react/compare/v17.0.0...v18.0.0)

## v17.0.0 - 2018-12-21

### 💥 Breaking Changes

* The implementation of the `model` property on `HoistComponent` has been substantially enhanced:
    * "Local" Models should now be specified on the Component class declaration by simply setting
      the
      `model` property, rather than the confusing `localModel` property.
    * HoistComponent now supports a static `modelClass` class property. If set, this property will
      allow a HoistComponent to auto-create a model internally when presented with a plain
      javascript object as its `model` prop. This is especially useful in cases like `Panel`
      and `TabContainer`, where apps often need to specify a model but do not require a reference to
      the model. Those usages can now skip importing and instantiating an instance of the
      component's model class themselves.
    * Hoist will now throw an Exception if an application attempts to changes the model on an
      existing HoistComponent instance or presents the wrong type of model to a HoistComponent where
      `modelClass` has been specified.

* `PanelSizingModel` has been renamed `PanelModel`. The class now also has the following new
  optional properties, all of which are `true` by default:
    * `showSplitter` - controls visibility of the splitter bar on the outside edge of the component.
    * `showSplitterCollapseButton` - controls visibility of the collapse button on the splitter bar.
    * `showHeaderCollapseButton` - controls visibility of a (new) collapse button in the header.

* The API methods for exporting grid data have changed and gained new features:
    * Grids must opt-in to export with the `GridModel.enableExport` config.
    * Exporting a `GridModel` is handled by the new `GridExportService`, which takes a collection of
      `exportOptions`. See `GridExportService.exportAsync` for available `exportOptions`.
    * All export entry points (`GridModel.exportAsync()`, `ExportButton` and the export context menu
      items) support `exportOptions`. Additionally, `GridModel` can be configured with default
      `exportOptions` in its config.

* The `buttonPosition` prop on `NumberInput` has been removed due to problems with the underlying
  implementation. Support for incrementing buttons on NumberInputs will be re-considered for future
  versions of Hoist.

### 🎁 New Features

* `TextInput` on desktop now supports an `enableClear` property to allow easy addition of a clear
  button at the right edge of the component.
* `TabContainer` enhancements:
    * An `omit` property can now be passed in the tab configs passed to the `TabContainerModel`
      constructor to conditionally exclude a tab from the container
    * Each `TabModel` can now be retrieved by id via the new `getTabById` method on
      `TabContainerModel`.
    * `TabModel.title` can now be changed at runtime.
    * `TabModel` now supports the following properties, which can be changed at runtime or set via
      the config:
        * `disabled` - applies a disabled style in the switcher and blocks navigation to the tab via
          user click, routing, or the API.
        * `excludeFromSwitcher` - removes the tab from the switcher, but the tab can still be
          navigated to programmatically or via routing.
* `MultiFieldRenderer` `multiFieldConfig` now supports a `delimiter` property to separate
  consecutive SubFields.
* `MultiFieldRenderer` SubFields now support a `position` property, to allow rendering in either the
  top or bottom row.
* `StoreCountLabel` now supports a new 'includeChildren' prop to control whether or not children
  records are included in the count. By default this is `false`.
* `Checkbox` now supports a `displayUnsetState` prop which may be used to display a visually
  distinct state for null values.
* `Select` now renders with a checkbox next to the selected item in its dropdown menu, instead of
  relying on highlighting. A new `hideSelectedOptionCheck` prop is available to disable.
* `RestGridModel` supports a `readonly` property.
* `DimensionChooser`, various `HoistInput` components, `Toolbar` and `ToolbarSeparator` have been
  added to the mobile component library.
* Additional environment enums for UAT and BCP, added to Hoist Core 5.4.0, are supported in the
  application footer.

### 🐞 Bug Fixes

* `NumberInput` will no longer immediately convert its shorthand value (e.g. "3m") into numeric form
  while the user remains focused on the input.
* Grid `actionCol` columns no longer render Button components for each action, relying instead on
  plain HTML / CSS markup for a significant performance improvement when there are many rows and/or
  actions per row.
* Grid exports more reliably include the appropriate file extension.
* `Select` will prevent an `<esc>` keypress from bubbling up to parent components only when its menu
  is open. (In that case, the component assumes escape was pressed to close its menu and captures
  the keypress, otherwise it should leave it alone and let it e.g. close a parent popover).

[Commit Log](https://github.com/xh/hoist-react/compare/v16.0.1...v17.0.0)

## v16.0.1 - 2018-12-12

### 🐞 Bug Fixes

* Fix to FeedbackForm allowing attempted submission with an empty message.

[Commit Log](https://github.com/xh/hoist-react/compare/v16.0.0...v16.0.1)

## v16.0.0

### 🎁 New Features

* Support for ComboBoxes and Dropdowns have been improved dramatically, via a new `Select` component
  based on react-select.
* The AG Grid based `Grid` and `GridModel` are now available on both mobile and desktop. We have
  also added new support for multi-row/multi-field columns via the new `multiFieldRenderer` renderer
  function.
* The app initialization lifecycle has been restructured so that no App classes are constructed
  until Hoist is fully initialized.
* `Column` now supports an optional `rowHeight` property.
* `Button` now defaults to 'minimal' mode, providing a much lighter-weight visual look-and-feel to
  HoistApps. `Button` also implements `@LayoutSupport`.
* Grouping state is now saved by the grid state support on `GridModel`.
* The Hoist `DimChooser` component has been ported to hoist-react.
* `fetchService` now supports an `autoAbortKey` in its fetch methods. This can be used to
  automatically cancel obsolete requests that have been superseded by more recent variants.
* Support for new `clickableLabel` property on `FormField`.
* `RestForm` now supports a read-only view.
* Hoist now supports automatic tracking of app/page load times.

### 💥 Breaking Changes

* The new location for the cross-platform grid component is `@xh/hoist/cmp/grid`. The `columns`
  package has also moved under a new sub-package in this location.
* Hoist top-level App Structure has changed in order to improve consistency of the Model-View
  conventions, to improve the accessibility of services, and to support the improvements in app
  initialization mentioned above:
    - `XH.renderApp` now takes a new `AppSpec` configuration.
    - `XH.app` is now `XH.appModel`.
    - All services are installed directly on `XH`.
    - `@HoistApp` is now `@HoistAppModel`
* `RecordAction` has been substantially refactored and improved. These are now typically immutable
  and may be shared.
    - `prepareFn` has been replaced with a `displayFn`.
    - `actionFn` and `displayFn` now take a single object as their parameter.
* The `hide` property on `Column` has been changed to `hidden`.
* The `ColChooserButton` has been moved from the incorrect location `@xh/hoist/cmp/grid` to
  `@xh/hoist/desktop/cmp/button`. This is a desktop-only component. Apps will have to adjust these
  imports.
* `withDefaultTrue` and `withDefaultFalse` in `@xh/hoist/utils/js` have been removed. Use
  `withDefault` instead.
* `CheckBox` has been renamed `Checkbox`

### ⚙️ Technical

* AG Grid has been upgraded to v19.1
* mobx has been upgraded to v5.6
* React has been upgraded to v16.6
* Allow browsers with proper support for Proxy (e.g Edge) to access Hoist Applications.

### 🐞 Bug Fixes

* Extensive. See full change list below.

[Commit Log](https://github.com/xh/hoist-react/compare/v15.1.2...v16.0.0)

## v15.1.2

🛠 Hotfix release to MultiSelect to cap the maximum number of options rendered by the drop-down
list. Note, this component is being replaced in Hoist v16 by the react-select library.

[Commit Log](https://github.com/xh/hoist-react/compare/v15.1.1...v15.1.2)

## v15.1.1

### 🐞 Bug Fixes

* Fix to minimal validation mode for FormField disrupting input focus.
* Fix to JsonInput disrupting input focus.

### ⚙️ Technical

* Support added for TLBR-style notation when specifying margin/padding via layoutSupport - e.g. box(
  {margin: '10 20 5 5'}).
* Tweak to lockout panel message when the user has no roles.

[Commit Log](https://github.com/xh/hoist-react/compare/v15.1.0...v15.1.1)

## v15.1.0

### 🎁 New Features

* The FormField component takes a new minimal prop to display validation errors with a tooltip only
  as opposed to an inline message string. This can be used to help reduce shifting / jumping form
  layouts as required.
* The admin-only user impersonation toolbar will now accept new/unknown users, to support certain
  SSO application implementations that can create users on the fly.

### ⚙️ Technical

* Error reporting to server w/ custom user messages is disabled if the user is not known to the
  client (edge case with errors early in app lifecycle, prior to successful authentication).

[Commit Log](https://github.com/xh/hoist-react/compare/v15.0.0...v15.1.0)

## v15.0.0

### 💥 Breaking Changes

* This update does not require any application client code changes, but does require updating the
  Hoist Core Grails plugin to >= 5.0. Hoist Core changes to how application roles are loaded and
  users are authenticated required minor changes to how JS clients bootstrap themselves and load
  user data.
* The Hoist Core HoistImplController has also been renamed to XhController, again requiring Hoist
  React adjustments to call the updated /xh/ paths for these (implementation) endpoints. Again, no
  app updates required beyond taking the latest Hoist Core plugin.

[Commit Log](https://github.com/xh/hoist-react/compare/v14.2.0...v15.0.0)

## v14.2.0

### 🎁 New Features

* Upgraded hoist-dev-utils to 3.0.3. Client builds now use the latest Webpack 4 and Babel 7 for
  noticeably faster builds and recompiles during CI and at development time.
* GridModel now has a top-level agColumnApi property to provide a direct handle on the AG Grid
  Column API object.

### ⚙️ Technical

* Support for column groups strengthened with the addition of a dedicated ColumnGroup sibling class
  to Column. This includes additional internal refactoring to reduce unnecessary cloning of Column
  configurations and provide a more managed path for Column updates. Public APIs did not change.
  (#694)

### 📚 Libraries

* Blueprint Core `3.6.1 → 3.7.0`
* Blueprint Datetime `3.2.0 → 3.3.0`
* Fontawesome `5.3.x → 5.4.x`
* MobX `5.1.2 → 5.5.0`
* Router5 `6.5.0 → 6.6.0`

[Commit Log](https://github.com/xh/hoist-react/compare/v14.1.3...v14.2.0)

## v14.1.3

### 🐞 Bug Fixes

* Ensure JsonInput reacts properly to value changes.

### ⚙️ Technical

* Block user pinning/unpinning in Grid via drag-and-drop - pending further work via #687.
* Support "now" as special token for dateIs min/max validation rules.
* Tweak grouped grid row background color.

[Commit Log](https://github.com/xh/hoist-react/compare/v14.1.1...v14.1.3)

## v14.1.1

### 🐞 Bug Fixes

* Fixes GridModel support for row-level grouping at same time as column grouping.

[Commit Log](https://github.com/xh/hoist-react/compare/v14.1.0...v14.1.1)

## v14.1.0

### 🎁 New Features

* GridModel now supports multiple levels of row grouping. Pass the public setGroupBy() method an
  array of string column IDs, or a falsey value / empty array to ungroup. Note that the public and
  observable groupBy property on GridModel will now always be an array, even if the grid is not
  grouped or has only a single level of grouping.
* GridModel exposes public expandAll() and collapseAll() methods for grouped / tree grids, and
  StoreContextMenu supports a new "expandCollapseAll" string token to insert context menu items.
  These are added to the default menu, but auto-hide when the grid is not in a grouped state.
* The Grid component provides a new onKeyDown prop, which takes a callback and will fire on any
  keypress targeted within the Grid. Note such a handler is not provided directly by AG Grid.
* The Column class supports pinned as a top-level config. Supports passing true to pin to the left.

### 🐞 Bug Fixes

* Updates to Grid column widths made via AG Grid's "autosize to fit" API are properly persisted to
  grid state.

[Commit Log](https://github.com/xh/hoist-react/compare/v14.0.0...v14.1.0)

## v14.0.0

* Along with numerous bug fixes, v14 brings with it a number of important enhancements for grids,
  including support for tree display, 'action' columns, and absolute value sorting. It also includes
  some new controls and improvement to focus display.

### 💥 Breaking Changes

* The signatures of the Column.elementRenderer and Column.renderer have been changed to be
  consistent with each other, and more extensible. Each takes two arguments -- the value to be
  rendered, and a single bundle of metadata.
* StoreContextMenuAction has been renamed to RecordAction. Its action property has been renamed to
  actionFn for consistency and clarity.
* LocalStore : The method LocalStore.processRawData no longer takes an array of all records, but
  instead takes just a single record. Applications that need to operate on all raw records in bulk
  should do so before presenting them to LocalStore. Also, LocalStores template methods for override
  have also changed substantially, and sub-classes that rely on these methods will need to be
  adjusted accordingly.

### 🎁 New Features

#### Grid

* The Store API now supports hierarchical datasets. Applications need to simply provide raw data for
  records with a "children" property containing the raw data for their children.
* Grid supports a 'TreeGrid' mode. To show a tree grid, bind the GridModel to a store containing
  hierarchical data (as above), set treeMode: true on the GridModel, and specify a column to display
  the tree controls (isTreeColumn: true)
* Grid supports absolute sorting for numerical columns. Specify absSort: true on your column config
  to enable. Clicking the grid header will now cycle through ASC > DESC > DESC (abs) sort modes.
* Grid supports an 'Actions' column for one-click record actions. See cmp/desktop/columns/actionCol.
* A new showHover prop on the desktop Grid component will highlight the hovered row with default
  styling. A new GridModel.rowClassFn callback was added to support per-row custom classes based on
  record data.
* A new ExportFormat.LONG_TEXT format has been added, along with a new Column.exportWidth config.
  This supports exporting columns that contain long text (e.g. notes) as multi-line cells within
  Excel.

#### Other Components

* RadioInput and ButtonGroupInput have been added to the desktop/cmp/form package.
* DateInput now has support for entering and displaying time values.
* NumberInput displays its unformatted value when focused.
* Focused components are now better highlighted, with additional CSS vars provided to customize as
  needed.

### 🐞 Bug Fixes

* Calls to GridModel.setGroupBy() work properly not only on the first, but also all subsequent calls
  (#644).
* Background / style issues resolved on several input components in dark theme (#657).
* Grid context menus appear properly over other floating components.

### 📚 Libraries

* React `16.5.1 → 16.5.2`
* router5 `6.4.2 → 6.5.0`
* CodeMirror, Highcharts, and MobX patch updates

[Commit Log](https://github.com/xh/hoist-react/compare/v13.0.0...v14.0.0)

## v13.0.0

🍀Lucky v13 brings with it a number of enhancements for forms and validation, grouped column support
in the core Grid API, a fully wrapped MultiSelect component, decorator syntax adjustments, and a
number of other fixes and enhancements.

It also includes contributions from new ExHI team members Arjun and Brendan. 🎉

### 💥 Breaking Changes

* The core `@HoistComponent`, `@HoistService`, and `@HoistModel` decorators are **no longer
  parameterized**, meaning that trailing `()` should be removed after each usage. (#586)
* The little-used `hoistComponentFactory()` method was also removed as a further simplification
  (#587).
* The `HoistField` superclass has been renamed to `HoistInput` and the various **desktop form
  control components have been renamed** to match (55afb8f). Apps using these components (which will
  likely be most apps) will need to adapt to the new names.
    * This was done to better distinguish between the input components and the upgraded Field
      concept on model classes (see below).

### 🎁 New Features

⭐️ **Forms and Fields** have been a major focus of attention, with support for structured data
fields added to Models via the `@FieldSupport` and `@field()` decorators.

* Models annotated with `@FieldSupport` can decorate member properties with `@field()`, making those
  properties observable and settable (with a generated `setXXX()` method).
* The `@field()` decorators themselves can be passed an optional display label string as well as
  zero or more *validation rules* to define required constraints on the value of the field.
* A set of predefined constraints is provided within the toolkit within the `/field/` package.
* Models using `FieldSupport` should be sure to call the `initFields()` method installed by the
  decorator within their constructor. This method can be called without arguments to generally
  initialize the field system, or it can be passed an object of field names to initial/default
  values, which will set those values on the model class properties and provide change/dirty
  detection and the ability to "reset" a form.
* A new `FormField` UI component can be used to wrap input components within a form. The `FormField`
  wrapper can accept the source model and field name, and will apply those to its child input. It
  leverages the Field model to automatically display a label, indicate required fields, and print
  validation error messages. This new component should be the building-block for most non-trivial
  forms within an application.

Other enhancements include:

* **Grid columns can be grouped**, with support for grouping added to the grid state management
  system, column chooser, and export manager (#565). To define a column group, nest column
  definitions passed to `GridModel.columns` within a wrapper object of the
  form `{headerName: 'My group', children: [...]}`.

(Note these release notes are incomplete for this version.)

[Commit Log](https://github.com/xh/hoist-react/compare/v12.1.2...v13.0.0)

## v12.1.2

### 🐞 Bug Fixes

* Fix casing on functions generated by `@settable` decorator
  (35c7daa209a4205cb011583ebf8372319716deba).

[Commit Log](https://github.com/xh/hoist-react/compare/v12.1.1...v12.1.2)

## v12.1.1

### 🐞 Bug Fixes

* Avoid passing unknown HoistField component props down to Blueprint select/checkbox controls.

### 📚 Libraries

* Rollback update of `@blueprintjs/select` package `3.1.0 → 3.0.0` - this included breaking API
  changes and will be revisited in #558.

[Commit Log](https://github.com/xh/hoist-react/compare/v12.1.0...v12.1.1)

## v12.1.0

### 🎁 New Features

* New `@bindable` and `@settable` decorators added for MobX support. Decorating a class member
  property with `@bindable` makes it a MobX `@observable` and auto-generates a setter method on the
  class wrapped in a MobX `@action`.
* A `fontAwesomeIcon` element factory is exported for use with other FA icons not enumerated by the
  `Icon` class.
* CSS variables added to control desktop Blueprint form control margins. These remain defaulted to
  zero, but now within CSS with support for variable overrides. A Blueprint library update also
  brought some changes to certain field-related alignment and style properties. Review any form
  controls within apps to ensure they remain aligned as desired
  (8275719e66b4677ec5c68a56ccc6aa3055283457 and df667b75d41d12dba96cbd206f5736886cb2ac20).

### 🐞 Bug Fixes

* Grid cells are fully refreshed on a data update, ensuring cell renderers that rely on data other
  than their primary display field are updated (#550).
* Grid auto-sizing is run after a data update, ensuring flex columns resize to adjust for possible
  scrollbar visibility changes (#553).
* Dropdown fields can be instantiated with fewer required properties set (#541).

### 📚 Libraries

* Blueprint `3.0.1 → 3.4.0`
* FontAwesome `5.2.0 → 5.3.0`
* CodeMirror `5.39.2 → 5.40.0`
* MobX `5.0.3 → 5.1.0`
* router5 `6.3.0 → 6.4.2`
* React `16.4.1 → 16.4.2`

[Commit Log](https://github.com/xh/hoist-react/compare/v12.0.0...v12.1.0)

## v12.0.0

Hoist React v12 is a relatively large release, with multiple refactorings around grid columns,
`elemFactory` support, classNames, and a re-organization of classes and exports within `utils`.

### 💥 Breaking Changes

#### ⭐️ Grid Columns

**A new `Column` class describes a top-level API for columns and their supported options** and is
intended to be a cross-platform layer on top of AG Grid and TBD mobile grid implementations.

* The desktop `GridModel` class now accepts a collection of `Column` configuration objects to define
  its available columns.
* Columns may be configured with `flex: true` to cause them to stretch all available horizontal
  space within a grid, sharing it equally with any other flex columns. However note that this should
  be used sparingly, as flex columns have some deliberate limitations to ensure stable and
  consistent behavior. Most noticeably, they cannot be resized directly by users. Often, a best
  practice will be to insert an `emptyFlexCol` configuration as the last column in a grid - this
  will avoid messy-looking gaps in the layout while not requiring a data-driven column be flexed.
* User customizations to column widths are now saved if the GridModel has been configured with a
  `stateModel` key or model instance - see `GridStateModel`.
* Columns accept a `renderer` config to format text or HTML-based output. This is a callback that is
  provided the value, the row-level record, and a metadata object with the column's `colId`. An
  `elementRenderer` config is also available for cells that should render a Component.
* An `agOptions` config key continues to provide a way to pass arbitrary options to the underlying
  AG Grid instance (for desktop implementations). This is considered an "escape hatch" and should be
  used with care, but can provide a bridge to required AG Grid features as the Hoist-level API
  continues to develop.
* The "factory pattern" for Column templates / defaults has been removed, replaced by a simpler
  approach that recommends exporting simple configuration partials and spreading them into
  instance-specific column configs.
* See 0798f6bb20092c59659cf888aeaf9ecb01db52a6 for primary commit.

#### ⭐️ Element Factory, LayoutSupport, BaseClassName

Hoist provides core support for creating components via a factory pattern, powered by the `elem()`
and `elemFactory()` methods. This approach remains the recommended way to instantiate component
elements, but was **simplified and streamlined**.

* The rarely used `itemSpec` argument was removed (this previously applied defaults to child items).
* Developers can now also use JSX to instantiate all Hoist-provided components while still taking
  advantage of auto-handling for layout-related properties provided by the `LayoutSupport` mixin.
    * HoistComponents should now spread **`...this.getLayoutProps()`** into their outermost rendered
      child to enable promotion of layout properties.
* All HoistComponents can now specify a **baseClassName** on their component class and should pass
  `className: this.getClassName()` down to their outermost rendered child. This allows components to
  cleanly layer on a base CSS class name with any instance-specific classes.
* See 8342d3870102ee9bda4d11774019c4928866f256 for primary commit.

#### ⭐️ Panel resizing / collapsing

**The `Panel` component now takes a `sizingModel` prop to control and encapsulate newly built-in
resizing and collapsing behavior** (#534).

* See the `PanelSizingModel` class for configurable details, including continued support for saving
  sizing / collapsed state as a user preference.
* **The standalone `Resizable` component was removed** in favor of the improved support built into
  Panel directly.

#### Other

* Two promise-related models have been combined into **a new, more powerful `PendingTaskModel`**,
  and the `LoadMask` component has been removed and consolidated into `Mask`
  (d00a5c6e8fc1e0e89c2ce3eef5f3e14cb842f3c8).
    * `Panel` now exposes a single `mask` prop that can take either a configured `mask` element or a
      simple boolean to display/remove a default mask.
* **Classes within the `utils` package have been re-organized** into more standardized and scalable
  namespaces. Imports of these classes will need to be adjusted.

### 🎁 New Features

* **The desktop Grid component now offers a `compact` mode** with configurable styling to display
  significantly more data with reduced padding and font sizes.
* The top-level `AppBar` refresh button now provides a default implementation, calling a new
  abstract `requestRefresh()` method on `HoistApp`.
* The grid column chooser can now be configured to display its column groups as initially collapsed,
  for especially large collections of columns.
* A new `XH.restoreDefaultsAsync()` method provides a centralized way to wipe out user-specific
  preferences or customizations (#508).
* Additional Blueprint `MultiSelect`, `Tag`, and `FormGroup` controls re-exported.

### 🐞 Bug Fixes

* Some components were unintentionally not exporting their Component class directly, blocking JSX
  usage. All components now export their class.
* Multiple fixes to `DayField` (#531).
* JsonField now responds properly when switching from light to dark theme (#507).
* Context menus properly filter out duplicated separators (#518).

[Commit Log](https://github.com/xh/hoist-react/compare/v11.0.0...v12.0.0)

## v11.0.0

### 💥 Breaking Changes

* **Blueprint has been upgraded to the latest 3.x release.** The primary breaking change here is the
  renaming of all `pt-` CSS classes to use a new `bp3-` prefix. Any in-app usages of the BP
  selectors will need to be updated. See the
  [Blueprint "What's New" page](http://blueprintjs.com/docs/#blueprint/whats-new-3.0).
* **FontAwesome has been upgraded to the latest 5.2 release.** Only the icons enumerated in the
  Hoist `Icon` class are now registered via the FA `library.add()` method for inclusion in bundled
  code, resulting in a significant reduction in bundle size. Apps wishing to use other FA icons not
  included by Hoist must import and register them - see the
  [FA React Readme](https://github.com/FortAwesome/react-fontawesome/blob/master/README.md) for
  details.
* **The `mobx-decorators` dependency has been removed** due to lack of official support for the
  latest MobX update, as well as limited usage within the toolkit. This package was primarily
  providing the optional `@setter` decorator, which should now be replaced as needed by dedicated
  `@action` setter methods (19cbf86138499bda959303e602a6d58f6e95cb40).

### 🎁 Enhancements

* `HoistComponent` now provides a `getClassNames()` method that will merge any `baseCls` CSS class
  names specified on the component with any instance-specific classes passed in via props (#252).
    * Components that wish to declare and support a `baseCls` should use this method to generate and
      apply a combined list of classes to their outermost rendered elements (see `Grid`).
    * Base class names have been added for relevant Hoist-provided components - e.g. `.xh-panel` and
      `.xh-grid`. These will be appended to any instance class names specified within applications
      and be available as public CSS selectors.
* Relevant `HoistField` components support inline `leftIcon` and `rightElement` props. `DayField`
  adds support for `minDay / maxDay` props.
* Styling for the built-in AG Grid loading overlay has been simplified and improved (#401).
* Grid column definitions can now specify an `excludeFromExport` config to drop them from
  server-generated Excel/CSV exports (#485).

### 🐞 Bug Fixes

* Grid data loading and selection reactions have been hardened and better coordinated to prevent
  throwing when attempting to set a selection before data has been loaded (#484).

### 📚 Libraries

* Blueprint `2.x → 3.x`
* FontAwesome `5.0.x → 5.2.x`
* CodeMirror `5.37.0 → 5.39.2`
* router5 `6.2.4 → 6.3.0`

[Commit Log](https://github.com/xh/hoist-react/compare/v10.0.1...v11.0.0)

## v10.0.1

### 🐞 Bug Fixes

* Grid `export` context menu token now defaults to server-side 'exportExcel' export.
    * Specify the `exportLocal` token to return a menu item for local AG Grid export.
* Columns with `field === null` skipped for server-side export (considered spacer / structural
  columns).

## v10.0.0

### 💥 Breaking Changes

* **Access to the router API has changed** with the `XH` global now exposing `router` and
  `routerState` properties and a `navigate()` method directly.
* `ToastManager` has been deprecated. Use `XH.toast` instead.
* `Message` is no longer a public class (and its API has changed). Use `XH.message/confirm/alert`
  instead.
* Export API has changed. The Built-in grid export now uses more powerful server-side support. To
  continue to use local AG based export, call method `GridModel.localExport()`. Built-in export
  needs to be enabled with the new property on `GridModel.enableExport`. See `GridModel` for more
  details.

### 🎁 Enhancements

* New Mobile controls and `AppContainer` provided services (impersonation, about, and version bars).
* Full-featured server-side Excel export for grids.

### 🐞 Bug Fixes

* Prevent automatic zooming upon input focus on mobile devices (#476).
* Clear the selection when showing the context menu for a record which is not already selected
  (#469).
* Fix to make lockout script readable by Compatibility Mode down to IE5.

### 📚 Libraries

* MobX `4.2.x → 5.0.x`

[Commit Log](https://github.com/xh/hoist-react/compare/v9.0.0...v10.0.0)

## v9.0.0

### 💥 Breaking Changes

* **Hoist-provided mixins (decorators) have been refactored to be more granular and have been broken
  out of `HoistComponent`.**
    * New discrete mixins now exist for `LayoutSupport` and `ContextMenuSupport` - these should be
      added directly to components that require the functionality they add for auto-handling of
      layout-related props and support for showing right-click menus. The corresponding options on
      `HoistComponent` that used to enable them have been removed.
    * For consistency, we have also renamed `EventTarget → EventSupport` and `Reactive →
      ReactiveSupport` mixins. These both continue to be auto-applied to HoistModel and HoistService
      classes, and ReactiveSupport enabled by default in HoistComponent.
* **The Context menu API has changed.** The `ContextMenuSupport` mixin now specifies an abstract
  `getContextMenuItems()` method for component implementation (replacing the previous
  `renderContextMenu()` method). See the new [`ContextMenuItem` class for what these items support,
  as well as several static default items that can be used.
    * The top-level `AppContainer` no longer provides a default context menu, instead allowing the
      browser's own context menu to show unless an app / component author has implemented custom
      context-menu handling at any level of their component hierarchy.

### 🐞 Bug Fixes

* TabContainer active tab can become out of sync with the router state (#451)
    * ⚠️ Note this also involved a change to the `TabContainerModel` API - `activateTab()` is now
      the public method to set the active tab and ensure both the tab and the route land in the
      correct state.
* Remove unintended focused cell borders that came back with the prior AG Grid upgrade.

[Commit Log](https://github.com/xh/hoist-react/compare/v8.0.0...v9.0.0)

## v8.0.0

Hoist React v8 brings a big set of improvements and fixes, some API and package re-organizations,
and AG Grid upgrade, and more. 🚀

### 💥 Breaking Changes

* **Component package directories have been re-organized** to provide better symmetry between
  pre-existing "desktop" components and a new set of mobile-first component. Current desktop
  applications should replace imports from `@xh/hoist/cmp/xxx` with `@xh/hoist/desktop/cmp/xxx`.
    * Important exceptions include several classes within `@xh/hoist/cmp/layout/`, which remain
      cross-platform.
    * `Panel` and `Resizable` components have moved to their own packages in
      `@xh/hoist/desktop/cmp/panel` and `@xh/hoist/desktop/cmp/resizable`.
* **Multiple changes and improvements made to tab-related APIs and components.**
    * The `TabContainerModel` constructor API has changed, notably `children` → `tabs`, `useRoutes`
      →
      `route` (to specify a starting route as a string) and `switcherPosition` has moved from a
      model config to a prop on the `TabContainer` component.
    * `TabPane` and `TabPaneModel` have been renamed `Tab` and `TabModel`, respectively, with
      several related renames.
* **Application entry-point classes decorated with `@HoistApp` must implement the new getter method
  `containerClass()`** to specify the platform specific component used to wrap the app's
  `componentClass`.
    * This will typically be `@xh/hoist/[desktop|mobile]/AppContainer` depending on platform.

### 🎁 New Features

* **Tab-related APIs re-worked and improved**, including streamlined support for routing, a new
  `tabRenderMode` config on `TabContainerModel`, and better naming throughout.
* **Ag-grid updated to latest v18.x** - now using native flex for overall grid layout and sizing
  controls, along with multiple other vendor improvements.
* Additional `XH` API methods exposed for control of / integration with Router5.
* The core `@HoistComponent` decorated now installs a new `isDisplayed` getter to report on
  component visibility, taking into account the visibility of its ancestors in the component tree.
* Mobile and Desktop app package / component structure made more symmetrical (#444).
* Initial versions of multiple new mobile components added to the toolkit.
* Support added for **`IdleService` - automatic app suspension on inactivity** (#427).
* Hoist wrapper added for the low-level Blueprint **button component** - provides future hooks into
  button customizations and avoids direct BP import (#406).
* Built-in support for collecting user feedback via a dedicated dialog, convenient XH methods and
  default appBar button (#379).
* New `XH.isDevelopmentMode` constant added, true when running in local Webpack dev-server mode.
* CSS variables have been added to customize and standardize the Blueprint "intent" based styling,
  with defaults adjusted to be less distracting (#420).

### 🐞 Bug Fixes

* Preference-related events have been standardized and bugs resolved related to pushAsync() and the
  `prefChange` event (ee93290).
* Admin log viewer auto-refreshes in tail-mode (#330).
* Distracting grid "loading" overlay removed (#401).
* Clipboard button ("click-to-copy" functionality) restored (#442).

[Commit Log](https://github.com/xh/hoist-react/compare/v7.2.0...v8.0.0)

## v7.2.0

### 🎁 New Features

+ Admin console grids now outfitted with column choosers and grid state. #375
+ Additional components for Onsen UI mobile development.

### 🐞 Bug Fixes

+ Multiple improvements to the Admin console config differ. #380 #381 #392

[Commit Log](https://github.com/xh/hoist-react/compare/v7.1.0...v7.2.0)

## v7.1.0

### 🎁 New Features

* Additional kit components added for Onsen UI mobile development.

### 🐞 Bug Fixes

* Dropdown fields no longer default to `commitOnChange: true` - avoiding unexpected commits of
  type-ahead query values for the comboboxes.
* Exceptions thrown from FetchService more accurately report the remote host when unreachable, along
  with some additional enhancements to fetch exception reporting for clarity.

[Commit Log](https://github.com/xh/hoist-react/compare/v7.0.0...v7.1.0)

## v7.0.0

### 💥 Breaking Changes

* **Restructuring of core `App` concept** with change to new `@HoistApp` decorator and conventions
  around defining `App.js` and `AppComponent.js` files as core app entry points. `XH.app` now
  installed to provide access to singleton instance of primary app class. See #387.

### 🎁 New Features

* **Added `AppBar` component** to help further standardize a pattern for top-level application
  headers.
* **Added `SwitchField` and `SliderField`** form field components.
* **Kit package added for Onsen UI** - base component library for mobile development.
* **Preferences get a group field for better organization**, parity with AppConfigs. (Requires
  hoist-core 3.1.x.)

### 🐞 Bug Fixes

* Improvements to `Grid` component's interaction with underlying AG Grid instance, avoiding extra
  renderings and unwanted loss of state. 03de0ae7

[Commit Log](https://github.com/xh/hoist-react/compare/v6.0.0...v7.0.0)

## v6.0.0

### 💥 Breaking Changes

* API for `MessageModel` has changed as part of the feature addition noted below, with `alert()` and
  `confirm()` replaced by `show()` and new `XH` convenience methods making the need for direct calls
  rare.
* `TabContainerModel` no longer takes an `orientation` prop, replaced by the more flexible
  `switcherPosition` as noted below.

### 🎁 New Features

* **Initial version of grid state** now available, supporting easy persistence of user grid column
  selections and sorting. The `GridModel` constructor now takes a `stateModel` argument, which in
  its simplest form is a string `xhStateId` used to persist grid state to local storage. See the
  `GridStateModel` class for implementation details. #331
* The **Message API** has been improved and simplified, with new `XH.confirm()` and `XH.alert()`
  methods providing an easy way to show pop-up alerts without needing to manually construct or
  maintain a `MessageModel`. #349
* **`TabContainer` components can now be controlled with a remote `TabSwitcher`** that does not need
  to be directly docked to the container itself. Specify `switcherPosition:none` on the
  `TabContainerModel` to suppress showing the switching affordance on the tabs themselves and
  instantiate a `TabSwitcher` bound to the same model to control a tabset from elsewhere in the
  component hierarchy. In particular, this enabled top-level application tab navigation to move up
  into the top toolbar, saving vertical space in the layout. #368
* `DataViewModel` supports an `emptyText` config.

### 🐞 Bugfixes

* Dropdown fields no longer fire multiple commit messages, and no longer commit partial entries
  under some circumstances. #353 and #354
* Grids resizing fixed when shrinking the containing component. #357

[Commit Log](https://github.com/xh/hoist-react/compare/v5.0.0...v6.0.0)

## v5.0.0

### 💥 Breaking Changes

* **Multi environment configs have been unwound** See these release notes/instructions for how to
  migrate: https://github.com/xh/hoist-core/releases/tag/release-3.0.0
* **Breaking change to context menus in dataviews and grids not using the default context menu:**
  StoreContextMenu no longer takes an array of items as an argument to its constructor. Instead it
  takes a configuration object with an ‘items’ key that will point to any current implementation’s
  array of items. This object can also contain an optional gridModel argument which is intended to
  support StoreContextMenuItems that may now be specified as known ‘hoist tokens’, currently limited
  to a ‘colChooser’ token.

### 🎁 New Features

* Config differ presents inline view, easier to read diffs now.
* Print Icon added!

### 🐞 Bugfixes

* Update processFailedLoad to loadData into gridModel store, Fixes #337
* Fix regression to ErrorTracking. Make errorTrackingService safer/simpler to call at any point in
  life-cycle.
* Fix broken LocalStore state.
* Tweak flex prop for charts. Side by side charts in a flexbox now auto-size themselves! Fixes #342
* Provide token parsing for storeContextMenus. Context menus are all grown up! Fixes #300

## v4.0.1

### 🐞 Bugfixes

* DataView now properly re-renders its items when properties on their records change (and the ID
  does not)

## v4.0.0

### 💥 Breaking Changes

* **The `GridModel` selection API has been reworked for clarity.** These models formerly exposed
  their selectionModel as `grid.selection` - now that getter returns the selected records. A new
  `selectedRecord` getter is also available to return a single selection, and new string shortcut
  options are available when configuring GridModel selection behavior.
* **Grid components can now take an `agOptions` prop** to pass directly to the underlying ag-grid
  component, as well as an `onRowDoubleClicked` handler function.
  16be2bfa10e5aab4ce8e7e2e20f8569979dd70d1

### 🎁 New Features

* Additional core components have been updated with built-in `layoutSupport`, allowing developers to
  set width/height/flex and other layout properties directly as top-level props for key comps such
  as Grid, DataView, and Chart. These special props are processed via `elemFactory` into a
  `layoutConfig` prop that is now passed down to the underlying wrapper div for these components.
  081fb1f3a2246a4ff624ab123c6df36c1474ed4b

### 🐞 Bugfixes

* Log viewer tail mode now working properly for long log files - #325

## v3.0.1

### 🐞 Bugfixes

* FetchService throws a dedicated exception when the server is unreachable, fixes a confusing
  failure case detailed in #315

## v3.0.0

### 💥 Breaking Changes

* **An application's `AppModel` class must now implement a new `checkAccess()` method.** This method
  is passed the current user, and the appModel should determine if that user should see the UI and
  return an object with a `hasAccess` boolean and an optional `message` string. For a return with
  `hasAccess: false`, the framework will render a lockout panel instead of the primary UI.
  974c1def99059f11528c476f04e0d8c8a0811804
    * Note that this is only a secondary level of "security" designed to avoid showing an
      unauthorized user a confusing / non-functional UI. The server or any other third-party data
      sources must always be the actual enforcer of access to data or other operations.
* **We updated the APIs for core MobX helper methods added to component/model/service classes.** In
  particular, `addReaction()` was updated to take a more declarative / clear config object.
  8169123a4a8be6940b747e816cba40bd10fa164e
    * See Reactive.js - the mixin that provides this functionality.

### 🎁 New Features

* Built-in client-side lockout support, as per above.

### 🐞 Bugfixes

* None

------------------------------------------

Copyright © 2024 Extremely Heavy Industries Inc. - all rights reserved

------------------------------------------

📫☎️🌎 info@xh.io | https://xh.io/contact<|MERGE_RESOLUTION|>--- conflicted
+++ resolved
@@ -61,15 +61,11 @@
 * Improved the display of Role details in the Admin Console. The detail panel for the selected role
   now includes a sub-tab listing all other roles inherited by the selected role, something that
   was previously accessible only via the linked graph visualization.
-<<<<<<< HEAD
-* Added new `checkBoxRenderer` for rendering booleans with a checkbox input look and feel.
+* Added new `checkboxRenderer` for rendering booleans with a checkbox input look and feel.
+* Added new mobile `checkboxButton`, an alternate input component for toggling boolean values.
 * Added beta version of a new Hoist `security` package, providing built-in support for OAuth flows.
   See `BaseOAuthClient`, `MsalClient`, and `AuthZeroClient` for more information.  Please note that
   package is being released as a *beta* and is subject to change before final release.
-=======
-* Added new `checkboxRenderer` for rendering booleans with a checkbox input look and feel.
-* Added new mobile `checkboxButton`, an alternate input component for toggling boolean values.
->>>>>>> 964e2830
 
 ### ✨ Styles
 
