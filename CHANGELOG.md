--- conflicted
+++ resolved
@@ -15,13 +15,8 @@
   * The service will monitor the socket connection with a regular heartbeat and attempt to
     re-establish if dropped.
   * A new admin console snap-in provides an overview of connected websocket clients.
-<<<<<<< HEAD
-
 * New `TreeMap` and `SplitTreeMap` components added, to render hierarchical data in a TreeMap.
   Supports optional binding to a GridModel, which syncs selection and expand / collapse state.
-
-=======
->>>>>>> 9f14c46a
 * New `GridCountLabel` component provides an alternative to existing `StoreCountLabel`, outputting
   both overall record count and current selection count in a configurable way.
 * `GridModel` now supports a `copyCell` context menu action. See `StoreContextMenu` for more
@@ -43,16 +38,12 @@
 * The API for `ClipboardButton` and `ClipboardMenuItem` has been simplified, and made implementation
   independent. Specify a single `getCopyText` function rather than the `clipboardSpec`.
   (`clipboardSpec` is an artifact from the removed `clipboard` library).
-
-<<<<<<< HEAD
 * ChartModel `config` has been deprecated. Please use `highchartsConfig` instead.
 
-=======
 ### 🐞 Bug Fixes
 
 * The `Select.selectOnFocus` prop is now respected when used in tandem with `enableCreate` and/or
   `queryFn` props.
->>>>>>> 9f14c46a
 
 ### ⚙️ Technical
 
