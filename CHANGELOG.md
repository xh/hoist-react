--- conflicted
+++ resolved
@@ -44,11 +44,8 @@
       specific CSS selectors or visual tests may be affected.
 * Fixed bug where `manuallySized` was not being set properly on column state.
 * Suppressed extra top border on Grids with `hideHeaders: true`.
-<<<<<<< HEAD
 * Fixed bug where mobile `Dialog`'s max height was not properly constrained to the viewport.
-=======
 * Fixed bug where mobile `NumberInput` would clear when trying to enter decimals on certain devices.
->>>>>>> d7415152
 
 ### ⚙️ Technical
 
