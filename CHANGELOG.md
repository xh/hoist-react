# Changelog

## v27.0.0-SNAPSHOT - unreleased

### 🎁 New Features

<<<<<<< HEAD
* Hoist now fully supports React functional components and hooks. See the new function
   `hoistComponent` for more information. While functional components and hooks are considered
   essential forward-looking patterns in the React world, Class-based Components remain fully
   supported (by both Hoist and React) using the familiar `@HoistComponent` decorator.

=======
* A new `LocalDate` class has been added to the toolkit. This class provides client-side support for
  "business" or "calendar" days that do not have a time component. It is an immutable class that
  supports '==', '<' and '>', as well as a number of convenient manipulation functions. Support for
  the `LocalDate` class has also been added throughout the toolkit, including:
  * `Field.type` now supports an additional `localDate` option for automatic conversion of server
    data to this type when loading into a `Store`.
  * `fetchService` is aware of this class and will automatically serialize all instances of it for
    posting to the server. ⚠ NOTE that along with this change, `fetchService` and its methods such
    as `XH.fetchJson()` will now serialize regular JS Date objects as ms timestamps when provided in
    params. Previously Dates were serialized in their default `toString()` format. This would be a
    breaking change for an app that relied on that default Date serialization, but it was made for
    increased symmetry with how Hoist JSON-serializes Dates and LocalDates on the server-side.
  * `DateInput` can now be used to seamlessly bind to a `LocalDate` as well as a `Date`. See its
    new prop of `valueType` which can be set to `localDate` or `date` (default).
  * A new `localDateCol` config has been added to the `@xh/hoist/grid/columns` package with
    standardized rendering and formatting.

## v26.0.1 - 2019-08-07

### 🎁 New Features

* **WebSocket support** has been added in the form of `XH.webSocketService` to establish and
  maintain a managed websocket connection with the Hoist UI server. This is implemented on the
  client via the native `WebSocket` object supported by modern browsers and relies on the
  corresponding service and management endpoints added to Hoist Core v6.1.
  * Apps must declare `webSocketsEnabled: true` in their `AppSpec` configuration to enable this
    overall functionality on the client.
  * Apps can then subscribe via the new service to updates on a requested topic and will receive any
    inbound messages for that topic via a callback.
  * The service will monitor the socket connection with a regular heartbeat and attempt to
    re-establish if dropped.
  * A new admin console snap-in provides an overview of connected websocket clients.
* The `XH.message()` and related methods such as `XH.alert()` now support more flexible
  `confirmProps` and `cancelProps` configs, each of which will be passed to their respective button
  and merged with suitable defaults. Allows use of the new `autoFocus` prop with these preconfigured
  dialogs.
  * By default, `XH.alert()` and `XH.confirm()` will auto focus the confirm button for user
    convenience.
  * The previous text/intent configs have been deprecated and the message methods will log a console
    warning if they are used (although it will continue to respect them to aid transitioning to the
    new configs).
* `GridModel` now supports a `copyCell` context menu action. See `StoreContextMenu` for more
  details.
>>>>>>> c573538a
* New `GridCountLabel` component provides an alternative to existing `StoreCountLabel`, outputting
  both overall record count and current selection count in a configurable way.
* The `Button` component accepts an `autoFocus` prop to attempt to focus on render.
* The `Checkbox` component accepts an `autoFocus` prop to attempt to focus on render.

### 💥 Breaking Changes

* `StoreCountLabel` has been moved from `/desktop/cmp/store` to the cross-platform package
  `/cmp/store`. Its `gridModel` prop has also been removed - usages with grids should likely switch
  to the new `GridCountLabel` component, noted above and imported from `/cmp/grid`.
<<<<<<< HEAD
  
 * TabModel has a new prop `contentFn` for use when defining the contents of a Tab as a general
   factory function. Previously functions could also be provided to the `content` prop, but now that
   prop must be a Class or a function that is strictly a React Component definition.
   
=======
* The API for `ClipboardButton` and `ClipboardMenuItem` has been simplified, and made implementation
  independent. Specify a single `getCopyText` function rather than the `clipboardSpec`.
  (`clipboardSpec` is an artifact from the removed `clipboard` library).
* The `XH.prompt()` and `XH.message()` input config has been updated to work as documented, with any
  initial/default value for the input sourced from `input.initialValue`. Was previously sourced from
  `input.value` (#1298).
* ChartModel `config` has been deprecated. Please use `highchartsConfig` instead.

### 🐞 Bug Fixes

* The `Select.selectOnFocus` prop is now respected when used in tandem with `enableCreate` and/or
  `queryFn` props.
* `DateInput` popup _will_ now close when input is blurred but will _not_ immediately close when
  `enableTextInput` is `false` and a month or year is clicked (#1293).
* Buttons within a grid `actionCol` now render properly in compact mode, without clipping/overflow.

### ⚙️ Technical

* `AgGridModel` will now throw an exception if any of its methods which depend on ag-Grid state are
  called before the grid has been fully initialized (ag-Grid onGridReady event has fired).
  Applications can check the new `isReady` property on `AgGridModel` before calling such methods to
  verify the grid is fully initialized.

>>>>>>> c573538a
### 📚 Libraries

* @blueprintjs/core `3.17 -> 3.18`
* @blueprintjs/datetime `3.11 -> 3.12`
* @fortawesome/fontawesome `5.9 -> 5.10`
* ag-grid `21.0.1 -> 21.1.1`
* store2 `2.7 -> 2.8`
* The `clipboard` library has been replaced with the simpler `clipboard-copy` library.

[Commit Log](https://github.com/exhi/hoist-react/compare/v25.2.0...v26.0.1)

## v25.2.0 - 2019-07-25

### 🎁 New Features

* `RecordAction` supports a new `secondaryText` property. When used for a Grid context menu item,
  this text appears on the right side of the menu item, usually used for displaying the shortcut key
  associated with an action.

### 🐞 Bug Fixes

* Fixed issue with loopy behavior when using `Select.selectOnFocus` and changing focus
  simultaneously with keyboard and mouse.

[Commit Log](https://github.com/exhi/hoist-react/compare/v25.1.0...v25.2.0)

## v25.1.0 - 2019-07-23

### 🎁 New Features

* `JsonInput` includes buttons for toggling showing in a full-screen dialog window. Also added a
  convenience button to auto-format `JsonInput's` content.
* `DateInput` supports a new `enableTextInput` prop. When this property is set to false, `DateInput`
  will be entirely driven by the provided date picker. Additionally, `DateInput` styles have been
  improved for its various modes to more clearly convey its functionality.
* `ExportButton` will auto-disable itself if bound to an empty `GridModel`. This helper button will
  now also throw a console warning (to alert the developer) if `gridModel.enableExport != true`.

### ⚙️ Technical

* Classes decorated with `@LoadSupport` will now throw an exception out of their provided
  `loadAsync()` method if called with a parameter that's not a plain object (i.e. param is clearly
  not a `LoadSpec`). Note this might be a breaking change, in so far as it introduces additional
  validation around this pre-existing API requirement.
* Requirements for the `colorSpec` option passed to Hoist number formatters have been relaxed to
  allow partial definitions such that, for example, only negative values may receive the CSS class
  specified, without having to account for positive value styling.

### 🐞 Bug Fixes

* `RestFormModel` now submits dirty fields only when editing a record, as intended (#1245).
* `FormField` will no longer override the disabled prop of its child input if true (#1262).

### 📚 Libraries

* mobx `5.11 -> 5.13`
* Misc. patch-level updates

[Commit Log](https://github.com/exhi/hoist-react/compare/v25.0.0...v25.1.0)

## v25.0.0 - 2019-07-16

### 🎁 New Features

* `Column` accepts a new `comparator` callback to customize how column cell values are sorted by the
  grid.
* Added `XH.prompt()` to show a simple message popup with a built-in, configurable HoistInput. When
  submitted by the user, its callback or resolved promise will include the input's value.
* `Select` accepts a new `selectOnFocus` prop. The behaviour is analogous to the `selectOnFocus`
  prop already in `TextInput`, `TextArea` and `NumberInput`.

### 💥 Breaking Changes

* The `fmtPercent` and `percentRenderer` methods will now multiply provided value by 100. This is
  consistent with the behavior of Excel's percentage formatting and matches the expectations of
  `ExportFormat.PCT`. Columns that were previously using `exportValue: v => v/100` as a workaround
  to the previous renderer behavior should remove this line of code.
* `DimensionChooserModel`'s `historyPreference` config has been renamed `preference`. It now
  supports saving both value and history to the same preference (existing history preferences will
  be handled).

[Commit Log](https://github.com/exhi/hoist-react/compare/v24.2.0...v25.0.0)

## v24.2.0 - 2019-07-08

### 🎁 New Features

* `GridModel` accepts a new `colDefaults` configuration. Defaults provided via this object will be
  merged (deeply) into all column configs as they are instantiated.
* New `Panel.compactHeader` and `DockContainer.compactHeaders` props added to enable more compact
  and space efficient styling for headers in these components.
  * ⚠️ Note that as part of this change, internal panel header CSS class names changed slightly -
    apps that were targeting these internal selectors would need to adjust. See
    desktop/cmp/panel/impl/PanelHeader.scss for the relevant updates.
* A new `exportOptions.columns` option on `GridModel` replaces `exportOptions.includeHiddenCols`.
  The updated and more flexible config supports special strings 'VISIBLE' (default), 'ALL', and/or a
  list of specific colIds to include in an export.
  * To avoid immediate breaking changes, GridModel will log a warning on any remaining usages of
    `includeHiddenCols` but auto-set to `columns: 'ALL'` to maintain the same behavior.
* Added new preference `xhShowVersionBar` to allow more fine-grained control of when the Hoist
  version bar is showing. It defaults to `auto`, preserving the current behavior of always showing
  the footer to Hoist Admins while including it for non-admins *only* in non-production
  environments. The pref can alternatively be set to 'always' or 'never' on a per-user basis.

### 📚 Libraries

* @blueprintjs/core `3.16 -> 3.17`
* @blueprintjs/datetime `3.10 -> 3.11`
* mobx `5.10 -> 5.11`
* react-transition-group `2.8 -> 4.2`

[Commit Log](https://github.com/exhi/hoist-react/compare/v24.1.1...v24.2.0)

## v24.1.1 - 2019-07-01

### 🐞 Bug Fixes

* Mobile column chooser internal layout/sizing fixed when used in certain secure mobile browsers.

[Commit Log](https://github.com/exhi/hoist-react/compare/v24.1.0...v24.1.1)

## v24.1.0 - 2019-07-01

### 🎁 New Features

* `DateInput.enableClear` prop added to support built-in button to null-out a date input's value.

### 🐞 Bug Fixes

* The `Select` component now properly shows all options when the pick-list is re-shown after a
  change without first blurring the control. (Previously this interaction edge case would only show
  the option matching the current input value.) #1198
* Mobile mask component `onClick` callback prop restored - required to dismiss mobile menus when not
  tapping a menu option.
* When checking for a possible expired session within `XH.handleException()`, prompt for app login
  only for Ajax requests made to relative URLs (not e.g. remote APIs accessed via CORS). #1189

### ✨ Style

* Panel splitter collapse button more visible in dark theme. CSS vars to customize further fixed.
* The mobile app menu button has been moved to the right side of the top appBar, consistent with its
  placement in desktop apps.

### 📚 Libraries

* @blueprintjs/core `3.15 -> 3.16`
* @blueprintjs/datetime `3.9 -> 3.10`
* codemirror `5.47 -> 5.48`
* mobx `6.0 -> 6.1`

[Commit Log](https://github.com/exhi/hoist-react/compare/v24.0.0...v24.1.0)

## v24.0.0 - 2019-06-24

### 🎁 New Features

#### Data

* A `StoreFilter` object has been introduced to the data API. This allows `Store` and
  `StoreFilterField` to support the ability to conditionally include all children when filtering
  hierarchical data stores, and could support additional filtering customizations in the future.
* `Store` now provides a `summaryRecord` property which can be used to expose aggregated data for
  the data it contains. The raw data for this record can be provided to `loadData()` and
  `updateData()` either via an explicit argument to these methods, or as the root node of the raw
  data provided (see `Store.loadRootAsSummary`).
* The `StoreFilterField` component accepts new optional `model` and `bind` props to allow control of
  its text value from an external model's observable.
* `pwd` is now a new supported type of `Field` in the `@xh/hoist/core/data` package.

#### Grid

* `GridModel` now supports a `showSummary` config which can be used to display its store's
  summaryRecord (see above) as either a pinned top or bottom row.
* `GridModel` also adds a `enableColumnPinning` config to enable/disable user-driven pinning. On
  desktop, if enabled, users can pin columns by dragging them to the left or right edges of the grid
  (the default ag-Grid gesture). Column pinned state is now also captured and maintained by the
  overall grid state system.
* The desktop column chooser now options in a non-modal popover when triggered from the standard
  `ColChooserButton` component. This offers a quicker and less disruptive alternative to the modal
  dialog (which is still used when launched from the grid context menu). In this popover mode,
  updates to columns are immediately reflected in the underlying grid.
* The mobile `ColChooser` has been improved significantly. It now renders displayed and available
  columns as two lists, allowing drag and drop between to update the visibility and ordering. It
  also provides an easy option to toggle pinning the first column.
* `DimensionChooser` now supports an optional empty / ungrouped configuration with a value of `[]`.
  See `DimensionChooserModel.enableClear` and `DimensionChooser.emptyText`.

#### Other Features

* Core `AutoRefreshService` added to trigger an app-wide data refresh on a configurable interval, if
  so enabled via a combination of soft-config and user preference. Auto-refresh relies on the use of
  the root `RefreshContextModel` and model-level `LoadSupport`.
* A new `LoadingIndicator` component is available as a more minimal / unobtrusive alternative to a
  modal mask. Typically configured via a new `Panel.loadingIndicator` prop, the indicator can be
  bound to a `PendingTaskModel` and will automatically show/hide a spinner and/or custom message in
  an overlay docked to the corner of the parent Panel.
* `DateInput` adds support for new `enablePicker` and `showPickerOnFocus` props, offering greater
  control over when the calendar picker is shown. The new default behaviour is to not show the
  picker on focus, instead showing it via a built-in button.
* Transitions have been disabled by default on desktop Dialog and Popover components (both are from
  the Blueprint library) and on the Hoist Mask component. This should result in a snappier user
  experience, especially when working on remote / virtual workstations. Any in-app customizations to
  disable or remove transitions can now be removed in favor of this toolkit-wide change.
* Added new `@bindable.ref` variant of the `@bindable` decorator.

### 💥 Breaking Changes

* Apps that defined and initialized their own `AutoRefreshService` service or functionality should
  leverage the new Hoist service if possible. Apps with a pre-existing custom service of the same
  name must either remove in favor of the new service or - if they have special requirements not
  covered by the Hoist implementation - rename their own service to avoid a naming conflict.
* The `StoreFilterField.onFilterChange` callback will now be passed a `StoreFilter`, rather than a
  function.
* `DateInput` now has a calendar button on the right side of the input which is 22 pixels square.
  Applications explicitly setting width or height on this component should ensure that they are
  providing enough space for it to display its contents without clipping.

### 🐞 Bug Fixes

* Performance for bulk grid selections has been greatly improved (#1157)
* Toolbars now specify a minimum height (or width when vertical) to avoid shrinking unexpectedly
  when they contain only labels or are entirely empty (but still desired to e.g. align UIs across
  multiple panels). Customize if needed via the new `--xh-tbar-min-size` CSS var.
* All Hoist Components that accept a `model` prop now have that properly documented in their
  prop-types.
* Admin Log Viewer no longer reverses its lines when not in tail mode.

### ⚙️ Technical

* The `AppSpec` config passed to `XH.renderApp()` now supports a `clientAppCode` value to compliment
  the existing `clientAppName`. Both values are now optional and defaulted from the project-wide
  `appCode` and `appName` values set via the project's Webpack config. (Note that `clientAppCode` is
  referenced by the new `AutoRefreshService` to support configurable auto-refresh intervals on a
  per-app basis.)

### 📚 Libraries

* ag-grid `20.0 -> 21.0`
* react-select `2.4 -> 3.0`
* mobx-react `5.4 -> 6.0.3`
* font-awesome `5.8 -> 5.9`
* react-beautiful-dnd `10.1.1 -> 11.0.4`

[Commit Log](https://github.com/exhi/hoist-react/compare/v23.0.0...v24.0.0)

## v23.0.0 - 2019-05-30

### 🎁 New Features

* `GridModel` now accepts a config of `cellBorders`, similar to `rowBorders`
* `Panel.tbar` and `Panel.bbar` props now accept an array of Elements and will auto-generate a
  `Toolbar` to contain them, avoiding the need for the extra import of `toolbar()`.
* New functions `withDebug` and `withShortDebug` have been added to provide a terse syntax for
  adding debug messages that track the execution of specific blocks of code.
* `XH.toast()` now supports an optional `containerRef` argument that can be used for anchoring a
  toast within another component (desktop only). Can be used to display more targeted toasts within
  the relevant section of an application UI, as opposed to the edge of the screen.
* `ButtonGroupInput` accepts a new `enableClear` prop that allows the active / depressed button to
  be unselected by pressing it again - this sets the value of the input as a whole to `null`.
* Hoist Admins now always see the VersionBar in the footer.
* `Promise.track` now accepts an optional `omit` config that indicates when no tracking will be
  performed.
* `fmtNumber` now accepts an optional `prefix` config that prepends immediately before the number,
  but after the sign (`+`, `-`).
* New utility methods `forEachAsync()` and `whileAsync()` have been added to allow non-blocking
  execution of time-consuming loops.

### 💥 Breaking Changes

* The `AppOption.refreshRequired` config has been renamed to `reloadRequired` to better match the
  `XH.reloadApp()` method called to reload the entire app in the browser. Any options defined by an
  app that require it to be fully reloaded should have this renamed config set to `true`.
* The options dialog will now automatically trigger an app-wide data _refresh_ via
  `XH.refreshAppAsync()` if options have changed that don't require a _reload_.
* The `EventSupport` mixin has been removed. There are no known uses of it and it is in conflict
  with the overall reactive structure of the hoist-react API. If your app listens to the
  `appStateChanged`, `prefChange` or `prefsPushed` events you will need to adjust accordingly.

### 🐞 Bug Fixes

* `Select` will now let the user edit existing text in conditions where it is expected to be
  editable. #880
* The Admin "Config Differ" tool has been updated to reflect changes to `Record` made in v22. It is
  once again able to apply remote config values.
* A `Panel` with configs `resizable: true, collapsible: false` now renders with a splitter.
* A `Panel` with no `icon`, `title`, or `headerItems` will not render a blank header.
* `FileChooser.enableMulti` now behaves as one might expect -- true to allow multiple files in a
  single upload. Previous behavior (the ability to add multiple files to dropzone) is now controlled
  by `enableAddMulti`.

[Commit Log](https://github.com/exhi/hoist-react/compare/v22.0.0...v23.0.0)


## v22.0.0 - 2019-04-29

### 🎁 New Features

* A new `DockContainer` component provides a user-friendly way to render multiple child components
  "docked" to its bottom edge. Each child view is rendered with a configurable header and controls
  to allow the user to expand it, collapse it, or optionally "pop it out" into a modal dialog.
* A new `AgGrid` component provides a much lighter Hoist wrapper around ag-Grid while maintaining
  consistent styling and layout support. This allows apps to use any features supported by ag-Grid
  without conflicting with functionality added by the core Hoist `Grid`.
  * Note that this lighter wrapper lacks a number of core Hoist features and integrations, including
    store support, grid state, enhanced column and renderer APIs, absolute value sorting, and more.
  * An associated `AgGridModel` provides access to to the ag-Grid APIs, minimal styling configs, and
    several utility methods for managing Grid state.
* Added `GridModel.groupSortFn` config to support custom group sorting (replaces any use of
  `agOptions.defaultGroupSortComparator`).
* The `Column.cellClass` and `Column.headerClass` configs now accept functions to dynamically
  generate custom classes based on the Record and/or Column being rendered.
* The `Record` object now provides an additional getter `Record.allChildren` to return all children
  of the record, irrespective of the current filter in place on the record's store. This supplements
  the existing `Record.children` getter, which returns only the children meeting the filter.

### 💥 Breaking Changes

* The class `LocalStore` has been renamed `Store`, and is now the main implementation and base class
  for Store Data. The extraneous abstract superclass `BaseStore` has been removed.
* `Store.dataLastUpdated` had been renamed `Store.lastUpdated` on the new class and is now a simple
  timestamp (ms) rather than a Javascript Date object.
* The constructor argument `Store.processRawData` now expects a function that *returns* a modified
  object with the necessary edits. This allows implementations to safely *clone* the raw data rather
  than mutating it.
* The method `Store.removeRecord` has been replaced with the method `Store.removeRecords`. This will
  facilitate efficient bulk deletes.

### ⚙️ Technical

* `Grid` now performs an important performance workaround when loading a new dataset that would
  result in the removal of a significant amount of existing records/rows. The underlying ag-Grid
  component has a serious bottleneck here (acknowledged as AG-2879 in their bug tracker). The Hoist
  grid wrapper will now detect when this is likely and proactively clear all data using a different
  API call before loading the new dataset.
* The implementations `Store`, `RecordSet`, and `Record` have been updated to more efficiently
  re-use existing record references when loading, updating, or filtering data in a store. This keeps
  the Record objects within a store as stable as possible, and allows additional optimizations by
  ag-Grid and its `deltaRowDataMode`.
* When loading raw data into store `Record`s, Hoist will now perform additional conversions based on
  the declared `Field.type`. The unused `Field.nullable` has been removed.
* `LocalStorageService` now uses both the `appCode` and current username for its namespace key,
  ensuring that e.g. local prefs/grid state are not overwritten across multiple app users on one OS
  profile, or when admin impersonation is active. The service will automatically perform a one-time
  migration of existing local state from the old namespace to the new. #674
* `elem` no longer skips `null` children in its calls to `React.createElement()`. These children may
  play the role of placeholders when using conditional rendering, and skipping them was causing
  React to trigger extra re-renders. This change further simplifies Hoist's element factory and
  removes an unnecessary divergence with the behavior of JSX.


### 🐞 Bug Fixes

* `Grid` exports retain sorting, including support for absolute value sorting. #1068
* Ensure `FormField`s are keyed with their model ID, so that React can properly account for dynamic
  changes to fields within a form. #1031
* Prompt for app refresh in (rare) case of mismatch between client and server-side session user.
  (This can happen during impersonation and is defended against in server-side code.) #675

[Commit Log](https://github.com/exhi/hoist-react/compare/v21.0.2...v22.0.0)

## v21.0.2 - 2019-04-05

### 📚 Libraries

* Rollback ag-Grid to v20.0.0 after running into new performance issues with large datasets and
  `deltaRowDataMode`. Updates to tree filtering logic, also related to grid performance issues with
  filtered tree results returning much larger record counts.

## v21.0.0 - 2019-04-04

### 🎁 New Features

* `FetchService` fetch methods now accept a plain object as the `headers` argument. These headers
  will be merged with the default headers provided by FetchService.
* An app can also now specify default headers to be sent with every fetch request via
  `XH.fetchService.setDefaultHeaders()`. You can pass either a plain object, or a closure which
  returns one.
* `Grid` supports a new `onGridReady` prop, allowing apps to hook into the ag-Grid event callback
  without inadvertently short-circuiting the Grid's own internal handler.

### 💥 Breaking Changes

* The shortcut getter `FormModel.isNotValid` was deemed confusing and has been removed from the API.
  In most cases applications should use `!FormModel.isValid` instead; this expression will return
  `false` for the `Unknown` as well as the `NotValid` state. Applications that wish to explicitly
  test for the `NotValid` state should use the `validationState` getter.
* Multiple HoistInputs have changed their `onKeyPress` props to `onKeyDown`, including TextInput,
  NumberInput, TextArea & SearchInput. The `onKeyPress` event has been deprecated in general and has
  limitations on which keys will trigger the event to fire (i.e. it would not fire on an arrow
  keypress).
* FetchService's fetch methods no longer support `contentType` parameter. Instead, specify a custom
  content-type by setting a 'Content-Type' header using the `headers` parameter.
* FetchService's fetch methods no longer support `acceptJson` parameter. Instead, pass an {"Accept":
  "application/json"} header using the `headers` parameter.

### ✨ Style

* Black point + grid colors adjusted in dark theme to better blend with overall blue-gray tint.
* Mobile styles have been adjusted to increase the default font size and grid row height, in
  addition to a number of other smaller visual adjustments.

### 🐞 Bug Fixes

* Avoid throwing React error due to tab / routing interactions. Tab / routing / state support
  generally improved. (#1052)
* `GridModel.selectFirst()` improved to reliably select first visible record even when one or more
  groupBy levels active. (#1058)

### 📚 Libraries

* ag-Grid `~20.1 -> ~20.2` (fixes ag-grid sorting bug with treeMode)
* @blueprint/core `3.14 -> 3.15`
* @blueprint/datetime `3.7 -> 3.8`
* react-dropzone `10.0 -> 10.1`
* react-transition-group `2.6 -> 2.8`

[Commit Log](https://github.com/exhi/hoist-react/compare/v20.2.1...v21.0.0)

## v20.2.1 - 2019-03-28

* Minor tweaks to grid styles - CSS var for pinned column borders, drop left/right padding on
  center-aligned grid cells.

[Commit Log](https://github.com/exhi/hoist-react/compare/v20.2.0...v20.2.1)

## v20.2.0 - 2019-03-27

### 🎁 New Features

* `GridModel` exposes three new configs - `rowBorders`, `stripeRows`, and `showCellFocus` - to
  provide additional control over grid styling. The former `Grid` prop `showHover` has been
  converted to a `GridModel` config for symmetry with these other flags and more efficient
  re-rendering. Note that some grid-related CSS classes have also been modified to better conform to
  the BEM approach used elsewhere - this could be a breaking change for apps that keyed off of
  certain Hoist grid styles (not expected to be a common case).
* `Select` adds a `queryBuffer` prop to avoid over-eager calls to an async `queryFn`. This buffer is
  defaulted to 300ms to provide some out-of-the-box debouncing of keyboard input when an async query
  is provided. A longer value might be appropriate for slow / intensive queries to a remote API.

### 🐞 Bug Fixes

* A small `FormField.labelWidth` config value will now be respected, even if it is less than the
  default minWidth of 80px.
* Unnecessary re-renders of inactive tab panels now avoided.
* `Grid`'s filter will now be consistently applied to all tree grid records. Previously, the filter
  skipped deeply nested records under specific conditions.
* `Timer` no longer requires its `runFn` to be a promise, as it briefly (and unintentionally) did.
* Suppressed default browser resize handles on `textarea`.

[Commit Log](https://github.com/exhi/hoist-react/compare/v20.1.1...v20.2.0)

## v20.1.1 - 2019-03-27

### 🐞 Bug Fixes

* Fix form field reset so that it will call computeValidationAsync even if revalidation is not
  triggered because the field's value did not change when reset.

[Commit Log](https://github.com/exhi/hoist-react/compare/v20.1.0...v20.1.1)


## v20.1.0 - 2019-03-14

### 🎁 New Features

* Standard app options panel now includes a "Restore Defaults" button to clear all user preferences
  as well as any custom grid state, resetting the app to its default state for that user.

### 🐞 Bug Fixes

* Removed a delay from `HoistInput` blur handling, ensuring `noteBlurred()` is called as soon as the
  element loses focus. This should remove a class of bugs related to input values not flushing into
  their models quickly enough when `commitOnChange: false` and the user moves directly from an input
  to e.g. clicking a submit button. #1023
* Fix to Admin ConfigDiffer tool (missing decorator).

### ⚙️ Technical

* The `GridModel.store` config now accepts a plain object and will internally create a `LocalStore`.
  This store config can also be partially specified or even omitted entirely. GridModel will ensure
  that the store is auto-configured with all fields in configured grid columns, reducing the need
  for app code boilerplate (re)enumerating field names.
* `Timer` class reworked to allow its interval to be adjusted dynamically via `setInterval()`,
  without requiring the Timer to be re-created.

[Commit Log](https://github.com/exhi/hoist-react/compare/v20.0.1...v20.1.0)


## v20.0.1 - 2019-03-08

### 🐞 Bug Fixes

* Ensure `RestStore` processes records in a standard way following a save/add operation (#1010).

[Commit Log](https://github.com/exhi/hoist-react/compare/v20.0.0...v20.0.1)


## v20.0.0 - 2019-03-06

### 💥 Breaking Changes

* The `@LoadSupport` decorator has been substantially reworked and enhanced from its initial release
  in v19. It is no longer needed on the HoistComponent, but rather should be put directly on the
  owned HoistModel implementing the loading. IMPORTANT NOTE: all models should implement
  `doLoadAsync` rather than `loadAsync`. Please see `LoadSupport` for more information on this
  important change.
* `TabContainer` and `TabContainerModel` are now cross-platform. Apps should update their code to
  import both from `@xh/hoist/cmp/tab`.
* `TabContainer.switcherPosition` has been moved to `TabContainerModel`. Please note that changes to
  `switcherPosition` are not supported on mobile, where the switcher will always appear beneath the
  container.
* The `Label` component from `@xh/hoist/desktop/cmp/input` has been removed. Applications should
  consider using the basic html `label` element instead (or a `FormField` if applicable).
* The `LeftRightChooserModel` constructor no longer accepts a `leftSortBy` and `rightSortBy`
  property. The implementation of these properties was generally broken. Use `leftSorted` and
  `rightSorted` instead.

#### Mobile

* Mobile `Page` has changed - `Pages` are now wrappers around `Panels` that are designed to be used
  with a `NavigationModel` or `TabContainer`. `Page` accepts the same props as `Panel`, meaning uses
  of `loadModel` should be replaced with `mask`.
* The mobile `AppBar` title is static and defaults to the app name. If you want to display page
  titles, it is recommended to use the `title` prop on the `Page`.

### 🎁 New Features

* Enhancements to Model and Component data loading via `@LoadSupport` provides a stronger set of
  conventions and better support for distinguishing between initial loads / auto/background
  refreshes / user- driven refreshes. It also provides new patterns for ensuring application
  Services are refreshed as part of a reworked global refresh cycle.
* RestGridModel supports a new `cloneAction` to take an existing record and open the editor form in
  "add mode" with all editable fields pre-populated from the source record. The action calls
  `prepareCloneFn`, if defined on the RestGridModel, to perform any transform operations before
  rendering the form.
* Tabs in `TabContainerModel` now support an `icon` property on the desktop.
* Charts take a new optional `aspectRatio` prop.
* Added new `Column.headerTooltip` config.
* Added new method `markManaged` on `ManagedSupport`.
* Added new function decorator `debounced`.
* Added new function `applyMixin` providing support for structured creation of class decorators
  (mixins).

#### Mobile

* Column chooser support available for mobile Grids. Users can check/uncheck columns to add/remove
  them from a configurable grid and reorder the columns in the list via drag and drop. Pair
  `GridModel.enableColChooser` with a mobile `colChooserButton` to allow use.
* Added `DialogPage` to the mobile toolkit. These floating pages do not participate in navigation or
  routing, and are used for showing fullscreen views outside of the Navigator / TabContainer
  context.
* Added `Panel` to the mobile toolkit, which offers a header element with standardized styling,
  title, and icon, as well as support for top and bottom toolbars.
* The mobile `AppBar` has been updated to more closely match the desktop `AppBar`, adding `icon`,
  `leftItems`, `hideAppMenuButton` and `appMenuButtonProps` props.
* Added routing support to mobile.

### 🐞 Bug Fixes

* The HighCharts wrapper component properly resizes its chart.
* Mobile dimension chooser button properly handles overflow for longer labels.
* Sizing fixes for multi-line inputs such as textArea and jsonInput.
* NumberInput calls a `onKeyPress` prop if given.
* Layout fixes on several admin panels and detail popups.

### 📚 Libraries

* @blueprintjs/core `3.13 -> 3.14`
* @xh/hoist-dev-utils `3.5 -> 3.6`
* ag-Grid `~20.0 -> ~20.1`
* react-dropzone `~8.0 -> ~9.0`
* react-select `~2.3 -> ~2.4`
* router5 `~6.6 -> ~7.0`
* react `~16.7 -> ~16.8`

[Commit Log](https://github.com/exhi/hoist-react/compare/v19.0.1...v20.0.0)

## v19.0.1 - 2019-02-12

### 🐞 Bug Fixes

* Additional updates and simplifications to `FormField` sizing of child `HoistInput` elements, for
  more reliable sizing and spacing filling behavior.

[Commit Log](https://github.com/exhi/hoist-react/compare/v19.0.0...v19.0.1)


## v19.0.0 - 2019-02-08

### 🎁 New Features

* Added a new architecture for signaling the need to load / refresh new data across either the
  entire app or a section of the component hierarchy. This new system relies on React context to
  minimizes the need for explicit application wiring, and improves support for auto-refresh. See
  newly added decorator `@LoadSupport` and classes/components `RefreshContext`,
  `RefreshContextModel`, and `RefreshContextView` for more info.
* `TabContainerModel` and `TabModel` now support `refreshMode` and `renderMode` configs to allow
  better control over how inactive tabs are mounted/unmounted and how tabs handle refresh requests
  when hidden or (re)activated.
* Apps can implement `getAppOptions()` in their `AppModel` class to specify a set of app-wide
  options that should be editable via a new built-in Options dialog. This system includes built-in
  support for reading/writing options to preferences, or getting/setting their values via custom
  handlers. The toolkit handles the rendering of the dialog.
* Standard top-level app buttons - for actions such as launching the new Options dialog, switching
  themes, launching the admin client, and logging out - have been moved into a new menu accessible
  from the top-right corner of the app, leaving more space for app-specific controls in the AppBar.
* `RecordGridModel` now supports an enhanced `editors` configuration that exposes the full set of
  validation and display support from the Forms package.
* `HoistInput` sizing is now consistently implemented using `LayoutSupport`. All sizable
  `HoistInputs` now have default `width` to ensure a standard display out of the box. `JsonInput`
  and `TextArea` also have default `height`. These defaults can be overridden by declaring explicit
  `width` and `height` values, or unset by setting the prop to `null`.
* `HoistInputs` within `FormFields` will be automatically sized to fill the available space in the
  `FormField`. In these cases, it is advised to either give the `FormField` an explicit size or
  render it in a flex layout.

### 💥 Breaking Changes

* ag-Grid has been updated to v20.0.0. Most apps shouldn't require any changes - however, if you are
  using `agOptions` to set sorting, filtering or resizing properties, these may need to change:

  For the `Grid`, `agOptions.enableColResize`, `agOptions.enableSorting` and `agOptions.enableFilter`
  have been removed. You can replicate their effects by using `agOptions.defaultColDef`. For
  `Columns`, `suppressFilter` has been removed, an should be replaced with `filter: false`.

* `HoistAppModel.requestRefresh` and `TabContainerModel.requestRefresh` have been removed.
  Applications should use the new Refresh architecture described above instead.
* `tabRefreshMode` on TabContainer has been renamed `renderMode`.
* `TabModel.reloadOnShow` has been removed. Set the `refreshMode` property on TabContainerModel or
  TabModel to `TabRefreshMode.ON_SHOW_ALWAYS` instead.
* The mobile APIs for `TabContainerModel`, `TabModel`, and `RefreshButton` have been rewritten to
  more closely mirror the desktop API.
* The API for `RecordGridModel` editors has changed -- `type` is no longer supported. Use
  `fieldModel` and `formField` intead.
* `LocalStore.loadRawData` requires that all records presented to store have unique IDs specified.
  See `LocalStore.idSpec` for more information.

### 🐞 Bug Fixes

* SwitchInput and RadioInput now properly highlight validation errors in `minimal` mode.

### 📚 Libraries

* @blueprintjs/core `3.12 -> 3.13`
* ag-Grid `~19.1.4 -> ~20.0.0`

[Commit Log](https://github.com/exhi/hoist-react/compare/v18.1.2...v19.0.0)


## v18.1.2 - 2019-01-30

### 🐞 Bug Fixes

* Grid integrations relying on column visibility (namely export, storeFilterField) now correctly
  consult updated column state from GridModel. #935
* Ensure `FieldModel.initialValue` is observable to ensure that computed dirty state (and any other
  derivations) are updated if it changes. #934
* Fixes to ensure Admin console log viewer more cleanly handles exceptions (e.g. attempting to
  auto-refresh on a log file that has been deleted).

[Commit Log](https://github.com/exhi/hoist-react/compare/v18.1.1...v18.1.2)

## v18.1.1 - 2019-01-29

* Grid cell padding can be controlled via a new set of CSS vars and is reduced by default for grids
  in compact mode.
* The `addRecordAsync()` and `saveRecordAsync()` methods on `RestStore` return the updated record.

[Commit Log](https://github.com/exhi/hoist-react/compare/v18.1.0...v18.1.1)


## v18.1.0 - 2019-01-28

### 🎁 New Features

* New `@managed` class field decorator can be used to mark a property as fully created/owned by its
  containing class (provided that class has installed the matching `@ManagedSupport` decorator).
  * The framework will automatically pass any `@managed` class members to `XH.safeDestroy()` on
    destroy/unmount to ensure their own `destroy()` lifecycle methods are called and any related
    resources are disposed of properly, notably MobX observables and reactions.
  * In practice, this should be used to decorate any properties on `HoistModel`, `HoistService`, or
    `HoistComponent` classes that hold a reference to a `HoistModel` created by that class. All of
    those core artifacts support the new decorator, `HoistModel` already provides a built-in
    `destroy()` method, and calling that method when an app is done with a Model is an important
    best practice that can now happen more reliably / easily.
* `FormModel.getData()` accepts a new single parameter `dirtyOnly` - pass true to get back only
  fields which have been modified.
* The mobile `Select` component indicates the current value with a ✅ in the drop-down list.
* Excel exports from tree grids now include the matching expand/collapse tree controls baked into
  generated Excel file.

### 🐞 Bug Fixes

* The `JsonInput` component now properly respects / indicates disabled state.

### 📚 Libraries

* Hoist-dev-utils `3.4.1 -> 3.5.0` - updated webpack and other build tool dependencies, as well as
  an improved eslint configuration.
* @blueprintjs/core `3.10 -> 3.12`
* @blueprintjs/datetime `3.5 -> 3.7`
* fontawesome `5.6 -> 5.7`
* mobx `5.8 -> 5.9`
* react-select `2.2 -> 2.3`
* Other patch updates

[Commit Log](https://github.com/exhi/hoist-react/compare/v18.0.0...v18.1.0)

## v18.0.0 - 2019-01-15

### 🎁 New Features

* Form support has been substantially enhanced and restructured to provide both a cleaner API and
  new functionality:
  * `FormModel` and `FieldModel` are now concrete classes and provide the main entry point for
    specifying the contents of a form. The `Field` and `FieldSupport` decorators have been removed.
  * Fields and sub-forms may now be dynamically added to FormModel.
  * The validation state of a FormModel is now *immediately* available after construction and
    independent of the GUI. The triggering of the *display* of that state is now a separate process
    triggered by GUI actions such as blur.
  * `FormField` has been substantially reworked to support a read-only display and inherit common
    property settings from its containing `Form`.
  * `HoistInput` has been moved into the `input` package to clarify that these are lower level
    controls and independent of the Forms package.

* `RestGrid` now supports a `mask` prop. RestGrid loading is now masked by default.
* `Chart` component now supports a built-in zoom out gesture: click and drag from right-to-left on
  charts with x-axis zooming.
* `Select` now supports an `enableClear` prop to control the presence of an optional inline clear
  button.
* `Grid` components take `onCellClicked` and `onCellDoubleClicked` event handlers.
* A new desktop `FileChooser` wraps a preconfigured react-dropzone component to allow users to
  easily select files for upload or other client-side processing.

### 💥 Breaking Changes

* Major changes to Form (see above). `HoistInput` imports will also need to be adjusted to move from
  `form` to `input`.
* The name of the HoistInput `field` prop has been changed to `bind`. This change distinguishes the
  lower-level input package more clearly from the higher-level form package which uses it. It also
  more clearly relates the property to the associated `@bindable` annotation for models.
* A `Select` input with `enableMulti = true` will by default no longer show an inline x to clear the
  input value. Use the `enableClear` prop to re-enable.
* Column definitions are exported from the `grid` package. To ensure backwards compatibility,
  replace imports from `@xh/hoist/desktop/columns` with `@xh/hoist/desktop/cmp/grid`.

### 📚 Libraries

* React `~16.6.0 -> ~16.7.0`
* Patch version updates to multiple other dependencies.

[Commit Log](https://github.com/exhi/hoist-react/compare/v17.0.0...v18.0.0)

## v17.0.0 - 2018-12-21

### 💥 Breaking Changes

* The implementation of the `model` property on `HoistComponent` has been substantially enhanced:
  *  "Local" Models should now be specified on the Component class declaration by simply setting the
     `model` property, rather than the confusing `localModel` property.
  *  HoistComponent now supports a static `modelClass` class property. If set, this property will
     allow a HoistComponent to auto-create a model internally when presented with a plain javascript
     object as its `model` prop. This is especially useful in cases like `Panel` and `TabContainer`,
     where apps often need to specify a model but do not require a reference to the model. Those
     usages can now skip importing and instantiating an instance of the component's model class
     themselves.
  *  Hoist will now throw an Exception if an application attempts to changes the model on an
     existing HoistComponent instance or presents the wrong type of model to a HoistComponent where
     `modelClass` has been specified.

* `PanelSizingModel` has been renamed `PanelModel`. The class now also has the following new
  optional properties, all of which are `true` by default:
  * `showSplitter` - controls visibility of the splitter bar on the outside edge of the component.
  * `showSplitterCollapseButton` - controls visibility of the collapse button on the splitter bar.
  * `showHeaderCollapseButton` - controls visibility of a (new) collapse button in the header.

* The API methods for exporting grid data have changed and gained new features:
  * Grids must opt-in to export with the `GridModel.enableExport` config.
  * Exporting a `GridModel` is handled by the new `GridExportService`, which takes a collection of
    `exportOptions`. See `GridExportService.exportAsync` for available `exportOptions`.
  * All export entry points (`GridModel.exportAsync()`, `ExportButton` and the export context menu
    items) support `exportOptions`. Additionally, `GridModel` can be configured with default
    `exportOptions` in its config.

* The `buttonPosition` prop on `NumberInput` has been removed due to problems with the underlying
  implementation. Support for incrementing buttons on NumberInputs will be re-considered for future
  versions of Hoist.

### 🎁 New Features

* `TextInput` on desktop now supports an `enableClear` property to allow easy addition of a clear
  button at the right edge of the component.
* `TabContainer` enhancements:
  * An `omit` property can now be passed in the tab configs passed to the `TabContainerModel`
    constructor to conditionally exclude a tab from the container
  * Each `TabModel` can now be retrieved by id via the new `getTabById` method on
    `TabContainerModel`.
  * `TabModel.title` can now be changed at runtime.
  * `TabModel` now supports the following properties, which can be changed at runtime or set via the
    config:
    * `disabled` - applies a disabled style in the switcher and blocks navigation to the tab via
      user click, routing, or the API.
    * `excludeFromSwitcher` - removes the tab from the switcher, but the tab can still be navigated
      to programmatically or via routing.
* `MultiFieldRenderer` `multiFieldConfig` now supports a `delimiter` property to separate
  consecutive SubFields.
* `MultiFieldRenderer` SubFields now support a `position` property, to allow rendering in either the
  top or bottom row.
* `StoreCountLabel` now supports a new 'includeChildren' prop to control whether or not children
  records are included in the count. By default this is `false`.
* `Checkbox` now supports a `displayUnsetState` prop which may be used to display a visually
  distinct state for null values.
* `Select` now renders with a checkbox next to the selected item in its drowndown menu, instead of
  relying on highlighting. A new `hideSelectedOptionCheck` prop is available to disable.
* `RestGridModel` supports a `readonly` property.
* `DimensionChooser`, various `HoistInput` components, `Toolbar` and `ToolbarSeparator` have been
  added to the mobile component library.
* Additional environment enums for UAT and BCP, added to Hoist Core 5.4.0, are supported in the
  application footer.

### 🐞 Bug Fixes

* `NumberInput` will no longer immediately convert its shorthand value (e.g. "3m") into numeric form
  while the user remains focused on the input.
* Grid `actionCol` columns no longer render Button components for each action, relying instead on
  plain HTML / CSS markup for a significant performance improvement when there are many rows and/or
  actions per row.
* Grid exports more reliably include the appropriate file extension.
* `Select` will prevent an `<esc>` keypress from bubbling up to parent components only when its menu
  is open. (In that case, the component assumes escape was pressed to close its menu and captures
  the keypress, otherwise it should leave it alone and let it e.g. close a parent popover).

[Commit Log](https://github.com/exhi/hoist-react/compare/v16.0.1...v17.0.0)

## v16.0.1 - 2018-12-12

### 🐞 Bug Fixes

* Fix to FeedbackForm allowing attempted submission with an empty message.

[Commit Log](https://github.com/exhi/hoist-react/compare/v16.0.0...v16.0.1)


## v16.0.0

### 🎁 New Features

* Support for ComboBoxes and Dropdowns have been improved dramatically, via a new `Select` component
  based on react-select.
* The ag-Grid based `Grid` and `GridModel` are now available on both mobile and desktop. We have
  also added new support for multi-row/multi-field columns via the new `multiFieldRenderer` renderer
  function.
* The app initialization lifecycle has been restructured so that no App classes are constructed
  until Hoist is fully initialized.
* `Column` now supports an optional `rowHeight` property.
* `Button` now defaults to 'minimal' mode, providing a much lighter-weight visual look-and-feel to
  HoistApps. `Button` also implements `@LayoutSupport`.
* Grouping state is now saved by the grid state support on `GridModel`.
* The Hoist `DimChooser` component has been ported to hoist-react.
* `fetchService` now supports an `autoAbortKey` in its fetch methods. This can be used to
  automatically cancel obsolete requests that have been superceded by more recent variants.
* Support for new `clickableLabel` property on `FormField`.
* `RestForm` now supports a read-only view.
* Hoist now supports automatic tracking of app/page load times.

### 💥 Breaking Changes

* The new location for the cross-platform grid component is `@xh/hoist/cmp/grid`. The `columns`
  package has also moved under a new sub-package in this location.
* Hoist top-level App Structure has changed in order to improve consistency of the Model-View
  conventions, to improve the accessibility of services, and to support the improvements in app
  initialization mentioned above:
  - `XH.renderApp` now takes a new `AppSpec` configuration.
  - `XH.app` is now `XH.appModel`.
  - All services are installed directly on `XH`.
  - `@HoistApp` is now `@HoistAppModel`
* `RecordAction` has been substantially refactored and improved. These are now typically immutable
  and may be shared.
  - `prepareFn` has been replaced with a `displayFn`.
  - `actionFn` and `displayFn` now take a single object as their parameter.
* The `hide` property on `Column` has been changed to `hidden`.
* The `ColChooserButton` has been moved from the incorrect location `@xh/hoist/cmp/grid` to
  `@xh/hoist/desktop/cmp/button`. This is a desktop-only component. Apps will have to adjust these
  imports.
* `withDefaultTrue` and `withDefaultFalse` in `@xh/hoist/utils/js` have been removed. Use
  `withDefault` instead.
* `CheckBox` has been renamed `Checkbox`


### ⚙️ Technical

* ag-Grid has been upgraded to v19.1
* mobx has been upgraded to v5.6
* React has been upgraded to v16.6
* Allow browsers with proper support for Proxy (e.g Edge) to access Hoist Applications.


### 🐞 Bug Fixes

* Extensive. See full change list below.

[Commit Log](https://github.com/exhi/hoist-react/compare/v15.1.2...v16.0.0)


## v15.1.2

🛠 Hotfix release to MultiSelect to cap the maximum number of options rendered by the drop-down
list. Note, this component is being replaced in Hoist v16 by the react-select library.

[Commit Log](https://github.com/exhi/hoist-react/compare/v15.1.1...v15.1.2)

## v15.1.1

### 🐞 Bug Fixes

* Fix to minimal validation mode for FormField disrupting input focus.
* Fix to JsonInput disrupting input focus.

### ⚙️ Technical

* Support added for TLBR-style notation when specifying margin/padding via layoutSupport - e.g.
  box({margin: '10 20 5 5'}).
* Tweak to lockout panel message when the user has no roles.

[Commit Log](https://github.com/exhi/hoist-react/compare/v15.1.0...v15.1.1)


## v15.1.0

### 🎁 New Features

* The FormField component takes a new minimal prop to display validation errors with a tooltip only
  as opposed to an inline message string. This can be used to help reduce shifting / jumping form
  layouts as required.
* The admin-only user impersonation toolbar will now accept new/unknown users, to support certain
  SSO application implementations that can create users on the fly.

### ⚙️ Technical

* Error reporting to server w/ custom user messages is disabled if the user is not known to the
  client (edge case with errors early in app lifecycle, prior to successful authentication).

[Commit Log](https://github.com/exhi/hoist-react/compare/v15.0.0...v15.1.0)


## v15.0.0

### 💥 Breaking Changes

* This update does not require any application client code changes, but does require updating the
  Hoist Core Grails plugin to >= 5.0. Hoist Core changes to how application roles are loaded and
  users are authenticated required minor changes to how JS clients bootstrap themselves and load
  user data.
* The Hoist Core HoistImplController has also been renamed to XhController, again requiring Hoist
  React adjustments to call the updated /xh/ paths for these (implementation) endpoints. Again, no
  app updates required beyond taking the latest Hoist Core plugin.

[Commit Log](https://github.com/exhi/hoist-react/compare/v14.2.0...v15.0.0)


## v14.2.0

### 🎁 New Features

* Upgraded hoist-dev-utils to 3.0.3. Client builds now use the latest Webpack 4 and Babel 7 for
  noticeably faster builds and recompiles during CI and at development time.
* GridModel now has a top-level agColumnApi property to provide a direct handle on the ag-Grid
  Column API object.

### ⚙️ Technical

* Support for column groups strengthened with the addition of a dedicated ColumnGroup sibling class
  to Column. This includes additional internal refactoring to reduce unnecessary cloning of Column
  configurations and provide a more managed path for Column updates. Public APIs did not change.
  (#694)

### 📚 Libraries

* Blueprint Core `3.6.1 -> 3.7.0`
* Blueprint Datetime `3.2.0 -> 3.3.0`
* Fontawesome `5.3.x -> 5.4.x`
* MobX `5.1.2 -> 5.5.0`
* Router5 `6.5.0 -> 6.6.0`

[Commit Log](https://github.com/exhi/hoist-react/compare/v14.1.3...v14.2.0)


## v14.1.3

### 🐞 Bug Fixes

* Ensure JsonInput reacts properly to value changes.

### ⚙️ Technical

* Block user pinning/unpinning in Grid via drag-and-drop - pending further work via #687.
* Support "now" as special token for dateIs min/max validation rules.
* Tweak grouped grid row background color.

[Commit Log](https://github.com/exhi/hoist-react/compare/v14.1.1...v14.1.3)


## v14.1.1

### 🐞 Bug Fixes

* Fixes GridModel support for row-level grouping at same time as column grouping.

[Commit Log](https://github.com/exhi/hoist-react/compare/v14.1.0...v14.1.1)


## v14.1.0

### 🎁 New Features

* GridModel now supports multiple levels of row grouping. Pass the public setGroupBy() method an
  array of string column IDs, or a falsey value / empty array to ungroup. Note that the public and
  observable groupBy property on GridModel will now always be an array, even if the grid is not
  grouped or has only a single level of grouping.
* GridModel exposes public expandAll() and collapseAll() methods for grouped / tree grids, and
  StoreContextMenu supports a new "expandCollapseAll" string token to insert context menu items.
  These are added to the default menu, but auto-hide when the grid is not in a grouped state.
* The Grid component provides a new onKeyDown prop, which takes a callback and will fire on any
  keypress targeted within the Grid. Note such a handler is not provided directly by ag-Grid.
* The Column class supports pinned as a top-level config. Supports passing true to pin to the left.

### 🐞 Bug Fixes

* Updates to Grid column widths made via ag-Grid's "autosize to fit" API are properly persisted to
  grid state.

[Commit Log](https://github.com/exhi/hoist-react/compare/v14.0.0...v14.1.0)


## v14.0.0

* Along with numerous bug fixes, v14 brings with it a number of important enhancements for grids,
  including support for tree display, 'action' columns, and absolute value sorting. It also includes
  some new controls and improvement to focus display.

### 💥 Breaking Changes

* The signatures of the Column.elementRenderer and Column.renderer have been changed to be
  consistent with each other, and more extensible. Each takes two arguments -- the value to be
  rendered, and a single bundle of metadata.
* StoreContextMenuAction has been renamed to RecordAction. Its action property has been renamed to
  actionFn for consistency and clarity.
* LocalStore : The method LocalStore.processRawData no longer takes an array of all records, but
  instead takes just a single record. Applications that need to operate on all raw records in bulk
  should do so before presenting them to LocalStore. Also, LocalStores template methods for override
  have also changed substantially, and sub-classes that rely on these methods will need to be
  adjusted accordingly.

### 🎁 New Features

#### Grid

* The Store API now supports hierarchical datasets. Applications need to simply provide raw data for
  records with a "children" property containing the raw data for their children.
* Grid supports a 'TreeGrid' mode. To show a tree grid, bind the GridModel to a store containing
  hierarchical data (as above), set treeMode: true on the GridModel, and specify a column to display
  the tree controls (isTreeColumn: true)
* Grid supports absolute sorting for numerical columns. Specify absSort: true on your column config
  to enable. Clicking the grid header will now cycle through ASC > DESC > DESC (abs) sort modes.
* Grid supports an 'Actions' column for one-click record actions. See cmp/desktop/columns/actionCol.
* A new showHover prop on the desktop Grid component will highlight the hovered row with default
  styling. A new GridModel.rowClassFn callback was added to support per-row custom classes based on
  record data.
* A new ExportFormat.LONG_TEXT format has been added, along with a new Column.exportWidth config.
  This supports exporting columns that contain long text (e.g. notes) as multi-line cells within
  Excel.

#### Other Components

* RadioInput and ButtonGroupInputhave been added to the desktop/cmp/form package.
* DateInput now has support for entering and displaying time values.
* NumberInput displays its unformatted value when focused.
* Focused components are now better highlighted, with additional CSS vars provided to customize as
  needed.

### 🐞 Bug Fixes

* Calls to GridModel.setGroupBy() work properly not only on the first, but also all subsequent calls
  (#644).
* Background / style issues resolved on several input components in dark theme (#657).
* Grid context menus appear properly over other floating components.

### 📚 Libraries

* React `16.5.1 -> 16.5.2`
* router5 `6.4.2 -> 6.5.0`
* CodeMirror, Highcharts, and MobX patch updates

[Commit Log](https://github.com/exhi/hoist-react/compare/v13.0.0...v14.0.0)


## v13.0.0

🍀Lucky v13 brings with it a number of enhancements for forms and validation, grouped column
support in the core Grid API, a fully wrapped MultiSelect component, decorator syntax adjustments,
and a number of other fixes and enhancements.

It also includes contributions from new ExHI team members Arjun and Brendan. 🎉

### 💥 Breaking Changes

* The core `@HoistComponent`, `@HoistService`, and `@HoistModel` decorators are **no longer
  parameterized**, meaning that trailing `()` should be removed after each usage. (#586)
* The little-used `hoistComponentFactory()` method was also removed as a further simplification
  (#587).
* The `HoistField` superclass has been renamed to `HoistInput` and the various **desktop form
  control components have been renamed** to match (55afb8f). Apps using these components (which will
  likely be most apps) will need to adapt to the new names.
  * This was done to better distinguish between the input components and the upgraded Field concept
    on model classes (see below).

### 🎁 New Features

⭐️ **Forms and Fields** have been a major focus of attention, with support for structured data
fields added to Models via the `@FieldSupport` and `@field()` decorators.
* Models annotated with `@FieldSupport` can decorate member properties with `@field()`, making those
  properties observable and settable (with a generated `setXXX()` method).
* The `@field()` decorators themselves can be passed an optional display label string as well as
  zero or more *validation rules* to define required constraints on the value of the field.
* A set of predefined constraints is provided within the toolkit within the `/field/` package.
* Models using `FieldSupport` should be sure to call the `initFields()` method installed by the
  decorator within their constructor. This method can be called without arguments to generally
  initialize the field system, or it can be passed an object of field names to initial/default
  values, which will set those values on the model class properties and provide change/dirty
  detection and the ability to "reset" a form.
* A new `FormField` UI component can be used to wrap input components within a form. The `FormField`
  wrapper can accept the source model and field name, and will apply those to its child input. It
  leverages the Field model to automatically display a label, indicate required fields, and print
  validation error messages. This new component should be the building-block for most non-trivial
  forms within an application.

Other enhancements include:
* **Grid columns can be grouped**, with support for grouping added to the grid state management
  system, column chooser, and export manager (#565). To define a column group, nest column
  definitions passed to `GridModel.columns` within a wrapper object of the form `{headerName: 'My
  group', children: [...]}`.

(Note these release notes are incomplete for this version.)

[Commit Log](https://github.com/exhi/hoist-react/compare/v12.1.2...v13.0.0)


## v12.1.2

### 🐞 Bug Fixes

* Fix casing on functions generated by `@settable` decorator
  (35c7daa209a4205cb011583ebf8372319716deba).

[Commit Log](https://github.com/exhi/hoist-react/compare/v12.1.1...v12.1.2)


## v12.1.1

### 🐞 Bug Fixes

* Avoid passing unknown HoistField component props down to Blueprint select/checkbox controls.

### 📚 Libraries

* Rollback update of `@blueprintjs/select` package `3.1.0 -> 3.0.0` - this included breaking API
  changes and will be revisited in #558.

[Commit Log](https://github.com/exhi/hoist-react/compare/v12.1.0...v12.1.1)


## v12.1.0

### 🎁 New Features

* New `@bindable` and `@settable` decorators added for MobX support. Decorating a class member
  property with `@bindable` makes it a MobX `@observable` and auto-generates a setter method on the
  class wrapped in a MobX `@action`.
* A `fontAwesomeIcon` element factory is exported for use with other FA icons not enumerated by the
  `Icon` class.
* CSS variables added to control desktop Blueprint form control margins. These remain defaulted to
  zero, but now within CSS with support for variable overrides. A Blueprint library update also
  brought some changes to certain field-related alignment and style properties. Review any form
  controls within apps to ensure they remain aligned as desired
  (8275719e66b4677ec5c68a56ccc6aa3055283457 and df667b75d41d12dba96cbd206f5736886cb2ac20).

### 🐞 Bug Fixes

* Grid cells are fully refreshed on a data update, ensuring cell renderers that rely on data other
  than their primary display field are updated (#550).
* Grid auto-sizing is run after a data update, ensuring flex columns resize to adjust for possible
  scrollbar visibility changes (#553).
* Dropdown fields can be instantiated with fewer required properties set (#541).

### 📚 Libraries

* Blueprint `3.0.1 -> 3.4.0`
* FontAwesome `5.2.0 -> 5.3.0`
* CodeMirror `5.39.2 -> 5.40.0`
* MobX `5.0.3 -> 5.1.0`
* router5 `6.3.0 -> 6.4.2`
* React `16.4.1 -> 16.4.2`

[Commit Log](https://github.com/exhi/hoist-react/compare/v12.0.0...v12.1.0)


## v12.0.0

Hoist React v12 is a relatively large release, with multiple refactorings around grid columns,
`elemFactory` support, classNames, and a re-organization of classes and exports within `utils`.

### 💥 Breaking Changes

#### ⭐️ Grid Columns

**A new `Column` class describes a top-level API for columns and their supported options** and is
intended to be a cross-platform layer on top of ag-Grid and TBD mobile grid implementations.
* The desktop `GridModel` class now accepts a collection of `Column` configuration objects to define
  its available columns.
* Columns may be configured with `flex: true` to cause them to stretch all available horizontal
  space within a grid, sharing it equally with any other flex columns. However note that this should
  be used sparingly, as flex columns have some deliberate limitations to ensure stable and
  consistent behavior. Most noticeably, they cannot be resized directly by users. Often, a best
  practice will be to insert an `emptyFlexCol` configuration as the last column in a grid - this
  will avoid messy-looking gaps in the layout while not requiring a data-driven column be flexed.
* User customizations to column widths are now saved if the GridModel has been configured with a
  `stateModel` key or model instance - see `GridStateModel`.
* Columns accept a `renderer` config to format text or HTML-based output. This is a callback that is
  provided the value, the row-level record, and a metadata object with the column's `colId`. An
  `elementRenderer` config is also available for cells that should render a Component.
* An `agOptions` config key continues to provide a way to pass arbitrary options to the underlying
  ag-Grid instance (for desktop implementations). This is considered an "escape hatch" and should be
  used with care, but can provide a bridge to required ag-Grid features as the Hoist-level API
  continues to develop.
* The "factory pattern" for Column templates / defaults has been removed, replaced by a simpler
  approach that recommends exporting simple configuration partials and spreading them into
  instance-specific column configs.
  [See the Admin app for some examples](https://github.com/exhi/hoist-react/blob/a1b14ac6d41aa8f8108a518218ce889fe5596780/admin/tabs/activity/tracking/ActivityGridModel.js#L42)
  of this pattern.
* See 0798f6bb20092c59659cf888aeaf9ecb01db52a6 for primary commit.

#### ⭐️ Element Factory, LayoutSupport, BaseClassName

Hoist provides core support for creating components via a factory pattern, powered by the `elem()`
and `elemFactory()` methods. This approach remains the recommended way to instantiate component
elements, but was **simplified and streamlined**.
* The rarely used `itemSpec` argument was removed (this previously applied defaults to child items).
* Developers can now also use JSX to instantiate all Hoist-provided components while still taking
  advantage of auto-handling for layout-related properties provided by the `LayoutSupport` mixin.
  * HoistComponents should now spread **`...this.getLayoutProps()`** into their outermost rendered
    child to enable promotion of layout properties.
* All HoistComponents can now specify a **baseClassName** on their component class and should pass
  `className: this.getClassName()` down to their outermost rendered child. This allows components to
  cleanly layer on a base CSS class name with any instance-specific classes.
* See 8342d3870102ee9bda4d11774019c4928866f256 for primary commit.

#### ⭐️ Panel resizing / collapsing

**The `Panel` component now takes a `sizingModel` prop to control and encapsulate newly built-in
resizing and collapsing behavior** (#534).
* See the `PanelSizingModel` class for configurable details, including continued support for saving
  sizing / collapsed state as a user preference.
* **The standalone `Resizable` component was removed** in favor of the improved support built into
  Panel directly.

#### Other

* Two promise-related models have been combined into **a new, more powerful `PendingTaskModel`**,
  and the `LoadMask` component has been removed and consolidated into `Mask`
  (d00a5c6e8fc1e0e89c2ce3eef5f3e14cb842f3c8).
  * `Panel` now exposes a single `mask` prop that can take either a configured `mask` element or a
    simple boolean to display/remove a default mask.
* **Classes within the `utils` package have been re-organized** into more standardized and scalable
  namespaces. Imports of these classes will need to be adjusted.

### 🎁 New Features

* **The desktop Grid component now offers a `compact` mode** with configurable styling to display
  significantly more data with reduced padding and font sizes.
* The top-level `AppBar` refresh button now provides a default implementation, calling a new
  abstract `requestRefresh()` method on `HoistApp`.
* The grid column chooser can now be configured to display its column groups as initially collapsed,
  for especially large collections of columns.
* A new `XH.restoreDefaultsAsync()` method provides a centralized way to wipe out user-specific
  preferences or customizations (#508).
* Additional Blueprint `MultiSelect`, `Tag`, and `FormGroup` controls re-exported.

### 🐞 Bug Fixes

* Some components were unintentionally not exporting their Component class directly, blocking JSX
  usage. All components now export their class.
* Multiple fixes to `DayField` (#531).
* JsonField now responds properly when switching from light to dark theme (#507).
* Context menus properly filter out duplicated separators (#518).

[Commit Log](https://github.com/exhi/hoist-react/compare/v11.0.0...v12.0.0)


## v11.0.0

### 💥 Breaking Changes

* **Blueprint has been upgraded to the latest 3.x release.** The primary breaking change here is the
  renaming of all `pt-` CSS classes to use a new `bp3-` prefix. Any in-app usages of the BP
  selectors will need to be updated. See the
  [Blueprint "What's New" page](http://blueprintjs.com/docs/#blueprint/whats-new-3.0).
* **FontAwesome has been upgraded to the latest 5.2 release.** Only the icons enumerated in the
  Hoist `Icon` class are now registered via the FA `library.add()` method for inclusion in bundled
  code, resulting in a significant reduction in bundle size. Apps wishing to use other FA icons not
  included by Hoist must import and register them - see the
  [FA React Readme](https://github.com/FortAwesome/react-fontawesome/blob/master/README.md) for
  details.
* **The `mobx-decorators` dependency has been removed** due to lack of official support for the
  latest MobX update, as well as limited usage within the toolkit. This package was primarily
  providing the optional `@setter` decorator, which should now be replaced as needed by dedicated
  `@action` setter methods (19cbf86138499bda959303e602a6d58f6e95cb40).

### 🎁 Enhancements

* `HoistComponent` now provides a `getClassNames()` method that will merge any `baseCls` CSS class
  names specified on the component with any instance-specific classes passed in via props (#252).
  * Components that wish to declare and support a `baseCls` should use this method to generate and
    apply a combined list of classes to their outermost rendered elements (see `Grid`).
  * Base class names have been added for relevant Hoist-provided components - e.g. `.xh-panel` and
    `.xh-grid`. These will be appended to any instance class names specified within applications and
    be available as public CSS selectors.
* Relevant `HoistField` components support inline `leftIcon` and `rightElement` props. `DayField`
  adds support for `minDay / maxDay` props.
* Styling for the built-in ag-Grid loading overlay has been simplified and improved (#401).
* Grid column definitions can now specify an `excludeFromExport` config to drop them from
  server-generated Excel/CSV exports (#485).

### 🐞 Bug Fixes

* Grid data loading and selection reactions have been hardened and better coordinated to prevent
  throwing when attempting to set a selection before data has been loaded (#484).

### 📚 Libraries

* Blueprint `2.x -> 3.x`
* FontAwesome `5.0.x -> 5.2.x`
* CodeMirror `5.37.0 -> 5.39.2`
* router5 `6.2.4 -> 6.3.0`

[Commit Log](https://github.com/exhi/hoist-react/compare/v10.0.1...v11.0.0)


## v10.0.1

### 🐞 Bug Fixes

* Grid `export` context menu token now defaults to server-side 'exportExcel' export.
  * Specify the `exportLocal` token to return a menu item for local ag-Grid export.
* Columns with `field === null` skipped for server-side export (considered spacer / structural
  columns).

## v10.0.0

### 💥 Breaking Changes

* **Access to the router API has changed** with the `XH` global now exposing `router` and
  `routerState` properties and a `navigate()` method directly.
* `ToastManager` has been deprecated. Use `XH.toast` instead.
* `Message` is no longer a public class (and its API has changed). Use `XH.message/confirm/alert`
  instead.
*  Export API has changed. The Built-in grid export now uses more powerful server-side support. To
   continue to use local AG based export, call method `GridModel.localExport()`. Built-in export
   needs to be enabled with the new property on `GridModel.enableExport`. See `GridModel` for more
   details.

### 🎁 Enhancements

* New Mobile controls and `AppContainer` provided services (impersonation, about, and version bars).
* Full-featured server-side Excel export for grids.

### 🐞 Bug Fixes

* Prevent automatic zooming upon input focus on mobile devices (#476).
* Clear the selection when showing the context menu for a record which is not already selected
  (#469).
* Fix to make lockout script readable by Compatibility Mode down to IE5.

### 📚 Libraries

* MobX `4.2.x -> 5.0.x`

[Commit Log](https://github.com/exhi/hoist-react/compare/v9.0.0...v10.0.0)


## v9.0.0

### 💥 Breaking Changes

* **Hoist-provided mixins (decorators) have been refactored to be more granular and have been broken
  out of `HoistComponent`.**
  * New discrete mixins now exist for `LayoutSupport` and `ContextMenuSupport` - these should be
    added directly to components that require the functionality they add for auto-handling of
    layout-related props and support for showing right-click menus. The corresponding options on
    `HoistComponent` that used to enable them have been removed.
  * For consistency, we have also renamed `EventTarget -> EventSupport` and `Reactive ->
    ReactiveSupport` mixins. These both continue to be auto-applied to HoistModel and HoistService
    classes, and ReactiveSupport enabled by default in HoistComponent.
* **The Context menu API has changed.** The
  [`ContextMenuSupport` mixin](https://github.com/exhi/hoist-react/blob/develop/desktop/cmp/contextmenu/ContextMenuSupport.js)
  now specifies an abstract `getContextMenuItems()` method for component implementation (replacing
  the previous `renderContextMenu()` method). See the new
  [`ContextMenuItem` class](https://github.com/exhi/hoist-react/blob/develop/desktop/cmp/contextmenu/ContextMenuItem.js)
  for what these items support, as well as several static default items that can be used.
  * The top-level `AppContainer` no longer provides a default context menu, instead allowing the
    browser's own context menu to show unless an app / component author has implemented custom
    context-menu handling at any level of their component hierarchy.

### 🐞 Bug Fixes

* TabContainer active tab can become out of sync with the router state (#451)
  * ⚠️ Note this also involved a change to the `TabContainerModel` API - `activateTab()` is now the
    public method to set the active tab and ensure both the tab and the route land in the correct
    state.
* Remove unintended focused cell borders that came back with the prior ag-Grid upgrade.

[Commit Log](https://github.com/exhi/hoist-react/compare/v8.0.0...v9.0.0)


## v8.0.0

Hoist React v8 brings a big set of improvements and fixes, some API and package re-organizations,
and ag-Grid upgrade, and more. 🚀

### 💥 Breaking Changes

* **Component package directories have been re-organized** to provide better symmetry between
  pre-existing "desktop" components and a new set of mobile-first component. Current desktop
  applications should replace imports from `@xh/hoist/cmp/xxx` with `@xh/hoist/desktop/cmp/xxx`.
  * Important exceptions include several classes within `@xh/hoist/cmp/layout/`, which remain
    cross-platform.
  * `Panel` and `Resizable` components have moved to their own packages in
    `@xh/hoist/desktop/cmp/panel` and `@xh/hoist/desktop/cmp/resizable`.
* **Multiple changes and improvements made to tab-related APIs and components.**
  * The `TabContainerModel` constructor API has changed, notably `children` -> `tabs`, `useRoutes` ->
    `route` (to specify a starting route as a string) and `switcherPosition` has moved from a model
    config to a prop on the `TabContainer` component.
  * `TabPane` and `TabPaneModel` have been renamed `Tab` and `TabModel`, respectively, with several
    related renames.
* **Application entry-point classes decorated with `@HoistApp` must implement the new getter method
  `containerClass()`** to specify the platform specific component used to wrap the app's
  `componentClass`.
  * This will typically be `@xh/hoist/[desktop|mobile]/AppContainer` depending on platform.

### 🎁 New Features

* **Tab-related APIs re-worked and improved**, including streamlined support for routing, a new
  `tabRenderMode` config on `TabContainerModel`, and better naming throughout.
* **Ag-grid updated to latest v18.x** - now using native flex for overall grid layout and sizing
  controls, along with multiple other vendor improvements.
* Additional `XH` API methods exposed for control of / integration with Router5.
* The core `@HoistComponent` decorated now installs a new `isDisplayed` getter to report on
  component visibility, taking into account the visibility of its ancestors in the component tree.
* Mobile and Desktop app package / component structure made more symmetrical (#444).
* Initial versions of multiple new mobile components added to the toolkit.
* Support added for **`IdleService` - automatic app suspension on inactivity** (#427).
* Hoist wrapper added for the low-level Blueprint **button component** - provides future hooks into
  button customizations and avoids direct BP import (#406).
* Built-in support for collecting user feedback via a dedicated dialog, convenient XH methods and
  default appBar button (#379).
* New `XH.isDevelopmentMode` constant added, true when running in local Webpack dev-server mode.
* CSS variables have been added to customize and standardize the Blueprint "intent" based styling,
  with defaults adjusted to be less distracting (#420).

### 🐞 Bug Fixes

* Preference-related events have been standardized and bugs resolved related to pushAsync() and the
  `prefChange` event (ee93290).
* Admin log viewer auto-refreshes in tail-mode (#330).
* Distracting grid "loading" overlay removed (#401).
* Clipboard button ("click-to-copy" functionality) restored (#442).

[Commit Log](https://github.com/exhi/hoist-react/compare/v7.2.0...v8.0.0)

## v7.2.0

### 🎁 New Features

+ Admin console grids now outfitted with column choosers and grid state. #375
+ Additional components for Onsen UI mobile development.

### 🐞 Bug Fixes

+ Multiple improvements to the Admin console config differ. #380 #381 #392

[Commit Log](https://github.com/exhi/hoist-react/compare/v7.1.0...v7.2.0)

## v7.1.0

### 🎁 New Features

* Additional kit components added for Onsen UI mobile development.

### 🐞 Bug Fixes

* Dropdown fields no longer default to `commitOnChange: true` - avoiding unexpected commits of
  type-ahead query values for the comboboxes.
* Exceptions thrown from FetchService more accurately report the remote host when unreachable, along
  with some additional enhancements to fetch exception reporting for clarity.

[Commit Log](https://github.com/exhi/hoist-react/compare/v7.0.0...v7.1.0)

## v7.0.0

### 💥 Breaking Changes

* **Restructuring of core `App` concept** with change to new `@HoistApp` decorator and conventions
  around defining `App.js` and `AppComponent.js` files as core app entry points. `XH.app` now
  installed to provide access to singleton instance of primary app class. See #387.

### 🎁 New Features

* **Added `AppBar` component** to help further standardize a pattern for top-level application
  headers.
* **Added `SwitchField` and `SliderField`** form field components.
* **Kit package added for Onsen UI** - base component library for mobile development.
* **Preferences get a group field for better organization**, parity with AppConfigs. (Requires
  hoist-core 3.1.x.)

### 🐞 Bug Fixes

* Improvements to `Grid` component's interaction with underlying ag-Grid instance, avoiding extra
  renderings and unwanted loss of state. 03de0ae7

[Commit Log](https://github.com/exhi/hoist-react/compare/v6.0.0...v7.0.0)


## v6.0.0

### 💥 Breaking Changes

* API for `MessageModel` has changed as part of the feature addition noted below, with `alert()` and
  `confirm()` replaced by `show()` and new `XH` convenience methods making the need for direct calls
  rare.
* `TabContainerModel` no longer takes an `orientation` prop, replaced by the more flexible
  `switcherPosition` as noted below.

### 🎁 New Features

* **Initial version of grid state** now available, supporting easy persistence of user grid column
  selections and sorting. The `GridModel` constructor now takes a `stateModel` argument, which in
  its simplest form is a string `xhStateId` used to persist grid state to local storage. See the
  [`GridStateModel` class](https://github.com/exhi/hoist-react/blob/develop/cmp/grid/GridStateModel.js)
  for implementation details. #331
* The **Message API** has been improved and simplified, with new `XH.confirm()` and `XH.alert()`
  methods providing an easy way to show pop-up alerts without needing to manually construct or
  maintain a `MessageModel`. #349
* **`TabContainer` components can now be controlled with a remote `TabSwitcher`** that does not need
  to be directly docked to the container itself. Specify `switcherPosition:none` on the
  `TabContainerModel` to suppress showing the switching affordance on the tabs themselves and
  instantiate a `TabSwitcher` bound to the same model to control a tabset from elsewhere in the
  component hierarchy. In particular, this enabled top-level application tab navigation to move up
  into the top toolbar, saving vertical space in the layout. #368
* `DataViewModel` supports an `emptyText` config.

### 🐞 Bugfixes

* Dropdown fields no longer fire multiple commit messages, and no longer commit partial entries
  under some circumstances. #353 and #354
* Grids resizing fixed when shrinking the containing component. #357

[Commit Log](https://github.com/exhi/hoist-react/compare/v5.0.0...v6.0.0)


## v5.0.0

### 💥 Breaking Changes

* **Multi environment configs have been unwound** See these release notes/instructions for how to
  migrate: https://github.com/exhi/hoist-core/releases/tag/release-3.0.0
* **Breaking change to context menus in dataviews and grids not using the default context menu:**
  StoreContextMenu no longer takes an array of items as an argument to its constructor. Instead it
  takes a configuration object with an ‘items’ key that will point to any current implementation’s
  array of items. This object can also contain an optional gridModel argument which is intended to
  support StoreContextMenuItems that may now be specified as known ‘hoist tokens’, currently limited
  to a ‘colChooser’ token.

### 🎁 New Features

* Config differ presents inline view, easier to read diffs now.
* Print Icon added!

### 🐞 Bugfixes

* Update processFailedLoad to loadData into gridModel store, Fixes #337
* Fix regression to ErrorTracking. Make errorTrackingService safer/simpler to call at any point in
  life-cycle.
*  Fix broken LocalStore state.
* Tweak flex prop for charts. Side by side charts in a flexbox now auto-size themselves! Fixes #342
* Provide token parsing for storeContextMenus. Context menus are all grown up! Fixes #300

## v4.0.1

### 🐞 Bugfixes

* DataView now properly re-renders its items when properties on their records change (and the ID
  does not)


## v4.0.0

### 💥 Breaking Changes

* **The `GridModel` selection API has been reworked for clarity.** These models formerly exposed
  their selectionModel as `grid.selection` - now that getter returns the selected records. A new
  `selectedRecord` getter is also available to return a single selection, and new string shortcut
  options are available when configuring GridModel selection behavior.
* **Grid components can now take an `agOptions` prop** to pass directly to the underlying ag-grid
  component, as well as an `onRowDoubleClicked` handler function.
  16be2bfa10e5aab4ce8e7e2e20f8569979dd70d1

### 🎁 New Features

* Additional core components have been updated with built-in `layoutSupport`, allowing developers to
  set width/height/flex and other layout properties directly as top-level props for key comps such
  as Grid, DataView, and Chart. These special props are processed via `elemFactory` into a
  `layoutConfig` prop that is now passed down to the underlying wrapper div for these components.
  081fb1f3a2246a4ff624ab123c6df36c1474ed4b

### 🐞 Bugfixes

* Log viewer tail mode now working properly for long log files - #325


## v3.0.1

### 🐞 Bugfixes

* FetchService throws a dedicated exception when the server is unreachable, fixes a confusing
  failure case detailed in #315


## v3.0.0

### 💥 Breaking Changes

* **An application's `AppModel` class must now implement a new `checkAccess()` method.** This method
  is passed the current user, and the appModel should determine if that user should see the UI and
  return an object with a `hasAccess` boolean and an optional `message` string. For a return with
  `hasAccess: false`, the framework will render a lockout panel instead of the primary UI.
  974c1def99059f11528c476f04e0d8c8a0811804
  * Note that this is only a secondary level of "security" designed to avoid showing an unauthorized
    user a confusing / non-functional UI. The server or any other third-party data sources must
    always be the actual enforcer of access to data or other operations.
* **We updated the APIs for core MobX helper methods added to component/model/service classes.** In
  particular, `addReaction()` was updated to take a more declarative / clear config object.
  8169123a4a8be6940b747e816cba40bd10fa164e
  * See Reactive.js - the mixin that provides this functionality.

### 🎁 New Features

* Built-in client-side lockout support, as per above.

### 🐞 Bugfixes

* None<|MERGE_RESOLUTION|>--- conflicted
+++ resolved
@@ -4,13 +4,11 @@
 
 ### 🎁 New Features
 
-<<<<<<< HEAD
 * Hoist now fully supports React functional components and hooks. See the new function
    `hoistComponent` for more information. While functional components and hooks are considered
    essential forward-looking patterns in the React world, Class-based Components remain fully
    supported (by both Hoist and React) using the familiar `@HoistComponent` decorator.
 
-=======
 * A new `LocalDate` class has been added to the toolkit. This class provides client-side support for
   "business" or "calendar" days that do not have a time component. It is an immutable class that
   supports '==', '<' and '>', as well as a number of convenient manipulation functions. Support for
@@ -54,7 +52,6 @@
     new configs).
 * `GridModel` now supports a `copyCell` context menu action. See `StoreContextMenu` for more
   details.
->>>>>>> c573538a
 * New `GridCountLabel` component provides an alternative to existing `StoreCountLabel`, outputting
   both overall record count and current selection count in a configurable way.
 * The `Button` component accepts an `autoFocus` prop to attempt to focus on render.
@@ -65,20 +62,20 @@
 * `StoreCountLabel` has been moved from `/desktop/cmp/store` to the cross-platform package
   `/cmp/store`. Its `gridModel` prop has also been removed - usages with grids should likely switch
   to the new `GridCountLabel` component, noted above and imported from `/cmp/grid`.
-<<<<<<< HEAD
   
- * TabModel has a new prop `contentFn` for use when defining the contents of a Tab as a general
-   factory function. Previously functions could also be provided to the `content` prop, but now that
-   prop must be a Class or a function that is strictly a React Component definition.
-   
-=======
 * The API for `ClipboardButton` and `ClipboardMenuItem` has been simplified, and made implementation
   independent. Specify a single `getCopyText` function rather than the `clipboardSpec`.
   (`clipboardSpec` is an artifact from the removed `clipboard` library).
+
 * The `XH.prompt()` and `XH.message()` input config has been updated to work as documented, with any
   initial/default value for the input sourced from `input.initialValue`. Was previously sourced from
   `input.value` (#1298).
+  
 * ChartModel `config` has been deprecated. Please use `highchartsConfig` instead.
+
+* TabModel has a new prop `contentFn` for use when defining the contents of a Tab as a general
+  factory function. Previously functions could also be provided to the `content` prop, but now that
+  prop must be a Class or a function that is strictly a React Component definition.
 
 ### 🐞 Bug Fixes
 
@@ -95,7 +92,6 @@
   Applications can check the new `isReady` property on `AgGridModel` before calling such methods to
   verify the grid is fully initialized.
 
->>>>>>> c573538a
 ### 📚 Libraries
 
 * @blueprintjs/core `3.17 -> 3.18`
