# Changelog

## v72.0.0-SNAPSHOT - unreleased

### 🐞 Bug Fixes

<<<<<<< HEAD
* Fixed un-optimal column state synchronization between `GridModel` and Ag-Grid
=======
* Fixed `ViewManagerModel` unique name validation.
>>>>>>> 2d7e67aa

### ⚙️ Technical

* Added support for providing custom `PersistenceProvider` implementations to `PersistOptions`.


### ⚙️ Typescript API Adjustments

* Improved signature of `HoistBase.markPersist`.

## v71.0.0 - 2025-01-08

### 💥 Breaking Changes (upgrade difficulty: 🟠 MEDIUM - Hoist core update, import adjustments)

* Requires `hoist-core >= 27.0` with new APIs to support `ViewManager` and enhanced cluster state
  monitoring in the Admin Console.
* `ErrorMessage` is now cross-platform - update imports from `@xh/hoist/desktop/cmp/error`
  or `@xh/hoist/mobile/cmp/error` to `@xh/hoist/cmp/error`.
* `Mask` is now cross-platform - update imports from `@xh/hoist/desktop/cmp/mask` or
  `@xh/hoist/mobile/cmp/mask` to `@xh/hoist/cmp/mask`.
* `LoadingIndicator` is now cross-platform - update imports from
  `@xh/hoist/desktop/cmp/loadingindicator` or `@xh/hoist/mobile/cmp/loadingindicator` to
  `@xh/hoist/cmp/loadingindicator`.
* `TreeMap` and `SplitTreeMap` are now cross-platform and can be used in mobile applications.
  Update imports from `@xh/hoist/desktop/cmp/treemap` to `@xh/hoist/cmp/treemap`.
* Renamed `RefreshButton.model` prop to `target` for clarity and consistency.

### 🎁 New Features

* Major improvements to the `ViewManager` component, including:
    * A clearer, better organized management dialog.
    * Support for persisting a view's pending value, to avoid users losing changes when e.g. an app
      goes into idle mode and requires a page refresh to restore.
    * Improved handling of delete / update collisions.
    * New `ViewManagerModel.settleTime` config, to allow persisted components such as dashboards to
      fully resolve their rendered state before capturing a baseline for dirty checks.
* Added `SessionStorageService` and associated persistence provider to support saving tab-local
  data across reloads. Exact analog to `LocalStorageService`, but scoped to lifetime of current tab.
* Added `AuthZeroClientConfig.audience` config to support improved flow for Auth0 OAuth clients that
  request access tokens. Specify your access token audience here to allow the client to fetch both
  ID and access tokens in a single request and to use refresh tokens to maintain access without
  relying on third-party cookies.
* Updated sorting on grouped grids to place ungrouped items at the bottom.
* Improved `DashCanvas` views to support resizing from left/top edges in addition to right/bottom.
* Added functional form of `FetchService.autoGenCorrelationIds` for per-request behavior.
* Added a new `Cluster›Objects` tab in Admin Console to support comparing state across the cluster
  and alerting of any persistent state inconsistencies.

### 🐞 Bug Fixes

* Fixed sizing and position of mobile `TabContainer` switcher, particularly when the switcher is
  positioned with `top` orientation.
* Fixed styling of `ButtonGroup` in vertical orientations.
* Improved handling of calls to `DashContainerModel.loadStateAsync()` when the component has yet
  to be rendered. Requested state updates are no longer dropped, and will be applied as soon as the
  component is ready to do so.

### ⚙️ Technical

* Added explicit `devDependencies` and `resolutions` blocks for `@types/react[-dom]` at v18.x.
* Added workaround for problematic use of SASS-syntax-in-CSS shipped by `react-dates`. This began
  throwing "This function isn't allowed in plain CSS" with latest version of sass/sass-loader.

### ⚙️ Typescript API Adjustments

* Improved accuracy of `IconProps` interface, with use of the `IconName` and `IconPrefix` types
  provided by FontAwesome.
* Improved accuracy of `PersistOptions.type` enum.
* Corrected the type of `ColumnSpec.editor`.

### 📚 Libraries

* @azure/msal-browser `3.27 → 3.28`
* dompurify `3.1 → 3.2`
* react-grid-layout `1.4 → 1.5`

## v70.0.0 - 2024-11-15

### 💥 Breaking Changes (upgrade difficulty: 🟢 LOW - changes to advanced persistence APIs)

* Upgraded the `PersistenceProvider` API as noted in `New Features`. Could require updates in apps
  with advanced direct usages of this API (uncommon).
* Updated `GridModel` persistence to omit the widths of autosized columns from its persisted state.
  This helps to keep persisted state more stable, avoiding spurious diffs due to autosize updates.
  Note this can result in more visible column resizing for large grids without in-code default
  widths. Please let XH know if this is a noticeable annoyance for your app.
* Removed the following persistence-related model classes, properties, and methods:
    * `GridPersistenceModel` and `ZoneGridPersistenceModel`
    * `GridModel|ZoneGridModel.persistenceModel`
    * `GridModel.autosizeState`
    * `Column.manuallySized`
    * `GroupingChooserModel|FilterChooserModel.persistValue`
    * `DashModel|GroupingChooserModel|FilterChooserModel|PanelModel|TabContainerModel.provider`
    * `PersistenceProvider.clearRaw()`
* Renamed `ZoneGridModelPersistOptions.persistMappings`, adding the trailing `s` for consistency.
* Changed signature of `JsonBlobService.listAsync()` to inline `loadSpec` with all other args in a
  single options object.
* Changed signature of `waitFor()` to take its optional `interval` and `timeout` arguments in a
  single options object.

### 🎁 New Features

* Introduced a new `ViewManager` component and backing model to support user-driven management of
  persisted component state - e.g. saved grid views.
    * Bundled with a desktop-only menu button based component, but designed to be extensible.
    * Bindable to any persistable component with `persistWith: {viewManagerModel: myViewManager}`.
    * Detects changes to any bound components and syncs them back to saved views, with support for
      an autosave option or user-driven saving with a clear "dirty" indicator.
    * Saves persisted state back to the server using Hoist Core `JSONBlob`s for storage.
    * Includes a simple sharing model - if enabled for all or some users, allows those users to
      publish saved views to everyone else in the application.
    * Users can rename views, nest them into folders, and mark them as favorites for quick access.
* Generally enhanced Hoist's persistence-related APIs:
    * Added new `Persistable` interface to formalize the contract for objects that can be persisted.
    * `PersistenceProvider` now targets a `Persistable` and is responsible for setting persisted
      state on its bound `Persistable` when the provider is constructed and persisting state from
      its bound `Persistable` when changes are detected.
    * In its constructor, `PersistenceProvider` also stores the initial state of its bound
      `Persistable` and clears its persisted state when structurally equal to the initial state.
* Updated persistable components to support specifying distinct `PersistOptions` for individual
  bits of persisted state. E.g. you can now configure a `GroupingChooserModel` used within a
  dashboard widget to persist its value to that particular widget's `DashViewModel` while saving the
  user's favorites to a global preference.

### ⚙️ Typescript API Adjustments

* Tightened `FilterChooserFilterLike` union type to remove the generic `Filter` type, as filter
  chooser supports only `FieldFilter` and `CompoundFilter`.
* Improved `HoistBase.markPersist()` signature to ensure the provided property name is a known key
  of the model.
* Expanded the `JsonBlob` interface to include additional properties present on all blobs.
* Corrected `DashViewSpec.title` to be optional - it can be defaulted from the `id`.
* Corrected the return type for `SelectProps.loadingMessageFn` and `noOptionsMessageFn` to return
  `ReactNode` vs `string`. The component supports rendering richer content via these options.

## 69.1.0 - 2024-11-07

### 🐞 Bug Fixes

* Updated minimum required version of FontAwesome to 6.6, as required by the `fileXml()` icon added
  in the prior Hoist release. The previous spec for FA dependencies allowed apps to upgrade to 6.6,
  but did not enforce it, which could result in a build error due to an unresolved import.

### ⚙️ Technical

* Deprecated `FileChooserModel.removeAllFiles()`, replaced with `clear()` for brevity/consistency.
* Improved timeout error message thrown by `FetchService` to format the timeout interval in seconds
  where possible.

### 📚 Libraries

* @azure/msal-browser `3.23 → 3.27`
* @fortawesome/fontawesome-pro `6.2 → 6.6`
* qs `6.12 → 6.13`
* store2 `2.13 → 2.14`

## 69.0.0 - 2024-10-17

### 💥 Breaking Changes (upgrade difficulty: 🟢 LOW - Hoist core update)

* Requires `hoist-core >= 24` to support batch upload of activity tracking logs to server and
  new memory monitoring persistence.
* Replaced `AppState.INITIALIZING` with finer-grained states (not expected to impact most apps).

### 🎁 New Features

* Optimized activity tracking to batch its calls to the server, reducing network overhead.
* Enhanced data posted with the built-in "Loaded App" entry to include a new `timings` block that
  breaks down the overall initial load time into more discrete phases.
* Added an optional refresh button to `RestGrid`s toolbar.
* Updated the nested search input within Grid column filters to match candidate values on `any` vs
  `startsWith`. (Note that this does not change how grid filters are applied, only how users can
  search for values to select/deselect.)
* Support for persisting of memory monitoring results

### ⚙️ Typescript API Adjustments

* Improved typing of `HoistBase.addReaction` to flow types returned by the `track` closure through
  to the `run` closure that receives them.
    * Note that apps might need to adjust their reaction signatures slightly to accommodate the more
      accurate typing, specifically if they are tracking an array of values, destructuring those
      values in their `run` closure, and passing them on to typed APIs. Look out for `tsc` warnings.

### ✨ Styles

* Reset the `--xh-popup-bg` background color to match the primary `--xh-bg` color by default.

### 🐞 Bug Fixes

* Fixed broken `Panel` resizing in Safari. (Other browsers were not affected.)

## 68.1.0 - 2024-09-27

### 🎁 New Features

* `Markdown` now supports a `reactMarkdownOptions` prop to allow passing React Markdown
  props to the underlying `reactMarkdown` instance.

### ⚙️ Technical

* Misc. Improvements to Cluster Tab in Admin Panel.

## 68.0.0 - 2024-09-18

### 💥 Breaking Changes (upgrade difficulty: 🟢 LOW - Hoist Core update)

* Requires `hoist-core >= 22.0` for consolidated polling of Alert Banner updates (see below).

### 🎁 New Features

* Added expand/collapse affordance in the left column header of ZoneGrids in tree mode.

### ⚙️ Technical

* Updated Admin Console's Cluster tab to refresh more frequently.
* Consolidated the polling check for Alert Banner updates into existing `EnvironmentService`
  polling, avoiding an extra request and improving alert banner responsiveness.

### ⚙️ Typescript API Adjustments

* Corrected types of enhanced `Promise` methods.

### 📚 Libraries

* @azure/msal-browser `3.17 → 3.23`
* mobx  `6.9.1 -> 6.13.2`,
* mobx-react-lite  `3.4.3 -> 4.0.7`,

## 67.0.0 - 2024-09-03

### 💥 Breaking Changes (upgrade difficulty: 🟢 LOW - Hoist Core update)

* Requires `hoist-core >= 21.0`.

### 🎁 New Features

* Added support for Correlation IDs across fetch requests and error / activity tracking:
    * New `FetchService` members: `autoGenCorrelationIds`, `genCorrelationId` and
      `correlationIdHeaderKey` to support generation and inclusion of Correlation IDs on outbound
      request headers.
    * Correlation IDs are assigned via:
        * `FetchOptions.correlationId` - specify an ID to be used on a particular request or `true`
          to use a UUID generated by Hoist (see `FetchService.genCorrelationId()`).
        * `TrackOptions.correlationId` - specify an ID for a tracked activity, if not using the
          new `FetchOptions.track` API (see below).
    * If set on a fetch request, Correlation IDs are passed through to downstream error reporting
      and are available for review in the Admin Console.
* Added `FetchOptions.track` as streamlined syntax to track a request via Hoist activity tracking.
  Prefer this option (vs. a chained `.track()` call) to relay the request's `correlationId` and
  `loadSpec` automatically.
* Added `FetchOptions.asJson` to instruct `FetchService` to decode an HTTP response as JSON.
  Note that `FetchService` methods suffixed with `Json` will set this property automatically.
* Added global interceptors on `FetchService`. See `FetchService.addInterceptor()`.
* `GridModel` will now accept `contextMenu: false` to omit context menus.
* Added bindable `AppContainerModel.intializingLoadMaskMessage` to allow apps to customize the
  load mask message shown during app initialization.
* Enhanced `select` component with new `emptyValue` prop, allowing for a custom value to be returned
  when the control is empty (vs `null`). Expected usage is `[]` when `enableMulti:true`.
* Added `GroupingChooserModel.setDimensions()` API, to support updating available dimensions on an
  already constructed `GroupingChooserModel`.

### 🐞 Bug Fixes

* Fixed Admin Console bug where a role with a dot in its name could not be deleted.
* Fixed inline `SelectEditor` to ensure new value is flushed before grid editing stops.
* `WebSocketService` now attempts to establish a new connection when app's server instance changes.

### ✨ Styles

* Added CSS variables to support customization of `Badge` component styling.

### 📚 Libraries

* short-unique-id `added @ 5.2`

## 66.1.1 - 2024-08-01

### 🐞 Bug Fixes

* `HoistException` now correctly passes an exception message to its underlying `Error` instance.
* Fixed `GridModel.cellBorders` to apply top and bottom cell borders, as expected.
* Fix to new `mergeDeep` method.

## 66.1.0 - 2024-07-31

### 🎁 New Features

* Enhanced `markdown` component to support the underlying `components` prop from `react-markdown`.
  Use this prop to customize markdown rendering.
* New `mergeDeep` method provided in `@xh/hoist/utils/js` as an alternative to `lodash.merge`,
  without lodash's surprising deep-merging of array-based properties.
* Enhanced Roles Admin UI to support bulk category reassignment.
* Enhanced the number formatters' `zeroPad` option to take an integer in addition to true/false, for
  finer-grained control over padding length.

### 🐞 Bug Fixes

* Fixed `Record.descendants` and `Record.allDescendants` getters that were incorrectly returning the
  parent record itself. Now only the descendants are returned, as expected.
    * ⚠️ Note that apps relying on the previous behavior will need to adjust to account for the
      parent record no longer being included. (Tree grids with custom parent/child checkbox
      selection are one example of a component that might be affected by this change.)
* Fixed `Grid` regression where pinned columns were automatically un-pinned when the viewport became
  too small to accommodate them.
* Fixed bug where `Grid` context-menus would lose focus when rendered inside `Overlay` components.

### ⚙️ Typescript API Adjustments

* ⚠️ Please ensure you update your app to `hoist-dev-utils >= v9.0.1` - this ensures you have a
  recent version of `type-fest` as a dev dependency, required to compile some recent Hoist
  typescript changes.
* The `NumberFormatOptions.precision` arg has been more strictly typed to `Precision`, a new type
  exported from `@xh/hoist/format`. (It was previously `number`.) Apps might require minor
  adjustments - e.g. typing shared format configs as `NumberFormatOptions` to satisfy the compiler.

### ⚙️ Technical

* Enhanced beta `MsalClient` and `AuthZeroClient` OAuth implementations to support passing
  app-specific configs directly into the constructors of their underlying client implementation.

## 66.0.2 - 2024-07-17

### 🐞 Bug Fixes

* Improved redirect handling within beta `MsalClient` to use Hoist-provided blank URL (an empty,
  static page) for all iFrame-based "silent" token requests, as per MS recommendations. Intended to
  avoid potential race conditions triggered by redirecting to the base app URL in these cases.
* Fixed bug where `ContextMenu` items could be improperly positioned.
    * ⚠️ Note that `MenuItems` inside a desktop `ContextMenu` are now rendered in a portal, outside
      the normal component hierarchy, to ensures that menu items are positioned properly relative to
      their parent. It should not affect most apps, but could impact menu style customizations that
      rely on specific CSS selectors targeting the previous DOM structure.

## 66.0.1 - 2024-07-10

### 🐞 Bug Fixes

* Fixed bug where inline grid edit of `NumberInput` was lost after quick navigation.

## 66.0.0 - 2024-07-09

### 💥 Breaking Changes (upgrade difficulty: 🟢 LOW - minor adjustments to client-side auth)

* New `HoistAuthModel` exposes the client-side authentication lifecycle via a newly consolidated,
  overridable API. This new API provides more easy customization of auth across all client-side
  apps by being easily overrideable and specified via the `AppSpec` passed to `XH.renderApp()`.
    * In most cases, upgrading should be a simple matter of moving code from `HoistAppModel` methods
      `preAuthInitAsync()` and `logoutAsync()` (removed by this change) to new `HoistAuthModel`
      methods `completeAuthAsync()` and `logoutAsync()`.

### 🎁 New Features

* Added option to `XH.reloadApp()` to reload specific app path.
* Added `headerTooltip` prop to `ColumnGroup`.

### 🐞 Bug Fixes

* Updated `.xh-viewport` sizing styles and mobile `dialog` sizing to use `dvw/dvh` instead of prior
  `svw/svh` - resolves edge case mobile issue where redirects back from an OAuth flow could leave
  an unexpected gap across the bottom of the screen. Includes fallback for secure client browsers
  that don't support dynamic viewport units.
* Updated mobile `TabContainer` to flex properly within flexbox containers.
* Fixed timing issue with missing validation for records added immediately to a new `Store`.
* Fixed CSS bug in which date picker dates wrapped when `dateEditor` used in a grid in a dialog.

## 65.0.0 - 2024-06-26

### 💥 Breaking Changes (upgrade difficulty: 🟢 TRIVIAL - dependencies only)

* Requires update to `hoist-dev-utils >= v9.0.0` with updated handling of static/public assets.
  This should be a drop-in change for applications.
* iOS < 16.4 is no longer supported, due to the use of complex RegExes in GFM parsing.

### 🎁 New Features

* Enhanced `markdown` component to support GitHub Flavored Markdown (GFM) syntax.

### ✨ Styles

* Refactored CSS classnames applied to the primary application (☰) menu on desktop and mobile.
  On both platforms the button itself now has an `xh-app-menu-button` class, the popover has
  `xh-app-menu-popover`, and the menu itself has `xh-app-menu`.

### ⚙️ Technical

* Improved popup behavior of (beta) `MsalClient` - uses recommended `blank.html`.
* Added new convenience method `XH.renderAdminApp()` - consider replacing the call within your
  project's `src/apps/admin.ts` file with this new method and removing any duplicate config values
  if the defaults introduced here are suitable for your application's Hoist Admin console.
* Prop types for components passed to `elementFactory` and `createElement` are now inferred from the
  component itself where possible.

### 📚 Libraries

* @xh/hoist-dev-utils `8.x → 9.x`
* react-markdown `8.0 → 9.0`
* remark-breaks `3.0 → 4.0`
* remark-gfm `4.0`

## 64.0.5 - 2024-06-14

### 🐞 Bug Fixes

* Added a workaround for a mobile-only bug where Safari auto-zooms on orientation change if the user
  had previously zoomed the page themselves.

### ⚙️ Technical

* Improved logout behavior of (beta) `MsalClient`.

### 📚 Libraries

* @azure/msal-browser `3.14 → 3.17`

## 64.0.4 - 2024-06-05

### ⚙️ Typescript API Adjustments

* Improved `ref` typing in JSX.

## 64.0.3 - 2024-05-31

### 🐞 Bug Fixes

* Restored previous suppression of Blueprint animations on popovers and tooltips. These had been
  unintentionally (re)enabled in v63 and are now turned off again.

### ⚙️ Technical

* Adjusted (beta) APIs of OAuth-related `BaseOAuthClient`, `MsalClient`, and `AuthZeroClient`.

## 64.0.2 - 2024-05-23

### ⚙️ Technical

* Adjusted (beta) API of `BaseOAuthClient`.
* Improved `FetchService.addDefaultHeaders()` to support async functions.

## 64.0.1 - 2024-05-19

### ⚙️ Technical

* Adjusted (beta) API of `BaseOAuthClient` and its approach to loading ID tokens.

## 64.0.0 - 2024-05-17

### 💥 Breaking Changes (upgrade difficulty: 🟠 MEDIUM - major Hoist Core + AG Grid updates)

#### Hoist Core v20 with Multi-Instance Support

Requires update to `hoist-core >= 20.0.0` with multi-instance support.

* See the Hoist Core changelog for details on this major upgrade to Hoist's back-end capabilities.
* Client-side application changes should be minimal or non-existent, but the Hoist Admin Console has
  been updated extensively to support management of multiple instances within a cluster.

#### AG Grid v31

Requires update to `@ag-grid >= 31.x`, a new major AG Grid release with its own breaking changes.
See AG's [What's New](https://blog.ag-grid.com/whats-new-in-ag-grid-31/)
and [Upgrade Guide](https://www.ag-grid.com/javascript-data-grid/upgrading-to-ag-grid-31/?ref=blog.ag-grid.com)
for more details.

* AG Grid removed `ColumnApi`, consolidating most of its methods to `GridApi`. Corresponding Hoist
  update removes `GridModel.agColumnApi` - review and migrate usages to `GridModel.agApi` as
  appropriate.
* Many methods on `agApi` are replaced with `agApi.updateGridOptions({property: value})`. Review
  your app for any direct usages of the underlying AG API that might need to change.
* All apps will need to update their `@ag-grid` dependencies within `package.json` and make a minor
  update to their `Bootstrap` registration as per
  this [Toolbox example](https://github.com/xh/toolbox/pull/709/files/5626e21d778e1fc72f9735d2d8f011513e1ac9c6#diff-304055320a29f66ea1255446ba8f13e0f3f1b13643bcea0c0466aa60e9288a8f).
    * `Grid` and `AgGrid` components default to `reactiveCustomComponents: true`. If your app has
      custom tooltips or editors, you should confirm that they still work with this setting. (It
      will be the default in agGrid v32.)
    * For custom editors, you will have to convert them from "imperative" to "reactive". If this is
      not possible, you can set `reactiveCustomComponents: false` in your `GridModel` to continue
      using the old "imperative" mode, but note that this will preclude the use of upgraded Hoist
      editors in that same grid instance. (See the links below for AG docs on this change.)
    * For custom tooltips, note AG-Grid's deprecation of `getReactContainerClasses`.
    * Consult the AG Grid docs for more information:
        * [Updated docs on Custom Components](https://ag-grid.com/react-data-grid/cell-editors/#custom-components)
        * [Migrating from Imperative to Reactive components](https://ag-grid.com/react-data-grid/upgrading-to-ag-grid-31-1/#migrating-custom-components-to-use-reactivecustomcomponents-option)
        * [React-related deprecations](https://ag-grid.com/react-data-grid/upgrading-to-ag-grid-31-1/#react)

#### Other Breaking Changes

* Removed support for passing a plain object to the `model` prop of Hoist Components (previously
  deprecated back in v58). Use the `modelConfig` prop instead.
* Removed the `multiFieldRenderer` utility function. This has been made internal and renamed
  to `zoneGridRenderer` for exclusive use by the `ZoneGrid` component.
* Updated CSS variables related to the `ZoneGrid` component - vars formerly prefixed
  by `--xh-grid-multifield` are now prefixed by `--xh-zone-grid`, several vars have been added, and
  some defaults have changed.
* Removed obsolete `AppSpec.isSSO` property in favor of two new properties `AppSpec.enableLogout`
  and `AppSpec.enableLoginForm`. This should have no effect on the vast majority of apps which had
  `isSSO` set to `true`. For apps where `isSSO` was set to `false`, the new flags should be
  used to more clearly indicate the desired auth behavior.

### 🎁 New Features

* Improved mobile viewport handling to ensure that both standard pages and full screen dialogs
  respect "safe area" boundaries, avoiding overlap with system UI elements such as the iOS task
  switcher at the bottom of the screen. Also set background letterboxing color (to black) when
  in landscape mode for a more resolved-looking layout.
* Improved the inline grid `selectEditor` to commit its value to the backing record as soon as an
  option is selected, rather than waiting for the user to click away from the cell.
* Improved the display of Role details in the Admin Console. The detail panel for the selected role
  now includes a sub-tab listing all other roles inherited by the selected role, something that
  was previously accessible only via the linked graph visualization.
* Added new `checkboxRenderer` for rendering booleans with a checkbox input look and feel.
* Added new mobile `checkboxButton`, an alternate input component for toggling boolean values.
* Added beta version of a new Hoist `security` package, providing built-in support for OAuth flows.
  See `BaseOAuthClient`, `MsalClient`, and `AuthZeroClient` for more information. Please note that
  package is being released as a *beta* and is subject to change before final release.

### ✨ Styles

* Default mobile font size has been increased to 16px, both for better overall legibility and also
  specifically for input elements to avoid triggering Safari's auto-zoom behavior on focus.
    * Added new mobile-only CSS vars to allow for more granular control over font sizes:
        * `--xh-mobile-input-font-size`
        * `--xh-mobile-input-label-font-size`
        * `--xh-mobile-input-height-px`
    * Increased height of mobile toolbars to better accommodate larger nested inputs.
    * Grid font sizes have not changed, but other application layouts might need to be adjusted to
      ensure labels and other text elements fit as intended.
* Mobile App Options dialog has been updated to use a full-screen `DialogPanel` to provide a more
  native feel and better accommodate longer lists of app options.

### 🐞 Bug Fixes

* Fixed poor truncation / clipping behavior of the primary (right-side) metric in `ZoneGrid`. Values
  that do not fit within the available width of the cell will now truncate their right edge and
  display an ellipsis to indicate they have been clipped.
* Improved `RestGridModel.actionWarning` behavior to suppress any warning when the provided function
  returns a falsy value.
* Fixed mobile `Toast` intent styling.

### ⚙️ Technical

* NumberEditor no longer activates on keypress of letter characters.
* Removed initial `ping` call `FetchService` init.
* Deprecated `FetchService.setDefaultHeaders` and replaced with new `addDefaultHeaders` method to
  support independent additions of default headers from multiple sources in an application.

### 📚 Libraries

* @ag-grid `30.x → 31.x`
* @auth0/auth0-spa-js `added @ 2.1`
* @azure/msal-browser `added @ 3.14`
* dompurify `3.0 → 3.1`
* jwt-decode `added @ 4.0`
* moment `2.29 → 2.30`
* numbro `2.4 → 2.5`
* qs `6.11 → 6.12`
* semver `7.5 → 7.6`

## 63.1.1 - 2024-04-26

### 🐞 Bug Fixes

* Fixed over-eager error handler installed on window during preflight app initialization. This can
  catch errors thrown by browser extensions unrelated to the app itself, which should not block
  startup. Make opt-in via special query param `catchPreflightError=true`.

## 63.1.0 - 2024-04-23

### 🎁 New Features

* `Store` now supports multiple `summaryRecords`, displayed if so configured as multiple pinned
  rows within a bound grid.

## 63.0.3 - 2024-04-16

### 🐞 Bug Fixes

* Ensure all required styles imported for Blueprint datetime components.

## 63.0.2 - 2024-04-16

### 🐞 Bug Fixes

* Fixed `GroupingChooser` items appearing in incorrect location while dragging to re-order.
* Removed extraneous internal padding override to Blueprint menu styles. Fixes overhang of menu
  divider borders and avoids possible triggering of horizontal scrollbars.

## 63.0.1 - 2024-04-05

### 🐞 Bug Fixes

* Recently added fields now fully available in Admin Console Activity Tracking + Client Errors.

## 63.0.0 - 2024-04-04

### 💥 Breaking Changes (upgrade difficulty: 🟠 MEDIUM - for apps with styling overrides or direct use of Blueprint components)

* Requires `hoist-core >= v19.0.0` to support improvements to activity / client error tracking.

#### Blueprint 4 to 5 Migration

This release includes Blueprint 5, a major version update of that library with breaking changes.
While most of these have been addressed by the Hoist integration layer, developers importing
Blueprint components directly should review
the [Blueprint 5 migration guide](https://github.com/palantir/blueprint/wiki/Blueprint-5.0) for
details.

There are some common breaking changes that most/many apps will need to address:

* CSS rules with the `bp4-` prefix should be updated to use the `bp5-` prefix.
* Popovers
    * For `popover` and `tooltip` components, replace `target` with `item` if using elementFactory.
      If using JSX, replace `target` prop with a child element. Also applies to the
      mobile `popover`.
    * Popovers no longer have a popover-wrapper element - remove/replace any CSS rules
      targeting `bp4-popover-wrapper`.
    * All components which render popovers now depend
      on [`popper.js v2.x`](https://popper.js.org/docs/v2/). Complex customizations to popovers may
      need to be reworked.
    * A breaking change to `Popover` in BP5 was splitting the `boundary` prop into `rootBoundary`
      and `boundary`:
      Popovers were frequently set up with `boundary: 'viewport'`, which is no longer valid since
      "viewport" can be assigned to the `rootBoundary` but not to the `boundary`.
      However, viewport is the DEFAULT value for `rootBoundary`
      per [popper.js docs](https://popper.js.org/docs/v2/utils/detect-overflow/#boundary),
      so `boundary: 'viewport'` should be safe to remove entirely.
        * [see Blueprint's Popover2 migration guide](https://github.com/palantir/blueprint/wiki/Popover2-migration)
        * [see Popover2's `boundary` &
          `rootBoundary` docs](https://popper.js.org/docs/v2/utils/detect-overflow/#boundary)
* Where applicable, the former `elementRef` prop has been replaced by the simpler, more
  straightforward `ref` prop using `React.forwardRef()` - e.g. Hoist's `button.elementRef` prop
  becomes just `ref`. Review your app for uses of `elementRef`.
* The static `ContextMenu.show()` method has been replaced with `showContextMenu()`, importable
  from `@xh/hoist/kit/blueprint`. The method signature has changed slightly.
* The exported `overlay` component now refers to Blueprint's `overlay2` component.
* The exported `datePicker` now refers to Blueprint's `datePicker3` component, which has been
  upgraded to use `react-day-picker` v8. If you are passing `dayPickerProps` to Hoist's `dateInput`,
  you may need to update your code to use the
  new [v8 `DatePickerProps`](https://react-day-picker.js.org/api/interfaces/DayPickerSingleProps).

### 🎁 New Features

* Upgraded Admin Console Activity and Client Error reporting modules to use server-side filtering
  for better support of large datasets, allowing for longer-range queries on filtered categories,
  messages, or users before bumping into configured row limits.
* Added new `MenuItem.className` prop.

### 🐞 Bug Fixes

* Fixed two `ZoneGrid` issues:
    * Internal column definitions were missing the essential `rendererIsComplex` flag and could fail
      to render in-place updates to existing record data.
    * Omitted columns are now properly filtered out.
* Fixed issue where `SplitTreeMap` would not properly render errors as intended.

### 📚 Libraries

* @blueprintjs/core `4.20 → 5.10`
* @blueprintjs/datetime `4.4` → @blueprintjs/datetime2 `2.3`

## 62.0.1 - 2024-03-28

### 🎁 New Features

* New method `clear()` added to `TaskObserver` api.

### 🐞 Bug Fixes

* Ensure application viewport is masked throughout the entire app initialization process.

## 62.0.0 - 2024-03-19

### 💥 Breaking Changes (upgrade difficulty: 🟢 TRIVIAL - dependencies only)

* Requires update to `hoist-dev-utils >= v8.0.0` with updated chunking and code-splitting strategy
  to create shorter bundle names.

### 🎁 New Features

* Added a "Reload App" option to the default mobile app menu.
* Improved perceived responsiveness when constructing a new 'FilterChooserModel' when backing data
  has many records and/or auto-suggest-enabled fields.

### 🐞 Bug Fixes

* Fixed the config differ dialog issue where long field values would cause the toolbar to get hidden
  and/or table columns to be overly wide due to content overflow.

## 61.0.0 - 2024-03-08

### 💥 Breaking Changes (upgrade difficulty: 🟢 TRIVIAL - dependencies only)

* Requires update to `hoist-dev-utils >= v7.2.0` to inject new `xhClientApps` constant.

### 🎁 New Features

* Enhanced Roles Admin UI for more streamlined role editing.
* Supports targeting alert banners to specific client apps.
* Improved logging and error logging of `method` and `headers` in `FetchService`:  Default
  values will now be included.
* Enhanced `XH.reloadApp` with cache-buster.

### 🐞 Bug Fixes

* `FilterChooser` now correctly round-trips `Date` and `LocalDate` values. Previously it emitted
  these as strings, with incorrect results when using the generated filter's test function directly.
* Fixed bug where a discarded browser tab could re-init an app to an obsolete (cached) version.

## 60.2.0 - 2024-02-16

### 🎁 New Features

* The Admin Console now indicates if a Config value is being overridden by an instance config or
  environment variable with a corresponding name.
    * Config overrides now available in `hoist-core >= v18.4`. See the Hoist Core release notes for
      additional details on this new feature. The Hoist Core update is required for this feature,
      but is not a hard requirement for this Hoist React release in general.
* `RestGridEditor` now supports an `omit` flag to hide a field from the editor dialog.
* `FormField.readonlyRenderer` is now passed the backing `FieldModel` as a second argument.

### ⚙️ Typescript API Adjustments

* `FilterChooserModel.value` and related signatures are now typed with a new `FilterChooserFilter`
  type, a union of `CompoundFilter | FieldFilter` - the two concrete filter implementations
  supported by this control.

### 📚 Libraries

* classnames `2.3 → 2.5`

## 60.1.1 - 2024-01-29

### ⚙️ Technical

* Improved unique constraint validation of Roles and Role Members in the Admin Console.

## 60.1.0 - 2024-01-18

### 🐞 Bug Fixes

* Fixed transparent background for popup inline editors.
* Exceptions that occur in custom `Grid` cell tooltips will now be caught and logged to console,
  rather than throwing the render of the entire component.

### ⚙️ Technical

* Improvements to exception handling during app initialization.

## 60.0.1 - 2024-01-16

### 🐞 Bug Fixes

* Fixed regression to `ZoneGrid`.

## 60.0.0 - 2024-01-12

### 💥 Breaking Changes (upgrade difficulty: 🟠 MEDIUM - depends on server-side Roles implementation)

* Requires `hoist-core >= v18`. Even if not using new Hoist provided Role Management, several Admin
  Console features have had deprecation support for older versions of Hoist Core removed.

### 🎁 New Features

* Introduced new Admin Console tools for enhanced Role Management available in `hoist-core >= v18`.
    * Hoist-core now supports an out-of-the-box, database-driven system for maintaining a
      hierarchical set of Roles associating and associating them with individual users.
    * New system supports app and plug-in specific integrations to AD and other enterprise systems.
    * Administration of the new system provided by a new admin UI tab provided here.
    * Consult XH and the
      [Hoist Core CHANGELOG](https://github.com/xh/hoist-core/blob/develop/CHANGELOG.md#1800---2024-01-12)
      for additional details and upgrade instructions.
* Added `labelRenderers` property to `ZoneGridModel`. This allows dynamic "data-specific" labeling
  of fields in `ZoneGrid`.

### ✨ Styles

* Added `xh-bg-intent-xxx` CSS classes, for intent-coloring the `background-color` of elements.

### 🐞 Bug Fixes

* Fixed bug where `ColumnGroup` did not properly support the `omit` flag.

## 59.5.1 - 2024-01-05

### 🐞 Bug Fixes

* Fixed `DateEditor` calendar popover not showing for non-pinned columns.

## 59.5.0 - 2023-12-11

### 🎁 New Features

* Added new `dialogWidth` and `dialogHeight` configs to `DockViewModel`.

### 🐞 Bug Fixes

* Fixed serialization of expand/collapse state within `AgGridModel`, which was badly broken and
  could trigger long browser hangs for grids with > 2 levels of nesting and numeric record IDs.
* Fixed `UniqueAggregator` to properly check equality for `Date` fields.
* Pinned `react-grid-layout@1.4.3` to avoid v1.4.4 bugs affecting `DashCanvas` interactions
  (see https://github.com/react-grid-layout/react-grid-layout/issues/1990).

## 59.4.0 - 2023-11-28

### 💥 Breaking Changes (upgrade difficulty: 🟢 LOW)

* The constructors for `ColumnGroup` no long accept arbitrary rest (e.g `...rest`)
  arguments for applying app-specific data to the object. Instead, use the new `appData` property.

### ⚙️ Technical

* Enhanced `LogUtils` to support logging objects (and any other non-string values). Also
  added new exports for `logWarn()` and `logError()` with the same standardized formatting.
* Added standardized `LogUtils` methods to `HoistBase`, for use within Hoist models and services.

### 🐞 Bug Fixes

* `ZoneGrid` will no longer render labels or delimiters for empty values.

### ⚙️ Typescript API Adjustments

* Updated type for `ReactionSpec.equals` to include already-supported string shorthands.

## 59.3.2 - 2023-11-21

### 🐞 Bug Fixes

* `ZoneGrid` will more gracefully handle state that has become out of sync with its mapper
  requirements.

## 59.3.1 - 2023-11-10

### 🐞 Bug Fixes

* Ensure an unauthorized response from a proxy service endpoint does not prompt the user to refresh
  and log in again on an SSO-enabled application.
* Revert change to `Panel` which affected where `className` was applied with `modalSupport` enabled

## 59.3.0 - 2023-11-09

### 🎁 New Features

* Improved Hoist support for automated testing via Playwright, Cypress, and similar tools:
    * Core Hoist components now accept an optional `testId` prop, to be rendered at an appropriate
      level of the DOM (within a `data-testid` HTML attribute). This can minimize the need to select
      components using criteria such as CSS classes or labels that are more likely to change and
      break tests.
    * When given a `testId`, certain composite components will generate and set "sub-testIds" on
      selected internal components. For example, a `TabContainer` will set a testId on each switcher
      button (derived from its tabId), and a `Form` will set testIds on nested `FormField`
      and `HoistInput` components (derived from their bound field names).
    * This release represents a first step in ongoing work to facilitate automated end-to-end
      testing of Hoist applications. Additional Hoist-specific utilities for writing tests in
      libraries such as Cypress and Playwright are coming soon.
* Added new `ZoneGrid` component, a highly specialized `Grid` that always displays its data with
  multi-line, full-width rows. Each row is broken into four zones (top/bottom and left/right),
  each of which can mapped by the user to render data from one or more fields.
    * Primarily intended for mobile, where horizontal scrolling can present usability issues, but
      also available on desktop, where it can serve as an easily user-configurable `DataView`.
* Added `Column.sortToBottom` to force specified values to sort the bottom, regardless of sort
  direction. Intended primarily to force null values to sort below all others.
* Upgraded the `RelativeTimestamp` component with a new `localDateMode` option to customize how
  near-term date/time differences are rendered with regards to calendar days.

### 🐞 Bug Fixes

* Fixed bug where interacting with a `Select` within a `Popover` can inadvertently cause the
  popover to close. If your app already has special handling in place to prevent this, you should
  be able to unwind it after upgrading.
* Improved the behavior of the clear button in `TextInput`. Clearing a field no longer drops focus,
  allowing the user to immediately begin typing in a new value.
* Fixed arguments passed to `ErrorMessageProps.actionFn` and `ErrorMessageProps.detailsFn`.
* Improved default error text in `ErrorMessage`.

### ⚙️ Technical

* Improved core `HoistComponent` performance by preventing unnecessary re-renderings triggered by
  spurious model lookup changes.
* New flag `GridModel.experimental.enableFullWidthScroll` enables scrollbars to span pinned columns.
    * Early test release behind the flag, expected to made the default behavior in next release.
* Renamed `XH.getActiveModels()` to `XH.getModels()` for clarity / consistency.
    * API change, but not expected to impact applications.
* Added `XH.getModel()` convenience method to return the first matching model.

## 59.2.0 - 2023-10-16

### 🎁 New Features

* New `DockViewConfig.onClose` hook invoked when a user attempts to remove a `DockContainer` view.
* Added `GridModel` APIs to lookup and show / hide entire column groups.
* Left / right borders are now rendered along `Grid` `ColumnGroup` edges by default, controllable
  with new `ColumnGroupSpec.borders` config.
* Enhanced the `CubeQuery` to support per-query post-processing functions
  with `Query.omitFn`, `Query.bucketSpecFn` and `Query.lockFn`. These properties default to their
  respective properties on `Cube`.

### 🐞 Bug Fixes

* `DashContainerModel` fixes:
    * Fix bug where `addView` would throw when adding a view to a row or column
    * Fix bug where `allowRemove` flag was dropped from state for containers
    * Fix bug in `DockContainer` where adding / removing views would cause other views to be
      remounted
* Fixed erroneous `GridModel` warning when using a tree column within a column group
* Fixed regression to alert banners. Resume allowing elements as messages.
* Fix `Grid` cell border styling inconsistencies.

### ⚙️ Typescript API Adjustments

* Added type for `ActionFnData.record`.

## 59.1.0 - 2023-09-20

### 🎁 New Features

* Introduced new `ErrorBoundary` component for finer-grained application handling of React Errors.
    * Hoist now wraps `Tab`, `DashCanvasView`, `DashContainerView`, `DockView`, and `Page` in an
      `ErrorBoundary`. This provides better isolation of application content, minimizing the chance
      that any individual component can crash the entire app.
    * A new `PanelModel.errorBoundary` prop allows developers to opt-in to an `ErrorBoundary`
      wrapper around the contents of any panel.
    * `ErrorMessage` component now provides an ability to show additional exception details.
* Added new `Markdown` component for rendering Markdown formatted strings as markup. This includes
  bundling `react-markdown` in Hoist.
    * If your app already uses `react-markdown` or similar, we recommend updating to use the
      new `Markdown` component exported by Hoist to benefit from future upgrades.
    * Admin-managed alert banners leverage the new markdown component to support bold, italics and
      links within alert messages.
* Improved and fixed up `Panel` headers, including:
    * Added new `Panel.headerClassName` prop for easier CSS manipulation of panel's header.
    * Improved `Panel.collapsedTitle` prop and added `Panel.collapsedIcon` prop. These two props now
      fully govern header display when collapsed.
* Improved styling for disabled `checkbox` inputs.

### ⚙️ Technical

* `XH.showException` has been deprecated. Use similar methods on `XH.exceptionHandler` instead.

### 📚 Libraries

* numbro `2.3 → 2.4`
* react-markdown `added @ 8.0`
* remark-breaks `added @ 3.0`

## 59.0.3 - 2023-08-25

### ⚙️ Technical

* New `XH.flags` property to govern experimental, hotfix, or otherwise provisional features.

* Provide temporary workaround to chromium bug effecting BigNumber. Enabled via flag
  `applyBigNumberWorkaround`. See https://github.com/MikeMcl/bignumber.js/issues/354.

## 59.0.2 - 2023-08-24

### 🐞 Bug Fixes

* Restored support for `Select.selectOnFocus` (had broken with upgrade to `react-select` in v59.0).
* Fixed `DateInput` bug caused by changes in Chrome v116 - clicking on inputs
  with `enableTextInput: false` now open the date picker popup as expected.
* Flex inner title element added to `Panel` headers in v59.0, and set `display:flex` on the new
  element itself. Restores previous flexbox container behavior (when not L/R collapsed) for apps
  that are providing custom components as titles.
* `DashCanvas` now properly updates its layout when shown if the browser window had been resized
  while the component was hidden (e.g. in an inactive tab).
* Reverted upgrade to `react-select` in v59.0.0 due to issues found with `selectEditor` / inline
  grid editing. We will revisit this upgrade in a future release.

### 📚 Libraries

* react-select `5.7 → 4.3`
* react-windowed-select `5.1 → 3.1`

## 59.0.1 - 2023-08-17

### 🎁 New Features

* Added new `Panel.collapsedTitle` prop to make it easier to display a different title when the
  panel is collapsed.

## 59.0.0 - 2023-08-17

### 💥 Breaking Changes (upgrade difficulty: 🟢 LOW)

* Apps must update their `typescript` dependency to v5.1. This should be a drop-in for most
  applications, or require only minor changes. Note that Hoist has not yet adopted the updated
  approach to decorators added in TS v5, maintaining compatibility with the "legacy" syntax.
* Apps that use and provide the `highcharts` library should be sure to update the version to v11.1.
  This should be a drop-in for most applications.
    * Visit https://www.highcharts.com/blog/changelog/ for specific changes.
* Apps must also update their `@xh/hoist-dev-utils` dependency to v7.0.0 or higher.
    * We recommend specifying this as `"@xh/hoist-dev-utils": "7.x"` in your `package.json` to
      automatically pick up future minor releases.
* `DataViewConfig` no longer directly supports `GridConfig` parameters - instead, nest `GridConfig`
  options you wish to set via the new `gridOptions` parameter. Please note that, as before, not
  all `GridConfig` options are supported by (or make sense for) the `DataView` component.

### 🎁 New Features

* New `GridAutosizeOptions.includeHiddenColumns` config controls whether hidden columns should
  also be included during the autosize process. Default of `false`. Useful when applications
  provide quick toggles between different column sets and would prefer to take the up-front cost of
  autosizing rather than doing it after the user loads a column set.
* New `NumberFormatOptions.strictZero` formatter config controls display of values that round to
  zero at the specified precision. Set to `false` to format those values as if they were *exactly*
  zero, triggering display of any `zeroDisplay` value and suppressing sign-based glyphs, '+/-'
  characters, and styling.
* New `DashModel.refreshContextModel` allows apps to programmatically refresh all widgets within
  a `DashCanvas` or `DashContainer`.
* New tab for monitoring JDBC connection pool stats added to the Admin Console. Apps
  with `hoist-core >= v17.2` will collect and display metrics for their primary datasource on a
  configurable frequency.
* `ButtonGroupInput` now allows `null` values for buttons as long as both `enableClear` and
  `enableMulti` are false.

### 🐞 Bug Fixes

* Fixed bug where a titled panel collapsed to either the left or right side of a layout could cause
  severe layout performance degradation (and even browser hangs) when resizing the browser window in
  the latest Chrome v115.
    * Note this required some adjustments to the internal DOM structure of `PanelHeader` - highly
      specific CSS selectors or visual tests may be affected.
* Fixed bug where `manuallySized` was not being set properly on column state.
* Fixed bug where mobile `Dialog` max height was not properly constrained to the viewport.
* Fixed bug where mobile `NumberInput` would clear when trying to enter decimals on certain devices.
* Suppressed extra top border on Grids with `hideHeaders: true`.

### ⚙️ Technical

* Suppressed dev-time console warnings thrown by Blueprint Toaster.

### 📚 Libraries

* mobx `6.8 → 6.9`
* semver `7.3 → 7.5`
* typescript `4.9 → 5.1`
* highcharts `10.3 → 11.1`
* react-select `4.3 → 5.7`
* react-windowed-select `3.1 → 5.1`

## 58.0.1 - 2023-07-13

### 🐞 Bug Fixes

* Fixed bug where `TabContainerModel` with routing enabled would drop route params when navigating
  between tabs.

## 58.0.0 - 2023-07-07

### 💥 Breaking Changes (upgrade difficulty: 🟢 LOW)

* The `Column.getValueFn` and `Column.renderer` functions will no longer be passed the `agParams`
  argument. This argument was not passed consistently by Hoist when calling these functions; and was
  specifically omitted during operations such as column sizing, tooltip generation and Grid content
  searching. We do not expect this argument was being used in practice by applications, but
  applications should ensure this is the case, and adjust these callbacks if necessary.

### 🎁 New Features

* Deprecated `xhAppVersionCheckEnabled` config in favor of object-based `xhAppVersionCheck`. Hoist
  will auto-migrate the existing value to this new config's `mode` flag. While backwards
  compatible with older versions of hoist-core, the new `forceReload` mode
  requires `hoist-core >= v16.4`.
* Enhanced `NumberFormatOptions.colorSpec` to accept CSS properties in addition to class names.
* Enhanced `TabSwitcher` to allow navigation using arrow keys when focused.
* Added new option `TrackOptions.logData` to provide support for logging application data in
  `TrackService.`  Requires `hoist-core >= v16.4`.
* New `XH.pageState` provides observable access to the current lifecycle state of the app, allowing
  apps to react to changes in page visibility and focus, as well as detecting when the browser has
  frozen a tab due to inactivity or navigation.

## 57.0.0 - 2023-06-20

### 💥 Breaking Changes (upgrade difficulty: 🟢 LOW)

* The deprecated `@settable` decorator has now been removed. Use `@bindable` instead.
* The deprecated class `@xh/hoist/admin/App` has been removed. Use `@xh/hoist/admin/AppComponent`
  instead.

### 🎁 New Features

* Enhanced Admin alert banners with the ability to save messages as presets. Useful for
  standardizing alert or downtime banners, where pre-approved language can be saved as a preset for
  later loaded into a banner by members of an application support team (
  requires `hoist-core >= v16.3.0`).
* Added bindable `readonly` property to `LeftRightChooserModel`.

### ⚙️ Technical

* Support the `HOIST_IMPERSONATOR` role introduced in hoist-core `v16.3.0`
* Hoist now supports and requires ag-Grid v30 or higher. This version includes critical
  performance improvements to scrolling without the problematic 'ResizeObserver' issues discussed
  below.

### 🐞 Bug Fixes

* Fixed a bug where Onsen components wrappers could not forward refs.
* Improved the exceptions thrown by fetchService when errors occur parsing response JSON.

## 56.6.0 - 2023-06-01

### 🎁 New Features

* New global property `AgGrid.DEFAULT_PROPS` to provide application wide defaults for any instances
  of `AgGrid` and `Grid` components.

### ⚙️ Technical

* The workaround of defaulting the AG Grid prop `suppressBrowserResizeObserver: true`, added in
  v56.3.0, has been removed. This workaround can cause sizing issues with flex columns and should
  not be needed once [the underlying issue](https://github.com/ag-grid/ag-grid/issues/6562) is fixed
  in an upcoming AG Grid release.
    * As of this release date, we recommend apps stay at AG Grid 29.2. This does not include the
      latest AG performance improvements, but avoids the sizing issues present in 29.3.5.
    * If you want to take the latest AG Grid 29.3.5, please re-enable
      the `suppressBrowserResizeObserver` flag with the new `DEFAULT_PROPS` static described
      above. Scan your app carefully for column sizing issues.

### 🐞 Bug Fixes

* Fixed broken change handler for mobile inputs that wrap around Onsen UI inputs, including
  `NumberInput`, `SearchInput`, and `TextInput`.

### 📚 Libraries

* @blueprintjs/core `^4.14 → ^4.20` (apps might have already updated to a newer minor version)

## 56.5.0 - 2023-05-26

### 🎁 New Features

* Added `regexOption` and `caseSensitive` props to the `LogDisplayModel`. (Case-sensitive search
  requires `hoist-core >= v16.2.0`).
* Added new `GroupingChooserModel.commitOnChange` config - enable to update the observable grouping
  value as the user adjusts their choices within the control. Default behavior is unchanged,
  requiring user to dismiss the popover to commit the new value.
* Added new `Select.enableTooltips` prop - enable for select inputs where the text of a
  selected value might be elided due to space constraints. The tooltip will display the full text.
* Enabled user-driven sorting for the list of available values within Grid column filters.
* Updated `CodeInput.showCopyButton` (copy-to-clipboard feature) default to true (enabled).

### ⚙️ Technical

* `DataView` now supports an `agOptions` prop to allow passing arbitrary AG Grid props to the
  underlying grid instance. (Always supported by `Grid`, now also supported by `DataView`.)

### 🐞 Bug Fixes

* Fixed layout bug where popovers triggered from a parent `Panel` with `modalSupport` active could
  render beneath that parent's own modal dialog.
* Fixed broken `CodeInput` copy-to-clipboard feature.

## v56.4.0 - 2023-05-10

### 🎁 New Features

* Ensure that non-committed values are also checked when filtering a store with a FieldFilter.
  This will maximize chances that records under edit will not disappear from user view due to
  active filters.

### 🐞 Bug Fixes

* Fix bug where Grid ColumnHeaders could throw when `groupDisplayType` was set to `singleColumn`.

### ⚙️ Technical

* Adjustment to core model lookup in Hoist components to better support automated testing.
  Components no longer strictly require rendering within an `AppContainer`.

### ⚙️ Typescript API Adjustments

* Improved return types for `FetchService` methods and corrected `FetchOptions` interface.

## v56.3.0 - 2023-05-08

### 🎁 New Features

* Added support for new `sortOrder` argument to `XH.showBanner()`. A default sort order is applied
  if unspecified, ensuring banners do not unexpectedly change order when refreshed.

### ⚙️ Typescript API Adjustments

* Improved the recommendation for the app `declare` statement within
  our [TypeScript migration docs](https://github.com/xh/hoist-react/blob/develop/docs/upgrade-to-typescript.md#bootstrapts--service-declarations).
    * See this [Toolbox commit](https://github.com/xh/toolbox/commit/8df642cf) for a small,
      recommended app-level change to improve autocompletion and usage checks within IntelliJ.
* Added generic support to `XH.message()` and `XH.prompt()` signatures with return type
  of `Promise<T | boolean>`.
* Moved declaration of optional `children` prop to base `HoistProps` interface - required for TSX
  support.

### ✨ Styles

* Removed `--xh-banner-height` CSS var.
    * Desktop banners are implemented via `Toolbar`, which correctly sets a min height.
    * Mobile banners now specify `min-height: 40px` via the `.xh-banner` class.
    * This change allows banners containing custom components to grow to fit their contents without
      requiring app-level CSS overrides.
* Added new `--xh-grid-filter-popover-[height|width]-px` CSS variables to support easier custom
  sizing for grid column header filter popovers.

### ⚙️ Technical

* Updated internal config defaults to support latest AG Grid v29.3.4+ with use of
  AG `suppressBrowserResizeObserver` config. Applications are encouraged to update to the latest AG
  Grid dependencies to take advantage of ongoing performance updates.

## v56.2.0 - 2023-04-28

### 🎁 New Features

* Added `DashContainerModel.margin` config to customize the width of the resize splitters
  between widgets.

### ⚙️ Technical

* Improve scrolling performance for `Grid` and `DataView` via internal configuration updates.

## v56.1.0 - 2023-04-14

### 🎁 New Features

* Display improved memory management diagnostics within Admin console Memory Monitor.
    * New metrics require optional-but-recommended update to `hoist-core >= v16.1.0`.

### 🐞 Bug Fixes

* Fixes bug with display/reporting of exceptions during app initialization sequence.

## v56.0.0 - 2023-03-29

### 💥 Breaking Changes (upgrade difficulty: 🟠 MEDIUM)

* Requires `hoist-core => v16`.
* Requires AG Grid v29.0.0 or higher - update your AG Grid dependency in your app's `package.json`
  file. See the [AG Grid Changelog](https://www.ag-grid.com/changelog) for details.
    * Add a dependency on `@ag-grid-community/styles` to import new dedicated styles package.
    * Imports of AG Grid CSS files within your app's `Bootstrap.ts` file will also need to be
      updated to import styles from their new location. The recommended imports are now:

```typescript
import '@ag-grid-community/styles/ag-grid.css';
import '@ag-grid-community/styles/ag-theme-balham.css';
```

* New `xhActivityTrackingConfig` soft-configuration entry places new limits on the size of
  any `data` objects passed to `XH.track()` calls.
    * Any track requests with data objects exceeding this length will be persisted, but without the
      requested data.
    * Activity tracking can also be disabled (completely) via this same config.
* "Local" preferences are no longer supported. Application should use `LocalStorageService` instead.
  With v56, the `local` flag on any preferences will be ignored, and all preferences will be saved
  on the server instead.
    * Note that Hoist will execute a one-time migration of any existing local preference values
      from the user's browser to the server on app load.
* Removed `Column.tooltipElement`. Use `tooltip` instead.
* Removed `fill` prop on `TextArea` and `NumberInput` component. Use `flex` instead.
* Removed previously deprecated `Button.modifier.outline` and `Button.modifier.quiet` (mobile only).
* Removed previously deprecated `AppMenuButton.extraItems.onClick`. Use `actionFn` instead.

### 🎁 New Features

* `PanelModel` now supports a `defaultSize` property specified in percentage as well as pixels
  (e.g. `defaultSize: '20%'` as well as `defaultSize: 200`).
* `DashCanvas` views can now be programmatically added with specified width and height dimensions.
* New `FetchService.abort()` API allows manually aborting a pending fetch request.
* Hoist exceptions have been enhanced and standardized, including new TypeScript types. The
  `Error.cause` property is now populated for wrapping exceptions.
* New `GridModel.headerMenuDisplay` config for limiting column header menu visibility to on hover.

### ⚙️ Typescript API Adjustments

* New Typescript types for all Hoist exceptions.
* Integration of AG Grid community types.

### ⚙️ Technical

* Hoist source code has been reformatted with Prettier.
* Admin Console modules that have been disabled via config are no longer hidden completely, but
  instead will render a placeholder pointing to the relevant config name.

### 📚 Libraries

* mobx `6.7 → 6.8`
* dompurify `2.4 → 3.0`

## v55.4.0 - 2023-03-23

### 💥 Breaking Changes

* Requires AG Grid v29.0.0 or higher - see release notes for v56.0.0 above.

### 🐞 Bug Fixes

* Addresses `AgGrid` v28 regression whereby changing column visibility via state breaks grid
  rendering when column groups are set via the `groupId` property.

## v55.3.2 - 2023-03-22

### 🐞 Bug Fixes

* Fixed issue where a filter on a `LocalDate` field created via `FilterChooser` would cause a
  grid column filter on the same field to fail to properly render when shown.

## v55.3.1 - 2023-03-14

### 🐞 Bug Fixes

* Revert native `structuredClone` to lodash `deepClone` throughout toolkit.

## v55.3.0 - 2023-03-03

### 🐞 Bug Fixes

* Grid column filters scroll their internal grid horizontally to avoid clipping longer values.
* Minor improvements to the same grid filter dialog's alignment and labelling.

### ⚙️ Technical

* Use native `structuredClone` instead of lodash `deepClone` throughout toolkit.

## v55.2.1 - 2023-02-24

### 🐞 Bug Fixes

* Fixed issue where a resizable `Panel` splitter could be rendered incorrectly while dragging.

## v55.2.0 - 2023-02-10

### 🎁 New Features

* `DashCanvas` enhancements:
    * Views now support minimum and maximum dimensions.
    * Views now expose an `allowDuplicate` flag for controlling the `Duplicate` menu item
      visibility.

### 🐞 Bug Fixes

* Fixed a bug with Cube views having dimensions containing non-string or `null` values. Rows grouped
  by these dimensions would report values for the dimension which were incorrectly stringified (e.g.
  `'null'` vs. `null` or `'5'` vs. `5`). This has been fixed. Note that the stringified value is
  still reported for the rows' `cubeLabel` value, and will be used for the purposes of grouping.

### ⚙️ Typescript API Adjustments

* Improved signatures of `RestStore` APIs.

## v55.1.0 - 2023-02-09

Version 55 is the first major update of the toolkit after our transition to Typescript. In addition
to a host of runtime fixes and features, it also contains a good number of important Typescript
typing adjustments, which are listed below. It also includes a helpful
[Typescript upgrade guide](https://github.com/xh/hoist-react/blob/develop/docs/upgrade-to-typescript.md).

### 🎁 New Features

* Grid exports can now be tracked in the admin activity tab by setting `exportOptions.track` to
  true (defaults to false).
* Miscellaneous performance improvements to the cube package.
* The implementation of the `Cube.omitFn` feature has been enhanced. This function will now be
  called on *all* non-leaf nodes, not just single child nodes. This allows for more flexible
  editing of the shape of the resulting hierarchical data emitted by cube views.

### 🐞 Bug Fixes

* Fixed: grid cell editors would drop a single character edit.
* Fixed: grid date input editor's popup did not position correctly in a grid with pinned columns.
* Fixed issue with `DashContainer` flashing its "empty" text briefly before loading.
* Several Hoist TypeScript types, interfaces, and signatures have been improved or corrected (typing
  changes only).
* Fix bug where a `className` provided to a `Panel` with `modalSupport` would be dropped when in a
  modal state. Note this necessitated an additional layer in the `Panel` DOM hierarchy. Highly
  specific CSS selectors may be affected.
* Fix bug where `TileFrame` would not pass through the keys of its children.

### 💥 Breaking Changes

* The semantics of `Cube.omitFn` have changed such that it will now be called on all aggregate
  nodes, not just nodes with a single child. Applications may need to adjust any implementation of
  this function accordingly.
* `hoistCmp.containerFactory` and `hoistCmp.withContainerFactory` are removed in favor of
  the basic `hoistCmp.factory` and `hoistCmp.withFactory` respectively. See typescript
  API adjustments below.

### ⚙️ Typescript API Adjustments

The following Typescript API were adjusted in v55.

* Removed the distinction between `StandardElementFactory` and `ContainerElementFactory`. This
  distinction was deemed to be unnecessary, and overcomplicated the understanding of Hoist.
  Applications should simply continue to use `ElementFactory` instead. `hoistCmp.containerFactory`
  and `hoistCmp.withContainerFactory` are also removed in favor of the basic `hoistCmp.factory` and
  `hoistCmp.withFactory` respectively.
* `HoistProps.modelConfig` now references the type declaration of `HoistModel.config`. See
  `PanelModel` and `TabContainerModel` for examples.
* The new `SelectOption` type has been made multi-platform and moved to `@xh/hoist/core`.

**Note** that we do not intend to make such extensive Typescript changes going forward post-v55.0.
These changes were deemed critical and worth adjusting in our first typescript update, and before
typescript has been widely adopted in production Hoist apps.

### ⚙️ Technical

* Hoist's `Icon` enumeration has been re-organized slightly to better separate icons that describe
  "what they look like" - e.g. `Icon.magnifyingGlass()` - from an expanded set of aliases that
  describe "how they are used" - e.g. `Icon.search()`.
    * This allows apps to override icon choices made within Hoist components in a more targeted way,
      e.g. by setting `Icon.columnMenu = Icon.ellipsisVertical`.
* All Hoist configurations that support `omit: boolean` now additionally support a "thunkable"
  callback of type `() => boolean`.
* `Grid` will only persist minimal user column state for hidden columns, to reduce user pref sizes.

### 📚 Libraries

* @blueprintjs/core `^4.12 → ^4.14`
* corejs `^3.26 → ^3.27`
* mobx `6.6 → 6.7`
* onsenui `2.11 → 2.12` (*see testing note below)
* react-onsenui `1.11 > 1.13`

### ✅ Testing Scope

* *Full regression testing recommended for _mobile_ apps.* While the upgrade from 2.11 to 2.12
  appears as a minor release, it was in fact a major update to the library.
  See [the Onsen release notes](https://github.com/OnsenUI/OnsenUI/releases/tag/2.12.0) for
  additional details. Note that Hoist has handled all changes required to its Onsen API calls,
  and there are no breaking changes to the Hoist mobile component APIs. As a result, mobile apps
  _might_ not need to change anything, but extra care in testing is still recommended.

## v54.0.0 - 2022-12-31

We are pleased to announce that Hoist React has been fully rewritten in TypeScript! ✨🚀

All core Hoist Components, Models, and other utilities now have TypeScript interfaces for their
public APIs, improving the developer ergonomics of the toolkit with much more accurate dev-time type
checking and intellisense. Developers now also have the option (but are not required) to write
application code using TypeScript.

Runtime support for TypeScript is provided by `@xh/hoist-dev-utils v6.1+`, which recognizes and
transpiles TypeScript files (`.ts|.tsx`) via the `@babel/plugin-transform-typescript` plugin.
Development-time support can be provided by the user's IDE (e.g. IntelliJ or VSCode, which both
provide strong TypeScript-based error checking and auto-completion).

The goal of this release is to be backward compatible with v53 to the greatest degree possible, and
most applications will run with minimal or no changes. However, some breaking changes were required
and can require application adjustments, as detailed below.

As always, please review our [Toolbox project](https://github.com/xh/toolbox/), which we've updated
to use TypeScript for its own app-level code.

### 🎁 New Features

* New TypeScript interface `HoistProps` and per-component extensions to specify props for all
  components. This replaces the use of the `PropTypes` library, which is no longer included.
* ~~Enhanced TypeScript-aware implementations of `ElementFactory`, including separate factories for
  standard components (`elementFactory`) and components that often take children only
  (`containerElementFactory`).~~
* The `@bindable` annotation has been enhanced to produce a native javascript setter for its
  property as well as the `setXXX()` method it currently produces. This provides a more typescript
  friendly way to set properties in a mobx action, and should be the favored method going forward.
  The use of the `setXXX()` method will continue to be supported for backward compatibility.
* References to singleton instances of services and the app model can now also be gained via the
  static `instance` property on the class name of the singleton - e.g. `MyAppModel.instance`.
  Referencing app-level services and the AppModel via `XH` is still fully supported and recommended.
* New utility function `waitFor` returns a promise that will resolve after a specified condition
  has been met, polling at a specified interval.
* Hoist Components will now automatically remount if the model passed to them (via context or props)
  is changed during the lifetime of the component. This allows applications to swap out models
  without needing to manually force the remounting of related components with an explicit
  `key` setting, i.e.  `key: model.xhId`.
* `fmtQuantity` function now takes two new flags `useMillions` and `useBillions`.

### 💥 Breaking Changes

* The constructors for `GridModel` and `Column` no long accept arbitrary rest (e.g `...rest`)
  arguments for applying app-specific data to the object. Instead, use the new `appData` property
  on these objects.
* ~~The `elemFactory` function has been removed. Applications calling this function should specify
  `elementFactory` (typically) or `containerElementFactory` instead.~~
    * ~~Most application components are defined using helper aliases `hoistCmp.factory`
      and `hoistCmp.withFactory` - these calls do _not_ need to change, unless your component
      needs to take a list of children directly (i.e. `someComponent(child1, child2)`).~~
    * ~~Update the definition of any such components to use `hoistCmp.containerFactory` instead.~~
    * ~~Where possible, favor the simpler, default factory for more streamlined type suggestions /
      error messages regarding your component's valid props.~~
* The use of the `model` prop to provide a config object for a model to be created on-the-fly
  is deprecated.
    * Use the new `modelConfig` prop when passing a *plain object config* -
      e.g. `someComp({modelConfig: {modelOpt: true}})`
    * Continue to use the `model` prop when passing an existing model *instance* -
      e.g. `someComp({model: someCompModel})`.
* PropTypes support has been removed in favor of the type script interfaces discussed above. Apps
  importing Hoist Proptypes instances should simply remove these compile-time references.

### 🐞 Bug Fixes

* Fix bug where dragging on any panel header which is a descendant of a `DashCanvasView` would move
  the `DashCanvasView`.
* Fix bug where `GridModel.ensureRecordsVisibleAsync` could fail to make collapsed nodes visible.
* Fix bug where `GridPersistenceModel` would not clean outdated column state.
* Fix animation bug when popping pages in the mobile navigator.

### ⚙️ Technical

* Update `preflight.js` to catch errors that occur on startup, before our in-app exception handling
  is initialized.

### 📚 Libraries

* @blueprintjs/core `4.11 → 4.12`
* @xh/hoist-dev-utils `6.0 → 6.1`
* typescript `added @ 4.9`
* highcharts `9.3 → 10.3`

### ✅ Testing Scope

* *Full regression testing recommended* - this is a major Hoist release and involved a significant
  amount of refactoring to the toolkit code. As such, we recommend a thorough regression test of any
  applications updating to this release from prior versions.

## v53.2.0 - 2022-11-15

### 🎁 New Features

* New methods `Store.errors`, `Store.errorCount`, and `StoreRecord.allErrors` provide convenient
  access to validation errors in the data package.
* New flag `Store.validationIsComplex` indicates whether *all* uncommitted records in a store should
  be revalidated when *any* record in the store is changed.
    * Defaults to `false`, which should be adequate for most use cases and can provide a significant
      performance boost in apps that bulk-insert 100s or 1000s of rows into editable grids.
    * Set to `true` for stores with validations that depend on other editable record values in the
      store (e.g. unique constraints), where a change to record X should cause another record Y to
      change its own validation status.

## v53.1.0 - 2022-11-03

### 🎁 New Features

* `PanelModel` now supports `modalSupport.defaultModal` option to allow rendering a Panel in an
  initially modal state.

### 🐞 Bug Fixes

* Fixed layout issues caused by top-level DOM elements created by `ModalSupport`
  and `ColumnWidthCalculator` (grid auto-sizing). Resolved occasional gaps between select inputs and
  their drop-down menus.
* Fix desktop styling bug where buttons inside a `Toast` could be rendered with a different color
  than the rest of the toast contents.
* Fix `GridModel` bug where `Store` would fail to recognize dot-separated field names as paths
  when provided as part of a field spec in object form.

### ⚙️ Technical

* Snap info (if available) from the `navigator.connection` global within the built-in call to track
  each application load.

## v53.0.0 - 2022-10-19

### 🎁 New Features

* The Hoist Admin Console is now accessible in a read-only capacity to users assigned the
  new `HOIST_ADMIN_READER` role.
* The pre-existing `HOIST_ADMIN` role inherits this new role, and is still required to take any
  actions that modify data.

### 💥 Breaking Changes

* Requires `hoist-core >= 14.4` to support the new `HOIST_ADMIN_READER` role described above. (Core
  upgrade _not_ required otherwise.)

## v52.0.2 - 2022-10-13

### 🐞 Bug Fixes

* Form field dirty checking now uses lodash `isEqual` to compare initial and current values,
  avoiding false positives with Array values.

## v52.0.1 - 2022-10-10

### 🎁 New Features

* New "Hoist Inspector" tool supports displaying and querying all of the Models, Services, and
  Stores within a running application.
    * Admin/dev-focused UI is built into all Desktop apps, activated via discrete new toggle in the
      bottom version bar (look for the 🔍 icon), or by running `XH.inspectorService.activate()`.
    * Selecting a model/service/store instance provides a quick view of its properties, including
      reactively updated observables. Useful for realtime troubleshooting of application state.
    * Includes auto-updated stats on total application model count and memory usage. Can aid in
      detecting and debugging memory leaks due to missing `@managed` annotations and other issues.
* New `DashCanvasViewModel.autoHeight` option fits the view's height to its rendered contents.
* New `DashCanvasAddViewButton` component supports adding views to `DashCanvas`.
* New `TabContainerModel.refreshContextModel` allows apps to programmatically load a `TabContainer`.
* `FilterChooserModel` now accepts shorthand inputs for numeric fields (e.g. "2m").
* Admin Console Config/Pref/Blob differ now displays the last updated time and user for each value.
* New observable `XH.environmentService.serverVersion` property, updated in the background via
  pre-existing `xhAppVersionCheckSecs` config. Note this does not replace or change the built-in
  upgrade prompt banner, but allows apps to take their own actions (e.g. reload immediately) when
  they detect an update on the server.

### 💥 Breaking Changes

* This release moves Hoist to **React v18**. Update your app's `package.json` to require the latest
  18.x versions of `react` and `react-dom`. Unless your app uses certain react-dom APIs directly, no
  other changes should be required.
* Removed deprecated method `XH.setDarkTheme()`. Use `XH.setTheme()` instead to select from our
  wide range of (two) theme options.

### 🐞 Bug Fixes

* `CompoundTaskObserver` improved to prioritize using specific messages from subtasks over the
  overall task message.
* Grid's built in context-menu option for filtering no longer shows `[object Object]` for columns
  that render React elements.
* `Store.updateData()` properly handles data in the `{rawData, parentId}` format, as documented.
* Disabled tabs now render with a muted text color on both light and dark themes, with
  new `--tab-disabled-text-color` CSS var added to customize.

### ⚙️ Technical

* `HoistComponents` no longer mutate the props object passed to them in React production mode. This
  was not causing noticeable application issues, but could result in a component's base CSS class
  being applied multiple times to its DOM element.
* `ModelSelector` used for model lookup and matching will now accept the class name of the model to
  match. Previously only a class reference could be provided.
* New check within service initialization to ensure that app service classes extend `HoistService`
  as required. (Has always been the expectation, but was not previously enforced.)
* `GridModel` will once again immediately sync data with its underlying AG Grid component. This
  reverses a v50.0.0 change that introduced a minimal debounce in order to work around an AG Grid
  rendering bug. The AG Grid bug has been resolved, and this workaround is no longer needed.
* `GridExportService` has improved support for columns of `FieldType.AUTO` and for columns with
  multiple data types and custom export functions. (`hoist-core >= 14.3` required for these
  particular improvements, but not for this Hoist React version in general.)
* The `trimToDepth` has been improved to return a depth-limited clone of its input that better
  handles nested arrays and passes through primitive inputs unchanged.

### 📚 Libraries

* @blueprintjs/core `4.6 → 4.11`
* @blueprintjs/datetime `4.3 → 4.4`
* @fortawesome `6.1 → 6.2`
* dompurify `2.3 → 2.4`
* react `17.0.1 → 18.2.0`
* react-dom `17.0.1 → 18.2.0`

## v51.0.0 - 2022-08-29

### 🎁 New Features

* `ButtonGroupInput` supports new `enableMulti` prop.
* `AboutDialog` can now display more dynamic custom properties.
* New option added to the Admin Activity Tracking chart to toggle on/off weekends when viewing a
  time series.
* The `filterText` field in `ColumnHeaderFilter` now gets autoFocused.

### 💥 Breaking Changes

* `CodeInput` is now rendered within an additional `div` element. Unlikely to cause issues, unless
  using targeted styling of this component.
* `xhAboutMenuConfigs` soft-config is no longer supported. To customize the `AboutDialog`, see
  `HoistAppModel.getAboutDialogItems()`

### 🐞 Bug Fixes

* Fixed issue where `ModalSupport` would trigger `MobX` memo warning in console.
* Fixed issues with `ModalSupport` implementation in `CodeInput`.
* Fixed `Grid` rendering glitches when used inside `Panel` with `ModalSupport`.
* Fixed incorrect text color on desktop toasts with a warning intent.
* Fixed potential for duplication of default Component `className` within list of CSS classes
  rendered into the DOM.
* Added missing `@computed` annotations to several `Store` getters that relay properties from
  its internal recordsets, including `maxDepth` and getters returning counts and empty status.
    * Avoids unnecessary internal render cycles within `Grid` when in tree mode.
    * Could require adjustments for apps that unintentionally relied on these observable getters
      triggering re-renders when records have changed in any way (but their output values have not).
* Hoist-supported menus will no longer filter out a `MenuDivider` if it has a `title`.
* The default `FormField` read-only renderer now supports line breaks.

### ⚙️ Technical

* The `addReaction()` and `addAutorun()` methods on `HoistBase` (i.e. models and services) now
  support passing multiple reactions in a single call and will ignore nullish inputs.

## v50.1.1 - 2022-07-29

### 🐞 Bug Fixes

* Fixed bug where components utilizing `ModalSupport` could render incorrectly when switching
  between inline and modal views.
* Improved behavior of `GridModel.whenReadyAsync()` to allow Grid more time to finish loading data.
  This improves the behavior of related methods `preSelectFirstAsync`, `selectFirstAsync`, and
  `ensureVisibleAsync`.
* `Grid` context menus are now disabled when a user is inline editing.
* An empty `DashCanvas` / `DashContainer` 'Add View' button now only displays a menu of available
  views, without unnecessarily nesting them inside an 'Add' submenu.
* Update `AppMenuButton` and `ContextMenu` to support Blueprint4 `menuItem`.

## v50.1.0 - 2022-07-21

### 🎁 New Features

* New `GridModel` method `ensureRecordsVisibleAsync` accepts one or more store records or IDs and
  scrolls to make them visible in the grid.

### 📚 Libraries

* @blueprintjs/core `4.5 → 4.6`
* qs `6.10 → 6.11`
* react-popper `2.2 → 2.3`

## v50.0.0 - 2022-07-12

### 🎁 New Features

* New `PanelModel.modalSupport` option allows the user to expand a panel into a configurable modal
  dialog - without developers needing to write custom dialog implementations and without triggering
  a remount/rerender of the panel's contents.
* FilterChooser field suggestions now search within multi-word field names.
* Autosize performance has been improved for very large grids.
* New `@abstract` decorator now available for enforcing abstract methods / getters.
* `MessageModel` now receives `dismissable` and `cancelOnDismiss` flags to control the behavior of a
  popup message when clicking the background or hitting the escape key.

### 💥 Breaking Changes

* Hoist now requires AG Grid v28.0.0 or higher - update your AG Grid dependency in your app's
  `package.json` file. See the [AG Grid Changelog](https://www.ag-grid.com/changelog) for details.
* The data reactions between `GridModel` and the underlying Ag-Grid is now minimally debounced. This
  avoids multiple data updates during a single event loop tick, which can corrupt Ag-Grid's
  underlying state in the latest versions of that library.
    * This change should not affect most apps, but code that queries grid state immediately after
      loading or filtering a grid (e.g. selection, row visibility, or expansion state) should be
      tested carefully and may require a call to `await whenReadyAsync()`.
    * Note that this method is already incorporated in to several public methods on `GridModel`,
      including `selectFirstAsync()` and `ensureSelectionVisibleAsync()`.
    * ⚠ NOTE - this change has been reverted as of v52 (see above).
* Blueprint has updated all of its CSS class names to use the `bp4-` prefix instead of the `bp3-`
  prefix. Any apps styling these classes directly may need to be adjusted. See
  https://github.com/palantir/blueprint/wiki/Blueprint-4.0 for more info.
* Both `Panel.title` and `Panel.icon` props must be null or undefined to avoid rendering
  a `PanelHeader`. Previously specifying any 'falsey' value for both (e.g. an empty string
  title) would omit the header.
* `XHClass` (top-level Singleton model for Hoist) no longer extends `HoistBase`
* `DockView` component has been moved into the desktop-specific package `@xh/hoist/desktop/cmp`.
  Users of this component will need to adjust their imports accordingly.
* Requires `hoist-core >= 14.0`. Excel file exporting defaults to using column FieldType.

### 🐞 Bug Fixes

* Fixed several issues introduced with Ag-Grid v27 where rows gaps and similar rendering issues
  could appear after operating on it programmatically (see breaking changes above).
* `ColumnHeaders` now properly respond to mouse events on tablets (e.g. when using a Bluetooth
  trackpad on an iPad).
* Fixed bug where `DashCanvasModel.removeView()` was not properly disposing of removed views
* Fixed exception dialog getting overwhelmed by large messages.
* Fixed exporting to Excel file erroneously coercing certain strings (like "1e10") into numbers.

### ⚙️ Technical

* Hoist will now throw if you import a desktop specific class to a mobile app or vice-versa.

### 📚 Libraries

* @blueprintjs `3.54 → 4.5`

[Commit Log](https://github.com/xh/hoist-react/compare/v49.2.0...v50.0.0)

## v49.2.0 - 2022-06-14

### 🎁 New Features

* New `@enumerable` decorator for making class members `enumerable`
* New `GridAutosizeOption` `renderedRowsOnly` supports more limited autosizing
  for very large grids.

### 🐞 Bug Fixes

* Fix `FilterChooser` looping between old values if updated too rapidly.
* Allow user to clear an unsupported `FilterChooser` value.
* Fix bug where `Panel` would throw when `headerItems = null`
* Fix column values filtering on `tags` fields if another filter is already present.
* Fix bug where `SwitchInput` `labelSide` would render inappropriately if within `compact` `toolbar`
* Fix bug where `SplitTreeMapModel.showSplitter` property wasn't being set in constructor

### 📚 Libraries

* mobx `6.5 → 6.6`

[Commit Log](https://github.com/xh/hoist-react/compare/v49.1.0...v49.2.0)

## v49.1.0 - 2022-06-03

### 🎁 New Features

* A `DashCanvasViewModel` now supports `headerItems` and `extraMenuItems`
* `Store` now supports a `tags` field type
* `FieldFilter` supports `includes` and `excludes` operators for `tags` fields

### 🐞 Bug Fixes

* Fix regression with `begins`, `ends`, and `not like` filters.
* Fix `DashCanvas` styling so drag-handles no longer cause horizontal scroll bar to appear
* Fix bug where `DashCanvas` would not resize appropriately on scrollbar visibility change

[Commit Log](https://github.com/xh/hoist-react/compare/v49.0.0...v49.1.0)

## v49.0.0 - 2022-05-24

### 🎁 New Features

* Improved desktop `NumberInput`:
    * Re-implemented `min` and `max` props to properly constrain the value entered and fix several
      bugs with the underlying Blueprint control.
    * Fixed the `precision` prop to be fully respected - values emitted by the input are now
      truncated to the specified precision, if set.
    * Added additional debouncing to keep the value more stable while a user is typing.
* Added new `getAppMenuButtonExtraItems()` extension point on `@xh/hoist/admin/AppModel` to allow
  customization of the Admin Console's app menu.
* Devs can now hide the Admin > General > Users tab by setting `hideUsersTab: true` within a new,
  optional `xhAdminAppConfig` soft-config.
* Added new `SplitTreeMapModel.showSplitter` config to insert a four pixel buffer between the
  component's nested maps. Useful for visualizations with both positive and negative heat values on
  each side, to keep the two sides clearly distinguished from each other.
* New `xhChangelogConfig.limitToRoles` soft-config allows the in-app changelog (aka release notes)
  to be gated to a subset of users based on their role.
* Add support for `Map` and `WeakMap` collections in `LangUtils.getOrCreate()`.
* Mobile `textInput` now accepts an `enableClear` property with a default value of false.

### 💥 Breaking Changes

* `GridModel.groupRowElementRenderer` and `DataViewModel.groupRowElementRenderer` have been removed,
  please use `groupRowRenderer` instead. It must now return a React Element rather than an HTML
  string (plain strings are also OK, but any formatting must be done via React).
* Model classes passed to `HoistComponents` or configured in their factory must now
  extend `HoistModel`. This has long been a core assumption, but was not previously enforced.
* Nested model instances stored at properties with a `_` prefix are now considered private and will
  not be auto-wired or returned by model lookups. This should not affect most apps, but will require
  minor changes for apps that were binding components to non-standard or "private" models.
* Hoist will now throw if `Store.summaryRecord` does not have a unique ID.

### 🐞 Bug Fixes

* Fixed a bug with Panel drag-to-resize within iframes on Windows.
* Worked around an Ag-Grid bug where the grid would render incorrectly on certain sorting changes,
  specifically for abs sort columns, leaving mis-aligned rows and gaps in the grid body layout.
* Fixed a bug in `SelectEditor` that would cause the grid to lose keyboard focus during editing.

### ⚙️ Technical

* Hoist now protects against custom Grid renderers that may throw by catching the error and printing
  an "#ERROR" placeholder token in the affected cell.
* `TreeMapModel.valueRenderer` and `heatRenderer` callbacks are now passed the `StoreRecord` as a
  second argument.
* Includes a new, additional `index-manifest.html` static file required for compatibility with the
  upcoming `hoist-dev-utils v6.0` release (but remains compatible with current/older dev-utils).

### 📚 Libraries

* mobx-react-lite `3.3 → 3.4`

[Commit Log](https://github.com/xh/hoist-react/compare/v48.0.1...v49.0.0)

## v48.0.1 - 2022-04-22

### 🐞 Bug Fixes

* Improve default rendering to call `toString()` on non-react elements returned by renderers.
* Fixed issue with `model` property missing from `Model.componentProps` under certain conditions.

[Commit Log](https://github.com/xh/hoist-react/compare/v48.0.0...v48.0.1)

## v48.0.0 - 2022-04-21

### 🎁 New Features

* A new `DashCanvas` layout component for creating scrollable dashboards that allow users to
  manually place and size their widgets using a grid-based layout. Note that this component is in
  beta and its API is subject to change.
* FontAwesome upgraded to v6. This includes redesigns of the majority of bundled icons - please
  check your app's icon usages carefully.
* Enhancements to admin log viewer. Log file metadata (size & last modified) available with
  optional upgrade to `hoist-core >= 13.2`.
* Mobile `Dialog` will scroll internally if taller than the screen.
* Configs passed to `XH.message()` and its variants now take an optional `className` to apply to the
  message dialog.
* `fmtQuantity` now displays values greater than one billion with `b` unit, similar to current
  handling of millions with `m`.

### 💥 Breaking Changes

* Hoist now requires AG Grid v27.2.0 or higher - update your AG Grid dependency in your app's
  `package.json` file. See the [AG Grid Changelog](https://www.ag-grid.com/changelog) for details.
  NOTE that AG Grid 27 includes a big breaking change to render cell contents via native React
  elements rather than HTML, along with other major API changes. To accommodate these changes, the
  following changes are required in Hoist apps:
    * `Column.renderer` must now return a React Element rather than an HTML string (plain strings
      are also OK, but any formatting must be done via React). Please review your app grids and
      update any custom renderers accordingly. `Column.elementRenderer` has been removed.
    * `DataViewModel.elementRenderer` has been renamed `DataViewModel.renderer`.
    * Formatter methods and renderers (e.g. `fmtNumber`, `numberRenderer`, etc.) now return React
      Elements by default. The `asElement` option to these functions has been removed. Use the
      new `asHtml` option to return an HTML string where required.
    * The `isPopup` argument to `useInlineEditorModel()` has been removed. If you want to display
      your inline editor in a popup, you must set the new flag `Column.editorIsPopup` to `true`.
* Deprecated message configs `confirmText`, `confirmIntent`, `cancelText`, `cancelIntent` have been
  removed.

### 🐞 Bug Fixes

* Set AG Grid's `suppressLastEmptyLineOnPaste` to true to work around a bug with Excel (Windows)
  that adds an empty line beneath the range pasted from the clipboard in editable grids.
* Fixes an issue where `NumberInput` would initially render blank values if `max` or `min` were
  set.
* Fixes an issue where tree maps would always show green for a `heatValue` of zero.

### 📚 Libraries

* @fortawesome/fontawesome-pro `5.14 → 6.1`
* mobx `6.3 → 6.5`
* mobx-react-lite `3.2 → 3.3`

[Commit Log](https://github.com/xh/hoist-react/compare/v47.1.2...v48.0.0)

## v47.1.2 - 2022-04-01

### 🐞 Bug Fixes

* `FieldFilter`'s check of `committedData` is now null safe. A record with no `committedData` will
  not be filtered out.

[Commit Log](https://github.com/xh/hoist-react/compare/v47.1.1...v47.1.2)

## v47.1.1 - 2022-03-26

### 🎁 New Features

* New "sync with system" theme option - sets the Hoist theme to light/dark based on the user's OS.
* Added `cancelAlign` config to `XH.message()` and variants. Customize to "left" to render
  Cancel and Confirm actions separated by a filler.
* Added `GridModel.restoreDefaultsFn`, an optional function called after `restoreDefaultsAsync`.
  Allows apps to run additional, app-specific logic after a grid has been reset (e.g. resetting
  other, related preferences or state not managed by `GridModel` directly).
* Added `AppSpec.lockoutPanel`, allowing apps to specify a custom component.

### 🐞 Bug Fixes

* Fixed column auto-sizing when `headerName` is/returns an element.
* Fixed bug where subforms were not properly registering as dirty.
* Fixed an issue where `Select` inputs would commit `null` whilst clearing the text input.
* Fixed `Clock` component bug introduced in v47 (configured timezone was not respected).

### 📚 Libraries

* @blueprintjs/core `3.53 → 3.54`
* @blueprintjs/datetime `3.23 → 3.24`

[Commit Log](https://github.com/xh/hoist-react/compare/v47.0.1...v47.1.1)

## v47.0.1 - 2022-03-06

### 🐞 Bug Fixes

* Fix to mobile `ColChooser` error re. internal model handling.

[Commit Log](https://github.com/xh/hoist-react/compare/v47.0.0...v47.0.1)

## v47.0.0 - 2022-03-04

### 🎁 New Features

* Version 47 provides new features to simplify the wiring of models to each other and the components
  they render. In particular, it formalizes the existing concept of "linked" HoistModels - models
  created by Hoist via the `creates` directive or the `useLocalModel` hook - and provides them with
  the following new features:
    - an observable `componentProps` property with access to the props of their rendered component.
    - a `lookupModel()` method and a `@lookup` decorator that can be used to acquire references to
      other HoistModels that are ancestors of the model in the component hierarchy.
    - new `onLinked()` and `afterLinked()` lifecycle methods, called when the model's associated
      component is first rendered.
* As before, linked models are auto-loaded and registered for refreshes within the `RefreshContext`
  they reside in, as well as destroyed when their linked component is unmounted. Also note that the
  new features described above are all "opt-in" and should be fully backward compatible with
  existing application code.
* Hoist will now more clearly alert if a model specified via the `uses()` directive cannot be
  resolved. A new `optional` config (default false) supports components with optional models.
* New support in Cube views for aggregators that depend on rows in the data set other than their
  direct children. See new property `Aggregator.dependOnChildrenOnly` and new `AggregationContext`
  argument passed to `Aggregator.aggregate()` and `Aggregator.replace()`
* Clarified internal CSS classes and styling for `FormField`.
    * ⚠️ Note that as part of this change, the `xh-form-field-fill` class name is no longer in use.
      Apps should check for any styles for that class and replace with `.xh-form-field-inner--flex`.

### 🐞 Bug Fixes

* Fixed an issue where the menu would flash open and closed when clicking on the `FilterChooser`
  favorites button.

### 💥 Breaking Changes

* Dashboard widgets no longer receive the `viewModel` prop. Access to the `DashViewModel` within a
  widget should be obtained using either the lookup decorator (i.e. `@lookup(DashViewModel)`)
  or the `lookupModel()` method.

### 📚 Libraries

* @blueprintjs/core `3.52 → 3.53`

[Commit Log](https://github.com/xh/hoist-react/compare/v46.1.2...v47.0.0)

## v46.1.2 - 2022-02-18

### 🐞 Bug Fixes

* Fixed an issue where column autosize can reset column order under certain circumstances.

[Commit Log](https://github.com/xh/hoist-react/compare/v46.1.1...v46.1.2)

## v46.1.1 - 2022-02-15

### 🐞 Bug Fixes

* Prevent `onClick` for disabled mobile `Buttons`.

[Commit Log](https://github.com/xh/hoist-react/compare/v46.1.0...v46.1.1)

## v46.1.0 - 2022-02-07

### Technical

* This release modifies our workaround to handle the AG Grid v26 changes to cast all of their node
  ids to strings. The initial approach in v46.0.0 - matching the AG Grid behavior by casting all
  `StoreRecord` ids to strings - was deemed too problematic for applications and has been reverted.
  Numerical ids in Store are once again fully supported.
* To accommodate the AG Grid changes, applications that are using AG Grid APIs (e.g.
  `agApi.getNode()`) should be sure to use the new property `StoreRecord.agId` to locate and compare
  records. We expect such usages to be rare in application code.

### 🎁 New Features

* `XH.showFeedbackDialog()` now takes an optional message to pre-populate within the dialog.
* Admins can now force suspension of individual client apps from the Server > WebSockets tab.
  Intended to e.g. force an app to stop refreshing an expensive query or polling an endpoint removed
  in a new release. Requires websockets to be enabled on both server and client.
* `FormField`s no longer need to specify a child input, and will simply render their readonly
  version if no child is specified. This simplifies the common use-case of fields/forms that are
  always readonly.

### 🐞 Bug Fixes

* `FormField` no longer throw if given a child that did not have `propTypes`.

[Commit Log](https://github.com/xh/hoist-react/compare/v46.0.0...v46.1.0)

## v46.0.0 - 2022-01-25

### 🎁 New Features

* `ExceptionHandler` provides a collection of overridable static properties, allowing you to set
  app-wide default behaviour for exception handling.
* `XH.handleException()` takes new `alertType` option to render error alerts via the familiar
  `dialog` or new `toast` UI.
* `XH.toast()` takes new `actionButtonProps` option to render an action button within a toast.
* New `GridModel.highlightRowOnClick` config adds a temporary highlight class to grid rows on user
  click/tap. Intended to improve UI feedback - especially on mobile, where it's enabled by default.
* New `GridModel.isInEditingMode` observable tracks inline editing start/stop with a built-in
  debounce, avoiding rapid cycling when e.g. tabbing between cells.
* `NumberInput` now supports a new `scaleFactor` prop which will be applied when converting between
  the internal and external values.
* `FilterChooser` now displays more minimal field name suggestions when first focused, as well as a
  new, configurable usage hint (`FilterChooserModel.introHelpText`) above those suggestions.

### 💥 Breaking Changes

* Hoist now requires AG Grid v26.2.0 or higher - update your AG Grid dependency in your app's
  `package.json` file. See the [AG Grid Changelog](https://www.ag-grid.com/changelog) for details.
* ~~`StoreRecord.id` must now be a String. Integers IDs were previously supported, but will be cast
  Strings during record creation.~~
    * ~~Apps using numeric record IDs for internal or server-side APIs will need to be reviewed and
      updated to handle/convert string values.~~
    * ~~This change was necessitated by a change to Ag-Grid, which now also requires String IDs for
      its row node APIs.~~
    * NOTE - the change above to require string IDs was unwound in v46.1.
* `LocalDate` methods `toString()`, `toJSON()`, `valueOf()`, and `isoString()` now all return the
  standard ISO format `YYYY-MM-DD`, consistent with built-in `Date.toISOString()`. Prior versions
  returned`YYYYMMDD`.
* The `stringifyErrorSafely` function has been moved from the `@xh/hoist/exception` package to a
  public method on `XH.exceptionHandler`. (No/little impact expected on app code.)

### 🐞 Bug Fixes

* Fix to incorrect viewport orientation reporting due to laggy mobile resize events and DOM APIs.

[Commit Log](https://github.com/xh/hoist-react/compare/v45.0.2...v46.0.0)

## v45.0.2 - 2022-01-13

### 🎁 New Features

* `FilterChooser` has new `menuWidth` prop, allowing you to specify as width for the dropdown menu
  that is different from the control.

### 🐞 Bug Fixes

* Fixed cache clearing method on Admin Console's Server > Services tab.
* Several fixes to behavior of `GridAutosizeMode.MANAGED`

[Commit Log](https://github.com/xh/hoist-react/compare/v45.0.1...v45.0.2)

## v45.0.1 - 2022-01-07

### 🐞 Bug Fixes

* Fixed a minor bug preventing Hoist apps from running on mobile Blackberry Access (Android)
  browsers

### ⚙️ Technical

* New flag `Store.experimental.castIdToString`

[Commit Log](https://github.com/xh/hoist-react/compare/v45.0.0...v45.0.1)

## v45.0.0 - 2022-01-05

### 🎁 New Features

* Grid filters configured with `GridFilterFieldSpec.enableValues` offer autocomplete suggestions
  for 'Equals' and 'Not Equals' filters.
* `GridFilterFieldSpec` has new `values` and `forceSelection` configs.
* `FilterChooser` displays a list of fields configured for filtering to improve the usability /
  discoverability of the control. Enabled by default, but can be disabled via
  new `suggestFieldsWhenEmpty` model config.
* `TreeMap` uses lightest shading for zero heat, reserving grey for nil.
* New property `Store.reuseRecords` controls if records should be reused across loads based on
  sharing identical (by reference) raw data. NOTE - this behavior was previously always enabled, but
  can be problematic under certain conditions and is not necessary for most applications. Apps with
  large datasets that want to continue to use this caching should set this flag explicitly.
* Grid column filters tweaked with several improvements to usability and styling.
* `LocalDate.get()` now supports both 'YYYY-MM-DD' and 'YYYYMMDD' inputs.
* Mobile `Button` has new `intent`, `minimal` and `outlined` props.

### 💥 Breaking Changes

* `FilterChooserFieldSpec.suggestValues` has been renamed `enableValues`, and now only accepts a
  boolean.
* `Column.exportFormat`, `Column.exportWidth` and the `ExportFormat` enum have been renamed
  `Column.excelFormat`, `Column.excelWidth` and `ExcelFormat` respectively.
* `Store.reuseRecords` must now be explicitly set on Stores with large datasets that wish to cache
  records by raw data identity (see above).
* `Record` class renamed to `StoreRecord` in anticipation of upcoming changes to JavaScript standard
  and to improve compatibility with TypeScript.
    * Not expected to have much or any impact on application code, except potentially JSDoc typings.
* Mobile `Button` no longer supports `modifier` prop. Use `minimal` and `outlined` instead.
* The following deprecated APIs were removed:
    * GridModel.selection
    * GridModel.selectedRecordId
    * StoreSelectionModel.records
    * StoreSelectionModel.ids
    * StoreSelectionModel.singleRecord
    * StoreSelectionModel.selectedRecordId
    * DataViewModel.selection
    * DataViewModel.selectedRecordId
    * RestGridModel.selection
    * LogUtils.withShortDebug
    * Promise.start

### 🐞 Bug Fixes

* `DashContainer` overflow menu still displays when the optional menu button is enabled.
* Charts in fullscreen mode now exit fullscreen mode gracefully before re-rendering.

### 📚 Libraries

* @popperjs/core `2.10 → 2.11`
* codemirror `5.63 → 6.65`
* http-status-codes `2.1 → 2.2`
* prop-types `15.7 → 15.8`
* store2 `2.12 → 2.13`
* ua-parser-js `0.7 → 1.0.2` (re-enables auto-patch updates)

[Commit Log](https://github.com/xh/hoist-react/compare/v44.3.0...v45.0.0)

## v44.3.0 - 2021-12-15

### 🐞 Bug Fixes

* Fixes issue with columns failing to resize on first try.
* Fixes issue preventing use of context menus on iPad.

### 📚 Libraries

* @blueprintjs/core `3.51 → 3.52`

* [Commit Log](https://github.com/xh/hoist-react/compare/v44.2.0...v44.3.0)

## v44.2.0 - 2021-12-07

### 🎁 New Features

* Desktop inline grid editor `Select` now commits the value immediately on selection.
* `DashContainerModel` now supports an observable `showMenuButton` config which will display a
  button in the stack header for showing the context menu
* Added `GridAutosizeMode.MANAGED` to autosize Grid columns on data or `sizingMode` changes, unless
  the user has manually modified their column widths.
* Copying from Grids to the clipboard will now use the value provided by the `exportValue`
  property on the column.
* Refresh application hotkey is now built into hoist's global hotkeys (shift + r).
* Non-SSO applications will now automatically reload when a request fails due to session timeout.
* New utility methods `withInfo` and `logInfo` provide variants of the existing `withDebug` and
  `logDebug` methods, but log at the more verbose `console.log` level.

### 🐞 Bug Fixes

* Desktop panel splitter can now be dragged over an `iframe` and reliably resize the panel.
* Ensure scrollbar does not appear on multi-select in toolbar when not needed.
* `XH.isPortrait` property fixed so that it no longer changes due to the appearance of the mobile
  keyboard.

[Commit Log](https://github.com/xh/hoist-react/compare/v44.1.0...v44.2.0)

## v44.1.0 - 2021-11-08

### 🎁 New Features

* Changes to App Options are now tracked in the admin activity tab.
* New Server > Environment tab added to Admin Console to display UI server environment variables and
  JVM system properties. (Requires `hoist-core >= 10.1` to enable this optional feature.)
* Provided observable getters `XH.viewportSize`, `XH.isPortrait` and `XH.isLandscape` to allow apps
  to react to changes in viewport size and orientation.

### 🐞 Bug Fixes

* Desktop inline grid editor `DateInput` now reliably shows its date picker pop-up aligned with the
  grid cell under edit.
* Desktop `Select.hideDropdownIndicator` now defaults to `true` on tablet devices due to UX bugs
  with the select library component and touch devices.
* Ensure `Column.autosizeBufferPx` is respected if provided.

### ✨ Styles

* New `--xh-menu-item` CSS vars added, with tweaks to default desktop menu styling.
* Highlight background color added to mobile menu items while pressed.

[Commit Log](https://github.com/xh/hoist-react/compare/v44.0.0...v44.1.0)

## v44.0.0 - 2021-10-26

⚠ NOTE - apps must update to `hoist-core >= 10.0.0` when taking this hoist-react update.

### 🎁 New Features

* TileFrame now supports new `onLayoutChange` callback prop.

### 🐞 Bug Fixes

* Field Filters in data package now act only on the `committed` value of the record. This stabilizes
  filtering behavior in editable grids.
* `JsonBlobService.updateAsync()` now supports data modifications with `null` values.
* Fixes an issue with Alert Banner not broadcasting to all users.
* Selected option in `Select` now scrolls into view on menu open.

### 💥 Breaking Changes

* Update required to `hoist-core >= 10.0.0` due to changes in `JsonBlobService` APIs and the
  addition of new, dedicated endpoints for Alert Banner management.

[Commit Log](https://github.com/xh/hoist-react/compare/v43.2.0...v44.0.0)

## v43.2.0 - 2021-10-14

### 🎁 New Features

* Admins can now configure an app-wide alert banner via a new tab in the Hoist Admin console.
  Intended to alert users about planned maintenance / downtime, known problems with data or upstream
  systems, and other similar use cases.
* Minor re-org of the Hoist Admin console tabs. Panels relating primarily to server-side features
  (including logging) are now grouped under a top-level "Server" tab. Configs have moved under
  "General" with the new Alert Banner feature.

### 🐞 Bug Fixes

* Always enforce a minimal `wait()` within `GridModel.autosizeAsync()` to ensure that the Grid has
  reacted to any data changes and AG Grid accurately reports on expanded rows to measure.

[Commit Log](https://github.com/xh/hoist-react/compare/v43.1.0...v43.2.0)

## v43.1.0 - 2021-10-04

### 🎁 New Features

* The Admin Console log viewer now supports downloading log files.
    * Note apps must update to `hoist-core >= v10.0` to enable this feature.
    * Core upgrade is _not_ a general requirement of this Hoist React release.
* The `field` key in the constructor for `Column` will now accept an Object with field defaults, as
  an alternative to the field name. This form allows the auto-construction of fully-defined `Field`
  objects from the column specification.

### 🐞 Bug Fixes

* `GridModel` no longer mutates any `selModel` or `colChooser` config objects provided to its
  constructor, resolving an edge-case bug where re-using the same object for either of these configs
  across multiple GridModel instances (e.g. as a shared set of defaults) would break.
* Grid autosizing tweaked to improve size estimation for indented tree rows and on mobile.

### 📚 Libraries

* @blueprintjs/core `3.50 → 3.51`

[Commit Log](https://github.com/xh/hoist-react/compare/v43.0.2...v43.1.0)

## v43.0.2 - 2021-10-04

### 🐞 Bug Fixes

* Fix (important) to ensure static preload spinner loaded from the intended path.
    * Please also update to latest `hoist-dev-utils >= 5.11.1` if possible.
    * Avoids issue where loading an app on a nested route could trigger double-loading of app
      assets.

[Commit Log](https://github.com/xh/hoist-react/compare/v43.0.1...v43.0.2)

## v43.0.1 - 2021-10-04

### 🎁 New Features

* New `GridFindField` component that enables users to search through a Grid and select rows that
  match the entered search term, _without_ applying any filtering. Especially useful for grids with
  aggregations or other logic that preclude client-side filtering of the data.
* Tree grid rows can be expanded / collapsed by clicking anywhere on the row. The new
  `GridModel.clicksToExpand` config can be used to control how many clicks will toggle the row.
  Defaults to double-click for desktop, and single tap for mobile - set to 0 to disable entirely.
* Added `GridModel.onCellContextMenu` handler. Note that for mobile (phone) apps, this handler fires
  on the "long press" (aka "tap and hold") gesture. This means it can be used as an alternate event
  for actions like drilling into a record detail, especially for parent rows on tree grids, where
  single tap will by default expand/collapse the node.
* In the `@xh/hoist/desktop/grid` package, `CheckboxEditor` has been renamed `BooleanEditor`. This
  new component supports a `quickToggle` prop which allows for more streamlined inline editing of
  boolean values.
* `LoadSpec` now supports a new `meta` property. Use this property to pass app-specific metadata
  through the `LoadSupport` loading and refresh lifecycle.
* A spinner is now shown while the app downloads and parses its javascript - most noticeable when
  loading a new (uncached) version, especially on a slower mobile connection. (Requires
  `@xh/hoist-dev-utils` v5.11 or greater to enable.)
* Log Levels now include information on when the custom config was last updated and by whom.
    * Note apps must update their server-side to `hoist-core v10.0` or greater to persist the date
      and username associated with the config (although this is _not_ a general or hard requirement
      for taking this version of hoist-react).

### ⚙️ Technical

* Removed `DEFAULT_SORTING_ORDER` static from `Column` class in favor of three new preset constants:
  `ASC_FIRST`, `DESC_FIRST`, and `ABS_DESC_FIRST`. Hoist will now default sorting order on columns
  based on field type. Sorting order can still be manually set via `Column.sortingOrder`.

### 🐞 Bug Fixes

* The ag-grid grid property `stopEditingWhenCellsLoseFocus` is now enabled by default to ensure
  values are committed to the Store if the user clicks somewhere outside the grid while editing a
  cell.
* Triggering inline editing of text or select editor cells by typing characters will no longer lose
  the first character pressed.

### ✨ Styles

* New `TreeStyle.COLORS` and `TreeStyle.COLORS_AND_BORDERS` tree grid styles have been added. Use
  the `--xh-grid-tree-group-color-level-*` CSS vars to customize colors as needed.
* `TreeStyle.HIGHLIGHTS` and `TreeStyle.HIGHLIGHTS_AND_BORDERS` now highlight row nodes on a
  gradient according to their depth.
* Default colors for masks and dialog backdrops have been adjusted, with less obtrusive colors used
  for masks via `--xh-mask-bg` and a darker `--xh-backdrop-bg` var now used behind dialogs.
* Mobile-specific styles and CSS vars for panel and dialog title background have been tweaked to use
  desktop defaults, and mobile dialogs now respect `--xh-popup-*` vars as expected.

### 💥 Breaking Changes

* In the `@xh/hoist/desktop/grid` package, `CheckboxEditor` has been renamed `BooleanEditor`.

### ⚙️ Technical

* The `xhLastReadChangelog` preference will not save SNAPSHOT versions to ensure the user continues
  to see the 'What's New?' notification for non-SNAPSHOT releases.

### 📚 Libraries

* @blueprintjs/core `3.49 → 3.50`
* codemirror `5.62 → 5.63`

[Commit Log](https://github.com/xh/hoist-react/compare/v42.6.0...v43.0.1)

## v42.6.0 - 2021-09-17

### 🎁 New Features

* New `Column.autosizeBufferPx` config applies column-specific autosize buffer and overrides
  `GridAutosizeOptions.bufferPx`.
* `Select` input now supports new `maxMenuHeight` prop.

### 🐞 Bug Fixes

* Fixes issue with incorrect Grid auto-sizing for Grids with certain row and cell styles.
* Grid sizing mode styles no longer conflict with custom use of `groupUseEntireRow: false` within
  `agOptions`.
* Fixes an issue on iOS where `NumberInput` would incorrectly bring up a text keyboard.

### ✨ Styles

* Reduced default Grid header and group row heights to minimize their use of vertical space,
  especially at larger sizing modes. As before, apps can override via the `AgGrid.HEADER_HEIGHTS`
  and `AgGrid.GROUP_ROW_HEIGHTS` static properties. The reduction in height does not apply to group
  rows that do not use the entire width of the row.
* Restyled Grid header rows with `--xh-grid-bg` and `--xh-text-color-muted` for a more minimal look
  overall. As before, use the `--xh-grid-header-*` CSS vars to customize if needed.

[Commit Log](https://github.com/xh/hoist-react/compare/v42.5.0...v42.6.0)

## v42.5.0 - 2021-09-10

### 🎁 New Features

* Provide applications with the ability to override default logic for "restore defaults". This
  allows complex and device-specific sub-apps to perform more targeted and complete clearing of user
  state. See new overridable method `HoistAppModel.restoreDefaultsAsync` for more information.

### 🐞 Bug Fixes

* Improved coverage of Fetch `abort` errors.
* The in-app changelog will no longer prompt the user with the "What's New" button if category-based
  filtering results in a version without any release notes.

### ✨ Styles

* New CSS vars added to support easier customization of desktop Tab font/size/color. Tabs now
  respect standard `--xh-font-size` by default.

### 📚 Libraries

* @blueprintjs/core `3.48 → 3.49`
* @popperjs/core `2.9 → 2.10`

[Commit Log](https://github.com/xh/hoist-react/compare/v42.4.0...v42.5.0)

## v42.4.0 - 2021-09-03

### 🎁 New Features

* New `GridFilterModel.commitOnChange` config (default `true`) applies updated filters as soon as
  they are changed within the pop-up menu. Set to `false` for large datasets or whenever filtering
  is a more intensive operation.
* Mobile `Select` input now supports async `queryFn` prop for parity with desktop.
* `TreeMapModel` now supports new `maxLabels` config for improved performance.

### ✨ Styles

* Hoist's default font is now [Inter](https://rsms.me/inter/), shipped and bundled via the
  `inter-ui` npm package. Inter is a modern, open-source font that leverages optical sizing to
  ensure maximum readability, even at very small sizes (e.g. `sizingMode: 'tiny'`). It's also a
  "variable" font, meaning it supports any weights from 1-1000 with a single font file download.
* Default Grid header heights have been reduced for a more compact display and greater
  differentiation between header and data rows. As before, apps can customize the pixel heights used
  by overwriting the `AgGrid.HEADER_HEIGHTS` static, typically within `Bootstrap.js`.

### ⚙️ Technical

* Mobile pull-to-refresh/swipe-to-go-back gestures now disabled over charts to avoid disrupting
  their own swipe-based zooming and panning features.

[Commit Log](https://github.com/xh/hoist-react/compare/v42.2.0...v42.4.0)

## v42.2.0 - 2021-08-27

### 🎁 New Features

* Charts now hide scrollbar, rangeSelector, navigator, and export buttons and show axis labels when
  printing or exporting images.

[Commit Log](https://github.com/xh/hoist-react/compare/v42.1.1...v42.2.0)

## v42.1.1 - 2021-08-20

* Update new `XH.sizingMode` support to store distinct values for the selected sizing mode on
  desktop, tablet, and mobile (phone) platforms.
* Additional configuration supported for newly-introduced `AppOption` preset components.

### 📚 Libraries

* @blueprintjs/core `3.47 → 3.48`

[Commit Log](https://github.com/xh/hoist-react/compare/v42.1.0...v42.1.1)

## v42.1.0 - 2021-08-19

### 🎁 New Features

* Added observable `XH.sizingMode` to govern app-wide `sizingMode`. `GridModel`s will bind to this
  `sizingMode` by default. Apps that have already implemented custom solutions around a centralized
  `sizingMode` should endeavor to unwind in favor of this.
    * ⚠ NOTE - this change requires a new application preference be defined - `xhSizingMode`. This
      should be a JSON pref, with a suggested default value of `{}`.
* Added `GridAutosizeMode.ON_SIZING_MODE_CHANGE` to autosize Grid columns whenever
  `GridModel.sizingMode` changes - it is now the default `GridAutosizeOptions.mode`.
* Added a library of reusable `AppOption` preset components, including `ThemeAppOption`,
  `SizingModeAppOption` and `AutoRefreshAppOptions`. Apps that have implemented custom `AppOption`
  controls to manage these Hoist-provided options should consider migrating to these defaults.
* `Icon` factories now support `intent`.
* `TreeMapModel` and `SplitTreeMapModel` now supports a `theme` config, accepting the strings
  'light' or 'dark'. Leave it undefined to use the global theme.
* Various usability improvements and simplifications to `GroupingChooser`.

### 🐞 Bug Fixes

* Fixed an issue preventing `FormField` labels from rendering if `fieldDefaults` was undefined.

### ✨ Styles

* New `Badge.compact` prop sets size to half that of parent element when true (default false). The
  `position` prop has been removed in favor of customizing placement of the component.

[Commit Log](https://github.com/xh/hoist-react/compare/v42.0.0...v42.1.0)

## v42.0.0 - 2021-08-13

### 🎁 New Features

* Column-level filtering is now officially supported for desktop grids!
    * New `GridModel.filterModel` config accepts a config object to customize filtering options, or
      `true` to enable grid-based filtering with defaults.
    * New `Column.filterable` config enables a customized header menu with filtering options. The
      new control offers two tabs - a "Values" tab for an enumerated "set-type" filter and a "
      Custom" tab to support more complex queries with multiple clauses.
* New `TaskObserver` replaces existing `PendingTaskModel`, providing improved support for joining
  and masking multiple asynchronous tasks.
* Mobile `NavigatorModel` provides a new 'pull down' gesture to trigger an app-wide data refresh.
  This gesture is enabled by default, but can be disabled via the `pullDownToRefresh` flag.
* `RecordAction` now supports a `className` config.
* `Chart` provides a default context menu with its standard menu button actions, including a new
  'Copy to Clipboard' action.

### 💥 Breaking Changes

* `FilterChooserModel.sourceStore` and `FilterChooserModel.targetStore` have been renamed
  `FilterChooserModel.valueSource` and `FilterChooserModel.bind` respectively. Furthermore, both
  configs now support either a `Store` or a cube `View`. This is to provide a common API with the
  new `GridFilterModel` filtering described above.
* `GridModel.setFilter()` and `DataViewModel.setFilter()` have been removed. Either configure your
  grid with a `GridFilterModel`, or set the filter on the underlying `Store` instead.
* `FunctionFilter` now requires a `key` property.
* `PendingTaskModel` has been replaced by the new `TaskObserver` in `@xh/hoist/core`.
    * ⚠ NOTE - `TaskObserver` instances should be created via the provided static factory methods
      and
      _not_ directly via the `new` keyword. `TaskObserver.trackLast()` can be used as a drop-in
      replacement for `new PendingTaskModel()`.
* The `model` prop on `LoadingIndicator` and `Mask` has been replaced with `bind`. Provide one or
  more `TaskObserver`s to this prop.

### ⚙️ Technical

* `GridModel` has a new `selectedIds` getter to get the IDs of currently selected records. To
  provide consistency across models, the following getters have been deprecated and renamed:
    + `selectedRecordId` has been renamed `selectedId` in `GridModel`, `StoreSelectionModel`, and
      `DataViewModel`
    + `selection` has been renamed `selectedRecords` in `GridModel`, `DataViewModel`, and
      `RestGridModel`
    + `singleRecord`, `records`, and `ids` have been renamed `selectedRecord`, `selectedRecords`,
      and
      `selectedIds`, respectively, in `StoreSelectionModel`

### ✨ Styles

* Higher contrast on grid context menus for improved legibility.

[Commit Log](https://github.com/xh/hoist-react/compare/v41.3.0...v42.0.0)

## v41.3.0 - 2021-08-09

### 🎁 New Features

* New `Cube` aggregators `ChildCountAggregator` and `LeafCountAggregator`.
* Mobile `NavigatorModel` provides a new "swipe" gesture to go back in the page stack. This is
  enabled by default, but may be turned off via the new `swipeToGoBack` prop.
* Client error reports now include the full URL for additional troubleshooting context.
    * Note apps must update their server-side to `hoist-core v9.3` or greater to persist URLs with
      error reports (although this is _not_ a general or hard requirement for taking this version of
      hoist-react).

[Commit Log](https://github.com/xh/hoist-react/compare/v41.2.0...v41.3.0)

## v41.2.0 - 2021-07-30

### 🎁 New Features

* New `GridModel.rowClassRules` and `Column.cellClassRules` configs added. Previously apps needed to
  use `agOptions` to dynamically apply and remove CSS classes using either of these options - now
  they are fully supported by Hoist.
    * ⚠ Note that, to avoid conflicts with internal usages of these configs, Hoist will check and
      throw if either is passed via `agOptions`. Apps only need to move their configs to the new
      location - the shape of the rules object does *not* need to change.
* New `GridAutosizeOptions.includeCollapsedChildren` config controls whether values from collapsed
  (i.e. hidden) child records should be measured when computing column sizes. Default of `false`
  improves autosize performance for large tree grids and should generally match user expectations
  around WYSIWYG autosizing.
* New `GridModel.beginEditAsync()` and `endEditAsync()` APIs added to start/stop inline editing.
    * ⚠ Note that - in a minor breaking change - the function form of the `Column.editable` config
      is no longer passed an `agParams` argument, as editing might now begin and need to be
      evaluated outside the context of an AG-Grid event.
* New `GridModel.clicksToEdit` config controls the number of clicks required to trigger
  inline-editing of a grid cell. Default remains 2 (double click ).
* Timeouts are now configurable on grid exports via a new `exportOptions.timeout` config.
* Toasts may now be dismissed programmatically - use the new `ToastModel` returned by the
  `XH.toast()` API and its variants.
* `Form` supports setting readonlyRenderer in `fieldDefaults` prop.
* New utility hook `useCached` provides a more flexible variant of `React.useCallback`.

### 🐞 Bug Fixes

* Inline grid editing supports passing of JSX editor components.
* `GridExportService` catches any exceptions thrown during export preparation and warns the user
  that something went wrong.
* GridModel with 'disabled' selection no longer shows "ghost" selection when using keyboard.
* Tree grids now style "parent" rows consistently with highlights/borders if requested, even for
  mixed-depth trees where some rows have children at a given level and others do not.

### ⚙️ Technical

* `FetchService` will now actively `abort()` fetch requests that it is abandoning due to its own
  `timeout` option. This allows the browser to release the associated resources associated with
  these requests.
* The `start()` function in `@xh/hoist/promise` has been deprecated. Use `wait()` instead, which can
  now be called without any args to establish a Promise chain and/or introduce a minimal amount of
  asynchronousity.
* ⚠ Note that the raw `AgGrid` component no longer enhances the native keyboard handling provided by
  AG Grid. All Hoist key handling customizations are now limited to `Grid`. If you wish to provide
  custom handling in a raw `AgGrid` component, see the example here:
  https://www.ag-grid.com/javascript-grid/row-selection/#example-selection-with-keyboard-arrow-keys

### ✨ Styles

* The red and green color values applied in dark mode have been lightened for improved legibility.
* The default `colorSpec` config for number formatters has changed to use new dedicated CSS classes
  and variables.
* New/renamed CSS vars `--xh-grid-selected-row-bg` and `--xh-grid-selected-row-text-color` now used
  to style selected grid rows.
    * ⚠ Note the `--xh-grid-bg-highlight` CSS var has been removed.
* New `.xh-cell--editable` CSS class applied to cells with inline editing enabled.
    * ⚠ Grid CSS class `.xh-invalid-cell` has been renamed to `.xh-cell--invalid` for consistency -
      any app style overrides should update to this new classname.

### 📚 Libraries

* core-js `3.15 → 3.16`

[Commit Log](https://github.com/xh/hoist-react/compare/v41.1.0...v41.2.0)

## v41.1.0 - 2021-07-23

### 🎁 New Features

* Button to expand / collapse all rows within a tree grid now added by default to the primary tree
  column header. (New `Column.headerHasExpandCollapse` property provided to disable.)
* New `@logWithDebug` annotation provides easy timed logging of method execution (via `withDebug`).
* New `AppSpec.disableXssProtection` config allows default disabling of Field-level XSS protection
  across the app. Intended for secure, internal apps with tight performance tolerances.
* `Constraint` callbacks are now provided with a `record` property when validating Store data and a
  `fieldModel` property when validating Form data.
* New `Badge` component allows a styled badge to be placed inline with text/title, e.g. to show a
  counter or status indicator within a tab title or menu item.
* Updated `TreeMap` color scheme, with a dedicated set of colors for dark mode.
* New XH convenience methods `successToast()`, `warningToast()`, and `dangerToast()` show toast
  alerts with matching intents and appropriate icons.
    * ⚠ Note that the default `XH.toast()` call now shows a toast with the primary (blue) intent and
      no icon. Previously toasts displayed by default with a success (green) intent and checkmark.
* GridModel provides a public API method `setColumnState` for taking a previously saved copy of
  gridModel.columnState and applying it back to a GridModel in one call.

### 🐞 Bug Fixes

* Fixed an issue preventing export of very large (>100k rows) grids.
* Fixed an issue where updating summary data in a Store without also updating other data would not
  update the bound grid.
* Intent styles now properly applied to minimal buttons within `Panel.headerItems`.
* Improved `GridModel` async selection methods to ensure they do not wait forever if grid does not
  mount.
* Fixed an issue preventing dragging the chart navigator range in a dialog.

### ⚙️ Technical

* New `Exception.timeout()` util to throw exceptions explicitly marked as timeouts, used by
  `Promise.timeout` extension.
* `withShortDebug` has been deprecated. Use `withDebug` instead, which has the identical behavior.
  This API simplification mirrors a recent change to `hoist-core`.

### ✨ Styles

* If the first child of a `Placeholder` component is a Hoist icon, it will not automatically be
  styled to 4x size with reduced opacity. (See new Toolbox example under the "Other" tab.)

### 📚 Libraries

* @blueprintjs/core `3.46 → 3.47`
* dompurify `2.2 → 2.3`

[Commit Log](https://github.com/xh/hoist-react/compare/v41.0.0...v41.1.0)

## v41.0.0 - 2021-07-01

### 🎁 New Features

* Inline editing of Grid/Record data is now officially supported:
    + New `Column.editor` config accepts an editor component to enable managed editing of the cells
      in that column. New `CheckboxEditor`, `DateEditor`, `NumberEditor`, `SelectEditor`
      , `TextAreaEditor`
      and `TextEditor` components wrap their corresponding HoistInputs with the required hook-based
      API and can be passed to this new config directly.
    + `Store` now contains built-in support for validation of its uncommitted records. To enable,
      specify the new `rules` property on the `Field`s in your `Store`. Note that these rules and
      constraints use the same API as the forms package, and rules and constraints may be shared
      between the `data` and `form` packages freely.
    + `GridModel` will automatically display editors and record validation messages as the user
      moves between cells and records. The new `GridModel.fullRowEditing` config controls whether
      editors are displayed for the focused cell only or for the entire row.
* All Hoist Components now support a `modelRef` prop. Supply a ref to this prop in order to gain a
  pointer to a Component's backing `HoistModel`.
* `DateInput` has been improved to allow more flexible parsing of user input with multiple formats.
  See the new prop `DateInput.parseStrings`.
* New `Column.sortValue` config takes an alternate field name (as a string) to sort the column by
  that field's value, or a function to produce a custom cell-level value for comparison. The values
  produced by this property will be also passed to any custom comparator, if one is defined.
* New `GridModel.hideEmptyTextBeforeLoad` config prevents showing the `emptyText` until the store
  has been loaded at least once. Apps that depend on showing `emptyText` before first load should
  set this property to `false`.
* `ExpandCollapseButton` now works for grouped grids in addition to tree grids.
* `FieldModel.initialValue` config now accepts functions, allowing for just-in-time initialization
  of Form data (e.g. to pre-populate a Date field with the current time).
* `TreeMapModel` and `SplitTreeMapModel` now support a `maxHeat` config, which can be used to
  provide a stable absolute maximum brightness (positive or negative) within the entire TreeMap.
* `ErrorMessage` will now automatically look for an `error` property on its primary context model.
* `fmtNumber()` supports new flags `withCommas` and `omitFourDigitComma` to customize the treatment
  of commas in number displays.
* `isValidJson` function added to form validation constraints.
* New `Select.enableFullscreen` prop added to the mobile component. Set to true (default on phones)
  to render the input in a full-screen modal when focused, ensuring there is enough room for the
  on-screen keyboard.

### 💥 Breaking Changes

* Removed support for class-based Hoist Components via the `@HoistComponent` decorator (deprecated
  in v38). Use functional components created via the `hoistCmp()` factory instead.
* Removed `DimensionChooser` (deprecated in v37). Use `GroupingChooser` instead.
* Changed the behavior of `FormModel.init()` to always re-initialize *all* fields. (Previously, it
  would only initialize fields explicitly passed via its single argument). We believe that this is
  more in line with developer expectations and will allow the removal of app workarounds to force a
  reset of all values. Most apps using FormModel should not need to change, but please review and
  test any usages of this particular method.
* Replaced the `Grid`, `DataView`, and `RestGrid` props below with new configurable fields on
  `GridModel`, `DataViewModel`, and `RestGridModel`, respectively. This further consolidates grid
  options into the model layer, allowing for more consistent application code and developer
  discovery.
    + `onKeyDown`
    + `onRowClicked`
    + `onRowDoubleClicked`
    + `onCellClicked`
    + `onCellDoubleClicked`
* Renamed the confusing and ambiguous property name `labelAlign` in several components:
    + `FormField`: `labelAlign` has been renamed to `labelTextAlign`
    + `SwitchInput`, `RadioInput`, and `Checkbox`: `labelAlign` has been renamed `labelSide`.
* Renamed all CSS variables beginning with `--navbar` to start with `--appbar`, matching the Hoist
  component name.
* Removed `TreeMapModel.colorMode` value 'balanced'. Use the new `maxHeat` config to prevent outlier
  values from dominating the color range of the TreeMap.
* The classes `Rule` and `ValidationState` and all constraint functions (e.g. `required`,
  `validEmail`, `numberIs`, etc.) have been moved from the `cmp\form` package to the `data` package.
* Hoist grids now require AG Grid v25.3.0 or higher - update your AG Grid dependency in your app's
  `package.json` file. See the [AG Grid Changelog](https://www.ag-grid.com/ag-grid-changelog/) for
  details.
* Hoist charts now require Highcharts v9.1.0 or higher - update your Highcharts dependency in your
  app's `package.json` file. See the
  [Highcharts Changelog](https://www.highcharts.com/changelog/#highcharts-stock) for details.

### 🐞 Bug Fixes

* Fixed disable behavior for Hoist-provided button components using popover.
* Fixed default disabling of autocomplete within `TextInput`.
* Squelched console warning re. precision/stepSize emitted by Blueprint-based `numberInput`.

### ⚙️ Technical

* Improved exception serialization to better handle `LocalDate` and similar custom JS classes.
* Re-exported Blueprint `EditableText` component (w/elemFactory wrapper) from `kit/blueprint`.

### 📚 Libraries

* @blueprintjs/core `3.44 → 3.46`
* codemirror `5.60 → 5.62`
* core-js `3.10 → 3.15`
* filesize `6.2 → 6.4`
* mobx `6.1 → 6.3`
* react-windowed-select `3.0 → 3.1`

[Commit Log](https://github.com/xh/hoist-react/compare/v40.0.0...v41.0.0)

## v40.0.0 - 2021-04-22

⚠ Please ensure your `@xh/hoist-dev-utils` dependency is >= v5.7.0. This is required to support the
new changelog feature described below. Even if you are not yet using the feature, you must update
your dev-utils dependency for your project to build.

### 🎁 New Features

* Added support for displaying an in-app changelog (release notes) to the user. See the new
  `ChangelogService` for details and instructions on how to enable.
* Added `XH.showBanner()` to display a configurable banner across the top of viewport, as another
  non-modal alternative for attention-getting application alerts.
* New method `XH.showException()` uses Hoist's built-in exception display to show exceptions that
  have already been handled directly by application code. Use as an alternative to
  `XH.handleException()`.
* `XH.track()` supports a new `oncePerSession` option. This flag can be set by applications to avoid
  duplicate tracking messages for certain types of activity.
* Mobile `NavigatorModel` now supports a `track` flag to automatically track user page views,
  equivalent to the existing `track` flag on `TabContainerModel`. Both implementations now use the
  new `oncePerSession` flag to avoid duplicate messages as a user browses within a session.
* New `Spinner` component returns a simple img-based spinner as an animated PNG, available in two
  sizes. Used for the platform-specific `Mask` and `LoadingIndicator` components. Replaces previous
  SVG-based implementations to mitigate rendering performance issues over remote connections.

### 💥 Breaking Changes

* `Store` now creates a shared object to hold the default values for every `Field` and uses this
  object as the prototype for the `data` property of every `Record` instance.
    * Only non-default values are explicitly written to `Record.data`, making for a more efficient
      representation of default values and improving the performance of `Record` change detection.
    * Note this means that `Record.data` *no longer* contains keys for *all* fields as
      `own-enumerable` properties.
    * Applications requiring a full enumeration of all values should call the
      new `Record.getValues()`
      method, which returns a new and fully populated object suitable for spreading or cloning.
    * This behavior was previously available via `Store.experimental.shareDefaults` but is now
      always enabled.
* For API consistency with the new `showBanner()` util, the `actionFn` prop for the recently-added
  `ErrorMessage` component has been deprecated. Specify as an `onClick` handler within the
  component's `actionButtonProps` prop instead.
* The `GridModel.experimental.externalSort` flag has been promoted from an experiment to a
  fully-supported config. Default remains `false`, but apps that were using this flag must now pass
  it directly: `new GridModel({externalSort: true, ...})`.
* Hoist re-exports and wrappers for the Blueprint `Spinner` and Onsen `ProgressCircular` components
  have been removed, in favor of the new Hoist `Spinner` component mentioned above.
* Min version for `@xh/hoist-dev-utils` is now v5.7.0, as per above.

### 🐞 Bug Fixes

* Formatters in the `@xh/hoist/format` package no longer modify their options argument.
* `TileFrame` edge-case bug fixed where the appearance of an internal scrollbar could thrash layout
  calculations.
* XSS protection (dompurify processing) disabled on selected REST editor grids within the Hoist
  Admin console. Avoids content within configs and JSON blobs being unintentionally mangled.

### ⚙️ Technical

* Improvements to exception serialization, especially for any raw javascript `Error` thrown by
  client-side code.

### ✨ Styles

* Buttons nested inline within desktop input components (e.g. clear buttons) tweaked to avoid
  odd-looking background highlight on hover.
* Background highlight color of minimal/outlined buttons tweaked for dark theme.
* `CodeInput` respects standard XH theme vars for its background-color and (monospace) font family.
  Its built-in toolbar has also been made compact and slightly re-organized.

### 📚 Libraries

* @blueprintjs/core `3.41 → 3.44`
* @blueprintjs/datetime `3.21 → 3.23`
* classnames `2.2 → 2.3`
* codemirror `5.59 → 5.60`
* core-js `3.9 → 3.10`
* filesize `6.1 → 6.2`
* qs `6.9 → 6.10`
* react-beautiful-dnd `13.0 → 13.1`
* react-select `4.2 → 4.3`

[Commit Log](https://github.com/xh/hoist-react/compare/v39.0.1...v40.0.0)

## v39.0.1 - 2021-03-24

### 🐞 Bug Fixes

* Fixes regression preventing the loading of the Activity Tab in the Hoist Admin console.
* Fixes icon alignment in `DateInput`.

[Commit Log](https://github.com/xh/hoist-react/compare/v39.0.0...v39.0.1)

## v39.0.0 - 2021-03-23

### 🎁 New Features

#### Components + Props

* New `TileFrame` layout component renders a collection of child items using a layout that balances
  filling the available space against maintaining tile width / height ratio.
* Desktop `Toolbar` accepts new `compact` prop. Set to `true` to render the toolbar with reduced
  height and font-size.
* New `StoreFilterField` prop `autoApply` allows developers to more easily use `StoreFilterField` in
  conjunction with other filters or custom logic. Set to `false` and specify an `onFilterChange`
  callback to take full control of filter application.
* New `RestGrid` prop `formClassName` allows custom CSS class to be applied to its managed
  `RestForm` dialog.

#### Models + Configs

* New property `selectedRecordId` on `StoreSelectionModel`, `GridModel`, and `DataViewModel`.
  Observe this instead of `selectedRecord` when you wish to track only the `id` of the selected
  record and not changes to its data.
* `TreeMapModel.colorMode` config supports new value `wash`, which retains the positive and negative
  color while ignoring the intensity of the heat value.
* New method `ChartModel.updateHighchartsConfig()` provides a more convenient API for changing a
  chart's configuration post-construction.
* New `Column.omit` config supports conditionally excluding a column from its `GridModel`.

#### Services + Utils

* New method `FetchService.setDefaultTimeout()`.
* New convenience getter `LocalDate.isToday`.
* `HoistBase.addReaction()` now accepts convenient string values for its `equals` flag.

### 💥 Breaking Changes

* The method `HoistAppModel.preAuthInitAsync()` has been renamed to `preAuthAsync()` and should now
  be defined as `static` within apps that implement it to run custom pre-authentication routines.
    * This change allows Hoist to defer construction of the `AppModel` until Hoist itself has been
      initialized, and also better reflects the special status of this function and when it is
      called in the Hoist lifecycle.
* Hoist grids now require AG Grid v25.1.0 or higher - update your AG Grid dependency in your app's
  `package.json` file. See the [AG Grid Changelog](https://www.ag-grid.com/ag-grid-changelog/) for
  details.

### ⚙️ Technical

* Improvements to behavior/performance of apps in hidden/inactive browser tabs. See the
  [page visibility API reference](https://developer.mozilla.org/en-US/docs/Web/API/Page_Visibility_API)
  for details. Now, when the browser tab is hidden:
    * Auto-refresh is suspended.
    * The `forEachAsync()` and `whileAsync()` utils run synchronously, without inserting waits that
      would be overly throttled by the browser.
* Updates to support compatibility with agGrid 25.1.0.
* Improved serialization of `LoadSpec` instances within error report stacktraces.

### 📚 Libraries

* @blueprintjs/core `3.39 → 3.41`
* @blueprintjs/datetime `3.20 → 3.21`
* @popperjs/core `2.8 → 2.9`
* core-js `3.8 → 3.9`
* react-select `4.1 → 4.2`

[Commit Log](https://github.com/xh/hoist-react/compare/v38.3.0...v39.0.0)

## v38.3.0 - 2021-03-03

### 🎁 New Features

* New `Store.freezeData` and `Store.idEncodesTreePath` configs added as performance optimizations
  when loading very large data sets (50k+ rows).
* New `ColChooserModel.autosizeOnCommit` config triggers an autosize run whenever the chooser is
  closed. (Defaulted to true on mobile.)

[Commit Log](https://github.com/xh/hoist-react/compare/v38.2.0...v38.3.0)

## v38.2.0 - 2021-03-01

### 🐞 Bug Fixes

* Fix to edge-case where `Grid` would lose its selection if set on the model prior to the component
  mounting and AG Grid full rendering.
* Fix to prevent unintended triggering of app auto-refresh immediately after init.

### ⚙️ Technical

* New config `Cube.fieldDefaults` - matches same config added to `Store` in prior release.
* App auto-refresh interval keys off of last *completed* refresh cycle if there is one. Avoids
  over-eager refresh when cycle is fast relative to the time it takes to do the refresh.
* New experimental property `Store.experimental.shareDefaults`. If true, `Record.data` will be
  created with default values for all fields stored on a prototype, with only non-default values
  stored on `data` directly. This can yield major performance improvements for stores with sparsely
  populated records (i.e. many records with default values). Note that when set, the `data` property
  on `Record` will no longer contain keys for *all* fields as `own-enumerable` properties. This may
  be a breaking change for some applications.

[Commit Log](https://github.com/xh/hoist-react/compare/v38.1.1...v38.2.0)

## v38.1.1 - 2021-02-26

### ⚙️ Technical

* New config `Store.fieldDefaults` supports defaulting config options for all `Field` instances
  created by a `Store`.

[Commit Log](https://github.com/xh/hoist-react/compare/v38.1.0...v38.1.1)

## v38.1.0 - 2021-02-24

⚠ Please ensure your `@xh/hoist-dev-utils` dependency is >= v5.6.0. This is required to successfully
resolve and bundle transitive dependencies of the upgraded `react-select` library.

### 🐞 Bug Fixes

* A collapsible `Panel` will now restore its user specified-size when re-opened. Previously the
  panel would be reset to the default size.
* `Store.lastLoaded` property now initialized to `null`. Previously this property had been set to
  the construction time of the Store.
* Tweak to `Grid` style rules to ensure sufficient specificity of rules related to indenting child
  rows within tree grids.
* Improvements to parsing of `Field`s of type 'int': we now correctly parse values presented in
  exponential notation and coerce `NaN` values to `null`.

### 🎁 New Features

* `GridModel` has new async variants of existing methods: `selectFirstAsync`, `selectAsync`, and
  `ensureSelectionVisibleAsync`. These methods build-in the necessary waiting for the underlying
  grid implementation to be ready and fully rendered to ensure reliable selection. In addition, the
  first two methods will internally call the third. The existing non-async counterparts for these
  methods have been deprecated.
* GridModel has a new convenience method `preSelectFirstAsync` for initializing the selection in
  grids, without disturbing any existing selection.
* Added new `Store.loadTreeData` config (default `true`) to enable or disable building of nested
  Records when the raw data elements being loaded have a `children` property.
* Cube `View` now detects and properly handles streaming updates to source data that include changes
  to row dimensions as well as measures.*
* `DataViewModel.itemHeight` can now be a function that returns a pixel height.
* The `LoadSpec` object passed to `doLoadAsync()` is now a defined class with additional properties
  `isStale`, `isObsolete` and `loadNumber`. Use these properties to abandon out-of-order
  asynchronous returns from the server.
    * 💥 NOTE that calls to `loadAsync()` no longer accept a plain object for their `loadSpec`
      parameter. Application code such as `fooModel.loadAsync({isRefresh: true})` should be updated
      to use the wrapper APIs provided by `LoadSupport` - e.g. `fooModel.refreshAsync()`. (This was
      already the best practice, but is now enforced.)
* New `autoHeight` property on grid `Column`. When set the grid will increase the row height
  dynamically to accommodate cell content in this column.

### 📚 Libraries

* @blueprintjs/core `3.38 → 3.39`
* react-select `3.1 → 4.1`
* react-windowed-select `2.0 → 3.0`

[Commit Log](https://github.com/xh/hoist-react/compare/v38.0.0...v38.1.0)

## v38.0.0 - 2021-02-04

Hoist v38 includes major refactoring to streamline core classes, bring the toolkit into closer
alignment with the latest developments in Javascript, React, and MobX, and allow us to more easily
provide documentation and additional features. Most notably, we have removed the use of class based
decorators, in favor of a simpler inheritance-based approach to defining models and services.

* We are introducing a new root superclass `HoistBase` which provides many of the syntax
  enhancements and conventions used throughout Hoist for persistence, resource management, and
  reactivity.
* New base classes of `HoistModel` and `HoistService` replace the existing class decorators
  `@HoistModel` and `@HoistService`. Application models and services should now `extend` these base
  classes instead of applying the (now removed) decorators. For your application's `AppModel`,
  extend the new `HoistAppModel` superclass.
* We have also removed the need for the explicit `@LoadSupport` annotation on these classes. The
  presence of a defined `doLoadAsync()` method is now sufficient to allow classes extending
  `HoistModel` and `HoistService` to participate in the loading and refreshing lifecycle as before.
* We have deprecated support for class-based Components via the `@HoistComponent` class decorator.
  To continue to use this decorator, please import it from the `@xh\hoist\deprecated` package.
  Please note that we plan to remove `@HoistComponent` in a future version.
* Due to changes in MobX v6.0.1, all classes that host observable fields and actions will now also
  need to provide a constructor containing a call to `makeObservable(this)`. This change will
  require updates to most `HoistModel` and `HoistService` classes. See
  [this article from MobX](https://michel.codes/blogs/mobx6) for more on this change and the
  motivation behind it.

### 🎁 New Features

* New utility method `getOrCreate` for easy caching of properties on objects.
* The `Menu` system on mobile has been reworked to be more consistent with desktop. A new
  `MenuButton` component has been added to the mobile framework, which renders a `Menu` of
  `MenuItems` next to the `MenuButton`. This change also includes the removal of `AppMenuModel` (see
  Breaking Changes).
* Added `ExpandCollapseButton` to the mobile toolkit, to expand / collapse all rows in a tree grid.
* Added `Popover` to the mobile toolkit, a component to display floating content next to a target
  element. Its API is based on the Blueprint `Popover` component used on desktop.
* `StoreFilterField` now matches the rendered string values for `date` and `localDate` fields when
  linked to a properly configured `GridModel`.
* `GroupingChooser` gets several minor usability improvements + clearer support for an empty /
  ungrouped state, when so enabled.

### 💥 Breaking Changes

* All `HoistModel` and `HoistService` classes must be adjusted as described above.
* `@HoistComponent` has been deprecated and moved to `@xh\hoist\deprecated`
* Hoist grids now require AG Grid v25.0.1 or higher - if your app uses AG Grid, update your AG Grid
  dependency in your app's `package.json` file.
* The `uses()` function (called within `hoistComponent()` factory configs for model context lookups)
  and the `useContextModel()` function no longer accept class names as strings. Pass the class
  itself (or superclass) of the model you wish to select for your component. `Uses` will throw if
  given any string other than "*", making the need for any updates clear in that case.
* The `Ref` class, deprecated in v26, has now been removed. Use `createObservableRef` instead.
* `AppMenuModel` has been removed. The `AppMenuButton` is now configured via
  `AppBar.appMenuButtonProps`. As with desktop, menu items can be added with
  `AppBar.appMenuButtonProps.extraItems[]`

### ⚙️ Technical

* We have removed the experimental flags `useTransactions`, and `deltaSort` from `GridModel`. The
  former has been the default behavior for Hoist for several releases, and the latter is obsolete.

### 📚 Libraries

* @blueprintjs/core `3.36 → 3.38`
* codemirror `5.58 → 5.59`
* mobx `5.15 → 6.1`
* mobx-react `6.3 → 7.1`

[Commit Log](https://github.com/xh/hoist-react/compare/v37.2.0...v38.0.0)

## v37.2.0 - 2021-01-22

### 🎁 New Features

* New `ErrorMessage` component for standard "inline" rendering of Errors and Exceptions, with retry
  support.
* `Cube` now supports an `omitFn` to allow apps to remove unwanted, single-node children.

[Commit Log](https://github.com/xh/hoist-react/compare/v37.1.0...v37.2.0)

## v37.1.0 - 2021-01-20

### 🎁 New Features

* Columns in `ColChooser` can now be filtered by their `chooserGroup`.
* `Cube` now supports a `bucketSpecFn` config which allows dynamic bucketing and aggregation of
  rows.

### 🐞 Bug Fixes

* Fix issue where a `View` would create a root row even if there were no leaf rows.
* Fixed regression in `LeftRightChooser` not displaying description callout.

[Commit Log](https://github.com/xh/hoist-react/compare/v37.0.0...v37.1.0)

## v37.0.0 - 2020-12-15

### 🎁 New Features

* New `GroupingChooser` component provides a new interface for selecting a list of fields
  (dimensions) for grouping APIs, offering drag-and-drop reordering and persisted favorites.
    * This is intended as a complete replacement for the existing `DimensionChooser`. That component
      should be considered deprecated and will be removed in future releases.
* New props added to `TabSwitcher`:
    * `enableOverflow` shows tabs that would normally overflow their container in a drop down menu.
    * `tabWidth`, `tabMinWidth` & `tabMaxWidth` allow flexible configuration of tab sizes within the
      switcher.
* `TabModel` now supports a bindable `tooltip`, which can be used to render strings or elements
  while hovering over tabs.
* New `Placeholder` component provides a thin wrapper around `Box` with standardized, muted styling.
* New `StoreFilterField.matchMode` prop allows customizing match to `start`, `startWord`, or `any`.
* `Select` now implements enhanced typeahead filtering of options. The default filtering is now
  based on a case-insensitive match of word starts in the label. (Previously it was based on a match
  _anywhere_ in the label _or_ value.) To customize this behavior, applications should use the new
  `filterFn` prop.
* New Admin Console Monitor > Memory tab added to view snapshots of JVM memory usage. (Requires
  Hoist Core v8.7 or greater.)
* `FormModel` and `FieldModel` gain support for Focus Management.
* New `boundInput` getter on `FieldModel` to facilitate imperative access to controls, when needed.
  This getter will return the new `HoistInputModel` interface, which support basic DOM access as
  well as standard methods for `focus()`, `blur()`, and `select()`.
* New `GridModel` config `lockColumnGroups` to allow controlling whether child columns can be moved
  outside their parent group. Defaults to `true` to maintain existing behavior.

### 💥 Breaking Changes

* New `TabContainerModel` config `switcher` replaces `switcherPosition` to allow for more flexible
  configuration of the default `TabSwitcher`.
    * Use `switcher: true` to retain default behavior.
    * Use `switcher: false` to not include a TabSwitcher. (previously `switcherPosition: 'none'`)
    * Use `switcher: {...}` to provide customisation props for the `TabSwitcher`. See `TabSwitcher`
      documentation for more information.
* The `HoistInput` base class has been removed. This change marks the completion of our efforts to
  remove all internal uses of React class-based Components in Hoist. The following adjustments are
  required:
    * Application components extending `HoistInput` should use the `useHoistInputModel` hook
      instead.
    * Applications getting refs to `HoistInputs` should be aware that these refs now return a ref to
      a
      `HoistInputModel`. In order to get the DOM element associated with the component use the new
      `domEl` property of that model rather than the`HoistComponent.getDOMNode()` method.
* Hoist grids now require AG Grid v24.1.0 or higher - update your AG Grid dependency in your app's
  `package.json` file. AG Grid v24.1.0
  [lists 5 breaking changes](https://www.ag-grid.com/ag-grid-changelog/), including the two called
  out below. *Note that these cautions apply only to direct use of the AG Grid APIs* - if your app
  is using the Hoist `Grid` and `GridModel` exclusively, there should be no need to adjust code
  around columns or grid state, as the related Hoist classes have been updated to handle these
  changes.
    * AG-4291 - Reactive Columns - the state pattern for ag-grid wrapper has changed as a result of
      this change. If your app made heavy use of saving/loading grid state, please test carefully
      after upgrade.
    * AG-1959 - Aggregation - Add additional parameters to the Custom Aggregation methods. If your
      app implements custom aggregations, they might need to be updated.

### 🔒 Security

* The data package `Field` class now sanitizes all String values during parsing, using the DOMPurify
  library to defend against XSS attacks and other issues with malformed HTML or scripting content
  loaded into `Record`s and rendered by `Grid` or other data-driven components. Please contact XH if
  you find any reason to disable this protection, or observe any unintended side effects of this
  additional processing.

### 🐞 Bug Fixes

* Fix issue where grid row striping inadvertently disabled by default for non-tree grids.
* Fix issue where grid empty text cleared on autosize.

### ✨ Styles

* Default `Chart` themes reworked in both light and dark modes to better match overall Hoist theme.

### ⚙️ Technical

* Note that the included Onsen fork has been replaced with the latest Onsen release. Apps should not
  need to make any changes.
* `Cube.info` is now directly observable.
* `@managed` and `markManaged` have been enhanced to allow for the cleanup of arrays of objects as
  well as objects. This matches the existing array support in `XH.safeDestroy()`.

### 📚 Libraries

* @xh/onsenui `~0.1.2` → onsenui `~2.11.1`
* @xh/react-onsenui `~0.1.2` → react-onsenui `~1.11.3`
* @blueprintjs/core `3.35 → 3.36`
* @blueprintjs/datetime `3.19 → 3.20`
* clipboard-copy `3.1 → 4.0`
* core-js `3.6 → 3.8`
* dompurify `added @ 2.2`
* react `16.13 → 17.0`
* semver `added @ 7.3`

[Commit Log](https://github.com/xh/hoist-react/compare/v36.6.1...v37.0.0)

## v36.6.1 - 2020-11-06

### 🐞 Bug Fixes

* Fix issue where grid row striping would be turned off by default for non-tree grids

[Commit Log](https://github.com/xh/hoist-react/compare/v36.6.0...v36.6.1)

## v36.6.0 - 2020-10-28

### 🎁 New Features

* New `GridModel.treeStyle` config enables more distinctive styling of tree grids, with optional
  background highlighting and ledger-line style borders on group rows.
    * ⚠ By default, tree grids will now have highlighted group rows (but no group borders). Set
      `treeStyle: 'none'` on any `GridModel` instances where you do _not_ want the new default
      style.
* New `DashContainerModel.extraMenuItems` config supports custom app menu items in Dashboards
* An "About" item has been added to the default app menu.
* The default `TabSwitcher` now supports scrolling, and will show overflowing tabs in a drop down
  menu.

### 🐞 Bug Fixes

* Ensure that `Button`s with `active: true` set directly (outside of a `ButtonGroupInput`) get the
  correct active/pressed styling.
* Fixed regression in `Column.tooltip` function displaying escaped HTML characters.
* Fixed issue where the utility method `calcActionColWidth` was not correctly incorporating the
  padding in the returned value.

### ⚙️ Technical

* Includes technical updates to `JsonBlob` archiving. This change requires an update to `hoist-core`
  `v8.6.1` or later, and modifications to the `xh_json_blob` table. See the
  [hoist-core changelog](https://github.com/xh/hoist-core/blob/develop/CHANGELOG.md) for further
  details.

### 📚 Libraries

* @blueprintjs/core `3.33 → 3.35`

[Commit Log](https://github.com/xh/hoist-react/compare/v36.5.0...v36.6.0)

## v36.5.0 - 2020-10-16

### 🐞 Bug Fixes

* Fix text and hover+active background colors for header tool buttons in light theme.

### ⚙️ Technical

* Install a default simple string renderer on all columns. This provides consistency in column
  rendering, and fixes some additional issues with alignment and rendering of Grid columns
  introduced by the change to flexbox-based styling in grid cells.
* Support (optional) logout action in SSO applications.

### 📚 Libraries

* @blueprintjs/core `3.31 → 3.33`
* @blueprintjs/datetime `3.18 → 3.19`
* @fortawesome/fontawesome-pro `5.14 → 5.15`
* moment `2.24 → 2.29`
* numbro `2.2 → 2.3`

[Commit Log](https://github.com/xh/hoist-react/compare/v36.4.0...v36.5.0)

## v36.4.0 - 2020-10-09

### 🎁 New Features

* `TabContainerModel` supports dynamically adding and removing tabs via new public methods.
* `Select` supports a new `menuWidth` prop to control the width of the dropdown.

### 🐞 Bug Fixes

* Fixed v36.3.0 regression re. horizontal alignment of Grid columns.

[Commit Log](https://github.com/xh/hoist-react/compare/v36.3.0...v36.4.0)

## v36.3.0 - 2020-10-07

### 💥 Breaking Changes

* The following CSS variables are no longer in use:
    + `--xh-grid-line-height`
    + `--xh-grid-line-height-px`
    + `--xh-grid-large-line-height`
    + `--xh-grid-large-line-height-px`
    + `--xh-grid-compact-line-height`
    + `--xh-grid-compact-line-height-px`
    + `--xh-grid-tiny-line-height`
    + `--xh-grid-tiny-line-height-px`

### ⚙️ Technical

* We have improved and simplified the vertical centering of content within Grid cells using
  flexbox-based styling, rather than the CSS variables above.

### 🎁 New Features

* `Select` now supports `hideSelectedOptions` and `closeMenuOnSelect` props.
* `XH.message()` and its variants (`XH.prompt(), XH.confirm(), XH.alert()`) all support an optional
  new config `messageKey`. This key can be used by applications to prevent popping up the same
  dialog repeatedly. Hoist will only show the last message posted for any given key.
* Misc. Improvements to organization of admin client tabs.

### 🐞 Bug Fixes

* Fixed issue with sporadic failures reading grid state using `legacyStateKey`.
* Fixed regression to the display of `autoFocus` buttons; focus rectangle restored.

[Commit Log](https://github.com/xh/hoist-react/compare/v36.2.1...v36.3.0)

## v36.2.1 - 2020-10-01

### 🐞 Bug Fixes

* Fixed issue in `LocalDate.previousWeekday()` which did not correctly handle Sunday dates.
* Fixed regression in `Grid` column header rendering for non-string headerNames.

[Commit Log](https://github.com/xh/hoist-react/compare/v36.2.0...v36.2.1)

## v36.2.0 - 2020-09-25

### 💥 Breaking Changes

* New `GridModel` config `colChooserModel` replaces `enableColChooser` to allow for more flexible
  configuration of the grid `colChooser`
    * Use `colChooserModel: true` to retain default behavior.
    * See documentation on `GridModel.ColChooserModelConfig` for more information.
* The `Grid` `hideHeaders` prop has been converted to a field on `AgGridModel` and `GridModel`. All
  grid options of this type are now on the model hierarchy, allowing consistent application code and
  developer discovery.

### 🎁 New Features

* Provides new `CustomProvider` for applications that want to use the Persistence API, but need to
  provide their own storage implementation.
* Added `restoreDefaults` action to default context menu for `GridModel`.
* Added `restoreDefaultsWarning` config to `GridModel`.
* `FormModel` has a new convenience method `setValues` for putting data into one or more fields in
  the form.
* Admin Preference and Config panels now support bulk regrouping actions.

### 🐞 Bug Fixes

* Fixed an error in implementation of `@managed` preventing proper cleanup of resources.
* Fixed a regression introduced in v36.1.0 in `FilterChooser`: Restore support for `disabled` prop.

[Commit Log](https://github.com/xh/hoist-react/compare/v36.1.0...v36.2.0)

## v36.1.0 - 2020-09-22

⚠ NOTE - apps should update to `hoist-core >= 8.3.0` when taking this hoist-react update. This is
required to support both the new `JsonBlobService` and updates to the Admin Activity and Client
Error tracking tabs described below.

### 🎁 New Features

* Added new `JsonBlobService` for saving and updating named chunks of arbitrary JSON data.
* `GridModelPersistOptions` now supports a `legacyStateKey` property. This key will identify the
  pre-v35 location for grid state, and can be used by applications to provide a more flexible
  migration of user grid state after an upgrade to Hoist v35.0.0 or greater. The value of this
  property will continue to default to 'key', preserving the existing upgrade behavior of the
  initial v35 release.
* The Admin Config and Pref diff tools now support pasting in a config for comparison instead of
  loading one from a remote server (useful for deployments where the remote config cannot be
  accessed via an XHR call).
* The `ClipboardButton.getCopyText` prop now supports async functions.
* The `Select` input supports a new `leftIcon` prop.
* `RestGrid` now supports bulk delete when multiple rows are selected.
* `RestGrid`'s `actionWarning` messages may now be specified as functions.

### 🐞 Bug Fixes

* Fixed several cases where `selectOnFocus` prop on `Select` was not working.
* `FilterChooser` auto-suggest values sourced from the *unfiltered* records on `sourceStore`.
* `RestForm` editors will now source their default label from the corresponding `Field.displayName`
  property. Previously an undocumented `label` config could be provided with each editor object -
  this has been removed.
* Improved time zone handling in the Admin Console "Activity Tracking" and "Client Errors" tabs.
    * Users will now see consistent bucketing of activity into an "App Day" that corresponds to the
      LocalDate when the event occurred in the application's timezone.
    * This day will be reported consistently regardless of the time zones of the local browser or
      deployment server.
* Resetting Grid columns to their default state (e.g. via the Column Chooser) retains enhancements
  applied from matching Store fields.
* Desktop `DateInput` now handles out-of-bounds dates without throwing exception during rendering.
* Dragging a grid column with an element-based header no longer displays `[object Object]` in the
  draggable placeholder.

### 📚 Libraries

* codemirror `5.57 → 5.58`

[Commit Log](https://github.com/xh/hoist-react/compare/v36.0.0...v36.1.0)

## v36.0.0 - 2020-09-04

### 🎁 New Features

#### Data Filtering

We have enhanced support for filtering data in Hoist Grids, Stores, and Cubes with an upgraded
`Filter` API and a new `FilterChooser` component. This bundle of enhancements includes:

* A new `@xh/hoist/data/filter` package to support the creation of composable filters, including the
  following new classes:
    * `FieldFilter` - filters by comparing the value of a given field to one or more given candidate
      values using one of several supported operators.
    * `FunctionFilter` - filters via a custom function specified by the developer.
    * `CompoundFilter` - combines multiple filters (including other nested CompoundFilters) via an
      AND or OR operator.
* A new `FilterChooser` UI component that integrates tightly with these data package classes to
  provide a user and developer friendly autocomplete-enabled UI for filtering data based on
  dimensions (e.g. trader = jdoe, assetClass != Equities), metrics (e.g. P&L > 1m), or any
  combination thereof.
* Updates to `Store`, `StoreFilterField`, and `cube/Query` to use the new Filter API.
* A new `setFilter()` convenience method to `Grid` and `DataView`.

To get the most out of the new Filtering capabilities, developers are encouraged to add or expand
the configs for any relevant `Store.fields` to include both their `type` and a `displayName`. Many
applications might not have Field configs specified at all for their Stores, instead relying on
Store's ability to infer its Fields from Grid Column definitions.

We are looking to gradually invert this relationship, so that core information about an app's
business objects and their properties is configured once at the `data/Field` level and then made
available to related APIs and components such as grids, filters, and forms. See note in New Features
below regarding related updates to `GridModel.columns` config processing.

#### Grid

* Added new `GridModel.setColumnVisible()` method, along with `showColumn()` and `hideColumn()`
  convenience methods. Can replace calls to `applyColumnStateChanges()` when all you need to do is
  show or hide a single column.
* Elided Grid column headers now show the full `headerName` value in a tooltip.
* Grid column definitions now accept a new `displayName` config as the recommended entry point for
  defining a friendly user-facing label for a Column.
    * If the GridModel's Store has configured a `displayName` for the linked data field, the column
      will default to use that (if not otherwise specified).
    * If specified or sourced from a Field, `displayName` will be used as the default value for the
      pre-existing `headerName` and `chooserName` configs.
* Grid columns backed by a Store Field of type `number` or `int` will be right-aligned by default.
* Added new `GridModel.showGroupRowCounts` config to allow easy hiding of group row member counts
  within each full-width group row. Default is `true`, maintaining current behavior of showing the
  counts for each group.

#### Other

* Added new `AppSpec.showBrowserContextMenu` config to control whether the browser's default context
  menu will be shown if no app-specific context menu (e.g. from a grid) would be triggered.
    * ⚠ Note this new config defaults to `false`, meaning the browser context menu will *not* be
      available. Developers should set to true for apps that expect/depend on the built-in menu.
* `LocalDate` has gained several new static factories: `tomorrow()`, `yesterday()`,
  `[start/end]OfMonth()`, and `[start/end]OfYear()`.
* A new `@computeOnce` decorator allows for lazy computation and caching of the results of decorated
  class methods or getters. Used in `LocalDate` and intended for similar immutable, long-lived
  objects that can benefit from such caching.
* `CodeInput` and `JsonInput` get new `enableSearch` and `showToolbar` props. Enabling search
  provides an simple inline find feature for searching the input's contents.
* The Admin console's Monitor Status tab displays more clearly when there are no active monitors.

### 💥 Breaking Changes

* Renamed the `data/Field.label` property to `displayName`.
* Changed the `DimensionChooserModel.dimensions` config to require objects of the
  form `{name, displayName, isLeafDimension}` when provided as an `Object[]`.
    * Previously these objects were expected to be of the form `{value, label, isLeaf}`.
    * Note however that this same config can now be passed the `dimensions` directly from a
      configured
      `Cube` instead, which is the recommended approach and should DRY up dimension definitions for
      typical use cases.
* Changes required due to the new filter API:
    * The classes `StoreFilter` and `ValueFilter` have been removed and replaced by `FunctionFilter`
      and `FieldFilter`, respectively. In most cases apps will need to make minimal or no changes.
    * The `filters/setFilters` property on `Query` has been changed to `filter/setFilter`. In most
      case apps should not need to change anything other than the name of this property - the new
      property will continue to support array representations of multiple filters.
    * `Store` has gained a new property `filterIncludesChildren` to replace the functionality
      previously provided by `StoreFilter.includesChildren`.
    * `StoreFilterField.filterOptions` has been removed. Set `filterIncludesChildren` directly on
      the store instead.

### ✨ Styles

* CSS variables for "intents" - most commonly used on buttons - have been reworked to use HSL color
  values and support several standard variations of lightness and transparency.
    * Developers are encouraged to customize intents by setting the individual HSL vars provided for
      each intent (e.g. `--intent-primary-h` to adjust the primary hue) and/or the different levels
      of lightness (e.g. `--intent-primary-l3` to adjust the default lightness).
    * ⚠ Uses of the prior intent var overrides such as `--intent-primary` will no longer work. It is
      possible to set directly via `--xh-intent-primary`, but components such as buttons will still
      use the default intent shades for variations such as hover and pressed states. Again, review
      and customize the HSL vars if required.
* Desktop `Button` styles and classes have been rationalized and reworked to allow for more
  consistent and direct styling of buttons in all their many permutations (standard/minimal/outlined
  styles * default/hovered/pressed/disabled states * light/dark themes).
    * Customized intent colors will now also be applied to outlined and minimal buttons.
    * Dedicated classes are now applied to desktop buttons based on their style and state.
      Developers can key off of these classes directly if required.

### 🐞 Bug Fixes

* Fixed `Column.tooltipElement` so that it can work if a `headerTooltip` is also specified on the
  same column.
* Fixed issue where certain values (e.g. `%`) would break in `Column.tooltipElement`.
* Fixed issue where newly loaded records in `Store` were not being frozen as promised by the API.

### 📚 Libraries

* @blueprintjs/core `3.30 → 3.31`
* codemirror `5.56 → 5.57`
* http-status-codes `1.4 → 2.1`
* mobx-react `6.2 → 6.3`
* store2 `2.11 → 2.12`

[Commit Log](https://github.com/xh/hoist-react/compare/v35.2.1...v36.0.0)

## v35.2.1 - 2020-07-31

### 🐞 Bug Fixes

* A Grid's docked summary row is now properly cleared when its bound Store is cleared.
* Additional SVG paths added to `requiredBlueprintIcons.js` to bring back calendar scroll icons on
  the DatePicker component.
* Colors specified via the `--xh-intent-` CSS vars have been removed from minimal / outlined desktop
  `Button` components because of incompatibility with `ButtonGroupInput` component. Fix to address
  issue forthcoming. (This reverts the change made in 35.2.0 below.)

[Commit Log](https://github.com/xh/hoist-react/compare/v35.2.0...v35.2.1)

## v35.2.0 - 2020-07-21

### 🎁 New Features

* `TabContainerModel` now supports a `persistWith` config to persist the active tab.
* `TabContainerModel` now supports a `emptyText` config to display when TabContainer gets rendered
  with no children.

### ⚙️ Technical

* Supports smaller bundle sizes via a greatly reduced set of BlueprintJS icons. (Requires apps to be
  built with `@xh/hoist-dev-utils` v5.2 or greater to take advantage of this optimization.)

### 🐞 Bug Fixes

* Colors specified via the `--xh-intent-` CSS vars are now applied to minimal / outlined desktop
  `Button` components. Previously they fell through to use default Blueprint colors in these modes.
* Code input correctly handles dynamically toggling readonly/disabled state.

### 📚 Libraries

* @fortawesome/fontawesome-pro `5.13 → 5.14`
* codemirror `5.55 → 5.56`

[Commit Log](https://github.com/xh/hoist-react/compare/v35.1.1...v35.2.0)

## v35.1.1 - 2020-07-17

### 📚 Libraries

* @blueprintjs/core `3.29 → 3.30`

[Commit Log](https://github.com/xh/hoist-react/compare/v35.1.0...v35.1.1)

## v35.1.0 - 2020-07-16

### 🎁 New Features

* Extend existing environment diff tool to preferences. Now, both configs and preferences may be
  diffed across servers. This feature will require an update of hoist-core to a version 8.1.0 or
  greater.
* `ExportOptions.columns` provided to `GridModel` can now be specified as a function, allowing for
  full control of columns to export, including their sort order.

### 🐞 Bug Fixes

* `GridModel`s export feature was previously excluding summary rows. These are now included.
* Fixed problems with coloring and shading algorithm in `TreeMap`.
* Fixed problems with sort order of exports in `GridModel`.
* Ensure that preferences are written to server, even if set right before navigating away from page.
* Prevent situation where a spurious exception can be sent to server when application is unloaded
  while waiting on a fetch request.

[Commit Log](https://github.com/xh/hoist-react/compare/v35.0.1...v35.1.0)

## v35.0.1 - 2020-07-02

### 🐞 Bug Fixes

* Column headers no longer allocate space for a sort arrow icon when the column has an active
  `GridSorter` in the special state of `sort: null`.
* Grid auto-sizing better accounts for margins on sort arrow icons.

[Commit Log](https://github.com/xh/hoist-react/compare/v35.0.0...v35.0.1)

## v35.0.0 - 2020-06-29

### ⚖️ Licensing Change

As of this release, Hoist is [now licensed](LICENSE.md) under the popular and permissive
[Apache 2.0 open source license](https://www.apache.org/licenses/LICENSE-2.0). Previously, Hoist was
"source available" via our public GitHub repository but still covered by a proprietary license.

We are making this change to align Hoist's licensing with our ongoing commitment to openness,
transparency and ease-of-use, and to clarify and emphasize the suitability of Hoist for use within a
wide variety of enterprise software projects. For any questions regarding this change, please
[contact us](https://xh.io/contact/).

### 🎁 New Features

* Added a new Persistence API to provide a more flexible yet consistent approach to saving state for
  Components, Models, and Services to different persistent locations such as Hoist Preferences,
  browser local storage, and Hoist Dashboard views.
    * The primary entry points for this API are the new `@PersistSupport` and `@persist`
      annotations.
      `@persist` can be added to any observable property on a `@PersistSupport` to make it
      automatically synchronize with a `PersistenceProvider`. Both `HoistModel` and `HoistService`
      are decorated with `@PersistSupport`.
    * This is designed to replace any app-specific code previously added to synchronize fields and
      their values to Preferences via ad-hoc initializers and reactions.
    * This same API is now used to handle state persistence for `GridStateModel`, `PanelModel`,
      `DimensionChooserModel`, and `DashContainerModel` - configurable via the new `persistWith`
      option on those classes.
* `FetchService` now installs a default timeout of 30 seconds for all requests. This can be disabled
  by setting timeout to `null`. Fetch Timeout Exceptions have also been improved to include the same
  information as other standard exceptions thrown by this service.
    * 💥 Apps that were relying on the lack of a built-in timeout for long-running requests should
      ensure they configure such calls with a longer or null timeout.
* `Store` gets new `clearFilter()` and `recordIsFiltered()` helper functions.
* The Admin console's Activity Tracking tab has been significantly upgraded to allow admins to
  better analyze both built-in and custom tracking data generated by their application. Its sibling
  Client Errors tab has also been updated with a docked detail panel.
* `CodeInput` gets new `showCopyButton` prop - set to true to provide an inline action button to
  copy the editor contents to the clipboard.
* Hoist config `xhEnableMonitoring` can be used to enable/disable the Admin monitor tab and its
  associated server-side jobs

### 💥 Breaking Changes

* Applications should update to `hoist-core` v8.0.1 or above, required to support the upgraded Admin
  Activity Tracking tab. Contact XH for assistance with this update.
* The option `PanelModel.prefName` has been removed in favor of `persistWith`. Existing user state
  will be transferred to the new format, assuming a `PersistenceProvider` of type 'pref' referring
  to the same preference is used (e.g. `persistWith: {prefKey: 'my-panel-model-prefName'}`.
* The option `GridModel.stateModel` has been removed in favor of `persistWith`. Existing user state
  will be transferred to the new format, assuming a `PersistenceProvider` of type 'localStorage'
  referring to the same key is used (e.g. `persistWith: {localStorageKey: 'my-grid-state-id'}`.
    * Use the new `GridModel.persistOptions` config for finer control over what grid state is
      persisted (replacement for stateModel configs to disable persistence of column
      state/sorting/grouping).
* The options `DimensionChooserModel.preference` and `DimensionChooserModel.historyPreference` have
  been removed in favor of `persistWith`.
* `AppSpec.idleDetectionEnabled` has been removed. App-specific Idle detection is now enabled via
  the new `xhIdleConfig` config. The old `xhIdleTimeoutMins` has also been deprecated.
* `AppSpec.idleDialogClass` has been renamed `AppSpec.idlePanel`. If specified, it should be a
  full-screen component.
* `PinPad` and `PinPadModel` have been moved to `@xh/hoist/cmp/pinpad`, and is now available for use
  with both standard and mobile toolkits.
* Third-party dependencies updated to properly reflect application-level licensing requirements.
  Applications must now import and provide their licensed version of AG Grid, and Highcharts to
  Hoist. See file `Bootstrap.js` in Toolbox for an example.

### 🐞 Bug Fixes

* Sorting special columns generated by custom AG Grid configurations (e.g. auto-group columns) no
  longer throws with an error.
* The `deepFreeze()` util - used to freeze data in `Record` instances - now only attempts to freeze
  a whitelist of object types that are known to be safely freezable. Custom application classes and
  other potentially-problematic objects (such as `moment` instances) are no longer frozen when
  loaded into `Record` fields.

### 📚 Libraries

Note that certain licensed third-party dependencies have been removed as direct dependencies of this
project, as per note in Breaking Changes above.

* @xh/hoist-dev-utils `4.x → 5.x` - apps should also update to the latest 5.x release of dev-utils.
  Although license and dependency changes triggered a new major version of this dev dependency, no
  application-level changes should be required.
* @blueprintjs/core `3.28 → 3.29`
* codemirror `5.54 → 5.55`
* react-select `3.0 → 3.1`

### 📚 Optional Libraries

* AG Grid `23.0.2` > `23.2.0` (See Toolbox app for example on this upgrade)
* Highcharts `8.0.4 → 8.1.1`

[Commit Log](https://github.com/xh/hoist-react/compare/v34.0.0...v35.0.0)

## v34.0.0 - 2020-05-26

### 🎁 New Features

* Hoist's enhanced autosizing is now enabled on all grids by default. See `GridModel` and
  `GridAutosizeService` for more details.
* New flags `XH.isPhone`, `XH.isTablet`, and `XH.isDesktop` available for device-specific switching.
  Corresponding `.xh-phone`, `.xh-tablet`, and `.xh-desktop` CSS classes are added to the document
  `body`. These flags and classes are set based on the detected device, as per its user-agent.
    * One of the two higher-level CSS classes `.xh-standard` or `.xh-mobile` will also be applied
      based on an app's use of the primary (desktop-centric) components vs mobile components - as
      declared by its `AppSpec.isMobileApp` - regardless of the detected device.
    * These changes provide more natural support for use cases such as apps that are built with
      standard components yet target/support tablet users.
* New method `Record.get()` provides an alternative API for checked data access.
* The mobile `Select` component supports the `enableFilter` and `enableCreate` props.
* `DashContainerModel` supports new `layoutLocked`, `contentLocked` and `renameLocked` modes.
* `DimensionChooser` now has the ability to persist its value and history separately.
* Enhance Hoist Admin's Activity Tracking tab.
* Enhance Hoist Admin's Client Error tab.

### 💥 Breaking Changes

* `emptyFlexCol` has been removed from the Hoist API and should simply be removed from all client
  applications. Improvements to agGrid's default rendering of empty space have made it obsolete.
* `isMobile` property on `XH` and `AppSpec` has been renamed to `isMobileApp`. All apps will need to
  update their (required) use of this flag in the app specifications within their
  `/client-app/src/apps` directory.
* The `xh-desktop` class should no longer be used to indicate a non-mobile toolkit based app. For
  this purpose, use `xh-standard` instead.

### 🐞 Bug Fixes

* Fix to Average Aggregators when used with hierarchical data.
* Fixes to Context Menu handling on `Panel` to allow better handling of `[]` and `null`.

### 📚 Libraries

* @blueprintjs/core `3.26 → 3.28`
* @blueprintjs/datetime `3.16 → 3.18`
* codemirror `5.53 → 5.54`
* react-transition-group `4.3 → 4.4`

[Commit Log](https://github.com/xh/hoist-react/compare/v33.3.0...v34.0.0)

## v33.3.0 - 2020-05-08

### ⚙️ Technical

* Additional updates to experimental autosize feature: standardization of naming, better masking
  control, and API fixes. Added new property `autosizeOptions` on `GridModel` and main entry point
  is now named `GridModel.autosizeAsync()`.

### 🐞 Bug Fixes

* `Column.hideable` will now be respected by ag-grid column drag and drop
  [#1900](https://github.com/xh/hoist-react/issues/1900)
* Fixed an issue where dragging a column would cause it to be sorted unintentionally.

[Commit Log](https://github.com/xh/hoist-react/compare/v33.2.0...v33.3.0)

## v33.2.0 - 2020-05-07

### 🎁 New Features

* Virtual column rendering has been disabled by default, as it offered a minimal performance benefit
  for most grids while compromising autosizing. See new `GridModel.useVirtualColumns` config, which
  can be set to `true` to re-enable this behavior if required.
* Any `GridModel` can now be reset to its code-prescribed defaults via the column chooser reset
  button. Previously, resetting to defaults was only possible for grids that persisted their state
  with a `GridModel.stateModel` config.

### 🐞 Bug Fixes

* Fixed several issues with new grid auto-sizing feature.
* Fixed issues with and generally improved expand/collapse column alignment in tree grids.
    * 💥 Note that this improvement introduced a minor breaking change for apps that have customized
      tree indentation via the removed `--grid-tree-indent-px` CSS var. Use `--grid-tree-indent`
      instead. Note the new var is specified in em units to scale well across grid sizing modes.

### ⚙️ Technical

* Note that the included version of Onsen has been replaced with a fork that includes updates for
  react 16.13. Apps should not need to make any changes.

### 📚 Libraries

* react `~16.8 → ~16.13`
* onsenui `~16.8` → @xh/onsenui `~16.13`
* react-onsenui `~16.8` → @xh/react-onsenui `~16.13`

[Commit Log](https://github.com/xh/hoist-react/compare/v33.1.0...33.2.0)

## v33.1.0 - 2020-05-05

### 🎁 New Features

* Added smart auto-resizing of columns in `GridModel` Unlike AG Grid's native auto-resizing support,
  Hoist's auto-resizing will also take into account collapsed rows, off-screen cells that are not
  currently rendered in the DOM, and summary rows. See the new `GridAutosizeService` for details.
    * This feature is currently marked as 'experimental' and must be enabled by passing a special
      config to the `GridModel` constructor of the form `experimental: {useHoistAutosize: true}`. In
      future versions of Hoist, we expect to make it the default behavior.
* `GridModel.autoSizeColumns()` has been renamed `GridModel.autosizeColumns()`, with lowercase 's'.
  Similarly, the `autoSizeColumns` context menu token has been renamed `autosizeColumns`.

### 🐞 Bug Fixes

* Fixed a regression with `StoreFilterField` introduced in v33.0.1.

[Commit Log](https://github.com/xh/hoist-react/compare/v33.0.2...33.1.0)

## v33.0.2 - 2020-05-01

### 🎁 New Features

* Add Hoist Cube Aggregators: `AverageAggregator` and `AverageStrictAggregator`
* `ColAutosizeButton` has been added to desktop and mobile

### 🐞 Bug Fixes

* Fixed mobile menus to constrain to the bottom of the viewport, scrolling if necessary.
  [#1862](https://github.com/xh/hoist-react/issues/1862)
* Tightened up mobile tree grid, fixed issues in mobile column chooser.
* Fixed a bug with reloading hierarchical data in `Store`.
  [#1871](https://github.com/xh/hoist-react/issues/1871)

[Commit Log](https://github.com/xh/hoist-react/compare/v33.0.1...33.0.2)

## v33.0.1 - 2020-04-29

### 🎁 New Features

* `StoreFieldField` supports dot-separated field names in a bound `GridModel`, meaning it will now
  match on columns with fields such as `address.city`.

* `Toolbar.enableOverflowMenu` now defaults to `false`. This was determined safer and more
  appropriate due to issues with the underlying Blueprint implementation, and the need to configure
  it carefully.

### 🐞 Bug Fixes

* Fixed an important bug with state management in `StoreFilterField`. See
  https://github.com/xh/hoist-react/issues/1854

* Fixed the default sort order for grids. ABS DESC should be first when present.

### 📚 Libraries

* @blueprintjs/core `3.25 → 3.26`
* codemirror `5.52 → 5.53`

[Commit Log](https://github.com/xh/hoist-react/compare/v33.0.0...v33.0.1)

## v33.0.0 - 2020-04-22

### 🎁 New Features

* The object returned by the `data` property on `Record` now includes the record `id`. This will
  allow for convenient access of the id with the other field values on the record.
* The `Timer` class has been enhanced and further standardized with its Hoist Core counterpart:
    * Both the `interval` and `timeout` arguments may be specified as functions, or config keys
      allowing for dynamic lookup and reconfiguration.
    * Added `intervalUnits` and `timeoutUnits` arguments.
    * `delay` can now be specified as a boolean for greater convenience.

### 💥 Breaking Changes

* We have consolidated the import location for several packages, removing unintended nested index
  files and 'sub-packages'. In particular, the following locations now provide a single index file
  for import for all of their public contents: `@xh/hoist/core`, `@xh/hoist/data`,
  `@xh/hoist/cmp/grid`, and `@xh/hoist/desktop/cmp/grid`. Applications may need to update import
  statements that referred to index files nested within these directories.
* Removed the unnecessary and confusing `values` getter on `BaseFieldModel`. This getter was not
  intended for public use and was intended for the framework's internal implementation only.
* `ColumnGroup.align` has been renamed to `ColumnGroup.headerAlign`. This avoids confusion with the
  `Column` API, where `align` refers to the alignment of cell contents within the column.

### 🐞 Bug Fixes

* Exceptions will no longer overwrite the currently shown exception in the exception dialog if the
  currently shown exception requires reloading the application.
  [#1834](https://github.com/xh/hoist-react/issues/1834)

### ⚙️ Technical

* Note that the Mobx React bindings have been updated to 6.2, and we have enabled the recommended
  "observer batching" feature as per
  [the mobx-react docs](https://github.com/mobxjs/mobx-react-lite/#observer-batching).

### 📚 Libraries

* @blueprintjs/core `3.24 → 3.25`
* @blueprintjs/datetime `3.15 → 3.16`
* mobx-react `6.1 → 6.2`

[Commit Log](https://github.com/xh/hoist-react/compare/v32.0.4...v33.0.0)

## v32.0.5 - 2020-07-14

### 🐞 Bug Fixes

* Fixes a regression in which grid exports were no longer sorting rows properly.

[Commit Log](https://github.com/xh/hoist-react/compare/v32.0.4...v32.0.5)

## v32.0.4 - 2020-04-09

### 🐞 Bug Fixes

* Fixes a regression with the alignment of `ColumnGroup` headers.
* Fixes a bug with 'Copy Cell' context menu item for certain columns displaying the Record ID.
* Quiets console logging of 'routine' exceptions to 'debug' instead of 'log'.

[Commit Log](https://github.com/xh/hoist-react/compare/v32.0.3...v32.0.4)

## v32.0.3 - 2020-04-06

### 🐞 Bug Fixes

* Suppresses a console warning from AG Grid for `GridModel`s that do not specify an `emptyText`.

[Commit Log](https://github.com/xh/hoist-react/compare/v32.0.2...v32.0.3)

## v32.0.2 - 2020-04-03

⚠ Note that this release includes a *new major version of AG Grid*. Please consult the
[AG Grid Changelog](https://www.ag-grid.com/ag-grid-changelog/) for versions 22-23 to review
possible breaking changes to any direct/custom use of AG Grid APIs and props within applications.

### 🎁 New Features

* GridModel `groupSortFn` now accepts `null` to turn off sorting of group rows.
* `DockViewModel` now supports optional `width`, `height` and `collapsedWidth` configs.
* The `appMenuButton.extraItems` prop now accepts `MenuItem` configs (as before) but also React
  elements and the special string token '-' (shortcut to render a `MenuDivider`).
* Grid column `flex` param will now accept numbers, with available space divided between flex
  columns in proportion to their `flex` value.
* `Column` now supports a `sortingOrder` config to allow control of the sorting options that will be
  cycled through when the user clicks on the header.
* `PanelModel` now supports setting a `refreshMode` to control how collapsed panels respond to
  refresh requests.

### 💥 Breaking Changes

* The internal DOM structure of desktop `Panel` has changed to always include an inner frame with
  class `.xh-panel__content`. You may need to update styling that targets the inner structure of
  `Panel` via `.xh-panel`.
* The hooks `useOnResize()` and `useOnVisibleChange()` no longer take a `ref` argument. Use
  `composeRefs` to combine the ref that they return with any ref you wish to compose them with.
* The callback for `useOnResize()` will now receive an object representing the locations and
  dimensions of the element's content box. (Previously it incorrectly received an array of
  `ResizeObserver` entries that had to be de-referenced)
* `PanelModel.collapsedRenderMode` has been renamed to `PanelModel.renderMode`, to be more
  consistent with other Hoist APIs such as `TabContainer`, `DashContainer`, and `DockContainer`.

### 🐞 Bug Fixes

* Checkboxes in grid rows in Tiny sizing mode have been styled to fit correctly within the row.
* `GridStateModel` no longer saves/restores the width of non-resizable columns.
  [#1718](https://github.com/xh/hoist-react/issues/1718)
* Fixed an issue with the hooks useOnResize and useOnVisibleChange. In certain conditions these
  hooks would not be called. [#1808](https://github.com/xh/hoist-react/issues/1808)
* Inputs that accept a rightElement prop will now properly display an Icon passed as that element.
  [#1803](https://github.com/xh/hoist-react/issues/1803)

### ⚙️ Technical

* Flex columns now use the built-in AG Grid flex functionality.

### 📚 Libraries

* ag-grid-community `removed @ 21.2`
* ag-grid-enterprise `21.2` replaced with @ag-grid-enterprise/all-modules `23.0`
* ag-grid-react `21.2` replaced with @ag-grid-community/react `23.0`
* @fortawesome/* `5.12 → 5.13`
* codemirror `5.51 → 5.52`
* filesize `6.0 → 6.1`
* numbro `2.1 → 2.2`
* react-beautiful-dnd `12.0 → 13.0`
* store2 `2.10 → 2.11`
* compose-react-refs `NEW 1.0.4`

[Commit Log](https://github.com/xh/hoist-react/compare/v31.0.0...v32.0.2)

## v31.0.0 - 2020-03-16

### 🎁 New Features

* The mobile `Navigator` / `NavigatorModel` API has been improved and made consistent with other
  Hoist content container APIs such as `TabContainer`, `DashContainer`, and `DockContainer`.
    * `NavigatorModel` and `PageModel` now support setting a `RenderMode` and `RefreshMode` to
      control how inactive pages are mounted/unmounted and how they respond to refresh requests.
    * `Navigator` pages are no longer required to to return `Page` components - they can now return
      any suitable component.
* `DockContainerModel` and `DockViewModel` also now support `refreshMode` and `renderMode` configs.
* `Column` now auto-sizes when double-clicking / double-tapping its header.
* `Toolbar` will now collapse overflowing items into a drop down menu. (Supported for horizontal
  toolbars only at this time.)
* Added new `xhEnableLogViewer` config (default `true`) to enable or disable the Admin Log Viewer.

#### 🎨 Icons

* Added `Icon.icon()` factory method as a new common entry point for creating new FontAwesome based
  icons in Hoist. It should typically be used instead of using the `FontAwesomeIcon` component
  directly.
* Also added a new `Icon.fileIcon()` factory. This method take a filename and returns an appropriate
  icon based on its extension.
* All Icon factories can now accept an `asHtml` parameter, as an alternative to calling the helper
  function `convertIconToSVG()` on the element. Use this to render icons as raw html where needed
  (e.g. grid renderers).
* Icons rendered as html will now preserve their styling, tooltips, and size.

### 💥 Breaking Changes

* The application's primary `HoistApplicationModel` is now instantiated and installed as
  `XH.appModel` earlier within the application initialization sequence, with construction happening
  prior to the init of the XH identity, config, and preference services.
    * This allows for a new `preAuthInitAsync()` lifecycle method to be called on the model before
      auth has completed, but could be a breaking change for appModel code that relied on these
      services for field initialization or in its constructor.
    * Such code should be moved to the core `initAsync()` method instead, which continues to be
      called after all XH-level services are initialized and ready.
* Mobile apps may need to adjust to the following updates to `NavigatorModel` and related APIs:
    * `NavigatorModel`'s `routes` constructor parameter has been renamed `pages`.
    * `NavigatorModel`'s observable `pages[]` has been renamed `stack[]`.
    * `NavigatorPageModel` has been renamed `PageModel`. Apps do not usually create `PageModels`
      directly, so this change is unlikely to require code updates.
    * `Page` has been removed from the mobile toolkit. Components that previously returned a `Page`
      for inclusion in a `Navigator` or `TabContainer` can now return any component. It is
      recommended you replace `Page` with `Panel` where appropriate.
* Icon enhancements described above removed the following public methods:
    * The `fontAwesomeIcon()` factory function (used to render icons not already enumerated by
      Hoist)
      has been replaced by the improved `Icon.icon()` factory - e.g. `fontAwesomeIcon({icon: ['far',
      'alicorn']}) → Icon.icon({iconName: 'alicorn'})`.
    * The `convertIconToSvg()` utility method has been replaced by the new `asHtml` parameter on
      icon factory functions. If you need to convert an existing icon element,
      use `convertIconToHtml()`.
* `Toolbar` items should be provided as direct children. Wrapping Toolbar items in container
  components can result in unexpected item overflow.

### 🐞 Bug Fixes

* The `fmtDate()` utility now properly accepts, parses, and formats a string value input as
  documented.
* Mobile `PinPad` input responsiveness improved on certain browsers to avoid lag.

### ⚙️ Technical

* New lifecycle methods `preAuthInitAsync()` and `logoutAsync()` added to the `HoistAppModel`
  decorator (aka the primary `XH.appModel`).

[Commit Log](https://github.com/xh/hoist-react/compare/v30.1.0...v31.0.0)

## v30.1.0 - 2020-03-04

### 🐞 Bug Fixes

* Ensure `WebSocketService.connected` remains false until `channelKey` assigned and received from
  server.
* When empty, `DashContainer` now displays a user-friendly prompt to add an initial view.

### ⚙️ Technical

* Form validation enhanced to improve handling of asynchronous validation. Individual rules and
  constraints are now re-evaluated in parallel, allowing for improved asynchronous validation.
* `Select` will now default to selecting contents on focus if in filter or creatable mode.

[Commit Log](https://github.com/xh/hoist-react/compare/v30.0.0...30.1.0)

## v30.0.0 - 2020-02-29

### 🎁 New Features

* `GridModel` and `DataViewModel` now support `groupRowHeight`, `groupRowRenderer` and
  `groupRowElementRenderer` configs. Grouping is new in general to `DataViewModel`, which now takes
  a `groupBy` config.
    * `DataViewModel` allows for settable and multiple groupings and sorters.
    * `DataViewModel` also now supports additional configs from the underlying `GridModel` that make
      sense in a `DataView` context, such as `showHover` and `rowBorders`.
* `TabContainerModel` now accepts a `track` property (default false) for easily tracking tab views
  via Hoist's built-in activity tracking.
* The browser document title is now set to match `AppSpec.clientAppName` - helpful for projects with
  multiple javascript client apps.
* `StoreFilterField` accepts all other config options from `TextInput` (e.g. `disabled`).
* Clicking on a summary row in `Grid` now clears its record selection.
* The `@LoadSupport` decorator now provides an additional observable property `lastException`. The
  decorator also now logs load execution times and failures to `console.debug` automatically.
* Support for mobile `Panel.scrollable` prop made more robust with re-implementation of inner
  content element. Note this change included a tweak to some CSS class names for mobile `Panel`
  internals that could require adjustments if directly targeted by app stylesheets.
* Added new `useOnVisibleChange` hook.
* Columns now support a `headerAlign` config to allow headers to be aligned differently from column
  contents.

### 💥 Breaking Changes

* `Toolbar` items must be provided as direct children. Wrapping Toolbar items in container
  components can result in unexpected item overflow.
* `DataView.rowCls` prop removed, replaced by new `DataViewModel.rowClassFn` config for more
  flexibility and better symmetry with `GridModel`.
* `DataViewModel.itemRenderer` renamed to `DataViewModel.elementRenderer`
* `DataView` styling has been updated to avoid applying several unwanted styles from `Grid`. Note
  that apps might rely on these styles (intentionally or not) for their `itemRenderer` components
  and appearance and will need to adjust.
* Several CSS variables related to buttons have been renamed for consistency, and button style rules
  have been adjusted to ensure they take effect reliably across desktop and mobile buttons
  ([#1568](https://github.com/xh/hoist-react/pull/1568)).
* The optional `TreeMapModel.highchartsConfig` object will now be recursively merged with the
  top-level config generated by the Hoist model and component, where previously it was spread onto
  the generated config. This could cause a change in behavior for apps using this config to
  customize map instances, but provides more flexibility for e.g. customizing the `series`.
* The signature of `useOnResize` hook has been modified slightly for API consistency and clarity.
  Options are now passed in a configuration object.

### 🐞 Bug Fixes

* Fixed an issue where charts that are rendered while invisible would have the incorrect size.
  [#1703](https://github.com/xh/hoist-react/issues/1703)
* Fixed an issue where zeroes entered by the user in `PinPad` would be displayed as blanks.
* Fixed `fontAwesomeIcon` elem factory component to always include the default 'fa-fw' className.
  Previously, it was overridden if a `className` prop was provided.
* Fixed an issue where ConfigDiffer would always warn about deletions, even when there weren't any.
  [#1652](https://github.com/xh/hoist-react/issues/1652)
* `TextInput` will now set its value to `null` when all text is deleted and the clear icon will
  automatically hide.
* Fixed an issue where multiple buttons in a `ButtonGroupInput` could be shown as active
  simultaneously. [#1592](https://github.com/xh/hoist-react/issues/1592)
* `StoreFilterField` will again match on `Record.id` if bound to a Store or a GridModel with the
  `id` column visible. [#1697](https://github.com/xh/hoist-react/issues/1697)
* A number of fixes have been applied to `RelativeTimeStamp` and `getRelativeTimestamp`, especially
  around its handling of 'equal' or 'epsilon equal' times. Remove unintended leading whitespace from
  `getRelativeTimestamp`.

### ⚙️ Technical

* The `addReaction` and `addAutorun` methods (added to Hoist models, components, and services by the
  `ReactiveSupport` mixin) now support a configurable `debounce` argument. In many cases, this is
  preferable to the built-in MobX `delay` argument, which only provides throttling and not true
  debouncing.
* New `ChartModel.highchart` property provides a reference to the underlying HighChart component.

### 📚 Libraries

* @blueprintjs/core `3.23 → 3.24`
* react-dates `21.7 → 21.8`
* react-beautiful-dnd `11.0 → 12.2`

[Commit Log](https://github.com/xh/hoist-react/compare/v29.1.0...v30.0.0)

## v29.1.0 - 2020-02-07

### 🎁 New Features

#### Grid

* The `compact` config on `GridModel` has been deprecated in favor of the more powerful `sizingMode`
  which supports the values 'large', 'standard', 'compact', or 'tiny'.
    * Each new mode has its own set of CSS variables for applications to override as needed.
    * Header and row heights are configurable for each via the `HEADER_HEIGHTS` and `ROW_HEIGHTS`
      static properties of the `AgGrid` component. These objects can be modified on init by
      applications that wish to customize the default row heights globally.
    * 💥 Note that these height config objects were previously exported as constants from AgGrid.js.
      This would be a breaking change for any apps that imported the old objects directly (
      considered unlikely).
* `GridModel` now exposes an `autoSizeColumns` method, and the Grid context menu now contains an
  `Autosize Columns` option by default.
* `Column` and `ColumnGroup` now support React elements for `headerName`.

#### Data

* The `Store` constructor now accepts a `data` argument to load data at initialization.
* The `xh/hoist/data/cube` package has been modified substantially to better integrate with the core
  data package and support observable "Views". See documentation on `Cube` for more information.

#### Other

* Added a `PinPad` component for streamlined handling of PIN entry on mobile devices.
* `FormField` now takes `tooltipPosition` and `tooltipBoundary` props for customizing minimal
  validation tooltip.
* `RecordAction.actionFn` parameters now include a `buttonEl` property containing the button element
  when used in an action column.
* Mobile Navigator component now takes an `animation` prop which can be set to 'slide' (default),
  'lift', 'fade', or 'none'. These values are passed to the underlying onsenNavigator component.
  ([#1641](https://github.com/xh/hoist-react/pull/1641))
* `AppOption` configs now accept an `omit` property for conditionally excluding options.

### 🐞 Bug Fixes

* Unselectable grid rows are now skipped during up/down keyboard navigation.
* Fix local quick filtering in `LeftRightChooser` (v29 regression).
* Fix `SplitTreeMap` - the default filtering once again splits the map across positive and negative
  values as intended (v29 regression).

### ⚙️ Technical

* `FormFields` now check that they are contained in a Hoist `Form`.

### 📚 Libraries

* @blueprintjs/core `3.22 → 3.23`
* codemirror `5.50 → 5.51`
* react-dates `21.5 → 21.7`

[Commit Log](https://github.com/xh/hoist-react/compare/v29.0.0...v29.1.0)

## v29.0.0 - 2020-01-24

### 🗄️ Data Package Changes

Several changes have been made to data package (`Store` and `Record`) APIs for loading, updating,
and modifying data. They include some breaking changes, but pave the way for upcoming enhancements
to fully support inline grid editing and other new features.

Store now tracks the "committed" state of its records, which represents the data as it was loaded
(typically from the server) via `loadData()` or `updateData()`. Records are now immutable and
frozen, so they cannot be changed directly, but Store offers a new `modifyRecords()` API to apply
local modifications to data in a tracked and managed way. (Store creates new records internally to
hold both this modified data and the original, "committed" data.) This additional state tracking
allows developers to query Stores for modified or added records (e.g. to flush back to the server
and persist) as well as call new methods to revert changes (e.g. to undo a block of changes that the
user wishes to discard).

Note the following more specific changes to these related classes:

#### Record

* 💥 Record data properties are now nested within a `data` object on Record instances and are no
  longer available as top-level properties on the Record itself.
    * Calls to access data such as `rec.quantity` must be modified to `rec.data.quantity`.
    * When accessing multiple properties, destructuring provides an efficient syntax -
      e.g. `const {quantity, price} = rec.data;`.
* 💥 Records are now immutable and cannot be modified by applications directly.
    * This is a breaking change, but should only affect apps with custom inline grid editing
      implementations or similar code that modifies individual record values.
    * Calls to change data such as `rec.quantity = 100` must now be made through the Record's Store,
      e.g. `store.modifyData({id: 41, quantity: 100})`
* Record gains new getters for inspecting its state, including: `isAdd`, `isModified`, and
  `isCommitted`.

#### Store

* 💥 `noteDataUpdated()` has been removed, as out-of-band modifications to Store Records are no
  longer possible.
* 💥 Store's `idSpec` function is now called with the raw record data - previously it was passed
  source data after it had been run through the store's optional `processRawData` function. (This is
  unlikely to have a practical impact on most apps, but is included here for completeness.)
* `Store.updateData()` now accepts a flat list of raw data to process into Record additions and
  updates. Previously developers needed to call this method with an object containing add, update,
  and/or remove keys mapped to arrays. Now Store will produce an object of this shape automatically.
* `Store.refreshFilter()` method has been added to allow applications to rebuild the filtered data
  set if some application state has changed (apart from the store's data itself) which would affect
  the store filter.
* Store gains new methods for manipulating its Records and data, including `addRecords()`,
  `removeRecords()`, `modifyRecords()`, `revertRecords()`, and `revert()`. New getters have been
  added for `addedRecords`, `removedRecords`, `modifiedRecords`, and `isModified`.

#### Column

* Columns have been enhanced for provide basic support for inline-editing of record data. Further
  inline editing support enhancements are planned for upcoming Hoist releases.
* `Column.getValueFn` config added to retrieve the cell value for a Record field. The default
  implementation pulls the value from the Record's new `data` property (see above). Apps that
  specify custom `valueGetter` callbacks via `Column.agOptions` should now implement their custom
  logic in this new config.
* `Column.setValueFn` config added to support modifying the Column field's value on the underlying
  Record. The default implementation calls the new `Store.modifyRecords()` API and should be
  sufficient for the majority of cases.
* `Column.editable` config added to indicate if a column/cell should be inline-editable.

### 🎁 New Features

* Added keyboard support to AG Grid context menus.
* Added `GridModel.setEmptyText()` to allow updates to placeholder text after initial construction.
* Added `GridModel.ensureSelectionVisible()` to scroll the currently selected row into view.
* When a `TreeMap` is bound to a `GridModel`, the grid will now respond to map selection changes by
  scrolling to ensure the selected grid row is visible.
* Added a `Column.tooltipElement` config to support fully customizable tooltip components.
* Added a `useOnResize` hook, which runs a function when a component is resized.
* Exposed an `inputRef` prop on numberInput, textArea, and textInput
* `PanelModel` now accepts a `maxSize` config.
* `RelativeTimeStamp` now support a `relativeTo` option, allowing it to display the difference
  between a timestamp and another reference time other than now. Both the component and the
  `getRelativeTimestamp()` helper function now leverage moment.js for their underlying
  implementation.
* A new `Clock` component displays the time, either local to the browser or for a configurable
  timezone.
* `LeftRightChooser` gets a new `showCounts` option to print the number of items on each side.
* `Select` inputs support a new property `enableWindowed` (desktop platform only) to improve
  rendering performance with large lists of options.
* `Select` inputs support grouped options. To use, add an attribute `options` containing an array of
  sub-options.
* `FetchService` methods support a new `timeout` option. This config chains `Promise.timeout()` to
  the promises returned by the service.
* Added alpha version of `DashContainer` for building dynamic, draggable dashboard-style layouts.
  Please note: the API for this component is subject to change - use at your own risk!
* `Select` now allows the use of objects as values.
* Added a new `xhEnableImpersonation` config to enable or disable the ability of Hoist Admins to
  impersonate other users. Note that this defaults to `false`. Apps will need to set this config to
  continue using impersonation. (Note that an update to hoist-core 6.4+ is required for this config
  to be enforced on the server.)
* `FormField` now supports a `requiredIndicator` to customize how required fields are displayed.
* Application build tags are now included in version update checks, primarily to prompt dev/QA users
  to refresh when running SNAPSHOT versions. (Note that an update to hoist-core 6.4+ is required for
  the server to emit build tag for comparison.)
* `CodeInput` component added to provide general `HoistInput` support around the CodeMirror code
  editor. The pre-existing `JsonInput` has been converted to a wrapper around this class.
* `JsonInput` now supports an `autoFocus` prop.
* `Select` now supports a `hideDropdownIndicator` prop.
* `useOnResize` hook will now ignore visibility changes, i.e. a component resizing to a size of 0.
* `DimensionChooser` now supports a `popoverPosition` prop.
* `AppBar.appMenuButtonPosition` prop added to configure the App Menu on the left or the right, and
  `AppMenuButton` now accepts and applies any `Button` props to customize.
* New `--xh-grid-tree-indent-px` CSS variable added to allow control over the amount of indentation
  applied to tree grid child nodes.

### 💥 Breaking Changes

* `GridModel.contextMenuFn` config replaced with a `contextMenu` parameter. The new parameter will
  allow context menus to be specified with a simple array in addition to the function specification
  currently supported.
* `GridModel.defaultContextMenuTokens` config renamed to `defaultContextMenu`.
* `Chart` and `ChartModel` have been moved from `desktop/cmp/charts` to `cmp/charts`.
* `StoreFilterField` has been moved from `desktop/cmp/store` to `cmp/store`.
* The options `nowEpsilon` and `nowString` on `RelativeTimestamp` have been renamed to `epsilon` and
  `equalString`, respectively.
* `TabRenderMode` and `TabRefreshMode` have been renamed to `RenderMode` and `RefreshMode` and moved
  to the `core` package. These enumerations are now used in the APIs for `Panel`, `TabContainer`,
  and `DashContainer`.
* `DockViewModel` now requires a function, or a HoistComponent as its `content` param. It has always
  been documented this way, but a bug in the original implementation had it accepting an actual
  element rather than a function. As now implemented, the form of the `content` param is consistent
  across `TabModel`, `DockViewModel`, and `DashViewSpec`.
* `JsonInput.showActionButtons` prop replaced with more specific `showFormatButton` and
  `showFullscreenButton` props.
* The `DataView.itemHeight` prop has been moved to `DataViewModel` where it can now be changed
  dynamically by applications.
* Desktop `AppBar.appMenuButtonOptions` prop renamed to `appMenuButtonProps` for consistency.

### 🐞 Bug Fixes

* Fixed issue where JsonInput was not receiving its `model` from context
  ([#1456](https://github.com/xh/hoist-react/issues/1456))
* Fixed issue where TreeMap would not be initialized if the TreeMapModel was created after the
  GridModel data was loaded ([#1471](https://github.com/xh/hoist-react/issues/1471))
* Fixed issue where export would create malformed file with dynamic header names
* Fixed issue where exported tree grids would have incorrect aggregate data
  ([#1447](https://github.com/xh/hoist-react/issues/1447))
* Fixed issue where resizable Panels could grow larger than desired
  ([#1498](https://github.com/xh/hoist-react/issues/1498))
* Changed RestGrid to only display export button if export is enabled
  ([#1490](https://github.com/xh/hoist-react/issues/1490))
* Fixed errors when grouping rows in Grids with `groupUseEntireRow` turned off
  ([#1520](https://github.com/xh/hoist-react/issues/1520))
* Fixed problem where charts were resized when being hidden
  ([#1528](https://github.com/xh/hoist-react/issues/1528))
* Fixed problem where charts were needlessly re-rendered, hurting performance and losing some state
  ([#1505](https://github.com/xh/hoist-react/issues/1505))
* Removed padding from Select option wrapper elements which was making it difficult for custom
  option renderers to control the padding ([1571](https://github.com/xh/hoist-react/issues/1571))
* Fixed issues with inconsistent indentation for tree grid nodes under certain conditions
  ([#1546](https://github.com/xh/hoist-react/issues/1546))
* Fixed autoFocus on NumberInput.

### 📚 Libraries

* @blueprintjs/core `3.19 → 3.22`
* @blueprintjs/datetime `3.14 → 3.15`
* @fortawesome/fontawesome-pro `5.11 → 5.12`
* codemirror `5.49 → 5.50`
* core-js `3.3 → 3.6`
* fast-deep-equal `2.0 → 3.1`
* filesize `5.0 → 6.0`
* highcharts 7.2 → 8.0`
* mobx `5.14 → 5.15`
* react-dates `21.3 → 21.5`
* react-dropzone `10.1 → 10.2`
* react-windowed-select `added @ 2.0.1`

[Commit Log](https://github.com/xh/hoist-react/compare/v28.2.0...v29.0.0)

## v28.2.0 - 2019-11-08

### 🎁 New Features

* Added a `DateInput` component to the mobile toolkit. Its API supports many of the same options as
  its desktop analog with the exception of `timePrecision`, which is not yet supported.
* Added `minSize` to panelModel. A resizable panel can now be prevented from resizing to a size
  smaller than minSize. ([#1431](https://github.com/xh/hoist-react/issues/1431))

### 🐞 Bug Fixes

* Made `itemHeight` a required prop for `DataView`. This avoids an issue where agGrid went into an
  infinite loop if this value was not set.
* Fixed a problem with `RestStore` behavior when `dataRoot` changed from its default value.

[Commit Log](https://github.com/xh/hoist-react/compare/v28.1.1...v28.2.0)

## v28.1.1 - 2019-10-23

### 🐞 Bug Fixes

* Fixes a bug with default model context being set incorrectly within context inside of `Panel`.

[Commit Log](https://github.com/xh/hoist-react/compare/v28.1.0...v28.1.1)

## v28.1.0 - 2019-10-18

### 🎁 New Features

* `DateInput` supports a new `strictInputParsing` prop to enforce strict parsing of keyed-in entries
  by the underlying moment library. The default value is false, maintained the existing behavior
  where [moment will do its best](https://momentjs.com/guides/#/parsing/) to parse an entered date
  string that doesn't exactly match the specified format
* Any `DateInput` values entered that exceed any specified max/minDate will now be reset to null,
  instead of being set to the boundary date (which was surprising and potentially much less obvious
  to a user that their input had been adjusted automatically).
* `Column` and `ColumnGroup` now accept a function for `headerName`. The header will be
  automatically re-rendered when any observable properties referenced by the `headerName` function
  are modified.
* `ColumnGroup` now accepts an `align` config for setting the header text alignment
* The flag `toContext` for `uses` and `creates` has been replaced with a new flag `publishMode` that
  provides more granular control over how models are published and looked up via context. Components
  can specify `ModelPublishMode.LIMITED` to make their model available for contained components
  without it becoming the default model or exposing its sub-models.

### 🐞 Bug Fixes

* Tree columns can now specify `renderer` or `elementRenderer` configs without breaking the standard
  AG Grid group cell renderer auto-applied to tree columns (#1397).
* Use of a custom `Column.comparator` function will no longer break agGrid-provided column header
  filter menus (#1400).
* The MS Edge browser does not return a standard Promise from `async` functions, so the the return
  of those functions did not previously have the required Hoist extensions installed on its
  prototype. Edge "native" Promises are now also polyfilled / extended as required. (#1411).
* Async `Select` combobox queries are now properly debounced as per the `queryBuffer` prop (#1416).

### ⚙️ Technical

* Grid column group headers now use a custom React component instead of the default AG Grid column
  header, resulting in a different DOM structure and CSS classes. Existing CSS overrides of the
  AG Grid column group headers may need to be updated to work with the new structure/classes.
* We have configured `stylelint` to enforce greater consistency in our stylesheets within this
  project. The initial linting run resulted in a large number of updates to our SASS files, almost
  exclusively whitespace changes. No functional changes are intended/expected. We have also enabled
  hooks to run both JS and style linting on pre-commit. Neither of these updates directly affects
  applications, but the same tools could be configured for apps if desired.

### 📚 Libraries

* core-js `3.2 → 3.3`
* filesize `4.2 → 5.0`
* http-status-codes `added @ 1.3`

[Commit Log](https://github.com/xh/hoist-react/compare/v28.0.0...v28.1.0)

## v28.0.0 - 2019-10-07

_"The one with the hooks."_

**Hoist now fully supports React functional components and hooks.** The new `hoistComponent`
function is now the recommended method for defining new components and their corresponding element
factories. See that (within HoistComponentFunctional.js) and the new `useLocalModel()` and
`useContextModel()` hooks (within [core/model](core/model)) for more information.

Along with the performance benefits and the ability to use React hooks, Hoist functional components
are designed to read and write their models via context. This allows a much less verbose
specification of component element trees.

Note that **Class-based Components remain fully supported** (by both Hoist and React) using the
familiar `@HoistComponent` decorator, but transitioning to functional components within Hoist apps
is now strongly encouraged. In particular note that Class-based Components will *not* be able to
leverage the context for model support discussed above.

### 🎁 New Features

* Resizable panels now default to not redrawing their content when resized until the resize bar is
  dropped. This offers an improved user experience for most situations, especially when layouts are
  complex. To re-enable the previous dynamic behavior, set `PanelModel.resizeWhileDragging: true`.
* The default text input shown by `XH.prompt()` now has `selectOnFocus: true` and will confirm the
  user's entry on an `<enter>` keypress (same as clicking 'OK').
* `stringExcludes` function added to form validation constraints. This allows an input value to
  block specific characters or strings, e.g. no slash "/" in a textInput for a filename.
* `constrainAll` function added to form validation constraints. This takes another constraint as its
  only argument, and applies that constraint to an array of values, rather than just to one value.
  This is useful for applying a constraint to inputs that produce arrays, such as tag pickers.
* `DateInput` now accepts LocalDates as `value`, `minDate` and `maxDate` props.
* `RelativeTimestamp` now accepts a `bind` prop to specify a model field name from which it can pull
  its timestamp. The model itself can either be passed as a prop or (better) sourced automatically
  from the parent context. Developers are encouraged to take this change to minimize re-renders of
  parent components (which often contain grids and other intensive layouts).
* `Record` now has properties and methods for accessing and iterating over children, descendants,
  and ancestors
* `Store` now has methods for retrieving the descendants and ancestors of a given Record

### 💥 Breaking Changes

* **Apps must update their dev dependencies** to the latest `@xh/hoist-dev-utils` package: v4.0+.
  This updates the versions of Babel / Webpack used in builds to their latest / current versions and
  swaps to the updated Babel recommendation of `core-js` for polyfills.
* The `allSettled` function in `@xh/promise` has been removed. Applications using this method should
  use the ECMA standard (stage-2) `Promise.allSettled` instead. This method is now fully available
  in Hoist via bundled polyfills. Note that the standard method returns an array of objects of the
  form `{status: [rejected|fulfilled], ...}`, rather than `{state: [rejected|fulfilled], ...}`.
* The `containerRef` argument for `XH.toast()` should now be a DOM element. Component instances are
  no longer supported types for this value. This is required to support functional Components
  throughout the toolkit.
* Apps that need to prevent a `StoreFilterField` from binding to a `GridModel` in context, need to
  set the `store` or `gridModel` property explicitly to null.
* The Blueprint non-standard decorators `ContextMenuTarget` and `HotkeysTarget` are no longer
  supported. Use the new hooks `useContextMenu()` and `useHotkeys()` instead. For convenience, this
  functionality has also been made available directly on `Panel` via the `contextMenu` and `hotkeys`
  props.
* `DataView` and `DataViewModel` have been moved from `/desktop/cmp/dataview` to the cross-platform
  package `/cmp/dataview`.
* `isReactElement` has been removed. Applications should use the native React API method
  `React.isValidElement` instead.

### ⚙️ Technical

* `createObservableRef()` is now available in `@xh/hoist/utils/react` package. Use this function for
  creating refs that are functionally equivalent to refs created with `React.createRef()`, yet fully
  observable. With this change the `Ref` class in the same package is now obsolete.
* Hoist now establishes a proper react "error boundary" around all application code. This means that
  errors throw when rendering will be caught and displayed in the standard Hoist exception dialog,
  and stack traces for rendering errors should be significantly less verbose.
* Not a Hoist feature, exactly, but the latest version of `@xh/hoist-dev-utils` (see below) enables
  support for the `optional chaining` (aka null safe) and `nullish coalescing` operators via their
  Babel proposal plugins. Developers are encouraged to make good use of the new syntax below:
    * conditional-chaining: `let foo = bar?.baz?.qux;`
    * nullish coalescing: `let foo = bar ?? 'someDefaultValue';`

### 🐞 Bug Fixes

* Date picker month and year controls will now work properly in `localDate` mode. (Previously would
  reset to underlying value.)
* Individual `Buttons` within a `ButtonGroupInput` will accept a disabled prop while continuing to
  respect the overall `ButtonGroupInput`'s disabled prop.
* Raised z-index level of AG-Grid tooltip to ensure tooltips for AG-Grid context menu items appear
  above the context menu.

### 📚 Libraries

* @blueprintjs/core `3.18 → 3.19`
* @blueprintjs/datetime `3.12 → 3.14`
* @fortawesome/fontawesome-pro `5.10 → 5.11`
* @xh/hoist-dev-utils `3.8 → 4.3` (multiple transitive updates to build tooling)
* ag-grid `21.1 → 21.2`
* highcharts `7.1 → 7.2`
* mobx `5.13 → 5.14`
* react-transition-group `4.2 → 4.3`
* rsvp (removed)
* store2 `2.9 → 2.10`

[Commit Log](https://github.com/xh/hoist-react/compare/v27.1.0...v28.0.0)

## v27.1.0 - 2019-09-05

### 🎁 New Features

* `Column.exportFormat` can now be a function, which supports setting Excel formats on a per-cell
  (vs. entire column) basis by returning a conditional `exportFormat` based upon the value and / or
  record.
    * ⚠️ Note that per-cell formatting _requires_ that apps update their server to use hoist-core
      v6.3.0+ to work, although earlier versions of hoist-core _are_ backwards compatible with the
      pre-existing, column-level export formatting.
* `DataViewModel` now supports a `sortBy` config. Accepts the same inputs as `GridModel.sortBy`,
  with the caveat that only a single-level sort is supported at this time.

[Commit Log](https://github.com/xh/hoist-react/compare/v27.0.1...v27.1.0)

## v27.0.1 - 2019-08-26

### 🐞 Bug Fixes

* Fix to `Store.clear()` and `GridModel.clear()`, which delegates to the same (#1324).

[Commit Log](https://github.com/xh/hoist-react/compare/v27.0.0...v27.0.1)

## v27.0.0 - 2019-08-23

### 🎁 New Features

* A new `LocalDate` class has been added to the toolkit. This class provides client-side support for
  "business" or "calendar" days that do not have a time component. It is an immutable class that
  supports '==', '<' and '>', as well as a number of convenient manipulation functions. Support for
  the `LocalDate` class has also been added throughout the toolkit, including:
    * `Field.type` now supports an additional `localDate` option for automatic conversion of server
      data to this type when loading into a `Store`.
    * `fetchService` is aware of this class and will automatically serialize all instances of it for
      posting to the server. ⚠ NOTE that along with this change, `fetchService` and its methods such
      as `XH.fetchJson()` will now serialize regular JS Date objects as ms timestamps when provided
      in params. Previously Dates were serialized in their default `toString()` format. This would
      be a breaking change for an app that relied on that default Date serialization, but it was
      made for increased symmetry with how Hoist JSON-serializes Dates and LocalDates on the
      server-side.
    * `DateInput` can now be used to seamlessly bind to a `LocalDate` as well as a `Date`. See its
      new prop of `valueType` which can be set to `localDate` or `date` (default).
    * A new `localDateCol` config has been added to the `@xh/hoist/grid/columns` package with
      standardized rendering and formatting.
* New `TreeMap` and `SplitTreeMap` components added, to render hierarchical data in a configurable
  TreeMap visualization based on the Highcharts library. Supports optional binding to a GridModel,
  which syncs selection and expand / collapse state.
* `Column` gets a new `highlightOnChange` config. If true, the grid will highlight the cell on each
  change by flashing its background. (Currently this is a simple on/off config - future iterations
  could support a function variant or other options to customize the flash effect based on the
  old/new values.) A new CSS var `--xh-grid-cell-change-bg-highlight` can be used to customize the
  color used, app-wide or scoped to a particular grid selector. Note that columns must *not* specify
  `rendererIsComplex` (see below) if they wish to enable the new highlight flag.

### 💥 Breaking Changes

* The updating of `Store` data has been reworked to provide a simpler and more powerful API that
  allows for the applications of additions, deletions, and updates in a single transaction:
    * The signature of `Store.updateData()` has been substantially changed, and is now the main
      entry point for all updates.
    * `Store.removeRecords()` has been removed. Use `Store.updateData()` instead.
    * `Store.addData()` has been removed. Use `Store.updateData()` instead.
* `Column` takes an additional property `rendererIsComplex`. Application must set this flag to
  `true` to indicate if a column renderer uses values other than its own bound field. This change
  provides an efficiency boost by allowing AG Grid to use its default change detection instead of
  forcing a cell refresh on any change.

### ⚙️ Technical

* `Grid` will now update the underlying AG Grid using AG Grid transactions rather than relying on
  agGrid `deltaRowMode`. This is intended to provide the best possible grid performance and
  generally streamline the use of the AG Grid Api.

### 🐞 Bug Fixes

* Panel resize events are now properly throttled, avoiding extreme lagginess when resizing panels
  that contain complex components such as big grids.
* Workaround for issues with the mobile Onsen toolkit throwing errors while resetting page stack.
* Dialogs call `doCancel()` handler if cancelled via `<esc>` keypress.

### 📚 Libraries

* @xh/hoist-dev-utils `3.7 → 3.8`
* qs `6.7 → 6.8`
* store2 `2.8 → 2.9`

[Commit Log](https://github.com/xh/hoist-react/compare/v26.0.1...v27.0.0)

## v26.0.1 - 2019-08-07

### 🎁 New Features

* **WebSocket support** has been added in the form of `XH.webSocketService` to establish and
  maintain a managed websocket connection with the Hoist UI server. This is implemented on the
  client via the native `WebSocket` object supported by modern browsers and relies on the
  corresponding service and management endpoints added to Hoist Core v6.1.
    * Apps must declare `webSocketsEnabled: true` in their `AppSpec` configuration to enable this
      overall functionality on the client.
    * Apps can then subscribe via the new service to updates on a requested topic and will receive
      any inbound messages for that topic via a callback.
    * The service will monitor the socket connection with a regular heartbeat and attempt to
      re-establish if dropped.
    * A new admin console snap-in provides an overview of connected websocket clients.
* The `XH.message()` and related methods such as `XH.alert()` now support more flexible
  `confirmProps` and `cancelProps` configs, each of which will be passed to their respective button
  and merged with suitable defaults. Allows use of the new `autoFocus` prop with these preconfigured
  dialogs.
    * By default, `XH.alert()` and `XH.confirm()` will auto focus the confirm button for user
      convenience.
    * The previous text/intent configs have been deprecated and the message methods will log a
      console warning if they are used (although it will continue to respect them to aid
      transitioning to the new configs).
* `GridModel` now supports a `copyCell` context menu action. See `StoreContextMenu` for more
  details.
* New `GridCountLabel` component provides an alternative to existing `StoreCountLabel`, outputting
  both overall record count and current selection count in a configurable way.
* The `Button` component accepts an `autoFocus` prop to attempt to focus on render.
* The `Checkbox` component accepts an `autoFocus` prop to attempt to focus on render.

### 💥 Breaking Changes

* `StoreCountLabel` has been moved from `/desktop/cmp/store` to the cross-platform package
  `/cmp/store`. Its `gridModel` prop has also been removed - usages with grids should likely switch
  to the new `GridCountLabel` component, noted above and imported from `/cmp/grid`.
* The API for `ClipboardButton` and `ClipboardMenuItem` has been simplified, and made implementation
  independent. Specify a single `getCopyText` function rather than the `clipboardSpec`.
  (`clipboardSpec` is an artifact from the removed `clipboard` library).
* The `XH.prompt()` and `XH.message()` input config has been updated to work as documented, with any
  initial/default value for the input sourced from `input.initialValue`. Was previously sourced from
  `input.value` (#1298).
* ChartModel `config` has been deprecated. Please use `highchartsConfig` instead.

### 🐞 Bug Fixes

* The `Select.selectOnFocus` prop is now respected when used in tandem with `enableCreate` and/or
  `queryFn` props.
* `DateInput` popup _will_ now close when input is blurred but will _not_ immediately close when
  `enableTextInput` is `false` and a month or year is clicked (#1293).
* Buttons within a grid `actionCol` now render properly in compact mode, without clipping/overflow.

### ⚙️ Technical

* `AgGridModel` will now throw an exception if any of its methods which depend on AG Grid state are
  called before the grid has been fully initialized (AG Grid onGridReady event has fired).
  Applications can check the new `isReady` property on `AgGridModel` before calling such methods
  to️️ verify the grid is fully initialized.

### 📚 Libraries

* @blueprintjs/core `3.17 → 3.18`
* @blueprintjs/datetime `3.11 → 3.12`
* @fortawesome/fontawesome `5.9 → 5.10`
* ag-grid `21.0.1 → 21.1.1`
* store2 `2.7 → 2.8`
* The `clipboard` library has been replaced with the simpler `clipboard-copy` library.

[Commit Log](https://github.com/xh/hoist-react/compare/v25.2.0...v26.0.1)

## v25.2.0 - 2019-07-25

### 🎁 New Features

* `RecordAction` supports a new `secondaryText` property. When used for a Grid context menu item,
  this text appears on the right side of the menu item, usually used for displaying the shortcut key
  associated with an action.

### 🐞 Bug Fixes

* Fixed issue with loopy behavior when using `Select.selectOnFocus` and changing focus
  simultaneously with keyboard and mouse.

[Commit Log](https://github.com/xh/hoist-react/compare/v25.1.0...v25.2.0)

## v25.1.0 - 2019-07-23

### 🎁 New Features

* `JsonInput` includes buttons for toggling showing in a full-screen dialog window. Also added a
  convenience button to auto-format `JsonInput's` content.
* `DateInput` supports a new `enableTextInput` prop. When this property is set to false, `DateInput`
  will be entirely driven by the provided date picker. Additionally, `DateInput` styles have been
  improved for its various modes to more clearly convey its functionality.
* `ExportButton` will auto-disable itself if bound to an empty `GridModel`. This helper button will
  now also throw a console warning (to alert the developer) if `gridModel.enableExport != true`.

### ⚙️ Technical

* Classes decorated with `@LoadSupport` will now throw an exception out of their provided
  `loadAsync()` method if called with a parameter that's not a plain object (i.e. param is clearly
  not a `LoadSpec`). Note this might be a breaking change, in so far as it introduces additional
  validation around this pre-existing API requirement.
* Requirements for the `colorSpec` option passed to Hoist number formatters have been relaxed to
  allow partial definitions such that, for example, only negative values may receive the CSS class
  specified, without having to account for positive value styling.

### 🐞 Bug Fixes

* `RestFormModel` now submits dirty fields only when editing a record, as intended (#1245).
* `FormField` will no longer override the disabled prop of its child input if true (#1262).

### 📚 Libraries

* mobx `5.11 → 5.13`
* Misc. patch-level updates

[Commit Log](https://github.com/xh/hoist-react/compare/v25.0.0...v25.1.0)

## v25.0.0 - 2019-07-16

### 🎁 New Features

* `Column` accepts a new `comparator` callback to customize how column cell values are sorted by the
  grid.
* Added `XH.prompt()` to show a simple message popup with a built-in, configurable HoistInput. When
  submitted by the user, its callback or resolved promise will include the input's value.
* `Select` accepts a new `selectOnFocus` prop. The behaviour is analogous to the `selectOnFocus`
  prop already in `TextInput`, `TextArea` and `NumberInput`.

### 💥 Breaking Changes

* The `fmtPercent` and `percentRenderer` methods will now multiply provided value by 100. This is
  consistent with the behavior of Excel's percentage formatting and matches the expectations of
  `ExportFormat.PCT`. Columns that were previously using `exportValue: v => v/100` as a workaround
  to the previous renderer behavior should remove this line of code.
* `DimensionChooserModel`'s `historyPreference` config has been renamed `preference`. It now
  supports saving both value and history to the same preference (existing history preferences will
  be handled).

[Commit Log](https://github.com/xh/hoist-react/compare/v24.2.0...v25.0.0)

## v24.2.0 - 2019-07-08

### 🎁 New Features

* `GridModel` accepts a new `colDefaults` configuration. Defaults provided via this object will be
  merged (deeply) into all column configs as they are instantiated.
* New `Panel.compactHeader` and `DockContainer.compactHeaders` props added to enable more compact
  and space efficient styling for headers in these components.
    * ⚠️ Note that as part of this change, internal panel header CSS class names changed slightly -
      apps that were targeting these internal selectors would need to adjust. See
      desktop/cmp/panel/impl/PanelHeader.scss for the relevant updates.
* A new `exportOptions.columns` option on `GridModel` replaces `exportOptions.includeHiddenCols`.
  The updated and more flexible config supports special strings 'VISIBLE' (default), 'ALL', and/or a
  list of specific colIds to include in an export.
    * To avoid immediate breaking changes, GridModel will log a warning on any remaining usages of
      `includeHiddenCols` but auto-set to `columns: 'ALL'` to maintain the same behavior.
* Added new preference `xhShowVersionBar` to allow more fine-grained control of when the Hoist
  version bar is showing. It defaults to `auto`, preserving the current behavior of always showing
  the footer to Hoist Admins while including it for non-admins *only* in non-production
  environments. The pref can alternatively be set to 'always' or 'never' on a per-user basis.

### 📚 Libraries

* @blueprintjs/core `3.16 → 3.17`
* @blueprintjs/datetime `3.10 → 3.11`
* mobx `5.10 → 5.11`
* react-transition-group `2.8 → 4.2`

[Commit Log](https://github.com/xh/hoist-react/compare/v24.1.1...v24.2.0)

## v24.1.1 - 2019-07-01

### 🐞 Bug Fixes

* Mobile column chooser internal layout/sizing fixed when used in certain secure mobile browsers.

[Commit Log](https://github.com/xh/hoist-react/compare/v24.1.0...v24.1.1)

## v24.1.0 - 2019-07-01

### 🎁 New Features

* `DateInput.enableClear` prop added to support built-in button to null-out a date input's value.

### 🐞 Bug Fixes

* The `Select` component now properly shows all options when the pick-list is re-shown after a
  change without first blurring the control. (Previously this interaction edge case would only show
  the option matching the current input value.) #1198
* Mobile mask component `onClick` callback prop restored - required to dismiss mobile menus when not
  tapping a menu option.
* When checking for a possible expired session within `XH.handleException()`, prompt for app login
  only for Ajax requests made to relative URLs (not e.g. remote APIs accessed via CORS). #1189

### ✨ Styles

* Panel splitter collapse button more visible in dark theme. CSS vars to customize further fixed.
* The mobile app menu button has been moved to the right side of the top appBar, consistent with its
  placement in desktop apps.

### 📚 Libraries

* @blueprintjs/core `3.15 → 3.16`
* @blueprintjs/datetime `3.9 → 3.10`
* codemirror `5.47 → 5.48`
* mobx `6.0 → 6.1`

[Commit Log](https://github.com/xh/hoist-react/compare/v24.0.0...v24.1.0)

## v24.0.0 - 2019-06-24

### 🎁 New Features

#### Data

* A `StoreFilter` object has been introduced to the data API. This allows `Store` and
  `StoreFilterField` to support the ability to conditionally include all children when filtering
  hierarchical data stores, and could support additional filtering customizations in the future.
* `Store` now provides a `summaryRecord` property which can be used to expose aggregated data for
  the data it contains. The raw data for this record can be provided to `loadData()` and
  `updateData()` either via an explicit argument to these methods, or as the root node of the raw
  data provided (see `Store.loadRootAsSummary`).
* The `StoreFilterField` component accepts new optional `model` and `bind` props to allow control of
  its text value from an external model's observable.
* `pwd` is now a new supported type of `Field` in the `@xh/hoist/core/data` package.

#### Grid

* `GridModel` now supports a `showSummary` config which can be used to display its store's
  summaryRecord (see above) as either a pinned top or bottom row.
* `GridModel` also adds a `enableColumnPinning` config to enable/disable user-driven pinning. On
  desktop, if enabled, users can pin columns by dragging them to the left or right edges of the grid
  (the default AG Grid gesture). Column pinned state is now also captured and maintained by the
  overall grid state system.
* The desktop column chooser now options in a non-modal popover when triggered from the standard
  `ColChooserButton` component. This offers a quicker and less disruptive alternative to the modal
  dialog (which is still used when launched from the grid context menu). In this popover mode,
  updates to columns are immediately reflected in the underlying grid.
* The mobile `ColChooser` has been improved significantly. It now renders displayed and available
  columns as two lists, allowing drag and drop between to update the visibility and ordering. It
  also provides an easy option to toggle pinning the first column.
* `DimensionChooser` now supports an optional empty / ungrouped configuration with a value of `[]`.
  See `DimensionChooserModel.enableClear` and `DimensionChooser.emptyText`.

#### Other Features

* Core `AutoRefreshService` added to trigger an app-wide data refresh on a configurable interval, if
  so enabled via a combination of soft-config and user preference. Auto-refresh relies on the use of
  the root `RefreshContextModel` and model-level `LoadSupport`.
* A new `LoadingIndicator` component is available as a more minimal / unobtrusive alternative to a
  modal mask. Typically configured via a new `Panel.loadingIndicator` prop, the indicator can be
  bound to a `PendingTaskModel` and will automatically show/hide a spinner and/or custom message in
  an overlay docked to the corner of the parent Panel.
* `DateInput` adds support for new `enablePicker` and `showPickerOnFocus` props, offering greater
  control over when the calendar picker is shown. The new default behaviour is to not show the
  picker on focus, instead showing it via a built-in button.
* Transitions have been disabled by default on desktop Dialog and Popover components (both are from
  the Blueprint library) and on the Hoist Mask component. This should result in a snappier user
  experience, especially when working on remote / virtual workstations. Any in-app customizations to
  disable or remove transitions can now be removed in favor of this toolkit-wide change.
* Added new `@bindable.ref` variant of the `@bindable` decorator.

### 💥 Breaking Changes

* Apps that defined and initialized their own `AutoRefreshService` service or functionality should
  leverage the new Hoist service if possible. Apps with a pre-existing custom service of the same
  name must either remove in favor of the new service or - if they have special requirements not
  covered by the Hoist implementation - rename their own service to avoid a naming conflict.
* The `StoreFilterField.onFilterChange` callback will now be passed a `StoreFilter`, rather than a
  function.
* `DateInput` now has a calendar button on the right side of the input which is 22 pixels square.
  Applications explicitly setting width or height on this component should ensure that they are
  providing enough space for it to display its contents without clipping.

### 🐞 Bug Fixes

* Performance for bulk grid selections has been greatly improved (#1157)
* Toolbars now specify a minimum height (or width when vertical) to avoid shrinking unexpectedly
  when they contain only labels or are entirely empty (but still desired to e.g. align UIs across
  multiple panels). Customize if needed via the new `--xh-tbar-min-size` CSS var.
* All Hoist Components that accept a `model` prop now have that properly documented in their
  prop-types.
* Admin Log Viewer no longer reverses its lines when not in tail mode.

### ⚙️ Technical

* The `AppSpec` config passed to `XH.renderApp()` now supports a `clientAppCode` value to compliment
  the existing `clientAppName`. Both values are now optional and defaulted from the project-wide
  `appCode` and `appName` values set via the project's Webpack config. (Note that `clientAppCode` is
  referenced by the new `AutoRefreshService` to support configurable auto-refresh intervals on a
  per-app basis.)

### 📚 Libraries

* ag-grid `20.0 → 21.0`
* react-select `2.4 → 3.0`
* mobx-react `5.4 → 6.0.3`
* font-awesome `5.8 → 5.9`
* react-beautiful-dnd `10.1.1 → 11.0.4`

[Commit Log](https://github.com/xh/hoist-react/compare/v23.0.0...v24.0.0)

## v23.0.0 - 2019-05-30

### 🎁 New Features

* `GridModel` now accepts a config of `cellBorders`, similar to `rowBorders`
* `Panel.tbar` and `Panel.bbar` props now accept an array of Elements and will auto-generate a
  `Toolbar` to contain them, avoiding the need for the extra import of `toolbar()`.
* New functions `withDebug` and `withShortDebug` have been added to provide a terse syntax for
  adding debug messages that track the execution of specific blocks of code.
* `XH.toast()` now supports an optional `containerRef` argument that can be used for anchoring a
  toast within another component (desktop only). Can be used to display more targeted toasts within
  the relevant section of an application UI, as opposed to the edge of the screen.
* `ButtonGroupInput` accepts a new `enableClear` prop that allows the active / depressed button to
  be unselected by pressing it again - this sets the value of the input as a whole to `null`.
* Hoist Admins now always see the VersionBar in the footer.
* `Promise.track` now accepts an optional `omit` config that indicates when no tracking will be
  performed.
* `fmtNumber` now accepts an optional `prefix` config that prepends immediately before the number,
  but after the sign (`+`, `-`).
* New utility methods `forEachAsync()` and `whileAsync()` have been added to allow non-blocking
  execution of time-consuming loops.

### 💥 Breaking Changes

* The `AppOption.refreshRequired` config has been renamed to `reloadRequired` to better match the
  `XH.reloadApp()` method called to reload the entire app in the browser. Any options defined by an
  app that require it to be fully reloaded should have this renamed config set to `true`.
* The options dialog will now automatically trigger an app-wide data _refresh_ via
  `XH.refreshAppAsync()` if options have changed that don't require a _reload_.
* The `EventSupport` mixin has been removed. There are no known uses of it and it is in conflict
  with the overall reactive structure of the hoist-react API. If your app listens to the
  `appStateChanged`, `prefChange` or `prefsPushed` events you will need to adjust accordingly.

### 🐞 Bug Fixes

* `Select` will now let the user edit existing text in conditions where it is expected to be
  editable. #880
* The Admin "Config Differ" tool has been updated to reflect changes to `Record` made in v22. It is
  once again able to apply remote config values.
* A `Panel` with configs `resizable: true, collapsible: false` now renders with a splitter.
* A `Panel` with no `icon`, `title`, or `headerItems` will not render a blank header.
* `FileChooser.enableMulti` now behaves as one might expect -- true to allow multiple files in a
  single upload. Previous behavior (the ability to add multiple files to dropzone) is now controlled
  by `enableAddMulti`.

[Commit Log](https://github.com/xh/hoist-react/compare/v22.0.0...v23.0.0)

## v22.0.0 - 2019-04-29

### 🎁 New Features

* A new `DockContainer` component provides a user-friendly way to render multiple child components
  "docked" to its bottom edge. Each child view is rendered with a configurable header and controls
  to allow the user to expand it, collapse it, or optionally "pop it out" into a modal dialog.
* A new `AgGrid` component provides a much lighter Hoist wrapper around AG Grid while maintaining
  consistent styling and layout support. This allows apps to use any features supported by AG Grid
  without conflicting with functionality added by the core Hoist `Grid`.
    * Note that this lighter wrapper lacks a number of core Hoist features and integrations,
      including store support, grid state, enhanced column and renderer APIs, absolute value
      sorting, and more.
    * An associated `AgGridModel` provides access to to the AG Grid APIs, minimal styling configs,
      and several utility methods for managing Grid state.
* Added `GridModel.groupSortFn` config to support custom group sorting (replaces any use of
  `agOptions.defaultGroupSortComparator`).
* The `Column.cellClass` and `Column.headerClass` configs now accept functions to dynamically
  generate custom classes based on the Record and/or Column being rendered.
* The `Record` object now provides an additional getter `Record.allChildren` to return all children
  of the record, irrespective of the current filter in place on the record's store. This supplements
  the existing `Record.children` getter, which returns only the children meeting the filter.

### 💥 Breaking Changes

* The class `LocalStore` has been renamed `Store`, and is now the main implementation and base class
  for Store Data. The extraneous abstract superclass `BaseStore` has been removed.
* `Store.dataLastUpdated` had been renamed `Store.lastUpdated` on the new class and is now a simple
  timestamp (ms) rather than a Javascript Date object.
* The constructor argument `Store.processRawData` now expects a function that *returns* a modified
  object with the necessary edits. This allows implementations to safely *clone* the raw data rather
  than mutating it.
* The method `Store.removeRecord` has been replaced with the method `Store.removeRecords`. This will
  facilitate efficient bulk deletes.

### ⚙️ Technical

* `Grid` now performs an important performance workaround when loading a new dataset that would
  result in the removal of a significant amount of existing records/rows. The underlying AG Grid
  component has a serious bottleneck here (acknowledged as AG-2879 in their bug tracker). The Hoist
  grid wrapper will now detect when this is likely and proactively clear all data using a different
  API call before loading the new dataset.
* The implementations `Store`, `RecordSet`, and `Record` have been updated to more efficiently
  re-use existing record references when loading, updating, or filtering data in a store. This keeps
  the Record objects within a store as stable as possible, and allows additional optimizations by
  AG Grid and its `deltaRowDataMode`.
* When loading raw data into store `Record`s, Hoist will now perform additional conversions based on
  the declared `Field.type`. The unused `Field.nullable` has been removed.
* `LocalStorageService` now uses both the `appCode` and current username for its namespace key,
  ensuring that e.g. local prefs/grid state are not overwritten across multiple app users on one OS
  profile, or when admin impersonation is active. The service will automatically perform a one-time
  migration of existing local state from the old namespace to the new. #674
* `elem` no longer skips `null` children in its calls to `React.createElement()`. These children may
  play the role of placeholders when using conditional rendering, and skipping them was causing
  React to trigger extra re-renders. This change further simplifies Hoist's element factory and
  removes an unnecessary divergence with the behavior of JSX.

### 🐞 Bug Fixes

* `Grid` exports retain sorting, including support for absolute value sorting. #1068
* Ensure `FormField`s are keyed with their model ID, so that React can properly account for dynamic
  changes to fields within a form. #1031
* Prompt for app refresh in (rare) case of mismatch between client and server-side session user.
  (This can happen during impersonation and is defended against in server-side code.) #675

[Commit Log](https://github.com/xh/hoist-react/compare/v21.0.2...v22.0.0)

## v21.0.2 - 2019-04-05

### 📚 Libraries

* Rollback AG Grid to v20.0.0 after running into new performance issues with large datasets and
  `deltaRowDataMode`. Updates to tree filtering logic, also related to grid performance issues with
  filtered tree results returning much larger record counts.

## v21.0.0 - 2019-04-04

### 🎁 New Features

* `FetchService` fetch methods now accept a plain object as the `headers` argument. These headers
  will be merged with the default headers provided by FetchService.
* An app can also now specify default headers to be sent with every fetch request via
  `XH.fetchService.setDefaultHeaders()`. You can pass either a plain object, or a closure which
  returns one.
* `Grid` supports a new `onGridReady` prop, allowing apps to hook into the AG Grid event callback
  without inadvertently short-circuiting the Grid's own internal handler.

### 💥 Breaking Changes

* The shortcut getter `FormModel.isNotValid` was deemed confusing and has been removed from the API.
  In most cases applications should use `!FormModel.isValid` instead; this expression will return
  `false` for the `Unknown` as well as the `NotValid` state. Applications that wish to explicitly
  test for the `NotValid` state should use the `validationState` getter.
* Multiple HoistInputs have changed their `onKeyPress` props to `onKeyDown`, including TextInput,
  NumberInput, TextArea & SearchInput. The `onKeyPress` event has been deprecated in general and has
  limitations on which keys will trigger the event to fire (i.e. it would not fire on an arrow
  keypress).
* FetchService's fetch methods no longer support `contentType` parameter. Instead, specify a custom
  content-type by setting a 'Content-Type' header using the `headers` parameter.
* FetchService's fetch methods no longer support `acceptJson` parameter. Instead, pass an {"Accept":
  "application/json"} header using the `headers` parameter.

### ✨ Styles

* Black point + grid colors adjusted in dark theme to better blend with overall blue-gray tint.
* Mobile styles have been adjusted to increase the default font size and grid row height, in
  addition to a number of other smaller visual adjustments.

### 🐞 Bug Fixes

* Avoid throwing React error due to tab / routing interactions. Tab / routing / state support
  generally improved. (#1052)
* `GridModel.selectFirst()` improved to reliably select first visible record even when one or more
  groupBy levels active. (#1058)

### 📚 Libraries

* AG Grid `~20.1 → ~20.2` (fixes ag-grid sorting bug with treeMode)
* @blueprint/core `3.14 → 3.15`
* @blueprint/datetime `3.7 → 3.8`
* react-dropzone `10.0 → 10.1`
* react-transition-group `2.6 → 2.8`

[Commit Log](https://github.com/xh/hoist-react/compare/v20.2.1...v21.0.0)

## v20.2.1 - 2019-03-28

* Minor tweaks to grid styles - CSS var for pinned column borders, drop left/right padding on
  center-aligned grid cells.

[Commit Log](https://github.com/xh/hoist-react/compare/v20.2.0...v20.2.1)

## v20.2.0 - 2019-03-27

### 🎁 New Features

* `GridModel` exposes three new configs - `rowBorders`, `stripeRows`, and `showCellFocus` - to
  provide additional control over grid styling. The former `Grid` prop `showHover` has been
  converted to a `GridModel` config for symmetry with these other flags and more efficient
  re-rendering. Note that some grid-related CSS classes have also been modified to better conform to
  the BEM approach used elsewhere - this could be a breaking change for apps that keyed off of
  certain Hoist grid styles (not expected to be a common case).
* `Select` adds a `queryBuffer` prop to avoid over-eager calls to an async `queryFn`. This buffer is
  defaulted to 300ms to provide some out-of-the-box debouncing of keyboard input when an async query
  is provided. A longer value might be appropriate for slow / intensive queries to a remote API.

### 🐞 Bug Fixes

* A small `FormField.labelWidth` config value will now be respected, even if it is less than the
  default minWidth of 80px.
* Unnecessary re-renders of inactive tab panels now avoided.
* `Grid`'s filter will now be consistently applied to all tree grid records. Previously, the filter
  skipped deeply nested records under specific conditions.
* `Timer` no longer requires its `runFn` to be a promise, as it briefly (and unintentionally) did.
* Suppressed default browser resize handles on `textarea`.

[Commit Log](https://github.com/xh/hoist-react/compare/v20.1.1...v20.2.0)

## v20.1.1 - 2019-03-27

### 🐞 Bug Fixes

* Fix form field reset so that it will call computeValidationAsync even if revalidation is not
  triggered because the field's value did not change when reset.

[Commit Log](https://github.com/xh/hoist-react/compare/v20.1.0...v20.1.1)

## v20.1.0 - 2019-03-14

### 🎁 New Features

* Standard app options panel now includes a "Restore Defaults" button to clear all user preferences
  as well as any custom grid state, resetting the app to its default state for that user.

### 🐞 Bug Fixes

* Removed a delay from `HoistInput` blur handling, ensuring `noteBlurred()` is called as soon as the
  element loses focus. This should remove a class of bugs related to input values not flushing into
  their models quickly enough when `commitOnChange: false` and the user moves directly from an input
  to e.g. clicking a submit button. #1023
* Fix to Admin ConfigDiffer tool (missing decorator).

### ⚙️ Technical

* The `GridModel.store` config now accepts a plain object and will internally create a `LocalStore`.
  This store config can also be partially specified or even omitted entirely. GridModel will ensure
  that the store is auto-configured with all fields in configured grid columns, reducing the need
  for app code boilerplate (re)enumerating field names.
* `Timer` class reworked to allow its interval to be adjusted dynamically via `setInterval()`,
  without requiring the Timer to be re-created.

[Commit Log](https://github.com/xh/hoist-react/compare/v20.0.1...v20.1.0)

## v20.0.1 - 2019-03-08

### 🐞 Bug Fixes

* Ensure `RestStore` processes records in a standard way following a save/add operation (#1010).

[Commit Log](https://github.com/xh/hoist-react/compare/v20.0.0...v20.0.1)

## v20.0.0 - 2019-03-06

### 💥 Breaking Changes

* The `@LoadSupport` decorator has been substantially reworked and enhanced from its initial release
  in v19. It is no longer needed on the HoistComponent, but rather should be put directly on the
  owned HoistModel implementing the loading. IMPORTANT NOTE: all models should implement
  `doLoadAsync` rather than `loadAsync`. Please see `LoadSupport` for more information on this
  important change.
* `TabContainer` and `TabContainerModel` are now cross-platform. Apps should update their code to
  import both from `@xh/hoist/cmp/tab`.
* `TabContainer.switcherPosition` has been moved to `TabContainerModel`. Please note that changes to
  `switcherPosition` are not supported on mobile, where the switcher will always appear beneath the
  container.
* The `Label` component from `@xh/hoist/desktop/cmp/input` has been removed. Applications should
  consider using the basic html `label` element instead (or a `FormField` if applicable).
* The `LeftRightChooserModel` constructor no longer accepts a `leftSortBy` and `rightSortBy`
  property. The implementation of these properties was generally broken. Use `leftSorted` and
  `rightSorted` instead.

#### Mobile

* Mobile `Page` has changed - `Pages` are now wrappers around `Panels` that are designed to be used
  with a `NavigationModel` or `TabContainer`. `Page` accepts the same props as `Panel`, meaning uses
  of `loadModel` should be replaced with `mask`.
* The mobile `AppBar` title is static and defaults to the app name. If you want to display page
  titles, it is recommended to use the `title` prop on the `Page`.

### 🎁 New Features

* Enhancements to Model and Component data loading via `@LoadSupport` provides a stronger set of
  conventions and better support for distinguishing between initial loads / auto/background
  refreshes / user- driven refreshes. It also provides new patterns for ensuring application
  Services are refreshed as part of a reworked global refresh cycle.
* RestGridModel supports a new `cloneAction` to take an existing record and open the editor form in
  "add mode" with all editable fields pre-populated from the source record. The action calls
  `prepareCloneFn`, if defined on the RestGridModel, to perform any transform operations before
  rendering the form.
* Tabs in `TabContainerModel` now support an `icon` property on the desktop.
* Charts take a new optional `aspectRatio` prop.
* Added new `Column.headerTooltip` config.
* Added new method `markManaged` on `ManagedSupport`.
* Added new function decorator `debounced`.
* Added new function `applyMixin` providing support for structured creation of class decorators
  (mixins).

#### Mobile

* Column chooser support available for mobile Grids. Users can check/uncheck columns to add/remove
  them from a configurable grid and reorder the columns in the list via drag and drop. Pair
  `GridModel.enableColChooser` with a mobile `colChooserButton` to allow use.
* Added `DialogPage` to the mobile toolkit. These floating pages do not participate in navigation or
  routing, and are used for showing fullscreen views outside of the Navigator / TabContainer
  context.
* Added `Panel` to the mobile toolkit, which offers a header element with standardized styling,
  title, and icon, as well as support for top and bottom toolbars.
* The mobile `AppBar` has been updated to more closely match the desktop `AppBar`, adding `icon`,
  `leftItems`, `hideAppMenuButton` and `appMenuButtonProps` props.
* Added routing support to mobile.

### 🐞 Bug Fixes

* The HighCharts wrapper component properly resizes its chart.
* Mobile dimension chooser button properly handles overflow for longer labels.
* Sizing fixes for multi-line inputs such as textArea and jsonInput.
* NumberInput calls a `onKeyPress` prop if given.
* Layout fixes on several admin panels and detail popups.

### 📚 Libraries

* @blueprintjs/core `3.13 → 3.14`
* @xh/hoist-dev-utils `3.5 → 3.6`
* ag-grid `~20.0 → ~20.1`
* react-dropzone `~8.0 → ~9.0`
* react-select `~2.3 → ~2.4`
* router5 `~6.6 → ~7.0`
* react `~16.7 → ~16.8`

[Commit Log](https://github.com/xh/hoist-react/compare/v19.0.1...v20.0.0)

## v19.0.1 - 2019-02-12

### 🐞 Bug Fixes

* Additional updates and simplifications to `FormField` sizing of child `HoistInput` elements, for
  more reliable sizing and spacing filling behavior.

[Commit Log](https://github.com/xh/hoist-react/compare/v19.0.0...v19.0.1)

## v19.0.0 - 2019-02-08

### 🎁 New Features

* Added a new architecture for signaling the need to load / refresh new data across either the
  entire app or a section of the component hierarchy. This new system relies on React context to
  minimizes the need for explicit application wiring, and improves support for auto-refresh. See
  newly added decorator `@LoadSupport` and classes/components `RefreshContext`,
  `RefreshContextModel`, and `RefreshContextView` for more info.
* `TabContainerModel` and `TabModel` now support `refreshMode` and `renderMode` configs to allow
  better control over how inactive tabs are mounted/unmounted and how tabs handle refresh requests
  when hidden or (re)activated.
* Apps can implement `getAppOptions()` in their `AppModel` class to specify a set of app-wide
  options that should be editable via a new built-in Options dialog. This system includes built-in
  support for reading/writing options to preferences, or getting/setting their values via custom
  handlers. The toolkit handles the rendering of the dialog.
* Standard top-level app buttons - for actions such as launching the new Options dialog, switching
  themes, launching the admin client, and logging out - have been moved into a new menu accessible
  from the top-right corner of the app, leaving more space for app-specific controls in the AppBar.
* `RecordGridModel` now supports an enhanced `editors` configuration that exposes the full set of
  validation and display support from the Forms package.
* `HoistInput` sizing is now consistently implemented using `LayoutSupport`. All sizable
  `HoistInputs` now have default `width` to ensure a standard display out of the box. `JsonInput`
  and `TextArea` also have default `height`. These defaults can be overridden by declaring explicit
  `width` and `height` values, or unset by setting the prop to `null`.
* `HoistInputs` within `FormFields` will be automatically sized to fill the available space in the
  `FormField`. In these cases, it is advised to either give the `FormField` an explicit size or
  render it in a flex layout.

### 💥 Breaking Changes

* AG Grid has been updated to v20.0.0. Most apps shouldn't require any changes - however, if you are
  using `agOptions` to set sorting, filtering or resizing properties, these may need to change:

  For the `Grid`, `agOptions.enableColResize`, `agOptions.enableSorting`
  and `agOptions.enableFilter`
  have been removed. You can replicate their effects by using `agOptions.defaultColDef`. For
  `Columns`, `suppressFilter` has been removed, an should be replaced with `filter: false`.

* `HoistAppModel.requestRefresh` and `TabContainerModel.requestRefresh` have been removed.
  Applications should use the new Refresh architecture described above instead.
* `tabRefreshMode` on TabContainer has been renamed `renderMode`.
* `TabModel.reloadOnShow` has been removed. Set the `refreshMode` property on TabContainerModel or
  TabModel to `TabRefreshMode.ON_SHOW_ALWAYS` instead.
* The mobile APIs for `TabContainerModel`, `TabModel`, and `RefreshButton` have been rewritten to
  more closely mirror the desktop API.
* The API for `RecordGridModel` editors has changed -- `type` is no longer supported. Use
  `fieldModel` and `formField` instead.
* `LocalStore.loadRawData` requires that all records presented to store have unique IDs specified.
  See `LocalStore.idSpec` for more information.

### 🐞 Bug Fixes

* SwitchInput and RadioInput now properly highlight validation errors in `minimal` mode.

### 📚 Libraries

* @blueprintjs/core `3.12 → 3.13`
* ag-grid `~19.1.4 → ~20.0.0`

[Commit Log](https://github.com/xh/hoist-react/compare/v18.1.2...v19.0.0)

## v18.1.2 - 2019-01-30

### 🐞 Bug Fixes

* Grid integrations relying on column visibility (namely export, storeFilterField) now correctly
  consult updated column state from GridModel. #935
* Ensure `FieldModel.initialValue` is observable to ensure that computed dirty state (and any other
  derivations) are updated if it changes. #934
* Fixes to ensure Admin console log viewer more cleanly handles exceptions (e.g. attempting to
  auto-refresh on a log file that has been deleted).

[Commit Log](https://github.com/xh/hoist-react/compare/v18.1.1...v18.1.2)

## v18.1.1 - 2019-01-29

* Grid cell padding can be controlled via a new set of CSS vars and is reduced by default for grids
  in compact mode.
* The `addRecordAsync()` and `saveRecordAsync()` methods on `RestStore` return the updated record.

[Commit Log](https://github.com/xh/hoist-react/compare/v18.1.0...v18.1.1)

## v18.1.0 - 2019-01-28

### 🎁 New Features

* New `@managed` class field decorator can be used to mark a property as fully created/owned by its
  containing class (provided that class has installed the matching `@ManagedSupport` decorator).
    * The framework will automatically pass any `@managed` class members to `XH.safeDestroy()` on
      destroy/unmount to ensure their own `destroy()` lifecycle methods are called and any related
      resources are disposed of properly, notably MobX observables and reactions.
    * In practice, this should be used to decorate any properties on `HoistModel`, `HoistService`,
      or
      `HoistComponent` classes that hold a reference to a `HoistModel` created by that class. All of
      those core artifacts support the new decorator, `HoistModel` already provides a built-in
      `destroy()` method, and calling that method when an app is done with a Model is an important
      best practice that can now happen more reliably / easily.
* `FormModel.getData()` accepts a new single parameter `dirtyOnly` - pass true to get back only
  fields which have been modified.
* The mobile `Select` component indicates the current value with a ✅ in the drop-down list.
* Excel exports from tree grids now include the matching expand/collapse tree controls baked into
  generated Excel file.

### 🐞 Bug Fixes

* The `JsonInput` component now properly respects / indicates disabled state.

### 📚 Libraries

* Hoist-dev-utils `3.4.1 → 3.5.0` - updated webpack and other build tool dependencies, as well as
  an improved eslint configuration.
* @blueprintjs/core `3.10 → 3.12`
* @blueprintjs/datetime `3.5 → 3.7`
* fontawesome `5.6 → 5.7`
* mobx `5.8 → 5.9`
* react-select `2.2 → 2.3`
* Other patch updates

[Commit Log](https://github.com/xh/hoist-react/compare/v18.0.0...v18.1.0)

## v18.0.0 - 2019-01-15

### 🎁 New Features

* Form support has been substantially enhanced and restructured to provide both a cleaner API and
  new functionality:
    * `FormModel` and `FieldModel` are now concrete classes and provide the main entry point for
      specifying the contents of a form. The `Field` and `FieldSupport` decorators have been
      removed.
    * Fields and sub-forms may now be dynamically added to FormModel.
    * The validation state of a FormModel is now *immediately* available after construction and
      independent of the GUI. The triggering of the *display* of that state is now a separate
      process triggered by GUI actions such as blur.
    * `FormField` has been substantially reworked to support a read-only display and inherit common
      property settings from its containing `Form`.
    * `HoistInput` has been moved into the `input` package to clarify that these are lower level
      controls and independent of the Forms package.

* `RestGrid` now supports a `mask` prop. RestGrid loading is now masked by default.
* `Chart` component now supports a built-in zoom out gesture: click and drag from right-to-left on
  charts with x-axis zooming.
* `Select` now supports an `enableClear` prop to control the presence of an optional inline clear
  button.
* `Grid` components take `onCellClicked` and `onCellDoubleClicked` event handlers.
* A new desktop `FileChooser` wraps a preconfigured react-dropzone component to allow users to
  easily select files for upload or other client-side processing.

### 💥 Breaking Changes

* Major changes to Form (see above). `HoistInput` imports will also need to be adjusted to move from
  `form` to `input`.
* The name of the HoistInput `field` prop has been changed to `bind`. This change distinguishes the
  lower-level input package more clearly from the higher-level form package which uses it. It also
  more clearly relates the property to the associated `@bindable` annotation for models.
* A `Select` input with `enableMulti = true` will by default no longer show an inline x to clear the
  input value. Use the `enableClear` prop to re-enable.
* Column definitions are exported from the `grid` package. To ensure backwards compatibility,
  replace imports from `@xh/hoist/desktop/columns` with `@xh/hoist/desktop/cmp/grid`.

### 📚 Libraries

* React `~16.6.0 → ~16.7.0`
* Patch version updates to multiple other dependencies.

[Commit Log](https://github.com/xh/hoist-react/compare/v17.0.0...v18.0.0)

## v17.0.0 - 2018-12-21

### 💥 Breaking Changes

* The implementation of the `model` property on `HoistComponent` has been substantially enhanced:
    * "Local" Models should now be specified on the Component class declaration by simply setting
      the
      `model` property, rather than the confusing `localModel` property.
    * HoistComponent now supports a static `modelClass` class property. If set, this property will
      allow a HoistComponent to auto-create a model internally when presented with a plain
      javascript object as its `model` prop. This is especially useful in cases like `Panel`
      and `TabContainer`, where apps often need to specify a model but do not require a reference to
      the model. Those usages can now skip importing and instantiating an instance of the
      component's model class themselves.
    * Hoist will now throw an Exception if an application attempts to changes the model on an
      existing HoistComponent instance or presents the wrong type of model to a HoistComponent where
      `modelClass` has been specified.

* `PanelSizingModel` has been renamed `PanelModel`. The class now also has the following new
  optional properties, all of which are `true` by default:
    * `showSplitter` - controls visibility of the splitter bar on the outside edge of the component.
    * `showSplitterCollapseButton` - controls visibility of the collapse button on the splitter bar.
    * `showHeaderCollapseButton` - controls visibility of a (new) collapse button in the header.

* The API methods for exporting grid data have changed and gained new features:
    * Grids must opt-in to export with the `GridModel.enableExport` config.
    * Exporting a `GridModel` is handled by the new `GridExportService`, which takes a collection of
      `exportOptions`. See `GridExportService.exportAsync` for available `exportOptions`.
    * All export entry points (`GridModel.exportAsync()`, `ExportButton` and the export context menu
      items) support `exportOptions`. Additionally, `GridModel` can be configured with default
      `exportOptions` in its config.

* The `buttonPosition` prop on `NumberInput` has been removed due to problems with the underlying
  implementation. Support for incrementing buttons on NumberInputs will be re-considered for future
  versions of Hoist.

### 🎁 New Features

* `TextInput` on desktop now supports an `enableClear` property to allow easy addition of a clear
  button at the right edge of the component.
* `TabContainer` enhancements:
    * An `omit` property can now be passed in the tab configs passed to the `TabContainerModel`
      constructor to conditionally exclude a tab from the container
    * Each `TabModel` can now be retrieved by id via the new `getTabById` method on
      `TabContainerModel`.
    * `TabModel.title` can now be changed at runtime.
    * `TabModel` now supports the following properties, which can be changed at runtime or set via
      the config:
        * `disabled` - applies a disabled style in the switcher and blocks navigation to the tab via
          user click, routing, or the API.
        * `excludeFromSwitcher` - removes the tab from the switcher, but the tab can still be
          navigated to programmatically or via routing.
* `MultiFieldRenderer` `multiFieldConfig` now supports a `delimiter` property to separate
  consecutive SubFields.
* `MultiFieldRenderer` SubFields now support a `position` property, to allow rendering in either the
  top or bottom row.
* `StoreCountLabel` now supports a new 'includeChildren' prop to control whether or not children
  records are included in the count. By default this is `false`.
* `Checkbox` now supports a `displayUnsetState` prop which may be used to display a visually
  distinct state for null values.
* `Select` now renders with a checkbox next to the selected item in its dropdown menu, instead of
  relying on highlighting. A new `hideSelectedOptionCheck` prop is available to disable.
* `RestGridModel` supports a `readonly` property.
* `DimensionChooser`, various `HoistInput` components, `Toolbar` and `ToolbarSeparator` have been
  added to the mobile component library.
* Additional environment enums for UAT and BCP, added to Hoist Core 5.4.0, are supported in the
  application footer.

### 🐞 Bug Fixes

* `NumberInput` will no longer immediately convert its shorthand value (e.g. "3m") into numeric form
  while the user remains focused on the input.
* Grid `actionCol` columns no longer render Button components for each action, relying instead on
  plain HTML / CSS markup for a significant performance improvement when there are many rows and/or
  actions per row.
* Grid exports more reliably include the appropriate file extension.
* `Select` will prevent an `<esc>` keypress from bubbling up to parent components only when its menu
  is open. (In that case, the component assumes escape was pressed to close its menu and captures
  the keypress, otherwise it should leave it alone and let it e.g. close a parent popover).

[Commit Log](https://github.com/xh/hoist-react/compare/v16.0.1...v17.0.0)

## v16.0.1 - 2018-12-12

### 🐞 Bug Fixes

* Fix to FeedbackForm allowing attempted submission with an empty message.

[Commit Log](https://github.com/xh/hoist-react/compare/v16.0.0...v16.0.1)

## v16.0.0

### 🎁 New Features

* Support for ComboBoxes and Dropdowns have been improved dramatically, via a new `Select` component
  based on react-select.
* The AG Grid based `Grid` and `GridModel` are now available on both mobile and desktop. We have
  also added new support for multi-row/multi-field columns via the new `multiFieldRenderer` renderer
  function.
* The app initialization lifecycle has been restructured so that no App classes are constructed
  until Hoist is fully initialized.
* `Column` now supports an optional `rowHeight` property.
* `Button` now defaults to 'minimal' mode, providing a much lighter-weight visual look-and-feel to
  HoistApps. `Button` also implements `@LayoutSupport`.
* Grouping state is now saved by the grid state support on `GridModel`.
* The Hoist `DimChooser` component has been ported to hoist-react.
* `fetchService` now supports an `autoAbortKey` in its fetch methods. This can be used to
  automatically cancel obsolete requests that have been superseded by more recent variants.
* Support for new `clickableLabel` property on `FormField`.
* `RestForm` now supports a read-only view.
* Hoist now supports automatic tracking of app/page load times.

### 💥 Breaking Changes

* The new location for the cross-platform grid component is `@xh/hoist/cmp/grid`. The `columns`
  package has also moved under a new sub-package in this location.
* Hoist top-level App Structure has changed in order to improve consistency of the Model-View
  conventions, to improve the accessibility of services, and to support the improvements in app
  initialization mentioned above:
    - `XH.renderApp` now takes a new `AppSpec` configuration.
    - `XH.app` is now `XH.appModel`.
    - All services are installed directly on `XH`.
    - `@HoistApp` is now `@HoistAppModel`
* `RecordAction` has been substantially refactored and improved. These are now typically immutable
  and may be shared.
    - `prepareFn` has been replaced with a `displayFn`.
    - `actionFn` and `displayFn` now take a single object as their parameter.
* The `hide` property on `Column` has been changed to `hidden`.
* The `ColChooserButton` has been moved from the incorrect location `@xh/hoist/cmp/grid` to
  `@xh/hoist/desktop/cmp/button`. This is a desktop-only component. Apps will have to adjust these
  imports.
* `withDefaultTrue` and `withDefaultFalse` in `@xh/hoist/utils/js` have been removed. Use
  `withDefault` instead.
* `CheckBox` has been renamed `Checkbox`

### ⚙️ Technical

* AG Grid has been upgraded to v19.1
* mobx has been upgraded to v5.6
* React has been upgraded to v16.6
* Allow browsers with proper support for Proxy (e.g Edge) to access Hoist Applications.

### 🐞 Bug Fixes

* Extensive. See full change list below.

[Commit Log](https://github.com/xh/hoist-react/compare/v15.1.2...v16.0.0)

## v15.1.2

🛠 Hotfix release to MultiSelect to cap the maximum number of options rendered by the drop-down
list. Note, this component is being replaced in Hoist v16 by the react-select library.

[Commit Log](https://github.com/xh/hoist-react/compare/v15.1.1...v15.1.2)

## v15.1.1

### 🐞 Bug Fixes

* Fix to minimal validation mode for FormField disrupting input focus.
* Fix to JsonInput disrupting input focus.

### ⚙️ Technical

* Support added for TLBR-style notation when specifying margin/padding via layoutSupport - e.g. box(
  {margin: '10 20 5 5'}).
* Tweak to lockout panel message when the user has no roles.

[Commit Log](https://github.com/xh/hoist-react/compare/v15.1.0...v15.1.1)

## v15.1.0

### 🎁 New Features

* The FormField component takes a new minimal prop to display validation errors with a tooltip only
  as opposed to an inline message string. This can be used to help reduce shifting / jumping form
  layouts as required.
* The admin-only user impersonation toolbar will now accept new/unknown users, to support certain
  SSO application implementations that can create users on the fly.

### ⚙️ Technical

* Error reporting to server w/ custom user messages is disabled if the user is not known to the
  client (edge case with errors early in app lifecycle, prior to successful authentication).

[Commit Log](https://github.com/xh/hoist-react/compare/v15.0.0...v15.1.0)

## v15.0.0

### 💥 Breaking Changes

* This update does not require any application client code changes, but does require updating the
  Hoist Core Grails plugin to >= 5.0. Hoist Core changes to how application roles are loaded and
  users are authenticated required minor changes to how JS clients bootstrap themselves and load
  user data.
* The Hoist Core HoistImplController has also been renamed to XhController, again requiring Hoist
  React adjustments to call the updated /xh/ paths for these (implementation) endpoints. Again, no
  app updates required beyond taking the latest Hoist Core plugin.

[Commit Log](https://github.com/xh/hoist-react/compare/v14.2.0...v15.0.0)

## v14.2.0

### 🎁 New Features

* Upgraded hoist-dev-utils to 3.0.3. Client builds now use the latest Webpack 4 and Babel 7 for
  noticeably faster builds and recompiles during CI and at development time.
* GridModel now has a top-level agColumnApi property to provide a direct handle on the AG Grid
  Column API object.

### ⚙️ Technical

* Support for column groups strengthened with the addition of a dedicated ColumnGroup sibling class
  to Column. This includes additional internal refactoring to reduce unnecessary cloning of Column
  configurations and provide a more managed path for Column updates. Public APIs did not change.
  (#694)

### 📚 Libraries

* Blueprint Core `3.6.1 → 3.7.0`
* Blueprint Datetime `3.2.0 → 3.3.0`
* Fontawesome `5.3.x → 5.4.x`
* MobX `5.1.2 → 5.5.0`
* Router5 `6.5.0 → 6.6.0`

[Commit Log](https://github.com/xh/hoist-react/compare/v14.1.3...v14.2.0)

## v14.1.3

### 🐞 Bug Fixes

* Ensure JsonInput reacts properly to value changes.

### ⚙️ Technical

* Block user pinning/unpinning in Grid via drag-and-drop - pending further work via #687.
* Support "now" as special token for dateIs min/max validation rules.
* Tweak grouped grid row background color.

[Commit Log](https://github.com/xh/hoist-react/compare/v14.1.1...v14.1.3)

## v14.1.1

### 🐞 Bug Fixes

* Fixes GridModel support for row-level grouping at same time as column grouping.

[Commit Log](https://github.com/xh/hoist-react/compare/v14.1.0...v14.1.1)

## v14.1.0

### 🎁 New Features

* GridModel now supports multiple levels of row grouping. Pass the public setGroupBy() method an
  array of string column IDs, or a falsey value / empty array to ungroup. Note that the public and
  observable groupBy property on GridModel will now always be an array, even if the grid is not
  grouped or has only a single level of grouping.
* GridModel exposes public expandAll() and collapseAll() methods for grouped / tree grids, and
  StoreContextMenu supports a new "expandCollapseAll" string token to insert context menu items.
  These are added to the default menu, but auto-hide when the grid is not in a grouped state.
* The Grid component provides a new onKeyDown prop, which takes a callback and will fire on any
  keypress targeted within the Grid. Note such a handler is not provided directly by AG Grid.
* The Column class supports pinned as a top-level config. Supports passing true to pin to the left.

### 🐞 Bug Fixes

* Updates to Grid column widths made via AG Grid's "autosize to fit" API are properly persisted to
  grid state.

[Commit Log](https://github.com/xh/hoist-react/compare/v14.0.0...v14.1.0)

## v14.0.0

* Along with numerous bug fixes, v14 brings with it a number of important enhancements for grids,
  including support for tree display, 'action' columns, and absolute value sorting. It also includes
  some new controls and improvement to focus display.

### 💥 Breaking Changes

* The signatures of the Column.elementRenderer and Column.renderer have been changed to be
  consistent with each other, and more extensible. Each takes two arguments -- the value to be
  rendered, and a single bundle of metadata.
* StoreContextMenuAction has been renamed to RecordAction. Its action property has been renamed to
  actionFn for consistency and clarity.
* LocalStore : The method LocalStore.processRawData no longer takes an array of all records, but
  instead takes just a single record. Applications that need to operate on all raw records in bulk
  should do so before presenting them to LocalStore. Also, LocalStores template methods for override
  have also changed substantially, and sub-classes that rely on these methods will need to be
  adjusted accordingly.

### 🎁 New Features

#### Grid

* The Store API now supports hierarchical datasets. Applications need to simply provide raw data for
  records with a "children" property containing the raw data for their children.
* Grid supports a 'TreeGrid' mode. To show a tree grid, bind the GridModel to a store containing
  hierarchical data (as above), set treeMode: true on the GridModel, and specify a column to display
  the tree controls (isTreeColumn: true)
* Grid supports absolute sorting for numerical columns. Specify absSort: true on your column config
  to enable. Clicking the grid header will now cycle through ASC > DESC > DESC (abs) sort modes.
* Grid supports an 'Actions' column for one-click record actions. See cmp/desktop/columns/actionCol.
* A new showHover prop on the desktop Grid component will highlight the hovered row with default
  styling. A new GridModel.rowClassFn callback was added to support per-row custom classes based on
  record data.
* A new ExportFormat.LONG_TEXT format has been added, along with a new Column.exportWidth config.
  This supports exporting columns that contain long text (e.g. notes) as multi-line cells within
  Excel.

#### Other Components

* RadioInput and ButtonGroupInput have been added to the desktop/cmp/form package.
* DateInput now has support for entering and displaying time values.
* NumberInput displays its unformatted value when focused.
* Focused components are now better highlighted, with additional CSS vars provided to customize as
  needed.

### 🐞 Bug Fixes

* Calls to GridModel.setGroupBy() work properly not only on the first, but also all subsequent calls
  (#644).
* Background / style issues resolved on several input components in dark theme (#657).
* Grid context menus appear properly over other floating components.

### 📚 Libraries

* React `16.5.1 → 16.5.2`
* router5 `6.4.2 → 6.5.0`
* CodeMirror, Highcharts, and MobX patch updates

[Commit Log](https://github.com/xh/hoist-react/compare/v13.0.0...v14.0.0)

## v13.0.0

🍀Lucky v13 brings with it a number of enhancements for forms and validation, grouped column support
in the core Grid API, a fully wrapped MultiSelect component, decorator syntax adjustments, and a
number of other fixes and enhancements.

It also includes contributions from new ExHI team members Arjun and Brendan. 🎉

### 💥 Breaking Changes

* The core `@HoistComponent`, `@HoistService`, and `@HoistModel` decorators are **no longer
  parameterized**, meaning that trailing `()` should be removed after each usage. (#586)
* The little-used `hoistComponentFactory()` method was also removed as a further simplification
  (#587).
* The `HoistField` superclass has been renamed to `HoistInput` and the various **desktop form
  control components have been renamed** to match (55afb8f). Apps using these components (which will
  likely be most apps) will need to adapt to the new names.
    * This was done to better distinguish between the input components and the upgraded Field
      concept on model classes (see below).

### 🎁 New Features

⭐️ **Forms and Fields** have been a major focus of attention, with support for structured data
fields added to Models via the `@FieldSupport` and `@field()` decorators.

* Models annotated with `@FieldSupport` can decorate member properties with `@field()`, making those
  properties observable and settable (with a generated `setXXX()` method).
* The `@field()` decorators themselves can be passed an optional display label string as well as
  zero or more *validation rules* to define required constraints on the value of the field.
* A set of predefined constraints is provided within the toolkit within the `/field/` package.
* Models using `FieldSupport` should be sure to call the `initFields()` method installed by the
  decorator within their constructor. This method can be called without arguments to generally
  initialize the field system, or it can be passed an object of field names to initial/default
  values, which will set those values on the model class properties and provide change/dirty
  detection and the ability to "reset" a form.
* A new `FormField` UI component can be used to wrap input components within a form. The `FormField`
  wrapper can accept the source model and field name, and will apply those to its child input. It
  leverages the Field model to automatically display a label, indicate required fields, and print
  validation error messages. This new component should be the building-block for most non-trivial
  forms within an application.

Other enhancements include:

* **Grid columns can be grouped**, with support for grouping added to the grid state management
  system, column chooser, and export manager (#565). To define a column group, nest column
  definitions passed to `GridModel.columns` within a wrapper object of the
  form `{headerName: 'My group', children: [...]}`.

(Note these release notes are incomplete for this version.)

[Commit Log](https://github.com/xh/hoist-react/compare/v12.1.2...v13.0.0)

## v12.1.2

### 🐞 Bug Fixes

* Fix casing on functions generated by `@settable` decorator
  (35c7daa209a4205cb011583ebf8372319716deba).

[Commit Log](https://github.com/xh/hoist-react/compare/v12.1.1...v12.1.2)

## v12.1.1

### 🐞 Bug Fixes

* Avoid passing unknown HoistField component props down to Blueprint select/checkbox controls.

### 📚 Libraries

* Rollback update of `@blueprintjs/select` package `3.1.0 → 3.0.0` - this included breaking API
  changes and will be revisited in #558.

[Commit Log](https://github.com/xh/hoist-react/compare/v12.1.0...v12.1.1)

## v12.1.0

### 🎁 New Features

* New `@bindable` and `@settable` decorators added for MobX support. Decorating a class member
  property with `@bindable` makes it a MobX `@observable` and auto-generates a setter method on the
  class wrapped in a MobX `@action`.
* A `fontAwesomeIcon` element factory is exported for use with other FA icons not enumerated by the
  `Icon` class.
* CSS variables added to control desktop Blueprint form control margins. These remain defaulted to
  zero, but now within CSS with support for variable overrides. A Blueprint library update also
  brought some changes to certain field-related alignment and style properties. Review any form
  controls within apps to ensure they remain aligned as desired
  (8275719e66b4677ec5c68a56ccc6aa3055283457 and df667b75d41d12dba96cbd206f5736886cb2ac20).

### 🐞 Bug Fixes

* Grid cells are fully refreshed on a data update, ensuring cell renderers that rely on data other
  than their primary display field are updated (#550).
* Grid auto-sizing is run after a data update, ensuring flex columns resize to adjust for possible
  scrollbar visibility changes (#553).
* Dropdown fields can be instantiated with fewer required properties set (#541).

### 📚 Libraries

* Blueprint `3.0.1 → 3.4.0`
* FontAwesome `5.2.0 → 5.3.0`
* CodeMirror `5.39.2 → 5.40.0`
* MobX `5.0.3 → 5.1.0`
* router5 `6.3.0 → 6.4.2`
* React `16.4.1 → 16.4.2`

[Commit Log](https://github.com/xh/hoist-react/compare/v12.0.0...v12.1.0)

## v12.0.0

Hoist React v12 is a relatively large release, with multiple refactorings around grid columns,
`elemFactory` support, classNames, and a re-organization of classes and exports within `utils`.

### 💥 Breaking Changes

#### ⭐️ Grid Columns

**A new `Column` class describes a top-level API for columns and their supported options** and is
intended to be a cross-platform layer on top of AG Grid and TBD mobile grid implementations.

* The desktop `GridModel` class now accepts a collection of `Column` configuration objects to define
  its available columns.
* Columns may be configured with `flex: true` to cause them to stretch all available horizontal
  space within a grid, sharing it equally with any other flex columns. However note that this should
  be used sparingly, as flex columns have some deliberate limitations to ensure stable and
  consistent behavior. Most noticeably, they cannot be resized directly by users. Often, a best
  practice will be to insert an `emptyFlexCol` configuration as the last column in a grid - this
  will avoid messy-looking gaps in the layout while not requiring a data-driven column be flexed.
* User customizations to column widths are now saved if the GridModel has been configured with a
  `stateModel` key or model instance - see `GridStateModel`.
* Columns accept a `renderer` config to format text or HTML-based output. This is a callback that is
  provided the value, the row-level record, and a metadata object with the column's `colId`. An
  `elementRenderer` config is also available for cells that should render a Component.
* An `agOptions` config key continues to provide a way to pass arbitrary options to the underlying
  AG Grid instance (for desktop implementations). This is considered an "escape hatch" and should be
  used with care, but can provide a bridge to required AG Grid features as the Hoist-level API
  continues to develop.
* The "factory pattern" for Column templates / defaults has been removed, replaced by a simpler
  approach that recommends exporting simple configuration partials and spreading them into
  instance-specific column configs.
* See 0798f6bb20092c59659cf888aeaf9ecb01db52a6 for primary commit.

#### ⭐️ Element Factory, LayoutSupport, BaseClassName

Hoist provides core support for creating components via a factory pattern, powered by the `elem()`
and `elemFactory()` methods. This approach remains the recommended way to instantiate component
elements, but was **simplified and streamlined**.

* The rarely used `itemSpec` argument was removed (this previously applied defaults to child items).
* Developers can now also use JSX to instantiate all Hoist-provided components while still taking
  advantage of auto-handling for layout-related properties provided by the `LayoutSupport` mixin.
    * HoistComponents should now spread **`...this.getLayoutProps()`** into their outermost rendered
      child to enable promotion of layout properties.
* All HoistComponents can now specify a **baseClassName** on their component class and should pass
  `className: this.getClassName()` down to their outermost rendered child. This allows components to
  cleanly layer on a base CSS class name with any instance-specific classes.
* See 8342d3870102ee9bda4d11774019c4928866f256 for primary commit.

#### ⭐️ Panel resizing / collapsing

**The `Panel` component now takes a `sizingModel` prop to control and encapsulate newly built-in
resizing and collapsing behavior** (#534).

* See the `PanelSizingModel` class for configurable details, including continued support for saving
  sizing / collapsed state as a user preference.
* **The standalone `Resizable` component was removed** in favor of the improved support built into
  Panel directly.

#### Other

* Two promise-related models have been combined into **a new, more powerful `PendingTaskModel`**,
  and the `LoadMask` component has been removed and consolidated into `Mask`
  (d00a5c6e8fc1e0e89c2ce3eef5f3e14cb842f3c8).
    * `Panel` now exposes a single `mask` prop that can take either a configured `mask` element or a
      simple boolean to display/remove a default mask.
* **Classes within the `utils` package have been re-organized** into more standardized and scalable
  namespaces. Imports of these classes will need to be adjusted.

### 🎁 New Features

* **The desktop Grid component now offers a `compact` mode** with configurable styling to display
  significantly more data with reduced padding and font sizes.
* The top-level `AppBar` refresh button now provides a default implementation, calling a new
  abstract `requestRefresh()` method on `HoistApp`.
* The grid column chooser can now be configured to display its column groups as initially collapsed,
  for especially large collections of columns.
* A new `XH.restoreDefaultsAsync()` method provides a centralized way to wipe out user-specific
  preferences or customizations (#508).
* Additional Blueprint `MultiSelect`, `Tag`, and `FormGroup` controls re-exported.

### 🐞 Bug Fixes

* Some components were unintentionally not exporting their Component class directly, blocking JSX
  usage. All components now export their class.
* Multiple fixes to `DayField` (#531).
* JsonField now responds properly when switching from light to dark theme (#507).
* Context menus properly filter out duplicated separators (#518).

[Commit Log](https://github.com/xh/hoist-react/compare/v11.0.0...v12.0.0)

## v11.0.0

### 💥 Breaking Changes

* **Blueprint has been upgraded to the latest 3.x release.** The primary breaking change here is the
  renaming of all `pt-` CSS classes to use a new `bp3-` prefix. Any in-app usages of the BP
  selectors will need to be updated. See the
  [Blueprint "What's New" page](http://blueprintjs.com/docs/#blueprint/whats-new-3.0).
* **FontAwesome has been upgraded to the latest 5.2 release.** Only the icons enumerated in the
  Hoist `Icon` class are now registered via the FA `library.add()` method for inclusion in bundled
  code, resulting in a significant reduction in bundle size. Apps wishing to use other FA icons not
  included by Hoist must import and register them - see the
  [FA React Readme](https://github.com/FortAwesome/react-fontawesome/blob/master/README.md) for
  details.
* **The `mobx-decorators` dependency has been removed** due to lack of official support for the
  latest MobX update, as well as limited usage within the toolkit. This package was primarily
  providing the optional `@setter` decorator, which should now be replaced as needed by dedicated
  `@action` setter methods (19cbf86138499bda959303e602a6d58f6e95cb40).

### 🎁 Enhancements

* `HoistComponent` now provides a `getClassNames()` method that will merge any `baseCls` CSS class
  names specified on the component with any instance-specific classes passed in via props (#252).
    * Components that wish to declare and support a `baseCls` should use this method to generate and
      apply a combined list of classes to their outermost rendered elements (see `Grid`).
    * Base class names have been added for relevant Hoist-provided components - e.g. `.xh-panel` and
      `.xh-grid`. These will be appended to any instance class names specified within applications
      and be available as public CSS selectors.
* Relevant `HoistField` components support inline `leftIcon` and `rightElement` props. `DayField`
  adds support for `minDay / maxDay` props.
* Styling for the built-in AG Grid loading overlay has been simplified and improved (#401).
* Grid column definitions can now specify an `excludeFromExport` config to drop them from
  server-generated Excel/CSV exports (#485).

### 🐞 Bug Fixes

* Grid data loading and selection reactions have been hardened and better coordinated to prevent
  throwing when attempting to set a selection before data has been loaded (#484).

### 📚 Libraries

* Blueprint `2.x → 3.x`
* FontAwesome `5.0.x → 5.2.x`
* CodeMirror `5.37.0 → 5.39.2`
* router5 `6.2.4 → 6.3.0`

[Commit Log](https://github.com/xh/hoist-react/compare/v10.0.1...v11.0.0)

## v10.0.1

### 🐞 Bug Fixes

* Grid `export` context menu token now defaults to server-side 'exportExcel' export.
    * Specify the `exportLocal` token to return a menu item for local AG Grid export.
* Columns with `field === null` skipped for server-side export (considered spacer / structural
  columns).

## v10.0.0

### 💥 Breaking Changes

* **Access to the router API has changed** with the `XH` global now exposing `router` and
  `routerState` properties and a `navigate()` method directly.
* `ToastManager` has been deprecated. Use `XH.toast` instead.
* `Message` is no longer a public class (and its API has changed). Use `XH.message/confirm/alert`
  instead.
* Export API has changed. The Built-in grid export now uses more powerful server-side support. To
  continue to use local AG based export, call method `GridModel.localExport()`. Built-in export
  needs to be enabled with the new property on `GridModel.enableExport`. See `GridModel` for more
  details.

### 🎁 Enhancements

* New Mobile controls and `AppContainer` provided services (impersonation, about, and version bars).
* Full-featured server-side Excel export for grids.

### 🐞 Bug Fixes

* Prevent automatic zooming upon input focus on mobile devices (#476).
* Clear the selection when showing the context menu for a record which is not already selected
  (#469).
* Fix to make lockout script readable by Compatibility Mode down to IE5.

### 📚 Libraries

* MobX `4.2.x → 5.0.x`

[Commit Log](https://github.com/xh/hoist-react/compare/v9.0.0...v10.0.0)

## v9.0.0

### 💥 Breaking Changes

* **Hoist-provided mixins (decorators) have been refactored to be more granular and have been broken
  out of `HoistComponent`.**
    * New discrete mixins now exist for `LayoutSupport` and `ContextMenuSupport` - these should be
      added directly to components that require the functionality they add for auto-handling of
      layout-related props and support for showing right-click menus. The corresponding options on
      `HoistComponent` that used to enable them have been removed.
    * For consistency, we have also renamed `EventTarget → EventSupport` and `Reactive →
      ReactiveSupport` mixins. These both continue to be auto-applied to HoistModel and HoistService
      classes, and ReactiveSupport enabled by default in HoistComponent.
* **The Context menu API has changed.** The `ContextMenuSupport` mixin now specifies an abstract
  `getContextMenuItems()` method for component implementation (replacing the previous
  `renderContextMenu()` method). See the new [`ContextMenuItem` class for what these items support,
  as well as several static default items that can be used.
    * The top-level `AppContainer` no longer provides a default context menu, instead allowing the
      browser's own context menu to show unless an app / component author has implemented custom
      context-menu handling at any level of their component hierarchy.

### 🐞 Bug Fixes

* TabContainer active tab can become out of sync with the router state (#451)
    * ⚠️ Note this also involved a change to the `TabContainerModel` API - `activateTab()` is now
      the public method to set the active tab and ensure both the tab and the route land in the
      correct state.
* Remove unintended focused cell borders that came back with the prior AG Grid upgrade.

[Commit Log](https://github.com/xh/hoist-react/compare/v8.0.0...v9.0.0)

## v8.0.0

Hoist React v8 brings a big set of improvements and fixes, some API and package re-organizations,
and AG Grid upgrade, and more. 🚀

### 💥 Breaking Changes

* **Component package directories have been re-organized** to provide better symmetry between
  pre-existing "desktop" components and a new set of mobile-first component. Current desktop
  applications should replace imports from `@xh/hoist/cmp/xxx` with `@xh/hoist/desktop/cmp/xxx`.
    * Important exceptions include several classes within `@xh/hoist/cmp/layout/`, which remain
      cross-platform.
    * `Panel` and `Resizable` components have moved to their own packages in
      `@xh/hoist/desktop/cmp/panel` and `@xh/hoist/desktop/cmp/resizable`.
* **Multiple changes and improvements made to tab-related APIs and components.**
    * The `TabContainerModel` constructor API has changed, notably `children` → `tabs`, `useRoutes`
      →
      `route` (to specify a starting route as a string) and `switcherPosition` has moved from a
      model config to a prop on the `TabContainer` component.
    * `TabPane` and `TabPaneModel` have been renamed `Tab` and `TabModel`, respectively, with
      several related renames.
* **Application entry-point classes decorated with `@HoistApp` must implement the new getter method
  `containerClass()`** to specify the platform specific component used to wrap the app's
  `componentClass`.
    * This will typically be `@xh/hoist/[desktop|mobile]/AppContainer` depending on platform.

### 🎁 New Features

* **Tab-related APIs re-worked and improved**, including streamlined support for routing, a new
  `tabRenderMode` config on `TabContainerModel`, and better naming throughout.
* **Ag-grid updated to latest v18.x** - now using native flex for overall grid layout and sizing
  controls, along with multiple other vendor improvements.
* Additional `XH` API methods exposed for control of / integration with Router5.
* The core `@HoistComponent` decorated now installs a new `isDisplayed` getter to report on
  component visibility, taking into account the visibility of its ancestors in the component tree.
* Mobile and Desktop app package / component structure made more symmetrical (#444).
* Initial versions of multiple new mobile components added to the toolkit.
* Support added for **`IdleService` - automatic app suspension on inactivity** (#427).
* Hoist wrapper added for the low-level Blueprint **button component** - provides future hooks into
  button customizations and avoids direct BP import (#406).
* Built-in support for collecting user feedback via a dedicated dialog, convenient XH methods and
  default appBar button (#379).
* New `XH.isDevelopmentMode` constant added, true when running in local Webpack dev-server mode.
* CSS variables have been added to customize and standardize the Blueprint "intent" based styling,
  with defaults adjusted to be less distracting (#420).

### 🐞 Bug Fixes

* Preference-related events have been standardized and bugs resolved related to pushAsync() and the
  `prefChange` event (ee93290).
* Admin log viewer auto-refreshes in tail-mode (#330).
* Distracting grid "loading" overlay removed (#401).
* Clipboard button ("click-to-copy" functionality) restored (#442).

[Commit Log](https://github.com/xh/hoist-react/compare/v7.2.0...v8.0.0)

## v7.2.0

### 🎁 New Features

+ Admin console grids now outfitted with column choosers and grid state. #375
+ Additional components for Onsen UI mobile development.

### 🐞 Bug Fixes

+ Multiple improvements to the Admin console config differ. #380 #381 #392

[Commit Log](https://github.com/xh/hoist-react/compare/v7.1.0...v7.2.0)

## v7.1.0

### 🎁 New Features

* Additional kit components added for Onsen UI mobile development.

### 🐞 Bug Fixes

* Dropdown fields no longer default to `commitOnChange: true` - avoiding unexpected commits of
  type-ahead query values for the comboboxes.
* Exceptions thrown from FetchService more accurately report the remote host when unreachable, along
  with some additional enhancements to fetch exception reporting for clarity.

[Commit Log](https://github.com/xh/hoist-react/compare/v7.0.0...v7.1.0)

## v7.0.0

### 💥 Breaking Changes

* **Restructuring of core `App` concept** with change to new `@HoistApp` decorator and conventions
  around defining `App.js` and `AppComponent.js` files as core app entry points. `XH.app` now
  installed to provide access to singleton instance of primary app class. See #387.

### 🎁 New Features

* **Added `AppBar` component** to help further standardize a pattern for top-level application
  headers.
* **Added `SwitchField` and `SliderField`** form field components.
* **Kit package added for Onsen UI** - base component library for mobile development.
* **Preferences get a group field for better organization**, parity with AppConfigs. (Requires
  hoist-core 3.1.x.)

### 🐞 Bug Fixes

* Improvements to `Grid` component's interaction with underlying AG Grid instance, avoiding extra
  renderings and unwanted loss of state. 03de0ae7

[Commit Log](https://github.com/xh/hoist-react/compare/v6.0.0...v7.0.0)

## v6.0.0

### 💥 Breaking Changes

* API for `MessageModel` has changed as part of the feature addition noted below, with `alert()` and
  `confirm()` replaced by `show()` and new `XH` convenience methods making the need for direct calls
  rare.
* `TabContainerModel` no longer takes an `orientation` prop, replaced by the more flexible
  `switcherPosition` as noted below.

### 🎁 New Features

* **Initial version of grid state** now available, supporting easy persistence of user grid column
  selections and sorting. The `GridModel` constructor now takes a `stateModel` argument, which in
  its simplest form is a string `xhStateId` used to persist grid state to local storage. See the
  `GridStateModel` class for implementation details. #331
* The **Message API** has been improved and simplified, with new `XH.confirm()` and `XH.alert()`
  methods providing an easy way to show pop-up alerts without needing to manually construct or
  maintain a `MessageModel`. #349
* **`TabContainer` components can now be controlled with a remote `TabSwitcher`** that does not need
  to be directly docked to the container itself. Specify `switcherPosition:none` on the
  `TabContainerModel` to suppress showing the switching affordance on the tabs themselves and
  instantiate a `TabSwitcher` bound to the same model to control a tabset from elsewhere in the
  component hierarchy. In particular, this enabled top-level application tab navigation to move up
  into the top toolbar, saving vertical space in the layout. #368
* `DataViewModel` supports an `emptyText` config.

### 🐞 Bugfixes

* Dropdown fields no longer fire multiple commit messages, and no longer commit partial entries
  under some circumstances. #353 and #354
* Grids resizing fixed when shrinking the containing component. #357

[Commit Log](https://github.com/xh/hoist-react/compare/v5.0.0...v6.0.0)

## v5.0.0

### 💥 Breaking Changes

* **Multi environment configs have been unwound** See these release notes/instructions for how to
  migrate: https://github.com/xh/hoist-core/releases/tag/release-3.0.0
* **Breaking change to context menus in dataviews and grids not using the default context menu:**
  StoreContextMenu no longer takes an array of items as an argument to its constructor. Instead it
  takes a configuration object with an ‘items’ key that will point to any current implementation’s
  array of items. This object can also contain an optional gridModel argument which is intended to
  support StoreContextMenuItems that may now be specified as known ‘hoist tokens’, currently limited
  to a ‘colChooser’ token.

### 🎁 New Features

* Config differ presents inline view, easier to read diffs now.
* Print Icon added!

### 🐞 Bugfixes

* Update processFailedLoad to loadData into gridModel store, Fixes #337
* Fix regression to ErrorTracking. Make errorTrackingService safer/simpler to call at any point in
  life-cycle.
* Fix broken LocalStore state.
* Tweak flex prop for charts. Side by side charts in a flexbox now auto-size themselves! Fixes #342
* Provide token parsing for storeContextMenus. Context menus are all grown up! Fixes #300

## v4.0.1

### 🐞 Bugfixes

* DataView now properly re-renders its items when properties on their records change (and the ID
  does not)

## v4.0.0

### 💥 Breaking Changes

* **The `GridModel` selection API has been reworked for clarity.** These models formerly exposed
  their selectionModel as `grid.selection` - now that getter returns the selected records. A new
  `selectedRecord` getter is also available to return a single selection, and new string shortcut
  options are available when configuring GridModel selection behavior.
* **Grid components can now take an `agOptions` prop** to pass directly to the underlying ag-grid
  component, as well as an `onRowDoubleClicked` handler function.
  16be2bfa10e5aab4ce8e7e2e20f8569979dd70d1

### 🎁 New Features

* Additional core components have been updated with built-in `layoutSupport`, allowing developers to
  set width/height/flex and other layout properties directly as top-level props for key comps such
  as Grid, DataView, and Chart. These special props are processed via `elemFactory` into a
  `layoutConfig` prop that is now passed down to the underlying wrapper div for these components.
  081fb1f3a2246a4ff624ab123c6df36c1474ed4b

### 🐞 Bugfixes

* Log viewer tail mode now working properly for long log files - #325

## v3.0.1

### 🐞 Bugfixes

* FetchService throws a dedicated exception when the server is unreachable, fixes a confusing
  failure case detailed in #315

## v3.0.0

### 💥 Breaking Changes

* **An application's `AppModel` class must now implement a new `checkAccess()` method.** This method
  is passed the current user, and the appModel should determine if that user should see the UI and
  return an object with a `hasAccess` boolean and an optional `message` string. For a return with
  `hasAccess: false`, the framework will render a lockout panel instead of the primary UI.
  974c1def99059f11528c476f04e0d8c8a0811804
    * Note that this is only a secondary level of "security" designed to avoid showing an
      unauthorized user a confusing / non-functional UI. The server or any other third-party data
      sources must always be the actual enforcer of access to data or other operations.
* **We updated the APIs for core MobX helper methods added to component/model/service classes.** In
  particular, `addReaction()` was updated to take a more declarative / clear config object.
  8169123a4a8be6940b747e816cba40bd10fa164e
    * See Reactive.js - the mixin that provides this functionality.

### 🎁 New Features

* Built-in client-side lockout support, as per above.

### 🐞 Bugfixes

* None

------------------------------------------

📫☎️🌎 info@xh.io | https://xh.io/contact
Copyright © 2025 Extremely Heavy Industries Inc. - all rights reserved<|MERGE_RESOLUTION|>--- conflicted
+++ resolved
@@ -4,11 +4,8 @@
 
 ### 🐞 Bug Fixes
 
-<<<<<<< HEAD
+* Fixed `ViewManagerModel` unique name validation.
 * Fixed un-optimal column state synchronization between `GridModel` and Ag-Grid
-=======
-* Fixed `ViewManagerModel` unique name validation.
->>>>>>> 2d7e67aa
 
 ### ⚙️ Technical
 
