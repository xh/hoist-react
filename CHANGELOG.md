# Changelog

## v45.0.0-SNAPSHOT - unreleased

### 💥 Breaking Changes
<<<<<<< HEAD
* Hoist grids now require ag-Grid v26.1.0 or higher - update your ag-Grid dependency in your app's
  `package.json` file. See the [ag-Grid Changelog](https://www.ag-grid.com/changelog) for details.
=======

* `Record` class renamed to `StoreRecord` in anticipation of upcoming changes to JavaScript
  standard and to improve compatibility with TypeScript.
* The following deprecated APIs were removed:
  * GridModel.selection
  * GridModel.selectedRecordId
  * StoreSelectionModel.records
  * StoreSelectionModel.ids
  * StoreSelectionModel.singleRecord
  * StoreSelectionModel.selectedRecordId
  * DataViewModel.selection
  * DataViewModel.selectedRecordId
  * RestGridModel.selection
  * LogUtils.withShortDebug
  * Promise.start

* [Commit Log](https://github.com/xh/hoist-react/compare/v44.3.0...develop)
>>>>>>> ce819692

* [Commit Log](https://github.com/xh/hoist-react/compare/v44.3.0...develop)

## v44.3.0 - 2021-12-15

### 🐞 Bug Fixes
* Fixes issue with columns failing to resize on first try.
* Fixes issue preventing use of context menus on iPad.

### 📚 Libraries

* @blueprintjs/core `3.51 -> 3.52`

* [Commit Log](https://github.com/xh/hoist-react/compare/v44.2.0...v44.3.0)

## v44.2.0 - 2021-12-07

### 🎁 New Features

* Desktop inline grid editor `Select` now commits the value immediately on selection.
* `DashContainerModel` now supports an observable `showMenuButton` config which will display a
  button in the stack header for showing the context menu
* Added `GridAutosizeMode.MANAGED` to autosize Grid columns on data or `sizingMode` changes, unless
  the user has manually modified their column widths.
* Copying from Grids to the clipboard will now use the value provided by the `exportValue`
  property on the column.
* Refresh application hotkey is now built into hoist's global hotkeys (shift + r).
* Non-SSO applications will now automatically reload when a request fails due to session timeout.
* New utility methods `withInfo` and `logInfo` provide variants of the existing `withDebug` and
  `logDebug` methods, but log at the more verbose `console.log` level.

### 🐞 Bug Fixes

* Desktop panel splitter can now be dragged over an `iframe` and reliably resize the panel.
* Ensure scrollbar does not appear on multi-select in toolbar when not needed.
* `XH.isPortrait` property fixed so that it no longer changes due to the appearance of the
  mobile keyboard.

[Commit Log](https://github.com/xh/hoist-react/compare/v44.1.0...v44.2.0)

## v44.1.0 - 2021-11-08

### 🎁 New Features

* Changes to App Options are now tracked in the admin activity tab.
* New Server > Environment tab added to Admin Console to display UI server environment variables and
  JVM system properties. (Requires `hoist-core >= 10.1` to enable this optional feature.)
* Provided observable getters `XH.viewportSize`, `XH.isPortrait` and `XH.isLandscape` to allow apps
  to react to changes in viewport size and orientation.

### 🐞 Bug Fixes

* Desktop inline grid editor `DateInput` now reliably shows its date picker pop-up aligned with the
  grid cell under edit.
* Desktop `Select.hideDropdownIndicator` now defaults to `true` on tablet devices due to UX bugs
  with the select library component and touch devices.
* Ensure `Column.autosizeBufferPx` is respected if provided.


### ✨ Style

* New `--xh-menu-item` CSS vars added, with tweaks to default desktop menu styling.
* Highlight background color added to mobile menu items while pressed.

[Commit Log](https://github.com/xh/hoist-react/compare/v44.0.0...v44.1.0)

## v44.0.0 - 2021-10-26

⚠ NOTE - apps must update to `hoist-core >= 10.0.0` when taking this hoist-react update.

### 🎁 New Features

* TileFrame now supports new `onLayoutChange` callback prop.

### 🐞 Bug Fixes

* Field Filters in data package now act only on the `committed` value of the record. This stabilizes
  filtering behavior in editable grids.
* `JsonBlobService.updateAsync()` now supports data modifications with `null` values.
* Fixes an issue with Alert Banner not broadcasting to all users.
* Selected option in `Select` now scrolls into view on menu open.

### 💥 Breaking Changes

* Update required to `hoist-core >= 10.0.0` due to changes in `JsonBlobService` APIs and the
  addition of new, dedicated endpoints for Alert Banner management.

[Commit Log](https://github.com/xh/hoist-react/compare/v43.2.0...v44.0.0)

## v43.2.0 - 2021-10-14

### 🎁 New Features

* Admins can now configure an app-wide alert banner via a new tab in the Hoist Admin console.
  Intended to alert users about planned maintenance / downtime, known problems with data or upstream
  systems, and other similar use cases.
* Minor re-org of the Hoist Admin console tabs. Panels relating primarily to server-side features
  (including logging) are now grouped under a top-level "Server" tab. Configs have moved under
  "General" with the new Alert Banner feature.

### 🐞 Bug Fixes

* Always enforce a minimal `wait()` within `GridModel.autosizeAsync()` to ensure that the Grid has
  reacted to any data changes and ag-Grid accurately reports on expanded rows to measure.

[Commit Log](https://github.com/xh/hoist-react/compare/v43.1.0...v43.2.0)

## v43.1.0 - 2021-10-04

### 🎁 New Features

* The Admin Console log viewer now supports downloading log files.
  * Note apps must update to `hoist-core >= v10.0` to enable this feature.
  * Core upgrade is _not_ a general requirement of this Hoist React release.
* The `field` key in the constructor for `Column` will now accept an Object with field defaults, as
  an alternative to the field name. This form allows the auto-construction of fully-defined `Field`
  objects from the column specification.

### 🐞 Bug Fixes

* `GridModel` no longer mutates any `selModel` or `colChooser` config objects provided to its
  constructor, resolving an edge-case bug where re-using the same object for either of these configs
  across multiple GridModel instances (e.g. as a shared set of defaults) would break.
* Grid autosizing tweaked to improve size estimation for indented tree rows and on mobile.

### 📚 Libraries

* @blueprintjs/core `3.50 -> 3.51`

[Commit Log](https://github.com/xh/hoist-react/compare/v43.0.2...v43.1.0)

## v43.0.2 - 2021-10-04

### 🐞 Bug Fixes

* Fix (important) to ensure static preload spinner loaded from the intended path.
  * Please also update to latest `hoist-dev-utils >= 5.11.1` if possible.
  * Avoids issue where loading an app on a nested route could trigger double-loading of app assets.

[Commit Log](https://github.com/xh/hoist-react/compare/v43.0.1...v43.0.2)

## v43.0.1 - 2021-10-04

### 🎁 New Features

* New `GridFindField` component that enables users to search through a Grid and select rows that
  match the entered search term, _without_ applying any filtering. Especially useful for grids with
  aggregations or other logic that preclude client-side filtering of the data.
* Tree grid rows can be expanded / collapsed by clicking anywhere on the row. The new
  `GridModel.clicksToExpand` config can be used to control how many clicks will toggle the row.
  Defaults to double-click for desktop, and single tap for mobile - set to 0 to disable entirely.
* Added `GridModel.onCellContextMenu` handler. Note that for mobile (phone) apps, this handler fires
  on the "long press" (aka "tap and hold") gesture. This means it can be used as an alternate event
  for actions like drilling into a record detail, especially for parent rows on tree grids, where
  single tap will by default expand/collapse the node.
* In the `@xh/hoist/desktop/grid` package, `CheckboxEditor` has been renamed `BooleanEditor`. This
  new component supports a `quickToggle` prop which allows for more streamlined inline editing of
  boolean values.
* `LoadSpec` now supports a new `meta` property. Use this property to pass app-specific metadata
  through the `LoadSupport` loading and refresh lifecycle.
* A spinner is now shown while the app downloads and parses its javascript - most noticeable when
  loading a new (uncached) version, especially on a slower mobile connection. (Requires
  `@xh/hoist-dev-utils` v5.11 or greater to enable.)
* Log Levels now include information on when the custom config was last updated and by whom.
  * Note apps must update their server-side to `hoist-core v10.0` or greater to persist the date and
    username associated with the config (although this is _not_ a general or hard requirement for
    taking this version of hoist-react).

### ⚙️ Technical

* Removed `DEFAULT_SORTING_ORDER` static from `Column` class in favor of three new preset constants:
  `ASC_FIRST`, `DESC_FIRST`, and `ABS_DESC_FIRST`. Hoist will now default sorting order on columns
  based on field type. Sorting order can still be manually set via `Column.sortingOrder`.

### 🐞 Bug Fixes

* The ag-grid grid property `stopEditingWhenCellsLoseFocus` is now enabled by default to ensure
  values are committed to the Store if the user clicks somewhere outside the grid while editing a
  cell.
* Triggering inline editing of text or select editor cells by typing characters will no longer lose
  the first character pressed.

### ✨ Style

* New `TreeStyle.COLORS` and `TreeStyle.COLORS_AND_BORDERS` tree grid styles have been added. Use
  the `--xh-grid-tree-group-color-level-*` CSS vars to customize colors as needed.
* `TreeStyle.HIGHLIGHTS` and `TreeStyle.HIGHLIGHTS_AND_BORDERS` now highlight row nodes on a
  gradient according to their depth.
* Default colors for masks and dialog backdrops have been adjusted, with less obtrusive colors used
  for masks via `--xh-mask-bg` and a darker `--xh-backdrop-bg` var now used behind dialogs.
* Mobile-specific styles and CSS vars for panel and dialog title background have been tweaked to use
  desktop defaults, and mobile dialogs now respect `--xh-popup-*` vars as expected.

### 💥 Breaking Changes

* In the `@xh/hoist/desktop/grid` package, `CheckboxEditor` has been renamed `BooleanEditor`.

### ⚙️ Technical

* The `xhLastReadChangelog` preference will not save SNAPSHOT versions to ensure the user continues
  to see the 'What's New?' notification for non-SNAPSHOT releases.

### 📚 Libraries

* @blueprintjs/core `3.49 -> 3.50`
* codemirror `5.62 -> 5.63`

[Commit Log](https://github.com/xh/hoist-react/compare/v42.6.0...v43.0.1)

## v42.6.0 - 2021-09-17

### 🎁 New Features

* New `Column.autosizeBufferPx` config applies column-specific autosize buffer and overrides
  `GridAutosizeOptions.bufferPx`.
* `Select` input now supports new `maxMenuHeight` prop.

### 🐞 Bug Fixes

* Fixes issue with incorrect Grid auto-sizing for Grids with certain row and cell styles.
* Grid sizing mode styles no longer conflict with custom use of `groupUseEntireRow: false` within
  `agOptions`.
* Fixes an issue on iOS where `NumberInput` would incorrectly bring up a text keyboard.

### ✨ Style

* Reduced default Grid header and group row heights to minimize their use of vertical space,
  especially at larger sizing modes. As before, apps can override via the `AgGrid.HEADER_HEIGHTS`
  and `AgGrid.GROUP_ROW_HEIGHTS` static properties. The reduction in height does not apply to group
  rows that do not use the entire width of the row.
* Restyled Grid header rows with `--xh-grid-bg` and `--xh-text-color-muted` for a more minimal look
  overall. As before, use the `--xh-grid-header-*` CSS vars to customize if needed.

[Commit Log](https://github.com/xh/hoist-react/compare/v42.5.0...v42.6.0)

## v42.5.0 - 2021-09-10

### 🎁 New Features

* Provide applications with the ability to override default logic for "restore defaults". This
  allows complex and device-specific sub-apps to perform more targeted and complete clearing of user
  state. See new overridable method `HoistAppModel.restoreDefaultsAsync` for more information.

### 🐞 Bug Fixes

* Improved coverage of Fetch `abort` errors.
* The in-app changelog will no longer prompt the user with the "What's New" button if category-based
  filtering results in a version without any release notes.

### ✨ Style

* New CSS vars added to support easier customization of desktop Tab font/size/color. Tabs now
  respect standard `--xh-font-size` by default.

### 📚 Libraries

* @blueprintjs/core `3.48 -> 3.49`
* @popperjs/core `2.9 -> 2.10`

[Commit Log](https://github.com/xh/hoist-react/compare/v42.4.0...v42.5.0)

## v42.4.0 - 2021-09-03

### 🎁 New Features

* New `GridFilterModel.commitOnChange` config (default `true`) applies updated filters as soon as
  they are changed within the pop-up menu. Set to `false` for large datasets or whenever filtering
  is a more intensive operation.
* Mobile `Select` input now supports async `queryFn` prop for parity with desktop.
* `TreeMapModel` now supports new `maxLabels` config for improved performance.

### ✨ Style

* Hoist's default font is now [Inter](https://rsms.me/inter/), shipped and bundled via the
  `inter-ui` npm package. Inter is a modern, open-source font that leverages optical sizing to
  ensure maximum readability, even at very small sizes (e.g. `sizingMode: 'tiny'`). It's also a
  "variable" font, meaning it supports any weights from 1-1000 with a single font file download.
* Default Grid header heights have been reduced for a more compact display and greater
  differentiation between header and data rows. As before, apps can customize the pixel heights used
  by overwriting the `AgGrid.HEADER_HEIGHTS` static, typically within `Bootstrap.js`.

### ⚙️ Technical

* Mobile pull-to-refresh/swipe-to-go-back gestures now disabled over charts to avoid disrupting
  their own swipe-based zooming and panning features.

[Commit Log](https://github.com/xh/hoist-react/compare/v42.2.0...v42.4.0)

## v42.2.0 - 2021-08-27

### 🎁 New Features

* Charts now hide scrollbar, rangeSelector, navigator, and export buttons and show axis labels when
  printing or exporting images.

[Commit Log](https://github.com/xh/hoist-react/compare/v42.1.1...v42.2.0)

## v42.1.1 - 2021-08-20

* Update new `XH.sizingMode` support to store distinct values for the selected sizing mode on
  desktop, tablet, and mobile (phone) platforms.
* Additional configuration supported for newly-introduced `AppOption` preset components.

### 📚 Libraries

* @blueprintjs/core `3.47 -> 3.48`

[Commit Log](https://github.com/xh/hoist-react/compare/v42.1.0...v42.1.1)

## v42.1.0 - 2021-08-19

### 🎁 New Features

* Added observable `XH.sizingMode` to govern app-wide `sizingMode`. `GridModel`s will bind to this
  `sizingMode` by default. Apps that have already implemented custom solutions around a centralized
  `sizingMode` should endeavor to unwind in favor of this.
  * ⚠ NOTE - this change requires a new application preference be defined - `xhSizingMode`. This
    should be a JSON pref, with a suggested default value of `{}`.
* Added `GridAutosizeMode.ON_SIZING_MODE_CHANGE` to autosize Grid columns whenever
  `GridModel.sizingMode` changes - it is now the default `GridAutosizeOptions.mode`.
* Added a library of reusable `AppOption` preset components, including `ThemeAppOption`,
  `SizingModeAppOption` and `AutoRefreshAppOptions`. Apps that have implemented custom `AppOption`
  controls to manage these Hoist-provided options should consider migrating to these defaults.
* `Icon` factories now support `intent`.
* `TreeMapModel` and `SplitTreeMapModel` now supports a `theme` config, accepting the strings
  'light' or 'dark'. Leave it undefined to use the global theme.
* Various usability improvements and simplifications to `GroupingChooser`.

### 🐞 Bug Fixes

* Fixed an issue preventing `FormField` labels from rendering if `fieldDefaults` was undefined.

### ✨ Style

* New `Badge.compact` prop sets size to half that of parent element when true (default false). The
  `position` prop has been removed in favor of customizing placement of the component.

[Commit Log](https://github.com/xh/hoist-react/compare/v42.0.0...v42.1.0)

## v42.0.0 - 2021-08-13

### 🎁 New Features

* Column-level filtering is now officially supported for desktop grids!
  * New `GridModel.filterModel` config accepts a config object to customize filtering options, or
    `true` to enable grid-based filtering with defaults.
  * New `Column.filterable` config enables a customized header menu with filtering options. The new
    control offers two tabs - a "Values" tab for an enumerated "set-type" filter and a "Custom" tab
    to support more complex queries with multiple clauses.
* New `TaskObserver` replaces existing `PendingTaskModel`, providing improved support for joining
  and masking multiple asynchronous tasks.
* Mobile `NavigatorModel` provides a new 'pull down' gesture to trigger an app-wide data refresh.
  This gesture is enabled by default, but can be disabled via the `pullDownToRefresh` flag.
* `RecordAction` now supports a `className` config.
* `Chart` provides a default context menu with its standard menu button actions, including a new
  'Copy to Clipboard' action.

### 💥 Breaking Changes

* `FilterChooserModel.sourceStore` and `FilterChooserModel.targetStore` have been renamed
  `FilterChooserModel.valueSource` and `FilterChooserModel.bind` respectively. Furthermore, both
  configs now support either a `Store` or a cube `View`. This is to provide a common API with the
  new `GridFilterModel` filtering described above.
* `GridModel.setFilter()` and `DataViewModel.setFilter()` have been removed. Either configure your
  grid with a `GridFilterModel`, or set the filter on the underlying `Store` instead.
* `FunctionFilter` now requires a `key` property.
* `PendingTaskModel` has been replaced by the new `TaskObserver` in `@xh/hoist/core`.
  * ⚠ NOTE - `TaskObserver` instances should be created via the provided static factory methods and
    _not_ directly via the `new` keyword. `TaskObserver.trackLast()` can be used as a drop-in
    replacement for `new PendingTaskModel()`.
* The `model` prop on `LoadingIndicator` and `Mask` has been replaced with `bind`. Provide one or
  more `TaskObserver`s to this prop.

### ⚙️ Technical

* `GridModel` has a new `selectedIds` getter to get the IDs of currently selected records. To
  provide consistency across models, the following getters have been deprecated and renamed:
  + `selectedRecordId` has been renamed `selectedId` in `GridModel`, `StoreSelectionModel`, and
    `DataViewModel`
  + `selection` has been renamed `selectedRecords` in `GridModel`, `DataViewModel`, and
    `RestGridModel`
  + `singleRecord`, `records`, and `ids` have been renamed `selectedRecord`, `selectedRecords`, and
    `selectedIds`, respectively, in `StoreSelectionModel`

### ✨ Style

* Higher contrast on grid context menus for improved legibility.


[Commit Log](https://github.com/xh/hoist-react/compare/v41.3.0...v42.0.0)

## v41.3.0 - 2021-08-09

### 🎁 New Features

* New `Cube` aggregators `ChildCountAggregator` and `LeafCountAggregator`.
* Mobile `NavigatorModel` provides a new "swipe" gesture to go back in the page stack. This is
  enabled by default, but may be turned off via the new `swipeToGoBack` prop.
* Client error reports now include the full URL for additional troubleshooting context.
  * Note apps must update their server-side to `hoist-core v9.3` or greater to persist URLs with
    error reports (although this is _not_ a general or hard requirement for taking this version of
    hoist-react).

[Commit Log](https://github.com/xh/hoist-react/compare/v41.2.0...v41.3.0)

## v41.2.0 - 2021-07-30

### 🎁 New Features

* New `GridModel.rowClassRules` and `Column.cellClassRules` configs added. Previously apps needed to
  use `agOptions` to dynamically apply and remove CSS classes using either of these options - now
  they are fully supported by Hoist.
  * ⚠ Note that, to avoid conflicts with internal usages of these configs, Hoist will check and
    throw if either is passed via `agOptions`. Apps only need to move their configs to the new
    location - the shape of the rules object does *not* need to change.
* New `GridAutosizeOptions.includeCollapsedChildren` config controls whether values from collapsed
  (i.e. hidden) child records should be measured when computing column sizes. Default of `false`
  improves autosize performance for large tree grids and should generally match user expectations
  around WYSIWYG autosizing.
* New `GridModel.beginEditAsync()` and `endEditAsync()` APIs added to start/stop inline editing.
  * ⚠ Note that - in a minor breaking change - the function form of the `Column.editable` config is
    no longer passed an `agParams` argument, as editing might now begin and need to be evaluated
    outside the context of an AG-Grid event.
* New `GridModel.clicksToEdit` config controls the number of clicks required to trigger
  inline-editing of a grid cell. Default remains 2 (double click ).
* Timeouts are now configurable on grid exports via a new `exportOptions.timeout` config.
* Toasts may now be dismissed programmatically - use the new `ToastModel` returned by the
  `XH.toast()` API and its variants.
* `Form` supports setting readonlyRenderer in `fieldDefaults` prop.
* New utility hook `useCached` provides a more flexible variant of `React.useCallback`.

### 🐞 Bug Fixes

* Inline grid editing supports passing of JSX editor components.
* `GridExportService` catches any exceptions thrown during export preparation and warns the user
  that something went wrong.
* GridModel with 'disabled' selection no longer shows "ghost" selection when using keyboard.
* Tree grids now style "parent" rows consistently with highlights/borders if requested, even for
  mixed-depth trees where some rows have children at a given level and others do not.

### ⚙️ Technical

* `FetchService` will now actively `abort()` fetch requests that it is abandoning due to its own
  `timeout` option. This allows the browser to release the associated resources associated with
  these requests.
* The `start()` function in `@xh/hoist/promise` has been deprecated. Use `wait()` instead, which can
  now be called without any args to establish a Promise chain and/or introduce a minimal amount of
  asynchronousity.
* ⚠ Note that the raw `AgGrid` component no longer enhances the native keyboard handling provided by
  ag-Grid. All Hoist key handling customizations are now limited to `Grid`. If you wish to provide
  custom handling in a raw `AgGrid` component, see the example here:
  https://www.ag-grid.com/javascript-grid/row-selection/#example-selection-with-keyboard-arrow-keys


### ✨ Style

* The red and green color values applied in dark mode have been lightened for improved legibility.
* The default `colorSpec` config for number formatters has changed to use new dedicated CSS classes
  and variables.
* New/renamed CSS vars `--xh-grid-selected-row-bg` and `--xh-grid-selected-row-text-color` now used
  to style selected grid rows.
  * ⚠ Note the `--xh-grid-bg-highlight` CSS var has been removed.
* New `.xh-cell--editable` CSS class applied to cells with inline editing enabled.
  * ⚠ Grid CSS class `.xh-invalid-cell` has been renamed to `.xh-cell--invalid` for consistency -
    any app style overrides should update to this new classname.

### 📚 Libraries

* core-js `3.15 -> 3.16`

[Commit Log](https://github.com/xh/hoist-react/compare/v41.1.0...v41.2.0)

## v41.1.0 - 2021-07-23

### 🎁 New Features

* Button to expand / collapse all rows within a tree grid now added by default to the primary tree
  column header. (New `Column.headerHasExpandCollapse` property provided to disable.)
* New `@logWithDebug` annotation provides easy timed logging of method execution (via `withDebug`).
* New `AppSpec.disableXssProtection` config allows default disabling of Field-level XSS protection
  across the app. Intended for secure, internal apps with tight performance tolerances.
* `Constraint` callbacks are now provided with a `record` property when validating Store data and a
  `fieldModel` property when validating Form data.
* New `Badge` component allows a styled badge to be placed inline with text/title, e.g. to show a
  counter or status indicator within a tab title or menu item.
* Updated `TreeMap` color scheme, with a dedicated set of colors for dark mode.
* New XH convenience methods `successToast()`, `warningToast()`, and `dangerToast()` show toast
  alerts with matching intents and appropriate icons.
  * ⚠ Note that the default `XH.toast()` call now shows a toast with the primary (blue) intent and
    no icon. Previously toasts displayed by default with a success (green) intent and checkmark.
* GridModel provides a public API method `setColumnState` for taking a previously saved copy of
  gridModel.columnState and applying it back to a GridModel in one call.

### 🐞 Bug Fixes

* Fixed an issue preventing export of very large (>100k rows) grids.
* Fixed an issue where updating summary data in a Store without also updating other data would not
  update the bound grid.
* Intent styles now properly applied to minimal buttons within `Panel.headerItems`.
* Improved `GridModel` async selection methods to ensure they do not wait forever if grid does not
  mount.
* Fixed an issue preventing dragging the chart navigator range in a dialog.

### ⚙️ Technical

* New `Exception.timeout()` util to throw exceptions explicitly marked as timeouts, used by
  `Promise.timeout` extension.
* `withShortDebug` has been deprecated. Use `withDebug` instead, which has the identical behavior.
  This API simplification mirrors a recent change to `hoist-core`.

### ✨ Style

* If the first child of a `Placeholder` component is a Hoist icon, it will not automatically be
  styled to 4x size with reduced opacity. (See new Toolbox example under the "Other" tab.)

### 📚 Libraries

* @blueprintjs/core `3.46 -> 3.47`
* dompurify `2.2 -> 2.3`

[Commit Log](https://github.com/xh/hoist-react/compare/v41.0.0...v41.1.0)

## v41.0.0 - 2021-07-01

### 🎁 New Features

* Inline editing of Grid/Record data is now officially supported:
  + New `Column.editor` config accepts an editor component to enable managed editing of the cells in
    that column. New `CheckboxEditor`, `DateEditor`, `NumberEditor`, `SelectEditor`, `TextAreaEditor`
    and `TextEditor` components wrap their corresponding HoistInputs with the required hook-based
    API and can be passed to this new config directly.
  + `Store` now contains built-in support for validation of its uncommitted records. To enable,
    specify the new `rules` property on the `Field`s in your `Store`. Note that these rules and
    constraints use the same API as the forms package, and rules and constraints may be shared
    between the `data` and `form` packages freely.
  + `GridModel` will automatically display editors and record validation messages as the user moves
    between cells and records. The new `GridModel.fullRowEditing` config controls whether editors
    are displayed for the focused cell only or for the entire row.
* All Hoist Components now support a `modelRef` prop. Supply a ref to this prop in order to gain a
  pointer to a Component's backing `HoistModel`.
* `DateInput` has been improved to allow more flexible parsing of user input with multiple formats.
  See the new prop `DateInput.parseStrings`.
* New `Column.sortValue` config takes an alternate field name (as a string) to sort the column by
  that field's value, or a function to produce a custom cell-level value for comparison. The values
  produced by this property will be also passed to any custom comparator, if one is defined.
* New `GridModel.hideEmptyTextBeforeLoad` config prevents showing the `emptyText` until the store
  has been loaded at least once. Apps that depend on showing `emptyText` before first load should
  set this property to `false`.
* `ExpandCollapseButton` now works for grouped grids in addition to tree grids.
* `FieldModel.initialValue` config now accepts functions, allowing for just-in-time initialization
  of Form data (e.g. to pre-populate a Date field with the current time).
* `TreeMapModel` and `SplitTreeMapModel` now support a `maxHeat` config, which can be used to
  provide a stable absolute maximum brightness (positive or negative) within the entire TreeMap.
* `ErrorMessage` will now automatically look for an `error` property on its primary context model.
* `fmtNumber()` supports new flags `withCommas` and `omitFourDigitComma` to customize the treatment
  of commas in number displays.
* `isValidJson` function added to form validation constraints.
* New `Select.enableFullscreen` prop added to the mobile component. Set to true (default on phones)
  to render the input in a full-screen modal when focused, ensuring there is enough room for the
  on-screen keyboard.

### 💥 Breaking Changes

* Removed support for class-based Hoist Components via the `@HoistComponent` decorator (deprecated
  in v38). Use functional components created via the `hoistCmp()` factory instead.
* Removed `DimensionChooser` (deprecated in v37). Use `GroupingChooser` instead.
* Changed the behavior of `FormModel.init()` to always re-initialize *all* fields. (Previously, it
  would only initialize fields explicitly passed via its single argument). We believe that this is
  more in line with developer expectations and will allow the removal of app workarounds to force a
  reset of all values. Most apps using FormModel should not need to change, but please review and
  test any usages of this particular method.
* Replaced the `Grid`, `DataView`, and `RestGrid` props below with new configurable fields on
  `GridModel`, `DataViewModel`, and `RestGridModel`, respectively. This further consolidates grid
  options into the model layer, allowing for more consistent application code and developer
  discovery.
  + `onKeyDown`
  + `onRowClicked`
  + `onRowDoubleClicked`
  + `onCellClicked`
  + `onCellDoubleClicked`
* Renamed the confusing and ambiguous property name `labelAlign` in several components:
  + `FormField`: `labelAlign` has been renamed to `labelTextAlign`
  + `SwitchInput`, `RadioInput`, and `Checkbox`: `labelAlign` has been renamed `labelSide`.
* Renamed all CSS variables beginning with `--navbar` to start with `--appbar`, matching the Hoist
  component name.
* Removed `TreeMapModel.colorMode` value 'balanced'. Use the new `maxHeat` config to prevent outlier
  values from dominating the color range of the TreeMap.
* The classes `Rule` and `ValidationState` and all constraint functions (e.g. `required`,
  `validEmail`, `numberIs`, etc.) have been moved from the `cmp\form` package to the `data` package.
* Hoist grids now require ag-Grid v25.3.0 or higher - update your ag-Grid dependency in your app's
  `package.json` file. See the [ag-Grid Changelog](https://www.ag-grid.com/ag-grid-changelog/) for
  details.
* Hoist charts now require Highcharts v9.1.0 or higher - update your Highcharts dependency in your
  app's `package.json` file. See the
  [Highcharts Changelog](https://www.highcharts.com/changelog/#highcharts-stock) for details.

### 🐞 Bug Fixes

* Fixed disable behavior for Hoist-provided button components using popover.
* Fixed default disabling of autocomplete within `TextInput`.
* Squelched console warning re. precision/stepSize emitted by Blueprint-based `numberInput`.

### ⚙️ Technical

* Improved exception serialization to better handle `LocalDate` and similar custom JS classes.
* Re-exported Blueprint `EditableText` component (w/elemFactory wrapper) from `kit/blueprint`.

### 📚 Libraries

* @blueprintjs/core `3.44 -> 3.46`
* codemirror `5.60 -> 5.62`
* core-js `3.10 -> 3.15`
* filesize `6.2 -> 6.4`
* mobx `6.1 -> 6.3`
* react-windowed-select `3.0 -> 3.1`

[Commit Log](https://github.com/xh/hoist-react/compare/v40.0.0...v41.0.0)

## v40.0.0 - 2021-04-22

⚠ Please ensure your `@xh/hoist-dev-utils` dependency is >= v5.7.0. This is required to support the
new changelog feature described below. Even if you are not yet using the feature, you must update
your dev-utils dependency for your project to build.

### 🎁 New Features

* Added support for displaying an in-app changelog (release notes) to the user. See the new
  `ChangelogService` for details and instructions on how to enable.
* Added `XH.showBanner()` to display a configurable banner across the top of viewport, as another
  non-modal alternative for attention-getting application alerts.
* New method `XH.showException()` uses Hoist's built-in exception display to show exceptions that
  have already been handled directly by application code. Use as an alternative to
  `XH.handleException()`.
* `XH.track()` supports a new `oncePerSession` option. This flag can be set by applications to avoid
  duplicate tracking messages for certain types of activity.
* Mobile `NavigatorModel` now supports a `track` flag to automatically track user page views,
  equivalent to the existing `track` flag on `TabContainerModel`. Both implementations now use the
  new `oncePerSession` flag to avoid duplicate messages as a user browses within a session.
* New `Spinner` component returns a simple img-based spinner as an animated PNG, available in two
  sizes. Used for the platform-specific `Mask` and `LoadingIndicator` components. Replaces previous
  SVG-based implementations to mitigate rendering performance issues over remote connections.

### 💥 Breaking Changes

* `Store` now creates a shared object to hold the default values for every `Field` and uses this
  object as the prototype for the `data` property of every `Record` instance.
  * Only non-default values are explicitly written to `Record.data`, making for a more efficient
    representation of default values and improving the performance of `Record` change detection.
  * Note this means that `Record.data` *no longer* contains keys for *all* fields as
    `own-enumerable` properties.
  * Applications requiring a full enumeration of all values should call the new `Record.getValues()`
    method, which returns a new and fully populated object suitable for spreading or cloning.
  * This behavior was previously available via `Store.experimental.shareDefaults` but is now always
    enabled.
* For API consistency with the new `showBanner()` util, the `actionFn` prop for the recently-added
  `ErrorMessage` component has been deprecated. Specify as an `onClick` handler within the
  component's `actionButtonProps` prop instead.
* The `GridModel.experimental.externalSort` flag has been promoted from an experiment to a
  fully-supported config. Default remains `false`, but apps that were using this flag must now pass
  it directly: `new GridModel({externalSort: true, ...})`.
* Hoist re-exports and wrappers for the Blueprint `Spinner` and Onsen `ProgressCircular` components
  have been removed, in favor of the new Hoist `Spinner` component mentioned above.
* Min version for `@xh/hoist-dev-utils` is now v5.7.0, as per above.

### 🐞 Bug Fixes

* Formatters in the `@xh/hoist/format` package no longer modify their options argument.
* `TileFrame` edge-case bug fixed where the appearance of an internal scrollbar could thrash layout
  calculations.
* XSS protection (dompurify processing) disabled on selected REST editor grids within the Hoist
  Admin console. Avoids content within configs and JSON blobs being unintentionally mangled.

### ⚙️ Technical

* Improvements to exception serialization, especially for any raw javascript `Error` thrown by
  client-side code.

### ✨ Style

* Buttons nested inline within desktop input components (e.g. clear buttons) tweaked to avoid
  odd-looking background highlight on hover.
* Background highlight color of minimal/outlined buttons tweaked for dark theme.
* `CodeInput` respects standard XH theme vars for its background-color and (monospace) font family.
  Its built-in toolbar has also been made compact and slightly re-organized.

### 📚 Libraries

* @blueprintjs/core `3.41 -> 3.44`
* @blueprintjs/datetime `3.21 -> 3.23`
* classnames `2.2 -> 2.3`
* codemirror `5.59 -> 5.60`
* core-js `3.9 -> 3.10`
* filesize `6.1 -> 6.2`
* qs `6.9 -> 6.10`
* react-beautiful-dnd `13.0 -> 13.1`
* react-select `4.2 -> 4.3`

[Commit Log](https://github.com/xh/hoist-react/compare/v39.0.1...v40.0.0)

## v39.0.1 - 2021-03-24

### 🐞 Bug Fixes

* Fixes regression preventing the loading of the Activity Tab in the Hoist Admin console.
* Fixes icon alignment in `DateInput`.

[Commit Log](https://github.com/xh/hoist-react/compare/v39.0.0...v39.0.1)


## v39.0.0 - 2021-03-23

### 🎁 New Features

#### Components + Props

* New `TileFrame` layout component renders a collection of child items using a layout that balances
  filling the available space against maintaining tile width / height ratio.
* Desktop `Toolbar` accepts new `compact` prop. Set to `true` to render the toolbar with reduced
  height and font-size.
* New `StoreFilterField` prop `autoApply` allows developers to more easily use `StoreFilterField` in
  conjunction with other filters or custom logic. Set to `false` and specify an `onFilterChange`
  callback to take full control of filter application.
* New `RestGrid` prop `formClassName` allows custom CSS class to be applied to its managed
  `RestForm` dialog.

#### Models + Configs

* New property `selectedRecordId` on `StoreSelectionModel`, `GridModel`, and `DataViewModel`. Observe
  this instead of `selectedRecord` when you wish to track only the `id` of the selected record and
  not changes to its data.
* `TreeMapModel.colorMode` config supports new value `wash`, which retains the positive and negative
  color while ignoring the intensity of the heat value.
* New method `ChartModel.updateHighchartsConfig()` provides a more convenient API for changing a
  chart's configuration post-construction.
* New `Column.omit` config supports conditionally excluding a column from its `GridModel`.

#### Services + Utils

* New method `FetchService.setDefaultTimeout()`.
* New convenience getter `LocalDate.isToday`.
* `HoistBase.addReaction()` now accepts convenient string values for its `equals` flag.


### 💥 Breaking Changes

* The method `HoistAppModel.preAuthInitAsync()` has been renamed to `preAuthAsync()` and should now
  be defined as `static` within apps that implement it to run custom pre-authentication routines.
  * This change allows Hoist to defer construction of the `AppModel` until Hoist itself has been
    initialized, and also better reflects the special status of this function and when it is called
    in the Hoist lifecycle.
* Hoist grids now require ag-Grid v25.1.0 or higher - update your ag-Grid dependency in your app's
  `package.json` file. See the [ag-Grid Changelog](https://www.ag-grid.com/ag-grid-changelog/) for
  details.

### ⚙️ Technical

* Improvements to behavior/performance of apps in hidden/inactive browser tabs. See the
  [page visibility API reference](https://developer.mozilla.org/en-US/docs/Web/API/Page_Visibility_API)
  for details. Now, when the browser tab is hidden:
  * Auto-refresh is suspended.
  * The `forEachAsync()` and `whileAsync()` utils run synchronously, without inserting waits that
    would be overly throttled by the browser.
* Updates to support compatibility with agGrid 25.1.0.
* Improved serialization of `LoadSpec` instances within error report stacktraces.

### 📚 Libraries

* @blueprintjs/core `3.39 -> 3.41`
* @blueprintjs/datetime `3.20 -> 3.21`
* @popperjs/core `2.8 -> 2.9`
* core-js `3.8 -> 3.9`
* react-select `4.1 -> 4.2`

[Commit Log](https://github.com/xh/hoist-react/compare/v38.3.0...v39.0.0)

## v38.3.0 - 2021-03-03

### 🎁 New Features

* New `Store.freezeData` and `Store.idEncodesTreePath` configs added as performance optimizations
  when loading very large data sets (50k+ rows).
* New `ColChooserModel.autosizeOnCommit` config triggers an autosize run whenever the chooser is
  closed. (Defaulted to true on mobile.)

[Commit Log](https://github.com/xh/hoist-react/compare/v38.2.0...v38.3.0)

## v38.2.0 - 2021-03-01

### 🐞 Bug Fixes

* Fix to edge-case where `Grid` would lose its selection if set on the model prior to the component
  mounting and ag-Grid full rendering.
* Fix to prevent unintended triggering of app auto-refresh immediately after init.

### ⚙️ Technical

* New config `Cube.fieldDefaults` - matches same config added to `Store` in prior release.
* App auto-refresh interval keys off of last *completed* refresh cycle if there is one. Avoids
  over-eager refresh when cycle is fast relative to the time it takes to do the refresh.
* New experimental property `Store.experimental.shareDefaults`. If true, `Record.data` will be
  created with default values for all fields stored on a prototype, with only non-default values
  stored on `data` directly. This can yield major performance improvements for stores with sparsely
  populated records (i.e. many records with default values). Note that when set, the `data` property
  on `Record` will no longer contain keys for *all* fields as `own-enumerable` properties. This may
  be a breaking change for some applications.

[Commit Log](https://github.com/xh/hoist-react/compare/v38.1.1...v38.2.0)

## v38.1.1 - 2021-02-26

### ⚙️ Technical

* New config `Store.fieldDefaults` supports defaulting config options for all `Field` instances
  created by a `Store`.

[Commit Log](https://github.com/xh/hoist-react/compare/v38.1.0...v38.1.1)

## v38.1.0 - 2021-02-24

⚠ Please ensure your `@xh/hoist-dev-utils` dependency is >= v5.6.0. This is required to successfully
resolve and bundle transitive dependencies of the upgraded `react-select` library.

### 🐞 Bug Fixes

* A collapsible `Panel` will now restore its user specified-size when re-opened. Previously the
  panel would be reset to the default size.
* `Store.lastLoaded` property now initialized to `null`. Previously this property had been set to
  the construction time of the Store.
* Tweak to `Grid` style rules to ensure sufficient specificity of rules related to indenting child
  rows within tree grids.
* Improvements to parsing of `Field`s of type 'int': we now correctly parse values presented in
  exponential notation and coerce `NaN` values to `null`.

### 🎁 New Features

* `GridModel` has new async variants of existing methods: `selectFirstAsync`, `selectAsync`, and
  `ensureSelectionVisibleAsync`. These methods build-in the necessary waiting for the underlying
  grid implementation to be ready and fully rendered to ensure reliable selection. In addition, the
  first two methods will internally call the third. The existing non-async counterparts for these
  methods have been deprecated.
* GridModel has a new convenience method `preSelectFirstAsync` for initializing the selection in
  grids, without disturbing any existing selection.
* Added new `Store.loadTreeData` config (default `true`) to enable or disable building of nested
  Records when the raw data elements being loaded have a `children` property.
* Cube `View` now detects and properly handles streaming updates to source data that include changes
  to row dimensions as well as measures.*
* `DataViewModel.itemHeight` can now be a function that returns a pixel height.
* The `LoadSpec` object passed to `doLoadAsync()` is now a defined class with additional properties
  `isStale`, `isObsolete` and `loadNumber`. Use these properties to abandon out-of-order
  asynchronous returns from the server.
  * 💥 NOTE that calls to `loadAsync()` no longer accept a plain object for their `loadSpec`
    parameter. Application code such as `fooModel.loadAsync({isRefresh: true})` should be updated to
    use the wrapper APIs provided by `LoadSupport` - e.g. `fooModel.refreshAsync()`. (This was
    already the best practice, but is now enforced.)
* New `autoHeight` property on grid `Column`. When set the grid will increase the row height
  dynamically to accommodate cell content in this column.

### 📚 Libraries

* @blueprintjs/core `3.38 -> 3.39`
* react-select `3.1 -> 4.1`
* react-windowed-select `2.0 -> 3.0`

[Commit Log](https://github.com/xh/hoist-react/compare/v38.0.0...v38.1.0)


## v38.0.0 - 2021-02-04

Hoist v38 includes major refactoring to streamline core classes, bring the toolkit into closer
alignment with the latest developments in Javascript, React, and MobX, and allow us to more easily
provide documentation and additional features. Most notably, we have removed the use of class based
decorators, in favor of a simpler inheritance-based approach to defining models and services.

* We are introducing a new root superclass `HoistBase` which provides many of the syntax
  enhancements and conventions used throughout Hoist for persistence, resource management, and
  reactivity.
* New base classes of `HoistModel` and `HoistService` replace the existing class decorators
  `@HoistModel` and `@HoistService`. Application models and services should now `extend` these base
  classes instead of applying the (now removed) decorators. For your application's `AppModel`,
  extend the new `HoistAppModel` superclass.
* We have also removed the need for the explicit `@LoadSupport` annotation on these classes. The
  presence of a defined `doLoadAsync()` method is now sufficient to allow classes extending
  `HoistModel` and `HoistService` to participate in the loading and refreshing lifecycle as before.
* We have deprecated support for class-based Components via the `@HoistComponent` class decorator.
  To continue to use this decorator, please import it from the `@xh\hoist\deprecated` package.
  Please note that we plan to remove `@HoistComponent` in a future version.
* Due to changes in MobX v6.0.1, all classes that host observable fields and actions will now also
  need to provide a constructor containing a call to `makeObservable(this)`. This change will
  require updates to most `HoistModel` and `HoistService` classes. See
  [this article from MobX](https://michel.codes/blogs/mobx6) for more on this change and the
  motivation behind it.

### 🎁 New Features

* New utility method `getOrCreate` for easy caching of properties on objects.
* The `Menu` system on mobile has been reworked to be more consistent with desktop. A new
  `MenuButton` component has been added to the mobile framework, which renders a `Menu` of
  `MenuItems` next to the `MenuButton`. This change also includes the removal of `AppMenuModel` (see
  Breaking Changes).
* Added `ExpandCollapseButton` to the mobile toolkit, to expand / collapse all rows in a tree grid.
* Added `Popover` to the mobile toolkit, a component to display floating content next to a target
  element. Its API is based on the Blueprint `Popover` component used on desktop.
* `StoreFilterField` now matches the rendered string values for `date` and `localDate` fields when
  linked to a properly configured `GridModel`.
* `GroupingChooser` gets several minor usability improvements + clearer support for an empty /
  ungrouped state, when so enabled.

### 💥 Breaking Changes

* All `HoistModel` and `HoistService` classes must be adjusted as described above.
* `@HoistComponent` has been deprecated and moved to `@xh\hoist\deprecated`
* Hoist grids now require ag-Grid v25.0.1 or higher - if your app uses ag-Grid, update your ag-Grid
  dependency in your app's `package.json` file.
* The `uses()` function (called within `hoistComponent()` factory configs for model context lookups)
  and the `useContextModel()` function no longer accept class names as strings. Pass the class
  itself (or superclass) of the model you wish to select for your component. `Uses` will throw if
  given any string other than "*", making the need for any updates clear in that case.
* The `Ref` class, deprecated in v26, has now been removed. Use `createObservableRef` instead.
* `AppMenuModel` has been removed. The `AppMenuButton` is now configured via
  `AppBar.appMenuButtonProps`. As with desktop, menu items can be added with
  `AppBar.appMenuButtonProps.extraItems[]`

### ⚙️ Technical

* We have removed the experimental flags `useTransactions`, and `deltaSort` from `GridModel`. The
  former has been the default behavior for Hoist for several releases, and the latter is obsolete.

### 📚 Libraries

* @blueprintjs/core `3.36 -> 3.38`
* codemirror `5.58 -> 5.59`
* mobx `5.15 -> 6.1`
* mobx-react `6.3 -> 7.1`

[Commit Log](https://github.com/xh/hoist-react/compare/v37.2.0...v38.0.0)


## v37.2.0 - 2021-01-22

### 🎁 New Features

* New `ErrorMessage` component for standard "inline" rendering of Errors and Exceptions, with retry
  support.
* `Cube` now supports an `omitFn` to allow apps to remove unwanted, single-node children.

[Commit Log](https://github.com/xh/hoist-react/compare/v37.1.0...v37.2.0)

## v37.1.0 - 2021-01-20

### 🎁 New Features

* Columns in `ColChooser` can now be filtered by their `chooserGroup`.
* `Cube` now supports a `bucketSpecFn` config which allows dynamic bucketing and aggregation of
  rows.

### 🐞 Bug Fixes

* Fix issue where a `View` would create a root row even if there were no leaf rows.
* Fixed regression in `LeftRightChooser` not displaying description callout.

[Commit Log](https://github.com/xh/hoist-react/compare/v37.0.0...v37.1.0)

## v37.0.0 - 2020-12-15

### 🎁 New Features

* New `GroupingChooser` component provides a new interface for selecting a list of fields
  (dimensions) for grouping APIs, offering drag-and-drop reordering and persisted favorites.
  * This is intended as a complete replacement for the existing `DimensionChooser`. That component
    should be considered deprecated and will be removed in future releases.
* New props added to `TabSwitcher`:
  * `enableOverflow` shows tabs that would normally overflow their container in a drop down menu.
  * `tabWidth`, `tabMinWidth` & `tabMaxWidth` allow flexible configuration of tab sizes within the
    switcher.
* `TabModel` now supports a bindable `tooltip`, which can be used to render strings or elements
  while hovering over tabs.
* New `Placeholder` component provides a thin wrapper around `Box` with standardized, muted styling.
* New `StoreFilterField.matchMode` prop allows customizing match to `start`, `startWord`, or `any`.
* `Select` now implements enhanced typeahead filtering of options. The default filtering is now
  based on a case-insensitive match of word starts in the label. (Previously it was based on a match
  _anywhere_ in the label _or_ value.) To customize this behavior, applications should use the new
  `filterFn` prop.
* New Admin Console Monitor > Memory tab added to view snapshots of JVM memory usage. (Requires
  Hoist Core v8.7 or greater.)
* `FormModel` and `FieldModel` gain support for Focus Management.
* New `boundInput` getter on `FieldModel` to facilitate imperative access to controls, when needed.
  This getter will return the new `HoistInputModel` interface, which support basic DOM access as
  well as standard methods for `focus()`, `blur()`, and `select()`.
* New `GridModel` config `lockColumnGroups` to allow controlling whether child columns can be moved
  outside their parent group. Defaults to `true` to maintain existing behavior.

### 💥 Breaking Changes

* New `TabContainerModel` config `switcher` replaces `switcherPosition` to allow for more flexible
  configuration of the default `TabSwitcher`.
  * Use `switcher: true` to retain default behavior.
  * Use `switcher: false` to not include a TabSwitcher. (previously `switcherPosition: 'none'`)
  * Use `switcher: {...}` to provide customisation props for the `TabSwitcher`. See `TabSwitcher`
    documentation for more information.
* The `HoistInput` base class has been removed. This change marks the completion of our efforts to
  remove all internal uses of React class-based Components in Hoist. The following adjustments are
  required:
  * Application components extending `HoistInput` should use the `useHoistInputModel` hook instead.
  * Applications getting refs to `HoistInputs` should be aware that these refs now return a ref to a
    `HoistInputModel`. In order to get the DOM element associated with the component use the new
    `domEl` property of that model rather than the`HoistComponent.getDOMNode()` method.
* Hoist grids now require ag-Grid v24.1.0 or higher - update your ag-Grid dependency in your app's
  `package.json` file. ag-Grid v24.1.0
  [lists 5 breaking changes](https://www.ag-grid.com/ag-grid-changelog/), including the two called
  out below. *Note that these cautions apply only to direct use of the ag-Grid APIs* - if your app
  is using the Hoist `Grid` and `GridModel` exclusively, there should be no need to adjust code
  around columns or grid state, as the related Hoist classes have been updated to handle these
  changes.
  * AG-4291 - Reactive Columns - the state pattern for ag-grid wrapper has changed as a result of
    this change. If your app made heavy use of saving/loading grid state, please test carefully
    after upgrade.
  * AG-1959 - Aggregation - Add additional parameters to the Custom Aggregation methods. If your app
    implements custom aggregations, they might need to be updated.

### 🔒 Security

* The data package `Field` class now sanitizes all String values during parsing, using the DOMPurify
  library to defend against XSS attacks and other issues with malformed HTML or scripting content
  loaded into `Record`s and rendered by `Grid` or other data-driven components. Please contact XH if
  you find any reason to disable this protection, or observe any unintended side effects of this
  additional processing.

### 🐞 Bug Fixes

* Fix issue where grid row striping inadvertently disabled by default for non-tree grids.
* Fix issue where grid empty text cleared on autosize.

### ✨ Style

* Default `Chart` themes reworked in both light and dark modes to better match overall Hoist theme.

### ⚙️ Technical

* Note that the included Onsen fork has been replaced with the latest Onsen release. Apps should not
  need to make any changes.
* `Cube.info` is now directly observable.
* `@managed` and `markManaged` have been enhanced to allow for the cleanup of arrays of objects as
  well as objects. This matches the existing array support in `XH.safeDestroy()`.

### 📚 Libraries

* @xh/onsenui `~0.1.2` -> onsenui `~2.11.1`
* @xh/react-onsenui `~0.1.2` -> react-onsenui `~1.11.3`
* @blueprintjs/core `3.35 -> 3.36`
* @blueprintjs/datetime `3.19 -> 3.20`
* clipboard-copy `3.1 -> 4.0`
* core-js `3.6 -> 3.8`
* dompurify `added @ 2.2`
* react `16.13 -> 17.0`
* semver `added @ 7.3`

[Commit Log](https://github.com/xh/hoist-react/compare/v36.6.1...v37.0.0)

## v36.6.1 - 2020-11-06

### 🐞 Bug Fixes

* Fix issue where grid row striping would be turned off by default for non-tree grids

[Commit Log](https://github.com/xh/hoist-react/compare/v36.6.0...v36.6.1)

## v36.6.0 - 2020-10-28

### 🎁 New Features

* New `GridModel.treeStyle` config enables more distinctive styling of tree grids, with optional
  background highlighting and ledger-line style borders on group rows.
  * ⚠ By default, tree grids will now have highlighted group rows (but no group borders). Set
    `treeStyle: 'none'` on any `GridModel` instances where you do _not_ want the new default style.
* New `DashContainerModel.extraMenuItems` config supports custom app menu items in Dashboards
* An "About" item has been added to the default app menu.
* The default `TabSwitcher` now supports scrolling, and will show overflowing tabs in a drop down
  menu.

### 🐞 Bug Fixes

* Ensure that `Button`s with `active: true` set directly (outside of a `ButtonGroupInput`) get the
  correct active/pressed styling.
* Fixed regression in `Column.tooltip` function displaying escaped HTML characters.
* Fixed issue where the utility method `calcActionColWidth` was not correctly incorporating the
  padding in the returned value.

### ⚙️ Technical

* Includes technical updates to `JsonBlob` archiving. This change requires an update to `hoist-core`
  `v8.6.1` or later, and modifications to the `xh_json_blob` table. See the
  [hoist-core changelog](https://github.com/xh/hoist-core/blob/develop/CHANGELOG.md) for further
  details.

### 📚 Libraries

* @blueprintjs/core `3.33 -> 3.35`

[Commit Log](https://github.com/xh/hoist-react/compare/v36.5.0...v36.6.0)

## v36.5.0 - 2020-10-16

### 🐞 Bug Fixes

* Fix text and hover+active background colors for header tool buttons in light theme.

### ⚙️ Technical

* Install a default simple string renderer on all columns. This provides consistency in column
  rendering, and fixes some additional issues with alignment and rendering of Grid columns
  introduced by the change to flexbox-based styling in grid cells.
* Support (optional) logout action in SSO applications.

### 📚 Libraries

* @blueprintjs/core `3.31 -> 3.33`
* @blueprintjs/datetime `3.18 -> 3.19`
* @fortawesome/fontawesome-pro `5.14 -> 5.15`
* moment `2.24 -> 2.29`
* numbro `2.2 -> 2.3`

[Commit Log](https://github.com/xh/hoist-react/compare/v36.4.0...v36.5.0)

## v36.4.0 - 2020-10-09

### 🎁 New Features

* `TabContainerModel` supports dynamically adding and removing tabs via new public methods.
* `Select` supports a new `menuWidth` prop to control the width of the dropdown.

### 🐞 Bug Fixes

* Fixed v36.3.0 regression re. horizontal alignment of Grid columns.

[Commit Log](https://github.com/xh/hoist-react/compare/v36.3.0...v36.4.0)

## v36.3.0 - 2020-10-07

### 💥 Breaking Changes

* The following CSS variables are no longer in use:
  + `--xh-grid-line-height`
  + `--xh-grid-line-height-px`
  + `--xh-grid-large-line-height`
  + `--xh-grid-large-line-height-px`
  + `--xh-grid-compact-line-height`
  + `--xh-grid-compact-line-height-px`
  + `--xh-grid-tiny-line-height`
  + `--xh-grid-tiny-line-height-px`

### ⚙️ Technical

* We have improved and simplified the vertical centering of content within Grid cells using
  flexbox-based styling, rather than the CSS variables above.

### 🎁 New Features

* `Select` now supports `hideSelectedOptions` and `closeMenuOnSelect` props.
* `XH.message()` and its variants (`XH.prompt(), XH.confirm(), XH.alert()`) all support an optional
  new config `messageKey`. This key can be used by applications to prevent popping up the same
  dialog repeatedly. Hoist will only show the last message posted for any given key.
* Misc. Improvements to organization of admin client tabs.

### 🐞 Bug Fixes

* Fixed issue with sporadic failures reading grid state using `legacyStateKey`.
* Fixed regression to the display of `autoFocus` buttons; focus rectangle restored.

[Commit Log](https://github.com/xh/hoist-react/compare/v36.2.1...v36.3.0)

## v36.2.1 - 2020-10-01

### 🐞 Bug Fixes

* Fixed issue in `LocalDate.previousWeekday()` which did not correctly handle Sunday dates.
* Fixed regression in `Grid` column header rendering for non-string headerNames.

[Commit Log](https://github.com/xh/hoist-react/compare/v36.2.0...v36.2.1)

## v36.2.0 - 2020-09-25

### 💥 Breaking Changes

* New `GridModel` config `colChooserModel` replaces `enableColChooser` to allow for more flexible
  configuration of the grid `colChooser`
  * Use `colChooserModel: true` to retain default behavior.
  * See documentation on `GridModel.ColChooserModelConfig` for more information.
* The `Grid` `hideHeaders` prop has been converted to a field on `AgGridModel` and `GridModel`. All
  grid options of this type are now on the model hierarchy, allowing consistent application code and
  developer discovery.

### 🎁 New Features

* Provides new `CustomProvider` for applications that want to use the Persistence API, but need to
  provide their own storage implementation.
* Added `restoreDefaults` action to default context menu for `GridModel`.
* Added `restoreDefaultsWarning` config to `GridModel`.
* `FormModel` has a new convenience method `setValues` for putting data into one or more fields in
  the form.
* Admin Preference and Config panels now support bulk regrouping actions.

### 🐞 Bug Fixes

* Fixed an error in implementation of `@managed` preventing proper cleanup of resources.
* Fixed a regression introduced in v36.1.0 in `FilterChooser`: Restore support for `disabled` prop.

[Commit Log](https://github.com/xh/hoist-react/compare/v36.1.0...v36.2.0)

## v36.1.0 - 2020-09-22

⚠ NOTE - apps should update to `hoist-core >= 8.3.0` when taking this hoist-react update. This is
required to support both the new `JsonBlobService` and updates to the Admin Activity and Client
Error tracking tabs described below.

### 🎁 New Features

* Added new `JsonBlobService` for saving and updating named chunks of arbitrary JSON data.
* `GridModelPersistOptions` now supports a `legacyStateKey` property. This key will identify the
  pre-v35 location for grid state, and can be used by applications to provide a more flexible
  migration of user grid state after an upgrade to Hoist v35.0.0 or greater. The value of this
  property will continue to default to 'key', preserving the existing upgrade behavior of the
  initial v35 release.
* The Admin Config and Pref diff tools now support pasting in a config for comparison instead of
  loading one from a remote server (useful for deployments where the remote config cannot be
  accessed via an XHR call).
* The `ClipboardButton.getCopyText` prop now supports async functions.
* The `Select` input supports a new `leftIcon` prop.
* `RestGrid` now supports bulk delete when multiple rows are selected.
* `RestGrid`'s `actionWarning` messages may now be specified as functions.

### 🐞 Bug Fixes

* Fixed several cases where `selectOnFocus` prop on `Select` was not working.
* `FilterChooser` auto-suggest values sourced from the *unfiltered* records on `sourceStore`.
* `RestForm` editors will now source their default label from the corresponding `Field.displayName`
  property. Previously an undocumented `label` config could be provided with each editor object -
  this has been removed.
* Improved time zone handling in the Admin Console "Activity Tracking" and "Client Errors" tabs.
  * Users will now see consistent bucketing of activity into an "App Day" that corresponds to the
    LocalDate when the event occurred in the application's timezone.
  * This day will be reported consistently regardless of the time zones of the local browser or
    deployment server.
* Resetting Grid columns to their default state (e.g. via the Column Chooser) retains enhancements
  applied from matching Store fields.
* Desktop `DateInput` now handles out-of-bounds dates without throwing exception during rendering.
* Dragging a grid column with an element-based header no longer displays `[object Object]` in the
  draggable placeholder.

### 📚 Libraries

* codemirror `5.57 -> 5.58`

[Commit Log](https://github.com/xh/hoist-react/compare/v36.0.0...v36.1.0)

## v36.0.0 - 2020-09-04

### 🎁 New Features

#### Data Filtering

We have enhanced support for filtering data in Hoist Grids, Stores, and Cubes with an upgraded
`Filter` API and a new `FilterChooser` component. This bundle of enhancements includes:

* A new `@xh/hoist/data/filter` package to support the creation of composable filters, including the
  following new classes:
  * `FieldFilter` - filters by comparing the value of a given field to one or more given candidate
    values using one of several supported operators.
  * `FunctionFilter` - filters via a custom function specified by the developer.
  * `CompoundFilter` - combines multiple filters (including other nested CompoundFilters) via an AND
    or OR operator.
* A new `FilterChooser` UI component that integrates tightly with these data package classes to
  provide a user and developer friendly autocomplete-enabled UI for filtering data based on
  dimensions (e.g. trader = jdoe, assetClass != Equities), metrics (e.g. P&L > 1m), or any
  combination thereof.
* Updates to `Store`, `StoreFilterField`, and `cube/Query` to use the new Filter API.
* A new `setFilter()` convenience method to `Grid` and `DataView`.

To get the most out of the new Filtering capabilities, developers are encouraged to add or expand
the configs for any relevant `Store.fields` to include both their `type` and a `displayName`. Many
applications might not have Field configs specified at all for their Stores, instead relying on
Store's ability to infer its Fields from Grid Column definitions.

We are looking to gradually invert this relationship, so that core information about an app's
business objects and their properties is configured once at the `data/Field` level and then made
available to related APIs and components such as grids, filters, and forms. See note in New Features
below regarding related updates to `GridModel.columns` config processing.

#### Grid

* Added new `GridModel.setColumnVisible()` method, along with `showColumn()` and `hideColumn()`
  convenience methods. Can replace calls to `applyColumnStateChanges()` when all you need to do is
  show or hide a single column.
* Elided Grid column headers now show the full `headerName` value in a tooltip.
* Grid column definitions now accept a new `displayName` config as the recommended entry point for
  defining a friendly user-facing label for a Column.
  * If the GridModel's Store has configured a `displayName` for the linked data field, the column
    will default to use that (if not otherwise specified).
  * If specified or sourced from a Field, `displayName` will be used as the default value for the
    pre-existing `headerName` and `chooserName` configs.
* Grid columns backed by a Store Field of type `number` or `int` will be right-aligned by default.
* Added new `GridModel.showGroupRowCounts` config to allow easy hiding of group row member counts
  within each full-width group row. Default is `true`, maintaining current behavior of showing the
  counts for each group.

#### Other

* Added new `AppSpec.showBrowserContextMenu` config to control whether the browser's default context
  menu will be shown if no app-specific context menu (e.g. from a grid) would be triggered.
  * ⚠ Note this new config defaults to `false`, meaning the browser context menu will *not* be
    available. Developers should set to true for apps that expect/depend on the built-in menu.
* `LocalDate` has gained several new static factories: `tomorrow()`, `yesterday()`,
  `[start/end]OfMonth()`, and `[start/end]OfYear()`.
* A new `@computeOnce` decorator allows for lazy computation and caching of the results of decorated
  class methods or getters. Used in `LocalDate` and intended for similar immutable, long-lived
  objects that can benefit from such caching.
* `CodeInput` and `JsonInput` get new `enableSearch` and `showToolbar` props. Enabling search
  provides an simple inline find feature for searching the input's contents.
* The Admin console's Monitor Status tab displays more clearly when there are no active monitors.


### 💥 Breaking Changes

* Renamed the `data/Field.label` property to `displayName`.
* Changed the `DimensionChooserModel.dimensions` config to require objects of the form `{name,
  displayName, isLeafDimension}` when provided as an `Object[]`.
  * Previously these objects were expected to be of the form `{value, label, isLeaf}`.
  * Note however that this same config can now be passed the `dimensions` directly from a configured
    `Cube` instead, which is the recommended approach and should DRY up dimension definitions for
    typical use cases.
* Changes required due to the new filter API:
  * The classes `StoreFilter` and `ValueFilter` have been removed and replaced by `FunctionFilter`
    and `FieldFilter`, respectively. In most cases apps will need to make minimal or no changes.
  * The `filters/setFilters` property on `Query` has been changed to `filter/setFilter`. In most
    case apps should not need to change anything other than the name of this property - the new
    property will continue to support array representations of multiple filters.
  * `Store` has gained a new property `filterIncludesChildren` to replace the functionality
    previously provided by `StoreFilter.includesChildren`.
  * `StoreFilterField.filterOptions` has been removed. Set `filterIncludesChildren` directly on the
    store instead.

### ✨ Style

* CSS variables for "intents" - most commonly used on buttons - have been reworked to use HSL color
  values and support several standard variations of lightness and transparency.
  * Developers are encouraged to customize intents by setting the individual HSL vars provided for
    each intent (e.g. `--intent-primary-h` to adjust the primary hue) and/or the different levels of
    lightness (e.g. `--intent-primary-l3` to adjust the default lightness).
  * ⚠ Uses of the prior intent var overrides such as `--intent-primary` will no longer work. It is
    possible to set directly via `--xh-intent-primary`, but components such as buttons will still
    use the default intent shades for variations such as hover and pressed states. Again, review and
    customize the HSL vars if required.
* Desktop `Button` styles and classes have been rationalized and reworked to allow for more
  consistent and direct styling of buttons in all their many permutations (standard/minimal/outlined
  styles * default/hovered/pressed/disabled states * light/dark themes).
  * Customized intent colors will now also be applied to outlined and minimal buttons.
  * Dedicated classes are now applied to desktop buttons based on their style and state. Developers
    can key off of these classes directly if required.

### 🐞 Bug Fixes

* Fixed `Column.tooltipElement` so that it can work if a `headerTooltip` is also specified on the
  same column.
* Fixed issue where certain values (e.g. `%`) would break in `Column.tooltipElement`.
* Fixed issue where newly loaded records in `Store` were not being frozen as promised by the API.

### 📚 Libraries

* @blueprintjs/core `3.30 -> 3.31`
* codemirror `5.56 -> 5.57`
* http-status-codes `1.4 -> 2.1`
* mobx-react `6.2 -> 6.3`
* store2 `2.11 -> 2.12`

[Commit Log](https://github.com/xh/hoist-react/compare/v35.2.1...v36.0.0)


## v35.2.1 - 2020-07-31

### 🐞 Bug Fixes

* A Grid's docked summary row is now properly cleared when its bound Store is cleared.
* Additional SVG paths added to `requiredBlueprintIcons.js` to bring back calendar scroll icons on
  the DatePicker component.
* Colors specified via the `--xh-intent-` CSS vars have been removed from minimal / outlined desktop
  `Button` components because of incompatibility with `ButtonGroupInput` component. Fix to address
  issue forthcoming. (This reverts the change made in 35.2.0 below.)

[Commit Log](https://github.com/xh/hoist-react/compare/v35.2.0...v35.2.1)


## v35.2.0 - 2020-07-21

### 🎁 New Features

* `TabContainerModel` now supports a `persistWith` config to persist the active tab.
* `TabContainerModel` now supports a `emptyText` config to display when TabContainer gets rendered
  with no children.

### ⚙️ Technical

* Supports smaller bundle sizes via a greatly reduced set of BlueprintJS icons. (Requires apps to be
  built with `@xh/hoist-dev-utils` v5.2 or greater to take advantage of this optimization.)

### 🐞 Bug Fixes

* Colors specified via the `--xh-intent-` CSS vars are now applied to minimal / outlined desktop
  `Button` components. Previously they fell through to use default Blueprint colors in these modes.
* Code input correctly handles dynamically toggling readonly/disabled state.

### 📚 Libraries

* @fortawesome/fontawesome-pro `5.13 -> 5.14`
* codemirror `5.55 -> 5.56`

[Commit Log](https://github.com/xh/hoist-react/compare/v35.1.1...v35.2.0)


## v35.1.1 - 2020-07-17

### 📚 Libraries

* @blueprintjs/core `3.29 -> 3.30`

[Commit Log](https://github.com/xh/hoist-react/compare/v35.1.0...v35.1.1)


## v35.1.0 - 2020-07-16

### 🎁 New Features

* Extend existing environment diff tool to preferences. Now, both configs and preferences may be
  diffed across servers. This feature will require an update of hoist-core to a version 8.1.0 or
  greater.
* `ExportOptions.columns` provided to `GridModel` can now be specified as a function, allowing for
  full control of columns to export, including their sort order.

### 🐞 Bug Fixes

* `GridModel`s export feature was previously excluding summary rows. These are now included.
* Fixed problems with coloring and shading algorithm in `TreeMap`.
* Fixed problems with sort order of exports in `GridModel`.
* Ensure that preferences are written to server, even if set right before navigating away from page.
* Prevent situation where a spurious exception can be sent to server when application is unloaded
  while waiting on a fetch request.

[Commit Log](https://github.com/xh/hoist-react/compare/v35.0.1...v35.1.0)


## v35.0.1 - 2020-07-02

### 🐞 Bug Fixes

* Column headers no longer allocate space for a sort arrow icon when the column has an active
  `GridSorter` in the special state of `sort: null`.
* Grid auto-sizing better accounts for margins on sort arrow icons.

[Commit Log](https://github.com/xh/hoist-react/compare/v35.0.0...v35.0.1)


## v35.0.0 - 2020-06-29

### ⚖️ Licensing Change

As of this release, Hoist is [now licensed](LICENSE.md) under the popular and permissive
[Apache 2.0 open source license](https://www.apache.org/licenses/LICENSE-2.0). Previously, Hoist was
"source available" via our public GitHub repository but still covered by a proprietary license.

We are making this change to align Hoist's licensing with our ongoing commitment to openness,
transparency and ease-of-use, and to clarify and emphasize the suitability of Hoist for use within a
wide variety of enterprise software projects. For any questions regarding this change, please
[contact us](https://xh.io/contact/).

### 🎁 New Features

* Added a new Persistence API to provide a more flexible yet consistent approach to saving state for
  Components, Models, and Services to different persistent locations such as Hoist Preferences,
  browser local storage, and Hoist Dashboard views.
  * The primary entry points for this API are the new `@PersistSupport` and `@persist` annotations.
    `@persist` can be added to any observable property on a `@PersistSupport` to make it
    automatically synchronize with a `PersistenceProvider`. Both `HoistModel` and `HoistService` are
    decorated with `@PersistSupport`.
  * This is designed to replace any app-specific code previously added to synchronize fields and
    their values to Preferences via ad-hoc initializers and reactions.
  * This same API is now used to handle state persistence for `GridStateModel`, `PanelModel`,
    `DimensionChooserModel`, and `DashContainerModel` - configurable via the new `persistWith`
    option on those classes.
* `FetchService` now installs a default timeout of 30 seconds for all requests. This can be disabled
  by setting timeout to `null`. Fetch Timeout Exceptions have also been improved to include the same
  information as other standard exceptions thrown by this service.
  * 💥 Apps that were relying on the lack of a built-in timeout for long-running requests should
    ensure they configure such calls with a longer or null timeout.
* `Store` gets new `clearFilter()` and `recordIsFiltered()` helper functions.
* The Admin console's Activity Tracking tab has been significantly upgraded to allow admins to
  better analyze both built-in and custom tracking data generated by their application. Its sibling
  Client Errors tab has also been updated with a docked detail panel.
* `CodeInput` gets new `showCopyButton` prop - set to true to provide an inline action button to
  copy the editor contents to the clipboard.
* Hoist config `xhEnableMonitoring` can be used to enable/disable the Admin monitor tab and its
  associated server-side jobs

### 💥 Breaking Changes

* Applications should update to `hoist-core` v8.0.1 or above, required to support the upgraded Admin
  Activity Tracking tab. Contact XH for assistance with this update.
* The option `PanelModel.prefName` has been removed in favor of `persistWith`. Existing user state
  will be transferred to the new format, assuming a `PersistenceProvider` of type 'pref' referring
  to the same preference is used (e.g. `persistWith: {prefKey: 'my-panel-model-prefName'}`.
* The option `GridModel.stateModel` has been removed in favor of `persistWith`. Existing user state
  will be transferred to the new format, assuming a `PersistenceProvider` of type 'localStorage'
  referring to the same key is used (e.g. `persistWith: {localStorageKey: 'my-grid-state-id'}`.
  * Use the new `GridModel.persistOptions` config for finer control over what grid state is
    persisted (replacement for stateModel configs to disable persistence of column
    state/sorting/grouping).
* The options `DimensionChooserModel.preference` and `DimensionChooserModel.historyPreference` have
  been removed in favor of `persistWith`.
* `AppSpec.idleDetectionEnabled` has been removed. App-specific Idle detection is now enabled via
  the new `xhIdleConfig` config. The old `xhIdleTimeoutMins` has also been deprecated.
* `AppSpec.idleDialogClass` has been renamed `AppSpec.idlePanel`. If specified, it should be a
  full-screen component.
* `PinPad` and `PinPadModel` have been moved to `@xh/hoist/cmp/pinpad`, and is now available for use
  with both standard and mobile toolkits.
* Third-party dependencies updated to properly reflect application-level licensing requirements.
  Applications must now import and provide their licensed version of ag-Grid, and Highcharts to
  Hoist. See file `Bootstrap.js` in Toolbox for an example.

### 🐞 Bug Fixes

* Sorting special columns generated by custom ag-Grid configurations (e.g. auto-group columns) no
  longer throws with an error.
* The `deepFreeze()` util - used to freeze data in `Record` instances - now only attempts to freeze
  a whitelist of object types that are known to be safely freezable. Custom application classes and
  other potentially-problematic objects (such as `moment` instances) are no longer frozen when
  loaded into `Record` fields.

### 📚 Libraries

Note that certain licensed third-party dependencies have been removed as direct dependencies of this
project, as per note in Breaking Changes above.

* @xh/hoist-dev-utils `4.x -> 5.x` - apps should also update to the latest 5.x release of dev-utils.
  Although license and dependency changes triggered a new major version of this dev dependency, no
  application-level changes should be required.
* @blueprintjs/core `3.28 -> 3.29`
* codemirror `5.54 -> 5.55`
* react-select `3.0 -> 3.1`

### 📚 Optional Libraries

* ag-Grid `23.0.2` > `23.2.0` (See Toolbox app for example on this upgrade)
* Highcharts `8.0.4 -> 8.1.1`

[Commit Log](https://github.com/xh/hoist-react/compare/v34.0.0...v35.0.0)


## v34.0.0 - 2020-05-26

### 🎁 New Features

* Hoist's enhanced autosizing is now enabled on all grids by default. See `GridModel` and
  `GridAutosizeService` for more details.
* New flags `XH.isPhone`, `XH.isTablet`, and `XH.isDesktop` available for device-specific switching.
  Corresponding `.xh-phone`, `.xh-tablet`, and `.xh-desktop` CSS classes are added to the document
  `body`. These flags and classes are set based on the detected device, as per its user-agent.
  * One of the two higher-level CSS classes `.xh-standard` or `.xh-mobile` will also be applied
    based on an app's use of the primary (desktop-centric) components vs mobile components - as
    declared by its `AppSpec.isMobileApp` - regardless of the detected device.
  * These changes provide more natural support for use cases such as apps that are built with
    standard components yet target/support tablet users.
* New method `Record.get()` provides an alternative API for checked data access.
* The mobile `Select` component supports the `enableFilter` and `enableCreate` props.
* `DashContainerModel` supports new `layoutLocked`, `contentLocked` and `renameLocked` modes.
* `DimensionChooser` now has the ability to persist its value and history separately.
* Enhance Hoist Admin's Activity Tracking tab.
* Enhance Hoist Admin's Client Error tab.

### 💥 Breaking Changes

* `emptyFlexCol` has been removed from the Hoist API and should simply be removed from all client
  applications. Improvements to agGrid's default rendering of empty space have made it obsolete.
* `isMobile` property on `XH` and `AppSpec` has been renamed to `isMobileApp`. All apps will need to
  update their (required) use of this flag in the app specifications within their
  `/client-app/src/apps` directory.
* The `xh-desktop` class should no longer be used to indicate a non-mobile toolkit based app. For
  this purpose, use `xh-standard` instead.

### 🐞 Bug Fixes

* Fix to Average Aggregators when used with hierarchical data.
* Fixes to Context Menu handling on `Panel` to allow better handling of `[]` and `null`.

### 📚 Libraries

* @blueprintjs/core `3.26 -> 3.28`
* @blueprintjs/datetime `3.16 -> 3.18`
* codemirror `5.53 -> 5.54`
* react-transition-group `4.3 -> 4.4`

[Commit Log](https://github.com/xh/hoist-react/compare/v33.3.0...v34.0.0)


## v33.3.0 - 2020-05-08

### ⚙️ Technical

* Additional updates to experimental autosize feature: standardization of naming, better masking
  control, and API fixes. Added new property `autosizeOptions` on `GridModel` and main entry point
  is now named `GridModel.autosizeAsync()`.

### 🐞 Bug Fixes

* `Column.hideable` will now be respected by ag-grid column drag and drop
  [#1900](https://github.com/xh/hoist-react/issues/1900)
* Fixed an issue where dragging a column would cause it to be sorted unintentionally.

[Commit Log](https://github.com/xh/hoist-react/compare/v33.2.0...v33.3.0)


## v33.2.0 - 2020-05-07

### 🎁 New Features

* Virtual column rendering has been disabled by default, as it offered a minimal performance benefit
  for most grids while compromising autosizing. See new `GridModel.useVirtualColumns` config, which
  can be set to `true` to re-enable this behavior if required.
* Any `GridModel` can now be reset to its code-prescribed defaults via the column chooser reset
  button. Previously, resetting to defaults was only possible for grids that persisted their state
  with a `GridModel.stateModel` config.

### 🐞 Bug Fixes

* Fixed several issues with new grid auto-sizing feature.
* Fixed issues with and generally improved expand/collapse column alignment in tree grids.
  * 💥 Note that this improvement introduced a minor breaking change for apps that have customized
    tree indentation via the removed `--grid-tree-indent-px` CSS var. Use `--grid-tree-indent`
    instead. Note the new var is specified in em units to scale well across grid sizing modes.

### ⚙️ Technical

* Note that the included version of Onsen has been replaced with a fork that includes updates for
  react 16.13. Apps should not need to make any changes.

### 📚 Libraries

* react `~16.8 -> ~16.13`
* onsenui `~16.8` -> @xh/onsenui `~16.13`
* react-onsenui `~16.8` -> @xh/react-onsenui `~16.13`

[Commit Log](https://github.com/xh/hoist-react/compare/v33.1.0...33.2.0)


## v33.1.0 - 2020-05-05

### 🎁 New Features

* Added smart auto-resizing of columns in `GridModel` Unlike ag-Grid's native auto-resizing support,
  Hoist's auto-resizing will also take into account collapsed rows, off-screen cells that are not
  currently rendered in the DOM, and summary rows. See the new `GridAutosizeService` for details.
  * This feature is currently marked as 'experimental' and must be enabled by passing a special
    config to the `GridModel` constructor of the form `experimental: {useHoistAutosize: true}`. In
    future versions of Hoist, we expect to make it the default behavior.
* `GridModel.autoSizeColumns()` has been renamed `GridModel.autosizeColumns()`, with lowercase 's'.
  Similarly, the `autoSizeColumns` context menu token has been renamed `autosizeColumns`.

### 🐞 Bug Fixes

* Fixed a regression with `StoreFilterField` introduced in v33.0.1.

[Commit Log](https://github.com/xh/hoist-react/compare/v33.0.2...33.1.0)


## v33.0.2 - 2020-05-01

### 🎁 New Features

* Add Hoist Cube Aggregators: `AverageAggregator` and `AverageStrictAggregator`
* `ColAutosizeButton` has been added to desktop and mobile

### 🐞 Bug Fixes

* Fixed mobile menus to constrain to the bottom of the viewport, scrolling if necessary.
  [#1862](https://github.com/xh/hoist-react/issues/1862)
* Tightened up mobile tree grid, fixed issues in mobile column chooser.
* Fixed a bug with reloading hierarchical data in `Store`.
  [#1871](https://github.com/xh/hoist-react/issues/1871)

[Commit Log](https://github.com/xh/hoist-react/compare/v33.0.1...33.0.2)


## v33.0.1 - 2020-04-29

### 🎁 New Features

* `StoreFieldField` supports dot-separated field names in a bound `GridModel`, meaning it will now
  match on columns with fields such as `address.city`.

* `Toolbar.enableOverflowMenu` now defaults to `false`. This was determined safer and more
  appropriate due to issues with the underlying Blueprint implementation, and the need to configure
  it carefully.

### 🐞 Bug Fixes

* Fixed an important bug with state management in `StoreFilterField`. See
  https://github.com/xh/hoist-react/issues/1854

* Fixed the default sort order for grids. ABS DESC should be first when present.

### 📚 Libraries

* @blueprintjs/core `3.25 -> 3.26`
* codemirror `5.52 -> 5.53`

[Commit Log](https://github.com/xh/hoist-react/compare/v33.0.0...v33.0.1)

## v33.0.0 - 2020-04-22

### 🎁 New Features

* The object returned by the `data` property on `Record` now includes the record `id`. This will
  allow for convenient access of the id with the other field values on the record.
* The `Timer` class has been enhanced and further standardized with its Hoist Core counterpart:
  * Both the `interval` and `timeout` arguments may be specified as functions, or config keys
    allowing for dynamic lookup and reconfiguration.
  * Added `intervalUnits` and `timeoutUnits` arguments.
  * `delay` can now be specified as a boolean for greater convenience.

### 💥 Breaking Changes

* We have consolidated the import location for several packages, removing unintended nested index
  files and 'sub-packages'. In particular, the following locations now provide a single index file
  for import for all of their public contents: `@xh/hoist/core`, `@xh/hoist/data`,
  `@xh/hoist/cmp/grid`, and `@xh/hoist/desktop/cmp/grid`. Applications may need to update import
  statements that referred to index files nested within these directories.
* Removed the unnecessary and confusing `values` getter on `BaseFieldModel`. This getter was not
  intended for public use and was intended for the framework's internal implementation only.
* `ColumnGroup.align` has been renamed to `ColumnGroup.headerAlign`. This avoids confusion with the
  `Column` API, where `align` refers to the alignment of cell contents within the column.

### 🐞 Bug Fixes

* Exceptions will no longer overwrite the currently shown exception in the exception dialog if the
  currently shown exception requires reloading the application.
  [#1834](https://github.com/xh/hoist-react/issues/1834)

### ⚙️ Technical

* Note that the Mobx React bindings have been updated to 6.2, and we have enabled the recommended
  "observer batching" feature as per
  [the mobx-react docs](https://github.com/mobxjs/mobx-react-lite/#observer-batching).

### 📚 Libraries

* @blueprintjs/core `3.24 -> 3.25`
* @blueprintjs/datetime `3.15 -> 3.16`
* mobx-react `6.1 -> 6.2`

[Commit Log](https://github.com/xh/hoist-react/compare/v32.0.4...v33.0.0)

## v32.0.5 - 2020-07-14

### 🐞 Bug Fixes

* Fixes a regression in which grid exports were no longer sorting rows properly.

[Commit Log](https://github.com/xh/hoist-react/compare/v32.0.4...v32.0.5)

## v32.0.4 - 2020-04-09

### 🐞 Bug Fixes

* Fixes a regression with the alignment of `ColumnGroup` headers.
* Fixes a bug with 'Copy Cell' context menu item for certain columns displaying the Record ID.
* Quiets console logging of 'routine' exceptions to 'debug' instead of 'log'.

[Commit Log](https://github.com/xh/hoist-react/compare/v32.0.3...v32.0.4)

## v32.0.3 - 2020-04-06

### 🐞 Bug Fixes

* Suppresses a console warning from ag-Grid for `GridModel`s that do not specify an `emptyText`.

[Commit Log](https://github.com/xh/hoist-react/compare/v32.0.2...v32.0.3)

## v32.0.2 - 2020-04-03

⚠ Note that this release includes a *new major version of ag-Grid*. Please consult the
[ag-Grid Changelog](https://www.ag-grid.com/ag-grid-changelog/) for versions 22-23 to review
possible breaking changes to any direct/custom use of ag-Grid APIs and props within applications.

### 🎁 New Features

* GridModel `groupSortFn` now accepts `null` to turn off sorting of group rows.
* `DockViewModel` now supports optional `width`, `height` and `collapsedWidth` configs.
* The `appMenuButton.extraItems` prop now accepts `MenuItem` configs (as before) but also React
  elements and the special string token '-' (shortcut to render a `MenuDivider`).
* Grid column `flex` param will now accept numbers, with available space divided between flex
  columns in proportion to their `flex` value.
* `Column` now supports a `sortingOrder` config to allow control of the sorting options that will be
  cycled through when the user clicks on the header.
* `PanelModel` now supports setting a `refreshMode` to control how collapsed panels respond to
  refresh requests.

### 💥 Breaking Changes

* The internal DOM structure of desktop `Panel` has changed to always include an inner frame with
  class `.xh-panel__content`. You may need to update styling that targets the inner structure of
  `Panel` via `.xh-panel`.
* The hooks `useOnResize()` and `useOnVisibleChange()` no longer take a `ref` argument. Use
  `composeRefs` to combine the ref that they return with any ref you wish to compose them with.
* The callback for `useOnResize()` will now receive an object representing the locations and
  dimensions of the element's content box. (Previously it incorrectly received an array of
  `ResizeObserver` entries that had to be de-referenced)
* `PanelModel.collapsedRenderMode` has been renamed to `PanelModel.renderMode`, to be more
  consistent with other Hoist APIs such as `TabContainer`, `DashContainer`, and `DockContainer`.


### 🐞 Bug Fixes

* Checkboxes in grid rows in Tiny sizing mode have been styled to fit correctly within the row.
* `GridStateModel` no longer saves/restores the width of non-resizable columns.
  [#1718](https://github.com/xh/hoist-react/issues/1718)
* Fixed an issue with the hooks useOnResize and useOnVisibleChange. In certain conditions these
  hooks would not be called. [#1808](https://github.com/xh/hoist-react/issues/1808)
* Inputs that accept a rightElement prop will now properly display an Icon passed as that element.
  [#1803](https://github.com/xh/hoist-react/issues/1803)

### ⚙️ Technical

* Flex columns now use the built-in ag-Grid flex functionality.

### 📚 Libraries

* ag-grid-community `removed @ 21.2`
* ag-grid-enterprise `21.2` replaced with @ag-grid-enterprise/all-modules `23.0`
* ag-grid-react `21.2` replaced with @ag-grid-community/react `23.0`
* @fortawesome/* `5.12 -> 5.13`
* codemirror `5.51 -> 5.52`
* filesize `6.0 -> 6.1`
* numbro `2.1 -> 2.2`
* react-beautiful-dnd `12.0 -> 13.0`
* store2 `2.10 -> 2.11`
* compose-react-refs `NEW 1.0.4`

[Commit Log](https://github.com/xh/hoist-react/compare/v31.0.0...v32.0.2)

## v31.0.0 - 2020-03-16

### 🎁 New Features

* The mobile `Navigator` / `NavigatorModel` API has been improved and made consistent with other
  Hoist content container APIs such as `TabContainer`, `DashContainer`, and `DockContainer`.
  * `NavigatorModel` and `PageModel` now support setting a `RenderMode` and `RefreshMode` to control
    how inactive pages are mounted/unmounted and how they respond to refresh requests.
  * `Navigator` pages are no longer required to to return `Page` components - they can now return
    any suitable component.
* `DockContainerModel` and `DockViewModel` also now support `refreshMode` and `renderMode` configs.
* `Column` now auto-sizes when double-clicking / double-tapping its header.
* `Toolbar` will now collapse overflowing items into a drop down menu. (Supported for horizontal
  toolbars only at this time.)
* Added new `xhEnableLogViewer` config (default `true`) to enable or disable the Admin Log Viewer.

#### 🎨 Icons

* Added `Icon.icon()` factory method as a new common entry point for creating new FontAwesome based
  icons in Hoist. It should typically be used instead of using the `FontAwesomeIcon` component
  directly.
* Also added a new `Icon.fileIcon()` factory. This method take a filename and returns an appropriate
  icon based on its extension.
* All Icon factories can now accept an `asHtml` parameter, as an alternative to calling the helper
  function `convertIconToSVG()` on the element. Use this to render icons as raw html where needed
  (e.g. grid renderers).
* Icons rendered as html will now preserve their styling, tooltips, and size.

### 💥 Breaking Changes

* The application's primary `HoistApplicationModel` is now instantiated and installed as
  `XH.appModel` earlier within the application initialization sequence, with construction happening
  prior to the init of the XH identity, config, and preference services.
  * This allows for a new `preAuthInitAsync()` lifecycle method to be called on the model before
    auth has completed, but could be a breaking change for appModel code that relied on these
    services for field initialization or in its constructor.
  * Such code should be moved to the core `initAsync()` method instead, which continues to be called
    after all XH-level services are initialized and ready.
* Mobile apps may need to adjust to the following updates to `NavigatorModel` and related APIs:
  * `NavigatorModel`'s `routes` constructor parameter has been renamed `pages`.
  * `NavigatorModel`'s observable `pages[]` has been renamed `stack[]`.
  * `NavigatorPageModel` has been renamed `PageModel`. Apps do not usually create `PageModels`
    directly, so this change is unlikely to require code updates.
  * `Page` has been removed from the mobile toolkit. Components that previously returned a `Page`
    for inclusion in a `Navigator` or `TabContainer` can now return any component. It is recommended
    you replace `Page` with `Panel` where appropriate.
* Icon enhancements described above removed the following public methods:
  * The `fontAwesomeIcon()` factory function (used to render icons not already enumerated by Hoist)
    has been replaced by the improved `Icon.icon()` factory - e.g. `fontAwesomeIcon({icon: ['far',
    'alicorn']}) -> Icon.icon({iconName: 'alicorn'})`.
  * The `convertIconToSvg()` utility method has been replaced by the new `asHtml` parameter on icon
    factory functions. If you need to convert an existing icon element, use `convertIconToHtml()`.
* `Toolbar` items should be provided as direct children. Wrapping Toolbar items in container
  components can result in unexpected item overflow.

### 🐞 Bug Fixes

* The `fmtDate()` utility now properly accepts, parses, and formats a string value input as
  documented.
* Mobile `PinPad` input responsiveness improved on certain browsers to avoid lag.

### ⚙️ Technical

* New lifecycle methods `preAuthInitAsync()` and `logoutAsync()` added to the `HoistAppModel`
  decorator (aka the primary `XH.appModel`).

[Commit Log](https://github.com/xh/hoist-react/compare/v30.1.0...v31.0.0)

## v30.1.0 - 2020-03-04

### 🐞 Bug Fixes

* Ensure `WebSocketService.connected` remains false until `channelKey` assigned and received from
  server.
* When empty, `DashContainer` now displays a user-friendly prompt to add an initial view.

### ⚙️ Technical

* Form validation enhanced to improve handling of asynchronous validation. Individual rules and
  constraints are now re-evaluated in parallel, allowing for improved asynchronous validation.
* `Select` will now default to selecting contents on focus if in filter or creatable mode.

[Commit Log](https://github.com/xh/hoist-react/compare/v30.0.0...30.1.0)

## v30.0.0 - 2020-02-29

### 🎁 New Features

* `GridModel` and `DataViewModel` now support `groupRowHeight`, `groupRowRenderer` and
  `groupRowElementRenderer` configs. Grouping is new in general to `DataViewModel`, which now takes
  a `groupBy` config.
  * `DataViewModel` allows for settable and multiple groupings and sorters.
  * `DataViewModel` also now supports additional configs from the underlying `GridModel` that make
    sense in a `DataView` context, such as `showHover` and `rowBorders`.
* `TabContainerModel` now accepts a `track` property (default false) for easily tracking tab views
  via Hoist's built-in activity tracking.
* The browser document title is now set to match `AppSpec.clientAppName` - helpful for projects with
  multiple javascript client apps.
* `StoreFilterField` accepts all other config options from `TextInput` (e.g. `disabled`).
* Clicking on a summary row in `Grid` now clears its record selection.
* The `@LoadSupport` decorator now provides an additional observable property `lastException`. The
  decorator also now logs load execution times and failures to `console.debug` automatically.
* Support for mobile `Panel.scrollable` prop made more robust with re-implementation of inner
  content element. Note this change included a tweak to some CSS class names for mobile `Panel`
  internals that could require adjustments if directly targeted by app stylesheets.
* Added new `useOnVisibleChange` hook.
* Columns now support a `headerAlign` config to allow headers to be aligned differently from column
  contents.

### 💥 Breaking Changes

* `Toolbar` items must be provided as direct children. Wrapping Toolbar items in container
  components can result in unexpected item overflow.
* `DataView.rowCls` prop removed, replaced by new `DataViewModel.rowClassFn` config for more
  flexibility and better symmetry with `GridModel`.
* `DataViewModel.itemRenderer` renamed to `DataViewModel.elementRenderer`
* `DataView` styling has been updated to avoid applying several unwanted styles from `Grid`. Note
  that apps might rely on these styles (intentionally or not) for their `itemRenderer` components
  and appearance and will need to adjust.
* Several CSS variables related to buttons have been renamed for consistency, and button style rules
  have been adjusted to ensure they take effect reliably across desktop and mobile buttons
  ([#1568](https://github.com/xh/hoist-react/pull/1568)).
* The optional `TreeMapModel.highchartsConfig` object will now be recursively merged with the
  top-level config generated by the Hoist model and component, where previously it was spread onto
  the generated config. This could cause a change in behavior for apps using this config to
  customize map instances, but provides more flexibility for e.g. customizing the `series`.
* The signature of `useOnResize` hook has been modified slightly for API consistency and clarity.
  Options are now passed in a configuration object.

### 🐞 Bug Fixes

* Fixed an issue where charts that are rendered while invisible would have the incorrect size.
  [#1703](https://github.com/xh/hoist-react/issues/1703)
* Fixed an issue where zeroes entered by the user in `PinPad` would be displayed as blanks.
* Fixed `fontAwesomeIcon` elem factory component to always include the default 'fa-fw' className.
  Previously, it was overridden if a `className` prop was provided.
* Fixed an issue where ConfigDiffer would always warn about deletions, even when there weren't any.
  [#1652](https://github.com/xh/hoist-react/issues/1652)
* `TextInput` will now set its value to `null` when all text is deleted and the clear icon will
  automatically hide.
* Fixed an issue where multiple buttons in a `ButtonGroupInput` could be shown as active
  simultaneously. [#1592](https://github.com/xh/hoist-react/issues/1592)
* `StoreFilterField` will again match on `Record.id` if bound to a Store or a GridModel with the
  `id` column visible. [#1697](https://github.com/xh/hoist-react/issues/1697)
* A number of fixes have been applied to `RelativeTimeStamp` and `getRelativeTimestamp`, especially
  around its handling of 'equal' or 'epsilon equal' times. Remove unintended leading whitespace from
  `getRelativeTimestamp`.

### ⚙️ Technical

* The `addReaction` and `addAutorun` methods (added to Hoist models, components, and services by the
  `ReactiveSupport` mixin) now support a configurable `debounce` argument. In many cases, this is
  preferable to the built-in MobX `delay` argument, which only provides throttling and not true
  debouncing.
* New `ChartModel.highchart` property provides a reference to the underlying HighChart component.

### 📚 Libraries

* @blueprintjs/core `3.23 -> 3.24`
* react-dates `21.7 -> 21.8`
* react-beautiful-dnd `11.0 -> 12.2`

[Commit Log](https://github.com/xh/hoist-react/compare/v29.1.0...v30.0.0)

## v29.1.0 - 2020-02-07

### 🎁 New Features

#### Grid

* The `compact` config on `GridModel` has been deprecated in favor of the more powerful `sizingMode`
  which supports the values 'large', 'standard', 'compact', or 'tiny'.
  * Each new mode has its own set of CSS variables for applications to override as needed.
  * Header and row heights are configurable for each via the `HEADER_HEIGHTS` and `ROW_HEIGHTS`
    static properties of the `AgGrid` component. These objects can be modified on init by
    applications that wish to customize the default row heights globally.
  * 💥 Note that these height config objects were previously exported as constants from AgGrid.js.
    This would be a breaking change for any apps that imported the old objects directly (considered
    unlikely).
* `GridModel` now exposes an `autoSizeColumns` method, and the Grid context menu now contains an
  `Autosize Columns` option by default.
* `Column` and `ColumnGroup` now support React elements for `headerName`.

#### Data

* The `Store` constructor now accepts a `data` argument to load data at initialization.
* The `xh/hoist/data/cube` package has been modified substantially to better integrate with the core
  data package and support observable "Views". See documentation on `Cube` for more information.

#### Other

* Added a `PinPad` component for streamlined handling of PIN entry on mobile devices.
* `FormField` now takes `tooltipPosition` and `tooltipBoundary` props for customizing minimal
  validation tooltip.
* `RecordAction.actionFn` parameters now include a `buttonEl` property containing the button element
  when used in an action column.
* Mobile Navigator component now takes an `animation` prop which can be set to 'slide' (default),
  'lift', 'fade', or 'none'. These values are passed to the underlying onsenNavigator component.
  ([#1641](https://github.com/xh/hoist-react/pull/1641))
* `AppOption` configs now accept an `omit` property for conditionally excluding options.

### 🐞 Bug Fixes

* Unselectable grid rows are now skipped during up/down keyboard navigation.
* Fix local quick filtering in `LeftRightChooser` (v29 regression).
* Fix `SplitTreeMap` - the default filtering once again splits the map across positive and negative
  values as intended (v29 regression).

### ⚙️ Technical

* `FormFields` now check that they are contained in a Hoist `Form`.

### 📚 Libraries

* @blueprintjs/core `3.22 -> 3.23`
* codemirror `5.50 -> 5.51`
* react-dates `21.5 -> 21.7`

[Commit Log](https://github.com/xh/hoist-react/compare/v29.0.0...v29.1.0)

## v29.0.0 - 2020-01-24

### 🗄️ Data Package Changes

Several changes have been made to data package (`Store` and `Record`) APIs for loading, updating,
and modifying data. They include some breaking changes, but pave the way for upcoming enhancements
to fully support inline grid editing and other new features.

Store now tracks the "committed" state of its records, which represents the data as it was loaded
(typically from the server) via `loadData()` or `updateData()`. Records are now immutable and
frozen, so they cannot be changed directly, but Store offers a new `modifyRecords()` API to apply
local modifications to data in a tracked and managed way. (Store creates new records internally to
hold both this modified data and the original, "committed" data.) This additional state tracking
allows developers to query Stores for modified or added records (e.g. to flush back to the server
and persist) as well as call new methods to revert changes (e.g. to undo a block of changes that the
user wishes to discard).

Note the following more specific changes to these related classes:

#### Record

* 💥 Record data properties are now nested within a `data` object on Record instances and are no
  longer available as top-level properties on the Record itself.
  * Calls to access data such as `rec.quantity` must be modified to `rec.data.quantity`.
  * When accessing multiple properties, destructuring provides an efficient syntax - e.g. `const
    {quantity, price} = rec.data;`.
* 💥 Records are now immutable and cannot be modified by applications directly.
  * This is a breaking change, but should only affect apps with custom inline grid editing
    implementations or similar code that modifies individual record values.
  * Calls to change data such as `rec.quantity = 100` must now be made through the Record's Store,
    e.g. `store.modifyData({id: 41, quantity: 100})`
* Record gains new getters for inspecting its state, including: `isAdd`, `isModified`, and
  `isCommitted`.

#### Store

* 💥 `noteDataUpdated()` has been removed, as out-of-band modifications to Store Records are no
  longer possible.
* 💥 Store's `idSpec` function is now called with the raw record data - previously it was passed
  source data after it had been run through the store's optional `processRawData` function. (This is
  unlikely to have a practical impact on most apps, but is included here for completeness.)
* `Store.updateData()` now accepts a flat list of raw data to process into Record additions and
  updates. Previously developers needed to call this method with an object containing add, update,
  and/or remove keys mapped to arrays. Now Store will produce an object of this shape automatically.
* `Store.refreshFilter()` method has been added to allow applications to rebuild the filtered data
  set if some application state has changed (apart from the store's data itself) which would affect
  the store filter.
* Store gains new methods for manipulating its Records and data, including `addRecords()`,
  `removeRecords()`, `modifyRecords()`, `revertRecords()`, and `revert()`. New getters have been
  added for `addedRecords`, `removedRecords`, `modifiedRecords`, and `isModified`.

#### Column

* Columns have been enhanced for provide basic support for inline-editing of record data. Further
  inline editing support enhancements are planned for upcoming Hoist releases.
* `Column.getValueFn` config added to retrieve the cell value for a Record field. The default
  implementation pulls the value from the Record's new `data` property (see above). Apps that
  specify custom `valueGetter` callbacks via `Column.agOptions` should now implement their custom
  logic in this new config.
* `Column.setValueFn` config added to support modifying the Column field's value on the underlying
  Record. The default implementation calls the new `Store.modifyRecords()` API and should be
  sufficient for the majority of cases.
* `Column.editable` config added to indicate if a column/cell should be inline-editable.

### 🎁 New Features

* Added keyboard support to ag-Grid context menus.
* Added `GridModel.setEmptyText()` to allow updates to placeholder text after initial construction.
* Added `GridModel.ensureSelectionVisible()` to scroll the currently selected row into view.
* When a `TreeMap` is bound to a `GridModel`, the grid will now respond to map selection changes by
  scrolling to ensure the selected grid row is visible.
* Added a `Column.tooltipElement` config to support fully customizable tooltip components.
* Added a `useOnResize` hook, which runs a function when a component is resized.
* Exposed an `inputRef` prop on numberInput, textArea, and textInput
* `PanelModel` now accepts a `maxSize` config.
* `RelativeTimeStamp` now support a `relativeTo` option, allowing it to display the difference
  between a timestamp and another reference time other than now. Both the component and the
  `getRelativeTimestamp()` helper function now leverage moment.js for their underlying
  implementation.
* A new `Clock` component displays the time, either local to the browser or for a configurable
  timezone.
* `LeftRightChooser` gets a new `showCounts` option to print the number of items on each side.
* `Select` inputs support a new property `enableWindowed` (desktop platform only) to improve
  rendering performance with large lists of options.
* `Select` inputs support grouped options. To use, add an attribute `options` containing an array of
  sub-options.
* `FetchService` methods support a new `timeout` option. This config chains `Promise.timeout()` to
  the promises returned by the service.
* Added alpha version of `DashContainer` for building dynamic, draggable dashboard-style layouts.
  Please note: the API for this component is subject to change - use at your own risk!
* `Select` now allows the use of objects as values.
* Added a new `xhEnableImpersonation` config to enable or disable the ability of Hoist Admins to
  impersonate other users. Note that this defaults to `false`. Apps will need to set this config to
  continue using impersonation. (Note that an update to hoist-core 6.4+ is required for this config
  to be enforced on the server.)
* `FormField` now supports a `requiredIndicator` to customize how required fields are displayed.
* Application build tags are now included in version update checks, primarily to prompt dev/QA users
  to refresh when running SNAPSHOT versions. (Note that an update to hoist-core 6.4+ is required for
  the server to emit build tag for comparison.)
* `CodeInput` component added to provide general `HoistInput` support around the CodeMirror code
  editor. The pre-existing `JsonInput` has been converted to a wrapper around this class.
* `JsonInput` now supports an `autoFocus` prop.
* `Select` now supports a `hideDropdownIndicator` prop.
* `useOnResize` hook will now ignore visibility changes, i.e. a component resizing to a size of 0.
* `DimensionChooser` now supports a `popoverPosition` prop.
* `AppBar.appMenuButtonPosition` prop added to configure the App Menu on the left or the right, and
  `AppMenuButton` now accepts and applies any `Button` props to customize.
* New `--xh-grid-tree-indent-px` CSS variable added to allow control over the amount of indentation
  applied to tree grid child nodes.

### 💥 Breaking Changes

* `GridModel.contextMenuFn` config replaced with a `contextMenu` parameter. The new parameter will
  allow context menus to be specified with a simple array in addition to the function specification
  currently supported.
* `GridModel.defaultContextMenuTokens` config renamed to `defaultContextMenu`.
* `Chart` and `ChartModel` have been moved from `desktop/cmp/charts` to `cmp/charts`.
* `StoreFilterField` has been moved from `desktop/cmp/store` to `cmp/store`.
* The options `nowEpsilon` and `nowString` on `RelativeTimestamp` have been renamed to `epsilon` and
  `equalString`, respectively.
* `TabRenderMode` and `TabRefreshMode` have been renamed to `RenderMode` and `RefreshMode` and moved
  to the `core` package. These enumerations are now used in the APIs for `Panel`, `TabContainer`,
  and `DashContainer`.
* `DockViewModel` now requires a function, or a HoistComponent as its `content` param. It has always
  been documented this way, but a bug in the original implementation had it accepting an actual
  element rather than a function. As now implemented, the form of the `content` param is consistent
  across `TabModel`, `DockViewModel`, and `DashViewSpec`.
* `JsonInput.showActionButtons` prop replaced with more specific `showFormatButton` and
  `showFullscreenButton` props.
* The `DataView.itemHeight` prop has been moved to `DataViewModel` where it can now be changed
  dynamically by applications.
* Desktop `AppBar.appMenuButtonOptions` prop renamed to `appMenuButtonProps` for consistency.

### 🐞 Bug Fixes

* Fixed issue where JsonInput was not receiving its `model` from context
  ([#1456](https://github.com/xh/hoist-react/issues/1456))
* Fixed issue where TreeMap would not be initialized if the TreeMapModel was created after the
  GridModel data was loaded ([#1471](https://github.com/xh/hoist-react/issues/1471))
* Fixed issue where export would create malformed file with dynamic header names
* Fixed issue where exported tree grids would have incorrect aggregate data
  ([#1447](https://github.com/xh/hoist-react/issues/1447))
* Fixed issue where resizable Panels could grow larger than desired
  ([#1498](https://github.com/xh/hoist-react/issues/1498))
* Changed RestGrid to only display export button if export is enabled
  ([#1490](https://github.com/xh/hoist-react/issues/1490))
* Fixed errors when grouping rows in Grids with `groupUseEntireRow` turned off
  ([#1520](https://github.com/xh/hoist-react/issues/1520))
* Fixed problem where charts were resized when being hidden
  ([#1528](https://github.com/xh/hoist-react/issues/1528))
* Fixed problem where charts were needlessly re-rendered, hurting performance and losing some state
  ([#1505](https://github.com/xh/hoist-react/issues/1505))
* Removed padding from Select option wrapper elements which was making it difficult for custom
  option renderers to control the padding ([1571](https://github.com/xh/hoist-react/issues/1571))
* Fixed issues with inconsistent indentation for tree grid nodes under certain conditions
  ([#1546](https://github.com/xh/hoist-react/issues/1546))
* Fixed autoFocus on NumberInput.

### 📚 Libraries

* @blueprintjs/core `3.19 -> 3.22`
* @blueprintjs/datetime `3.14 -> 3.15`
* @fortawesome/fontawesome-pro `5.11 -> 5.12`
* codemirror `5.49 -> 5.50`
* core-js `3.3 -> 3.6`
* fast-deep-equal `2.0 -> 3.1`
* filesize `5.0 -> 6.0`
* highcharts 7.2 -> 8.0`
* mobx `5.14 -> 5.15`
* react-dates `21.3 -> 21.5`
* react-dropzone `10.1 -> 10.2`
* react-windowed-select `added @ 2.0.1`

[Commit Log](https://github.com/xh/hoist-react/compare/v28.2.0...v29.0.0)

## v28.2.0 - 2019-11-08

### 🎁 New Features

* Added a `DateInput` component to the mobile toolkit. Its API supports many of the same options as
  its desktop analog with the exception of `timePrecision`, which is not yet supported.
* Added `minSize` to panelModel. A resizable panel can now be prevented from resizing to a size
  smaller than minSize. ([#1431](https://github.com/xh/hoist-react/issues/1431))

### 🐞 Bug Fixes

* Made `itemHeight` a required prop for `DataView`. This avoids an issue where agGrid went into an
  infinite loop if this value was not set.
* Fixed a problem with `RestStore` behavior when `dataRoot` changed from its default value.

[Commit Log](https://github.com/xh/hoist-react/compare/v28.1.1...v28.2.0)

## v28.1.1 - 2019-10-23

### 🐞 Bug Fixes

* Fixes a bug with default model context being set incorrectly within context inside of `Panel`.

[Commit Log](https://github.com/xh/hoist-react/compare/v28.1.0...v28.1.1)

## v28.1.0 - 2019-10-18

### 🎁 New Features

* `DateInput` supports a new `strictInputParsing` prop to enforce strict parsing of keyed-in entries
  by the underlying moment library. The default value is false, maintained the existing behavior
  where [moment will do its best](https://momentjs.com/guides/#/parsing/) to parse an entered date
  string that doesn't exactly match the specified format
* Any `DateInput` values entered that exceed any specified max/minDate will now be reset to null,
  instead of being set to the boundary date (which was surprising and potentially much less obvious
  to a user that their input had been adjusted automatically).
* `Column` and `ColumnGroup` now accept a function for `headerName`. The header will be
  automatically re-rendered when any observable properties referenced by the `headerName` function
  are modified.
* `ColumnGroup` now accepts an `align` config for setting the header text alignment
* The flag `toContext` for `uses` and `creates` has been replaced with a new flag `publishMode` that
  provides more granular control over how models are published and looked up via context. Components
  can specify `ModelPublishMode.LIMITED` to make their model available for contained components
  without it becoming the default model or exposing its sub-models.

### 🐞 Bug Fixes

* Tree columns can now specify `renderer` or `elementRenderer` configs without breaking the standard
  ag-Grid group cell renderer auto-applied to tree columns (#1397).
* Use of a custom `Column.comparator` function will no longer break agGrid-provided column header
  filter menus (#1400).
* The MS Edge browser does not return a standard Promise from `async` functions, so the the return
  of those functions did not previously have the required Hoist extensions installed on its
  prototype. Edge "native" Promises are now also polyfilled / extended as required. (#1411).
* Async `Select` combobox queries are now properly debounced as per the `queryBuffer` prop (#1416).

### ⚙️ Technical

* Grid column group headers now use a custom React component instead of the default ag-Grid column
  header, resulting in a different DOM structure and CSS classes. Existing CSS overrides of the
  ag-Grid column group headers may need to be updated to work with the new structure/classes.
* We have configured `stylelint` to enforce greater consistency in our stylesheets within this
  project. The initial linting run resulted in a large number of updates to our SASS files, almost
  exclusively whitespace changes. No functional changes are intended/expected. We have also enabled
  hooks to run both JS and style linting on pre-commit. Neither of these updates directly affects
  applications, but the same tools could be configured for apps if desired.

### 📚 Libraries

* core-js `3.2 -> 3.3`
* filesize `4.2 -> 5.0`
* http-status-codes `added @ 1.3`

[Commit Log](https://github.com/xh/hoist-react/compare/v28.0.0...v28.1.0)

## v28.0.0 - 2019-10-07

_"The one with the hooks."_

**Hoist now fully supports React functional components and hooks.** The new `hoistComponent`
function is now the recommended method for defining new components and their corresponding element
factories. See that (within HoistComponentFunctional.js) and the new `useLocalModel()` and
`useContextModel()` hooks (within [core/hooks](core/hooks)) for more information.

Along with the performance benefits and the ability to use React hooks, Hoist functional components
are designed to read and write their models via context. This allows a much less verbose
specification of component element trees.

Note that **Class-based Components remain fully supported** (by both Hoist and React) using the
familiar `@HoistComponent` decorator, but transitioning to functional components within Hoist apps
is now strongly encouraged. In particular note that Class-based Components will *not* be able to
leverage the context for model support discussed above.

### 🎁 New Features

* Resizable panels now default to not redrawing their content when resized until the resize bar is
  dropped. This offers an improved user experience for most situations, especially when layouts are
  complex. To re-enable the previous dynamic behavior, set `PanelModel.resizeWhileDragging: true`.
* The default text input shown by `XH.prompt()` now has `selectOnFocus: true` and will confirm the
  user's entry on an `<enter>` keypress (same as clicking 'OK').
* `stringExcludes` function added to form validation constraints. This allows an input value to
  block specific characters or strings, e.g. no slash "/" in a textInput for a filename.
* `constrainAll` function added to form validation constraints. This takes another constraint as its
  only argument, and applies that constraint to an array of values, rather than just to one value.
  This is useful for applying a constraint to inputs that produce arrays, such as tag pickers.
* `DateInput` now accepts LocalDates as `value`, `minDate` and `maxDate` props.
* `RelativeTimestamp` now accepts a `bind` prop to specify a model field name from which it can pull
  its timestamp. The model itself can either be passed as a prop or (better) sourced automatically
  from the parent context. Developers are encouraged to take this change to minimize re-renders of
  parent components (which often contain grids and other intensive layouts).
* `Record` now has properties and methods for accessing and iterating over children, descendants,
  and ancestors
* `Store` now has methods for retrieving the descendants and ancestors of a given Record

### 💥 Breaking Changes

* **Apps must update their dev dependencies** to the latest `@xh/hoist-dev-utils` package: v4.0+.
  This updates the versions of Babel / Webpack used in builds to their latest / current versions and
  swaps to the updated Babel recommendation of `core-js` for polyfills.
* The `allSettled` function in `@xh/promise` has been removed. Applications using this method should
  use the ECMA standard (stage-2) `Promise.allSettled` instead. This method is now fully available
  in Hoist via bundled polyfills. Note that the standard method returns an array of objects of the
  form `{status: [rejected|fulfilled], ...}`, rather than `{state: [rejected|fulfilled], ...}`.
* The `containerRef` argument for `XH.toast()` should now be a DOM element. Component instances are
  no longer supported types for this value. This is required to support functional Components
  throughout the toolkit.
* Apps that need to prevent a `StoreFilterField` from binding to a `GridModel` in context, need to
  set the `store` or `gridModel` property explicitly to null.
* The Blueprint non-standard decorators `ContextMenuTarget` and `HotkeysTarget` are no longer
  supported. Use the new hooks `useContextMenu()` and `useHotkeys()` instead. For convenience, this
  functionality has also been made available directly on `Panel` via the `contextMenu` and `hotkeys`
  props.
* `DataView` and `DataViewModel` have been moved from `/desktop/cmp/dataview` to the cross-platform
  package `/cmp/dataview`.
* `isReactElement` has been removed. Applications should use the native React API method
  `React.isValidElement` instead.

### ⚙️ Technical

* `createObservableRef()` is now available in `@xh/hoist/utils/react` package. Use this function for
  creating refs that are functionally equivalent to refs created with `React.createRef()`, yet fully
  observable. With this change the `Ref` class in the same package is now obsolete.
* Hoist now establishes a proper react "error boundary" around all application code. This means that
  errors throw when rendering will be caught and displayed in the standard Hoist exception dialog,
  and stack traces for rendering errors should be significantly less verbose.
* Not a Hoist feature, exactly, but the latest version of `@xh/hoist-dev-utils` (see below) enables
  support for the `optional chaining` (aka null safe) and `nullish coalescing` operators via their
  Babel proposal plugins. Developers are encouraged to make good use of the new syntax below:
  * conditional-chaining: `let foo = bar?.baz?.qux;`
  * nullish coalescing: `let foo = bar ?? 'someDefaultValue';`

### 🐞 Bug Fixes

* Date picker month and year controls will now work properly in `localDate` mode. (Previously would
  reset to underlying value.)
* Individual `Buttons` within a `ButtonGroupInput` will accept a disabled prop while continuing to
  respect the overall `ButtonGroupInput`'s disabled prop.
* Raised z-index level of AG-Grid tooltip to ensure tooltips for AG-Grid context menu items appear
  above the context menu.

### 📚 Libraries

* @blueprintjs/core `3.18 -> 3.19`
* @blueprintjs/datetime `3.12 -> 3.14`
* @fortawesome/fontawesome-pro `5.10 -> 5.11`
* @xh/hoist-dev-utils `3.8 -> 4.3` (multiple transitive updates to build tooling)
* ag-grid `21.1 -> 21.2`
* highcharts `7.1 -> 7.2`
* mobx `5.13 -> 5.14`
* react-transition-group `4.2 -> 4.3`
* rsvp (removed)
* store2 `2.9 -> 2.10`

[Commit Log](https://github.com/xh/hoist-react/compare/v27.1.0...v28.0.0)

## v27.1.0 - 2019-09-05

### 🎁 New Features

* `Column.exportFormat` can now be a function, which supports setting Excel formats on a per-cell
  (vs. entire column) basis by returning a conditional `exportFormat` based upon the value and / or
  record.
  * ⚠️ Note that per-cell formatting _requires_ that apps update their server to use hoist-core
    v6.3.0+ to work, although earlier versions of hoist-core _are_ backwards compatible with the
    pre-existing, column-level export formatting.
* `DataViewModel` now supports a `sortBy` config. Accepts the same inputs as `GridModel.sortBy`,
  with the caveat that only a single-level sort is supported at this time.

[Commit Log](https://github.com/xh/hoist-react/compare/v27.0.1...v27.1.0)

## v27.0.1 - 2019-08-26

### 🐞 Bug Fixes

* Fix to `Store.clear()` and `GridModel.clear()`, which delegates to the same (#1324).

[Commit Log](https://github.com/xh/hoist-react/compare/v27.0.0...v27.0.1)

## v27.0.0 - 2019-08-23

### 🎁 New Features

* A new `LocalDate` class has been added to the toolkit. This class provides client-side support for
  "business" or "calendar" days that do not have a time component. It is an immutable class that
  supports '==', '<' and '>', as well as a number of convenient manipulation functions. Support for
  the `LocalDate` class has also been added throughout the toolkit, including:
  * `Field.type` now supports an additional `localDate` option for automatic conversion of server
    data to this type when loading into a `Store`.
  * `fetchService` is aware of this class and will automatically serialize all instances of it for
    posting to the server. ⚠ NOTE that along with this change, `fetchService` and its methods such
    as `XH.fetchJson()` will now serialize regular JS Date objects as ms timestamps when provided in
    params. Previously Dates were serialized in their default `toString()` format. This would be a
    breaking change for an app that relied on that default Date serialization, but it was made for
    increased symmetry with how Hoist JSON-serializes Dates and LocalDates on the server-side.
  * `DateInput` can now be used to seamlessly bind to a `LocalDate` as well as a `Date`. See its new
    prop of `valueType` which can be set to `localDate` or `date` (default).
  * A new `localDateCol` config has been added to the `@xh/hoist/grid/columns` package with
    standardized rendering and formatting.
* New `TreeMap` and `SplitTreeMap` components added, to render hierarchical data in a configurable
  TreeMap visualization based on the Highcharts library. Supports optional binding to a GridModel,
  which syncs selection and expand / collapse state.
* `Column` gets a new `highlightOnChange` config. If true, the grid will highlight the cell on each
  change by flashing its background. (Currently this is a simple on/off config - future iterations
  could support a function variant or other options to customize the flash effect based on the
  old/new values.) A new CSS var `--xh-grid-cell-change-bg-highlight` can be used to customize the
  color used, app-wide or scoped to a particular grid selector. Note that columns must *not* specify
  `rendererIsComplex` (see below) if they wish to enable the new highlight flag.

### 💥 Breaking Changes

* The updating of `Store` data has been reworked to provide a simpler and more powerful API that
  allows for the applications of additions, deletions, and updates in a single transaction:
  * The signature of `Store.updateData()` has been substantially changed, and is now the main entry
    point for all updates.
  * `Store.removeRecords()` has been removed. Use `Store.updateData()` instead.
  * `Store.addData()` has been removed. Use `Store.updateData()` instead.
* `Column` takes an additional property `rendererIsComplex`. Application must set this flag to
  `true` to indicate if a column renderer uses values other than its own bound field. This change
  provides an efficiency boost by allowing ag-Grid to use its default change detection instead of
  forcing a cell refresh on any change.

### ⚙️ Technical

* `Grid` will now update the underlying ag-Grid using ag-Grid transactions rather than relying on
  agGrid `deltaRowMode`. This is intended to provide the best possible grid performance and
  generally streamline the use of the ag-Grid Api.

### 🐞 Bug Fixes

* Panel resize events are now properly throttled, avoiding extreme lagginess when resizing panels
  that contain complex components such as big grids.
* Workaround for issues with the mobile Onsen toolkit throwing errors while resetting page stack.
* Dialogs call `doCancel()` handler if cancelled via `<esc>` keypress.

### 📚 Libraries

* @xh/hoist-dev-utils `3.7 -> 3.8`
* qs `6.7 -> 6.8`
* store2 `2.8 -> 2.9`

[Commit Log](https://github.com/xh/hoist-react/compare/v26.0.1...v27.0.0)

## v26.0.1 - 2019-08-07

### 🎁 New Features

* **WebSocket support** has been added in the form of `XH.webSocketService` to establish and
  maintain a managed websocket connection with the Hoist UI server. This is implemented on the
  client via the native `WebSocket` object supported by modern browsers and relies on the
  corresponding service and management endpoints added to Hoist Core v6.1.
  * Apps must declare `webSocketsEnabled: true` in their `AppSpec` configuration to enable this
    overall functionality on the client.
  * Apps can then subscribe via the new service to updates on a requested topic and will receive any
    inbound messages for that topic via a callback.
  * The service will monitor the socket connection with a regular heartbeat and attempt to
    re-establish if dropped.
  * A new admin console snap-in provides an overview of connected websocket clients.
* The `XH.message()` and related methods such as `XH.alert()` now support more flexible
  `confirmProps` and `cancelProps` configs, each of which will be passed to their respective button
  and merged with suitable defaults. Allows use of the new `autoFocus` prop with these preconfigured
  dialogs.
  * By default, `XH.alert()` and `XH.confirm()` will auto focus the confirm button for user
    convenience.
  * The previous text/intent configs have been deprecated and the message methods will log a console
    warning if they are used (although it will continue to respect them to aid transitioning to the
    new configs).
* `GridModel` now supports a `copyCell` context menu action. See `StoreContextMenu` for more
  details.
* New `GridCountLabel` component provides an alternative to existing `StoreCountLabel`, outputting
  both overall record count and current selection count in a configurable way.
* The `Button` component accepts an `autoFocus` prop to attempt to focus on render.
* The `Checkbox` component accepts an `autoFocus` prop to attempt to focus on render.

### 💥 Breaking Changes

* `StoreCountLabel` has been moved from `/desktop/cmp/store` to the cross-platform package
  `/cmp/store`. Its `gridModel` prop has also been removed - usages with grids should likely switch
  to the new `GridCountLabel` component, noted above and imported from `/cmp/grid`.
* The API for `ClipboardButton` and `ClipboardMenuItem` has been simplified, and made implementation
  independent. Specify a single `getCopyText` function rather than the `clipboardSpec`.
  (`clipboardSpec` is an artifact from the removed `clipboard` library).
* The `XH.prompt()` and `XH.message()` input config has been updated to work as documented, with any
  initial/default value for the input sourced from `input.initialValue`. Was previously sourced from
  `input.value` (#1298).
* ChartModel `config` has been deprecated. Please use `highchartsConfig` instead.

### 🐞 Bug Fixes

* The `Select.selectOnFocus` prop is now respected when used in tandem with `enableCreate` and/or
  `queryFn` props.
* `DateInput` popup _will_ now close when input is blurred but will _not_ immediately close when
  `enableTextInput` is `false` and a month or year is clicked (#1293).
* Buttons within a grid `actionCol` now render properly in compact mode, without clipping/overflow.

### ⚙️ Technical

* `AgGridModel` will now throw an exception if any of its methods which depend on ag-Grid state are
  called before the grid has been fully initialized (ag-Grid onGridReady event has fired).
  Applications can check the new `isReady` property on `AgGridModel` before calling such methods to️️
  verify the grid is fully initialized.

### 📚 Libraries

* @blueprintjs/core `3.17 -> 3.18`
* @blueprintjs/datetime `3.11 -> 3.12`
* @fortawesome/fontawesome `5.9 -> 5.10`
* ag-grid `21.0.1 -> 21.1.1`
* store2 `2.7 -> 2.8`
* The `clipboard` library has been replaced with the simpler `clipboard-copy` library.

[Commit Log](https://github.com/xh/hoist-react/compare/v25.2.0...v26.0.1)

## v25.2.0 - 2019-07-25

### 🎁 New Features

* `RecordAction` supports a new `secondaryText` property. When used for a Grid context menu item,
  this text appears on the right side of the menu item, usually used for displaying the shortcut key
  associated with an action.

### 🐞 Bug Fixes

* Fixed issue with loopy behavior when using `Select.selectOnFocus` and changing focus
  simultaneously with keyboard and mouse.

[Commit Log](https://github.com/xh/hoist-react/compare/v25.1.0...v25.2.0)

## v25.1.0 - 2019-07-23

### 🎁 New Features

* `JsonInput` includes buttons for toggling showing in a full-screen dialog window. Also added a
  convenience button to auto-format `JsonInput's` content.
* `DateInput` supports a new `enableTextInput` prop. When this property is set to false, `DateInput`
  will be entirely driven by the provided date picker. Additionally, `DateInput` styles have been
  improved for its various modes to more clearly convey its functionality.
* `ExportButton` will auto-disable itself if bound to an empty `GridModel`. This helper button will
  now also throw a console warning (to alert the developer) if `gridModel.enableExport != true`.

### ⚙️ Technical

* Classes decorated with `@LoadSupport` will now throw an exception out of their provided
  `loadAsync()` method if called with a parameter that's not a plain object (i.e. param is clearly
  not a `LoadSpec`). Note this might be a breaking change, in so far as it introduces additional
  validation around this pre-existing API requirement.
* Requirements for the `colorSpec` option passed to Hoist number formatters have been relaxed to
  allow partial definitions such that, for example, only negative values may receive the CSS class
  specified, without having to account for positive value styling.

### 🐞 Bug Fixes

* `RestFormModel` now submits dirty fields only when editing a record, as intended (#1245).
* `FormField` will no longer override the disabled prop of its child input if true (#1262).

### 📚 Libraries

* mobx `5.11 -> 5.13`
* Misc. patch-level updates

[Commit Log](https://github.com/xh/hoist-react/compare/v25.0.0...v25.1.0)

## v25.0.0 - 2019-07-16

### 🎁 New Features

* `Column` accepts a new `comparator` callback to customize how column cell values are sorted by the
  grid.
* Added `XH.prompt()` to show a simple message popup with a built-in, configurable HoistInput. When
  submitted by the user, its callback or resolved promise will include the input's value.
* `Select` accepts a new `selectOnFocus` prop. The behaviour is analogous to the `selectOnFocus`
  prop already in `TextInput`, `TextArea` and `NumberInput`.

### 💥 Breaking Changes

* The `fmtPercent` and `percentRenderer` methods will now multiply provided value by 100. This is
  consistent with the behavior of Excel's percentage formatting and matches the expectations of
  `ExportFormat.PCT`. Columns that were previously using `exportValue: v => v/100` as a workaround
  to the previous renderer behavior should remove this line of code.
* `DimensionChooserModel`'s `historyPreference` config has been renamed `preference`. It now
  supports saving both value and history to the same preference (existing history preferences will
  be handled).

[Commit Log](https://github.com/xh/hoist-react/compare/v24.2.0...v25.0.0)

## v24.2.0 - 2019-07-08

### 🎁 New Features

* `GridModel` accepts a new `colDefaults` configuration. Defaults provided via this object will be
  merged (deeply) into all column configs as they are instantiated.
* New `Panel.compactHeader` and `DockContainer.compactHeaders` props added to enable more compact
  and space efficient styling for headers in these components.
  * ⚠️ Note that as part of this change, internal panel header CSS class names changed slightly -
    apps that were targeting these internal selectors would need to adjust. See
    desktop/cmp/panel/impl/PanelHeader.scss for the relevant updates.
* A new `exportOptions.columns` option on `GridModel` replaces `exportOptions.includeHiddenCols`.
  The updated and more flexible config supports special strings 'VISIBLE' (default), 'ALL', and/or a
  list of specific colIds to include in an export.
  * To avoid immediate breaking changes, GridModel will log a warning on any remaining usages of
    `includeHiddenCols` but auto-set to `columns: 'ALL'` to maintain the same behavior.
* Added new preference `xhShowVersionBar` to allow more fine-grained control of when the Hoist
  version bar is showing. It defaults to `auto`, preserving the current behavior of always showing
  the footer to Hoist Admins while including it for non-admins *only* in non-production
  environments. The pref can alternatively be set to 'always' or 'never' on a per-user basis.

### 📚 Libraries

* @blueprintjs/core `3.16 -> 3.17`
* @blueprintjs/datetime `3.10 -> 3.11`
* mobx `5.10 -> 5.11`
* react-transition-group `2.8 -> 4.2`

[Commit Log](https://github.com/xh/hoist-react/compare/v24.1.1...v24.2.0)

## v24.1.1 - 2019-07-01

### 🐞 Bug Fixes

* Mobile column chooser internal layout/sizing fixed when used in certain secure mobile browsers.

[Commit Log](https://github.com/xh/hoist-react/compare/v24.1.0...v24.1.1)

## v24.1.0 - 2019-07-01

### 🎁 New Features

* `DateInput.enableClear` prop added to support built-in button to null-out a date input's value.

### 🐞 Bug Fixes

* The `Select` component now properly shows all options when the pick-list is re-shown after a
  change without first blurring the control. (Previously this interaction edge case would only show
  the option matching the current input value.) #1198
* Mobile mask component `onClick` callback prop restored - required to dismiss mobile menus when not
  tapping a menu option.
* When checking for a possible expired session within `XH.handleException()`, prompt for app login
  only for Ajax requests made to relative URLs (not e.g. remote APIs accessed via CORS). #1189

### ✨ Style

* Panel splitter collapse button more visible in dark theme. CSS vars to customize further fixed.
* The mobile app menu button has been moved to the right side of the top appBar, consistent with its
  placement in desktop apps.

### 📚 Libraries

* @blueprintjs/core `3.15 -> 3.16`
* @blueprintjs/datetime `3.9 -> 3.10`
* codemirror `5.47 -> 5.48`
* mobx `6.0 -> 6.1`

[Commit Log](https://github.com/xh/hoist-react/compare/v24.0.0...v24.1.0)

## v24.0.0 - 2019-06-24

### 🎁 New Features

#### Data

* A `StoreFilter` object has been introduced to the data API. This allows `Store` and
  `StoreFilterField` to support the ability to conditionally include all children when filtering
  hierarchical data stores, and could support additional filtering customizations in the future.
* `Store` now provides a `summaryRecord` property which can be used to expose aggregated data for
  the data it contains. The raw data for this record can be provided to `loadData()` and
  `updateData()` either via an explicit argument to these methods, or as the root node of the raw
  data provided (see `Store.loadRootAsSummary`).
* The `StoreFilterField` component accepts new optional `model` and `bind` props to allow control of
  its text value from an external model's observable.
* `pwd` is now a new supported type of `Field` in the `@xh/hoist/core/data` package.

#### Grid

* `GridModel` now supports a `showSummary` config which can be used to display its store's
  summaryRecord (see above) as either a pinned top or bottom row.
* `GridModel` also adds a `enableColumnPinning` config to enable/disable user-driven pinning. On
  desktop, if enabled, users can pin columns by dragging them to the left or right edges of the grid
  (the default ag-Grid gesture). Column pinned state is now also captured and maintained by the
  overall grid state system.
* The desktop column chooser now options in a non-modal popover when triggered from the standard
  `ColChooserButton` component. This offers a quicker and less disruptive alternative to the modal
  dialog (which is still used when launched from the grid context menu). In this popover mode,
  updates to columns are immediately reflected in the underlying grid.
* The mobile `ColChooser` has been improved significantly. It now renders displayed and available
  columns as two lists, allowing drag and drop between to update the visibility and ordering. It
  also provides an easy option to toggle pinning the first column.
* `DimensionChooser` now supports an optional empty / ungrouped configuration with a value of `[]`.
  See `DimensionChooserModel.enableClear` and `DimensionChooser.emptyText`.

#### Other Features

* Core `AutoRefreshService` added to trigger an app-wide data refresh on a configurable interval, if
  so enabled via a combination of soft-config and user preference. Auto-refresh relies on the use of
  the root `RefreshContextModel` and model-level `LoadSupport`.
* A new `LoadingIndicator` component is available as a more minimal / unobtrusive alternative to a
  modal mask. Typically configured via a new `Panel.loadingIndicator` prop, the indicator can be
  bound to a `PendingTaskModel` and will automatically show/hide a spinner and/or custom message in
  an overlay docked to the corner of the parent Panel.
* `DateInput` adds support for new `enablePicker` and `showPickerOnFocus` props, offering greater
  control over when the calendar picker is shown. The new default behaviour is to not show the
  picker on focus, instead showing it via a built-in button.
* Transitions have been disabled by default on desktop Dialog and Popover components (both are from
  the Blueprint library) and on the Hoist Mask component. This should result in a snappier user
  experience, especially when working on remote / virtual workstations. Any in-app customizations to
  disable or remove transitions can now be removed in favor of this toolkit-wide change.
* Added new `@bindable.ref` variant of the `@bindable` decorator.

### 💥 Breaking Changes

* Apps that defined and initialized their own `AutoRefreshService` service or functionality should
  leverage the new Hoist service if possible. Apps with a pre-existing custom service of the same
  name must either remove in favor of the new service or - if they have special requirements not
  covered by the Hoist implementation - rename their own service to avoid a naming conflict.
* The `StoreFilterField.onFilterChange` callback will now be passed a `StoreFilter`, rather than a
  function.
* `DateInput` now has a calendar button on the right side of the input which is 22 pixels square.
  Applications explicitly setting width or height on this component should ensure that they are
  providing enough space for it to display its contents without clipping.

### 🐞 Bug Fixes

* Performance for bulk grid selections has been greatly improved (#1157)
* Toolbars now specify a minimum height (or width when vertical) to avoid shrinking unexpectedly
  when they contain only labels or are entirely empty (but still desired to e.g. align UIs across
  multiple panels). Customize if needed via the new `--xh-tbar-min-size` CSS var.
* All Hoist Components that accept a `model` prop now have that properly documented in their
  prop-types.
* Admin Log Viewer no longer reverses its lines when not in tail mode.

### ⚙️ Technical

* The `AppSpec` config passed to `XH.renderApp()` now supports a `clientAppCode` value to compliment
  the existing `clientAppName`. Both values are now optional and defaulted from the project-wide
  `appCode` and `appName` values set via the project's Webpack config. (Note that `clientAppCode` is
  referenced by the new `AutoRefreshService` to support configurable auto-refresh intervals on a
  per-app basis.)

### 📚 Libraries

* ag-grid `20.0 -> 21.0`
* react-select `2.4 -> 3.0`
* mobx-react `5.4 -> 6.0.3`
* font-awesome `5.8 -> 5.9`
* react-beautiful-dnd `10.1.1 -> 11.0.4`

[Commit Log](https://github.com/xh/hoist-react/compare/v23.0.0...v24.0.0)

## v23.0.0 - 2019-05-30

### 🎁 New Features

* `GridModel` now accepts a config of `cellBorders`, similar to `rowBorders`
* `Panel.tbar` and `Panel.bbar` props now accept an array of Elements and will auto-generate a
  `Toolbar` to contain them, avoiding the need for the extra import of `toolbar()`.
* New functions `withDebug` and `withShortDebug` have been added to provide a terse syntax for
  adding debug messages that track the execution of specific blocks of code.
* `XH.toast()` now supports an optional `containerRef` argument that can be used for anchoring a
  toast within another component (desktop only). Can be used to display more targeted toasts within
  the relevant section of an application UI, as opposed to the edge of the screen.
* `ButtonGroupInput` accepts a new `enableClear` prop that allows the active / depressed button to
  be unselected by pressing it again - this sets the value of the input as a whole to `null`.
* Hoist Admins now always see the VersionBar in the footer.
* `Promise.track` now accepts an optional `omit` config that indicates when no tracking will be
  performed.
* `fmtNumber` now accepts an optional `prefix` config that prepends immediately before the number,
  but after the sign (`+`, `-`).
* New utility methods `forEachAsync()` and `whileAsync()` have been added to allow non-blocking
  execution of time-consuming loops.

### 💥 Breaking Changes

* The `AppOption.refreshRequired` config has been renamed to `reloadRequired` to better match the
  `XH.reloadApp()` method called to reload the entire app in the browser. Any options defined by an
  app that require it to be fully reloaded should have this renamed config set to `true`.
* The options dialog will now automatically trigger an app-wide data _refresh_ via
  `XH.refreshAppAsync()` if options have changed that don't require a _reload_.
* The `EventSupport` mixin has been removed. There are no known uses of it and it is in conflict
  with the overall reactive structure of the hoist-react API. If your app listens to the
  `appStateChanged`, `prefChange` or `prefsPushed` events you will need to adjust accordingly.

### 🐞 Bug Fixes

* `Select` will now let the user edit existing text in conditions where it is expected to be
  editable. #880
* The Admin "Config Differ" tool has been updated to reflect changes to `Record` made in v22. It is
  once again able to apply remote config values.
* A `Panel` with configs `resizable: true, collapsible: false` now renders with a splitter.
* A `Panel` with no `icon`, `title`, or `headerItems` will not render a blank header.
* `FileChooser.enableMulti` now behaves as one might expect -- true to allow multiple files in a
  single upload. Previous behavior (the ability to add multiple files to dropzone) is now controlled
  by `enableAddMulti`.

[Commit Log](https://github.com/xh/hoist-react/compare/v22.0.0...v23.0.0)


## v22.0.0 - 2019-04-29

### 🎁 New Features

* A new `DockContainer` component provides a user-friendly way to render multiple child components
  "docked" to its bottom edge. Each child view is rendered with a configurable header and controls
  to allow the user to expand it, collapse it, or optionally "pop it out" into a modal dialog.
* A new `AgGrid` component provides a much lighter Hoist wrapper around ag-Grid while maintaining
  consistent styling and layout support. This allows apps to use any features supported by ag-Grid
  without conflicting with functionality added by the core Hoist `Grid`.
  * Note that this lighter wrapper lacks a number of core Hoist features and integrations, including
    store support, grid state, enhanced column and renderer APIs, absolute value sorting, and more.
  * An associated `AgGridModel` provides access to to the ag-Grid APIs, minimal styling configs, and
    several utility methods for managing Grid state.
* Added `GridModel.groupSortFn` config to support custom group sorting (replaces any use of
  `agOptions.defaultGroupSortComparator`).
* The `Column.cellClass` and `Column.headerClass` configs now accept functions to dynamically
  generate custom classes based on the Record and/or Column being rendered.
* The `Record` object now provides an additional getter `Record.allChildren` to return all children
  of the record, irrespective of the current filter in place on the record's store. This supplements
  the existing `Record.children` getter, which returns only the children meeting the filter.

### 💥 Breaking Changes

* The class `LocalStore` has been renamed `Store`, and is now the main implementation and base class
  for Store Data. The extraneous abstract superclass `BaseStore` has been removed.
* `Store.dataLastUpdated` had been renamed `Store.lastUpdated` on the new class and is now a simple
  timestamp (ms) rather than a Javascript Date object.
* The constructor argument `Store.processRawData` now expects a function that *returns* a modified
  object with the necessary edits. This allows implementations to safely *clone* the raw data rather
  than mutating it.
* The method `Store.removeRecord` has been replaced with the method `Store.removeRecords`. This will
  facilitate efficient bulk deletes.

### ⚙️ Technical

* `Grid` now performs an important performance workaround when loading a new dataset that would
  result in the removal of a significant amount of existing records/rows. The underlying ag-Grid
  component has a serious bottleneck here (acknowledged as AG-2879 in their bug tracker). The Hoist
  grid wrapper will now detect when this is likely and proactively clear all data using a different
  API call before loading the new dataset.
* The implementations `Store`, `RecordSet`, and `Record` have been updated to more efficiently
  re-use existing record references when loading, updating, or filtering data in a store. This keeps
  the Record objects within a store as stable as possible, and allows additional optimizations by
  ag-Grid and its `deltaRowDataMode`.
* When loading raw data into store `Record`s, Hoist will now perform additional conversions based on
  the declared `Field.type`. The unused `Field.nullable` has been removed.
* `LocalStorageService` now uses both the `appCode` and current username for its namespace key,
  ensuring that e.g. local prefs/grid state are not overwritten across multiple app users on one OS
  profile, or when admin impersonation is active. The service will automatically perform a one-time
  migration of existing local state from the old namespace to the new. #674
* `elem` no longer skips `null` children in its calls to `React.createElement()`. These children may
  play the role of placeholders when using conditional rendering, and skipping them was causing
  React to trigger extra re-renders. This change further simplifies Hoist's element factory and
  removes an unnecessary divergence with the behavior of JSX.


### 🐞 Bug Fixes

* `Grid` exports retain sorting, including support for absolute value sorting. #1068
* Ensure `FormField`s are keyed with their model ID, so that React can properly account for dynamic
  changes to fields within a form. #1031
* Prompt for app refresh in (rare) case of mismatch between client and server-side session user.
  (This can happen during impersonation and is defended against in server-side code.) #675

[Commit Log](https://github.com/xh/hoist-react/compare/v21.0.2...v22.0.0)

## v21.0.2 - 2019-04-05

### 📚 Libraries

* Rollback ag-Grid to v20.0.0 after running into new performance issues with large datasets and
  `deltaRowDataMode`. Updates to tree filtering logic, also related to grid performance issues with
  filtered tree results returning much larger record counts.

## v21.0.0 - 2019-04-04

### 🎁 New Features

* `FetchService` fetch methods now accept a plain object as the `headers` argument. These headers
  will be merged with the default headers provided by FetchService.
* An app can also now specify default headers to be sent with every fetch request via
  `XH.fetchService.setDefaultHeaders()`. You can pass either a plain object, or a closure which
  returns one.
* `Grid` supports a new `onGridReady` prop, allowing apps to hook into the ag-Grid event callback
  without inadvertently short-circuiting the Grid's own internal handler.

### 💥 Breaking Changes

* The shortcut getter `FormModel.isNotValid` was deemed confusing and has been removed from the API.
  In most cases applications should use `!FormModel.isValid` instead; this expression will return
  `false` for the `Unknown` as well as the `NotValid` state. Applications that wish to explicitly
  test for the `NotValid` state should use the `validationState` getter.
* Multiple HoistInputs have changed their `onKeyPress` props to `onKeyDown`, including TextInput,
  NumberInput, TextArea & SearchInput. The `onKeyPress` event has been deprecated in general and has
  limitations on which keys will trigger the event to fire (i.e. it would not fire on an arrow
  keypress).
* FetchService's fetch methods no longer support `contentType` parameter. Instead, specify a custom
  content-type by setting a 'Content-Type' header using the `headers` parameter.
* FetchService's fetch methods no longer support `acceptJson` parameter. Instead, pass an {"Accept":
  "application/json"} header using the `headers` parameter.

### ✨ Style

* Black point + grid colors adjusted in dark theme to better blend with overall blue-gray tint.
* Mobile styles have been adjusted to increase the default font size and grid row height, in
  addition to a number of other smaller visual adjustments.

### 🐞 Bug Fixes

* Avoid throwing React error due to tab / routing interactions. Tab / routing / state support
  generally improved. (#1052)
* `GridModel.selectFirst()` improved to reliably select first visible record even when one or more
  groupBy levels active. (#1058)

### 📚 Libraries

* ag-Grid `~20.1 -> ~20.2` (fixes ag-grid sorting bug with treeMode)
* @blueprint/core `3.14 -> 3.15`
* @blueprint/datetime `3.7 -> 3.8`
* react-dropzone `10.0 -> 10.1`
* react-transition-group `2.6 -> 2.8`

[Commit Log](https://github.com/xh/hoist-react/compare/v20.2.1...v21.0.0)

## v20.2.1 - 2019-03-28

* Minor tweaks to grid styles - CSS var for pinned column borders, drop left/right padding on
  center-aligned grid cells.

[Commit Log](https://github.com/xh/hoist-react/compare/v20.2.0...v20.2.1)

## v20.2.0 - 2019-03-27

### 🎁 New Features

* `GridModel` exposes three new configs - `rowBorders`, `stripeRows`, and `showCellFocus` - to
  provide additional control over grid styling. The former `Grid` prop `showHover` has been
  converted to a `GridModel` config for symmetry with these other flags and more efficient
  re-rendering. Note that some grid-related CSS classes have also been modified to better conform to
  the BEM approach used elsewhere - this could be a breaking change for apps that keyed off of
  certain Hoist grid styles (not expected to be a common case).
* `Select` adds a `queryBuffer` prop to avoid over-eager calls to an async `queryFn`. This buffer is
  defaulted to 300ms to provide some out-of-the-box debouncing of keyboard input when an async query
  is provided. A longer value might be appropriate for slow / intensive queries to a remote API.

### 🐞 Bug Fixes

* A small `FormField.labelWidth` config value will now be respected, even if it is less than the
  default minWidth of 80px.
* Unnecessary re-renders of inactive tab panels now avoided.
* `Grid`'s filter will now be consistently applied to all tree grid records. Previously, the filter
  skipped deeply nested records under specific conditions.
* `Timer` no longer requires its `runFn` to be a promise, as it briefly (and unintentionally) did.
* Suppressed default browser resize handles on `textarea`.

[Commit Log](https://github.com/xh/hoist-react/compare/v20.1.1...v20.2.0)

## v20.1.1 - 2019-03-27

### 🐞 Bug Fixes

* Fix form field reset so that it will call computeValidationAsync even if revalidation is not
  triggered because the field's value did not change when reset.

[Commit Log](https://github.com/xh/hoist-react/compare/v20.1.0...v20.1.1)


## v20.1.0 - 2019-03-14

### 🎁 New Features

* Standard app options panel now includes a "Restore Defaults" button to clear all user preferences
  as well as any custom grid state, resetting the app to its default state for that user.

### 🐞 Bug Fixes

* Removed a delay from `HoistInput` blur handling, ensuring `noteBlurred()` is called as soon as the
  element loses focus. This should remove a class of bugs related to input values not flushing into
  their models quickly enough when `commitOnChange: false` and the user moves directly from an input
  to e.g. clicking a submit button. #1023
* Fix to Admin ConfigDiffer tool (missing decorator).

### ⚙️ Technical

* The `GridModel.store` config now accepts a plain object and will internally create a `LocalStore`.
  This store config can also be partially specified or even omitted entirely. GridModel will ensure
  that the store is auto-configured with all fields in configured grid columns, reducing the need
  for app code boilerplate (re)enumerating field names.
* `Timer` class reworked to allow its interval to be adjusted dynamically via `setInterval()`,
  without requiring the Timer to be re-created.

[Commit Log](https://github.com/xh/hoist-react/compare/v20.0.1...v20.1.0)


## v20.0.1 - 2019-03-08

### 🐞 Bug Fixes

* Ensure `RestStore` processes records in a standard way following a save/add operation (#1010).

[Commit Log](https://github.com/xh/hoist-react/compare/v20.0.0...v20.0.1)


## v20.0.0 - 2019-03-06

### 💥 Breaking Changes

* The `@LoadSupport` decorator has been substantially reworked and enhanced from its initial release
  in v19. It is no longer needed on the HoistComponent, but rather should be put directly on the
  owned HoistModel implementing the loading. IMPORTANT NOTE: all models should implement
  `doLoadAsync` rather than `loadAsync`. Please see `LoadSupport` for more information on this
  important change.
* `TabContainer` and `TabContainerModel` are now cross-platform. Apps should update their code to
  import both from `@xh/hoist/cmp/tab`.
* `TabContainer.switcherPosition` has been moved to `TabContainerModel`. Please note that changes to
  `switcherPosition` are not supported on mobile, where the switcher will always appear beneath the
  container.
* The `Label` component from `@xh/hoist/desktop/cmp/input` has been removed. Applications should
  consider using the basic html `label` element instead (or a `FormField` if applicable).
* The `LeftRightChooserModel` constructor no longer accepts a `leftSortBy` and `rightSortBy`
  property. The implementation of these properties was generally broken. Use `leftSorted` and
  `rightSorted` instead.

#### Mobile

* Mobile `Page` has changed - `Pages` are now wrappers around `Panels` that are designed to be used
  with a `NavigationModel` or `TabContainer`. `Page` accepts the same props as `Panel`, meaning uses
  of `loadModel` should be replaced with `mask`.
* The mobile `AppBar` title is static and defaults to the app name. If you want to display page
  titles, it is recommended to use the `title` prop on the `Page`.

### 🎁 New Features

* Enhancements to Model and Component data loading via `@LoadSupport` provides a stronger set of
  conventions and better support for distinguishing between initial loads / auto/background
  refreshes / user- driven refreshes. It also provides new patterns for ensuring application
  Services are refreshed as part of a reworked global refresh cycle.
* RestGridModel supports a new `cloneAction` to take an existing record and open the editor form in
  "add mode" with all editable fields pre-populated from the source record. The action calls
  `prepareCloneFn`, if defined on the RestGridModel, to perform any transform operations before
  rendering the form.
* Tabs in `TabContainerModel` now support an `icon` property on the desktop.
* Charts take a new optional `aspectRatio` prop.
* Added new `Column.headerTooltip` config.
* Added new method `markManaged` on `ManagedSupport`.
* Added new function decorator `debounced`.
* Added new function `applyMixin` providing support for structured creation of class decorators
  (mixins).

#### Mobile

* Column chooser support available for mobile Grids. Users can check/uncheck columns to add/remove
  them from a configurable grid and reorder the columns in the list via drag and drop. Pair
  `GridModel.enableColChooser` with a mobile `colChooserButton` to allow use.
* Added `DialogPage` to the mobile toolkit. These floating pages do not participate in navigation or
  routing, and are used for showing fullscreen views outside of the Navigator / TabContainer
  context.
* Added `Panel` to the mobile toolkit, which offers a header element with standardized styling,
  title, and icon, as well as support for top and bottom toolbars.
* The mobile `AppBar` has been updated to more closely match the desktop `AppBar`, adding `icon`,
  `leftItems`, `hideAppMenuButton` and `appMenuButtonProps` props.
* Added routing support to mobile.

### 🐞 Bug Fixes

* The HighCharts wrapper component properly resizes its chart.
* Mobile dimension chooser button properly handles overflow for longer labels.
* Sizing fixes for multi-line inputs such as textArea and jsonInput.
* NumberInput calls a `onKeyPress` prop if given.
* Layout fixes on several admin panels and detail popups.

### 📚 Libraries

* @blueprintjs/core `3.13 -> 3.14`
* @xh/hoist-dev-utils `3.5 -> 3.6`
* ag-Grid `~20.0 -> ~20.1`
* react-dropzone `~8.0 -> ~9.0`
* react-select `~2.3 -> ~2.4`
* router5 `~6.6 -> ~7.0`
* react `~16.7 -> ~16.8`

[Commit Log](https://github.com/xh/hoist-react/compare/v19.0.1...v20.0.0)

## v19.0.1 - 2019-02-12

### 🐞 Bug Fixes

* Additional updates and simplifications to `FormField` sizing of child `HoistInput` elements, for
  more reliable sizing and spacing filling behavior.

[Commit Log](https://github.com/xh/hoist-react/compare/v19.0.0...v19.0.1)


## v19.0.0 - 2019-02-08

### 🎁 New Features

* Added a new architecture for signaling the need to load / refresh new data across either the
  entire app or a section of the component hierarchy. This new system relies on React context to
  minimizes the need for explicit application wiring, and improves support for auto-refresh. See
  newly added decorator `@LoadSupport` and classes/components `RefreshContext`,
  `RefreshContextModel`, and `RefreshContextView` for more info.
* `TabContainerModel` and `TabModel` now support `refreshMode` and `renderMode` configs to allow
  better control over how inactive tabs are mounted/unmounted and how tabs handle refresh requests
  when hidden or (re)activated.
* Apps can implement `getAppOptions()` in their `AppModel` class to specify a set of app-wide
  options that should be editable via a new built-in Options dialog. This system includes built-in
  support for reading/writing options to preferences, or getting/setting their values via custom
  handlers. The toolkit handles the rendering of the dialog.
* Standard top-level app buttons - for actions such as launching the new Options dialog, switching
  themes, launching the admin client, and logging out - have been moved into a new menu accessible
  from the top-right corner of the app, leaving more space for app-specific controls in the AppBar.
* `RecordGridModel` now supports an enhanced `editors` configuration that exposes the full set of
  validation and display support from the Forms package.
* `HoistInput` sizing is now consistently implemented using `LayoutSupport`. All sizable
  `HoistInputs` now have default `width` to ensure a standard display out of the box. `JsonInput`
  and `TextArea` also have default `height`. These defaults can be overridden by declaring explicit
  `width` and `height` values, or unset by setting the prop to `null`.
* `HoistInputs` within `FormFields` will be automatically sized to fill the available space in the
  `FormField`. In these cases, it is advised to either give the `FormField` an explicit size or
  render it in a flex layout.

### 💥 Breaking Changes

* ag-Grid has been updated to v20.0.0. Most apps shouldn't require any changes - however, if you are
  using `agOptions` to set sorting, filtering or resizing properties, these may need to change:

  For the `Grid`, `agOptions.enableColResize`, `agOptions.enableSorting` and `agOptions.enableFilter`
  have been removed. You can replicate their effects by using `agOptions.defaultColDef`. For
  `Columns`, `suppressFilter` has been removed, an should be replaced with `filter: false`.

* `HoistAppModel.requestRefresh` and `TabContainerModel.requestRefresh` have been removed.
  Applications should use the new Refresh architecture described above instead.
* `tabRefreshMode` on TabContainer has been renamed `renderMode`.
* `TabModel.reloadOnShow` has been removed. Set the `refreshMode` property on TabContainerModel or
  TabModel to `TabRefreshMode.ON_SHOW_ALWAYS` instead.
* The mobile APIs for `TabContainerModel`, `TabModel`, and `RefreshButton` have been rewritten to
  more closely mirror the desktop API.
* The API for `RecordGridModel` editors has changed -- `type` is no longer supported. Use
  `fieldModel` and `formField` instead.
* `LocalStore.loadRawData` requires that all records presented to store have unique IDs specified.
  See `LocalStore.idSpec` for more information.

### 🐞 Bug Fixes

* SwitchInput and RadioInput now properly highlight validation errors in `minimal` mode.

### 📚 Libraries

* @blueprintjs/core `3.12 -> 3.13`
* ag-Grid `~19.1.4 -> ~20.0.0`

[Commit Log](https://github.com/xh/hoist-react/compare/v18.1.2...v19.0.0)


## v18.1.2 - 2019-01-30

### 🐞 Bug Fixes

* Grid integrations relying on column visibility (namely export, storeFilterField) now correctly
  consult updated column state from GridModel. #935
* Ensure `FieldModel.initialValue` is observable to ensure that computed dirty state (and any other
  derivations) are updated if it changes. #934
* Fixes to ensure Admin console log viewer more cleanly handles exceptions (e.g. attempting to
  auto-refresh on a log file that has been deleted).

[Commit Log](https://github.com/xh/hoist-react/compare/v18.1.1...v18.1.2)

## v18.1.1 - 2019-01-29

* Grid cell padding can be controlled via a new set of CSS vars and is reduced by default for grids
  in compact mode.
* The `addRecordAsync()` and `saveRecordAsync()` methods on `RestStore` return the updated record.

[Commit Log](https://github.com/xh/hoist-react/compare/v18.1.0...v18.1.1)


## v18.1.0 - 2019-01-28

### 🎁 New Features

* New `@managed` class field decorator can be used to mark a property as fully created/owned by its
  containing class (provided that class has installed the matching `@ManagedSupport` decorator).
  * The framework will automatically pass any `@managed` class members to `XH.safeDestroy()` on
    destroy/unmount to ensure their own `destroy()` lifecycle methods are called and any related
    resources are disposed of properly, notably MobX observables and reactions.
  * In practice, this should be used to decorate any properties on `HoistModel`, `HoistService`, or
    `HoistComponent` classes that hold a reference to a `HoistModel` created by that class. All of
    those core artifacts support the new decorator, `HoistModel` already provides a built-in
    `destroy()` method, and calling that method when an app is done with a Model is an important
    best practice that can now happen more reliably / easily.
* `FormModel.getData()` accepts a new single parameter `dirtyOnly` - pass true to get back only
  fields which have been modified.
* The mobile `Select` component indicates the current value with a ✅ in the drop-down list.
* Excel exports from tree grids now include the matching expand/collapse tree controls baked into
  generated Excel file.

### 🐞 Bug Fixes

* The `JsonInput` component now properly respects / indicates disabled state.

### 📚 Libraries

* Hoist-dev-utils `3.4.1 -> 3.5.0` - updated webpack and other build tool dependencies, as well as
  an improved eslint configuration.
* @blueprintjs/core `3.10 -> 3.12`
* @blueprintjs/datetime `3.5 -> 3.7`
* fontawesome `5.6 -> 5.7`
* mobx `5.8 -> 5.9`
* react-select `2.2 -> 2.3`
* Other patch updates

[Commit Log](https://github.com/xh/hoist-react/compare/v18.0.0...v18.1.0)

## v18.0.0 - 2019-01-15

### 🎁 New Features

* Form support has been substantially enhanced and restructured to provide both a cleaner API and
  new functionality:
  * `FormModel` and `FieldModel` are now concrete classes and provide the main entry point for
    specifying the contents of a form. The `Field` and `FieldSupport` decorators have been removed.
  * Fields and sub-forms may now be dynamically added to FormModel.
  * The validation state of a FormModel is now *immediately* available after construction and
    independent of the GUI. The triggering of the *display* of that state is now a separate process
    triggered by GUI actions such as blur.
  * `FormField` has been substantially reworked to support a read-only display and inherit common
    property settings from its containing `Form`.
  * `HoistInput` has been moved into the `input` package to clarify that these are lower level
    controls and independent of the Forms package.

* `RestGrid` now supports a `mask` prop. RestGrid loading is now masked by default.
* `Chart` component now supports a built-in zoom out gesture: click and drag from right-to-left on
  charts with x-axis zooming.
* `Select` now supports an `enableClear` prop to control the presence of an optional inline clear
  button.
* `Grid` components take `onCellClicked` and `onCellDoubleClicked` event handlers.
* A new desktop `FileChooser` wraps a preconfigured react-dropzone component to allow users to
  easily select files for upload or other client-side processing.

### 💥 Breaking Changes

* Major changes to Form (see above). `HoistInput` imports will also need to be adjusted to move from
  `form` to `input`.
* The name of the HoistInput `field` prop has been changed to `bind`. This change distinguishes the
  lower-level input package more clearly from the higher-level form package which uses it. It also
  more clearly relates the property to the associated `@bindable` annotation for models.
* A `Select` input with `enableMulti = true` will by default no longer show an inline x to clear the
  input value. Use the `enableClear` prop to re-enable.
* Column definitions are exported from the `grid` package. To ensure backwards compatibility,
  replace imports from `@xh/hoist/desktop/columns` with `@xh/hoist/desktop/cmp/grid`.

### 📚 Libraries

* React `~16.6.0 -> ~16.7.0`
* Patch version updates to multiple other dependencies.

[Commit Log](https://github.com/xh/hoist-react/compare/v17.0.0...v18.0.0)

## v17.0.0 - 2018-12-21

### 💥 Breaking Changes

* The implementation of the `model` property on `HoistComponent` has been substantially enhanced:
  * "Local" Models should now be specified on the Component class declaration by simply setting the
    `model` property, rather than the confusing `localModel` property.
  * HoistComponent now supports a static `modelClass` class property. If set, this property will
    allow a HoistComponent to auto-create a model internally when presented with a plain javascript
    object as its `model` prop. This is especially useful in cases like `Panel` and `TabContainer`,
    where apps often need to specify a model but do not require a reference to the model. Those
    usages can now skip importing and instantiating an instance of the component's model class
    themselves.
  * Hoist will now throw an Exception if an application attempts to changes the model on an existing
    HoistComponent instance or presents the wrong type of model to a HoistComponent where
    `modelClass` has been specified.

* `PanelSizingModel` has been renamed `PanelModel`. The class now also has the following new
  optional properties, all of which are `true` by default:
  * `showSplitter` - controls visibility of the splitter bar on the outside edge of the component.
  * `showSplitterCollapseButton` - controls visibility of the collapse button on the splitter bar.
  * `showHeaderCollapseButton` - controls visibility of a (new) collapse button in the header.

* The API methods for exporting grid data have changed and gained new features:
  * Grids must opt-in to export with the `GridModel.enableExport` config.
  * Exporting a `GridModel` is handled by the new `GridExportService`, which takes a collection of
    `exportOptions`. See `GridExportService.exportAsync` for available `exportOptions`.
  * All export entry points (`GridModel.exportAsync()`, `ExportButton` and the export context menu
    items) support `exportOptions`. Additionally, `GridModel` can be configured with default
    `exportOptions` in its config.

* The `buttonPosition` prop on `NumberInput` has been removed due to problems with the underlying
  implementation. Support for incrementing buttons on NumberInputs will be re-considered for future
  versions of Hoist.

### 🎁 New Features

* `TextInput` on desktop now supports an `enableClear` property to allow easy addition of a clear
  button at the right edge of the component.
* `TabContainer` enhancements:
  * An `omit` property can now be passed in the tab configs passed to the `TabContainerModel`
    constructor to conditionally exclude a tab from the container
  * Each `TabModel` can now be retrieved by id via the new `getTabById` method on
    `TabContainerModel`.
  * `TabModel.title` can now be changed at runtime.
  * `TabModel` now supports the following properties, which can be changed at runtime or set via the
    config:
    * `disabled` - applies a disabled style in the switcher and blocks navigation to the tab via
      user click, routing, or the API.
    * `excludeFromSwitcher` - removes the tab from the switcher, but the tab can still be navigated
      to programmatically or via routing.
* `MultiFieldRenderer` `multiFieldConfig` now supports a `delimiter` property to separate
  consecutive SubFields.
* `MultiFieldRenderer` SubFields now support a `position` property, to allow rendering in either the
  top or bottom row.
* `StoreCountLabel` now supports a new 'includeChildren' prop to control whether or not children
  records are included in the count. By default this is `false`.
* `Checkbox` now supports a `displayUnsetState` prop which may be used to display a visually
  distinct state for null values.
* `Select` now renders with a checkbox next to the selected item in its dropdown menu, instead of
  relying on highlighting. A new `hideSelectedOptionCheck` prop is available to disable.
* `RestGridModel` supports a `readonly` property.
* `DimensionChooser`, various `HoistInput` components, `Toolbar` and `ToolbarSeparator` have been
  added to the mobile component library.
* Additional environment enums for UAT and BCP, added to Hoist Core 5.4.0, are supported in the
  application footer.

### 🐞 Bug Fixes

* `NumberInput` will no longer immediately convert its shorthand value (e.g. "3m") into numeric form
  while the user remains focused on the input.
* Grid `actionCol` columns no longer render Button components for each action, relying instead on
  plain HTML / CSS markup for a significant performance improvement when there are many rows and/or
  actions per row.
* Grid exports more reliably include the appropriate file extension.
* `Select` will prevent an `<esc>` keypress from bubbling up to parent components only when its menu
  is open. (In that case, the component assumes escape was pressed to close its menu and captures
  the keypress, otherwise it should leave it alone and let it e.g. close a parent popover).

[Commit Log](https://github.com/xh/hoist-react/compare/v16.0.1...v17.0.0)

## v16.0.1 - 2018-12-12

### 🐞 Bug Fixes

* Fix to FeedbackForm allowing attempted submission with an empty message.

[Commit Log](https://github.com/xh/hoist-react/compare/v16.0.0...v16.0.1)


## v16.0.0

### 🎁 New Features

* Support for ComboBoxes and Dropdowns have been improved dramatically, via a new `Select` component
  based on react-select.
* The ag-Grid based `Grid` and `GridModel` are now available on both mobile and desktop. We have
  also added new support for multi-row/multi-field columns via the new `multiFieldRenderer` renderer
  function.
* The app initialization lifecycle has been restructured so that no App classes are constructed
  until Hoist is fully initialized.
* `Column` now supports an optional `rowHeight` property.
* `Button` now defaults to 'minimal' mode, providing a much lighter-weight visual look-and-feel to
  HoistApps. `Button` also implements `@LayoutSupport`.
* Grouping state is now saved by the grid state support on `GridModel`.
* The Hoist `DimChooser` component has been ported to hoist-react.
* `fetchService` now supports an `autoAbortKey` in its fetch methods. This can be used to
  automatically cancel obsolete requests that have been superseded by more recent variants.
* Support for new `clickableLabel` property on `FormField`.
* `RestForm` now supports a read-only view.
* Hoist now supports automatic tracking of app/page load times.

### 💥 Breaking Changes

* The new location for the cross-platform grid component is `@xh/hoist/cmp/grid`. The `columns`
  package has also moved under a new sub-package in this location.
* Hoist top-level App Structure has changed in order to improve consistency of the Model-View
  conventions, to improve the accessibility of services, and to support the improvements in app
  initialization mentioned above:
  - `XH.renderApp` now takes a new `AppSpec` configuration.
  - `XH.app` is now `XH.appModel`.
  - All services are installed directly on `XH`.
  - `@HoistApp` is now `@HoistAppModel`
* `RecordAction` has been substantially refactored and improved. These are now typically immutable
  and may be shared.
  - `prepareFn` has been replaced with a `displayFn`.
  - `actionFn` and `displayFn` now take a single object as their parameter.
* The `hide` property on `Column` has been changed to `hidden`.
* The `ColChooserButton` has been moved from the incorrect location `@xh/hoist/cmp/grid` to
  `@xh/hoist/desktop/cmp/button`. This is a desktop-only component. Apps will have to adjust these
  imports.
* `withDefaultTrue` and `withDefaultFalse` in `@xh/hoist/utils/js` have been removed. Use
  `withDefault` instead.
* `CheckBox` has been renamed `Checkbox`


### ⚙️ Technical

* ag-Grid has been upgraded to v19.1
* mobx has been upgraded to v5.6
* React has been upgraded to v16.6
* Allow browsers with proper support for Proxy (e.g Edge) to access Hoist Applications.


### 🐞 Bug Fixes

* Extensive. See full change list below.

[Commit Log](https://github.com/xh/hoist-react/compare/v15.1.2...v16.0.0)


## v15.1.2

🛠 Hotfix release to MultiSelect to cap the maximum number of options rendered by the drop-down
list. Note, this component is being replaced in Hoist v16 by the react-select library.

[Commit Log](https://github.com/xh/hoist-react/compare/v15.1.1...v15.1.2)

## v15.1.1

### 🐞 Bug Fixes

* Fix to minimal validation mode for FormField disrupting input focus.
* Fix to JsonInput disrupting input focus.

### ⚙️ Technical

* Support added for TLBR-style notation when specifying margin/padding via layoutSupport - e.g.
  box({margin: '10 20 5 5'}).
* Tweak to lockout panel message when the user has no roles.

[Commit Log](https://github.com/xh/hoist-react/compare/v15.1.0...v15.1.1)


## v15.1.0

### 🎁 New Features

* The FormField component takes a new minimal prop to display validation errors with a tooltip only
  as opposed to an inline message string. This can be used to help reduce shifting / jumping form
  layouts as required.
* The admin-only user impersonation toolbar will now accept new/unknown users, to support certain
  SSO application implementations that can create users on the fly.

### ⚙️ Technical

* Error reporting to server w/ custom user messages is disabled if the user is not known to the
  client (edge case with errors early in app lifecycle, prior to successful authentication).

[Commit Log](https://github.com/xh/hoist-react/compare/v15.0.0...v15.1.0)


## v15.0.0

### 💥 Breaking Changes

* This update does not require any application client code changes, but does require updating the
  Hoist Core Grails plugin to >= 5.0. Hoist Core changes to how application roles are loaded and
  users are authenticated required minor changes to how JS clients bootstrap themselves and load
  user data.
* The Hoist Core HoistImplController has also been renamed to XhController, again requiring Hoist
  React adjustments to call the updated /xh/ paths for these (implementation) endpoints. Again, no
  app updates required beyond taking the latest Hoist Core plugin.

[Commit Log](https://github.com/xh/hoist-react/compare/v14.2.0...v15.0.0)


## v14.2.0

### 🎁 New Features

* Upgraded hoist-dev-utils to 3.0.3. Client builds now use the latest Webpack 4 and Babel 7 for
  noticeably faster builds and recompiles during CI and at development time.
* GridModel now has a top-level agColumnApi property to provide a direct handle on the ag-Grid
  Column API object.

### ⚙️ Technical

* Support for column groups strengthened with the addition of a dedicated ColumnGroup sibling class
  to Column. This includes additional internal refactoring to reduce unnecessary cloning of Column
  configurations and provide a more managed path for Column updates. Public APIs did not change.
  (#694)

### 📚 Libraries

* Blueprint Core `3.6.1 -> 3.7.0`
* Blueprint Datetime `3.2.0 -> 3.3.0`
* Fontawesome `5.3.x -> 5.4.x`
* MobX `5.1.2 -> 5.5.0`
* Router5 `6.5.0 -> 6.6.0`

[Commit Log](https://github.com/xh/hoist-react/compare/v14.1.3...v14.2.0)


## v14.1.3

### 🐞 Bug Fixes

* Ensure JsonInput reacts properly to value changes.

### ⚙️ Technical

* Block user pinning/unpinning in Grid via drag-and-drop - pending further work via #687.
* Support "now" as special token for dateIs min/max validation rules.
* Tweak grouped grid row background color.

[Commit Log](https://github.com/xh/hoist-react/compare/v14.1.1...v14.1.3)


## v14.1.1

### 🐞 Bug Fixes

* Fixes GridModel support for row-level grouping at same time as column grouping.

[Commit Log](https://github.com/xh/hoist-react/compare/v14.1.0...v14.1.1)


## v14.1.0

### 🎁 New Features

* GridModel now supports multiple levels of row grouping. Pass the public setGroupBy() method an
  array of string column IDs, or a falsey value / empty array to ungroup. Note that the public and
  observable groupBy property on GridModel will now always be an array, even if the grid is not
  grouped or has only a single level of grouping.
* GridModel exposes public expandAll() and collapseAll() methods for grouped / tree grids, and
  StoreContextMenu supports a new "expandCollapseAll" string token to insert context menu items.
  These are added to the default menu, but auto-hide when the grid is not in a grouped state.
* The Grid component provides a new onKeyDown prop, which takes a callback and will fire on any
  keypress targeted within the Grid. Note such a handler is not provided directly by ag-Grid.
* The Column class supports pinned as a top-level config. Supports passing true to pin to the left.

### 🐞 Bug Fixes

* Updates to Grid column widths made via ag-Grid's "autosize to fit" API are properly persisted to
  grid state.

[Commit Log](https://github.com/xh/hoist-react/compare/v14.0.0...v14.1.0)


## v14.0.0

* Along with numerous bug fixes, v14 brings with it a number of important enhancements for grids,
  including support for tree display, 'action' columns, and absolute value sorting. It also includes
  some new controls and improvement to focus display.

### 💥 Breaking Changes

* The signatures of the Column.elementRenderer and Column.renderer have been changed to be
  consistent with each other, and more extensible. Each takes two arguments -- the value to be
  rendered, and a single bundle of metadata.
* StoreContextMenuAction has been renamed to RecordAction. Its action property has been renamed to
  actionFn for consistency and clarity.
* LocalStore : The method LocalStore.processRawData no longer takes an array of all records, but
  instead takes just a single record. Applications that need to operate on all raw records in bulk
  should do so before presenting them to LocalStore. Also, LocalStores template methods for override
  have also changed substantially, and sub-classes that rely on these methods will need to be
  adjusted accordingly.

### 🎁 New Features

#### Grid

* The Store API now supports hierarchical datasets. Applications need to simply provide raw data for
  records with a "children" property containing the raw data for their children.
* Grid supports a 'TreeGrid' mode. To show a tree grid, bind the GridModel to a store containing
  hierarchical data (as above), set treeMode: true on the GridModel, and specify a column to display
  the tree controls (isTreeColumn: true)
* Grid supports absolute sorting for numerical columns. Specify absSort: true on your column config
  to enable. Clicking the grid header will now cycle through ASC > DESC > DESC (abs) sort modes.
* Grid supports an 'Actions' column for one-click record actions. See cmp/desktop/columns/actionCol.
* A new showHover prop on the desktop Grid component will highlight the hovered row with default
  styling. A new GridModel.rowClassFn callback was added to support per-row custom classes based on
  record data.
* A new ExportFormat.LONG_TEXT format has been added, along with a new Column.exportWidth config.
  This supports exporting columns that contain long text (e.g. notes) as multi-line cells within
  Excel.

#### Other Components

* RadioInput and ButtonGroupInput have been added to the desktop/cmp/form package.
* DateInput now has support for entering and displaying time values.
* NumberInput displays its unformatted value when focused.
* Focused components are now better highlighted, with additional CSS vars provided to customize as
  needed.

### 🐞 Bug Fixes

* Calls to GridModel.setGroupBy() work properly not only on the first, but also all subsequent calls
  (#644).
* Background / style issues resolved on several input components in dark theme (#657).
* Grid context menus appear properly over other floating components.

### 📚 Libraries

* React `16.5.1 -> 16.5.2`
* router5 `6.4.2 -> 6.5.0`
* CodeMirror, Highcharts, and MobX patch updates

[Commit Log](https://github.com/xh/hoist-react/compare/v13.0.0...v14.0.0)


## v13.0.0

🍀Lucky v13 brings with it a number of enhancements for forms and validation, grouped column support
in the core Grid API, a fully wrapped MultiSelect component, decorator syntax adjustments, and a
number of other fixes and enhancements.

It also includes contributions from new ExHI team members Arjun and Brendan. 🎉

### 💥 Breaking Changes

* The core `@HoistComponent`, `@HoistService`, and `@HoistModel` decorators are **no longer
  parameterized**, meaning that trailing `()` should be removed after each usage. (#586)
* The little-used `hoistComponentFactory()` method was also removed as a further simplification
  (#587).
* The `HoistField` superclass has been renamed to `HoistInput` and the various **desktop form
  control components have been renamed** to match (55afb8f). Apps using these components (which will
  likely be most apps) will need to adapt to the new names.
  * This was done to better distinguish between the input components and the upgraded Field concept
    on model classes (see below).

### 🎁 New Features

⭐️ **Forms and Fields** have been a major focus of attention, with support for structured data
fields added to Models via the `@FieldSupport` and `@field()` decorators.
* Models annotated with `@FieldSupport` can decorate member properties with `@field()`, making those
  properties observable and settable (with a generated `setXXX()` method).
* The `@field()` decorators themselves can be passed an optional display label string as well as
  zero or more *validation rules* to define required constraints on the value of the field.
* A set of predefined constraints is provided within the toolkit within the `/field/` package.
* Models using `FieldSupport` should be sure to call the `initFields()` method installed by the
  decorator within their constructor. This method can be called without arguments to generally
  initialize the field system, or it can be passed an object of field names to initial/default
  values, which will set those values on the model class properties and provide change/dirty
  detection and the ability to "reset" a form.
* A new `FormField` UI component can be used to wrap input components within a form. The `FormField`
  wrapper can accept the source model and field name, and will apply those to its child input. It
  leverages the Field model to automatically display a label, indicate required fields, and print
  validation error messages. This new component should be the building-block for most non-trivial
  forms within an application.

Other enhancements include:
* **Grid columns can be grouped**, with support for grouping added to the grid state management
  system, column chooser, and export manager (#565). To define a column group, nest column
  definitions passed to `GridModel.columns` within a wrapper object of the form `{headerName: 'My
  group', children: [...]}`.

(Note these release notes are incomplete for this version.)

[Commit Log](https://github.com/xh/hoist-react/compare/v12.1.2...v13.0.0)


## v12.1.2

### 🐞 Bug Fixes

* Fix casing on functions generated by `@settable` decorator
  (35c7daa209a4205cb011583ebf8372319716deba).

[Commit Log](https://github.com/xh/hoist-react/compare/v12.1.1...v12.1.2)


## v12.1.1

### 🐞 Bug Fixes

* Avoid passing unknown HoistField component props down to Blueprint select/checkbox controls.

### 📚 Libraries

* Rollback update of `@blueprintjs/select` package `3.1.0 -> 3.0.0` - this included breaking API
  changes and will be revisited in #558.

[Commit Log](https://github.com/xh/hoist-react/compare/v12.1.0...v12.1.1)


## v12.1.0

### 🎁 New Features

* New `@bindable` and `@settable` decorators added for MobX support. Decorating a class member
  property with `@bindable` makes it a MobX `@observable` and auto-generates a setter method on the
  class wrapped in a MobX `@action`.
* A `fontAwesomeIcon` element factory is exported for use with other FA icons not enumerated by the
  `Icon` class.
* CSS variables added to control desktop Blueprint form control margins. These remain defaulted to
  zero, but now within CSS with support for variable overrides. A Blueprint library update also
  brought some changes to certain field-related alignment and style properties. Review any form
  controls within apps to ensure they remain aligned as desired
  (8275719e66b4677ec5c68a56ccc6aa3055283457 and df667b75d41d12dba96cbd206f5736886cb2ac20).

### 🐞 Bug Fixes

* Grid cells are fully refreshed on a data update, ensuring cell renderers that rely on data other
  than their primary display field are updated (#550).
* Grid auto-sizing is run after a data update, ensuring flex columns resize to adjust for possible
  scrollbar visibility changes (#553).
* Dropdown fields can be instantiated with fewer required properties set (#541).

### 📚 Libraries

* Blueprint `3.0.1 -> 3.4.0`
* FontAwesome `5.2.0 -> 5.3.0`
* CodeMirror `5.39.2 -> 5.40.0`
* MobX `5.0.3 -> 5.1.0`
* router5 `6.3.0 -> 6.4.2`
* React `16.4.1 -> 16.4.2`

[Commit Log](https://github.com/xh/hoist-react/compare/v12.0.0...v12.1.0)


## v12.0.0

Hoist React v12 is a relatively large release, with multiple refactorings around grid columns,
`elemFactory` support, classNames, and a re-organization of classes and exports within `utils`.

### 💥 Breaking Changes

#### ⭐️ Grid Columns

**A new `Column` class describes a top-level API for columns and their supported options** and is
intended to be a cross-platform layer on top of ag-Grid and TBD mobile grid implementations.
* The desktop `GridModel` class now accepts a collection of `Column` configuration objects to define
  its available columns.
* Columns may be configured with `flex: true` to cause them to stretch all available horizontal
  space within a grid, sharing it equally with any other flex columns. However note that this should
  be used sparingly, as flex columns have some deliberate limitations to ensure stable and
  consistent behavior. Most noticeably, they cannot be resized directly by users. Often, a best
  practice will be to insert an `emptyFlexCol` configuration as the last column in a grid - this
  will avoid messy-looking gaps in the layout while not requiring a data-driven column be flexed.
* User customizations to column widths are now saved if the GridModel has been configured with a
  `stateModel` key or model instance - see `GridStateModel`.
* Columns accept a `renderer` config to format text or HTML-based output. This is a callback that is
  provided the value, the row-level record, and a metadata object with the column's `colId`. An
  `elementRenderer` config is also available for cells that should render a Component.
* An `agOptions` config key continues to provide a way to pass arbitrary options to the underlying
  ag-Grid instance (for desktop implementations). This is considered an "escape hatch" and should be
  used with care, but can provide a bridge to required ag-Grid features as the Hoist-level API
  continues to develop.
* The "factory pattern" for Column templates / defaults has been removed, replaced by a simpler
  approach that recommends exporting simple configuration partials and spreading them into
  instance-specific column configs.
* See 0798f6bb20092c59659cf888aeaf9ecb01db52a6 for primary commit.

#### ⭐️ Element Factory, LayoutSupport, BaseClassName

Hoist provides core support for creating components via a factory pattern, powered by the `elem()`
and `elemFactory()` methods. This approach remains the recommended way to instantiate component
elements, but was **simplified and streamlined**.
* The rarely used `itemSpec` argument was removed (this previously applied defaults to child items).
* Developers can now also use JSX to instantiate all Hoist-provided components while still taking
  advantage of auto-handling for layout-related properties provided by the `LayoutSupport` mixin.
  * HoistComponents should now spread **`...this.getLayoutProps()`** into their outermost rendered
    child to enable promotion of layout properties.
* All HoistComponents can now specify a **baseClassName** on their component class and should pass
  `className: this.getClassName()` down to their outermost rendered child. This allows components to
  cleanly layer on a base CSS class name with any instance-specific classes.
* See 8342d3870102ee9bda4d11774019c4928866f256 for primary commit.

#### ⭐️ Panel resizing / collapsing

**The `Panel` component now takes a `sizingModel` prop to control and encapsulate newly built-in
resizing and collapsing behavior** (#534).
* See the `PanelSizingModel` class for configurable details, including continued support for saving
  sizing / collapsed state as a user preference.
* **The standalone `Resizable` component was removed** in favor of the improved support built into
  Panel directly.

#### Other

* Two promise-related models have been combined into **a new, more powerful `PendingTaskModel`**,
  and the `LoadMask` component has been removed and consolidated into `Mask`
  (d00a5c6e8fc1e0e89c2ce3eef5f3e14cb842f3c8).
  * `Panel` now exposes a single `mask` prop that can take either a configured `mask` element or a
    simple boolean to display/remove a default mask.
* **Classes within the `utils` package have been re-organized** into more standardized and scalable
  namespaces. Imports of these classes will need to be adjusted.

### 🎁 New Features

* **The desktop Grid component now offers a `compact` mode** with configurable styling to display
  significantly more data with reduced padding and font sizes.
* The top-level `AppBar` refresh button now provides a default implementation, calling a new
  abstract `requestRefresh()` method on `HoistApp`.
* The grid column chooser can now be configured to display its column groups as initially collapsed,
  for especially large collections of columns.
* A new `XH.restoreDefaultsAsync()` method provides a centralized way to wipe out user-specific
  preferences or customizations (#508).
* Additional Blueprint `MultiSelect`, `Tag`, and `FormGroup` controls re-exported.

### 🐞 Bug Fixes

* Some components were unintentionally not exporting their Component class directly, blocking JSX
  usage. All components now export their class.
* Multiple fixes to `DayField` (#531).
* JsonField now responds properly when switching from light to dark theme (#507).
* Context menus properly filter out duplicated separators (#518).

[Commit Log](https://github.com/xh/hoist-react/compare/v11.0.0...v12.0.0)


## v11.0.0

### 💥 Breaking Changes

* **Blueprint has been upgraded to the latest 3.x release.** The primary breaking change here is the
  renaming of all `pt-` CSS classes to use a new `bp3-` prefix. Any in-app usages of the BP
  selectors will need to be updated. See the
  [Blueprint "What's New" page](http://blueprintjs.com/docs/#blueprint/whats-new-3.0).
* **FontAwesome has been upgraded to the latest 5.2 release.** Only the icons enumerated in the
  Hoist `Icon` class are now registered via the FA `library.add()` method for inclusion in bundled
  code, resulting in a significant reduction in bundle size. Apps wishing to use other FA icons not
  included by Hoist must import and register them - see the
  [FA React Readme](https://github.com/FortAwesome/react-fontawesome/blob/master/README.md) for
  details.
* **The `mobx-decorators` dependency has been removed** due to lack of official support for the
  latest MobX update, as well as limited usage within the toolkit. This package was primarily
  providing the optional `@setter` decorator, which should now be replaced as needed by dedicated
  `@action` setter methods (19cbf86138499bda959303e602a6d58f6e95cb40).

### 🎁 Enhancements

* `HoistComponent` now provides a `getClassNames()` method that will merge any `baseCls` CSS class
  names specified on the component with any instance-specific classes passed in via props (#252).
  * Components that wish to declare and support a `baseCls` should use this method to generate and
    apply a combined list of classes to their outermost rendered elements (see `Grid`).
  * Base class names have been added for relevant Hoist-provided components - e.g. `.xh-panel` and
    `.xh-grid`. These will be appended to any instance class names specified within applications and
    be available as public CSS selectors.
* Relevant `HoistField` components support inline `leftIcon` and `rightElement` props. `DayField`
  adds support for `minDay / maxDay` props.
* Styling for the built-in ag-Grid loading overlay has been simplified and improved (#401).
* Grid column definitions can now specify an `excludeFromExport` config to drop them from
  server-generated Excel/CSV exports (#485).

### 🐞 Bug Fixes

* Grid data loading and selection reactions have been hardened and better coordinated to prevent
  throwing when attempting to set a selection before data has been loaded (#484).

### 📚 Libraries

* Blueprint `2.x -> 3.x`
* FontAwesome `5.0.x -> 5.2.x`
* CodeMirror `5.37.0 -> 5.39.2`
* router5 `6.2.4 -> 6.3.0`

[Commit Log](https://github.com/xh/hoist-react/compare/v10.0.1...v11.0.0)


## v10.0.1

### 🐞 Bug Fixes

* Grid `export` context menu token now defaults to server-side 'exportExcel' export.
  * Specify the `exportLocal` token to return a menu item for local ag-Grid export.
* Columns with `field === null` skipped for server-side export (considered spacer / structural
  columns).

## v10.0.0

### 💥 Breaking Changes

* **Access to the router API has changed** with the `XH` global now exposing `router` and
  `routerState` properties and a `navigate()` method directly.
* `ToastManager` has been deprecated. Use `XH.toast` instead.
* `Message` is no longer a public class (and its API has changed). Use `XH.message/confirm/alert`
  instead.
* Export API has changed. The Built-in grid export now uses more powerful server-side support. To
  continue to use local AG based export, call method `GridModel.localExport()`. Built-in export
  needs to be enabled with the new property on `GridModel.enableExport`. See `GridModel` for more
  details.

### 🎁 Enhancements

* New Mobile controls and `AppContainer` provided services (impersonation, about, and version bars).
* Full-featured server-side Excel export for grids.

### 🐞 Bug Fixes

* Prevent automatic zooming upon input focus on mobile devices (#476).
* Clear the selection when showing the context menu for a record which is not already selected
  (#469).
* Fix to make lockout script readable by Compatibility Mode down to IE5.

### 📚 Libraries

* MobX `4.2.x -> 5.0.x`

[Commit Log](https://github.com/xh/hoist-react/compare/v9.0.0...v10.0.0)


## v9.0.0

### 💥 Breaking Changes

* **Hoist-provided mixins (decorators) have been refactored to be more granular and have been broken
  out of `HoistComponent`.**
  * New discrete mixins now exist for `LayoutSupport` and `ContextMenuSupport` - these should be
    added directly to components that require the functionality they add for auto-handling of
    layout-related props and support for showing right-click menus. The corresponding options on
    `HoistComponent` that used to enable them have been removed.
  * For consistency, we have also renamed `EventTarget -> EventSupport` and `Reactive ->
    ReactiveSupport` mixins. These both continue to be auto-applied to HoistModel and HoistService
    classes, and ReactiveSupport enabled by default in HoistComponent.
* **The Context menu API has changed.** The `ContextMenuSupport` mixin now specifies an abstract
  `getContextMenuItems()` method for component implementation (replacing the previous
  `renderContextMenu()` method). See the new [`ContextMenuItem` class for what these items support,
  as well as several static default items that can be used.
  * The top-level `AppContainer` no longer provides a default context menu, instead allowing the
    browser's own context menu to show unless an app / component author has implemented custom
    context-menu handling at any level of their component hierarchy.

### 🐞 Bug Fixes

* TabContainer active tab can become out of sync with the router state (#451)
  * ⚠️ Note this also involved a change to the `TabContainerModel` API - `activateTab()` is now the
    public method to set the active tab and ensure both the tab and the route land in the correct
    state.
* Remove unintended focused cell borders that came back with the prior ag-Grid upgrade.

[Commit Log](https://github.com/xh/hoist-react/compare/v8.0.0...v9.0.0)


## v8.0.0

Hoist React v8 brings a big set of improvements and fixes, some API and package re-organizations,
and ag-Grid upgrade, and more. 🚀

### 💥 Breaking Changes

* **Component package directories have been re-organized** to provide better symmetry between
  pre-existing "desktop" components and a new set of mobile-first component. Current desktop
  applications should replace imports from `@xh/hoist/cmp/xxx` with `@xh/hoist/desktop/cmp/xxx`.
  * Important exceptions include several classes within `@xh/hoist/cmp/layout/`, which remain
    cross-platform.
  * `Panel` and `Resizable` components have moved to their own packages in
    `@xh/hoist/desktop/cmp/panel` and `@xh/hoist/desktop/cmp/resizable`.
* **Multiple changes and improvements made to tab-related APIs and components.**
  * The `TabContainerModel` constructor API has changed, notably `children` -> `tabs`, `useRoutes` ->
    `route` (to specify a starting route as a string) and `switcherPosition` has moved from a model
    config to a prop on the `TabContainer` component.
  * `TabPane` and `TabPaneModel` have been renamed `Tab` and `TabModel`, respectively, with several
    related renames.
* **Application entry-point classes decorated with `@HoistApp` must implement the new getter method
  `containerClass()`** to specify the platform specific component used to wrap the app's
  `componentClass`.
  * This will typically be `@xh/hoist/[desktop|mobile]/AppContainer` depending on platform.

### 🎁 New Features

* **Tab-related APIs re-worked and improved**, including streamlined support for routing, a new
  `tabRenderMode` config on `TabContainerModel`, and better naming throughout.
* **Ag-grid updated to latest v18.x** - now using native flex for overall grid layout and sizing
  controls, along with multiple other vendor improvements.
* Additional `XH` API methods exposed for control of / integration with Router5.
* The core `@HoistComponent` decorated now installs a new `isDisplayed` getter to report on
  component visibility, taking into account the visibility of its ancestors in the component tree.
* Mobile and Desktop app package / component structure made more symmetrical (#444).
* Initial versions of multiple new mobile components added to the toolkit.
* Support added for **`IdleService` - automatic app suspension on inactivity** (#427).
* Hoist wrapper added for the low-level Blueprint **button component** - provides future hooks into
  button customizations and avoids direct BP import (#406).
* Built-in support for collecting user feedback via a dedicated dialog, convenient XH methods and
  default appBar button (#379).
* New `XH.isDevelopmentMode` constant added, true when running in local Webpack dev-server mode.
* CSS variables have been added to customize and standardize the Blueprint "intent" based styling,
  with defaults adjusted to be less distracting (#420).

### 🐞 Bug Fixes

* Preference-related events have been standardized and bugs resolved related to pushAsync() and the
  `prefChange` event (ee93290).
* Admin log viewer auto-refreshes in tail-mode (#330).
* Distracting grid "loading" overlay removed (#401).
* Clipboard button ("click-to-copy" functionality) restored (#442).

[Commit Log](https://github.com/xh/hoist-react/compare/v7.2.0...v8.0.0)

## v7.2.0

### 🎁 New Features

+ Admin console grids now outfitted with column choosers and grid state. #375
+ Additional components for Onsen UI mobile development.

### 🐞 Bug Fixes

+ Multiple improvements to the Admin console config differ. #380 #381 #392

[Commit Log](https://github.com/xh/hoist-react/compare/v7.1.0...v7.2.0)

## v7.1.0

### 🎁 New Features

* Additional kit components added for Onsen UI mobile development.

### 🐞 Bug Fixes

* Dropdown fields no longer default to `commitOnChange: true` - avoiding unexpected commits of
  type-ahead query values for the comboboxes.
* Exceptions thrown from FetchService more accurately report the remote host when unreachable, along
  with some additional enhancements to fetch exception reporting for clarity.

[Commit Log](https://github.com/xh/hoist-react/compare/v7.0.0...v7.1.0)

## v7.0.0

### 💥 Breaking Changes

* **Restructuring of core `App` concept** with change to new `@HoistApp` decorator and conventions
  around defining `App.js` and `AppComponent.js` files as core app entry points. `XH.app` now
  installed to provide access to singleton instance of primary app class. See #387.

### 🎁 New Features

* **Added `AppBar` component** to help further standardize a pattern for top-level application
  headers.
* **Added `SwitchField` and `SliderField`** form field components.
* **Kit package added for Onsen UI** - base component library for mobile development.
* **Preferences get a group field for better organization**, parity with AppConfigs. (Requires
  hoist-core 3.1.x.)

### 🐞 Bug Fixes

* Improvements to `Grid` component's interaction with underlying ag-Grid instance, avoiding extra
  renderings and unwanted loss of state. 03de0ae7

[Commit Log](https://github.com/xh/hoist-react/compare/v6.0.0...v7.0.0)


## v6.0.0

### 💥 Breaking Changes

* API for `MessageModel` has changed as part of the feature addition noted below, with `alert()` and
  `confirm()` replaced by `show()` and new `XH` convenience methods making the need for direct calls
  rare.
* `TabContainerModel` no longer takes an `orientation` prop, replaced by the more flexible
  `switcherPosition` as noted below.

### 🎁 New Features

* **Initial version of grid state** now available, supporting easy persistence of user grid column
  selections and sorting. The `GridModel` constructor now takes a `stateModel` argument, which in
  its simplest form is a string `xhStateId` used to persist grid state to local storage. See the
  `GridStateModel` class for implementation details. #331
* The **Message API** has been improved and simplified, with new `XH.confirm()` and `XH.alert()`
  methods providing an easy way to show pop-up alerts without needing to manually construct or
  maintain a `MessageModel`. #349
* **`TabContainer` components can now be controlled with a remote `TabSwitcher`** that does not need
  to be directly docked to the container itself. Specify `switcherPosition:none` on the
  `TabContainerModel` to suppress showing the switching affordance on the tabs themselves and
  instantiate a `TabSwitcher` bound to the same model to control a tabset from elsewhere in the
  component hierarchy. In particular, this enabled top-level application tab navigation to move up
  into the top toolbar, saving vertical space in the layout. #368
* `DataViewModel` supports an `emptyText` config.

### 🐞 Bugfixes

* Dropdown fields no longer fire multiple commit messages, and no longer commit partial entries
  under some circumstances. #353 and #354
* Grids resizing fixed when shrinking the containing component. #357

[Commit Log](https://github.com/xh/hoist-react/compare/v5.0.0...v6.0.0)


## v5.0.0

### 💥 Breaking Changes

* **Multi environment configs have been unwound** See these release notes/instructions for how to
  migrate: https://github.com/xh/hoist-core/releases/tag/release-3.0.0
* **Breaking change to context menus in dataviews and grids not using the default context menu:**
  StoreContextMenu no longer takes an array of items as an argument to its constructor. Instead it
  takes a configuration object with an ‘items’ key that will point to any current implementation’s
  array of items. This object can also contain an optional gridModel argument which is intended to
  support StoreContextMenuItems that may now be specified as known ‘hoist tokens’, currently limited
  to a ‘colChooser’ token.

### 🎁 New Features

* Config differ presents inline view, easier to read diffs now.
* Print Icon added!

### 🐞 Bugfixes

* Update processFailedLoad to loadData into gridModel store, Fixes #337
* Fix regression to ErrorTracking. Make errorTrackingService safer/simpler to call at any point in
  life-cycle.
* Fix broken LocalStore state.
* Tweak flex prop for charts. Side by side charts in a flexbox now auto-size themselves! Fixes #342
* Provide token parsing for storeContextMenus. Context menus are all grown up! Fixes #300

## v4.0.1

### 🐞 Bugfixes

* DataView now properly re-renders its items when properties on their records change (and the ID
  does not)


## v4.0.0

### 💥 Breaking Changes

* **The `GridModel` selection API has been reworked for clarity.** These models formerly exposed
  their selectionModel as `grid.selection` - now that getter returns the selected records. A new
  `selectedRecord` getter is also available to return a single selection, and new string shortcut
  options are available when configuring GridModel selection behavior.
* **Grid components can now take an `agOptions` prop** to pass directly to the underlying ag-grid
  component, as well as an `onRowDoubleClicked` handler function.
  16be2bfa10e5aab4ce8e7e2e20f8569979dd70d1

### 🎁 New Features

* Additional core components have been updated with built-in `layoutSupport`, allowing developers to
  set width/height/flex and other layout properties directly as top-level props for key comps such
  as Grid, DataView, and Chart. These special props are processed via `elemFactory` into a
  `layoutConfig` prop that is now passed down to the underlying wrapper div for these components.
  081fb1f3a2246a4ff624ab123c6df36c1474ed4b

### 🐞 Bugfixes

* Log viewer tail mode now working properly for long log files - #325


## v3.0.1

### 🐞 Bugfixes

* FetchService throws a dedicated exception when the server is unreachable, fixes a confusing
  failure case detailed in #315


## v3.0.0

### 💥 Breaking Changes

* **An application's `AppModel` class must now implement a new `checkAccess()` method.** This method
  is passed the current user, and the appModel should determine if that user should see the UI and
  return an object with a `hasAccess` boolean and an optional `message` string. For a return with
  `hasAccess: false`, the framework will render a lockout panel instead of the primary UI.
  974c1def99059f11528c476f04e0d8c8a0811804
  * Note that this is only a secondary level of "security" designed to avoid showing an unauthorized
    user a confusing / non-functional UI. The server or any other third-party data sources must
    always be the actual enforcer of access to data or other operations.
* **We updated the APIs for core MobX helper methods added to component/model/service classes.** In
  particular, `addReaction()` was updated to take a more declarative / clear config object.
  8169123a4a8be6940b747e816cba40bd10fa164e
  * See Reactive.js - the mixin that provides this functionality.

### 🎁 New Features

* Built-in client-side lockout support, as per above.

### 🐞 Bugfixes

* None

------------------------------------------

Copyright © 2021 Extremely Heavy Industries Inc. - all rights reserved

------------------------------------------

📫☎️🌎 info@xh.io | https://xh.io/contact<|MERGE_RESOLUTION|>--- conflicted
+++ resolved
@@ -3,11 +3,9 @@
 ## v45.0.0-SNAPSHOT - unreleased
 
 ### 💥 Breaking Changes
-<<<<<<< HEAD
+
 * Hoist grids now require ag-Grid v26.1.0 or higher - update your ag-Grid dependency in your app's
   `package.json` file. See the [ag-Grid Changelog](https://www.ag-grid.com/changelog) for details.
-=======
-
 * `Record` class renamed to `StoreRecord` in anticipation of upcoming changes to JavaScript
   standard and to improve compatibility with TypeScript.
 * The following deprecated APIs were removed:
@@ -24,9 +22,7 @@
   * Promise.start
 
 * [Commit Log](https://github.com/xh/hoist-react/compare/v44.3.0...develop)
->>>>>>> ce819692
-
-* [Commit Log](https://github.com/xh/hoist-react/compare/v44.3.0...develop)
+
 
 ## v44.3.0 - 2021-12-15
 
