--- conflicted
+++ resolved
@@ -11,13 +11,10 @@
 * Any `DateInput` values entered that exceed any specified max/minDate will now be reset to null,
   instead of being set to the boundary date (which was surprising and potentially much less obvious
   to a user that their input had been adjusted automatically).
-<<<<<<< HEAD
-* New `Clock` component has been added for displaying the current time for a given timezone.
-=======
 * `Column` and `ColumnGroup` now accept a function for `headerName`. The header will be
   automatically re-rendered when any observable properties referenced by the `headerName` function
   are modified.
->>>>>>> be835ff6
+* New `Clock` component has been added for displaying the current time for a given timezone.
 
 ### 🐞 Bug Fixes
 
