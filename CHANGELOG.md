# Changelog

## v43.0.0-SNAPSHOT - unreleased

<<<<<<< HEAD
### 🎁 Breaking Changes
* In the `@xh/hoist/desktop/grid` package, `CheckboxEditor` has been renamed `BooleanEditor`.
  This new component supports a `quickToggle` prop which allows for more streamlined
  inline editing of boolean values.
=======
### 🐞 Bug Fixes

* The ag-grid grid property `stopEditingWhenCellsLoseFocus` is now enabled by default to ensure
  values are committed to the Store if the user clicks somewhere outside the grid while editing a
  cell.
>>>>>>> e902b305

### 📚 Libraries

* @blueprintjs/core `3.49 -> 3.50`
* codemirror `5.62 -> 5.63`

[Commit Log](https://github.com/xh/hoist-react/compare/v42.6.0...develop)

## v42.6.0 - 2021-09-17

### 🎁 New Features

* New `Column.autosizeBufferPx` config applies column-specific autosize buffer and overrides
  `GridAutosizeOptions.bufferPx`.
* `Select` input now supports new `maxMenuHeight` prop.

### 🐞 Bug Fixes

* Fixes issue with incorrect Grid auto-sizing for Grids with certain row and cell styles.
* Grid sizing mode styles no longer conflict with custom use of `groupUseEntireRow: false` within
  `agOptions`.
* Fixes an issue on iOS where `NumberInput` would incorrectly bring up a text keyboard.

### ✨ Style

* Reduced default Grid header and group row heights to minimize their use of vertical space,
  especially at larger sizing modes. As before, apps can override via the `AgGrid.HEADER_HEIGHTS`
  and `AgGrid.GROUP_ROW_HEIGHTS` static properties. The reduction in height does not apply to group
  rows that do not use the entire width of the row.
* Restyled Grid header rows with `--xh-grid-bg` and `--xh-text-color-muted` for a more minimal look
  overall. As before, use the `--xh-grid-header-*` CSS vars to customize if needed.

[Commit Log](https://github.com/xh/hoist-react/compare/v42.5.0...v42.6.0)

## v42.5.0 - 2021-09-10

### 🎁 New Features

* Provide applications with the ability to override default logic for "restore defaults". This
  allows complex and device-specific sub-apps to perform more targeted and complete clearing of user
  state. See new overridable method `HoistAppModel.restoreDefaultsAsync` for more information.

### 🐞 Bug Fixes

* Improved coverage of Fetch `abort` errors.
* The in-app changelog will no longer prompt the user with the "What's New" button if category-based
  filtering results in a version without any release notes.

### ✨ Style

* New CSS vars added to support easier customization of desktop Tab font/size/color. Tabs now
  respect standard `--xh-font-size` by default.

### 📚 Libraries

* @blueprintjs/core `3.48 -> 3.49`
* @popperjs/core `2.9 -> 2.10`

[Commit Log](https://github.com/xh/hoist-react/compare/v42.4.0...v42.5.0)

## v42.4.0 - 2021-09-03

### 🎁 New Features

* New `GridFilterModel.commitOnChange` config (default `true`) applies updated filters as soon as
  they are changed within the pop-up menu. Set to `false` for large datasets or whenever filtering
  is a more intensive operation.
* Mobile `Select` input now supports async `queryFn` prop for parity with desktop.
* `TreeMapModel` now supports new `maxLabels` config for improved performance.

### ✨ Style

* Hoist's default font is now [Inter](https://rsms.me/inter/), shipped and bundled via the
  `inter-ui` npm package. Inter is a modern, open-source font that leverages optical sizing to
  ensure maximum readability, even at very small sizes (e.g. `sizingMode: 'tiny'`). It's also a
  "variable" font, meaning it supports any weights from 1-1000 with a single font file download.
* Default Grid header heights have been reduced for a more compact display and greater
  differentiation between header and data rows. As before, apps can customize the pixel heights used
  by overwriting the `AgGrid.HEADER_HEIGHTS` static, typically within `Bootstrap.js`.

### ⚙️ Technical

* Mobile pull-to-refresh/swipe-to-go-back gestures now disabled over charts to avoid disrupting
  their own swipe-based zooming and panning features.

[Commit Log](https://github.com/xh/hoist-react/compare/v42.2.0...v42.4.0)

## v42.2.0 - 2021-08-27

### 🎁 New Features

* Charts now hide scrollbar, rangeSelector, navigator, and export buttons and show axis labels when
  printing or exporting images.

[Commit Log](https://github.com/xh/hoist-react/compare/v42.1.1...v42.2.0)

## v42.1.1 - 2021-08-20

* Update new `XH.sizingMode` support to store distinct values for the selected sizing mode on
  desktop, tablet, and mobile (phone) platforms.
* Additional configuration supported for newly-introduced `AppOption` preset components.

### 📚 Libraries

* @blueprintjs/core `3.47 -> 3.48`

[Commit Log](https://github.com/xh/hoist-react/compare/v42.1.0...v42.1.1)

## v42.1.0 - 2021-08-19

### 🎁 New Features

* Added observable `XH.sizingMode` to govern app-wide `sizingMode`. `GridModel`s will bind to this
  `sizingMode` by default. Apps that have already implemented custom solutions around a centralized
  `sizingMode` should endeavor to unwind in favor of this.
  * ⚠ NOTE - this change requires a new application preference be defined - `xhSizingMode`. This
    should be a JSON pref, with a suggested default value of `{}`.
* Added `GridAutosizeMode.ON_SIZING_MODE_CHANGE` to autosize Grid columns whenever
  `GridModel.sizingMode` changes - it is now the default `GridAutosizeOptions.mode`.
* Added a library of reusable `AppOption` preset components, including `ThemeAppOption`,
  `SizingModeAppOption` and `AutoRefreshAppOptions`. Apps that have implemented custom `AppOption`
  controls to manage these Hoist-provided options should consider migrating to these defaults.
* `Icon` factories now support `intent`.
* `TreeMapModel` and `SplitTreeMapModel` now supports a `theme` config, accepting the strings
  'light' or 'dark'. Leave it undefined to use the global theme.
* Various usability improvements and simplifications to `GroupingChooser`.

### 🐞 Bug Fixes

* Fixed an issue preventing `FormField` labels from rendering if `fieldDefaults` was undefined.

### ✨ Style

* New `Badge.compact` prop sets size to half that of parent element when true (default false). The
  `position` prop has been removed in favor of customizing placement of the component.

[Commit Log](https://github.com/xh/hoist-react/compare/v42.0.0...v42.1.0)

## v42.0.0 - 2021-08-13

### 🎁 New Features

* Column-level filtering is now officially supported for desktop grids!
  * New `GridModel.filterModel` config accepts a config object to customize filtering options, or
    `true` to enable grid-based filtering with defaults.
  * New `Column.filterable` config enables a customized header menu with filtering options. The new
    control offers two tabs - a "Values" tab for an enumerated "set-type" filter and a "Custom" tab
    to support more complex queries with multiple clauses.
* New `TaskObserver` replaces existing `PendingTaskModel`, providing improved support for joining
  and masking multiple asynchronous tasks.
* Mobile `NavigatorModel` provides a new 'pull down' gesture to trigger an app-wide data refresh.
  This gesture is enabled by default, but can be disabled via the `pullDownToRefresh` flag.
* `RecordAction` now supports a `className` config.
* `Chart` provides a default context menu with its standard menu button actions, including a new
  'Copy to Clipboard' action.

### 💥 Breaking Changes

* `FilterChooserModel.sourceStore` and `FilterChooserModel.targetStore` have been renamed
  `FilterChooserModel.valueSource` and `FilterChooserModel.bind` respectively. Furthermore, both
  configs now support either a `Store` or a cube `View`. This is to provide a common API with the
  new `GridFilterModel` filtering described above.
* `GridModel.setFilter()` and `DataViewModel.setFilter()` have been removed. Either configure your
  grid with a `GridFilterModel`, or set the filter on the underlying `Store` instead.
* `FunctionFilter` now requires a `key` property.
* `PendingTaskModel` has been replaced by the new `TaskObserver` in `@xh/hoist/core`.
  * ⚠ NOTE - `TaskObserver` instances should be created via the provided static factory methods and
    _not_ directly via the `new` keyword. `TaskObserver.trackLast()` can be used as a drop-in
    replacement for `new PendingTaskModel()`.
* The `model` prop on `LoadingIndicator` and `Mask` has been replaced with `bind`. Provide one or
  more `TaskObserver`s to this prop.

### ⚙️ Technical

* `GridModel` has a new `selectedIds` getter to get the IDs of currently selected records. To
  provide consistency across models, the following getters have been deprecated and renamed:
  + `selectedRecordId` has been renamed `selectedId` in `GridModel`, `StoreSelectionModel`, and
    `DataViewModel`
  + `selection` has been renamed `selectedRecords` in `GridModel`, `DataViewModel`, and
    `RestGridModel`
  + `singleRecord`, `records`, and `ids` have been renamed `selectedRecord`, `selectedRecords`, and
    `selectedIds`, respectively, in `StoreSelectionModel`

### ✨ Style

* Higher contrast on grid context menus for improved legibility.


[Commit Log](https://github.com/xh/hoist-react/compare/v41.3.0...v42.0.0)

## v41.3.0 - 2021-08-09

### 🎁 New Features

* New `Cube` aggregators `ChildCountAggregator` and `LeafCountAggregator`.
* Mobile `NavigatorModel` provides a new "swipe" gesture to go back in the page stack. This is
  enabled by default, but may be turned off via the new `swipeToGoBack` prop.
* Client error reports now include the full URL for additional troubleshooting context.
  * Note apps must update their server-side to `hoist-core v9.3` or greater to persist URLs with
    error reports (although this is _not_ a general or hard requirement for taking this version of
    hoist-react).

[Commit Log](https://github.com/xh/hoist-react/compare/v41.2.0...v41.3.0)

## v41.2.0 - 2021-07-30

### 🎁 New Features

* New `GridModel.rowClassRules` and `Column.cellClassRules` configs added. Previously apps needed to
  use `agOptions` to dynamically apply and remove CSS classes using either of these options - now
  they are fully supported by Hoist.
  * ⚠ Note that, to avoid conflicts with internal usages of these configs, Hoist will check and
    throw if either is passed via `agOptions`. Apps only need to move their configs to the new
    location - the shape of the rules object does *not* need to change.
* New `GridAutosizeOptions.includeCollapsedChildren` config controls whether values from collapsed
  (i.e. hidden) child records should be measured when computing column sizes. Default of `false`
  improves autosize performance for large tree grids and should generally match user expectations
  around WYSIWYG autosizing.
* New `GridModel.beginEditAsync()` and `endEditAsync()` APIs added to start/stop inline editing.
  * ⚠ Note that - in a minor breaking change - the function form of the `Column.editable` config is
    no longer passed an `agParams` argument, as editing might now begin and need to be evaluated
    outside the context of an AG-Grid event.
* New `GridModel.clicksToEdit` config controls the number of clicks required to trigger
  inline-editing of a grid cell. Default remains 2 (double click ).
* Timeouts are now configurable on grid exports via a new `exportOptions.timeout` config.
* Toasts may now be dismissed programmatically - use the new `ToastModel` returned by the
  `XH.toast()` API and its variants.
* `Form` supports setting readonlyRenderer in `fieldDefaults` prop.
* New utility hook `useCached` provides a more flexible variant of `React.useCallback`.

### 🐞 Bug Fixes

* Inline grid editing supports passing of JSX editor components.
* `GridExportService` catches any exceptions thrown during export preparation and warns the user
  that something went wrong.
* GridModel with 'disabled' selection no longer shows "ghost" selection when using keyboard.
* Tree grids now style "parent" rows consistently with highlights/borders if requested, even for
  mixed-depth trees where some rows have children at a given level and others do not.

### ⚙️ Technical

* `FetchService` will now actively `abort()` fetch requests that it is abandoning due to its own
  `timeout` option. This allows the browser to release the associated resources associated with
  these requests.
* The `start()` function in `@xh/hoist/promise` has been deprecated. Use `wait()` instead, which can
  now be called without any args to establish a Promise chain and/or introduce a minimal amount of
  asynchronousity.
* ⚠ Note that the raw `AgGrid` component no longer enhances the native keyboard handling provided by
  ag-Grid. All Hoist key handling customizations are now limited to `Grid`. If you wish to provide
  custom handling in a raw `AgGrid` component, see the example here:
  https://www.ag-grid.com/javascript-grid/row-selection/#example-selection-with-keyboard-arrow-keys


### ✨ Style

* The red and green color values applied in dark mode have been lightened for improved legibility.
* The default `colorSpec` config for number formatters has changed to use new dedicated CSS classes
  and variables.
* New/renamed CSS vars `--xh-grid-selected-row-bg` and `--xh-grid-selected-row-text-color` now used
  to style selected grid rows.
  * ⚠ Note the `--xh-grid-bg-highlight` CSS var has been removed.
* New `.xh-cell--editable` CSS class applied to cells with inline editing enabled.
  * ⚠ Grid CSS class `.xh-invalid-cell` has been renamed to `.xh-cell--invalid` for consistency -
    any app style overrides should update to this new classname.

### 📚 Libraries

* core-js `3.15 -> 3.16`

[Commit Log](https://github.com/xh/hoist-react/compare/v41.1.0...v41.2.0)

## v41.1.0 - 2021-07-23

### 🎁 New Features

* Button to expand / collapse all rows within a tree grid now added by default to the primary tree
  column header. (New `Column.headerHasExpandCollapse` property provided to disable.)
* New `@logWithDebug` annotation provides easy timed logging of method execution (via `withDebug`).
* New `AppSpec.disableXssProtection` config allows default disabling of Field-level XSS protection
  across the app. Intended for secure, internal apps with tight performance tolerances.
* `Constraint` callbacks are now provided with a `record` property when validating Store data and a
  `fieldModel` property when validating Form data.
* New `Badge` component allows a styled badge to be placed inline with text/title, e.g. to show a
  counter or status indicator within a tab title or menu item.
* Updated `TreeMap` color scheme, with a dedicated set of colors for dark mode.
* New XH convenience methods `successToast()`, `warningToast()`, and `dangerToast()` show toast
  alerts with matching intents and appropriate icons.
  * ⚠ Note that the default `XH.toast()` call now shows a toast with the primary (blue) intent and
    no icon. Previously toasts displayed by default with a success (green) intent and checkmark.
* GridModel provides a public API method `setColumnState` for taking a previously saved copy of
  gridModel.columnState and applying it back to a GridModel in one call.

### 🐞 Bug Fixes

* Fixed an issue preventing export of very large (>100k rows) grids.
* Fixed an issue where updating summary data in a Store without also updating other data would not
  update the bound grid.
* Intent styles now properly applied to minimal buttons within `Panel.headerItems`.
* Improved `GridModel` async selection methods to ensure they do not wait forever if grid does not
  mount.
* Fixed an issue preventing dragging the chart navigator range in a dialog.

### ⚙️ Technical

* New `Exception.timeout()` util to throw exceptions explicitly marked as timeouts, used by
  `Promise.timeout` extension.
* `withShortDebug` has been deprecated. Use `withDebug` instead, which has the identical behavior.
  This API simplification mirrors a recent change to `hoist-core`.

### ✨ Style

* If the first child of a `Placeholder` component is a Hoist icon, it will not automatically be
  styled to 4x size with reduced opacity. (See new Toolbox example under the "Other" tab.)

### 📚 Libraries

* @blueprintjs/core `3.46 -> 3.47`
* dompurify `2.2 -> 2.3`

[Commit Log](https://github.com/xh/hoist-react/compare/v41.0.0...v41.1.0)

## v41.0.0 - 2021-07-01

### 🎁 New Features

* Inline editing of Grid/Record data is now officially supported:
  + New `Column.editor` config accepts an editor component to enable managed editing of the cells in
    that column. New `CheckboxEditor`, `DateEditor`, `NumberEditor`, `SelectEditor`, `TextAreaEditor`
    and `TextEditor` components wrap their corresponding HoistInputs with the required hook-based
    API and can be passed to this new config directly.
  + `Store` now contains built-in support for validation of its uncommitted records. To enable,
    specify the new `rules` property on the `Field`s in your `Store`. Note that these rules and
    constraints use the same API as the forms package, and rules and constraints may be shared
    between the `data` and `form` packages freely.
  + `GridModel` will automatically display editors and record validation messages as the user moves
    between cells and records. The new `GridModel.fullRowEditing` config controls whether editors
    are displayed for the focused cell only or for the entire row.
* All Hoist Components now support a `modelRef` prop. Supply a ref to this prop in order to gain a
  pointer to a Component's backing `HoistModel`.
* `DateInput` has been improved to allow more flexible parsing of user input with multiple formats.
  See the new prop `DateInput.parseStrings`.
* New `Column.sortValue` config takes an alternate field name (as a string) to sort the column by
  that field's value, or a function to produce a custom cell-level value for comparison. The values
  produced by this property will be also passed to any custom comparator, if one is defined.
* New `GridModel.hideEmptyTextBeforeLoad` config prevents showing the `emptyText` until the store
  has been loaded at least once. Apps that depend on showing `emptyText` before first load should
  set this property to `false`.
* `ExpandCollapseButton` now works for grouped grids in addition to tree grids.
* `FieldModel.initialValue` config now accepts functions, allowing for just-in-time initialization
  of Form data (e.g. to pre-populate a Date field with the current time).
* `TreeMapModel` and `SplitTreeMapModel` now support a `maxHeat` config, which can be used to
  provide a stable absolute maximum brightness (positive or negative) within the entire TreeMap.
* `ErrorMessage` will now automatically look for an `error` property on its primary context model.
* `fmtNumber()` supports new flags `withCommas` and `omitFourDigitComma` to customize the treatment
  of commas in number displays.
* `isValidJson` function added to form validation constraints.
* New `Select.enableFullscreen` prop added to the mobile component. Set to true (default on phones)
  to render the input in a full-screen modal when focused, ensuring there is enough room for the
  on-screen keyboard.

### 💥 Breaking Changes

* Removed support for class-based Hoist Components via the `@HoistComponent` decorator (deprecated
  in v38). Use functional components created via the `hoistCmp()` factory instead.
* Removed `DimensionChooser` (deprecated in v37). Use `GroupingChooser` instead.
* Changed the behavior of `FormModel.init()` to always re-initialize *all* fields. (Previously, it
  would only initialize fields explicitly passed via its single argument). We believe that this is
  more in line with developer expectations and will allow the removal of app workarounds to force a
  reset of all values. Most apps using FormModel should not need to change, but please review and
  test any usages of this particular method.
* Replaced the `Grid`, `DataView`, and `RestGrid` props below with new configurable fields on
  `GridModel`, `DataViewModel`, and `RestGridModel`, respectively. This further consolidates grid
  options into the model layer, allowing for more consistent application code and developer
  discovery.
  + `onKeyDown`
  + `onRowClicked`
  + `onRowDoubleClicked`
  + `onCellClicked`
  + `onCellDoubleClicked`
* Renamed the confusing and ambiguous property name `labelAlign` in several components:
  + `FormField`: `labelAlign` has been renamed to `labelTextAlign`
  + `SwitchInput`, `RadioInput`, and `Checkbox`: `labelAlign` has been renamed `labelSide`.
* Renamed all CSS variables beginning with `--navbar` to start with `--appbar`, matching the Hoist
  component name.
* Removed `TreeMapModel.colorMode` value 'balanced'. Use the new `maxHeat` config to prevent outlier
  values from dominating the color range of the TreeMap.
* The classes `Rule` and `ValidationState` and all constraint functions (e.g. `required`,
  `validEmail`, `numberIs`, etc.) have been moved from the `cmp\form` package to the `data` package.
* Hoist grids now require ag-Grid v25.3.0 or higher - update your ag-Grid dependency in your app's
  `package.json` file. See the [ag-Grid Changelog](https://www.ag-grid.com/ag-grid-changelog/) for
  details.
* Hoist charts now require Highcharts v9.1.0 or higher - update your Highcharts dependency in your
  app's `package.json` file. See the
  [Highcharts Changelog](https://www.highcharts.com/changelog/#highcharts-stock) for details.

### 🐞 Bug Fixes

* Fixed disable behavior for Hoist-provided button components using popover.
* Fixed default disabling of autocomplete within `TextInput`.
* Squelched console warning re. precision/stepSize emitted by Blueprint-based `numberInput`.

### ⚙️ Technical

* Improved exception serialization to better handle `LocalDate` and similar custom JS classes.
* Re-exported Blueprint `EditableText` component (w/elemFactory wrapper) from `kit/blueprint`.

### 📚 Libraries

* @blueprintjs/core `3.44 -> 3.46`
* codemirror `5.60 -> 5.62`
* core-js `3.10 -> 3.15`
* filesize `6.2 -> 6.4`
* mobx `6.1 -> 6.3`
* react-windowed-select `3.0 -> 3.1`

[Commit Log](https://github.com/xh/hoist-react/compare/v40.0.0...v41.0.0)

## v40.0.0 - 2021-04-22

⚠ Please ensure your `@xh/hoist-dev-utils` dependency is >= v5.7.0. This is required to support the
new changelog feature described below. Even if you are not yet using the feature, you must update
your dev-utils dependency for your project to build.

### 🎁 New Features

* Added support for displaying an in-app changelog (release notes) to the user. See the new
  `ChangelogService` for details and instructions on how to enable.
* Added `XH.showBanner()` to display a configurable banner across the top of viewport, as another
  non-modal alternative for attention-getting application alerts.
* New method `XH.showException()` uses Hoist's built-in exception display to show exceptions that
  have already been handled directly by application code. Use as an alternative to
  `XH.handleException()`.
* `XH.track()` supports a new `oncePerSession` option. This flag can be set by applications to avoid
  duplicate tracking messages for certain types of activity.
* Mobile `NavigatorModel` now supports a `track` flag to automatically track user page views,
  equivalent to the existing `track` flag on `TabContainerModel`. Both implementations now use the
  new `oncePerSession` flag to avoid duplicate messages as a user browses within a session.
* New `Spinner` component returns a simple img-based spinner as an animated PNG, available in two
  sizes. Used for the platform-specific `Mask` and `LoadingIndicator` components. Replaces previous
  SVG-based implementations to mitigate rendering performance issues over remote connections.

### 💥 Breaking Changes

* `Store` now creates a shared object to hold the default values for every `Field` and uses this
  object as the prototype for the `data` property of every `Record` instance.
  * Only non-default values are explicitly written to `Record.data`, making for a more efficient
    representation of default values and improving the performance of `Record` change detection.
  * Note this means that `Record.data` *no longer* contains keys for *all* fields as
    `own-enumerable` properties.
  * Applications requiring a full enumeration of all values should call the new `Record.getValues()`
    method, which returns a new and fully populated object suitable for spreading or cloning.
  * This behavior was previously available via `Store.experimental.shareDefaults` but is now always
    enabled.
* For API consistency with the new `showBanner()` util, the `actionFn` prop for the recently-added
  `ErrorMessage` component has been deprecated. Specify as an `onClick` handler within the
  component's `actionButtonProps` prop instead.
* The `GridModel.experimental.externalSort` flag has been promoted from an experiment to a
  fully-supported config. Default remains `false`, but apps that were using this flag must now pass
  it directly: `new GridModel({externalSort: true, ...})`.
* Hoist re-exports and wrappers for the Blueprint `Spinner` and Onsen `ProgressCircular` components
  have been removed, in favor of the new Hoist `Spinner` component mentioned above.
* Min version for `@xh/hoist-dev-utils` is now v5.7.0, as per above.

### 🐞 Bug Fixes

* Formatters in the `@xh/hoist/format` package no longer modify their options argument.
* `TileFrame` edge-case bug fixed where the appearance of an internal scrollbar could thrash layout
  calculations.
* XSS protection (dompurify processing) disabled on selected REST editor grids within the Hoist
  Admin console. Avoids content within configs and JSON blobs being unintentionally mangled.

### ⚙️ Technical

* Improvements to exception serialization, especially for any raw javascript `Error` thrown by
  client-side code.

### ✨ Style

* Buttons nested inline within desktop input components (e.g. clear buttons) tweaked to avoid
  odd-looking background highlight on hover.
* Background highlight color of minimal/outlined buttons tweaked for dark theme.
* `CodeInput` respects standard XH theme vars for its background-color and (monospace) font family.
  Its built-in toolbar has also been made compact and slightly re-organized.

### 📚 Libraries

* @blueprintjs/core `3.41 -> 3.44`
* @blueprintjs/datetime `3.21 -> 3.23`
* classnames `2.2 -> 2.3`
* codemirror `5.59 -> 5.60`
* core-js `3.9 -> 3.10`
* filesize `6.1 -> 6.2`
* qs `6.9 -> 6.10`
* react-beautiful-dnd `13.0 -> 13.1`
* react-select `4.2 -> 4.3`

[Commit Log](https://github.com/xh/hoist-react/compare/v39.0.1...v40.0.0)

## v39.0.1 - 2021-03-24

### 🐞 Bug Fixes

* Fixes regression preventing the loading of the Activity Tab in the Hoist Admin console.
* Fixes icon alignment in `DateInput`.

[Commit Log](https://github.com/xh/hoist-react/compare/v39.0.0...v39.0.1)


## v39.0.0 - 2021-03-23

### 🎁 New Features

#### Components + Props

* New `TileFrame` layout component renders a collection of child items using a layout that balances
  filling the available space against maintaining tile width / height ratio.
* Desktop `Toolbar` accepts new `compact` prop. Set to `true` to render the toolbar with reduced
  height and font-size.
* New `StoreFilterField` prop `autoApply` allows developers to more easily use `StoreFilterField` in
  conjunction with other filters or custom logic. Set to `false` and specify an `onFilterChange`
  callback to take full control of filter application.
* New `RestGrid` prop `formClassName` allows custom CSS class to be applied to its managed
  `RestForm` dialog.

#### Models + Configs

* New property `selectedRecordId` on `StoreSelectionModel`, `GridModel`, and `DataViewModel`. Observe
  this instead of `selectedRecord` when you wish to track only the `id` of the selected record and
  not changes to its data.
* `TreeMapModel.colorMode` config supports new value `wash`, which retains the positive and negative
  color while ignoring the intensity of the heat value.
* New method `ChartModel.updateHighchartsConfig()` provides a more convenient API for changing a
  chart's configuration post-construction.
* New `Column.omit` config supports conditionally excluding a column from its `GridModel`.

#### Services + Utils

* New method `FetchService.setDefaultTimeout()`.
* New convenience getter `LocalDate.isToday`.
* `HoistBase.addReaction()` now accepts convenient string values for its `equals` flag.


### 💥 Breaking Changes

* The method `HoistAppModel.preAuthInitAsync()` has been renamed to `preAuthAsync()` and should now
  be defined as `static` within apps that implement it to run custom pre-authentication routines.
  * This change allows Hoist to defer construction of the `AppModel` until Hoist itself has been
    initialized, and also better reflects the special status of this function and when it is called
    in the Hoist lifecycle.
* Hoist grids now require ag-Grid v25.1.0 or higher - update your ag-Grid dependency in your app's
  `package.json` file. See the [ag-Grid Changelog](https://www.ag-grid.com/ag-grid-changelog/) for
  details.

### ⚙️ Technical

* Improvements to behavior/performance of apps in hidden/inactive browser tabs. See the
  [page visibility API reference](https://developer.mozilla.org/en-US/docs/Web/API/Page_Visibility_API)
  for details. Now, when the browser tab is hidden:
  * Auto-refresh is suspended.
  * The `forEachAsync()` and `whileAsync()` utils run synchronously, without inserting waits that
    would be overly throttled by the browser.
* Updates to support compatibility with agGrid 25.1.0.
* Improved serialization of `LoadSpec` instances within error report stacktraces.

### 📚 Libraries

* @blueprintjs/core `3.39 -> 3.41`
* @blueprintjs/datetime `3.20 -> 3.21`
* @popperjs/core `2.8 -> 2.9`
* core-js `3.8 -> 3.9`
* react-select `4.1 -> 4.2`

[Commit Log](https://github.com/xh/hoist-react/compare/v38.3.0...v39.0.0)

## v38.3.0 - 2021-03-03

### 🎁 New Features

* New `Store.freezeData` and `Store.idEncodesTreePath` configs added as performance optimizations
  when loading very large data sets (50k+ rows).
* New `ColChooserModel.autosizeOnCommit` config triggers an autosize run whenever the chooser is
  closed. (Defaulted to true on mobile.)

[Commit Log](https://github.com/xh/hoist-react/compare/v38.2.0...v38.3.0)

## v38.2.0 - 2021-03-01

### 🐞 Bug Fixes

* Fix to edge-case where `Grid` would lose its selection if set on the model prior to the component
  mounting and ag-Grid full rendering.
* Fix to prevent unintended triggering of app auto-refresh immediately after init.

### ⚙️ Technical

* New config `Cube.fieldDefaults` - matches same config added to `Store` in prior release.
* App auto-refresh interval keys off of last *completed* refresh cycle if there is one. Avoids
  over-eager refresh when cycle is fast relative to the time it takes to do the refresh.
* New experimental property `Store.experimental.shareDefaults`. If true, `Record.data` will be
  created with default values for all fields stored on a prototype, with only non-default values
  stored on `data` directly. This can yield major performance improvements for stores with sparsely
  populated records (i.e. many records with default values). Note that when set, the `data` property
  on `Record` will no longer contain keys for *all* fields as `own-enumerable` properties. This may
  be a breaking change for some applications.

[Commit Log](https://github.com/xh/hoist-react/compare/v38.1.1...v38.2.0)

## v38.1.1 - 2021-02-26

### ⚙️ Technical

* New config `Store.fieldDefaults` supports defaulting config options for all `Field` instances
  created by a `Store`.

[Commit Log](https://github.com/xh/hoist-react/compare/v38.1.0...v38.1.1)

## v38.1.0 - 2021-02-24

⚠ Please ensure your `@xh/hoist-dev-utils` dependency is >= v5.6.0. This is required to successfully
resolve and bundle transitive dependencies of the upgraded `react-select` library.

### 🐞 Bug Fixes

* A collapsible `Panel` will now restore its user specified-size when re-opened. Previously the
  panel would be reset to the default size.
* `Store.lastLoaded` property now initialized to `null`. Previously this property had been set to
  the construction time of the Store.
* Tweak to `Grid` style rules to ensure sufficient specificity of rules related to indenting child
  rows within tree grids.
* Improvements to parsing of `Field`s of type 'int': we now correctly parse values presented in
  exponential notation and coerce `NaN` values to `null`.

### 🎁 New Features

* `GridModel` has new async variants of existing methods: `selectFirstAsync`, `selectAsync`, and
  `ensureSelectionVisibleAsync`. These methods build-in the necessary waiting for the underlying
  grid implementation to be ready and fully rendered to ensure reliable selection. In addition, the
  first two methods will internally call the third. The existing non-async counterparts for these
  methods have been deprecated.
* GridModel has a new convenience method `preSelectFirstAsync` for initializing the selection in
  grids, without disturbing any existing selection.
* Added new `Store.loadTreeData` config (default `true`) to enable or disable building of nested
  Records when the raw data elements being loaded have a `children` property.
* Cube `View` now detects and properly handles streaming updates to source data that include changes
  to row dimensions as well as measures.*
* `DataViewModel.itemHeight` can now be a function that returns a pixel height.
* The `LoadSpec` object passed to `doLoadAsync()` is now a defined class with additional properties
  `isStale`, `isObsolete` and `loadNumber`. Use these properties to abandon out-of-order
  asynchronous returns from the server.
  * 💥 NOTE that calls to `loadAsync()` no longer accept a plain object for their `loadSpec`
    parameter. Application code such as `fooModel.loadAsync({isRefresh: true})` should be updated to
    use the wrapper APIs provided by `LoadSupport` - e.g. `fooModel.refreshAsync()`. (This was
    already the best practice, but is now enforced.)
* New `autoHeight` property on grid `Column`. When set the grid will increase the row height
  dynamically to accommodate cell content in this column.

### 📚 Libraries

* @blueprintjs/core `3.38 -> 3.39`
* react-select `3.1 -> 4.1`
* react-windowed-select `2.0 -> 3.0`

[Commit Log](https://github.com/xh/hoist-react/compare/v38.0.0...v38.1.0)


## v38.0.0 - 2021-02-04

Hoist v38 includes major refactoring to streamline core classes, bring the toolkit into closer
alignment with the latest developments in Javascript, React, and MobX, and allow us to more easily
provide documentation and additional features. Most notably, we have removed the use of class based
decorators, in favor of a simpler inheritance-based approach to defining models and services.

* We are introducing a new root superclass `HoistBase` which provides many of the syntax
  enhancements and conventions used throughout Hoist for persistence, resource management, and
  reactivity.
* New base classes of `HoistModel` and `HoistService` replace the existing class decorators
  `@HoistModel` and `@HoistService`. Application models and services should now `extend` these base
  classes instead of applying the (now removed) decorators. For your application's `AppModel`,
  extend the new `HoistAppModel` superclass.
* We have also removed the need for the explicit `@LoadSupport` annotation on these classes. The
  presence of a defined `doLoadAsync()` method is now sufficient to allow classes extending
  `HoistModel` and `HoistService` to participate in the loading and refreshing lifecycle as before.
* We have deprecated support for class-based Components via the `@HoistComponent` class decorator.
  To continue to use this decorator, please import it from the `@xh\hoist\deprecated` package.
  Please note that we plan to remove `@HoistComponent` in a future version.
* Due to changes in MobX v6.0.1, all classes that host observable fields and actions will now also
  need to provide a constructor containing a call to `makeObservable(this)`. This change will
  require updates to most `HoistModel` and `HoistService` classes. See
  [this article from MobX](https://michel.codes/blogs/mobx6) for more on this change and the
  motivation behind it.

### 🎁 New Features

* New utility method `getOrCreate` for easy caching of properties on objects.
* The `Menu` system on mobile has been reworked to be more consistent with desktop. A new
  `MenuButton` component has been added to the mobile framework, which renders a `Menu` of
  `MenuItems` next to the `MenuButton`. This change also includes the removal of `AppMenuModel` (see
  Breaking Changes).
* Added `ExpandCollapseButton` to the mobile toolkit, to expand / collapse all rows in a tree grid.
* Added `Popover` to the mobile toolkit, a component to display floating content next to a target
  element. Its API is based on the Blueprint `Popover` component used on desktop.
* `StoreFilterField` now matches the rendered string values for `date` and `localDate` fields when
  linked to a properly configured `GridModel`.
* `GroupingChooser` gets several minor usability improvements + clearer support for an empty /
  ungrouped state, when so enabled.

### 💥 Breaking Changes

* All `HoistModel` and `HoistService` classes must be adjusted as described above.
* `@HoistComponent` has been deprecated and moved to `@xh\hoist\deprecated`
* Hoist grids now require ag-Grid v25.0.1 or higher - if your app uses ag-Grid, update your ag-Grid
  dependency in your app's `package.json` file.
* The `uses()` function (called within `hoistComponent()` factory configs for model context lookups)
  and the `useContextModel()` function no longer accept class names as strings. Pass the class
  itself (or superclass) of the model you wish to select for your component. `Uses` will throw if
  given any string other than "*", making the need for any updates clear in that case.
* The `Ref` class, deprecated in v26, has now been removed. Use `createObservableRef` instead.
* `AppMenuModel` has been removed. The `AppMenuButton` is now configured via
  `AppBar.appMenuButtonProps`. As with desktop, menu items can be added with
  `AppBar.appMenuButtonProps.extraItems[]`

### ⚙️ Technical

* We have removed the experimental flags `useTransactions`, and `deltaSort` from `GridModel`. The
  former has been the default behavior for Hoist for several releases, and the latter is obsolete.

### 📚 Libraries

* @blueprintjs/core `3.36 -> 3.38`
* codemirror `5.58 -> 5.59`
* mobx `5.15 -> 6.1`
* mobx-react `6.3 -> 7.1`

[Commit Log](https://github.com/xh/hoist-react/compare/v37.2.0...v38.0.0)


## v37.2.0 - 2021-01-22

### 🎁 New Features

* New `ErrorMessage` component for standard "inline" rendering of Errors and Exceptions, with retry
  support.
* `Cube` now supports an `omitFn` to allow apps to remove unwanted, single-node children.

[Commit Log](https://github.com/xh/hoist-react/compare/v37.1.0...v37.2.0)

## v37.1.0 - 2021-01-20

### 🎁 New Features

* Columns in `ColChooser` can now be filtered by their `chooserGroup`.
* `Cube` now supports a `bucketSpecFn` config which allows dynamic bucketing and aggregation of
  rows.

### 🐞 Bug Fixes

* Fix issue where a `View` would create a root row even if there were no leaf rows.
* Fixed regression in `LeftRightChooser` not displaying description callout.

[Commit Log](https://github.com/xh/hoist-react/compare/v37.0.0...v37.1.0)

## v37.0.0 - 2020-12-15

### 🎁 New Features

* New `GroupingChooser` component provides a new interface for selecting a list of fields
  (dimensions) for grouping APIs, offering drag-and-drop reordering and persisted favorites.
  * This is intended as a complete replacement for the existing `DimensionChooser`. That component
    should be considered deprecated and will be removed in future releases.
* New props added to `TabSwitcher`:
  * `enableOverflow` shows tabs that would normally overflow their container in a drop down menu.
  * `tabWidth`, `tabMinWidth` & `tabMaxWidth` allow flexible configuration of tab sizes within the
    switcher.
* `TabModel` now supports a bindable `tooltip`, which can be used to render strings or elements
  while hovering over tabs.
* New `Placeholder` component provides a thin wrapper around `Box` with standardized, muted styling.
* New `StoreFilterField.matchMode` prop allows customizing match to `start`, `startWord`, or `any`.
* `Select` now implements enhanced typeahead filtering of options. The default filtering is now
  based on a case-insensitive match of word starts in the label. (Previously it was based on a match
  _anywhere_ in the label _or_ value.) To customize this behavior, applications should use the new
  `filterFn` prop.
* New Admin Console Monitor > Memory tab added to view snapshots of JVM memory usage. (Requires
  Hoist Core v8.7 or greater.)
* `FormModel` and `FieldModel` gain support for Focus Management.
* New `boundInput` getter on `FieldModel` to facilitate imperative access to controls, when needed.
  This getter will return the new `HoistInputModel` interface, which support basic DOM access as
  well as standard methods for `focus()`, `blur()`, and `select()`.
* New `GridModel` config `lockColumnGroups` to allow controlling whether child columns can be moved
  outside their parent group. Defaults to `true` to maintain existing behavior.

### 💥 Breaking Changes

* New `TabContainerModel` config `switcher` replaces `switcherPosition` to allow for more flexible
  configuration of the default `TabSwitcher`.
  * Use `switcher: true` to retain default behavior.
  * Use `switcher: false` to not include a TabSwitcher. (previously `switcherPosition: 'none'`)
  * Use `switcher: {...}` to provide customisation props for the `TabSwitcher`. See `TabSwitcher`
    documentation for more information.
* The `HoistInput` base class has been removed. This change marks the completion of our efforts to
  remove all internal uses of React class-based Components in Hoist. The following adjustments are
  required:
  * Application components extending `HoistInput` should use the `useHoistInputModel` hook instead.
  * Applications getting refs to `HoistInputs` should be aware that these refs now return a ref to a
    `HoistInputModel`. In order to get the DOM element associated with the component use the new
    `domEl` property of that model rather than the`HoistComponent.getDOMNode()` method.
* Hoist grids now require ag-Grid v24.1.0 or higher - update your ag-Grid dependency in your app's
  `package.json` file. ag-Grid v24.1.0
  [lists 5 breaking changes](https://www.ag-grid.com/ag-grid-changelog/), including the two called
  out below. *Note that these cautions apply only to direct use of the ag-Grid APIs* - if your app
  is using the Hoist `Grid` and `GridModel` exclusively, there should be no need to adjust code
  around columns or grid state, as the related Hoist classes have been updated to handle these
  changes.
  * AG-4291 - Reactive Columns - the state pattern for ag-grid wrapper has changed as a result of
    this change. If your app made heavy use of saving/loading grid state, please test carefully
    after upgrade.
  * AG-1959 - Aggregation - Add additional parameters to the Custom Aggregation methods. If your app
    implements custom aggregations, they might need to be updated.

### 🔒 Security

* The data package `Field` class now sanitizes all String values during parsing, using the DOMPurify
  library to defend against XSS attacks and other issues with malformed HTML or scripting content
  loaded into `Record`s and rendered by `Grid` or other data-driven components. Please contact XH if
  you find any reason to disable this protection, or observe any unintended side effects of this
  additional processing.

### 🐞 Bug Fixes

* Fix issue where grid row striping inadvertently disabled by default for non-tree grids.
* Fix issue where grid empty text cleared on autosize.

### ✨ Style

* Default `Chart` themes reworked in both light and dark modes to better match overall Hoist theme.

### ⚙️ Technical

* Note that the included Onsen fork has been replaced with the latest Onsen release. Apps should not
  need to make any changes.
* `Cube.info` is now directly observable.
* `@managed` and `markManaged` have been enhanced to allow for the cleanup of arrays of objects as
  well as objects. This matches the existing array support in `XH.safeDestroy()`.

### 📚 Libraries

* @xh/onsenui `~0.1.2` -> onsenui `~2.11.1`
* @xh/react-onsenui `~0.1.2` -> react-onsenui `~1.11.3`
* @blueprintjs/core `3.35 -> 3.36`
* @blueprintjs/datetime `3.19 -> 3.20`
* clipboard-copy `3.1 -> 4.0`
* core-js `3.6 -> 3.8`
* dompurify `added @ 2.2`
* react `16.13 -> 17.0`
* semver `added @ 7.3`

[Commit Log](https://github.com/xh/hoist-react/compare/v36.6.1...v37.0.0)

## v36.6.1 - 2020-11-06

### 🐞 Bug Fixes

* Fix issue where grid row striping would be turned off by default for non-tree grids

[Commit Log](https://github.com/xh/hoist-react/compare/v36.6.0...v36.6.1)

## v36.6.0 - 2020-10-28

### 🎁 New Features

* New `GridModel.treeStyle` config enables more distinctive styling of tree grids, with optional
  background highlighting and ledger-line style borders on group rows.
  * ⚠ By default, tree grids will now have highlighted group rows (but no group borders). Set
    `treeStyle: 'none'` on any `GridModel` instances where you do _not_ want the new default style.
* New `DashContainerModel.extraMenuItems` config supports custom app menu items in Dashboards
* An "About" item has been added to the default app menu.
* The default `TabSwitcher` now supports scrolling, and will show overflowing tabs in a drop down
  menu.

### 🐞 Bug Fixes

* Ensure that `Button`s with `active: true` set directly (outside of a `ButtonGroupInput`) get the
  correct active/pressed styling.
* Fixed regression in `Column.tooltip` function displaying escaped HTML characters.
* Fixed issue where the utility method `calcActionColWidth` was not correctly incorporating the
  padding in the returned value.

### ⚙️ Technical

* Includes technical updates to `JsonBlob` archiving. This change requires an update to `hoist-core`
  `v8.6.1` or later, and modifications to the `xh_json_blob` table. See the
  [hoist-core changelog](https://github.com/xh/hoist-core/blob/develop/CHANGELOG.md) for further
  details.

### 📚 Libraries

* @blueprintjs/core `3.33 -> 3.35`

[Commit Log](https://github.com/xh/hoist-react/compare/v36.5.0...v36.6.0)

## v36.5.0 - 2020-10-16

### 🐞 Bug Fixes

* Fix text and hover+active background colors for header tool buttons in light theme.

### ⚙️ Technical

* Install a default simple string renderer on all columns. This provides consistency in column
  rendering, and fixes some additional issues with alignment and rendering of Grid columns
  introduced by the change to flexbox-based styling in grid cells.
* Support (optional) logout action in SSO applications.

### 📚 Libraries

* @blueprintjs/core `3.31 -> 3.33`
* @blueprintjs/datetime `3.18 -> 3.19`
* @fortawesome/fontawesome-pro `5.14 -> 5.15`
* moment `2.24 -> 2.29`
* numbro `2.2 -> 2.3`

[Commit Log](https://github.com/xh/hoist-react/compare/v36.4.0...v36.5.0)

## v36.4.0 - 2020-10-09

### 🎁 New Features

* `TabContainerModel` supports dynamically adding and removing tabs via new public methods.
* `Select` supports a new `menuWidth` prop to control the width of the dropdown.

### 🐞 Bug Fixes

* Fixed v36.3.0 regression re. horizontal alignment of Grid columns.

[Commit Log](https://github.com/xh/hoist-react/compare/v36.3.0...v36.4.0)

## v36.3.0 - 2020-10-07

### 💥 Breaking Changes

* The following CSS variables are no longer in use:
  + `--xh-grid-line-height`
  + `--xh-grid-line-height-px`
  + `--xh-grid-large-line-height`
  + `--xh-grid-large-line-height-px`
  + `--xh-grid-compact-line-height`
  + `--xh-grid-compact-line-height-px`
  + `--xh-grid-tiny-line-height`
  + `--xh-grid-tiny-line-height-px`

### ⚙️ Technical

* We have improved and simplified the vertical centering of content within Grid cells using
  flexbox-based styling, rather than the CSS variables above.

### 🎁 New Features

* `Select` now supports `hideSelectedOptions` and `closeMenuOnSelect` props.
* `XH.message()` and its variants (`XH.prompt(), XH.confirm(), XH.alert()`) all support an optional
  new config `messageKey`. This key can be used by applications to prevent popping up the same
  dialog repeatedly. Hoist will only show the last message posted for any given key.
* Misc. Improvements to organization of admin client tabs.

### 🐞 Bug Fixes

* Fixed issue with sporadic failures reading grid state using `legacyStateKey`.
* Fixed regression to the display of `autoFocus` buttons; focus rectangle restored.

[Commit Log](https://github.com/xh/hoist-react/compare/v36.2.1...v36.3.0)

## v36.2.1 - 2020-10-01

### 🐞 Bug Fixes

* Fixed issue in `LocalDate.previousWeekday()` which did not correctly handle Sunday dates.
* Fixed regression in `Grid` column header rendering for non-string headerNames.

[Commit Log](https://github.com/xh/hoist-react/compare/v36.2.0...v36.2.1)

## v36.2.0 - 2020-09-25

### 💥 Breaking Changes

* New `GridModel` config `colChooserModel` replaces `enableColChooser` to allow for more flexible
  configuration of the grid `colChooser`
  * Use `colChooserModel: true` to retain default behavior.
  * See documentation on `GridModel.ColChooserModelConfig` for more information.
* The `Grid` `hideHeaders` prop has been converted to a field on `AgGridModel` and `GridModel`. All
  grid options of this type are now on the model hierarchy, allowing consistent application code and
  developer discovery.

### 🎁 New Features

* Provides new `CustomProvider` for applications that want to use the Persistence API, but need to
  provide their own storage implementation.
* Added `restoreDefaults` action to default context menu for `GridModel`.
* Added `restoreDefaultsWarning` config to `GridModel`.
* `FormModel` has a new convenience method `setValues` for putting data into one or more fields in
  the form.
* Admin Preference and Config panels now support bulk regrouping actions.

### 🐞 Bug Fixes

* Fixed an error in implementation of `@managed` preventing proper cleanup of resources.
* Fixed a regression introduced in v36.1.0 in `FilterChooser`: Restore support for `disabled` prop.

[Commit Log](https://github.com/xh/hoist-react/compare/v36.1.0...v36.2.0)

## v36.1.0 - 2020-09-22

⚠ NOTE - apps should update to `hoist-core >= 8.3.0` when taking this hoist-react update. This is
required to support both the new `JsonBlobService` and updates to the Admin Activity and Client
Error tracking tabs described below.

### 🎁 New Features

* Added new `JsonBlobService` for saving and updating named chunks of arbitrary JSON data.
* `GridModelPersistOptions` now supports a `legacyStateKey` property. This key will identify the
  pre-v35 location for grid state, and can be used by applications to provide a more flexible
  migration of user grid state after an upgrade to Hoist v35.0.0 or greater. The value of this
  property will continue to default to 'key', preserving the existing upgrade behavior of the
  initial v35 release.
* The Admin Config and Pref diff tools now support pasting in a config for comparison instead of
  loading one from a remote server (useful for deployments where the remote config cannot be
  accessed via an XHR call).
* The `ClipboardButton.getCopyText` prop now supports async functions.
* The `Select` input supports a new `leftIcon` prop.
* `RestGrid` now supports bulk delete when multiple rows are selected.
* `RestGrid`'s `actionWarning` messages may now be specified as functions.

### 🐞 Bug Fixes

* Fixed several cases where `selectOnFocus` prop on `Select` was not working.
* `FilterChooser` auto-suggest values sourced from the *unfiltered* records on `sourceStore`.
* `RestForm` editors will now source their default label from the corresponding `Field.displayName`
  property. Previously an undocumented `label` config could be provided with each editor object -
  this has been removed.
* Improved time zone handling in the Admin Console "Activity Tracking" and "Client Errors" tabs.
  * Users will now see consistent bucketing of activity into an "App Day" that corresponds to the
    LocalDate when the event occurred in the application's timezone.
  * This day will be reported consistently regardless of the time zones of the local browser or
    deployment server.
* Resetting Grid columns to their default state (e.g. via the Column Chooser) retains enhancements
  applied from matching Store fields.
* Desktop `DateInput` now handles out-of-bounds dates without throwing exception during rendering.
* Dragging a grid column with an element-based header no longer displays `[object Object]` in the
  draggable placeholder.

### 📚 Libraries

* codemirror `5.57 -> 5.58`

[Commit Log](https://github.com/xh/hoist-react/compare/v36.0.0...v36.1.0)

## v36.0.0 - 2020-09-04

### 🎁 New Features

#### Data Filtering

We have enhanced support for filtering data in Hoist Grids, Stores, and Cubes with an upgraded
`Filter` API and a new `FilterChooser` component. This bundle of enhancements includes:

* A new `@xh/hoist/data/filter` package to support the creation of composable filters, including the
  following new classes:
  * `FieldFilter` - filters by comparing the value of a given field to one or more given candidate
    values using one of several supported operators.
  * `FunctionFilter` - filters via a custom function specified by the developer.
  * `CompoundFilter` - combines multiple filters (including other nested CompoundFilters) via an AND
    or OR operator.
* A new `FilterChooser` UI component that integrates tightly with these data package classes to
  provide a user and developer friendly autocomplete-enabled UI for filtering data based on
  dimensions (e.g. trader = jdoe, assetClass != Equities), metrics (e.g. P&L > 1m), or any
  combination thereof.
* Updates to `Store`, `StoreFilterField`, and `cube/Query` to use the new Filter API.
* A new `setFilter()` convenience method to `Grid` and `DataView`.

To get the most out of the new Filtering capabilities, developers are encouraged to add or expand
the configs for any relevant `Store.fields` to include both their `type` and a `displayName`. Many
applications might not have Field configs specified at all for their Stores, instead relying on
Store's ability to infer its Fields from Grid Column definitions.

We are looking to gradually invert this relationship, so that core information about an app's
business objects and their properties is configured once at the `data/Field` level and then made
available to related APIs and components such as grids, filters, and forms. See note in New Features
below regarding related updates to `GridModel.columns` config processing.

#### Grid

* Added new `GridModel.setColumnVisible()` method, along with `showColumn()` and `hideColumn()`
  convenience methods. Can replace calls to `applyColumnStateChanges()` when all you need to do is
  show or hide a single column.
* Elided Grid column headers now show the full `headerName` value in a tooltip.
* Grid column definitions now accept a new `displayName` config as the recommended entry point for
  defining a friendly user-facing label for a Column.
  * If the GridModel's Store has configured a `displayName` for the linked data field, the column
    will default to use that (if not otherwise specified).
  * If specified or sourced from a Field, `displayName` will be used as the default value for the
    pre-existing `headerName` and `chooserName` configs.
* Grid columns backed by a Store Field of type `number` or `int` will be right-aligned by default.
* Added new `GridModel.showGroupRowCounts` config to allow easy hiding of group row member counts
  within each full-width group row. Default is `true`, maintaining current behavior of showing the
  counts for each group.

#### Other

* Added new `AppSpec.showBrowserContextMenu` config to control whether the browser's default context
  menu will be shown if no app-specific context menu (e.g. from a grid) would be triggered.
  * ⚠ Note this new config defaults to `false`, meaning the browser context menu will *not* be
    available. Developers should set to true for apps that expect/depend on the built-in menu.
* `LocalDate` has gained several new static factories: `tomorrow()`, `yesterday()`,
  `[start/end]OfMonth()`, and `[start/end]OfYear()`.
* A new `@computeOnce` decorator allows for lazy computation and caching of the results of decorated
  class methods or getters. Used in `LocalDate` and intended for similar immutable, long-lived
  objects that can benefit from such caching.
* `CodeInput` and `JsonInput` get new `enableSearch` and `showToolbar` props. Enabling search
  provides an simple inline find feature for searching the input's contents.
* The Admin console's Monitor Status tab displays more clearly when there are no active monitors.


### 💥 Breaking Changes

* Renamed the `data/Field.label` property to `displayName`.
* Changed the `DimensionChooserModel.dimensions` config to require objects of the form `{name,
  displayName, isLeafDimension}` when provided as an `Object[]`.
  * Previously these objects were expected to be of the form `{value, label, isLeaf}`.
  * Note however that this same config can now be passed the `dimensions` directly from a configured
    `Cube` instead, which is the recommended approach and should DRY up dimension definitions for
    typical use cases.
* Changes required due to the new filter API:
  * The classes `StoreFilter` and `ValueFilter` have been removed and replaced by `FunctionFilter`
    and `FieldFilter`, respectively. In most cases apps will need to make minimal or no changes.
  * The `filters/setFilters` property on `Query` has been changed to `filter/setFilter`. In most
    case apps should not need to change anything other than the name of this property - the new
    property will continue to support array representations of multiple filters.
  * `Store` has gained a new property `filterIncludesChildren` to replace the functionality
    previously provided by `StoreFilter.includesChildren`.
  * `StoreFilterField.filterOptions` has been removed. Set `filterIncludesChildren` directly on the
    store instead.

### ✨ Style

* CSS variables for "intents" - most commonly used on buttons - have been reworked to use HSL color
  values and support several standard variations of lightness and transparency.
  * Developers are encouraged to customize intents by setting the individual HSL vars provided for
    each intent (e.g. `--intent-primary-h` to adjust the primary hue) and/or the different levels of
    lightness (e.g. `--intent-primary-l3` to adjust the default lightness).
  * ⚠ Uses of the prior intent var overrides such as `--intent-primary` will no longer work. It is
    possible to set directly via `--xh-intent-primary`, but components such as buttons will still
    use the default intent shades for variations such as hover and pressed states. Again, review and
    customize the HSL vars if required.
* Desktop `Button` styles and classes have been rationalized and reworked to allow for more
  consistent and direct styling of buttons in all their many permutations (standard/minimal/outlined
  styles * default/hovered/pressed/disabled states * light/dark themes).
  * Customized intent colors will now also be applied to outlined and minimal buttons.
  * Dedicated classes are now applied to desktop buttons based on their style and state. Developers
    can key off of these classes directly if required.

### 🐞 Bug Fixes

* Fixed `Column.tooltipElement` so that it can work if a `headerTooltip` is also specified on the
  same column.
* Fixed issue where certain values (e.g. `%`) would break in `Column.tooltipElement`.
* Fixed issue where newly loaded records in `Store` were not being frozen as promised by the API.

### 📚 Libraries

* @blueprintjs/core `3.30 -> 3.31`
* codemirror `5.56 -> 5.57`
* http-status-codes `1.4 -> 2.1`
* mobx-react `6.2 -> 6.3`
* store2 `2.11 -> 2.12`

[Commit Log](https://github.com/xh/hoist-react/compare/v35.2.1...v36.0.0)


## v35.2.1 - 2020-07-31

### 🐞 Bug Fixes

* A Grid's docked summary row is now properly cleared when its bound Store is cleared.
* Additional SVG paths added to `requiredBlueprintIcons.js` to bring back calendar scroll icons on
  the DatePicker component.
* Colors specified via the `--xh-intent-` CSS vars have been removed from minimal / outlined desktop
  `Button` components because of incompatibility with `ButtonGroupInput` component. Fix to address
  issue forthcoming. (This reverts the change made in 35.2.0 below.)

[Commit Log](https://github.com/xh/hoist-react/compare/v35.2.0...v35.2.1)


## v35.2.0 - 2020-07-21

### 🎁 New Features

* `TabContainerModel` now supports a `persistWith` config to persist the active tab.
* `TabContainerModel` now supports a `emptyText` config to display when TabContainer gets rendered
  with no children.

### ⚙️ Technical

* Supports smaller bundle sizes via a greatly reduced set of BlueprintJS icons. (Requires apps to be
  built with `@xh/hoist-dev-utils` v5.2 or greater to take advantage of this optimization.)

### 🐞 Bug Fixes

* Colors specified via the `--xh-intent-` CSS vars are now applied to minimal / outlined desktop
  `Button` components. Previously they fell through to use default Blueprint colors in these modes.
* Code input correctly handles dynamically toggling readonly/disabled state.

### 📚 Libraries

* @fortawesome/fontawesome-pro `5.13 -> 5.14`
* codemirror `5.55 -> 5.56`

[Commit Log](https://github.com/xh/hoist-react/compare/v35.1.1...v35.2.0)


## v35.1.1 - 2020-07-17

### 📚 Libraries

* @blueprintjs/core `3.29 -> 3.30`

[Commit Log](https://github.com/xh/hoist-react/compare/v35.1.0...v35.1.1)


## v35.1.0 - 2020-07-16

### 🎁 New Features

* Extend existing environment diff tool to preferences. Now, both configs and preferences may be
  diffed across servers. This feature will require an update of hoist-core to a version 8.1.0 or
  greater.
* `ExportOptions.columns` provided to `GridModel` can now be specified as a function, allowing for
  full control of columns to export, including their sort order.

### 🐞 Bug Fixes

* `GridModel`s export feature was previously excluding summary rows. These are now included.
* Fixed problems with coloring and shading algorithm in `TreeMap`.
* Fixed problems with sort order of exports in `GridModel`.
* Ensure that preferences are written to server, even if set right before navigating away from page.
* Prevent situation where a spurious exception can be sent to server when application is unloaded
  while waiting on a fetch request.

[Commit Log](https://github.com/xh/hoist-react/compare/v35.0.1...v35.1.0)


## v35.0.1 - 2020-07-02

### 🐞 Bug Fixes

* Column headers no longer allocate space for a sort arrow icon when the column has an active
  `GridSorter` in the special state of `sort: null`.
* Grid auto-sizing better accounts for margins on sort arrow icons.

[Commit Log](https://github.com/xh/hoist-react/compare/v35.0.0...v35.0.1)


## v35.0.0 - 2020-06-29

### ⚖️ Licensing Change

As of this release, Hoist is [now licensed](LICENSE.md) under the popular and permissive
[Apache 2.0 open source license](https://www.apache.org/licenses/LICENSE-2.0). Previously, Hoist was
"source available" via our public GitHub repository but still covered by a proprietary license.

We are making this change to align Hoist's licensing with our ongoing commitment to openness,
transparency and ease-of-use, and to clarify and emphasize the suitability of Hoist for use within a
wide variety of enterprise software projects. For any questions regarding this change, please
[contact us](https://xh.io/contact/).

### 🎁 New Features

* Added a new Persistence API to provide a more flexible yet consistent approach to saving state for
  Components, Models, and Services to different persistent locations such as Hoist Preferences,
  browser local storage, and Hoist Dashboard views.
  * The primary entry points for this API are the new `@PersistSupport` and `@persist` annotations.
    `@persist` can be added to any observable property on a `@PersistSupport` to make it
    automatically synchronize with a `PersistenceProvider`. Both `HoistModel` and `HoistService` are
    decorated with `@PersistSupport`.
  * This is designed to replace any app-specific code previously added to synchronize fields and
    their values to Preferences via ad-hoc initializers and reactions.
  * This same API is now used to handle state persistence for `GridStateModel`, `PanelModel`,
    `DimensionChooserModel`, and `DashContainerModel` - configurable via the new `persistWith`
    option on those classes.
* `FetchService` now installs a default timeout of 30 seconds for all requests. This can be disabled
  by setting timeout to `null`. Fetch Timeout Exceptions have also been improved to include the same
  information as other standard exceptions thrown by this service.
  * 💥 Apps that were relying on the lack of a built-in timeout for long-running requests should
    ensure they configure such calls with a longer or null timeout.
* `Store` gets new `clearFilter()` and `recordIsFiltered()` helper functions.
* The Admin console's Activity Tracking tab has been significantly upgraded to allow admins to
  better analyze both built-in and custom tracking data generated by their application. Its sibling
  Client Errors tab has also been updated with a docked detail panel.
* `CodeInput` gets new `showCopyButton` prop - set to true to provide an inline action button to
  copy the editor contents to the clipboard.
* Hoist config `xhEnableMonitoring` can be used to enable/disable the Admin monitor tab and its
  associated server-side jobs

### 💥 Breaking Changes

* Applications should update to `hoist-core` v8.0.1 or above, required to support the upgraded Admin
  Activity Tracking tab. Contact XH for assistance with this update.
* The option `PanelModel.prefName` has been removed in favor of `persistWith`. Existing user state
  will be transferred to the new format, assuming a `PersistenceProvider` of type 'pref' referring
  to the same preference is used (e.g. `persistWith: {prefKey: 'my-panel-model-prefName'}`.
* The option `GridModel.stateModel` has been removed in favor of `persistWith`. Existing user state
  will be transferred to the new format, assuming a `PersistenceProvider` of type 'localStorage'
  referring to the same key is used (e.g. `persistWith: {localStorageKey: 'my-grid-state-id'}`.
  * Use the new `GridModel.persistOptions` config for finer control over what grid state is
    persisted (replacement for stateModel configs to disable persistence of column
    state/sorting/grouping).
* The options `DimensionChooserModel.preference` and `DimensionChooserModel.historyPreference` have
  been removed in favor of `persistWith`.
* `AppSpec.idleDetectionEnabled` has been removed. App-specific Idle detection is now enabled via
  the new `xhIdleConfig` config. The old `xhIdleTimeoutMins` has also been deprecated.
* `AppSpec.idleDialogClass` has been renamed `AppSpec.idlePanel`. If specified, it should be a
  full-screen component.
* `PinPad` and `PinPadModel` have been moved to `@xh/hoist/cmp/pinpad`, and is now available for use
  with both standard and mobile toolkits.
* Third-party dependencies updated to properly reflect application-level licensing requirements.
  Applications must now import and provide their licensed version of ag-Grid, and Highcharts to
  Hoist. See file `Bootstrap.js` in Toolbox for an example.

### 🐞 Bug Fixes

* Sorting special columns generated by custom ag-Grid configurations (e.g. auto-group columns) no
  longer throws with an error.
* The `deepFreeze()` util - used to freeze data in `Record` instances - now only attempts to freeze
  a whitelist of object types that are known to be safely freezable. Custom application classes and
  other potentially-problematic objects (such as `moment` instances) are no longer frozen when
  loaded into `Record` fields.

### 📚 Libraries

Note that certain licensed third-party dependencies have been removed as direct dependencies of this
project, as per note in Breaking Changes above.

* @xh/hoist-dev-utils `4.x -> 5.x` - apps should also update to the latest 5.x release of dev-utils.
  Although license and dependency changes triggered a new major version of this dev dependency, no
  application-level changes should be required.
* @blueprintjs/core `3.28 -> 3.29`
* codemirror `5.54 -> 5.55`
* react-select `3.0 -> 3.1`

### 📚 Optional Libraries

* ag-Grid `23.0.2` > `23.2.0` (See Toolbox app for example on this upgrade)
* Highcharts `8.0.4 -> 8.1.1`

[Commit Log](https://github.com/xh/hoist-react/compare/v34.0.0...v35.0.0)


## v34.0.0 - 2020-05-26

### 🎁 New Features

* Hoist's enhanced autosizing is now enabled on all grids by default. See `GridModel` and
  `GridAutosizeService` for more details.
* New flags `XH.isPhone`, `XH.isTablet`, and `XH.isDesktop` available for device-specific switching.
  Corresponding `.xh-phone`, `.xh-tablet`, and `.xh-desktop` CSS classes are added to the document
  `body`. These flags and classes are set based on the detected device, as per its user-agent.
  * One of the two higher-level CSS classes `.xh-standard` or `.xh-mobile` will also be applied
    based on an app's use of the primary (desktop-centric) components vs mobile components - as
    declared by its `AppSpec.isMobileApp` - regardless of the detected device.
  * These changes provide more natural support for use cases such as apps that are built with
    standard components yet target/support tablet users.
* New method `Record.get()` provides an alternative API for checked data access.
* The mobile `Select` component supports the `enableFilter` and `enableCreate` props.
* `DashContainerModel` supports new `layoutLocked`, `contentLocked` and `renameLocked` modes.
* `DimensionChooser` now has the ability to persist its value and history separately.
* Enhance Hoist Admin's Activity Tracking tab.
* Enhance Hoist Admin's Client Error tab.

### 💥 Breaking Changes

* `emptyFlexCol` has been removed from the Hoist API and should simply be removed from all client
  applications. Improvements to agGrid's default rendering of empty space have made it obsolete.
* `isMobile` property on `XH` and `AppSpec` has been renamed to `isMobileApp`. All apps will need to
  update their (required) use of this flag in the app specifications within their
  `/client-app/src/apps` directory.
* The `xh-desktop` class should no longer be used to indicate a non-mobile toolkit based app. For
  this purpose, use `xh-standard` instead.

### 🐞 Bug Fixes

* Fix to Average Aggregators when used with hierarchical data.
* Fixes to Context Menu handling on `Panel` to allow better handling of `[]` and `null`.

### 📚 Libraries

* @blueprintjs/core `3.26 -> 3.28`
* @blueprintjs/datetime `3.16 -> 3.18`
* codemirror `5.53 -> 5.54`
* react-transition-group `4.3 -> 4.4`

[Commit Log](https://github.com/xh/hoist-react/compare/v33.3.0...v34.0.0)


## v33.3.0 - 2020-05-08

### ⚙️ Technical

* Additional updates to experimental autosize feature: standardization of naming, better masking
  control, and API fixes. Added new property `autosizeOptions` on `GridModel` and main entry point
  is now named `GridModel.autosizeAsync()`.

### 🐞 Bug Fixes

* `Column.hideable` will now be respected by ag-grid column drag and drop
  [#1900](https://github.com/xh/hoist-react/issues/1900)
* Fixed an issue where dragging a column would cause it to be sorted unintentionally.

[Commit Log](https://github.com/xh/hoist-react/compare/v33.2.0...v33.3.0)


## v33.2.0 - 2020-05-07

### 🎁 New Features

* Virtual column rendering has been disabled by default, as it offered a minimal performance benefit
  for most grids while compromising autosizing. See new `GridModel.useVirtualColumns` config, which
  can be set to `true` to re-enable this behavior if required.
* Any `GridModel` can now be reset to its code-prescribed defaults via the column chooser reset
  button. Previously, resetting to defaults was only possible for grids that persisted their state
  with a `GridModel.stateModel` config.

### 🐞 Bug Fixes

* Fixed several issues with new grid auto-sizing feature.
* Fixed issues with and generally improved expand/collapse column alignment in tree grids.
  * 💥 Note that this improvement introduced a minor breaking change for apps that have customized
    tree indentation via the removed `--grid-tree-indent-px` CSS var. Use `--grid-tree-indent`
    instead. Note the new var is specified in em units to scale well across grid sizing modes.

### ⚙️ Technical

* Note that the included version of Onsen has been replaced with a fork that includes updates for
  react 16.13. Apps should not need to make any changes.

### 📚 Libraries

* react `~16.8 -> ~16.13`
* onsenui `~16.8` -> @xh/onsenui `~16.13`
* react-onsenui `~16.8` -> @xh/react-onsenui `~16.13`

[Commit Log](https://github.com/xh/hoist-react/compare/v33.1.0...33.2.0)


## v33.1.0 - 2020-05-05

### 🎁 New Features

* Added smart auto-resizing of columns in `GridModel` Unlike ag-Grid's native auto-resizing support,
  Hoist's auto-resizing will also take into account collapsed rows, off-screen cells that are not
  currently rendered in the DOM, and summary rows. See the new `GridAutosizeService` for details.
  * This feature is currently marked as 'experimental' and must be enabled by passing a special
    config to the `GridModel` constructor of the form `experimental: {useHoistAutosize: true}`. In
    future versions of Hoist, we expect to make it the default behavior.
* `GridModel.autoSizeColumns()` has been renamed `GridModel.autosizeColumns()`, with lowercase 's'.
  Similarly, the `autoSizeColumns` context menu token has been renamed `autosizeColumns`.

### 🐞 Bug Fixes

* Fixed a regression with `StoreFilterField` introduced in v33.0.1.

[Commit Log](https://github.com/xh/hoist-react/compare/v33.0.2...33.1.0)


## v33.0.2 - 2020-05-01

### 🎁 New Features

* Add Hoist Cube Aggregators: `AverageAggregator` and `AverageStrictAggregator`
* `ColAutosizeButton` has been added to desktop and mobile

### 🐞 Bug Fixes

* Fixed mobile menus to constrain to the bottom of the viewport, scrolling if necessary.
  [#1862](https://github.com/xh/hoist-react/issues/1862)
* Tightened up mobile tree grid, fixed issues in mobile column chooser.
* Fixed a bug with reloading hierarchical data in `Store`.
  [#1871](https://github.com/xh/hoist-react/issues/1871)

[Commit Log](https://github.com/xh/hoist-react/compare/v33.0.1...33.0.2)


## v33.0.1 - 2020-04-29

### 🎁 New Features

* `StoreFieldField` supports dot-separated field names in a bound `GridModel`, meaning it will now
  match on columns with fields such as `address.city`.

* `Toolbar.enableOverflowMenu` now defaults to `false`. This was determined safer and more
  appropriate due to issues with the underlying Blueprint implementation, and the need to configure
  it carefully.

### 🐞 Bug Fixes

* Fixed an important bug with state management in `StoreFilterField`. See
  https://github.com/xh/hoist-react/issues/1854

* Fixed the default sort order for grids. ABS DESC should be first when present.

### 📚 Libraries

* @blueprintjs/core `3.25 -> 3.26`
* codemirror `5.52 -> 5.53`

[Commit Log](https://github.com/xh/hoist-react/compare/v33.0.0...v33.0.1)

## v33.0.0 - 2020-04-22

### 🎁 New Features

* The object returned by the `data` property on `Record` now includes the record `id`. This will
  allow for convenient access of the id with the other field values on the record.
* The `Timer` class has been enhanced and further standardized with its Hoist Core counterpart:
  * Both the `interval` and `timeout` arguments may be specified as functions, or config keys
    allowing for dynamic lookup and reconfiguration.
  * Added `intervalUnits` and `timeoutUnits` arguments.
  * `delay` can now be specified as a boolean for greater convenience.

### 💥 Breaking Changes

* We have consolidated the import location for several packages, removing unintended nested index
  files and 'sub-packages'. In particular, the following locations now provide a single index file
  for import for all of their public contents: `@xh/hoist/core`, `@xh/hoist/data`,
  `@xh/hoist/cmp/grid`, and `@xh/hoist/desktop/cmp/grid`. Applications may need to update import
  statements that referred to index files nested within these directories.
* Removed the unnecessary and confusing `values` getter on `BaseFieldModel`. This getter was not
  intended for public use and was intended for the framework's internal implementation only.
* `ColumnGroup.align` has been renamed to `ColumnGroup.headerAlign`. This avoids confusion with the
  `Column` API, where `align` refers to the alignment of cell contents within the column.

### 🐞 Bug Fixes

* Exceptions will no longer overwrite the currently shown exception in the exception dialog if the
  currently shown exception requires reloading the application.
  [#1834](https://github.com/xh/hoist-react/issues/1834)

### ⚙️ Technical

* Note that the Mobx React bindings have been updated to 6.2, and we have enabled the recommended
  "observer batching" feature as per
  [the mobx-react docs](https://github.com/mobxjs/mobx-react-lite/#observer-batching).

### 📚 Libraries

* @blueprintjs/core `3.24 -> 3.25`
* @blueprintjs/datetime `3.15 -> 3.16`
* mobx-react `6.1 -> 6.2`

[Commit Log](https://github.com/xh/hoist-react/compare/v32.0.4...v33.0.0)

## v32.0.5 - 2020-07-14

### 🐞 Bug Fixes

* Fixes a regression in which grid exports were no longer sorting rows properly.

[Commit Log](https://github.com/xh/hoist-react/compare/v32.0.4...v32.0.5)

## v32.0.4 - 2020-04-09

### 🐞 Bug Fixes

* Fixes a regression with the alignment of `ColumnGroup` headers.
* Fixes a bug with 'Copy Cell' context menu item for certain columns displaying the Record ID.
* Quiets console logging of 'routine' exceptions to 'debug' instead of 'log'.

[Commit Log](https://github.com/xh/hoist-react/compare/v32.0.3...v32.0.4)

## v32.0.3 - 2020-04-06

### 🐞 Bug Fixes

* Suppresses a console warning from ag-Grid for `GridModel`s that do not specify an `emptyText`.

[Commit Log](https://github.com/xh/hoist-react/compare/v32.0.2...v32.0.3)

## v32.0.2 - 2020-04-03

⚠ Note that this release includes a *new major version of ag-Grid*. Please consult the
[ag-Grid Changelog](https://www.ag-grid.com/ag-grid-changelog/) for versions 22-23 to review
possible breaking changes to any direct/custom use of ag-Grid APIs and props within applications.

### 🎁 New Features

* GridModel `groupSortFn` now accepts `null` to turn off sorting of group rows.
* `DockViewModel` now supports optional `width`, `height` and `collapsedWidth` configs.
* The `appMenuButton.extraItems` prop now accepts `MenuItem` configs (as before) but also React
  elements and the special string token '-' (shortcut to render a `MenuDivider`).
* Grid column `flex` param will now accept numbers, with available space divided between flex
  columns in proportion to their `flex` value.
* `Column` now supports a `sortingOrder` config to allow control of the sorting options that will be
  cycled through when the user clicks on the header.
* `PanelModel` now supports setting a `refreshMode` to control how collapsed panels respond to
  refresh requests.

### 💥 Breaking Changes

* The internal DOM structure of desktop `Panel` has changed to always include an inner frame with
  class `.xh-panel__content`. You may need to update styling that targets the inner structure of
  `Panel` via `.xh-panel`.
* The hooks `useOnResize()` and `useOnVisibleChange()` no longer take a `ref` argument. Use
  `composeRefs` to combine the ref that they return with any ref you wish to compose them with.
* The callback for `useOnResize()` will now receive an object representing the locations and
  dimensions of the element's content box. (Previously it incorrectly received an array of
  `ResizeObserver` entries that had to be de-referenced)
* `PanelModel.collapsedRenderMode` has been renamed to `PanelModel.renderMode`, to be more
  consistent with other Hoist APIs such as `TabContainer`, `DashContainer`, and `DockContainer`.


### 🐞 Bug Fixes

* Checkboxes in grid rows in Tiny sizing mode have been styled to fit correctly within the row.
* `GridStateModel` no longer saves/restores the width of non-resizable columns.
  [#1718](https://github.com/xh/hoist-react/issues/1718)
* Fixed an issue with the hooks useOnResize and useOnVisibleChange. In certain conditions these
  hooks would not be called. [#1808](https://github.com/xh/hoist-react/issues/1808)
* Inputs that accept a rightElement prop will now properly display an Icon passed as that element.
  [#1803](https://github.com/xh/hoist-react/issues/1803)

### ⚙️ Technical

* Flex columns now use the built-in ag-Grid flex functionality.

### 📚 Libraries

* ag-grid-community `removed @ 21.2`
* ag-grid-enterprise `21.2` replaced with @ag-grid-enterprise/all-modules `23.0`
* ag-grid-react `21.2` replaced with @ag-grid-community/react `23.0`
* @fortawesome/* `5.12 -> 5.13`
* codemirror `5.51 -> 5.52`
* filesize `6.0 -> 6.1`
* numbro `2.1 -> 2.2`
* react-beautiful-dnd `12.0 -> 13.0`
* store2 `2.10 -> 2.11`
* compose-react-refs `NEW 1.0.4`

[Commit Log](https://github.com/xh/hoist-react/compare/v31.0.0...v32.0.2)

## v31.0.0 - 2020-03-16

### 🎁 New Features

* The mobile `Navigator` / `NavigatorModel` API has been improved and made consistent with other
  Hoist content container APIs such as `TabContainer`, `DashContainer`, and `DockContainer`.
  * `NavigatorModel` and `PageModel` now support setting a `RenderMode` and `RefreshMode` to control
    how inactive pages are mounted/unmounted and how they respond to refresh requests.
  * `Navigator` pages are no longer required to to return `Page` components - they can now return
    any suitable component.
* `DockContainerModel` and `DockViewModel` also now support `refreshMode` and `renderMode` configs.
* `Column` now auto-sizes when double-clicking / double-tapping its header.
* `Toolbar` will now collapse overflowing items into a drop down menu. (Supported for horizontal
  toolbars only at this time.)
* Added new `xhEnableLogViewer` config (default `true`) to enable or disable the Admin Log Viewer.

#### 🎨 Icons

* Added `Icon.icon()` factory method as a new common entry point for creating new FontAwesome based
  icons in Hoist. It should typically be used instead of using the `FontAwesomeIcon` component
  directly.
* Also added a new `Icon.fileIcon()` factory. This method take a filename and returns an appropriate
  icon based on its extension.
* All Icon factories can now accept an `asHtml` parameter, as an alternative to calling the helper
  function `convertIconToSVG()` on the element. Use this to render icons as raw html where needed
  (e.g. grid renderers).
* Icons rendered as html will now preserve their styling, tooltips, and size.

### 💥 Breaking Changes

* The application's primary `HoistApplicationModel` is now instantiated and installed as
  `XH.appModel` earlier within the application initialization sequence, with construction happening
  prior to the init of the XH identity, config, and preference services.
  * This allows for a new `preAuthInitAsync()` lifecycle method to be called on the model before
    auth has completed, but could be a breaking change for appModel code that relied on these
    services for field initialization or in its constructor.
  * Such code should be moved to the core `initAsync()` method instead, which continues to be called
    after all XH-level services are initialized and ready.
* Mobile apps may need to adjust to the following updates to `NavigatorModel` and related APIs:
  * `NavigatorModel`'s `routes` constructor parameter has been renamed `pages`.
  * `NavigatorModel`'s observable `pages[]` has been renamed `stack[]`.
  * `NavigatorPageModel` has been renamed `PageModel`. Apps do not usually create `PageModels`
    directly, so this change is unlikely to require code updates.
  * `Page` has been removed from the mobile toolkit. Components that previously returned a `Page`
    for inclusion in a `Navigator` or `TabContainer` can now return any component. It is recommended
    you replace `Page` with `Panel` where appropriate.
* Icon enhancements described above removed the following public methods:
  * The `fontAwesomeIcon()` factory function (used to render icons not already enumerated by Hoist)
    has been replaced by the improved `Icon.icon()` factory - e.g. `fontAwesomeIcon({icon: ['far',
    'alicorn']}) -> Icon.icon({iconName: 'alicorn'})`.
  * The `convertIconToSvg()` utility method has been replaced by the new `asHtml` parameter on icon
    factory functions. If you need to convert an existing icon element, use `convertIconToHtml()`.
* `Toolbar` items should be provided as direct children. Wrapping Toolbar items in container
  components can result in unexpected item overflow.

### 🐞 Bug Fixes

* The `fmtDate()` utility now properly accepts, parses, and formats a string value input as
  documented.
* Mobile `PinPad` input responsiveness improved on certain browsers to avoid lag.

### ⚙️ Technical

* New lifecycle methods `preAuthInitAsync()` and `logoutAsync()` added to the `HoistAppModel`
  decorator (aka the primary `XH.appModel`).

[Commit Log](https://github.com/xh/hoist-react/compare/v30.1.0...v31.0.0)

## v30.1.0 - 2020-03-04

### 🐞 Bug Fixes

* Ensure `WebSocketService.connected` remains false until `channelKey` assigned and received from
  server.
* When empty, `DashContainer` now displays a user-friendly prompt to add an initial view.

### ⚙️ Technical

* Form validation enhanced to improve handling of asynchronous validation. Individual rules and
  constraints are now re-evaluated in parallel, allowing for improved asynchronous validation.
* `Select` will now default to selecting contents on focus if in filter or creatable mode.

[Commit Log](https://github.com/xh/hoist-react/compare/v30.0.0...30.1.0)

## v30.0.0 - 2020-02-29

### 🎁 New Features

* `GridModel` and `DataViewModel` now support `groupRowHeight`, `groupRowRenderer` and
  `groupRowElementRenderer` configs. Grouping is new in general to `DataViewModel`, which now takes
  a `groupBy` config.
  * `DataViewModel` allows for settable and multiple groupings and sorters.
  * `DataViewModel` also now supports additional configs from the underlying `GridModel` that make
    sense in a `DataView` context, such as `showHover` and `rowBorders`.
* `TabContainerModel` now accepts a `track` property (default false) for easily tracking tab views
  via Hoist's built-in activity tracking.
* The browser document title is now set to match `AppSpec.clientAppName` - helpful for projects with
  multiple javascript client apps.
* `StoreFilterField` accepts all other config options from `TextInput` (e.g. `disabled`).
* Clicking on a summary row in `Grid` now clears its record selection.
* The `@LoadSupport` decorator now provides an additional observable property `lastException`. The
  decorator also now logs load execution times and failures to `console.debug` automatically.
* Support for mobile `Panel.scrollable` prop made more robust with re-implementation of inner
  content element. Note this change included a tweak to some CSS class names for mobile `Panel`
  internals that could require adjustments if directly targeted by app stylesheets.
* Added new `useOnVisibleChange` hook.
* Columns now support a `headerAlign` config to allow headers to be aligned differently from column
  contents.

### 💥 Breaking Changes

* `Toolbar` items must be provided as direct children. Wrapping Toolbar items in container
  components can result in unexpected item overflow.
* `DataView.rowCls` prop removed, replaced by new `DataViewModel.rowClassFn` config for more
  flexibility and better symmetry with `GridModel`.
* `DataViewModel.itemRenderer` renamed to `DataViewModel.elementRenderer`
* `DataView` styling has been updated to avoid applying several unwanted styles from `Grid`. Note
  that apps might rely on these styles (intentionally or not) for their `itemRenderer` components
  and appearance and will need to adjust.
* Several CSS variables related to buttons have been renamed for consistency, and button style rules
  have been adjusted to ensure they take effect reliably across desktop and mobile buttons
  ([#1568](https://github.com/xh/hoist-react/pull/1568)).
* The optional `TreeMapModel.highchartsConfig` object will now be recursively merged with the
  top-level config generated by the Hoist model and component, where previously it was spread onto
  the generated config. This could cause a change in behavior for apps using this config to
  customize map instances, but provides more flexibility for e.g. customizing the `series`.
* The signature of `useOnResize` hook has been modified slightly for API consistency and clarity.
  Options are now passed in a configuration object.

### 🐞 Bug Fixes

* Fixed an issue where charts that are rendered while invisible would have the incorrect size.
  [#1703](https://github.com/xh/hoist-react/issues/1703)
* Fixed an issue where zeroes entered by the user in `PinPad` would be displayed as blanks.
* Fixed `fontAwesomeIcon` elem factory component to always include the default 'fa-fw' className.
  Previously, it was overridden if a `className` prop was provided.
* Fixed an issue where ConfigDiffer would always warn about deletions, even when there weren't any.
  [#1652](https://github.com/xh/hoist-react/issues/1652)
* `TextInput` will now set its value to `null` when all text is deleted and the clear icon will
  automatically hide.
* Fixed an issue where multiple buttons in a `ButtonGroupInput` could be shown as active
  simultaneously. [#1592](https://github.com/xh/hoist-react/issues/1592)
* `StoreFilterField` will again match on `Record.id` if bound to a Store or a GridModel with the
  `id` column visible. [#1697](https://github.com/xh/hoist-react/issues/1697)
* A number of fixes have been applied to `RelativeTimeStamp` and `getRelativeTimestamp`, especially
  around its handling of 'equal' or 'epsilon equal' times. Remove unintended leading whitespace from
  `getRelativeTimestamp`.

### ⚙️ Technical

* The `addReaction` and `addAutorun` methods (added to Hoist models, components, and services by the
  `ReactiveSupport` mixin) now support a configurable `debounce` argument. In many cases, this is
  preferable to the built-in MobX `delay` argument, which only provides throttling and not true
  debouncing.
* New `ChartModel.highchart` property provides a reference to the underlying HighChart component.

### 📚 Libraries

* @blueprintjs/core `3.23 -> 3.24`
* react-dates `21.7 -> 21.8`
* react-beautiful-dnd `11.0 -> 12.2`

[Commit Log](https://github.com/xh/hoist-react/compare/v29.1.0...v30.0.0)

## v29.1.0 - 2020-02-07

### 🎁 New Features

#### Grid

* The `compact` config on `GridModel` has been deprecated in favor of the more powerful `sizingMode`
  which supports the values 'large', 'standard', 'compact', or 'tiny'.
  * Each new mode has its own set of CSS variables for applications to override as needed.
  * Header and row heights are configurable for each via the `HEADER_HEIGHTS` and `ROW_HEIGHTS`
    static properties of the `AgGrid` component. These objects can be modified on init by
    applications that wish to customize the default row heights globally.
  * 💥 Note that these height config objects were previously exported as constants from AgGrid.js.
    This would be a breaking change for any apps that imported the old objects directly (considered
    unlikely).
* `GridModel` now exposes an `autoSizeColumns` method, and the Grid context menu now contains an
  `Autosize Columns` option by default.
* `Column` and `ColumnGroup` now support React elements for `headerName`.

#### Data

* The `Store` constructor now accepts a `data` argument to load data at initialization.
* The `xh/hoist/data/cube` package has been modified substantially to better integrate with the core
  data package and support observable "Views". See documentation on `Cube` for more information.

#### Other

* Added a `PinPad` component for streamlined handling of PIN entry on mobile devices.
* `FormField` now takes `tooltipPosition` and `tooltipBoundary` props for customizing minimal
  validation tooltip.
* `RecordAction.actionFn` parameters now include a `buttonEl` property containing the button element
  when used in an action column.
* Mobile Navigator component now takes an `animation` prop which can be set to 'slide' (default),
  'lift', 'fade', or 'none'. These values are passed to the underlying onsenNavigator component.
  ([#1641](https://github.com/xh/hoist-react/pull/1641))
* `AppOption` configs now accept an `omit` property for conditionally excluding options.

### 🐞 Bug Fixes

* Unselectable grid rows are now skipped during up/down keyboard navigation.
* Fix local quick filtering in `LeftRightChooser` (v29 regression).
* Fix `SplitTreeMap` - the default filtering once again splits the map across positive and negative
  values as intended (v29 regression).

### ⚙️ Technical

* `FormFields` now check that they are contained in a Hoist `Form`.

### 📚 Libraries

* @blueprintjs/core `3.22 -> 3.23`
* codemirror `5.50 -> 5.51`
* react-dates `21.5 -> 21.7`

[Commit Log](https://github.com/xh/hoist-react/compare/v29.0.0...v29.1.0)

## v29.0.0 - 2020-01-24

### 🗄️ Data Package Changes

Several changes have been made to data package (`Store` and `Record`) APIs for loading, updating,
and modifying data. They include some breaking changes, but pave the way for upcoming enhancements
to fully support inline grid editing and other new features.

Store now tracks the "committed" state of its records, which represents the data as it was loaded
(typically from the server) via `loadData()` or `updateData()`. Records are now immutable and
frozen, so they cannot be changed directly, but Store offers a new `modifyRecords()` API to apply
local modifications to data in a tracked and managed way. (Store creates new records internally to
hold both this modified data and the original, "committed" data.) This additional state tracking
allows developers to query Stores for modified or added records (e.g. to flush back to the server
and persist) as well as call new methods to revert changes (e.g. to undo a block of changes that the
user wishes to discard).

Note the following more specific changes to these related classes:

#### Record

* 💥 Record data properties are now nested within a `data` object on Record instances and are no
  longer available as top-level properties on the Record itself.
  * Calls to access data such as `rec.quantity` must be modified to `rec.data.quantity`.
  * When accessing multiple properties, destructuring provides an efficient syntax - e.g. `const
    {quantity, price} = rec.data;`.
* 💥 Records are now immutable and cannot be modified by applications directly.
  * This is a breaking change, but should only affect apps with custom inline grid editing
    implementations or similar code that modifies individual record values.
  * Calls to change data such as `rec.quantity = 100` must now be made through the Record's Store,
    e.g. `store.modifyData({id: 41, quantity: 100})`
* Record gains new getters for inspecting its state, including: `isAdd`, `isModified`, and
  `isCommitted`.

#### Store

* 💥 `noteDataUpdated()` has been removed, as out-of-band modifications to Store Records are no
  longer possible.
* 💥 Store's `idSpec` function is now called with the raw record data - previously it was passed
  source data after it had been run through the store's optional `processRawData` function. (This is
  unlikely to have a practical impact on most apps, but is included here for completeness.)
* `Store.updateData()` now accepts a flat list of raw data to process into Record additions and
  updates. Previously developers needed to call this method with an object containing add, update,
  and/or remove keys mapped to arrays. Now Store will produce an object of this shape automatically.
* `Store.refreshFilter()` method has been added to allow applications to rebuild the filtered data
  set if some application state has changed (apart from the store's data itself) which would affect
  the store filter.
* Store gains new methods for manipulating its Records and data, including `addRecords()`,
  `removeRecords()`, `modifyRecords()`, `revertRecords()`, and `revert()`. New getters have been
  added for `addedRecords`, `removedRecords`, `modifiedRecords`, and `isModified`.

#### Column

* Columns have been enhanced for provide basic support for inline-editing of record data. Further
  inline editing support enhancements are planned for upcoming Hoist releases.
* `Column.getValueFn` config added to retrieve the cell value for a Record field. The default
  implementation pulls the value from the Record's new `data` property (see above). Apps that
  specify custom `valueGetter` callbacks via `Column.agOptions` should now implement their custom
  logic in this new config.
* `Column.setValueFn` config added to support modifying the Column field's value on the underlying
  Record. The default implementation calls the new `Store.modifyRecords()` API and should be
  sufficient for the majority of cases.
* `Column.editable` config added to indicate if a column/cell should be inline-editable.

### 🎁 New Features

* Added keyboard support to ag-Grid context menus.
* Added `GridModel.setEmptyText()` to allow updates to placeholder text after initial construction.
* Added `GridModel.ensureSelectionVisible()` to scroll the currently selected row into view.
* When a `TreeMap` is bound to a `GridModel`, the grid will now respond to map selection changes by
  scrolling to ensure the selected grid row is visible.
* Added a `Column.tooltipElement` config to support fully customizable tooltip components.
* Added a `useOnResize` hook, which runs a function when a component is resized.
* Exposed an `inputRef` prop on numberInput, textArea, and textInput
* `PanelModel` now accepts a `maxSize` config.
* `RelativeTimeStamp` now support a `relativeTo` option, allowing it to display the difference
  between a timestamp and another reference time other than now. Both the component and the
  `getRelativeTimestamp()` helper function now leverage moment.js for their underlying
  implementation.
* A new `Clock` component displays the time, either local to the browser or for a configurable
  timezone.
* `LeftRightChooser` gets a new `showCounts` option to print the number of items on each side.
* `Select` inputs support a new property `enableWindowed` (desktop platform only) to improve
  rendering performance with large lists of options.
* `Select` inputs support grouped options. To use, add an attribute `options` containing an array of
  sub-options.
* `FetchService` methods support a new `timeout` option. This config chains `Promise.timeout()` to
  the promises returned by the service.
* Added alpha version of `DashContainer` for building dynamic, draggable dashboard-style layouts.
  Please note: the API for this component is subject to change - use at your own risk!
* `Select` now allows the use of objects as values.
* Added a new `xhEnableImpersonation` config to enable or disable the ability of Hoist Admins to
  impersonate other users. Note that this defaults to `false`. Apps will need to set this config to
  continue using impersonation. (Note that an update to hoist-core 6.4+ is required for this config
  to be enforced on the server.)
* `FormField` now supports a `requiredIndicator` to customize how required fields are displayed.
* Application build tags are now included in version update checks, primarily to prompt dev/QA users
  to refresh when running SNAPSHOT versions. (Note that an update to hoist-core 6.4+ is required for
  the server to emit build tag for comparison.)
* `CodeInput` component added to provide general `HoistInput` support around the CodeMirror code
  editor. The pre-existing `JsonInput` has been converted to a wrapper around this class.
* `JsonInput` now supports an `autoFocus` prop.
* `Select` now supports a `hideDropdownIndicator` prop.
* `useOnResize` hook will now ignore visibility changes, i.e. a component resizing to a size of 0.
* `DimensionChooser` now supports a `popoverPosition` prop.
* `AppBar.appMenuButtonPosition` prop added to configure the App Menu on the left or the right, and
  `AppMenuButton` now accepts and applies any `Button` props to customize.
* New `--xh-grid-tree-indent-px` CSS variable added to allow control over the amount of indentation
  applied to tree grid child nodes.

### 💥 Breaking Changes

* `GridModel.contextMenuFn` config replaced with a `contextMenu` parameter. The new parameter will
  allow context menus to be specified with a simple array in addition to the function specification
  currently supported.
* `GridModel.defaultContextMenuTokens` config renamed to `defaultContextMenu`.
* `Chart` and `ChartModel` have been moved from `desktop/cmp/charts` to `cmp/charts`.
* `StoreFilterField` has been moved from `desktop/cmp/store` to `cmp/store`.
* The options `nowEpsilon` and `nowString` on `RelativeTimestamp` have been renamed to `epsilon` and
  `equalString`, respectively.
* `TabRenderMode` and `TabRefreshMode` have been renamed to `RenderMode` and `RefreshMode` and moved
  to the `core` package. These enumerations are now used in the APIs for `Panel`, `TabContainer`,
  and `DashContainer`.
* `DockViewModel` now requires a function, or a HoistComponent as its `content` param. It has always
  been documented this way, but a bug in the original implementation had it accepting an actual
  element rather than a function. As now implemented, the form of the `content` param is consistent
  across `TabModel`, `DockViewModel`, and `DashViewSpec`.
* `JsonInput.showActionButtons` prop replaced with more specific `showFormatButton` and
  `showFullscreenButton` props.
* The `DataView.itemHeight` prop has been moved to `DataViewModel` where it can now be changed
  dynamically by applications.
* Desktop `AppBar.appMenuButtonOptions` prop renamed to `appMenuButtonProps` for consistency.

### 🐞 Bug Fixes

* Fixed issue where JsonInput was not receiving its `model` from context
  ([#1456](https://github.com/xh/hoist-react/issues/1456))
* Fixed issue where TreeMap would not be initialized if the TreeMapModel was created after the
  GridModel data was loaded ([#1471](https://github.com/xh/hoist-react/issues/1471))
* Fixed issue where export would create malformed file with dynamic header names
* Fixed issue where exported tree grids would have incorrect aggregate data
  ([#1447](https://github.com/xh/hoist-react/issues/1447))
* Fixed issue where resizable Panels could grow larger than desired
  ([#1498](https://github.com/xh/hoist-react/issues/1498))
* Changed RestGrid to only display export button if export is enabled
  ([#1490](https://github.com/xh/hoist-react/issues/1490))
* Fixed errors when grouping rows in Grids with `groupUseEntireRow` turned off
  ([#1520](https://github.com/xh/hoist-react/issues/1520))
* Fixed problem where charts were resized when being hidden
  ([#1528](https://github.com/xh/hoist-react/issues/1528))
* Fixed problem where charts were needlessly re-rendered, hurting performance and losing some state
  ([#1505](https://github.com/xh/hoist-react/issues/1505))
* Removed padding from Select option wrapper elements which was making it difficult for custom
  option renderers to control the padding ([1571](https://github.com/xh/hoist-react/issues/1571))
* Fixed issues with inconsistent indentation for tree grid nodes under certain conditions
  ([#1546](https://github.com/xh/hoist-react/issues/1546))
* Fixed autoFocus on NumberInput.

### 📚 Libraries

* @blueprintjs/core `3.19 -> 3.22`
* @blueprintjs/datetime `3.14 -> 3.15`
* @fortawesome/fontawesome-pro `5.11 -> 5.12`
* codemirror `5.49 -> 5.50`
* core-js `3.3 -> 3.6`
* fast-deep-equal `2.0 -> 3.1`
* filesize `5.0 -> 6.0`
* highcharts 7.2 -> 8.0`
* mobx `5.14 -> 5.15`
* react-dates `21.3 -> 21.5`
* react-dropzone `10.1 -> 10.2`
* react-windowed-select `added @ 2.0.1`

[Commit Log](https://github.com/xh/hoist-react/compare/v28.2.0...v29.0.0)

## v28.2.0 - 2019-11-08

### 🎁 New Features

* Added a `DateInput` component to the mobile toolkit. Its API supports many of the same options as
  its desktop analog with the exception of `timePrecision`, which is not yet supported.
* Added `minSize` to panelModel. A resizable panel can now be prevented from resizing to a size
  smaller than minSize. ([#1431](https://github.com/xh/hoist-react/issues/1431))

### 🐞 Bug Fixes

* Made `itemHeight` a required prop for `DataView`. This avoids an issue where agGrid went into an
  infinite loop if this value was not set.
* Fixed a problem with `RestStore` behavior when `dataRoot` changed from its default value.

[Commit Log](https://github.com/xh/hoist-react/compare/v28.1.1...v28.2.0)

## v28.1.1 - 2019-10-23

### 🐞 Bug Fixes

* Fixes a bug with default model context being set incorrectly within context inside of `Panel`.

[Commit Log](https://github.com/xh/hoist-react/compare/v28.1.0...v28.1.1)

## v28.1.0 - 2019-10-18

### 🎁 New Features

* `DateInput` supports a new `strictInputParsing` prop to enforce strict parsing of keyed-in entries
  by the underlying moment library. The default value is false, maintained the existing behavior
  where [moment will do its best](https://momentjs.com/guides/#/parsing/) to parse an entered date
  string that doesn't exactly match the specified format
* Any `DateInput` values entered that exceed any specified max/minDate will now be reset to null,
  instead of being set to the boundary date (which was surprising and potentially much less obvious
  to a user that their input had been adjusted automatically).
* `Column` and `ColumnGroup` now accept a function for `headerName`. The header will be
  automatically re-rendered when any observable properties referenced by the `headerName` function
  are modified.
* `ColumnGroup` now accepts an `align` config for setting the header text alignment
* The flag `toContext` for `uses` and `creates` has been replaced with a new flag `publishMode` that
  provides more granular control over how models are published and looked up via context. Components
  can specify `ModelPublishMode.LIMITED` to make their model available for contained components
  without it becoming the default model or exposing its sub-models.

### 🐞 Bug Fixes

* Tree columns can now specify `renderer` or `elementRenderer` configs without breaking the standard
  ag-Grid group cell renderer auto-applied to tree columns (#1397).
* Use of a custom `Column.comparator` function will no longer break agGrid-provided column header
  filter menus (#1400).
* The MS Edge browser does not return a standard Promise from `async` functions, so the the return
  of those functions did not previously have the required Hoist extensions installed on its
  prototype. Edge "native" Promises are now also polyfilled / extended as required. (#1411).
* Async `Select` combobox queries are now properly debounced as per the `queryBuffer` prop (#1416).

### ⚙️ Technical

* Grid column group headers now use a custom React component instead of the default ag-Grid column
  header, resulting in a different DOM structure and CSS classes. Existing CSS overrides of the
  ag-Grid column group headers may need to be updated to work with the new structure/classes.
* We have configured `stylelint` to enforce greater consistency in our stylesheets within this
  project. The initial linting run resulted in a large number of updates to our SASS files, almost
  exclusively whitespace changes. No functional changes are intended/expected. We have also enabled
  hooks to run both JS and style linting on pre-commit. Neither of these updates directly affects
  applications, but the same tools could be configured for apps if desired.

### 📚 Libraries

* core-js `3.2 -> 3.3`
* filesize `4.2 -> 5.0`
* http-status-codes `added @ 1.3`

[Commit Log](https://github.com/xh/hoist-react/compare/v28.0.0...v28.1.0)

## v28.0.0 - 2019-10-07

_"The one with the hooks."_

**Hoist now fully supports React functional components and hooks.** The new `hoistComponent`
function is now the recommended method for defining new components and their corresponding element
factories. See that (within HoistComponentFunctional.js) and the new `useLocalModel()` and
`useContextModel()` hooks (within [core/hooks](core/hooks)) for more information.

Along with the performance benefits and the ability to use React hooks, Hoist functional components
are designed to read and write their models via context. This allows a much less verbose
specification of component element trees.

Note that **Class-based Components remain fully supported** (by both Hoist and React) using the
familiar `@HoistComponent` decorator, but transitioning to functional components within Hoist apps
is now strongly encouraged. In particular note that Class-based Components will *not* be able to
leverage the context for model support discussed above.

### 🎁 New Features

* Resizable panels now default to not redrawing their content when resized until the resize bar is
  dropped. This offers an improved user experience for most situations, especially when layouts are
  complex. To re-enable the previous dynamic behavior, set `PanelModel.resizeWhileDragging: true`.
* The default text input shown by `XH.prompt()` now has `selectOnFocus: true` and will confirm the
  user's entry on an `<enter>` keypress (same as clicking 'OK').
* `stringExcludes` function added to form validation constraints. This allows an input value to
  block specific characters or strings, e.g. no slash "/" in a textInput for a filename.
* `constrainAll` function added to form validation constraints. This takes another constraint as its
  only argument, and applies that constraint to an array of values, rather than just to one value.
  This is useful for applying a constraint to inputs that produce arrays, such as tag pickers.
* `DateInput` now accepts LocalDates as `value`, `minDate` and `maxDate` props.
* `RelativeTimestamp` now accepts a `bind` prop to specify a model field name from which it can pull
  its timestamp. The model itself can either be passed as a prop or (better) sourced automatically
  from the parent context. Developers are encouraged to take this change to minimize re-renders of
  parent components (which often contain grids and other intensive layouts).
* `Record` now has properties and methods for accessing and iterating over children, descendants,
  and ancestors
* `Store` now has methods for retrieving the descendants and ancestors of a given Record

### 💥 Breaking Changes

* **Apps must update their dev dependencies** to the latest `@xh/hoist-dev-utils` package: v4.0+.
  This updates the versions of Babel / Webpack used in builds to their latest / current versions and
  swaps to the updated Babel recommendation of `core-js` for polyfills.
* The `allSettled` function in `@xh/promise` has been removed. Applications using this method should
  use the ECMA standard (stage-2) `Promise.allSettled` instead. This method is now fully available
  in Hoist via bundled polyfills. Note that the standard method returns an array of objects of the
  form `{status: [rejected|fulfilled], ...}`, rather than `{state: [rejected|fulfilled], ...}`.
* The `containerRef` argument for `XH.toast()` should now be a DOM element. Component instances are
  no longer supported types for this value. This is required to support functional Components
  throughout the toolkit.
* Apps that need to prevent a `StoreFilterField` from binding to a `GridModel` in context, need to
  set the `store` or `gridModel` property explicitly to null.
* The Blueprint non-standard decorators `ContextMenuTarget` and `HotkeysTarget` are no longer
  supported. Use the new hooks `useContextMenu()` and `useHotkeys()` instead. For convenience, this
  functionality has also been made available directly on `Panel` via the `contextMenu` and `hotkeys`
  props.
* `DataView` and `DataViewModel` have been moved from `/desktop/cmp/dataview` to the cross-platform
  package `/cmp/dataview`.
* `isReactElement` has been removed. Applications should use the native React API method
  `React.isValidElement` instead.

### ⚙️ Technical

* `createObservableRef()` is now available in `@xh/hoist/utils/react` package. Use this function for
  creating refs that are functionally equivalent to refs created with `React.createRef()`, yet fully
  observable. With this change the `Ref` class in the same package is now obsolete.
* Hoist now establishes a proper react "error boundary" around all application code. This means that
  errors throw when rendering will be caught and displayed in the standard Hoist exception dialog,
  and stack traces for rendering errors should be significantly less verbose.
* Not a Hoist feature, exactly, but the latest version of `@xh/hoist-dev-utils` (see below) enables
  support for the `optional chaining` (aka null safe) and `nullish coalescing` operators via their
  Babel proposal plugins. Developers are encouraged to make good use of the new syntax below:
  * conditional-chaining: `let foo = bar?.baz?.qux;`
  * nullish coalescing: `let foo = bar ?? 'someDefaultValue';`

### 🐞 Bug Fixes

* Date picker month and year controls will now work properly in `localDate` mode. (Previously would
  reset to underlying value.)
* Individual `Buttons` within a `ButtonGroupInput` will accept a disabled prop while continuing to
  respect the overall `ButtonGroupInput`'s disabled prop.
* Raised z-index level of AG-Grid tooltip to ensure tooltips for AG-Grid context menu items appear
  above the context menu.

### 📚 Libraries

* @blueprintjs/core `3.18 -> 3.19`
* @blueprintjs/datetime `3.12 -> 3.14`
* @fortawesome/fontawesome-pro `5.10 -> 5.11`
* @xh/hoist-dev-utils `3.8 -> 4.3` (multiple transitive updates to build tooling)
* ag-grid `21.1 -> 21.2`
* highcharts `7.1 -> 7.2`
* mobx `5.13 -> 5.14`
* react-transition-group `4.2 -> 4.3`
* rsvp (removed)
* store2 `2.9 -> 2.10`

[Commit Log](https://github.com/xh/hoist-react/compare/v27.1.0...v28.0.0)

## v27.1.0 - 2019-09-05

### 🎁 New Features

* `Column.exportFormat` can now be a function, which supports setting Excel formats on a per-cell
  (vs. entire column) basis by returning a conditional `exportFormat` based upon the value and / or
  record.
  * ⚠️ Note that per-cell formatting _requires_ that apps update their server to use hoist-core
    v6.3.0+ to work, although earlier versions of hoist-core _are_ backwards compatible with the
    pre-existing, column-level export formatting.
* `DataViewModel` now supports a `sortBy` config. Accepts the same inputs as `GridModel.sortBy`,
  with the caveat that only a single-level sort is supported at this time.

[Commit Log](https://github.com/xh/hoist-react/compare/v27.0.1...v27.1.0)

## v27.0.1 - 2019-08-26

### 🐞 Bug Fixes

* Fix to `Store.clear()` and `GridModel.clear()`, which delegates to the same (#1324).

[Commit Log](https://github.com/xh/hoist-react/compare/v27.0.0...v27.0.1)

## v27.0.0 - 2019-08-23

### 🎁 New Features

* A new `LocalDate` class has been added to the toolkit. This class provides client-side support for
  "business" or "calendar" days that do not have a time component. It is an immutable class that
  supports '==', '<' and '>', as well as a number of convenient manipulation functions. Support for
  the `LocalDate` class has also been added throughout the toolkit, including:
  * `Field.type` now supports an additional `localDate` option for automatic conversion of server
    data to this type when loading into a `Store`.
  * `fetchService` is aware of this class and will automatically serialize all instances of it for
    posting to the server. ⚠ NOTE that along with this change, `fetchService` and its methods such
    as `XH.fetchJson()` will now serialize regular JS Date objects as ms timestamps when provided in
    params. Previously Dates were serialized in their default `toString()` format. This would be a
    breaking change for an app that relied on that default Date serialization, but it was made for
    increased symmetry with how Hoist JSON-serializes Dates and LocalDates on the server-side.
  * `DateInput` can now be used to seamlessly bind to a `LocalDate` as well as a `Date`. See its new
    prop of `valueType` which can be set to `localDate` or `date` (default).
  * A new `localDateCol` config has been added to the `@xh/hoist/grid/columns` package with
    standardized rendering and formatting.
* New `TreeMap` and `SplitTreeMap` components added, to render hierarchical data in a configurable
  TreeMap visualization based on the Highcharts library. Supports optional binding to a GridModel,
  which syncs selection and expand / collapse state.
* `Column` gets a new `highlightOnChange` config. If true, the grid will highlight the cell on each
  change by flashing its background. (Currently this is a simple on/off config - future iterations
  could support a function variant or other options to customize the flash effect based on the
  old/new values.) A new CSS var `--xh-grid-cell-change-bg-highlight` can be used to customize the
  color used, app-wide or scoped to a particular grid selector. Note that columns must *not* specify
  `rendererIsComplex` (see below) if they wish to enable the new highlight flag.

### 💥 Breaking Changes

* The updating of `Store` data has been reworked to provide a simpler and more powerful API that
  allows for the applications of additions, deletions, and updates in a single transaction:
  * The signature of `Store.updateData()` has been substantially changed, and is now the main entry
    point for all updates.
  * `Store.removeRecords()` has been removed. Use `Store.updateData()` instead.
  * `Store.addData()` has been removed. Use `Store.updateData()` instead.
* `Column` takes an additional property `rendererIsComplex`. Application must set this flag to
  `true` to indicate if a column renderer uses values other than its own bound field. This change
  provides an efficiency boost by allowing ag-Grid to use its default change detection instead of
  forcing a cell refresh on any change.

### ⚙️ Technical

* `Grid` will now update the underlying ag-Grid using ag-Grid transactions rather than relying on
  agGrid `deltaRowMode`. This is intended to provide the best possible grid performance and
  generally streamline the use of the ag-Grid Api.

### 🐞 Bug Fixes

* Panel resize events are now properly throttled, avoiding extreme lagginess when resizing panels
  that contain complex components such as big grids.
* Workaround for issues with the mobile Onsen toolkit throwing errors while resetting page stack.
* Dialogs call `doCancel()` handler if cancelled via `<esc>` keypress.

### 📚 Libraries

* @xh/hoist-dev-utils `3.7 -> 3.8`
* qs `6.7 -> 6.8`
* store2 `2.8 -> 2.9`

[Commit Log](https://github.com/xh/hoist-react/compare/v26.0.1...v27.0.0)

## v26.0.1 - 2019-08-07

### 🎁 New Features

* **WebSocket support** has been added in the form of `XH.webSocketService` to establish and
  maintain a managed websocket connection with the Hoist UI server. This is implemented on the
  client via the native `WebSocket` object supported by modern browsers and relies on the
  corresponding service and management endpoints added to Hoist Core v6.1.
  * Apps must declare `webSocketsEnabled: true` in their `AppSpec` configuration to enable this
    overall functionality on the client.
  * Apps can then subscribe via the new service to updates on a requested topic and will receive any
    inbound messages for that topic via a callback.
  * The service will monitor the socket connection with a regular heartbeat and attempt to
    re-establish if dropped.
  * A new admin console snap-in provides an overview of connected websocket clients.
* The `XH.message()` and related methods such as `XH.alert()` now support more flexible
  `confirmProps` and `cancelProps` configs, each of which will be passed to their respective button
  and merged with suitable defaults. Allows use of the new `autoFocus` prop with these preconfigured
  dialogs.
  * By default, `XH.alert()` and `XH.confirm()` will auto focus the confirm button for user
    convenience.
  * The previous text/intent configs have been deprecated and the message methods will log a console
    warning if they are used (although it will continue to respect them to aid transitioning to the
    new configs).
* `GridModel` now supports a `copyCell` context menu action. See `StoreContextMenu` for more
  details.
* New `GridCountLabel` component provides an alternative to existing `StoreCountLabel`, outputting
  both overall record count and current selection count in a configurable way.
* The `Button` component accepts an `autoFocus` prop to attempt to focus on render.
* The `Checkbox` component accepts an `autoFocus` prop to attempt to focus on render.

### 💥 Breaking Changes

* `StoreCountLabel` has been moved from `/desktop/cmp/store` to the cross-platform package
  `/cmp/store`. Its `gridModel` prop has also been removed - usages with grids should likely switch
  to the new `GridCountLabel` component, noted above and imported from `/cmp/grid`.
* The API for `ClipboardButton` and `ClipboardMenuItem` has been simplified, and made implementation
  independent. Specify a single `getCopyText` function rather than the `clipboardSpec`.
  (`clipboardSpec` is an artifact from the removed `clipboard` library).
* The `XH.prompt()` and `XH.message()` input config has been updated to work as documented, with any
  initial/default value for the input sourced from `input.initialValue`. Was previously sourced from
  `input.value` (#1298).
* ChartModel `config` has been deprecated. Please use `highchartsConfig` instead.

### 🐞 Bug Fixes

* The `Select.selectOnFocus` prop is now respected when used in tandem with `enableCreate` and/or
  `queryFn` props.
* `DateInput` popup _will_ now close when input is blurred but will _not_ immediately close when
  `enableTextInput` is `false` and a month or year is clicked (#1293).
* Buttons within a grid `actionCol` now render properly in compact mode, without clipping/overflow.

### ⚙️ Technical

* `AgGridModel` will now throw an exception if any of its methods which depend on ag-Grid state are
  called before the grid has been fully initialized (ag-Grid onGridReady event has fired).
  Applications can check the new `isReady` property on `AgGridModel` before calling such methods to️️
  verify the grid is fully initialized.

### 📚 Libraries

* @blueprintjs/core `3.17 -> 3.18`
* @blueprintjs/datetime `3.11 -> 3.12`
* @fortawesome/fontawesome `5.9 -> 5.10`
* ag-grid `21.0.1 -> 21.1.1`
* store2 `2.7 -> 2.8`
* The `clipboard` library has been replaced with the simpler `clipboard-copy` library.

[Commit Log](https://github.com/xh/hoist-react/compare/v25.2.0...v26.0.1)

## v25.2.0 - 2019-07-25

### 🎁 New Features

* `RecordAction` supports a new `secondaryText` property. When used for a Grid context menu item,
  this text appears on the right side of the menu item, usually used for displaying the shortcut key
  associated with an action.

### 🐞 Bug Fixes

* Fixed issue with loopy behavior when using `Select.selectOnFocus` and changing focus
  simultaneously with keyboard and mouse.

[Commit Log](https://github.com/xh/hoist-react/compare/v25.1.0...v25.2.0)

## v25.1.0 - 2019-07-23

### 🎁 New Features

* `JsonInput` includes buttons for toggling showing in a full-screen dialog window. Also added a
  convenience button to auto-format `JsonInput's` content.
* `DateInput` supports a new `enableTextInput` prop. When this property is set to false, `DateInput`
  will be entirely driven by the provided date picker. Additionally, `DateInput` styles have been
  improved for its various modes to more clearly convey its functionality.
* `ExportButton` will auto-disable itself if bound to an empty `GridModel`. This helper button will
  now also throw a console warning (to alert the developer) if `gridModel.enableExport != true`.

### ⚙️ Technical

* Classes decorated with `@LoadSupport` will now throw an exception out of their provided
  `loadAsync()` method if called with a parameter that's not a plain object (i.e. param is clearly
  not a `LoadSpec`). Note this might be a breaking change, in so far as it introduces additional
  validation around this pre-existing API requirement.
* Requirements for the `colorSpec` option passed to Hoist number formatters have been relaxed to
  allow partial definitions such that, for example, only negative values may receive the CSS class
  specified, without having to account for positive value styling.

### 🐞 Bug Fixes

* `RestFormModel` now submits dirty fields only when editing a record, as intended (#1245).
* `FormField` will no longer override the disabled prop of its child input if true (#1262).

### 📚 Libraries

* mobx `5.11 -> 5.13`
* Misc. patch-level updates

[Commit Log](https://github.com/xh/hoist-react/compare/v25.0.0...v25.1.0)

## v25.0.0 - 2019-07-16

### 🎁 New Features

* `Column` accepts a new `comparator` callback to customize how column cell values are sorted by the
  grid.
* Added `XH.prompt()` to show a simple message popup with a built-in, configurable HoistInput. When
  submitted by the user, its callback or resolved promise will include the input's value.
* `Select` accepts a new `selectOnFocus` prop. The behaviour is analogous to the `selectOnFocus`
  prop already in `TextInput`, `TextArea` and `NumberInput`.

### 💥 Breaking Changes

* The `fmtPercent` and `percentRenderer` methods will now multiply provided value by 100. This is
  consistent with the behavior of Excel's percentage formatting and matches the expectations of
  `ExportFormat.PCT`. Columns that were previously using `exportValue: v => v/100` as a workaround
  to the previous renderer behavior should remove this line of code.
* `DimensionChooserModel`'s `historyPreference` config has been renamed `preference`. It now
  supports saving both value and history to the same preference (existing history preferences will
  be handled).

[Commit Log](https://github.com/xh/hoist-react/compare/v24.2.0...v25.0.0)

## v24.2.0 - 2019-07-08

### 🎁 New Features

* `GridModel` accepts a new `colDefaults` configuration. Defaults provided via this object will be
  merged (deeply) into all column configs as they are instantiated.
* New `Panel.compactHeader` and `DockContainer.compactHeaders` props added to enable more compact
  and space efficient styling for headers in these components.
  * ⚠️ Note that as part of this change, internal panel header CSS class names changed slightly -
    apps that were targeting these internal selectors would need to adjust. See
    desktop/cmp/panel/impl/PanelHeader.scss for the relevant updates.
* A new `exportOptions.columns` option on `GridModel` replaces `exportOptions.includeHiddenCols`.
  The updated and more flexible config supports special strings 'VISIBLE' (default), 'ALL', and/or a
  list of specific colIds to include in an export.
  * To avoid immediate breaking changes, GridModel will log a warning on any remaining usages of
    `includeHiddenCols` but auto-set to `columns: 'ALL'` to maintain the same behavior.
* Added new preference `xhShowVersionBar` to allow more fine-grained control of when the Hoist
  version bar is showing. It defaults to `auto`, preserving the current behavior of always showing
  the footer to Hoist Admins while including it for non-admins *only* in non-production
  environments. The pref can alternatively be set to 'always' or 'never' on a per-user basis.

### 📚 Libraries

* @blueprintjs/core `3.16 -> 3.17`
* @blueprintjs/datetime `3.10 -> 3.11`
* mobx `5.10 -> 5.11`
* react-transition-group `2.8 -> 4.2`

[Commit Log](https://github.com/xh/hoist-react/compare/v24.1.1...v24.2.0)

## v24.1.1 - 2019-07-01

### 🐞 Bug Fixes

* Mobile column chooser internal layout/sizing fixed when used in certain secure mobile browsers.

[Commit Log](https://github.com/xh/hoist-react/compare/v24.1.0...v24.1.1)

## v24.1.0 - 2019-07-01

### 🎁 New Features

* `DateInput.enableClear` prop added to support built-in button to null-out a date input's value.

### 🐞 Bug Fixes

* The `Select` component now properly shows all options when the pick-list is re-shown after a
  change without first blurring the control. (Previously this interaction edge case would only show
  the option matching the current input value.) #1198
* Mobile mask component `onClick` callback prop restored - required to dismiss mobile menus when not
  tapping a menu option.
* When checking for a possible expired session within `XH.handleException()`, prompt for app login
  only for Ajax requests made to relative URLs (not e.g. remote APIs accessed via CORS). #1189

### ✨ Style

* Panel splitter collapse button more visible in dark theme. CSS vars to customize further fixed.
* The mobile app menu button has been moved to the right side of the top appBar, consistent with its
  placement in desktop apps.

### 📚 Libraries

* @blueprintjs/core `3.15 -> 3.16`
* @blueprintjs/datetime `3.9 -> 3.10`
* codemirror `5.47 -> 5.48`
* mobx `6.0 -> 6.1`

[Commit Log](https://github.com/xh/hoist-react/compare/v24.0.0...v24.1.0)

## v24.0.0 - 2019-06-24

### 🎁 New Features

#### Data

* A `StoreFilter` object has been introduced to the data API. This allows `Store` and
  `StoreFilterField` to support the ability to conditionally include all children when filtering
  hierarchical data stores, and could support additional filtering customizations in the future.
* `Store` now provides a `summaryRecord` property which can be used to expose aggregated data for
  the data it contains. The raw data for this record can be provided to `loadData()` and
  `updateData()` either via an explicit argument to these methods, or as the root node of the raw
  data provided (see `Store.loadRootAsSummary`).
* The `StoreFilterField` component accepts new optional `model` and `bind` props to allow control of
  its text value from an external model's observable.
* `pwd` is now a new supported type of `Field` in the `@xh/hoist/core/data` package.

#### Grid

* `GridModel` now supports a `showSummary` config which can be used to display its store's
  summaryRecord (see above) as either a pinned top or bottom row.
* `GridModel` also adds a `enableColumnPinning` config to enable/disable user-driven pinning. On
  desktop, if enabled, users can pin columns by dragging them to the left or right edges of the grid
  (the default ag-Grid gesture). Column pinned state is now also captured and maintained by the
  overall grid state system.
* The desktop column chooser now options in a non-modal popover when triggered from the standard
  `ColChooserButton` component. This offers a quicker and less disruptive alternative to the modal
  dialog (which is still used when launched from the grid context menu). In this popover mode,
  updates to columns are immediately reflected in the underlying grid.
* The mobile `ColChooser` has been improved significantly. It now renders displayed and available
  columns as two lists, allowing drag and drop between to update the visibility and ordering. It
  also provides an easy option to toggle pinning the first column.
* `DimensionChooser` now supports an optional empty / ungrouped configuration with a value of `[]`.
  See `DimensionChooserModel.enableClear` and `DimensionChooser.emptyText`.

#### Other Features

* Core `AutoRefreshService` added to trigger an app-wide data refresh on a configurable interval, if
  so enabled via a combination of soft-config and user preference. Auto-refresh relies on the use of
  the root `RefreshContextModel` and model-level `LoadSupport`.
* A new `LoadingIndicator` component is available as a more minimal / unobtrusive alternative to a
  modal mask. Typically configured via a new `Panel.loadingIndicator` prop, the indicator can be
  bound to a `PendingTaskModel` and will automatically show/hide a spinner and/or custom message in
  an overlay docked to the corner of the parent Panel.
* `DateInput` adds support for new `enablePicker` and `showPickerOnFocus` props, offering greater
  control over when the calendar picker is shown. The new default behaviour is to not show the
  picker on focus, instead showing it via a built-in button.
* Transitions have been disabled by default on desktop Dialog and Popover components (both are from
  the Blueprint library) and on the Hoist Mask component. This should result in a snappier user
  experience, especially when working on remote / virtual workstations. Any in-app customizations to
  disable or remove transitions can now be removed in favor of this toolkit-wide change.
* Added new `@bindable.ref` variant of the `@bindable` decorator.

### 💥 Breaking Changes

* Apps that defined and initialized their own `AutoRefreshService` service or functionality should
  leverage the new Hoist service if possible. Apps with a pre-existing custom service of the same
  name must either remove in favor of the new service or - if they have special requirements not
  covered by the Hoist implementation - rename their own service to avoid a naming conflict.
* The `StoreFilterField.onFilterChange` callback will now be passed a `StoreFilter`, rather than a
  function.
* `DateInput` now has a calendar button on the right side of the input which is 22 pixels square.
  Applications explicitly setting width or height on this component should ensure that they are
  providing enough space for it to display its contents without clipping.

### 🐞 Bug Fixes

* Performance for bulk grid selections has been greatly improved (#1157)
* Toolbars now specify a minimum height (or width when vertical) to avoid shrinking unexpectedly
  when they contain only labels or are entirely empty (but still desired to e.g. align UIs across
  multiple panels). Customize if needed via the new `--xh-tbar-min-size` CSS var.
* All Hoist Components that accept a `model` prop now have that properly documented in their
  prop-types.
* Admin Log Viewer no longer reverses its lines when not in tail mode.

### ⚙️ Technical

* The `AppSpec` config passed to `XH.renderApp()` now supports a `clientAppCode` value to compliment
  the existing `clientAppName`. Both values are now optional and defaulted from the project-wide
  `appCode` and `appName` values set via the project's Webpack config. (Note that `clientAppCode` is
  referenced by the new `AutoRefreshService` to support configurable auto-refresh intervals on a
  per-app basis.)

### 📚 Libraries

* ag-grid `20.0 -> 21.0`
* react-select `2.4 -> 3.0`
* mobx-react `5.4 -> 6.0.3`
* font-awesome `5.8 -> 5.9`
* react-beautiful-dnd `10.1.1 -> 11.0.4`

[Commit Log](https://github.com/xh/hoist-react/compare/v23.0.0...v24.0.0)

## v23.0.0 - 2019-05-30

### 🎁 New Features

* `GridModel` now accepts a config of `cellBorders`, similar to `rowBorders`
* `Panel.tbar` and `Panel.bbar` props now accept an array of Elements and will auto-generate a
  `Toolbar` to contain them, avoiding the need for the extra import of `toolbar()`.
* New functions `withDebug` and `withShortDebug` have been added to provide a terse syntax for
  adding debug messages that track the execution of specific blocks of code.
* `XH.toast()` now supports an optional `containerRef` argument that can be used for anchoring a
  toast within another component (desktop only). Can be used to display more targeted toasts within
  the relevant section of an application UI, as opposed to the edge of the screen.
* `ButtonGroupInput` accepts a new `enableClear` prop that allows the active / depressed button to
  be unselected by pressing it again - this sets the value of the input as a whole to `null`.
* Hoist Admins now always see the VersionBar in the footer.
* `Promise.track` now accepts an optional `omit` config that indicates when no tracking will be
  performed.
* `fmtNumber` now accepts an optional `prefix` config that prepends immediately before the number,
  but after the sign (`+`, `-`).
* New utility methods `forEachAsync()` and `whileAsync()` have been added to allow non-blocking
  execution of time-consuming loops.

### 💥 Breaking Changes

* The `AppOption.refreshRequired` config has been renamed to `reloadRequired` to better match the
  `XH.reloadApp()` method called to reload the entire app in the browser. Any options defined by an
  app that require it to be fully reloaded should have this renamed config set to `true`.
* The options dialog will now automatically trigger an app-wide data _refresh_ via
  `XH.refreshAppAsync()` if options have changed that don't require a _reload_.
* The `EventSupport` mixin has been removed. There are no known uses of it and it is in conflict
  with the overall reactive structure of the hoist-react API. If your app listens to the
  `appStateChanged`, `prefChange` or `prefsPushed` events you will need to adjust accordingly.

### 🐞 Bug Fixes

* `Select` will now let the user edit existing text in conditions where it is expected to be
  editable. #880
* The Admin "Config Differ" tool has been updated to reflect changes to `Record` made in v22. It is
  once again able to apply remote config values.
* A `Panel` with configs `resizable: true, collapsible: false` now renders with a splitter.
* A `Panel` with no `icon`, `title`, or `headerItems` will not render a blank header.
* `FileChooser.enableMulti` now behaves as one might expect -- true to allow multiple files in a
  single upload. Previous behavior (the ability to add multiple files to dropzone) is now controlled
  by `enableAddMulti`.

[Commit Log](https://github.com/xh/hoist-react/compare/v22.0.0...v23.0.0)


## v22.0.0 - 2019-04-29

### 🎁 New Features

* A new `DockContainer` component provides a user-friendly way to render multiple child components
  "docked" to its bottom edge. Each child view is rendered with a configurable header and controls
  to allow the user to expand it, collapse it, or optionally "pop it out" into a modal dialog.
* A new `AgGrid` component provides a much lighter Hoist wrapper around ag-Grid while maintaining
  consistent styling and layout support. This allows apps to use any features supported by ag-Grid
  without conflicting with functionality added by the core Hoist `Grid`.
  * Note that this lighter wrapper lacks a number of core Hoist features and integrations, including
    store support, grid state, enhanced column and renderer APIs, absolute value sorting, and more.
  * An associated `AgGridModel` provides access to to the ag-Grid APIs, minimal styling configs, and
    several utility methods for managing Grid state.
* Added `GridModel.groupSortFn` config to support custom group sorting (replaces any use of
  `agOptions.defaultGroupSortComparator`).
* The `Column.cellClass` and `Column.headerClass` configs now accept functions to dynamically
  generate custom classes based on the Record and/or Column being rendered.
* The `Record` object now provides an additional getter `Record.allChildren` to return all children
  of the record, irrespective of the current filter in place on the record's store. This supplements
  the existing `Record.children` getter, which returns only the children meeting the filter.

### 💥 Breaking Changes

* The class `LocalStore` has been renamed `Store`, and is now the main implementation and base class
  for Store Data. The extraneous abstract superclass `BaseStore` has been removed.
* `Store.dataLastUpdated` had been renamed `Store.lastUpdated` on the new class and is now a simple
  timestamp (ms) rather than a Javascript Date object.
* The constructor argument `Store.processRawData` now expects a function that *returns* a modified
  object with the necessary edits. This allows implementations to safely *clone* the raw data rather
  than mutating it.
* The method `Store.removeRecord` has been replaced with the method `Store.removeRecords`. This will
  facilitate efficient bulk deletes.

### ⚙️ Technical

* `Grid` now performs an important performance workaround when loading a new dataset that would
  result in the removal of a significant amount of existing records/rows. The underlying ag-Grid
  component has a serious bottleneck here (acknowledged as AG-2879 in their bug tracker). The Hoist
  grid wrapper will now detect when this is likely and proactively clear all data using a different
  API call before loading the new dataset.
* The implementations `Store`, `RecordSet`, and `Record` have been updated to more efficiently
  re-use existing record references when loading, updating, or filtering data in a store. This keeps
  the Record objects within a store as stable as possible, and allows additional optimizations by
  ag-Grid and its `deltaRowDataMode`.
* When loading raw data into store `Record`s, Hoist will now perform additional conversions based on
  the declared `Field.type`. The unused `Field.nullable` has been removed.
* `LocalStorageService` now uses both the `appCode` and current username for its namespace key,
  ensuring that e.g. local prefs/grid state are not overwritten across multiple app users on one OS
  profile, or when admin impersonation is active. The service will automatically perform a one-time
  migration of existing local state from the old namespace to the new. #674
* `elem` no longer skips `null` children in its calls to `React.createElement()`. These children may
  play the role of placeholders when using conditional rendering, and skipping them was causing
  React to trigger extra re-renders. This change further simplifies Hoist's element factory and
  removes an unnecessary divergence with the behavior of JSX.


### 🐞 Bug Fixes

* `Grid` exports retain sorting, including support for absolute value sorting. #1068
* Ensure `FormField`s are keyed with their model ID, so that React can properly account for dynamic
  changes to fields within a form. #1031
* Prompt for app refresh in (rare) case of mismatch between client and server-side session user.
  (This can happen during impersonation and is defended against in server-side code.) #675

[Commit Log](https://github.com/xh/hoist-react/compare/v21.0.2...v22.0.0)

## v21.0.2 - 2019-04-05

### 📚 Libraries

* Rollback ag-Grid to v20.0.0 after running into new performance issues with large datasets and
  `deltaRowDataMode`. Updates to tree filtering logic, also related to grid performance issues with
  filtered tree results returning much larger record counts.

## v21.0.0 - 2019-04-04

### 🎁 New Features

* `FetchService` fetch methods now accept a plain object as the `headers` argument. These headers
  will be merged with the default headers provided by FetchService.
* An app can also now specify default headers to be sent with every fetch request via
  `XH.fetchService.setDefaultHeaders()`. You can pass either a plain object, or a closure which
  returns one.
* `Grid` supports a new `onGridReady` prop, allowing apps to hook into the ag-Grid event callback
  without inadvertently short-circuiting the Grid's own internal handler.

### 💥 Breaking Changes

* The shortcut getter `FormModel.isNotValid` was deemed confusing and has been removed from the API.
  In most cases applications should use `!FormModel.isValid` instead; this expression will return
  `false` for the `Unknown` as well as the `NotValid` state. Applications that wish to explicitly
  test for the `NotValid` state should use the `validationState` getter.
* Multiple HoistInputs have changed their `onKeyPress` props to `onKeyDown`, including TextInput,
  NumberInput, TextArea & SearchInput. The `onKeyPress` event has been deprecated in general and has
  limitations on which keys will trigger the event to fire (i.e. it would not fire on an arrow
  keypress).
* FetchService's fetch methods no longer support `contentType` parameter. Instead, specify a custom
  content-type by setting a 'Content-Type' header using the `headers` parameter.
* FetchService's fetch methods no longer support `acceptJson` parameter. Instead, pass an {"Accept":
  "application/json"} header using the `headers` parameter.

### ✨ Style

* Black point + grid colors adjusted in dark theme to better blend with overall blue-gray tint.
* Mobile styles have been adjusted to increase the default font size and grid row height, in
  addition to a number of other smaller visual adjustments.

### 🐞 Bug Fixes

* Avoid throwing React error due to tab / routing interactions. Tab / routing / state support
  generally improved. (#1052)
* `GridModel.selectFirst()` improved to reliably select first visible record even when one or more
  groupBy levels active. (#1058)

### 📚 Libraries

* ag-Grid `~20.1 -> ~20.2` (fixes ag-grid sorting bug with treeMode)
* @blueprint/core `3.14 -> 3.15`
* @blueprint/datetime `3.7 -> 3.8`
* react-dropzone `10.0 -> 10.1`
* react-transition-group `2.6 -> 2.8`

[Commit Log](https://github.com/xh/hoist-react/compare/v20.2.1...v21.0.0)

## v20.2.1 - 2019-03-28

* Minor tweaks to grid styles - CSS var for pinned column borders, drop left/right padding on
  center-aligned grid cells.

[Commit Log](https://github.com/xh/hoist-react/compare/v20.2.0...v20.2.1)

## v20.2.0 - 2019-03-27

### 🎁 New Features

* `GridModel` exposes three new configs - `rowBorders`, `stripeRows`, and `showCellFocus` - to
  provide additional control over grid styling. The former `Grid` prop `showHover` has been
  converted to a `GridModel` config for symmetry with these other flags and more efficient
  re-rendering. Note that some grid-related CSS classes have also been modified to better conform to
  the BEM approach used elsewhere - this could be a breaking change for apps that keyed off of
  certain Hoist grid styles (not expected to be a common case).
* `Select` adds a `queryBuffer` prop to avoid over-eager calls to an async `queryFn`. This buffer is
  defaulted to 300ms to provide some out-of-the-box debouncing of keyboard input when an async query
  is provided. A longer value might be appropriate for slow / intensive queries to a remote API.

### 🐞 Bug Fixes

* A small `FormField.labelWidth` config value will now be respected, even if it is less than the
  default minWidth of 80px.
* Unnecessary re-renders of inactive tab panels now avoided.
* `Grid`'s filter will now be consistently applied to all tree grid records. Previously, the filter
  skipped deeply nested records under specific conditions.
* `Timer` no longer requires its `runFn` to be a promise, as it briefly (and unintentionally) did.
* Suppressed default browser resize handles on `textarea`.

[Commit Log](https://github.com/xh/hoist-react/compare/v20.1.1...v20.2.0)

## v20.1.1 - 2019-03-27

### 🐞 Bug Fixes

* Fix form field reset so that it will call computeValidationAsync even if revalidation is not
  triggered because the field's value did not change when reset.

[Commit Log](https://github.com/xh/hoist-react/compare/v20.1.0...v20.1.1)


## v20.1.0 - 2019-03-14

### 🎁 New Features

* Standard app options panel now includes a "Restore Defaults" button to clear all user preferences
  as well as any custom grid state, resetting the app to its default state for that user.

### 🐞 Bug Fixes

* Removed a delay from `HoistInput` blur handling, ensuring `noteBlurred()` is called as soon as the
  element loses focus. This should remove a class of bugs related to input values not flushing into
  their models quickly enough when `commitOnChange: false` and the user moves directly from an input
  to e.g. clicking a submit button. #1023
* Fix to Admin ConfigDiffer tool (missing decorator).

### ⚙️ Technical

* The `GridModel.store` config now accepts a plain object and will internally create a `LocalStore`.
  This store config can also be partially specified or even omitted entirely. GridModel will ensure
  that the store is auto-configured with all fields in configured grid columns, reducing the need
  for app code boilerplate (re)enumerating field names.
* `Timer` class reworked to allow its interval to be adjusted dynamically via `setInterval()`,
  without requiring the Timer to be re-created.

[Commit Log](https://github.com/xh/hoist-react/compare/v20.0.1...v20.1.0)


## v20.0.1 - 2019-03-08

### 🐞 Bug Fixes

* Ensure `RestStore` processes records in a standard way following a save/add operation (#1010).

[Commit Log](https://github.com/xh/hoist-react/compare/v20.0.0...v20.0.1)


## v20.0.0 - 2019-03-06

### 💥 Breaking Changes

* The `@LoadSupport` decorator has been substantially reworked and enhanced from its initial release
  in v19. It is no longer needed on the HoistComponent, but rather should be put directly on the
  owned HoistModel implementing the loading. IMPORTANT NOTE: all models should implement
  `doLoadAsync` rather than `loadAsync`. Please see `LoadSupport` for more information on this
  important change.
* `TabContainer` and `TabContainerModel` are now cross-platform. Apps should update their code to
  import both from `@xh/hoist/cmp/tab`.
* `TabContainer.switcherPosition` has been moved to `TabContainerModel`. Please note that changes to
  `switcherPosition` are not supported on mobile, where the switcher will always appear beneath the
  container.
* The `Label` component from `@xh/hoist/desktop/cmp/input` has been removed. Applications should
  consider using the basic html `label` element instead (or a `FormField` if applicable).
* The `LeftRightChooserModel` constructor no longer accepts a `leftSortBy` and `rightSortBy`
  property. The implementation of these properties was generally broken. Use `leftSorted` and
  `rightSorted` instead.

#### Mobile

* Mobile `Page` has changed - `Pages` are now wrappers around `Panels` that are designed to be used
  with a `NavigationModel` or `TabContainer`. `Page` accepts the same props as `Panel`, meaning uses
  of `loadModel` should be replaced with `mask`.
* The mobile `AppBar` title is static and defaults to the app name. If you want to display page
  titles, it is recommended to use the `title` prop on the `Page`.

### 🎁 New Features

* Enhancements to Model and Component data loading via `@LoadSupport` provides a stronger set of
  conventions and better support for distinguishing between initial loads / auto/background
  refreshes / user- driven refreshes. It also provides new patterns for ensuring application
  Services are refreshed as part of a reworked global refresh cycle.
* RestGridModel supports a new `cloneAction` to take an existing record and open the editor form in
  "add mode" with all editable fields pre-populated from the source record. The action calls
  `prepareCloneFn`, if defined on the RestGridModel, to perform any transform operations before
  rendering the form.
* Tabs in `TabContainerModel` now support an `icon` property on the desktop.
* Charts take a new optional `aspectRatio` prop.
* Added new `Column.headerTooltip` config.
* Added new method `markManaged` on `ManagedSupport`.
* Added new function decorator `debounced`.
* Added new function `applyMixin` providing support for structured creation of class decorators
  (mixins).

#### Mobile

* Column chooser support available for mobile Grids. Users can check/uncheck columns to add/remove
  them from a configurable grid and reorder the columns in the list via drag and drop. Pair
  `GridModel.enableColChooser` with a mobile `colChooserButton` to allow use.
* Added `DialogPage` to the mobile toolkit. These floating pages do not participate in navigation or
  routing, and are used for showing fullscreen views outside of the Navigator / TabContainer
  context.
* Added `Panel` to the mobile toolkit, which offers a header element with standardized styling,
  title, and icon, as well as support for top and bottom toolbars.
* The mobile `AppBar` has been updated to more closely match the desktop `AppBar`, adding `icon`,
  `leftItems`, `hideAppMenuButton` and `appMenuButtonProps` props.
* Added routing support to mobile.

### 🐞 Bug Fixes

* The HighCharts wrapper component properly resizes its chart.
* Mobile dimension chooser button properly handles overflow for longer labels.
* Sizing fixes for multi-line inputs such as textArea and jsonInput.
* NumberInput calls a `onKeyPress` prop if given.
* Layout fixes on several admin panels and detail popups.

### 📚 Libraries

* @blueprintjs/core `3.13 -> 3.14`
* @xh/hoist-dev-utils `3.5 -> 3.6`
* ag-Grid `~20.0 -> ~20.1`
* react-dropzone `~8.0 -> ~9.0`
* react-select `~2.3 -> ~2.4`
* router5 `~6.6 -> ~7.0`
* react `~16.7 -> ~16.8`

[Commit Log](https://github.com/xh/hoist-react/compare/v19.0.1...v20.0.0)

## v19.0.1 - 2019-02-12

### 🐞 Bug Fixes

* Additional updates and simplifications to `FormField` sizing of child `HoistInput` elements, for
  more reliable sizing and spacing filling behavior.

[Commit Log](https://github.com/xh/hoist-react/compare/v19.0.0...v19.0.1)


## v19.0.0 - 2019-02-08

### 🎁 New Features

* Added a new architecture for signaling the need to load / refresh new data across either the
  entire app or a section of the component hierarchy. This new system relies on React context to
  minimizes the need for explicit application wiring, and improves support for auto-refresh. See
  newly added decorator `@LoadSupport` and classes/components `RefreshContext`,
  `RefreshContextModel`, and `RefreshContextView` for more info.
* `TabContainerModel` and `TabModel` now support `refreshMode` and `renderMode` configs to allow
  better control over how inactive tabs are mounted/unmounted and how tabs handle refresh requests
  when hidden or (re)activated.
* Apps can implement `getAppOptions()` in their `AppModel` class to specify a set of app-wide
  options that should be editable via a new built-in Options dialog. This system includes built-in
  support for reading/writing options to preferences, or getting/setting their values via custom
  handlers. The toolkit handles the rendering of the dialog.
* Standard top-level app buttons - for actions such as launching the new Options dialog, switching
  themes, launching the admin client, and logging out - have been moved into a new menu accessible
  from the top-right corner of the app, leaving more space for app-specific controls in the AppBar.
* `RecordGridModel` now supports an enhanced `editors` configuration that exposes the full set of
  validation and display support from the Forms package.
* `HoistInput` sizing is now consistently implemented using `LayoutSupport`. All sizable
  `HoistInputs` now have default `width` to ensure a standard display out of the box. `JsonInput`
  and `TextArea` also have default `height`. These defaults can be overridden by declaring explicit
  `width` and `height` values, or unset by setting the prop to `null`.
* `HoistInputs` within `FormFields` will be automatically sized to fill the available space in the
  `FormField`. In these cases, it is advised to either give the `FormField` an explicit size or
  render it in a flex layout.

### 💥 Breaking Changes

* ag-Grid has been updated to v20.0.0. Most apps shouldn't require any changes - however, if you are
  using `agOptions` to set sorting, filtering or resizing properties, these may need to change:

  For the `Grid`, `agOptions.enableColResize`, `agOptions.enableSorting` and `agOptions.enableFilter`
  have been removed. You can replicate their effects by using `agOptions.defaultColDef`. For
  `Columns`, `suppressFilter` has been removed, an should be replaced with `filter: false`.

* `HoistAppModel.requestRefresh` and `TabContainerModel.requestRefresh` have been removed.
  Applications should use the new Refresh architecture described above instead.
* `tabRefreshMode` on TabContainer has been renamed `renderMode`.
* `TabModel.reloadOnShow` has been removed. Set the `refreshMode` property on TabContainerModel or
  TabModel to `TabRefreshMode.ON_SHOW_ALWAYS` instead.
* The mobile APIs for `TabContainerModel`, `TabModel`, and `RefreshButton` have been rewritten to
  more closely mirror the desktop API.
* The API for `RecordGridModel` editors has changed -- `type` is no longer supported. Use
  `fieldModel` and `formField` instead.
* `LocalStore.loadRawData` requires that all records presented to store have unique IDs specified.
  See `LocalStore.idSpec` for more information.

### 🐞 Bug Fixes

* SwitchInput and RadioInput now properly highlight validation errors in `minimal` mode.

### 📚 Libraries

* @blueprintjs/core `3.12 -> 3.13`
* ag-Grid `~19.1.4 -> ~20.0.0`

[Commit Log](https://github.com/xh/hoist-react/compare/v18.1.2...v19.0.0)


## v18.1.2 - 2019-01-30

### 🐞 Bug Fixes

* Grid integrations relying on column visibility (namely export, storeFilterField) now correctly
  consult updated column state from GridModel. #935
* Ensure `FieldModel.initialValue` is observable to ensure that computed dirty state (and any other
  derivations) are updated if it changes. #934
* Fixes to ensure Admin console log viewer more cleanly handles exceptions (e.g. attempting to
  auto-refresh on a log file that has been deleted).

[Commit Log](https://github.com/xh/hoist-react/compare/v18.1.1...v18.1.2)

## v18.1.1 - 2019-01-29

* Grid cell padding can be controlled via a new set of CSS vars and is reduced by default for grids
  in compact mode.
* The `addRecordAsync()` and `saveRecordAsync()` methods on `RestStore` return the updated record.

[Commit Log](https://github.com/xh/hoist-react/compare/v18.1.0...v18.1.1)


## v18.1.0 - 2019-01-28

### 🎁 New Features

* New `@managed` class field decorator can be used to mark a property as fully created/owned by its
  containing class (provided that class has installed the matching `@ManagedSupport` decorator).
  * The framework will automatically pass any `@managed` class members to `XH.safeDestroy()` on
    destroy/unmount to ensure their own `destroy()` lifecycle methods are called and any related
    resources are disposed of properly, notably MobX observables and reactions.
  * In practice, this should be used to decorate any properties on `HoistModel`, `HoistService`, or
    `HoistComponent` classes that hold a reference to a `HoistModel` created by that class. All of
    those core artifacts support the new decorator, `HoistModel` already provides a built-in
    `destroy()` method, and calling that method when an app is done with a Model is an important
    best practice that can now happen more reliably / easily.
* `FormModel.getData()` accepts a new single parameter `dirtyOnly` - pass true to get back only
  fields which have been modified.
* The mobile `Select` component indicates the current value with a ✅ in the drop-down list.
* Excel exports from tree grids now include the matching expand/collapse tree controls baked into
  generated Excel file.

### 🐞 Bug Fixes

* The `JsonInput` component now properly respects / indicates disabled state.

### 📚 Libraries

* Hoist-dev-utils `3.4.1 -> 3.5.0` - updated webpack and other build tool dependencies, as well as
  an improved eslint configuration.
* @blueprintjs/core `3.10 -> 3.12`
* @blueprintjs/datetime `3.5 -> 3.7`
* fontawesome `5.6 -> 5.7`
* mobx `5.8 -> 5.9`
* react-select `2.2 -> 2.3`
* Other patch updates

[Commit Log](https://github.com/xh/hoist-react/compare/v18.0.0...v18.1.0)

## v18.0.0 - 2019-01-15

### 🎁 New Features

* Form support has been substantially enhanced and restructured to provide both a cleaner API and
  new functionality:
  * `FormModel` and `FieldModel` are now concrete classes and provide the main entry point for
    specifying the contents of a form. The `Field` and `FieldSupport` decorators have been removed.
  * Fields and sub-forms may now be dynamically added to FormModel.
  * The validation state of a FormModel is now *immediately* available after construction and
    independent of the GUI. The triggering of the *display* of that state is now a separate process
    triggered by GUI actions such as blur.
  * `FormField` has been substantially reworked to support a read-only display and inherit common
    property settings from its containing `Form`.
  * `HoistInput` has been moved into the `input` package to clarify that these are lower level
    controls and independent of the Forms package.

* `RestGrid` now supports a `mask` prop. RestGrid loading is now masked by default.
* `Chart` component now supports a built-in zoom out gesture: click and drag from right-to-left on
  charts with x-axis zooming.
* `Select` now supports an `enableClear` prop to control the presence of an optional inline clear
  button.
* `Grid` components take `onCellClicked` and `onCellDoubleClicked` event handlers.
* A new desktop `FileChooser` wraps a preconfigured react-dropzone component to allow users to
  easily select files for upload or other client-side processing.

### 💥 Breaking Changes

* Major changes to Form (see above). `HoistInput` imports will also need to be adjusted to move from
  `form` to `input`.
* The name of the HoistInput `field` prop has been changed to `bind`. This change distinguishes the
  lower-level input package more clearly from the higher-level form package which uses it. It also
  more clearly relates the property to the associated `@bindable` annotation for models.
* A `Select` input with `enableMulti = true` will by default no longer show an inline x to clear the
  input value. Use the `enableClear` prop to re-enable.
* Column definitions are exported from the `grid` package. To ensure backwards compatibility,
  replace imports from `@xh/hoist/desktop/columns` with `@xh/hoist/desktop/cmp/grid`.

### 📚 Libraries

* React `~16.6.0 -> ~16.7.0`
* Patch version updates to multiple other dependencies.

[Commit Log](https://github.com/xh/hoist-react/compare/v17.0.0...v18.0.0)

## v17.0.0 - 2018-12-21

### 💥 Breaking Changes

* The implementation of the `model` property on `HoistComponent` has been substantially enhanced:
  * "Local" Models should now be specified on the Component class declaration by simply setting the
    `model` property, rather than the confusing `localModel` property.
  * HoistComponent now supports a static `modelClass` class property. If set, this property will
    allow a HoistComponent to auto-create a model internally when presented with a plain javascript
    object as its `model` prop. This is especially useful in cases like `Panel` and `TabContainer`,
    where apps often need to specify a model but do not require a reference to the model. Those
    usages can now skip importing and instantiating an instance of the component's model class
    themselves.
  * Hoist will now throw an Exception if an application attempts to changes the model on an existing
    HoistComponent instance or presents the wrong type of model to a HoistComponent where
    `modelClass` has been specified.

* `PanelSizingModel` has been renamed `PanelModel`. The class now also has the following new
  optional properties, all of which are `true` by default:
  * `showSplitter` - controls visibility of the splitter bar on the outside edge of the component.
  * `showSplitterCollapseButton` - controls visibility of the collapse button on the splitter bar.
  * `showHeaderCollapseButton` - controls visibility of a (new) collapse button in the header.

* The API methods for exporting grid data have changed and gained new features:
  * Grids must opt-in to export with the `GridModel.enableExport` config.
  * Exporting a `GridModel` is handled by the new `GridExportService`, which takes a collection of
    `exportOptions`. See `GridExportService.exportAsync` for available `exportOptions`.
  * All export entry points (`GridModel.exportAsync()`, `ExportButton` and the export context menu
    items) support `exportOptions`. Additionally, `GridModel` can be configured with default
    `exportOptions` in its config.

* The `buttonPosition` prop on `NumberInput` has been removed due to problems with the underlying
  implementation. Support for incrementing buttons on NumberInputs will be re-considered for future
  versions of Hoist.

### 🎁 New Features

* `TextInput` on desktop now supports an `enableClear` property to allow easy addition of a clear
  button at the right edge of the component.
* `TabContainer` enhancements:
  * An `omit` property can now be passed in the tab configs passed to the `TabContainerModel`
    constructor to conditionally exclude a tab from the container
  * Each `TabModel` can now be retrieved by id via the new `getTabById` method on
    `TabContainerModel`.
  * `TabModel.title` can now be changed at runtime.
  * `TabModel` now supports the following properties, which can be changed at runtime or set via the
    config:
    * `disabled` - applies a disabled style in the switcher and blocks navigation to the tab via
      user click, routing, or the API.
    * `excludeFromSwitcher` - removes the tab from the switcher, but the tab can still be navigated
      to programmatically or via routing.
* `MultiFieldRenderer` `multiFieldConfig` now supports a `delimiter` property to separate
  consecutive SubFields.
* `MultiFieldRenderer` SubFields now support a `position` property, to allow rendering in either the
  top or bottom row.
* `StoreCountLabel` now supports a new 'includeChildren' prop to control whether or not children
  records are included in the count. By default this is `false`.
* `Checkbox` now supports a `displayUnsetState` prop which may be used to display a visually
  distinct state for null values.
* `Select` now renders with a checkbox next to the selected item in its dropdown menu, instead of
  relying on highlighting. A new `hideSelectedOptionCheck` prop is available to disable.
* `RestGridModel` supports a `readonly` property.
* `DimensionChooser`, various `HoistInput` components, `Toolbar` and `ToolbarSeparator` have been
  added to the mobile component library.
* Additional environment enums for UAT and BCP, added to Hoist Core 5.4.0, are supported in the
  application footer.

### 🐞 Bug Fixes

* `NumberInput` will no longer immediately convert its shorthand value (e.g. "3m") into numeric form
  while the user remains focused on the input.
* Grid `actionCol` columns no longer render Button components for each action, relying instead on
  plain HTML / CSS markup for a significant performance improvement when there are many rows and/or
  actions per row.
* Grid exports more reliably include the appropriate file extension.
* `Select` will prevent an `<esc>` keypress from bubbling up to parent components only when its menu
  is open. (In that case, the component assumes escape was pressed to close its menu and captures
  the keypress, otherwise it should leave it alone and let it e.g. close a parent popover).

[Commit Log](https://github.com/xh/hoist-react/compare/v16.0.1...v17.0.0)

## v16.0.1 - 2018-12-12

### 🐞 Bug Fixes

* Fix to FeedbackForm allowing attempted submission with an empty message.

[Commit Log](https://github.com/xh/hoist-react/compare/v16.0.0...v16.0.1)


## v16.0.0

### 🎁 New Features

* Support for ComboBoxes and Dropdowns have been improved dramatically, via a new `Select` component
  based on react-select.
* The ag-Grid based `Grid` and `GridModel` are now available on both mobile and desktop. We have
  also added new support for multi-row/multi-field columns via the new `multiFieldRenderer` renderer
  function.
* The app initialization lifecycle has been restructured so that no App classes are constructed
  until Hoist is fully initialized.
* `Column` now supports an optional `rowHeight` property.
* `Button` now defaults to 'minimal' mode, providing a much lighter-weight visual look-and-feel to
  HoistApps. `Button` also implements `@LayoutSupport`.
* Grouping state is now saved by the grid state support on `GridModel`.
* The Hoist `DimChooser` component has been ported to hoist-react.
* `fetchService` now supports an `autoAbortKey` in its fetch methods. This can be used to
  automatically cancel obsolete requests that have been superseded by more recent variants.
* Support for new `clickableLabel` property on `FormField`.
* `RestForm` now supports a read-only view.
* Hoist now supports automatic tracking of app/page load times.

### 💥 Breaking Changes

* The new location for the cross-platform grid component is `@xh/hoist/cmp/grid`. The `columns`
  package has also moved under a new sub-package in this location.
* Hoist top-level App Structure has changed in order to improve consistency of the Model-View
  conventions, to improve the accessibility of services, and to support the improvements in app
  initialization mentioned above:
  - `XH.renderApp` now takes a new `AppSpec` configuration.
  - `XH.app` is now `XH.appModel`.
  - All services are installed directly on `XH`.
  - `@HoistApp` is now `@HoistAppModel`
* `RecordAction` has been substantially refactored and improved. These are now typically immutable
  and may be shared.
  - `prepareFn` has been replaced with a `displayFn`.
  - `actionFn` and `displayFn` now take a single object as their parameter.
* The `hide` property on `Column` has been changed to `hidden`.
* The `ColChooserButton` has been moved from the incorrect location `@xh/hoist/cmp/grid` to
  `@xh/hoist/desktop/cmp/button`. This is a desktop-only component. Apps will have to adjust these
  imports.
* `withDefaultTrue` and `withDefaultFalse` in `@xh/hoist/utils/js` have been removed. Use
  `withDefault` instead.
* `CheckBox` has been renamed `Checkbox`


### ⚙️ Technical

* ag-Grid has been upgraded to v19.1
* mobx has been upgraded to v5.6
* React has been upgraded to v16.6
* Allow browsers with proper support for Proxy (e.g Edge) to access Hoist Applications.


### 🐞 Bug Fixes

* Extensive. See full change list below.

[Commit Log](https://github.com/xh/hoist-react/compare/v15.1.2...v16.0.0)


## v15.1.2

🛠 Hotfix release to MultiSelect to cap the maximum number of options rendered by the drop-down
list. Note, this component is being replaced in Hoist v16 by the react-select library.

[Commit Log](https://github.com/xh/hoist-react/compare/v15.1.1...v15.1.2)

## v15.1.1

### 🐞 Bug Fixes

* Fix to minimal validation mode for FormField disrupting input focus.
* Fix to JsonInput disrupting input focus.

### ⚙️ Technical

* Support added for TLBR-style notation when specifying margin/padding via layoutSupport - e.g.
  box({margin: '10 20 5 5'}).
* Tweak to lockout panel message when the user has no roles.

[Commit Log](https://github.com/xh/hoist-react/compare/v15.1.0...v15.1.1)


## v15.1.0

### 🎁 New Features

* The FormField component takes a new minimal prop to display validation errors with a tooltip only
  as opposed to an inline message string. This can be used to help reduce shifting / jumping form
  layouts as required.
* The admin-only user impersonation toolbar will now accept new/unknown users, to support certain
  SSO application implementations that can create users on the fly.

### ⚙️ Technical

* Error reporting to server w/ custom user messages is disabled if the user is not known to the
  client (edge case with errors early in app lifecycle, prior to successful authentication).

[Commit Log](https://github.com/xh/hoist-react/compare/v15.0.0...v15.1.0)


## v15.0.0

### 💥 Breaking Changes

* This update does not require any application client code changes, but does require updating the
  Hoist Core Grails plugin to >= 5.0. Hoist Core changes to how application roles are loaded and
  users are authenticated required minor changes to how JS clients bootstrap themselves and load
  user data.
* The Hoist Core HoistImplController has also been renamed to XhController, again requiring Hoist
  React adjustments to call the updated /xh/ paths for these (implementation) endpoints. Again, no
  app updates required beyond taking the latest Hoist Core plugin.

[Commit Log](https://github.com/xh/hoist-react/compare/v14.2.0...v15.0.0)


## v14.2.0

### 🎁 New Features

* Upgraded hoist-dev-utils to 3.0.3. Client builds now use the latest Webpack 4 and Babel 7 for
  noticeably faster builds and recompiles during CI and at development time.
* GridModel now has a top-level agColumnApi property to provide a direct handle on the ag-Grid
  Column API object.

### ⚙️ Technical

* Support for column groups strengthened with the addition of a dedicated ColumnGroup sibling class
  to Column. This includes additional internal refactoring to reduce unnecessary cloning of Column
  configurations and provide a more managed path for Column updates. Public APIs did not change.
  (#694)

### 📚 Libraries

* Blueprint Core `3.6.1 -> 3.7.0`
* Blueprint Datetime `3.2.0 -> 3.3.0`
* Fontawesome `5.3.x -> 5.4.x`
* MobX `5.1.2 -> 5.5.0`
* Router5 `6.5.0 -> 6.6.0`

[Commit Log](https://github.com/xh/hoist-react/compare/v14.1.3...v14.2.0)


## v14.1.3

### 🐞 Bug Fixes

* Ensure JsonInput reacts properly to value changes.

### ⚙️ Technical

* Block user pinning/unpinning in Grid via drag-and-drop - pending further work via #687.
* Support "now" as special token for dateIs min/max validation rules.
* Tweak grouped grid row background color.

[Commit Log](https://github.com/xh/hoist-react/compare/v14.1.1...v14.1.3)


## v14.1.1

### 🐞 Bug Fixes

* Fixes GridModel support for row-level grouping at same time as column grouping.

[Commit Log](https://github.com/xh/hoist-react/compare/v14.1.0...v14.1.1)


## v14.1.0

### 🎁 New Features

* GridModel now supports multiple levels of row grouping. Pass the public setGroupBy() method an
  array of string column IDs, or a falsey value / empty array to ungroup. Note that the public and
  observable groupBy property on GridModel will now always be an array, even if the grid is not
  grouped or has only a single level of grouping.
* GridModel exposes public expandAll() and collapseAll() methods for grouped / tree grids, and
  StoreContextMenu supports a new "expandCollapseAll" string token to insert context menu items.
  These are added to the default menu, but auto-hide when the grid is not in a grouped state.
* The Grid component provides a new onKeyDown prop, which takes a callback and will fire on any
  keypress targeted within the Grid. Note such a handler is not provided directly by ag-Grid.
* The Column class supports pinned as a top-level config. Supports passing true to pin to the left.

### 🐞 Bug Fixes

* Updates to Grid column widths made via ag-Grid's "autosize to fit" API are properly persisted to
  grid state.

[Commit Log](https://github.com/xh/hoist-react/compare/v14.0.0...v14.1.0)


## v14.0.0

* Along with numerous bug fixes, v14 brings with it a number of important enhancements for grids,
  including support for tree display, 'action' columns, and absolute value sorting. It also includes
  some new controls and improvement to focus display.

### 💥 Breaking Changes

* The signatures of the Column.elementRenderer and Column.renderer have been changed to be
  consistent with each other, and more extensible. Each takes two arguments -- the value to be
  rendered, and a single bundle of metadata.
* StoreContextMenuAction has been renamed to RecordAction. Its action property has been renamed to
  actionFn for consistency and clarity.
* LocalStore : The method LocalStore.processRawData no longer takes an array of all records, but
  instead takes just a single record. Applications that need to operate on all raw records in bulk
  should do so before presenting them to LocalStore. Also, LocalStores template methods for override
  have also changed substantially, and sub-classes that rely on these methods will need to be
  adjusted accordingly.

### 🎁 New Features

#### Grid

* The Store API now supports hierarchical datasets. Applications need to simply provide raw data for
  records with a "children" property containing the raw data for their children.
* Grid supports a 'TreeGrid' mode. To show a tree grid, bind the GridModel to a store containing
  hierarchical data (as above), set treeMode: true on the GridModel, and specify a column to display
  the tree controls (isTreeColumn: true)
* Grid supports absolute sorting for numerical columns. Specify absSort: true on your column config
  to enable. Clicking the grid header will now cycle through ASC > DESC > DESC (abs) sort modes.
* Grid supports an 'Actions' column for one-click record actions. See cmp/desktop/columns/actionCol.
* A new showHover prop on the desktop Grid component will highlight the hovered row with default
  styling. A new GridModel.rowClassFn callback was added to support per-row custom classes based on
  record data.
* A new ExportFormat.LONG_TEXT format has been added, along with a new Column.exportWidth config.
  This supports exporting columns that contain long text (e.g. notes) as multi-line cells within
  Excel.

#### Other Components

* RadioInput and ButtonGroupInput have been added to the desktop/cmp/form package.
* DateInput now has support for entering and displaying time values.
* NumberInput displays its unformatted value when focused.
* Focused components are now better highlighted, with additional CSS vars provided to customize as
  needed.

### 🐞 Bug Fixes

* Calls to GridModel.setGroupBy() work properly not only on the first, but also all subsequent calls
  (#644).
* Background / style issues resolved on several input components in dark theme (#657).
* Grid context menus appear properly over other floating components.

### 📚 Libraries

* React `16.5.1 -> 16.5.2`
* router5 `6.4.2 -> 6.5.0`
* CodeMirror, Highcharts, and MobX patch updates

[Commit Log](https://github.com/xh/hoist-react/compare/v13.0.0...v14.0.0)


## v13.0.0

🍀Lucky v13 brings with it a number of enhancements for forms and validation, grouped column support
in the core Grid API, a fully wrapped MultiSelect component, decorator syntax adjustments, and a
number of other fixes and enhancements.

It also includes contributions from new ExHI team members Arjun and Brendan. 🎉

### 💥 Breaking Changes

* The core `@HoistComponent`, `@HoistService`, and `@HoistModel` decorators are **no longer
  parameterized**, meaning that trailing `()` should be removed after each usage. (#586)
* The little-used `hoistComponentFactory()` method was also removed as a further simplification
  (#587).
* The `HoistField` superclass has been renamed to `HoistInput` and the various **desktop form
  control components have been renamed** to match (55afb8f). Apps using these components (which will
  likely be most apps) will need to adapt to the new names.
  * This was done to better distinguish between the input components and the upgraded Field concept
    on model classes (see below).

### 🎁 New Features

⭐️ **Forms and Fields** have been a major focus of attention, with support for structured data
fields added to Models via the `@FieldSupport` and `@field()` decorators.
* Models annotated with `@FieldSupport` can decorate member properties with `@field()`, making those
  properties observable and settable (with a generated `setXXX()` method).
* The `@field()` decorators themselves can be passed an optional display label string as well as
  zero or more *validation rules* to define required constraints on the value of the field.
* A set of predefined constraints is provided within the toolkit within the `/field/` package.
* Models using `FieldSupport` should be sure to call the `initFields()` method installed by the
  decorator within their constructor. This method can be called without arguments to generally
  initialize the field system, or it can be passed an object of field names to initial/default
  values, which will set those values on the model class properties and provide change/dirty
  detection and the ability to "reset" a form.
* A new `FormField` UI component can be used to wrap input components within a form. The `FormField`
  wrapper can accept the source model and field name, and will apply those to its child input. It
  leverages the Field model to automatically display a label, indicate required fields, and print
  validation error messages. This new component should be the building-block for most non-trivial
  forms within an application.

Other enhancements include:
* **Grid columns can be grouped**, with support for grouping added to the grid state management
  system, column chooser, and export manager (#565). To define a column group, nest column
  definitions passed to `GridModel.columns` within a wrapper object of the form `{headerName: 'My
  group', children: [...]}`.

(Note these release notes are incomplete for this version.)

[Commit Log](https://github.com/xh/hoist-react/compare/v12.1.2...v13.0.0)


## v12.1.2

### 🐞 Bug Fixes

* Fix casing on functions generated by `@settable` decorator
  (35c7daa209a4205cb011583ebf8372319716deba).

[Commit Log](https://github.com/xh/hoist-react/compare/v12.1.1...v12.1.2)


## v12.1.1

### 🐞 Bug Fixes

* Avoid passing unknown HoistField component props down to Blueprint select/checkbox controls.

### 📚 Libraries

* Rollback update of `@blueprintjs/select` package `3.1.0 -> 3.0.0` - this included breaking API
  changes and will be revisited in #558.

[Commit Log](https://github.com/xh/hoist-react/compare/v12.1.0...v12.1.1)


## v12.1.0

### 🎁 New Features

* New `@bindable` and `@settable` decorators added for MobX support. Decorating a class member
  property with `@bindable` makes it a MobX `@observable` and auto-generates a setter method on the
  class wrapped in a MobX `@action`.
* A `fontAwesomeIcon` element factory is exported for use with other FA icons not enumerated by the
  `Icon` class.
* CSS variables added to control desktop Blueprint form control margins. These remain defaulted to
  zero, but now within CSS with support for variable overrides. A Blueprint library update also
  brought some changes to certain field-related alignment and style properties. Review any form
  controls within apps to ensure they remain aligned as desired
  (8275719e66b4677ec5c68a56ccc6aa3055283457 and df667b75d41d12dba96cbd206f5736886cb2ac20).

### 🐞 Bug Fixes

* Grid cells are fully refreshed on a data update, ensuring cell renderers that rely on data other
  than their primary display field are updated (#550).
* Grid auto-sizing is run after a data update, ensuring flex columns resize to adjust for possible
  scrollbar visibility changes (#553).
* Dropdown fields can be instantiated with fewer required properties set (#541).

### 📚 Libraries

* Blueprint `3.0.1 -> 3.4.0`
* FontAwesome `5.2.0 -> 5.3.0`
* CodeMirror `5.39.2 -> 5.40.0`
* MobX `5.0.3 -> 5.1.0`
* router5 `6.3.0 -> 6.4.2`
* React `16.4.1 -> 16.4.2`

[Commit Log](https://github.com/xh/hoist-react/compare/v12.0.0...v12.1.0)


## v12.0.0

Hoist React v12 is a relatively large release, with multiple refactorings around grid columns,
`elemFactory` support, classNames, and a re-organization of classes and exports within `utils`.

### 💥 Breaking Changes

#### ⭐️ Grid Columns

**A new `Column` class describes a top-level API for columns and their supported options** and is
intended to be a cross-platform layer on top of ag-Grid and TBD mobile grid implementations.
* The desktop `GridModel` class now accepts a collection of `Column` configuration objects to define
  its available columns.
* Columns may be configured with `flex: true` to cause them to stretch all available horizontal
  space within a grid, sharing it equally with any other flex columns. However note that this should
  be used sparingly, as flex columns have some deliberate limitations to ensure stable and
  consistent behavior. Most noticeably, they cannot be resized directly by users. Often, a best
  practice will be to insert an `emptyFlexCol` configuration as the last column in a grid - this
  will avoid messy-looking gaps in the layout while not requiring a data-driven column be flexed.
* User customizations to column widths are now saved if the GridModel has been configured with a
  `stateModel` key or model instance - see `GridStateModel`.
* Columns accept a `renderer` config to format text or HTML-based output. This is a callback that is
  provided the value, the row-level record, and a metadata object with the column's `colId`. An
  `elementRenderer` config is also available for cells that should render a Component.
* An `agOptions` config key continues to provide a way to pass arbitrary options to the underlying
  ag-Grid instance (for desktop implementations). This is considered an "escape hatch" and should be
  used with care, but can provide a bridge to required ag-Grid features as the Hoist-level API
  continues to develop.
* The "factory pattern" for Column templates / defaults has been removed, replaced by a simpler
  approach that recommends exporting simple configuration partials and spreading them into
  instance-specific column configs.
* See 0798f6bb20092c59659cf888aeaf9ecb01db52a6 for primary commit.

#### ⭐️ Element Factory, LayoutSupport, BaseClassName

Hoist provides core support for creating components via a factory pattern, powered by the `elem()`
and `elemFactory()` methods. This approach remains the recommended way to instantiate component
elements, but was **simplified and streamlined**.
* The rarely used `itemSpec` argument was removed (this previously applied defaults to child items).
* Developers can now also use JSX to instantiate all Hoist-provided components while still taking
  advantage of auto-handling for layout-related properties provided by the `LayoutSupport` mixin.
  * HoistComponents should now spread **`...this.getLayoutProps()`** into their outermost rendered
    child to enable promotion of layout properties.
* All HoistComponents can now specify a **baseClassName** on their component class and should pass
  `className: this.getClassName()` down to their outermost rendered child. This allows components to
  cleanly layer on a base CSS class name with any instance-specific classes.
* See 8342d3870102ee9bda4d11774019c4928866f256 for primary commit.

#### ⭐️ Panel resizing / collapsing

**The `Panel` component now takes a `sizingModel` prop to control and encapsulate newly built-in
resizing and collapsing behavior** (#534).
* See the `PanelSizingModel` class for configurable details, including continued support for saving
  sizing / collapsed state as a user preference.
* **The standalone `Resizable` component was removed** in favor of the improved support built into
  Panel directly.

#### Other

* Two promise-related models have been combined into **a new, more powerful `PendingTaskModel`**,
  and the `LoadMask` component has been removed and consolidated into `Mask`
  (d00a5c6e8fc1e0e89c2ce3eef5f3e14cb842f3c8).
  * `Panel` now exposes a single `mask` prop that can take either a configured `mask` element or a
    simple boolean to display/remove a default mask.
* **Classes within the `utils` package have been re-organized** into more standardized and scalable
  namespaces. Imports of these classes will need to be adjusted.

### 🎁 New Features

* **The desktop Grid component now offers a `compact` mode** with configurable styling to display
  significantly more data with reduced padding and font sizes.
* The top-level `AppBar` refresh button now provides a default implementation, calling a new
  abstract `requestRefresh()` method on `HoistApp`.
* The grid column chooser can now be configured to display its column groups as initially collapsed,
  for especially large collections of columns.
* A new `XH.restoreDefaultsAsync()` method provides a centralized way to wipe out user-specific
  preferences or customizations (#508).
* Additional Blueprint `MultiSelect`, `Tag`, and `FormGroup` controls re-exported.

### 🐞 Bug Fixes

* Some components were unintentionally not exporting their Component class directly, blocking JSX
  usage. All components now export their class.
* Multiple fixes to `DayField` (#531).
* JsonField now responds properly when switching from light to dark theme (#507).
* Context menus properly filter out duplicated separators (#518).

[Commit Log](https://github.com/xh/hoist-react/compare/v11.0.0...v12.0.0)


## v11.0.0

### 💥 Breaking Changes

* **Blueprint has been upgraded to the latest 3.x release.** The primary breaking change here is the
  renaming of all `pt-` CSS classes to use a new `bp3-` prefix. Any in-app usages of the BP
  selectors will need to be updated. See the
  [Blueprint "What's New" page](http://blueprintjs.com/docs/#blueprint/whats-new-3.0).
* **FontAwesome has been upgraded to the latest 5.2 release.** Only the icons enumerated in the
  Hoist `Icon` class are now registered via the FA `library.add()` method for inclusion in bundled
  code, resulting in a significant reduction in bundle size. Apps wishing to use other FA icons not
  included by Hoist must import and register them - see the
  [FA React Readme](https://github.com/FortAwesome/react-fontawesome/blob/master/README.md) for
  details.
* **The `mobx-decorators` dependency has been removed** due to lack of official support for the
  latest MobX update, as well as limited usage within the toolkit. This package was primarily
  providing the optional `@setter` decorator, which should now be replaced as needed by dedicated
  `@action` setter methods (19cbf86138499bda959303e602a6d58f6e95cb40).

### 🎁 Enhancements

* `HoistComponent` now provides a `getClassNames()` method that will merge any `baseCls` CSS class
  names specified on the component with any instance-specific classes passed in via props (#252).
  * Components that wish to declare and support a `baseCls` should use this method to generate and
    apply a combined list of classes to their outermost rendered elements (see `Grid`).
  * Base class names have been added for relevant Hoist-provided components - e.g. `.xh-panel` and
    `.xh-grid`. These will be appended to any instance class names specified within applications and
    be available as public CSS selectors.
* Relevant `HoistField` components support inline `leftIcon` and `rightElement` props. `DayField`
  adds support for `minDay / maxDay` props.
* Styling for the built-in ag-Grid loading overlay has been simplified and improved (#401).
* Grid column definitions can now specify an `excludeFromExport` config to drop them from
  server-generated Excel/CSV exports (#485).

### 🐞 Bug Fixes

* Grid data loading and selection reactions have been hardened and better coordinated to prevent
  throwing when attempting to set a selection before data has been loaded (#484).

### 📚 Libraries

* Blueprint `2.x -> 3.x`
* FontAwesome `5.0.x -> 5.2.x`
* CodeMirror `5.37.0 -> 5.39.2`
* router5 `6.2.4 -> 6.3.0`

[Commit Log](https://github.com/xh/hoist-react/compare/v10.0.1...v11.0.0)


## v10.0.1

### 🐞 Bug Fixes

* Grid `export` context menu token now defaults to server-side 'exportExcel' export.
  * Specify the `exportLocal` token to return a menu item for local ag-Grid export.
* Columns with `field === null` skipped for server-side export (considered spacer / structural
  columns).

## v10.0.0

### 💥 Breaking Changes

* **Access to the router API has changed** with the `XH` global now exposing `router` and
  `routerState` properties and a `navigate()` method directly.
* `ToastManager` has been deprecated. Use `XH.toast` instead.
* `Message` is no longer a public class (and its API has changed). Use `XH.message/confirm/alert`
  instead.
* Export API has changed. The Built-in grid export now uses more powerful server-side support. To
  continue to use local AG based export, call method `GridModel.localExport()`. Built-in export
  needs to be enabled with the new property on `GridModel.enableExport`. See `GridModel` for more
  details.

### 🎁 Enhancements

* New Mobile controls and `AppContainer` provided services (impersonation, about, and version bars).
* Full-featured server-side Excel export for grids.

### 🐞 Bug Fixes

* Prevent automatic zooming upon input focus on mobile devices (#476).
* Clear the selection when showing the context menu for a record which is not already selected
  (#469).
* Fix to make lockout script readable by Compatibility Mode down to IE5.

### 📚 Libraries

* MobX `4.2.x -> 5.0.x`

[Commit Log](https://github.com/xh/hoist-react/compare/v9.0.0...v10.0.0)


## v9.0.0

### 💥 Breaking Changes

* **Hoist-provided mixins (decorators) have been refactored to be more granular and have been broken
  out of `HoistComponent`.**
  * New discrete mixins now exist for `LayoutSupport` and `ContextMenuSupport` - these should be
    added directly to components that require the functionality they add for auto-handling of
    layout-related props and support for showing right-click menus. The corresponding options on
    `HoistComponent` that used to enable them have been removed.
  * For consistency, we have also renamed `EventTarget -> EventSupport` and `Reactive ->
    ReactiveSupport` mixins. These both continue to be auto-applied to HoistModel and HoistService
    classes, and ReactiveSupport enabled by default in HoistComponent.
* **The Context menu API has changed.** The `ContextMenuSupport` mixin now specifies an abstract
  `getContextMenuItems()` method for component implementation (replacing the previous
  `renderContextMenu()` method). See the new [`ContextMenuItem` class for what these items support,
  as well as several static default items that can be used.
  * The top-level `AppContainer` no longer provides a default context menu, instead allowing the
    browser's own context menu to show unless an app / component author has implemented custom
    context-menu handling at any level of their component hierarchy.

### 🐞 Bug Fixes

* TabContainer active tab can become out of sync with the router state (#451)
  * ⚠️ Note this also involved a change to the `TabContainerModel` API - `activateTab()` is now the
    public method to set the active tab and ensure both the tab and the route land in the correct
    state.
* Remove unintended focused cell borders that came back with the prior ag-Grid upgrade.

[Commit Log](https://github.com/xh/hoist-react/compare/v8.0.0...v9.0.0)


## v8.0.0

Hoist React v8 brings a big set of improvements and fixes, some API and package re-organizations,
and ag-Grid upgrade, and more. 🚀

### 💥 Breaking Changes

* **Component package directories have been re-organized** to provide better symmetry between
  pre-existing "desktop" components and a new set of mobile-first component. Current desktop
  applications should replace imports from `@xh/hoist/cmp/xxx` with `@xh/hoist/desktop/cmp/xxx`.
  * Important exceptions include several classes within `@xh/hoist/cmp/layout/`, which remain
    cross-platform.
  * `Panel` and `Resizable` components have moved to their own packages in
    `@xh/hoist/desktop/cmp/panel` and `@xh/hoist/desktop/cmp/resizable`.
* **Multiple changes and improvements made to tab-related APIs and components.**
  * The `TabContainerModel` constructor API has changed, notably `children` -> `tabs`, `useRoutes` ->
    `route` (to specify a starting route as a string) and `switcherPosition` has moved from a model
    config to a prop on the `TabContainer` component.
  * `TabPane` and `TabPaneModel` have been renamed `Tab` and `TabModel`, respectively, with several
    related renames.
* **Application entry-point classes decorated with `@HoistApp` must implement the new getter method
  `containerClass()`** to specify the platform specific component used to wrap the app's
  `componentClass`.
  * This will typically be `@xh/hoist/[desktop|mobile]/AppContainer` depending on platform.

### 🎁 New Features

* **Tab-related APIs re-worked and improved**, including streamlined support for routing, a new
  `tabRenderMode` config on `TabContainerModel`, and better naming throughout.
* **Ag-grid updated to latest v18.x** - now using native flex for overall grid layout and sizing
  controls, along with multiple other vendor improvements.
* Additional `XH` API methods exposed for control of / integration with Router5.
* The core `@HoistComponent` decorated now installs a new `isDisplayed` getter to report on
  component visibility, taking into account the visibility of its ancestors in the component tree.
* Mobile and Desktop app package / component structure made more symmetrical (#444).
* Initial versions of multiple new mobile components added to the toolkit.
* Support added for **`IdleService` - automatic app suspension on inactivity** (#427).
* Hoist wrapper added for the low-level Blueprint **button component** - provides future hooks into
  button customizations and avoids direct BP import (#406).
* Built-in support for collecting user feedback via a dedicated dialog, convenient XH methods and
  default appBar button (#379).
* New `XH.isDevelopmentMode` constant added, true when running in local Webpack dev-server mode.
* CSS variables have been added to customize and standardize the Blueprint "intent" based styling,
  with defaults adjusted to be less distracting (#420).

### 🐞 Bug Fixes

* Preference-related events have been standardized and bugs resolved related to pushAsync() and the
  `prefChange` event (ee93290).
* Admin log viewer auto-refreshes in tail-mode (#330).
* Distracting grid "loading" overlay removed (#401).
* Clipboard button ("click-to-copy" functionality) restored (#442).

[Commit Log](https://github.com/xh/hoist-react/compare/v7.2.0...v8.0.0)

## v7.2.0

### 🎁 New Features

+ Admin console grids now outfitted with column choosers and grid state. #375
+ Additional components for Onsen UI mobile development.

### 🐞 Bug Fixes

+ Multiple improvements to the Admin console config differ. #380 #381 #392

[Commit Log](https://github.com/xh/hoist-react/compare/v7.1.0...v7.2.0)

## v7.1.0

### 🎁 New Features

* Additional kit components added for Onsen UI mobile development.

### 🐞 Bug Fixes

* Dropdown fields no longer default to `commitOnChange: true` - avoiding unexpected commits of
  type-ahead query values for the comboboxes.
* Exceptions thrown from FetchService more accurately report the remote host when unreachable, along
  with some additional enhancements to fetch exception reporting for clarity.

[Commit Log](https://github.com/xh/hoist-react/compare/v7.0.0...v7.1.0)

## v7.0.0

### 💥 Breaking Changes

* **Restructuring of core `App` concept** with change to new `@HoistApp` decorator and conventions
  around defining `App.js` and `AppComponent.js` files as core app entry points. `XH.app` now
  installed to provide access to singleton instance of primary app class. See #387.

### 🎁 New Features

* **Added `AppBar` component** to help further standardize a pattern for top-level application
  headers.
* **Added `SwitchField` and `SliderField`** form field components.
* **Kit package added for Onsen UI** - base component library for mobile development.
* **Preferences get a group field for better organization**, parity with AppConfigs. (Requires
  hoist-core 3.1.x.)

### 🐞 Bug Fixes

* Improvements to `Grid` component's interaction with underlying ag-Grid instance, avoiding extra
  renderings and unwanted loss of state. 03de0ae7

[Commit Log](https://github.com/xh/hoist-react/compare/v6.0.0...v7.0.0)


## v6.0.0

### 💥 Breaking Changes

* API for `MessageModel` has changed as part of the feature addition noted below, with `alert()` and
  `confirm()` replaced by `show()` and new `XH` convenience methods making the need for direct calls
  rare.
* `TabContainerModel` no longer takes an `orientation` prop, replaced by the more flexible
  `switcherPosition` as noted below.

### 🎁 New Features

* **Initial version of grid state** now available, supporting easy persistence of user grid column
  selections and sorting. The `GridModel` constructor now takes a `stateModel` argument, which in
  its simplest form is a string `xhStateId` used to persist grid state to local storage. See the
  `GridStateModel` class for implementation details. #331
* The **Message API** has been improved and simplified, with new `XH.confirm()` and `XH.alert()`
  methods providing an easy way to show pop-up alerts without needing to manually construct or
  maintain a `MessageModel`. #349
* **`TabContainer` components can now be controlled with a remote `TabSwitcher`** that does not need
  to be directly docked to the container itself. Specify `switcherPosition:none` on the
  `TabContainerModel` to suppress showing the switching affordance on the tabs themselves and
  instantiate a `TabSwitcher` bound to the same model to control a tabset from elsewhere in the
  component hierarchy. In particular, this enabled top-level application tab navigation to move up
  into the top toolbar, saving vertical space in the layout. #368
* `DataViewModel` supports an `emptyText` config.

### 🐞 Bugfixes

* Dropdown fields no longer fire multiple commit messages, and no longer commit partial entries
  under some circumstances. #353 and #354
* Grids resizing fixed when shrinking the containing component. #357

[Commit Log](https://github.com/xh/hoist-react/compare/v5.0.0...v6.0.0)


## v5.0.0

### 💥 Breaking Changes

* **Multi environment configs have been unwound** See these release notes/instructions for how to
  migrate: https://github.com/xh/hoist-core/releases/tag/release-3.0.0
* **Breaking change to context menus in dataviews and grids not using the default context menu:**
  StoreContextMenu no longer takes an array of items as an argument to its constructor. Instead it
  takes a configuration object with an ‘items’ key that will point to any current implementation’s
  array of items. This object can also contain an optional gridModel argument which is intended to
  support StoreContextMenuItems that may now be specified as known ‘hoist tokens’, currently limited
  to a ‘colChooser’ token.

### 🎁 New Features

* Config differ presents inline view, easier to read diffs now.
* Print Icon added!

### 🐞 Bugfixes

* Update processFailedLoad to loadData into gridModel store, Fixes #337
* Fix regression to ErrorTracking. Make errorTrackingService safer/simpler to call at any point in
  life-cycle.
* Fix broken LocalStore state.
* Tweak flex prop for charts. Side by side charts in a flexbox now auto-size themselves! Fixes #342
* Provide token parsing for storeContextMenus. Context menus are all grown up! Fixes #300

## v4.0.1

### 🐞 Bugfixes

* DataView now properly re-renders its items when properties on their records change (and the ID
  does not)


## v4.0.0

### 💥 Breaking Changes

* **The `GridModel` selection API has been reworked for clarity.** These models formerly exposed
  their selectionModel as `grid.selection` - now that getter returns the selected records. A new
  `selectedRecord` getter is also available to return a single selection, and new string shortcut
  options are available when configuring GridModel selection behavior.
* **Grid components can now take an `agOptions` prop** to pass directly to the underlying ag-grid
  component, as well as an `onRowDoubleClicked` handler function.
  16be2bfa10e5aab4ce8e7e2e20f8569979dd70d1

### 🎁 New Features

* Additional core components have been updated with built-in `layoutSupport`, allowing developers to
  set width/height/flex and other layout properties directly as top-level props for key comps such
  as Grid, DataView, and Chart. These special props are processed via `elemFactory` into a
  `layoutConfig` prop that is now passed down to the underlying wrapper div for these components.
  081fb1f3a2246a4ff624ab123c6df36c1474ed4b

### 🐞 Bugfixes

* Log viewer tail mode now working properly for long log files - #325


## v3.0.1

### 🐞 Bugfixes

* FetchService throws a dedicated exception when the server is unreachable, fixes a confusing
  failure case detailed in #315


## v3.0.0

### 💥 Breaking Changes

* **An application's `AppModel` class must now implement a new `checkAccess()` method.** This method
  is passed the current user, and the appModel should determine if that user should see the UI and
  return an object with a `hasAccess` boolean and an optional `message` string. For a return with
  `hasAccess: false`, the framework will render a lockout panel instead of the primary UI.
  974c1def99059f11528c476f04e0d8c8a0811804
  * Note that this is only a secondary level of "security" designed to avoid showing an unauthorized
    user a confusing / non-functional UI. The server or any other third-party data sources must
    always be the actual enforcer of access to data or other operations.
* **We updated the APIs for core MobX helper methods added to component/model/service classes.** In
  particular, `addReaction()` was updated to take a more declarative / clear config object.
  8169123a4a8be6940b747e816cba40bd10fa164e
  * See Reactive.js - the mixin that provides this functionality.

### 🎁 New Features

* Built-in client-side lockout support, as per above.

### 🐞 Bugfixes

* None

------------------------------------------

Copyright © 2021 Extremely Heavy Industries Inc. - all rights reserved

------------------------------------------

📫☎️🌎 info@xh.io | https://xh.io/contact<|MERGE_RESOLUTION|>--- conflicted
+++ resolved
@@ -2,18 +2,23 @@
 
 ## v43.0.0-SNAPSHOT - unreleased
 
-<<<<<<< HEAD
-### 🎁 Breaking Changes
+### 🎁 New Features
+
 * In the `@xh/hoist/desktop/grid` package, `CheckboxEditor` has been renamed `BooleanEditor`.
   This new component supports a `quickToggle` prop which allows for more streamlined
   inline editing of boolean values.
-=======
+
+
 ### 🐞 Bug Fixes
 
 * The ag-grid grid property `stopEditingWhenCellsLoseFocus` is now enabled by default to ensure
   values are committed to the Store if the user clicks somewhere outside the grid while editing a
   cell.
->>>>>>> e902b305
+
+### 🎁 Breaking Changes
+
+* In the `@xh/hoist/desktop/grid` package, `CheckboxEditor` has been renamed `BooleanEditor`.
+
 
 ### 📚 Libraries
 
