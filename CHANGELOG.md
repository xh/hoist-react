--- conflicted
+++ resolved
@@ -1,28 +1,31 @@
 # Changelog
 
+## v23.0.0-SNAPSHOT (under development)
+
+### 🎁 New Features
+ 
+ * Hoist now fully supports React functional components and hooks. See the new function
+   `hoistComponent` for more information. While functional components and hooks are considered
+   essential forward-looking patterns in the React world, Class-based Components remain fully
+   supported (by both Hoist and React) using the familiar `@HoistComponent` decorator.
+ 
+ ### 💥 Breaking Changes
+ 
+ * TabModel has a new prop `contentFn` for use when defining the contents of a Tab as a general
+   factory function. Previously functions could also be provided to the `content` prop, but now that
+   prop must be a Class or a function that is strictly a React Component definition.
+ 
+ ### ⚙️ Technical
+ 
+ * This version of hoist brings in mobx-react v6.  Along with support for hooks and functional components,
+   this new version has a number of signifigant optimizations and simplifications described here:
+   https://github.com/mobxjs/mobx-react/blob/v6/CHANGELOG.md 
+
+
 ## v22.0.0-SNAPSHOT (under development)
 
 ### 🎁 New Features
 
-<<<<<<< HEAD
-* Hoist now fully supports React functional components and hooks. See the new function
-  `hoistComponent` for more information. While functional components and hooks are considered
-  essential forward-looking patterns in the React world, Class-based Components remain fully
-  supported (by both Hoist and React) using the familiar `@HoistComponent` decorator.
-
-### 💥 Breaking Changes
-
-* TabModel has a new prop `contentFn` for use when defining the contents of a Tab as a general
-  factory function. Previously functions could also be provided to the `content` prop, but now that
-  prop must be a Class or a function that is strictly a React Component definition.
-
-### ⚙️ Technical
-
-* This version of hoist brings in mobx-react v6.  Along with support for hooks and functional components,
-  this new version has a number of signifigant optimizations and simplifications described here:
-  https://github.com/mobxjs/mobx-react/blob/v6/CHANGELOG.md 
-
-=======
 * A new `DockContainer` component provides a user-friendly way to render multiple child components
   "docked" to its bottom edge. Each child view is rendered with a configurable header and controls
   to allow the user to expand it, collapse it, or optionally "pop it out" into a modal dialog.
@@ -121,7 +124,6 @@
 * react-transition-group `2.6 -> 2.8`
 
 [Commit Log](https://github.com/exhi/hoist-react/compare/v20.2.1...v21.0.0)
->>>>>>> a27f3744
 
 ## v20.2.1 - 2019-03-28
 
