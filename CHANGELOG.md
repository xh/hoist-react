--- conflicted
+++ resolved
@@ -14,15 +14,16 @@
   large datasets that want to continue to use this caching should set this flag explicitly.
 * Grid column filters tweaked with several improvements to usability and styling.
 
-### 💥 Breaking Changes
-
-<<<<<<< HEAD
+
+### Technical
+*
 * Hoist grids now require ag-Grid v26.2.0 or higher - update your ag-Grid dependency in your app's
   `package.json` file. See the [ag-Grid Changelog](https://www.ag-grid.com/changelog) for details.
-=======
+
+### 💥 Breaking Changes
+
 * `Store.reuseRecords` must now be explicitly set on Stores with large datasets that wish to cache
   records by raw data identity (see above).
->>>>>>> 64b8fd92
 * `Record` class renamed to `StoreRecord` in anticipation of upcoming changes to JavaScript standard
   and to improve compatibility with TypeScript.
   * Not expected to have much or any impact on application code, except potentially JSDoc typings.
