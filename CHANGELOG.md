--- conflicted
+++ resolved
@@ -2,7 +2,6 @@
 
 ## v26.0.0-SNAPSHOT - under development
 
-<<<<<<< HEAD
 ### 🎁 New Features
 
 * New `GridCountLabel` component provides an alternative to existing `StoreCountLabel`, outputting
@@ -13,9 +12,6 @@
 * `StoreCountLabel` has been moved from `/desktop/cmp/store` to the cross-platform package
   `/cmp/store`. Its `gridModel` prop has also been removed - usages with grids should likely switch
   to the new `GridCountLabel` component, noted above and imported from `/cmp/grid`.
-=======
-* TBD
->>>>>>> f9a682d4
 
 ## v25.2.0 - 2019-07-25
 
