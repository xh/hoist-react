# Changelog

## v35.0.0-SNAPSHOT - unreleased

###  ⚖️ Licensing Change

As of this release, Hoist is [now licensed](LICENSE.md) under the popular and permissive
[Apache 2.0 open source license](https://www.apache.org/licenses/LICENSE-2.0). Previously, Hoist was
"source available" via our public GitHub repository but still covered by a proprietary license.

We are making this change to align Hoist's licensing with our ongoing commitment to openness,
transparency and ease-of-use, and to clarify and emphasize the suitability of Hoist for use within a
wide variety of enterprise software projects. For any questions regarding this change, please
[contact us](https://xh.io/contact/).

[Commit Log](https://github.com/xh/hoist-react/compare/v34.0.0...develop)


## v34.0.0 - 2020-05-26

### 🎁 New Features

* Hoist's enhanced autosizing is now enabled on all grids by default. See `GridModel` and
  `GridAutosizeService` for more details.
* `DimensionChooser` now has the ability to persist its value and history separately.
* Mobile `select` now supports `enableFilter` and `enableCreate`.
* `DashContainerModel` now supports `layoutLocked`, `contentLocked` and `renameLocked` modes.
* New method `Record.get()` provides an alternative option for checked data access.
* Added `XH.isPhone`, `XH.isTablet`, and `XH.isDesktop` to aid device specific handling. Also added
  corresponding `.xh-phone`, `.xh-tablet`, and `.xh-desktop` CSS classes to `body` to enable device
  specific styling.
* The css classes `xh-standard` and `xh-mobile` are now available for differentiating styling
between the main "desktop" API for the site and the "mobile" API.

### 💥 Breaking Changes

* `emptyFlexCol` has been removed from the Hoist API and should simply be removed from all client
  applications. Improvements to agGrid's default rendering of empty space have made it obsolete.
* `isMobile` property on `XH` and `AppSpec` has been renamed to `isMobileApp`.
<<<<<<< HEAD
* The `xh-desktop` class should no longer be used to indicate a non-mobile toolkit based app - CSS
  selectors should look for `xh-standard` instead.
=======
>>>>>>> 4d40a25f

### 🐞 Bug Fixes

* Fix to Average Aggregators when used with hierarchical data.
* Fixes to Context Menu handling on `Panel` to allow better handling of `[]` and `null`.

### 📚 Libraries

* @blueprintjs/core `3.26 -> 3.28`
* @blueprintjs/datetime `3.16 -> 3.18`
* codemirror `5.53 -> 5.54`
* react-transition-group `4.3 -> 4.4`
* Highcharts `8.0.4 -> 8.1.0`

[Commit Log](https://github.com/xh/hoist-react/compare/v33.3.0...v34.0.0)


## v33.3.0 - 2020-05-08

### ⚙️ Technical

* Additional updates to experimental autosize feature: standardization of naming, better masking
  control, and API fixes. Added new property `autosizeOptions` on `GridModel` and main entry point
  is now named `GridModel.autosizeAsync()`.

### 🐞 Bug Fixes

* `Column.hideable` will now be respected by ag-grid column drag and drop
  [#1900](https://github.com/xh/hoist-react/issues/1900)
* Fixed an issue where dragging a column would cause it to be sorted unintentionally.

[Commit Log](https://github.com/xh/hoist-react/compare/v33.2.0...v33.3.0)


## v33.2.0 - 2020-05-07

### 🎁 New Features

* Virtual column rendering has been disabled by default, as it offered a minimal performance benefit
  for most grids while compromising autosizing. See new `GridModel.useVirtualColumns` config, which
  can be set to `true` to re-enable this behavior if required.
* Any `GridModel` can now be reset to its code-prescribed defaults via the column chooser reset
  button. Previously, resetting to defaults was only possible for grids that persisted their state
  with a `GridModel.stateModel` config.

### 🐞 Bug Fixes

* Fixed several issues with new grid auto-sizing feature.
* Fixed issues with and generally improved expand/collapse column alignment in tree grids.
  * 💥 Note that this improvement introduced a minor breaking change for apps that have customized
    tree indentation via the removed `--grid-tree-indent-px` CSS var. Use `--grid-tree-indent`
    instead. Note the new var is specified in em units to scale well across grid sizing modes.

### ⚙️ Technical

* Note that the included version of Onsen has been replaced with a fork that includes updates for
  react 16.13. Apps should not need to make any changes.

### 📚 Libraries

* react `~16.8 -> ~16.13`
* onsenui `~16.8` -> @xh/onsenui `~16.13`
* react-onsenui `~16.8` -> @xh/react-onsenui `~16.13`

[Commit Log](https://github.com/xh/hoist-react/compare/v33.1.0...33.2.0)


## v33.1.0 - 2020-05-05

### 🎁 New Features

* Added smart auto-resizing of columns in `GridModel` Unlike ag-Grid's native auto-resizing support,
  Hoist's auto-resizing will also take into account collapsed rows, off-screen cells that are not
  currently rendered in the DOM, and summary rows. See the new `GridAutosizeService` for details.
  * This feature is currently marked as 'experimental' and must be enabled by passing a special
    config to the `GridModel` constructor of the form `experimental: {useHoistAutosize: true}`. In
    future versions of Hoist, we expect to make it the default behavior.
* `GridModel.autoSizeColumns()` has been renamed `GridModel.autosizeColumns()`, with lowercase 's'.
  Similarly, the `autoSizeColumns` context menu token has been renamed `autosizeColumns`.

### 🐞 Bug Fixes

* Fixed a regression with `StoreFilterField` introduced in v33.0.1.

[Commit Log](https://github.com/xh/hoist-react/compare/v33.0.2...33.1.0)


## v33.0.2 - 2020-05-01

### 🎁 New Features

* Add Hoist Cube Aggregators: `AverageAggregator` and `AverageStrictAggregator`
* `ColAutosizeButton` has been added to desktop and mobile

### 🐞 Bug Fixes

* Fixed mobile menus to constrain to the bottom of the viewport, scrolling if necessary.
  [#1862](https://github.com/xh/hoist-react/issues/1862)
* Tightened up mobile tree grid, fixed issues in mobile column chooser.
* Fixed a bug with reloading hierarchical data in `Store`.
  [#1871](https://github.com/xh/hoist-react/issues/1871)

[Commit Log](https://github.com/xh/hoist-react/compare/v33.0.1...33.0.2)


## v33.0.1 - 2020-04-29

### 🎁 New Features

* `StoreFieldField` supports dot-separated field names in a bound `GridModel`, meaning it will now
  match on columns with fields such as `address.city`.

* `Toolbar.enableOverflowMenu` now defaults to `false`. This was determined safer and more
  appropriate due to issues with the underlying Blueprint implementation, and the need to configure
  it carefully.

### 🐞 Bug Fixes

* Fixed an important bug with state management in `StoreFilterField`. See
  https://github.com/xh/hoist-react/issues/1854

* Fixed the default sort order for grids. ABS DESC should be first when present.

### 📚 Libraries

* @blueprintjs/core `3.25 -> 3.26`
* codemirror `5.52 -> 5.53`

[Commit Log](https://github.com/xh/hoist-react/compare/v33.0.0...v33.0.1)

## v33.0.0 - 2020-04-22

### 🎁 New Features

* The object returned by the `data` property on `Record` now includes the record `id`. This will
  allow for convenient access of the id with the other field values on the record.
* The `Timer` class has been enhanced and further standardized with its Hoist Core counterpart:
  * Both the `interval` and `timeout` arguments may be specified as functions, or config keys
    allowing for dynamic lookup and reconfiguration.
  * Added `intervalUnits` and `timeoutUnits` arguments.
  * `delay` can now be specified as a boolean for greater convenience.

### 💥 Breaking Changes

* We have consolidated the import location for several packages, removing unintended nested index
  files and 'sub-packages'. In particular, the following locations now provide a single index file
  for import for all of their public contents: `@xh/hoist/core`, `@xh/hoist/data`,
  `@xh/hoist/cmp/grid`, and `@xh/hoist/desktop/cmp/grid`. Applications may need to update import
  statements that referred to index files nested within these directories.
* Removed the unnecessary and confusing `values` getter on `BaseFieldModel`. This getter was not
  intended for public use and was intended for the framework's internal implementation only.
* `ColumnGroup.align` has been renamed to `ColumnGroup.headerAlign`. This avoids confusion with the
  `Column` API, where `align` refers to the alignment of cell contents within the column.

### 🐞 Bug Fixes

* Exceptions will no longer overwrite the currently shown exception in the exception dialog if the
  currently shown exception requires reloading the application.
  [#1834](https://github.com/xh/hoist-react/issues/1834)

### ⚙️ Technical

* Note that the Mobx React bindings have been updated to 6.2, and we have enabled the recommended
  "observer batching" feature as per
  [the mobx-react docs](https://github.com/mobxjs/mobx-react-lite/#observer-batching).

### 📚 Libraries

* @blueprintjs/core `3.24 -> 3.25`
* @blueprintjs/datetime `3.15 -> 3.16`
* mobx-react `6.1 -> 6.2`

[Commit Log](https://github.com/xh/hoist-react/compare/v32.0.4...v33.0.0)

## v32.0.4 - 2020-04-09

### 🐞 Bug Fixes

* Fixes a regression with the alignment of `ColumnGroup` headers.
* Fixes a bug with 'Copy Cell' context menu item for certain columns displaying the Record ID.
* Quiets console logging of 'routine' exceptions to 'debug' instead of 'log'.

[Commit Log](https://github.com/xh/hoist-react/compare/v32.0.3...v32.0.4)

## v32.0.3 - 2020-04-06

### 🐞 Bug Fixes

* Suppresses a console warning from ag-Grid for `GridModel`s that do not specify an `emptyText`.

[Commit Log](https://github.com/xh/hoist-react/compare/v32.0.2...v32.0.3)

## v32.0.2 - 2020-04-03

⚠ Note that this release includes a *new major version of ag-Grid*. Please consult the
[ag-Grid Changelog](https://www.ag-grid.com/ag-grid-changelog/) for versions 22-23 to review
possible breaking changes to any direct/custom use of ag-Grid APIs and props within applications.

### 🎁 New Features

* GridModel `groupSortFn` now accepts `null` to turn off sorting of group rows.
* `DockViewModel` now supports optional `width`, `height` and `collapsedWidth` configs.
* The `appMenuButton.extraItems` prop now accepts `MenuItem` configs (as before) but also React
  elements and the special string token '-' (shortcut to render a `MenuDivider`).
* Grid column `flex` param will now accept numbers, with available space divided between flex
  columns in proportion to their `flex` value.
* `Column` now supports a `sortingOrder` config to allow control of the sorting options that will be
  cycled through when the user clicks on the header.
* `PanelModel` now supports setting a `refreshMode` to control how collapsed panels respond to
  refresh requests.

### 💥 Breaking Changes

* The internal DOM structure of desktop `Panel` has changed to always include an inner frame with
  class `.xh-panel__content`. You may need to update styling that targets the inner structure of
  `Panel` via `.xh-panel`.
* The hooks `useOnResize()` and `useOnVisibleChange()` no longer take a `ref` argument. Use
  `composeRefs` to combine the ref that they return with any ref you wish to compose them with.
* The callback for `useOnResize()` will now receive an object representing the locations and
  dimensions of the element's content box. (Previously it incorrectly received an array of
  `ResizeObserver` entries that had to be de-referenced)
* `PanelModel.collapsedRenderMode` has been renamed to `PanelModel.renderMode`, to be more
  consistent with other Hoist APIs such as `TabContainer`, `DashContainer`, and `DockContainer`.


### 🐞 Bug Fixes

* Checkboxes in grid rows in Tiny sizing mode have been styled to fit correctly within the row.
* `GridStateModel` no longer saves/restores the width of non-resizable columns.
  [#1718](https://github.com/xh/hoist-react/issues/1718)
* Fixed an issue with the hooks useOnResize and useOnVisibleChange. In certain conditions these
  hooks would not be called. [#1808](https://github.com/xh/hoist-react/issues/1808)
* Inputs that accept a rightElement prop will now properly display an Icon passed as that element.
  [#1803](https://github.com/xh/hoist-react/issues/1803)

### ⚙️ Technical

* Flex columns now use the built-in ag-Grid flex functionality.

### 📚 Libraries

* ag-grid-community `removed @ 21.2`
* ag-grid-enterprise `21.2` replaced with @ag-grid-enterprise/all-modules `23.0`
* ag-grid-react `21.2` replaced with @ag-grid-community/react `23.0`
* @fortawesome/* `5.12 -> 5.13`
* codemirror `5.51 -> 5.52`
* filesize `6.0 -> 6.1`
* numbro `2.1 -> 2.2`
* react-beautiful-dnd `12.0 -> 13.0`
* store2 `2.10 -> 2.11`
* compose-react-refs `NEW 1.0.4`

[Commit Log](https://github.com/xh/hoist-react/compare/v31.0.0...v32.0.2)

## v31.0.0 - 2020-03-16

### 🎁 New Features

* The mobile `Navigator` / `NavigatorModel` API has been improved and made consistent with other
  Hoist content container APIs such as `TabContainer`, `DashContainer`, and `DockContainer`.
  * `NavigatorModel` and `PageModel` now support setting a `RenderMode` and `RefreshMode` to control
    how inactive pages are mounted/unmounted and how they respond to refresh requests.
  * `Navigator` pages are no longer required to to return `Page` components - they can now return
    any suitable component.
* `DockContainerModel` and `DockViewModel` also now support `refreshMode` and `renderMode` configs.
* `Column` now auto-sizes when double-clicking / double-tapping its header.
* `Toolbar` will now collapse overflowing items into a drop down menu. (Supported for horizontal
  toolbars only at this time.)
* Added new `xhEnableLogViewer` config (default `true`) to enable or disable the Admin Log Viewer.

#### 🎨 Icons

* Added `Icon.icon()` factory method as a new common entry point for creating new FontAwesome based
  icons in Hoist. It should typically be used instead of using the `FontAwesomeIcon` component
  directly.
* Also added a new `Icon.fileIcon()` factory. This method take a filename and returns an appropriate
  icon based on its extension.
* All Icon factories can now accept an `asHtml` parameter, as an alternative to calling the helper
  function `convertIconToSVG()` on the element. Use this to render icons as raw html where needed
  (e.g. grid renderers).
* Icons rendered as html will now preserve their styling, tooltips, and size.

### 💥 Breaking Changes

* The application's primary `HoistApplicationModel` is now instantiated and installed as
  `XH.appModel` earlier within the application initialization sequence, with construction happening
  prior to the init of the XH identity, config, and preference services.
  * This allows for a new `preAuthInitAsync()` lifecycle method to be called on the model before
    auth has completed, but could be a breaking change for appModel code that relied on these
    services for field initialization or in its constructor.
  * Such code should be moved to the core `initAsync()` method instead, which continues to be called
    after all XH-level services are initialized and ready.
* Mobile apps may need to adjust to the following updates to `NavigatorModel` and related APIs:
  * `NavigatorModel`'s `routes` constructor parameter has been renamed `pages`.
  * `NavigatorModel`'s observable `pages[]` has been renamed `stack[]`.
  * `NavigatorPageModel` has been renamed `PageModel`. Apps do not usually create `PageModels`
    directly, so this change is unlikely to require code updates.
  * `Page` has been removed from the mobile toolkit. Components that previously returned a `Page`
    for inclusion in a `Navigator` or `TabContainer` can now return any component. It is recommended
    you replace `Page` with `Panel` where appropriate.
* Icon enhancements described above removed the following public methods:
  * The `fontAwesomeIcon()` factory function (used to render icons not already enumerated by Hoist)
    has been replaced by the improved `Icon.icon()` factory - e.g. `fontAwesomeIcon({icon: ['far',
    'alicorn']}) -> Icon.icon({iconName: 'alicorn'})`.
  * The `convertIconToSvg()` utility method has been replaced by the new `asHtml` parameter on icon
    factory functions. If you need to convert an existing icon element, use `convertIconToHtml()`.
* `Toolbar` items should be provided as direct children. Wrapping Toolbar items in container
  components can result in unexpected item overflow.

### 🐞 Bug Fixes

* The `fmtDate()` utility now properly accepts, parses, and formats a string value input as
  documented.
* Mobile `PinPad` input responsiveness improved on certain browsers to avoid lag.

### ⚙️ Technical

* New lifecycle methods `preAuthInitAsync()` and `logoutAsync()` added to the `HoistAppModel`
  decorator (aka the primary `XH.appModel`).

[Commit Log](https://github.com/xh/hoist-react/compare/v30.1.0...v31.0.0)

## v30.1.0 - 2020-03-04

### 🐞 Bug Fixes

* Ensure `WebSocketService.connected` remains false until `channelKey` assigned and received from
  server.
* When empty, `DashContainer` now displays a user-friendly prompt to add an initial view.

### ⚙️ Technical

* Form validation enhanced to improve handling of asynchronous validation. Individual rules and
  constraints are now re-evaluated in parallel, allowing for improved asynchronous validation.
* `Select` will now default to selecting contents on focus if in filter or creatable mode.

[Commit Log](https://github.com/xh/hoist-react/compare/v30.0.0...30.1.0)

## v30.0.0 - 2020-02-29

### 🎁 New Features

* `GridModel` and `DataViewModel` now support `groupRowHeight`, `groupRowRenderer` and
  `groupRowElementRenderer` configs. Grouping is new in general to `DataViewModel`, which now takes
  a `groupBy` config.
  * `DataViewModel` allows for settable and multiple groupings and sorters.
  * `DataViewModel` also now supports additional configs from the underlying `GridModel` that make
    sense in a `DataView` context, such as `showHover` and `rowBorders`.
* `TabContainerModel` now accepts a `track` property (default false) for easily tracking tab views
  via Hoist's built-in activity tracking.
* The browser document title is now set to match `AppSpec.clientAppName` - helpful for projects with
  multiple javascript client apps.
* `StoreFilterField` accepts all other config options from `TextInput` (e.g. `disabled`).
* Clicking on a summary row in `Grid` now clears its record selection.
* The `@LoadSupport` decorator now provides an additional observable property `lastException`. The
  decorator also now logs load execution times and failures to `console.debug` automatically.
* Support for mobile `Panel.scrollable` prop made more robust with re-implementation of inner
  content element. Note this change included a tweak to some CSS class names for mobile `Panel`
  internals that could require adjustments if directly targeted by app stylesheets.
* Added new `useOnVisibleChange` hook.
* Columns now support a `headerAlign` config to allow headers to be aligned differently from column
  contents.

### 💥 Breaking Changes

* `Toolbar` items must be provided as direct children. Wrapping Toolbar items in container
  components can result in unexpected item overflow.
* `DataView.rowCls` prop removed, replaced by new `DataViewModel.rowClassFn` config for more
  flexibility and better symmetry with `GridModel`.
* `DataViewModel.itemRenderer` renamed to `DataViewModel.elementRenderer`
* `DataView` styling has been updated to avoid applying several unwanted styles from `Grid`. Note
  that apps might rely on these styles (intentionally or not) for their `itemRenderer` components
  and appearance and will need to adjust.
* Several CSS variables related to buttons have been renamed for consistency, and button style rules
  have been adjusted to ensure they take effect reliably across desktop and mobile buttons
  ([#1568](https://github.com/xh/hoist-react/pull/1568)).
* The optional `TreeMapModel.highchartsConfig` object will now be recursively merged with the
  top-level config generated by the Hoist model and component, where previously it was spread onto
  the generated config. This could cause a change in behavior for apps using this config to
  customize map instances, but provides more flexibility for e.g. customizing the `series`.
* The signature of `useOnResize` hook has been modified slightly for API consistency and clarity.
  Options are now passed in a configuration object.

### 🐞 Bug Fixes

* Fixed an issue where charts that are rendered while invisible would have the incorrect size.
  [#1703](https://github.com/xh/hoist-react/issues/1703)
* Fixed an issue where zeroes entered by the user in `PinPad` would be displayed as blanks.
* Fixed `fontAwesomeIcon` elem factory component to always include the default 'fa-fw' className.
  Previously, it was overridden if a `className` prop was provided.
* Fixed an issue where ConfigDiffer would always warn about deletions, even when there weren't any.
  [#1652](https://github.com/xh/hoist-react/issues/1652)
* `TextInput` will now set its value to `null` when all text is deleted and the clear icon will
  automatically hide.
* Fixed an issue where multiple buttons in a `ButtonGroupInput` could be shown as active
  simultaneously. [#1592](https://github.com/xh/hoist-react/issues/1592)
* `StoreFilterField` will again match on `Record.id` if bound to a Store or a GridModel with the
  `id` column visible. [#1697](https://github.com/xh/hoist-react/issues/1697)
* A number of fixes have been applied to `RelativeTimeStamp` and `getRelativeTimestamp`, especially
  around its handling of 'equal' or 'epsilon equal' times. Remove unintended leading whitespace from
  `getRelativeTimestamp`.

### ⚙️ Technical

* The `addReaction` and `addAutorun` methods (added to Hoist models, components, and services by the
  `ReactiveSupport` mixin) now support a configurable `debounce` argument. In many cases, this is
  preferable to the built-in MobX `delay` argument, which only provides throttling and not true
  debouncing.
* New `ChartModel.highchart` property provides a reference to the underlying HighChart component.

### 📚 Libraries

* @blueprintjs/core `3.23 -> 3.24`
* react-dates `21.7 -> 21.8`
* react-beautiful-dnd `11.0 -> 12.2`

[Commit Log](https://github.com/xh/hoist-react/compare/v29.1.0...v30.0.0)

## v29.1.0 - 2020-02-07

### 🎁 New Features

#### Grid

* The `compact` config on `GridModel` has been deprecated in favor of the more powerful `sizingMode`
  which supports the values 'large', 'standard', 'compact', or 'tiny'.
  * Each new mode has its own set of CSS variables for applications to override as needed.
  * Header and row heights are configurable for each via the `HEADER_HEIGHTS` and `ROW_HEIGHTS`
    static properties of the `AgGrid` component. These objects can be modified on init by
    applications that wish to customize the default row heights globally.
  * 💥 Note that these height config objects were previously exported as constants from AgGrid.js.
    This would be a breaking change for any apps that imported the old objects directly (considered
    unlikely).
* `GridModel` now exposes an `autoSizeColumns` method, and the Grid context menu now contains an
  `Autosize Columns` option by default.
* `Column` and `ColumnGroup` now support React elements for `headerName`.

#### Data

* The `Store` constructor now accepts a `data` argument to load data at initialization.
* The `xh/hoist/data/cube` package has been modified substantially to better integrate with the core
  data package and support observable "Views". See documentation on `Cube` for more information.

#### Other

* Added a `PinPad` component for streamlined handling of PIN entry on mobile devices.
* `FormField` now takes `tooltipPosition` and `tooltipBoundary` props for customizing minimal
  validation tooltip.
* `RecordAction.actionFn` parameters now include a `buttonEl` property containing the button element
  when used in an action column.
* Mobile Navigator component now takes an `animation` prop which can be set to 'slide' (default),
  'lift', 'fade', or 'none'. These values are passed to the underlying onsenNavigator component.
  ([#1641](https://github.com/xh/hoist-react/pull/1641))
* `AppOption` configs now accept an `omit` property for conditionally excluding options.

### 🐞 Bug Fixes

* Unselectable grid rows are now skipped during up/down keyboard navigation.
* Fix local quick filtering in `LeftRightChooser` (v29 regression).
* Fix `SplitTreeMap` - the default filtering once again splits the map across positive and negative
  values as intended (v29 regression).

### ⚙️ Technical

* `FormFields` now check that they are contained in a Hoist `Form`.

### 📚 Libraries

* @blueprintjs/core `3.22 -> 3.23`
* codemirror `5.50 -> 5.51`
* react-dates `21.5 -> 21.7`

[Commit Log](https://github.com/xh/hoist-react/compare/v29.0.0...v29.1.0)

## v29.0.0 - 2020-01-24

### 🗄️ Data Package Changes

Several changes have been made to data package (`Store` and `Record`) APIs for loading, updating,
and modifying data. They include some breaking changes, but pave the way for upcoming enhancements
to fully support inline grid editing and other new features.

Store now tracks the "committed" state of its records, which represents the data as it was loaded
(typically from the server) via `loadData()` or `updateData()`. Records are now immutable and
frozen, so they cannot be changed directly, but Store offers a new `modifyRecords()` API to apply
local modifications to data in a tracked and managed way. (Store creates new records internally to
hold both this modified data and the original, "committed" data.) This additional state tracking
allows developers to query Stores for modified or added records (e.g. to flush back to the server
and persist) as well as call new methods to revert changes (e.g. to undo a block of changes that the
user wishes to discard).

Note the following more specific changes to these related classes:

#### Record

* 💥 Record data properties are now nested within a `data` object on Record instances and are no
  longer available as top-level properties on the Record itself.
  * Calls to access data such as `rec.quantity` must be modified to `rec.data.quantity`.
  * When accessing multiple properties, destructuring provides an efficient syntax - e.g. `const
    {quantity, price} = rec.data;`.
* 💥 Records are now immutable and cannot be modified by applications directly.
  * This is a breaking change, but should only affect apps with custom inline grid editing
    implementations or similar code that modifies individual record values.
  * Calls to change data such as `rec.quantity = 100` must now be made through the Record's Store,
    e.g. `store.modifyData({id: 41, quantity: 100})`
* Record gains new getters for inspecting its state, including: `isAdd`, `isModified`, and
  `isCommitted`.

#### Store

* 💥 `noteDataUpdated()` has been removed, as out-of-band modifications to Store Records are no
  longer possible.
* 💥 Store's `idSpec` function is now called with the raw record data - previously it was passed
  source data after it had been run through the store's optional `processRawData` function. (This is
  unlikely to have a practical impact on most apps, but is included here for completeness.)
* `Store.updateData()` now accepts a flat list of raw data to process into Record additions and
  updates. Previously developers needed to call this method with an object containing add, update,
  and/or remove keys mapped to arrays. Now Store will produce an object of this shape automatically.
* `Store.refreshFilter()` method has been added to allow applications to rebuild the filtered data
  set if some application state has changed (apart from the store's data itself) which would affect
  the store filter.
* Store gains new methods for manipulating its Records and data, including `addRecords()`,
  `removeRecords()`, `modifyRecords()`, `revertRecords()`, and `revert()`. New getters have been
  added for `addedRecords`, `removedRecords`, `modifiedRecords`, and `isModified`.

#### Column

* Columns have been enhanced for provide basic support for inline-editing of record data. Further
  inline editing support enhancements are planned for upcoming Hoist releases.
* `Column.getValueFn` config added to retrieve the cell value for a Record field. The default
  implementation pulls the value from the Record's new `data` property (see above). Apps that
  specify custom `valueGetter` callbacks via `Column.agOptions` should now implement their custom
  logic in this new config.
* `Column.setValueFn` config added to support modifying the Column field's value on the underlying
  Record. The default implementation calls the new `Store.modifyRecords()` API and should be
  sufficient for the majority of cases.
* `Column.editable` config added to indicate if a column/cell should be inline-editable.

### 🎁 New Features

* Added keyboard support to ag-Grid context menus.
* Added `GridModel.setEmptyText()` to allow updates to placeholder text after initial construction.
* Added `GridModel.ensureSelectionVisible()` to scroll the currently selected row into view.
* When a `TreeMap` is bound to a `GridModel`, the grid will now respond to map selection changes by
  scrolling to ensure the selected grid row is visible.
* Added a `Column.tooltipElement` config to support fully customizable tooltip components.
* Added a `useOnResize` hook, which runs a function when a component is resized.
* Exposed an `inputRef` prop on numberInput, textArea, and textInput
* `PanelModel` now accepts a `maxSize` config.
* `RelativeTimeStamp` now support a `relativeTo` option, allowing it to display the difference
  between a timestamp and another reference time other than now. Both the component and the
  `getRelativeTimestamp()` helper function now leverage moment.js for their underlying
  implementation.
* A new `Clock` component displays the time, either local to the browser or for a configurable
  timezone.
* `LeftRightChooser` gets a new `showCounts` option to print the number of items on each side.
* `Select` inputs support a new property `enableWindowed` (desktop platform only) to improve
  rendering performance with large lists of options.
* `Select` inputs support grouped options. To use, add an attribute `options` containing an array of
  sub-options.
* `FetchService` methods support a new `timeout` option. This config chains `Promise.timeout()` to
  the promises returned by the service.
* Added alpha version of `DashContainer` for building dynamic, draggable dashboard-style layouts.
  Please note: the API for this component is subject to change - use at your own risk!
* `Select` now allows the use of objects as values.
* Added a new `xhEnableImpersonation` config to enable or disable the ability of Hoist Admins to
  impersonate other users. Note that this defaults to `false`. Apps will need to set this config to
  continue using impersonation. (Note that an update to hoist-core 6.4+ is required for this config
  to be enforced on the server.)
* `FormField` now supports a `requiredIndicator` to customize how required fields are displayed.
* Application build tags are now included in version update checks, primarily to prompt dev/QA users
  to refresh when running SNAPSHOT versions. (Note that an update to hoist-core 6.4+ is required for
  the server to emit build tag for comparison.)
* `CodeInput` component added to provide general `HoistInput` support around the CodeMirror code
  editor. The pre-existing `JsonInput` has been converted to a wrapper around this class.
* `JsonInput` now supports an `autoFocus` prop.
* `Select` now supports a `hideDropdownIndicator` prop.
* `useOnResize` hook will now ignore visibility changes, i.e. a component resizing to a size of 0.
* `DimensionChooser` now supports a `popoverPosition` prop.
* `AppBar.appMenuButtonPosition` prop added to configure the App Menu on the left or the right, and
  `AppMenuButton` now accepts and applies any `Button` props to customize.
* New `--xh-grid-tree-indent-px` CSS variable added to allow control over the amount of indentation
  applied to tree grid child nodes.

### 💥 Breaking Changes

* `GridModel.contextMenuFn` config replaced with a `contextMenu` parameter. The new parameter will
  allow context menus to be specified with a simple array in addition to the function specification
  currently supported.
* `GridModel.defaultContextMenuTokens` config renamed to `defaultContextMenu`.
* `Chart` and `ChartModel` have been moved from `desktop/cmp/charts` to `cmp/charts`.
* `StoreFilterField` has been moved from `desktop/cmp/store` to `cmp/store`.
* The options `nowEpsilon` and `nowString` on `RelativeTimestamp` have been renamed to `epsilon` and
  `equalString`, respectively.
* `TabRenderMode` and `TabRefreshMode` have been renamed to `RenderMode` and `RefreshMode` and moved
  to the `core` package. These enumerations are now used in the APIs for `Panel`, `TabContainer`,
  and `DashContainer`.
* `DockViewModel` now requires a function, or a HoistComponent as its `content` param. It has always
  been documented this way, but a bug in the original implementation had it accepting an actual
  element rather than a function. As now implemented, the form of the `content` param is consistent
  across `TabModel`, `DockViewModel`, and `DashViewSpec`.
* `JsonInput.showActionButtons` prop replaced with more specific `showFormatButton` and
  `showFullscreenButton` props.
* The `DataView.itemHeight` prop has been moved to `DataViewModel` where it can now be changed
  dynamically by applications.
* Desktop `AppBar.appMenuButtonOptions` prop renamed to `appMenuButtonProps` for consistency.

### 🐞 Bug Fixes

* Fixed issue where JsonInput was not receiving its `model` from context
  ([#1456](https://github.com/xh/hoist-react/issues/1456))
* Fixed issue where TreeMap would not be initialized if the TreeMapModel was created after the
  GridModel data was loaded ([#1471](https://github.com/xh/hoist-react/issues/1471))
* Fixed issue where export would create malformed file with dynamic header names
* Fixed issue where exported tree grids would have incorrect aggregate data
  ([#1447](https://github.com/xh/hoist-react/issues/1447))
* Fixed issue where resizable Panels could grow larger than desired
  ([#1498](https://github.com/xh/hoist-react/issues/1498))
* Changed RestGrid to only display export button if export is enabled
  ([#1490](https://github.com/xh/hoist-react/issues/1490))
* Fixed errors when grouping rows in Grids with `groupUseEntireRow` turned off
  ([#1520](https://github.com/xh/hoist-react/issues/1520))
* Fixed problem where charts were resized when being hidden
  ([#1528](https://github.com/xh/hoist-react/issues/1528))
* Fixed problem where charts were needlessly re-rendered, hurting performance and losing some state
  ([#1505](https://github.com/xh/hoist-react/issues/1505))
* Removed padding from Select option wrapper elements which was making it difficult for custom
  option renderers to control the padding ([1571](https://github.com/xh/hoist-react/issues/1571))
* Fixed issues with inconsistent indentation for tree grid nodes under certain conditions
  ([#1546](https://github.com/xh/hoist-react/issues/1546))
* Fixed autoFocus on NumberInput.

### 📚 Libraries

* @blueprintjs/core `3.19 -> 3.22`
* @blueprintjs/datetime `3.14 -> 3.15`
* @fortawesome/fontawesome-pro `5.11 -> 5.12`
* codemirror `5.49 -> 5.50`
* core-js `3.3 -> 3.6`
* fast-deep-equal `2.0 -> 3.1`
* filesize `5.0 -> 6.0`
* highcharts 7.2 -> 8.0`
* mobx `5.14 -> 5.15`
* react-dates `21.3 -> 21.5`
* react-dropzone `10.1 -> 10.2`
* react-windowed-select `added @ 2.0.1`

[Commit Log](https://github.com/xh/hoist-react/compare/v28.2.0...v29.0.0)

## v28.2.0 - 2019-11-08

### 🎁 New Features

* Added a `DateInput` component to the mobile toolkit. Its API supports many of the same options as
  its desktop analog with the exception of `timePrecision`, which is not yet supported.
* Added `minSize` to panelModel. A resizable panel can now be prevented from resizing to a size
  smaller than minSize. ([#1431](https://github.com/xh/hoist-react/issues/1431))

### 🐞 Bug Fixes

* Made `itemHeight` a required prop for `DataView`. This avoids an issue where agGrid went into an
  infinite loop if this value was not set.
* Fixed a problem with `RestStore` behavior when `dataRoot` changed from its default value.

[Commit Log](https://github.com/xh/hoist-react/compare/v28.1.1...v28.2.0)

## v28.1.1 - 2019-10-23

### 🐞 Bug Fixes

* Fixes a bug with default model context being set incorrectly within context inside of `Panel`.

[Commit Log](https://github.com/xh/hoist-react/compare/v28.1.0...v28.1.1)

## v28.1.0 - 2019-10-18

### 🎁 New Features

* `DateInput` supports a new `strictInputParsing` prop to enforce strict parsing of keyed-in entries
  by the underlying moment library. The default value is false, maintained the existing behavior
  where [moment will do its best](https://momentjs.com/guides/#/parsing/) to parse an entered date
  string that doesn't exactly match the specified format
* Any `DateInput` values entered that exceed any specified max/minDate will now be reset to null,
  instead of being set to the boundary date (which was surprising and potentially much less obvious
  to a user that their input had been adjusted automatically).
* `Column` and `ColumnGroup` now accept a function for `headerName`. The header will be
  automatically re-rendered when any observable properties referenced by the `headerName` function
  are modified.
* `ColumnGroup` now accepts an `align` config for setting the header text alignment
* The flag `toContext` for `uses` and `creates` has been replaced with a new flag `publishMode` that
  provides more granular control over how models are published and looked up via context. Components
  can specify `ModelPublishMode.LIMITED` to make their model available for contained components
  without it becoming the default model or exposing its sub-models.

### 🐞 Bug Fixes

* Tree columns can now specify `renderer` or `elementRenderer` configs without breaking the standard
  ag-Grid group cell renderer auto-applied to tree columns (#1397).
* Use of a custom `Column.comparator` function will no longer break agGrid-provided column header
  filter menus (#1400).
* The MS Edge browser does not return a standard Promise from `async` functions, so the the return
  of those functions did not previously have the required Hoist extensions installed on its
  prototype. Edge "native" Promises are now also polyfilled / extended as required. (#1411).
* Async `Select` combobox queries are now properly debounced as per the `queryBuffer` prop (#1416).

### ⚙️ Technical

* Grid column group headers now use a custom React component instead of the default ag-Grid column
  header, resulting in a different DOM structure and CSS classes. Existing CSS overrides of the
  ag-Grid column group headers may need to be updated to work with the new structure/classes.
* We have configured `stylelint` to enforce greater consistency in our stylesheets within this
  project. The initial linting run resulted in a large number of updates to our SASS files, almost
  exclusively whitespace changes. No functional changes are intended/expected. We have also enabled
  hooks to run both JS and style linting on pre-commit. Neither of these updates directly affects
  applications, but the same tools could be configured for apps if desired.

### 📚 Libraries

* core-js `3.2 -> 3.3`
* filesize `4.2 -> 5.0`
* http-status-codes `added @ 1.3`

[Commit Log](https://github.com/xh/hoist-react/compare/v28.0.0...v28.1.0)

## v28.0.0 - 2019-10-07

_"The one with the hooks."_

**Hoist now fully supports React functional components and hooks.** The new `hoistComponent`
function is now the recommended method for defining new components and their corresponding element
factories. See that (within [HoistComponentFunctional.js](core/HoistComponentFunctional.js)) and the
new `useLocalModel()` and `useContextModel()` hooks (within [core/hooks](core/hooks)) for more
information.

Along with the performance benefits and the ability to use React hooks, Hoist functional components
are designed to read and write their models via context. This allows a much less verbose
specification of component element trees.

Note that **Class-based Components remain fully supported** (by both Hoist and React) using the
familiar `@HoistComponent` decorator, but transitioning to functional components within Hoist apps
is now strongly encouraged. In particular note that Class-based Components will *not* be able to
leverage the context for model support discussed above.

### 🎁 New Features

* Resizable panels now default to not redrawing their content when resized until the resize bar is
  dropped. This offers an improved user experience for most situations, especially when layouts are
  complex. To re-enable the previous dynamic behavior, set `PanelModel.resizeWhileDragging: true`.
* The default text input shown by `XH.prompt()` now has `selectOnFocus: true` and will confirm the
  user's entry on an `<enter>` keypress (same as clicking 'OK').
* `stringExcludes` function added to form validation constraints. This allows an input value to
  block specific characters or strings, e.g. no slash "/" in a textInput for a filename.
* `constrainAll` function added to form validation constraints. This takes another constraint as its
  only argument, and applies that constraint to an array of values, rather than just to one value.
  This is useful for applying a constraint to inputs that produce arrays, such as tag pickers.
* `DateInput` now accepts LocalDates as `value`, `minDate` and `maxDate` props.
* `RelativeTimestamp` now accepts a `bind` prop to specify a model field name from which it can pull
  its timestamp. The model itself can either be passed as a prop or (better) sourced automatically
  from the parent context. Developers are encouraged to take this change to minimize re-renders of
  parent components (which often contain grids and other intensive layouts).
* `Record` now has properties and methods for accessing and iterating over children, descendants,
  and ancestors
* `Store` now has methods for retrieving the descendants and ancestors of a given Record

### 💥 Breaking Changes

* **Apps must update their dev dependencies** to the latest `@xh/hoist-dev-utils` package: v4.0+.
  This updates the versions of Babel / Webpack used in builds to their latest / current versions and
  swaps to the updated Babel recommendation of `core-js` for polyfills.
* The `allSettled` function in `@xh/promise` has been removed. Applications using this method should
  use the ECMA standard (stage-2) `Promise.allSettled` instead. This method is now fully available
  in Hoist via bundled polyfills. Note that the standard method returns an array of objects of the
  form `{status: [rejected|fulfilled], ...}`, rather than `{state: [rejected|fulfilled], ...}`.
* The `containerRef` argument for `XH.toast()` should now be a DOM element. Component instances are
  no longer supported types for this value. This is required to support functional Components
  throughout the toolkit.
* Apps that need to prevent a `StoreFilterField` from binding to a `GridModel` in context, need to
  set the `store` or `gridModel` property explicitly to null.
* The Blueprint non-standard decorators `ContextMenuTarget` and `HotkeysTarget` are no longer
  supported. Use the new hooks `useContextMenu()` and `useHotkeys()` instead. For convenience, this
  functionality has also been made available directly on `Panel` via the `contextMenu` and `hotkeys`
  props.
* `DataView` and `DataViewModel` have been moved from `/desktop/cmp/dataview` to the cross-platform
  package `/cmp/dataview`.
* `isReactElement` has been removed. Applications should use the native React API method
  `React.isValidElement` instead.

### ⚙️ Technical

* `createObservableRef()` is now available in `@xh/hoist/utils/react` package. Use this function for
  creating refs that are functionally equivalent to refs created with `React.createRef()`, yet fully
  observable. With this change the `Ref` class in the same package is now obsolete.
* Hoist now establishes a proper react "error boundary" around all application code. This means that
  errors throw when rendering will be caught and displayed in the standard Hoist exception dialog,
  and stack traces for rendering errors should be significantly less verbose.
* Not a Hoist feature, exactly, but the latest version of `@xh/hoist-dev-utils` (see below) enables
  support for the `optional chaining` (aka null safe) and `nullish coalescing` operators via their
  Babel proposal plugins. Developers are encouraged to make good use of the new syntax below:
  * conditional-chaining: `let foo = bar?.baz?.qux;`
  * nullish coalescing: `let foo = bar ?? 'someDefaultValue';`

### 🐞 Bug Fixes

* Date picker month and year controls will now work properly in `localDate` mode. (Previously would
  reset to underlying value.)
* Individual `Buttons` within a `ButtonGroupInput` will accept a disabled prop while continuing to
  respect the overall `ButtonGroupInput`'s disabled prop.
* Raised z-index level of AG-Grid tooltip to ensure tooltips for AG-Grid context menu items appear
  above the context menu.

### 📚 Libraries

* @blueprintjs/core `3.18 -> 3.19`
* @blueprintjs/datetime `3.12 -> 3.14`
* @fortawesome/fontawesome-pro `5.10 -> 5.11`
* @xh/hoist-dev-utils `3.8 -> 4.3` (multiple transitive updates to build tooling)
* ag-grid `21.1 -> 21.2`
* highcharts `7.1 -> 7.2`
* mobx `5.13 -> 5.14`
* react-transition-group `4.2 -> 4.3`
* rsvp (removed)
* store2 `2.9 -> 2.10`

[Commit Log](https://github.com/xh/hoist-react/compare/v27.1.0...v28.0.0)

## v27.1.0 - 2019-09-05

### 🎁 New Features

* `Column.exportFormat` can now be a function, which supports setting Excel formats on a per-cell
  (vs. entire column) basis by returning a conditional `exportFormat` based upon the value and / or
  record.
  * ⚠️ Note that per-cell formatting _requires_ that apps update their server to use hoist-core
    v6.3.0+ to work, although earlier versions of hoist-core _are_ backwards compatible with the
    pre-existing, column-level export formatting.
* `DataViewModel` now supports a `sortBy` config. Accepts the same inputs as `GridModel.sortBy`,
  with the caveat that only a single-level sort is supported at this time.

[Commit Log](https://github.com/xh/hoist-react/compare/v27.0.1...v27.1.0)

## v27.0.1 - 2019-08-26

### 🐞 Bug Fixes

* Fix to `Store.clear()` and `GridModel.clear()`, which delegates to the same (#1324).

[Commit Log](https://github.com/xh/hoist-react/compare/v27.0.0...v27.0.1)

## v27.0.0 - 2019-08-23

### 🎁 New Features

* A new `LocalDate` class has been added to the toolkit. This class provides client-side support for
  "business" or "calendar" days that do not have a time component. It is an immutable class that
  supports '==', '<' and '>', as well as a number of convenient manipulation functions. Support for
  the `LocalDate` class has also been added throughout the toolkit, including:
  * `Field.type` now supports an additional `localDate` option for automatic conversion of server
    data to this type when loading into a `Store`.
  * `fetchService` is aware of this class and will automatically serialize all instances of it for
    posting to the server. ⚠ NOTE that along with this change, `fetchService` and its methods such
    as `XH.fetchJson()` will now serialize regular JS Date objects as ms timestamps when provided in
    params. Previously Dates were serialized in their default `toString()` format. This would be a
    breaking change for an app that relied on that default Date serialization, but it was made for
    increased symmetry with how Hoist JSON-serializes Dates and LocalDates on the server-side.
  * `DateInput` can now be used to seamlessly bind to a `LocalDate` as well as a `Date`. See its new
    prop of `valueType` which can be set to `localDate` or `date` (default).
  * A new `localDateCol` config has been added to the `@xh/hoist/grid/columns` package with
    standardized rendering and formatting.
* New `TreeMap` and `SplitTreeMap` components added, to render hierarchical data in a configurable
  TreeMap visualization based on the Highcharts library. Supports optional binding to a GridModel,
  which syncs selection and expand / collapse state.
* `Column` gets a new `highlightOnChange` config. If true, the grid will highlight the cell on each
  change by flashing its background. (Currently this is a simple on/off config - future iterations
  could support a function variant or other options to customize the flash effect based on the
  old/new values.) A new CSS var `--xh-grid-cell-change-bg-highlight` can be used to customize the
  color used, app-wide or scoped to a particular grid selector. Note that columns must *not* specify
  `rendererIsComplex` (see below) if they wish to enable the new highlight flag.

### 💥 Breaking Changes

* The updating of `Store` data has been reworked to provide a simpler and more powerful API that
  allows for the applications of additions, deletions, and updates in a single transaction:
  * The signature of `Store.updateData()` has been substantially changed, and is now the main entry
    point for all updates.
  * `Store.removeRecords()` has been removed. Use `Store.updateData()` instead.
  * `Store.addData()` has been removed. Use `Store.updateData()` instead.
* `Column` takes an additional property `rendererIsComplex`. Application must set this flag to
  `true` to indicate if a column renderer uses values other than its own bound field. This change
  provides an efficiency boost by allowing ag-Grid to use its default change detection instead of
  forcing a cell refresh on any change.

### ⚙️ Technical

* `Grid` will now update the underlying ag-Grid using ag-Grid transactions rather than relying on
  agGrid `deltaRowMode`. This is intended to provide the best possible grid performance and
  generally streamline the use of the ag-Grid Api.

### 🐞 Bug Fixes

* Panel resize events are now properly throttled, avoiding extreme lagginess when resizing panels
  that contain complex components such as big grids.
* Workaround for issues with the mobile Onsen toolkit throwing errors while resetting page stack.
* Dialogs call `doCancel()` handler if cancelled via `<esc>` keypress.

### 📚 Libraries

* @xh/hoist-dev-utils `3.7 -> 3.8`
* qs `6.7 -> 6.8`
* store2 `2.8 -> 2.9`

[Commit Log](https://github.com/xh/hoist-react/compare/v26.0.1...v27.0.0)

## v26.0.1 - 2019-08-07

### 🎁 New Features

* **WebSocket support** has been added in the form of `XH.webSocketService` to establish and
  maintain a managed websocket connection with the Hoist UI server. This is implemented on the
  client via the native `WebSocket` object supported by modern browsers and relies on the
  corresponding service and management endpoints added to Hoist Core v6.1.
  * Apps must declare `webSocketsEnabled: true` in their `AppSpec` configuration to enable this
    overall functionality on the client.
  * Apps can then subscribe via the new service to updates on a requested topic and will receive any
    inbound messages for that topic via a callback.
  * The service will monitor the socket connection with a regular heartbeat and attempt to
    re-establish if dropped.
  * A new admin console snap-in provides an overview of connected websocket clients.
* The `XH.message()` and related methods such as `XH.alert()` now support more flexible
  `confirmProps` and `cancelProps` configs, each of which will be passed to their respective button
  and merged with suitable defaults. Allows use of the new `autoFocus` prop with these preconfigured
  dialogs.
  * By default, `XH.alert()` and `XH.confirm()` will auto focus the confirm button for user
    convenience.
  * The previous text/intent configs have been deprecated and the message methods will log a console
    warning if they are used (although it will continue to respect them to aid transitioning to the
    new configs).
* `GridModel` now supports a `copyCell` context menu action. See `StoreContextMenu` for more
  details.
* New `GridCountLabel` component provides an alternative to existing `StoreCountLabel`, outputting
  both overall record count and current selection count in a configurable way.
* The `Button` component accepts an `autoFocus` prop to attempt to focus on render.
* The `Checkbox` component accepts an `autoFocus` prop to attempt to focus on render.

### 💥 Breaking Changes

* `StoreCountLabel` has been moved from `/desktop/cmp/store` to the cross-platform package
  `/cmp/store`. Its `gridModel` prop has also been removed - usages with grids should likely switch
  to the new `GridCountLabel` component, noted above and imported from `/cmp/grid`.
* The API for `ClipboardButton` and `ClipboardMenuItem` has been simplified, and made implementation
  independent. Specify a single `getCopyText` function rather than the `clipboardSpec`.
  (`clipboardSpec` is an artifact from the removed `clipboard` library).
* The `XH.prompt()` and `XH.message()` input config has been updated to work as documented, with any
  initial/default value for the input sourced from `input.initialValue`. Was previously sourced from
  `input.value` (#1298).
* ChartModel `config` has been deprecated. Please use `highchartsConfig` instead.

### 🐞 Bug Fixes

* The `Select.selectOnFocus` prop is now respected when used in tandem with `enableCreate` and/or
  `queryFn` props.
* `DateInput` popup _will_ now close when input is blurred but will _not_ immediately close when
  `enableTextInput` is `false` and a month or year is clicked (#1293).
* Buttons within a grid `actionCol` now render properly in compact mode, without clipping/overflow.

### ⚙️ Technical

* `AgGridModel` will now throw an exception if any of its methods which depend on ag-Grid state are
  called before the grid has been fully initialized (ag-Grid onGridReady event has fired).
  Applications can check the new `isReady` property on `AgGridModel` before calling such methods to️️
  verify the grid is fully initialized.

### 📚 Libraries

* @blueprintjs/core `3.17 -> 3.18`
* @blueprintjs/datetime `3.11 -> 3.12`
* @fortawesome/fontawesome `5.9 -> 5.10`
* ag-grid `21.0.1 -> 21.1.1`
* store2 `2.7 -> 2.8`
* The `clipboard` library has been replaced with the simpler `clipboard-copy` library.

[Commit Log](https://github.com/xh/hoist-react/compare/v25.2.0...v26.0.1)

## v25.2.0 - 2019-07-25

### 🎁 New Features

* `RecordAction` supports a new `secondaryText` property. When used for a Grid context menu item,
  this text appears on the right side of the menu item, usually used for displaying the shortcut key
  associated with an action.

### 🐞 Bug Fixes

* Fixed issue with loopy behavior when using `Select.selectOnFocus` and changing focus
  simultaneously with keyboard and mouse.

[Commit Log](https://github.com/xh/hoist-react/compare/v25.1.0...v25.2.0)

## v25.1.0 - 2019-07-23

### 🎁 New Features

* `JsonInput` includes buttons for toggling showing in a full-screen dialog window. Also added a
  convenience button to auto-format `JsonInput's` content.
* `DateInput` supports a new `enableTextInput` prop. When this property is set to false, `DateInput`
  will be entirely driven by the provided date picker. Additionally, `DateInput` styles have been
  improved for its various modes to more clearly convey its functionality.
* `ExportButton` will auto-disable itself if bound to an empty `GridModel`. This helper button will
  now also throw a console warning (to alert the developer) if `gridModel.enableExport != true`.

### ⚙️ Technical

* Classes decorated with `@LoadSupport` will now throw an exception out of their provided
  `loadAsync()` method if called with a parameter that's not a plain object (i.e. param is clearly
  not a `LoadSpec`). Note this might be a breaking change, in so far as it introduces additional
  validation around this pre-existing API requirement.
* Requirements for the `colorSpec` option passed to Hoist number formatters have been relaxed to
  allow partial definitions such that, for example, only negative values may receive the CSS class
  specified, without having to account for positive value styling.

### 🐞 Bug Fixes

* `RestFormModel` now submits dirty fields only when editing a record, as intended (#1245).
* `FormField` will no longer override the disabled prop of its child input if true (#1262).

### 📚 Libraries

* mobx `5.11 -> 5.13`
* Misc. patch-level updates

[Commit Log](https://github.com/xh/hoist-react/compare/v25.0.0...v25.1.0)

## v25.0.0 - 2019-07-16

### 🎁 New Features

* `Column` accepts a new `comparator` callback to customize how column cell values are sorted by the
  grid.
* Added `XH.prompt()` to show a simple message popup with a built-in, configurable HoistInput. When
  submitted by the user, its callback or resolved promise will include the input's value.
* `Select` accepts a new `selectOnFocus` prop. The behaviour is analogous to the `selectOnFocus`
  prop already in `TextInput`, `TextArea` and `NumberInput`.

### 💥 Breaking Changes

* The `fmtPercent` and `percentRenderer` methods will now multiply provided value by 100. This is
  consistent with the behavior of Excel's percentage formatting and matches the expectations of
  `ExportFormat.PCT`. Columns that were previously using `exportValue: v => v/100` as a workaround
  to the previous renderer behavior should remove this line of code.
* `DimensionChooserModel`'s `historyPreference` config has been renamed `preference`. It now
  supports saving both value and history to the same preference (existing history preferences will
  be handled).

[Commit Log](https://github.com/xh/hoist-react/compare/v24.2.0...v25.0.0)

## v24.2.0 - 2019-07-08

### 🎁 New Features

* `GridModel` accepts a new `colDefaults` configuration. Defaults provided via this object will be
  merged (deeply) into all column configs as they are instantiated.
* New `Panel.compactHeader` and `DockContainer.compactHeaders` props added to enable more compact
  and space efficient styling for headers in these components.
  * ⚠️ Note that as part of this change, internal panel header CSS class names changed slightly -
    apps that were targeting these internal selectors would need to adjust. See
    desktop/cmp/panel/impl/PanelHeader.scss for the relevant updates.
* A new `exportOptions.columns` option on `GridModel` replaces `exportOptions.includeHiddenCols`.
  The updated and more flexible config supports special strings 'VISIBLE' (default), 'ALL', and/or a
  list of specific colIds to include in an export.
  * To avoid immediate breaking changes, GridModel will log a warning on any remaining usages of
    `includeHiddenCols` but auto-set to `columns: 'ALL'` to maintain the same behavior.
* Added new preference `xhShowVersionBar` to allow more fine-grained control of when the Hoist
  version bar is showing. It defaults to `auto`, preserving the current behavior of always showing
  the footer to Hoist Admins while including it for non-admins *only* in non-production
  environments. The pref can alternatively be set to 'always' or 'never' on a per-user basis.

### 📚 Libraries

* @blueprintjs/core `3.16 -> 3.17`
* @blueprintjs/datetime `3.10 -> 3.11`
* mobx `5.10 -> 5.11`
* react-transition-group `2.8 -> 4.2`

[Commit Log](https://github.com/xh/hoist-react/compare/v24.1.1...v24.2.0)

## v24.1.1 - 2019-07-01

### 🐞 Bug Fixes

* Mobile column chooser internal layout/sizing fixed when used in certain secure mobile browsers.

[Commit Log](https://github.com/xh/hoist-react/compare/v24.1.0...v24.1.1)

## v24.1.0 - 2019-07-01

### 🎁 New Features

* `DateInput.enableClear` prop added to support built-in button to null-out a date input's value.

### 🐞 Bug Fixes

* The `Select` component now properly shows all options when the pick-list is re-shown after a
  change without first blurring the control. (Previously this interaction edge case would only show
  the option matching the current input value.) #1198
* Mobile mask component `onClick` callback prop restored - required to dismiss mobile menus when not
  tapping a menu option.
* When checking for a possible expired session within `XH.handleException()`, prompt for app login
  only for Ajax requests made to relative URLs (not e.g. remote APIs accessed via CORS). #1189

### ✨ Style

* Panel splitter collapse button more visible in dark theme. CSS vars to customize further fixed.
* The mobile app menu button has been moved to the right side of the top appBar, consistent with its
  placement in desktop apps.

### 📚 Libraries

* @blueprintjs/core `3.15 -> 3.16`
* @blueprintjs/datetime `3.9 -> 3.10`
* codemirror `5.47 -> 5.48`
* mobx `6.0 -> 6.1`

[Commit Log](https://github.com/xh/hoist-react/compare/v24.0.0...v24.1.0)

## v24.0.0 - 2019-06-24

### 🎁 New Features

#### Data

* A `StoreFilter` object has been introduced to the data API. This allows `Store` and
  `StoreFilterField` to support the ability to conditionally include all children when filtering
  hierarchical data stores, and could support additional filtering customizations in the future.
* `Store` now provides a `summaryRecord` property which can be used to expose aggregated data for
  the data it contains. The raw data for this record can be provided to `loadData()` and
  `updateData()` either via an explicit argument to these methods, or as the root node of the raw
  data provided (see `Store.loadRootAsSummary`).
* The `StoreFilterField` component accepts new optional `model` and `bind` props to allow control of
  its text value from an external model's observable.
* `pwd` is now a new supported type of `Field` in the `@xh/hoist/core/data` package.

#### Grid

* `GridModel` now supports a `showSummary` config which can be used to display its store's
  summaryRecord (see above) as either a pinned top or bottom row.
* `GridModel` also adds a `enableColumnPinning` config to enable/disable user-driven pinning. On
  desktop, if enabled, users can pin columns by dragging them to the left or right edges of the grid
  (the default ag-Grid gesture). Column pinned state is now also captured and maintained by the
  overall grid state system.
* The desktop column chooser now options in a non-modal popover when triggered from the standard
  `ColChooserButton` component. This offers a quicker and less disruptive alternative to the modal
  dialog (which is still used when launched from the grid context menu). In this popover mode,
  updates to columns are immediately reflected in the underlying grid.
* The mobile `ColChooser` has been improved significantly. It now renders displayed and available
  columns as two lists, allowing drag and drop between to update the visibility and ordering. It
  also provides an easy option to toggle pinning the first column.
* `DimensionChooser` now supports an optional empty / ungrouped configuration with a value of `[]`.
  See `DimensionChooserModel.enableClear` and `DimensionChooser.emptyText`.

#### Other Features

* Core `AutoRefreshService` added to trigger an app-wide data refresh on a configurable interval, if
  so enabled via a combination of soft-config and user preference. Auto-refresh relies on the use of
  the root `RefreshContextModel` and model-level `LoadSupport`.
* A new `LoadingIndicator` component is available as a more minimal / unobtrusive alternative to a
  modal mask. Typically configured via a new `Panel.loadingIndicator` prop, the indicator can be
  bound to a `PendingTaskModel` and will automatically show/hide a spinner and/or custom message in
  an overlay docked to the corner of the parent Panel.
* `DateInput` adds support for new `enablePicker` and `showPickerOnFocus` props, offering greater
  control over when the calendar picker is shown. The new default behaviour is to not show the
  picker on focus, instead showing it via a built-in button.
* Transitions have been disabled by default on desktop Dialog and Popover components (both are from
  the Blueprint library) and on the Hoist Mask component. This should result in a snappier user
  experience, especially when working on remote / virtual workstations. Any in-app customizations to
  disable or remove transitions can now be removed in favor of this toolkit-wide change.
* Added new `@bindable.ref` variant of the `@bindable` decorator.

### 💥 Breaking Changes

* Apps that defined and initialized their own `AutoRefreshService` service or functionality should
  leverage the new Hoist service if possible. Apps with a pre-existing custom service of the same
  name must either remove in favor of the new service or - if they have special requirements not
  covered by the Hoist implementation - rename their own service to avoid a naming conflict.
* The `StoreFilterField.onFilterChange` callback will now be passed a `StoreFilter`, rather than a
  function.
* `DateInput` now has a calendar button on the right side of the input which is 22 pixels square.
  Applications explicitly setting width or height on this component should ensure that they are
  providing enough space for it to display its contents without clipping.

### 🐞 Bug Fixes

* Performance for bulk grid selections has been greatly improved (#1157)
* Toolbars now specify a minimum height (or width when vertical) to avoid shrinking unexpectedly
  when they contain only labels or are entirely empty (but still desired to e.g. align UIs across
  multiple panels). Customize if needed via the new `--xh-tbar-min-size` CSS var.
* All Hoist Components that accept a `model` prop now have that properly documented in their
  prop-types.
* Admin Log Viewer no longer reverses its lines when not in tail mode.

### ⚙️ Technical

* The `AppSpec` config passed to `XH.renderApp()` now supports a `clientAppCode` value to compliment
  the existing `clientAppName`. Both values are now optional and defaulted from the project-wide
  `appCode` and `appName` values set via the project's Webpack config. (Note that `clientAppCode` is
  referenced by the new `AutoRefreshService` to support configurable auto-refresh intervals on a
  per-app basis.)

### 📚 Libraries

* ag-grid `20.0 -> 21.0`
* react-select `2.4 -> 3.0`
* mobx-react `5.4 -> 6.0.3`
* font-awesome `5.8 -> 5.9`
* react-beautiful-dnd `10.1.1 -> 11.0.4`

[Commit Log](https://github.com/xh/hoist-react/compare/v23.0.0...v24.0.0)

## v23.0.0 - 2019-05-30

### 🎁 New Features

* `GridModel` now accepts a config of `cellBorders`, similar to `rowBorders`
* `Panel.tbar` and `Panel.bbar` props now accept an array of Elements and will auto-generate a
  `Toolbar` to contain them, avoiding the need for the extra import of `toolbar()`.
* New functions `withDebug` and `withShortDebug` have been added to provide a terse syntax for
  adding debug messages that track the execution of specific blocks of code.
* `XH.toast()` now supports an optional `containerRef` argument that can be used for anchoring a
  toast within another component (desktop only). Can be used to display more targeted toasts within
  the relevant section of an application UI, as opposed to the edge of the screen.
* `ButtonGroupInput` accepts a new `enableClear` prop that allows the active / depressed button to
  be unselected by pressing it again - this sets the value of the input as a whole to `null`.
* Hoist Admins now always see the VersionBar in the footer.
* `Promise.track` now accepts an optional `omit` config that indicates when no tracking will be
  performed.
* `fmtNumber` now accepts an optional `prefix` config that prepends immediately before the number,
  but after the sign (`+`, `-`).
* New utility methods `forEachAsync()` and `whileAsync()` have been added to allow non-blocking
  execution of time-consuming loops.

### 💥 Breaking Changes

* The `AppOption.refreshRequired` config has been renamed to `reloadRequired` to better match the
  `XH.reloadApp()` method called to reload the entire app in the browser. Any options defined by an
  app that require it to be fully reloaded should have this renamed config set to `true`.
* The options dialog will now automatically trigger an app-wide data _refresh_ via
  `XH.refreshAppAsync()` if options have changed that don't require a _reload_.
* The `EventSupport` mixin has been removed. There are no known uses of it and it is in conflict
  with the overall reactive structure of the hoist-react API. If your app listens to the
  `appStateChanged`, `prefChange` or `prefsPushed` events you will need to adjust accordingly.

### 🐞 Bug Fixes

* `Select` will now let the user edit existing text in conditions where it is expected to be
  editable. #880
* The Admin "Config Differ" tool has been updated to reflect changes to `Record` made in v22. It is
  once again able to apply remote config values.
* A `Panel` with configs `resizable: true, collapsible: false` now renders with a splitter.
* A `Panel` with no `icon`, `title`, or `headerItems` will not render a blank header.
* `FileChooser.enableMulti` now behaves as one might expect -- true to allow multiple files in a
  single upload. Previous behavior (the ability to add multiple files to dropzone) is now controlled
  by `enableAddMulti`.

[Commit Log](https://github.com/xh/hoist-react/compare/v22.0.0...v23.0.0)


## v22.0.0 - 2019-04-29

### 🎁 New Features

* A new `DockContainer` component provides a user-friendly way to render multiple child components
  "docked" to its bottom edge. Each child view is rendered with a configurable header and controls
  to allow the user to expand it, collapse it, or optionally "pop it out" into a modal dialog.
* A new `AgGrid` component provides a much lighter Hoist wrapper around ag-Grid while maintaining
  consistent styling and layout support. This allows apps to use any features supported by ag-Grid
  without conflicting with functionality added by the core Hoist `Grid`.
  * Note that this lighter wrapper lacks a number of core Hoist features and integrations, including
    store support, grid state, enhanced column and renderer APIs, absolute value sorting, and more.
  * An associated `AgGridModel` provides access to to the ag-Grid APIs, minimal styling configs, and
    several utility methods for managing Grid state.
* Added `GridModel.groupSortFn` config to support custom group sorting (replaces any use of
  `agOptions.defaultGroupSortComparator`).
* The `Column.cellClass` and `Column.headerClass` configs now accept functions to dynamically
  generate custom classes based on the Record and/or Column being rendered.
* The `Record` object now provides an additional getter `Record.allChildren` to return all children
  of the record, irrespective of the current filter in place on the record's store. This supplements
  the existing `Record.children` getter, which returns only the children meeting the filter.

### 💥 Breaking Changes

* The class `LocalStore` has been renamed `Store`, and is now the main implementation and base class
  for Store Data. The extraneous abstract superclass `BaseStore` has been removed.
* `Store.dataLastUpdated` had been renamed `Store.lastUpdated` on the new class and is now a simple
  timestamp (ms) rather than a Javascript Date object.
* The constructor argument `Store.processRawData` now expects a function that *returns* a modified
  object with the necessary edits. This allows implementations to safely *clone* the raw data rather
  than mutating it.
* The method `Store.removeRecord` has been replaced with the method `Store.removeRecords`. This will
  facilitate efficient bulk deletes.

### ⚙️ Technical

* `Grid` now performs an important performance workaround when loading a new dataset that would
  result in the removal of a significant amount of existing records/rows. The underlying ag-Grid
  component has a serious bottleneck here (acknowledged as AG-2879 in their bug tracker). The Hoist
  grid wrapper will now detect when this is likely and proactively clear all data using a different
  API call before loading the new dataset.
* The implementations `Store`, `RecordSet`, and `Record` have been updated to more efficiently
  re-use existing record references when loading, updating, or filtering data in a store. This keeps
  the Record objects within a store as stable as possible, and allows additional optimizations by
  ag-Grid and its `deltaRowDataMode`.
* When loading raw data into store `Record`s, Hoist will now perform additional conversions based on
  the declared `Field.type`. The unused `Field.nullable` has been removed.
* `LocalStorageService` now uses both the `appCode` and current username for its namespace key,
  ensuring that e.g. local prefs/grid state are not overwritten across multiple app users on one OS
  profile, or when admin impersonation is active. The service will automatically perform a one-time
  migration of existing local state from the old namespace to the new. #674
* `elem` no longer skips `null` children in its calls to `React.createElement()`. These children may
  play the role of placeholders when using conditional rendering, and skipping them was causing
  React to trigger extra re-renders. This change further simplifies Hoist's element factory and
  removes an unnecessary divergence with the behavior of JSX.


### 🐞 Bug Fixes

* `Grid` exports retain sorting, including support for absolute value sorting. #1068
* Ensure `FormField`s are keyed with their model ID, so that React can properly account for dynamic
  changes to fields within a form. #1031
* Prompt for app refresh in (rare) case of mismatch between client and server-side session user.
  (This can happen during impersonation and is defended against in server-side code.) #675

[Commit Log](https://github.com/xh/hoist-react/compare/v21.0.2...v22.0.0)

## v21.0.2 - 2019-04-05

### 📚 Libraries

* Rollback ag-Grid to v20.0.0 after running into new performance issues with large datasets and
  `deltaRowDataMode`. Updates to tree filtering logic, also related to grid performance issues with
  filtered tree results returning much larger record counts.

## v21.0.0 - 2019-04-04

### 🎁 New Features

* `FetchService` fetch methods now accept a plain object as the `headers` argument. These headers
  will be merged with the default headers provided by FetchService.
* An app can also now specify default headers to be sent with every fetch request via
  `XH.fetchService.setDefaultHeaders()`. You can pass either a plain object, or a closure which
  returns one.
* `Grid` supports a new `onGridReady` prop, allowing apps to hook into the ag-Grid event callback
  without inadvertently short-circuiting the Grid's own internal handler.

### 💥 Breaking Changes

* The shortcut getter `FormModel.isNotValid` was deemed confusing and has been removed from the API.
  In most cases applications should use `!FormModel.isValid` instead; this expression will return
  `false` for the `Unknown` as well as the `NotValid` state. Applications that wish to explicitly
  test for the `NotValid` state should use the `validationState` getter.
* Multiple HoistInputs have changed their `onKeyPress` props to `onKeyDown`, including TextInput,
  NumberInput, TextArea & SearchInput. The `onKeyPress` event has been deprecated in general and has
  limitations on which keys will trigger the event to fire (i.e. it would not fire on an arrow
  keypress).
* FetchService's fetch methods no longer support `contentType` parameter. Instead, specify a custom
  content-type by setting a 'Content-Type' header using the `headers` parameter.
* FetchService's fetch methods no longer support `acceptJson` parameter. Instead, pass an {"Accept":
  "application/json"} header using the `headers` parameter.

### ✨ Style

* Black point + grid colors adjusted in dark theme to better blend with overall blue-gray tint.
* Mobile styles have been adjusted to increase the default font size and grid row height, in
  addition to a number of other smaller visual adjustments.

### 🐞 Bug Fixes

* Avoid throwing React error due to tab / routing interactions. Tab / routing / state support
  generally improved. (#1052)
* `GridModel.selectFirst()` improved to reliably select first visible record even when one or more
  groupBy levels active. (#1058)

### 📚 Libraries

* ag-Grid `~20.1 -> ~20.2` (fixes ag-grid sorting bug with treeMode)
* @blueprint/core `3.14 -> 3.15`
* @blueprint/datetime `3.7 -> 3.8`
* react-dropzone `10.0 -> 10.1`
* react-transition-group `2.6 -> 2.8`

[Commit Log](https://github.com/xh/hoist-react/compare/v20.2.1...v21.0.0)

## v20.2.1 - 2019-03-28

* Minor tweaks to grid styles - CSS var for pinned column borders, drop left/right padding on
  center-aligned grid cells.

[Commit Log](https://github.com/xh/hoist-react/compare/v20.2.0...v20.2.1)

## v20.2.0 - 2019-03-27

### 🎁 New Features

* `GridModel` exposes three new configs - `rowBorders`, `stripeRows`, and `showCellFocus` - to
  provide additional control over grid styling. The former `Grid` prop `showHover` has been
  converted to a `GridModel` config for symmetry with these other flags and more efficient
  re-rendering. Note that some grid-related CSS classes have also been modified to better conform to
  the BEM approach used elsewhere - this could be a breaking change for apps that keyed off of
  certain Hoist grid styles (not expected to be a common case).
* `Select` adds a `queryBuffer` prop to avoid over-eager calls to an async `queryFn`. This buffer is
  defaulted to 300ms to provide some out-of-the-box debouncing of keyboard input when an async query
  is provided. A longer value might be appropriate for slow / intensive queries to a remote API.

### 🐞 Bug Fixes

* A small `FormField.labelWidth` config value will now be respected, even if it is less than the
  default minWidth of 80px.
* Unnecessary re-renders of inactive tab panels now avoided.
* `Grid`'s filter will now be consistently applied to all tree grid records. Previously, the filter
  skipped deeply nested records under specific conditions.
* `Timer` no longer requires its `runFn` to be a promise, as it briefly (and unintentionally) did.
* Suppressed default browser resize handles on `textarea`.

[Commit Log](https://github.com/xh/hoist-react/compare/v20.1.1...v20.2.0)

## v20.1.1 - 2019-03-27

### 🐞 Bug Fixes

* Fix form field reset so that it will call computeValidationAsync even if revalidation is not
  triggered because the field's value did not change when reset.

[Commit Log](https://github.com/xh/hoist-react/compare/v20.1.0...v20.1.1)


## v20.1.0 - 2019-03-14

### 🎁 New Features

* Standard app options panel now includes a "Restore Defaults" button to clear all user preferences
  as well as any custom grid state, resetting the app to its default state for that user.

### 🐞 Bug Fixes

* Removed a delay from `HoistInput` blur handling, ensuring `noteBlurred()` is called as soon as the
  element loses focus. This should remove a class of bugs related to input values not flushing into
  their models quickly enough when `commitOnChange: false` and the user moves directly from an input
  to e.g. clicking a submit button. #1023
* Fix to Admin ConfigDiffer tool (missing decorator).

### ⚙️ Technical

* The `GridModel.store` config now accepts a plain object and will internally create a `LocalStore`.
  This store config can also be partially specified or even omitted entirely. GridModel will ensure
  that the store is auto-configured with all fields in configured grid columns, reducing the need
  for app code boilerplate (re)enumerating field names.
* `Timer` class reworked to allow its interval to be adjusted dynamically via `setInterval()`,
  without requiring the Timer to be re-created.

[Commit Log](https://github.com/xh/hoist-react/compare/v20.0.1...v20.1.0)


## v20.0.1 - 2019-03-08

### 🐞 Bug Fixes

* Ensure `RestStore` processes records in a standard way following a save/add operation (#1010).

[Commit Log](https://github.com/xh/hoist-react/compare/v20.0.0...v20.0.1)


## v20.0.0 - 2019-03-06

### 💥 Breaking Changes

* The `@LoadSupport` decorator has been substantially reworked and enhanced from its initial release
  in v19. It is no longer needed on the HoistComponent, but rather should be put directly on the
  owned HoistModel implementing the loading. IMPORTANT NOTE: all models should implement
  `doLoadAsync` rather than `loadAsync`. Please see `LoadSupport` for more information on this
  important change.
* `TabContainer` and `TabContainerModel` are now cross-platform. Apps should update their code to
  import both from `@xh/hoist/cmp/tab`.
* `TabContainer.switcherPosition` has been moved to `TabContainerModel`. Please note that changes to
  `switcherPosition` are not supported on mobile, where the switcher will always appear beneath the
  container.
* The `Label` component from `@xh/hoist/desktop/cmp/input` has been removed. Applications should
  consider using the basic html `label` element instead (or a `FormField` if applicable).
* The `LeftRightChooserModel` constructor no longer accepts a `leftSortBy` and `rightSortBy`
  property. The implementation of these properties was generally broken. Use `leftSorted` and
  `rightSorted` instead.

#### Mobile

* Mobile `Page` has changed - `Pages` are now wrappers around `Panels` that are designed to be used
  with a `NavigationModel` or `TabContainer`. `Page` accepts the same props as `Panel`, meaning uses
  of `loadModel` should be replaced with `mask`.
* The mobile `AppBar` title is static and defaults to the app name. If you want to display page
  titles, it is recommended to use the `title` prop on the `Page`.

### 🎁 New Features

* Enhancements to Model and Component data loading via `@LoadSupport` provides a stronger set of
  conventions and better support for distinguishing between initial loads / auto/background
  refreshes / user- driven refreshes. It also provides new patterns for ensuring application
  Services are refreshed as part of a reworked global refresh cycle.
* RestGridModel supports a new `cloneAction` to take an existing record and open the editor form in
  "add mode" with all editable fields pre-populated from the source record. The action calls
  `prepareCloneFn`, if defined on the RestGridModel, to perform any transform operations before
  rendering the form.
* Tabs in `TabContainerModel` now support an `icon` property on the desktop.
* Charts take a new optional `aspectRatio` prop.
* Added new `Column.headerTooltip` config.
* Added new method `markManaged` on `ManagedSupport`.
* Added new function decorator `debounced`.
* Added new function `applyMixin` providing support for structured creation of class decorators
  (mixins).

#### Mobile

* Column chooser support available for mobile Grids. Users can check/uncheck columns to add/remove
  them from a configurable grid and reorder the columns in the list via drag and drop. Pair
  `GridModel.enableColChooser` with a mobile `colChooserButton` to allow use.
* Added `DialogPage` to the mobile toolkit. These floating pages do not participate in navigation or
  routing, and are used for showing fullscreen views outside of the Navigator / TabContainer
  context.
* Added `Panel` to the mobile toolkit, which offers a header element with standardized styling,
  title, and icon, as well as support for top and bottom toolbars.
* The mobile `AppBar` has been updated to more closely match the desktop `AppBar`, adding `icon`,
  `leftItems`, `hideAppMenuButton` and `appMenuButtonProps` props.
* Added routing support to mobile.

### 🐞 Bug Fixes

* The HighCharts wrapper component properly resizes its chart.
* Mobile dimension chooser button properly handles overflow for longer labels.
* Sizing fixes for multi-line inputs such as textArea and jsonInput.
* NumberInput calls a `onKeyPress` prop if given.
* Layout fixes on several admin panels and detail popups.

### 📚 Libraries

* @blueprintjs/core `3.13 -> 3.14`
* @xh/hoist-dev-utils `3.5 -> 3.6`
* ag-Grid `~20.0 -> ~20.1`
* react-dropzone `~8.0 -> ~9.0`
* react-select `~2.3 -> ~2.4`
* router5 `~6.6 -> ~7.0`
* react `~16.7 -> ~16.8`

[Commit Log](https://github.com/xh/hoist-react/compare/v19.0.1...v20.0.0)

## v19.0.1 - 2019-02-12

### 🐞 Bug Fixes

* Additional updates and simplifications to `FormField` sizing of child `HoistInput` elements, for
  more reliable sizing and spacing filling behavior.

[Commit Log](https://github.com/xh/hoist-react/compare/v19.0.0...v19.0.1)


## v19.0.0 - 2019-02-08

### 🎁 New Features

* Added a new architecture for signaling the need to load / refresh new data across either the
  entire app or a section of the component hierarchy. This new system relies on React context to
  minimizes the need for explicit application wiring, and improves support for auto-refresh. See
  newly added decorator `@LoadSupport` and classes/components `RefreshContext`,
  `RefreshContextModel`, and `RefreshContextView` for more info.
* `TabContainerModel` and `TabModel` now support `refreshMode` and `renderMode` configs to allow
  better control over how inactive tabs are mounted/unmounted and how tabs handle refresh requests
  when hidden or (re)activated.
* Apps can implement `getAppOptions()` in their `AppModel` class to specify a set of app-wide
  options that should be editable via a new built-in Options dialog. This system includes built-in
  support for reading/writing options to preferences, or getting/setting their values via custom
  handlers. The toolkit handles the rendering of the dialog.
* Standard top-level app buttons - for actions such as launching the new Options dialog, switching
  themes, launching the admin client, and logging out - have been moved into a new menu accessible
  from the top-right corner of the app, leaving more space for app-specific controls in the AppBar.
* `RecordGridModel` now supports an enhanced `editors` configuration that exposes the full set of
  validation and display support from the Forms package.
* `HoistInput` sizing is now consistently implemented using `LayoutSupport`. All sizable
  `HoistInputs` now have default `width` to ensure a standard display out of the box. `JsonInput`
  and `TextArea` also have default `height`. These defaults can be overridden by declaring explicit
  `width` and `height` values, or unset by setting the prop to `null`.
* `HoistInputs` within `FormFields` will be automatically sized to fill the available space in the
  `FormField`. In these cases, it is advised to either give the `FormField` an explicit size or
  render it in a flex layout.

### 💥 Breaking Changes

* ag-Grid has been updated to v20.0.0. Most apps shouldn't require any changes - however, if you are
  using `agOptions` to set sorting, filtering or resizing properties, these may need to change:

  For the `Grid`, `agOptions.enableColResize`, `agOptions.enableSorting` and
  `agOptions.enableFilter` have been removed. You can replicate their effects by using
  `agOptions.defaultColDef`. For `Columns`, `suppressFilter` has been removed, an should be replaced
  with `filter: false`.

* `HoistAppModel.requestRefresh` and `TabContainerModel.requestRefresh` have been removed.
  Applications should use the new Refresh architecture described above instead.
* `tabRefreshMode` on TabContainer has been renamed `renderMode`.
* `TabModel.reloadOnShow` has been removed. Set the `refreshMode` property on TabContainerModel or
  TabModel to `TabRefreshMode.ON_SHOW_ALWAYS` instead.
* The mobile APIs for `TabContainerModel`, `TabModel`, and `RefreshButton` have been rewritten to
  more closely mirror the desktop API.
* The API for `RecordGridModel` editors has changed -- `type` is no longer supported. Use
  `fieldModel` and `formField` intead.
* `LocalStore.loadRawData` requires that all records presented to store have unique IDs specified.
  See `LocalStore.idSpec` for more information.

### 🐞 Bug Fixes

* SwitchInput and RadioInput now properly highlight validation errors in `minimal` mode.

### 📚 Libraries

* @blueprintjs/core `3.12 -> 3.13`
* ag-Grid `~19.1.4 -> ~20.0.0`

[Commit Log](https://github.com/xh/hoist-react/compare/v18.1.2...v19.0.0)


## v18.1.2 - 2019-01-30

### 🐞 Bug Fixes

* Grid integrations relying on column visibility (namely export, storeFilterField) now correctly
  consult updated column state from GridModel. #935
* Ensure `FieldModel.initialValue` is observable to ensure that computed dirty state (and any other
  derivations) are updated if it changes. #934
* Fixes to ensure Admin console log viewer more cleanly handles exceptions (e.g. attempting to
  auto-refresh on a log file that has been deleted).

[Commit Log](https://github.com/xh/hoist-react/compare/v18.1.1...v18.1.2)

## v18.1.1 - 2019-01-29

* Grid cell padding can be controlled via a new set of CSS vars and is reduced by default for grids
  in compact mode.
* The `addRecordAsync()` and `saveRecordAsync()` methods on `RestStore` return the updated record.

[Commit Log](https://github.com/xh/hoist-react/compare/v18.1.0...v18.1.1)


## v18.1.0 - 2019-01-28

### 🎁 New Features

* New `@managed` class field decorator can be used to mark a property as fully created/owned by its
  containing class (provided that class has installed the matching `@ManagedSupport` decorator).
  * The framework will automatically pass any `@managed` class members to `XH.safeDestroy()` on
    destroy/unmount to ensure their own `destroy()` lifecycle methods are called and any related
    resources are disposed of properly, notably MobX observables and reactions.
  * In practice, this should be used to decorate any properties on `HoistModel`, `HoistService`, or
    `HoistComponent` classes that hold a reference to a `HoistModel` created by that class. All of
    those core artifacts support the new decorator, `HoistModel` already provides a built-in
    `destroy()` method, and calling that method when an app is done with a Model is an important
    best practice that can now happen more reliably / easily.
* `FormModel.getData()` accepts a new single parameter `dirtyOnly` - pass true to get back only
  fields which have been modified.
* The mobile `Select` component indicates the current value with a ✅ in the drop-down list.
* Excel exports from tree grids now include the matching expand/collapse tree controls baked into
  generated Excel file.

### 🐞 Bug Fixes

* The `JsonInput` component now properly respects / indicates disabled state.

### 📚 Libraries

* Hoist-dev-utils `3.4.1 -> 3.5.0` - updated webpack and other build tool dependencies, as well as
  an improved eslint configuration.
* @blueprintjs/core `3.10 -> 3.12`
* @blueprintjs/datetime `3.5 -> 3.7`
* fontawesome `5.6 -> 5.7`
* mobx `5.8 -> 5.9`
* react-select `2.2 -> 2.3`
* Other patch updates

[Commit Log](https://github.com/xh/hoist-react/compare/v18.0.0...v18.1.0)

## v18.0.0 - 2019-01-15

### 🎁 New Features

* Form support has been substantially enhanced and restructured to provide both a cleaner API and
  new functionality:
  * `FormModel` and `FieldModel` are now concrete classes and provide the main entry point for
    specifying the contents of a form. The `Field` and `FieldSupport` decorators have been removed.
  * Fields and sub-forms may now be dynamically added to FormModel.
  * The validation state of a FormModel is now *immediately* available after construction and
    independent of the GUI. The triggering of the *display* of that state is now a separate process
    triggered by GUI actions such as blur.
  * `FormField` has been substantially reworked to support a read-only display and inherit common
    property settings from its containing `Form`.
  * `HoistInput` has been moved into the `input` package to clarify that these are lower level
    controls and independent of the Forms package.

* `RestGrid` now supports a `mask` prop. RestGrid loading is now masked by default.
* `Chart` component now supports a built-in zoom out gesture: click and drag from right-to-left on
  charts with x-axis zooming.
* `Select` now supports an `enableClear` prop to control the presence of an optional inline clear
  button.
* `Grid` components take `onCellClicked` and `onCellDoubleClicked` event handlers.
* A new desktop `FileChooser` wraps a preconfigured react-dropzone component to allow users to
  easily select files for upload or other client-side processing.

### 💥 Breaking Changes

* Major changes to Form (see above). `HoistInput` imports will also need to be adjusted to move from
  `form` to `input`.
* The name of the HoistInput `field` prop has been changed to `bind`. This change distinguishes the
  lower-level input package more clearly from the higher-level form package which uses it. It also
  more clearly relates the property to the associated `@bindable` annotation for models.
* A `Select` input with `enableMulti = true` will by default no longer show an inline x to clear the
  input value. Use the `enableClear` prop to re-enable.
* Column definitions are exported from the `grid` package. To ensure backwards compatibility,
  replace imports from `@xh/hoist/desktop/columns` with `@xh/hoist/desktop/cmp/grid`.

### 📚 Libraries

* React `~16.6.0 -> ~16.7.0`
* Patch version updates to multiple other dependencies.

[Commit Log](https://github.com/xh/hoist-react/compare/v17.0.0...v18.0.0)

## v17.0.0 - 2018-12-21

### 💥 Breaking Changes

* The implementation of the `model` property on `HoistComponent` has been substantially enhanced:
  * "Local" Models should now be specified on the Component class declaration by simply setting the
    `model` property, rather than the confusing `localModel` property.
  * HoistComponent now supports a static `modelClass` class property. If set, this property will
    allow a HoistComponent to auto-create a model internally when presented with a plain javascript
    object as its `model` prop. This is especially useful in cases like `Panel` and `TabContainer`,
    where apps often need to specify a model but do not require a reference to the model. Those
    usages can now skip importing and instantiating an instance of the component's model class
    themselves.
  * Hoist will now throw an Exception if an application attempts to changes the model on an existing
    HoistComponent instance or presents the wrong type of model to a HoistComponent where
    `modelClass` has been specified.

* `PanelSizingModel` has been renamed `PanelModel`. The class now also has the following new
  optional properties, all of which are `true` by default:
  * `showSplitter` - controls visibility of the splitter bar on the outside edge of the component.
  * `showSplitterCollapseButton` - controls visibility of the collapse button on the splitter bar.
  * `showHeaderCollapseButton` - controls visibility of a (new) collapse button in the header.

* The API methods for exporting grid data have changed and gained new features:
  * Grids must opt-in to export with the `GridModel.enableExport` config.
  * Exporting a `GridModel` is handled by the new `GridExportService`, which takes a collection of
    `exportOptions`. See `GridExportService.exportAsync` for available `exportOptions`.
  * All export entry points (`GridModel.exportAsync()`, `ExportButton` and the export context menu
    items) support `exportOptions`. Additionally, `GridModel` can be configured with default
    `exportOptions` in its config.

* The `buttonPosition` prop on `NumberInput` has been removed due to problems with the underlying
  implementation. Support for incrementing buttons on NumberInputs will be re-considered for future
  versions of Hoist.

### 🎁 New Features

* `TextInput` on desktop now supports an `enableClear` property to allow easy addition of a clear
  button at the right edge of the component.
* `TabContainer` enhancements:
  * An `omit` property can now be passed in the tab configs passed to the `TabContainerModel`
    constructor to conditionally exclude a tab from the container
  * Each `TabModel` can now be retrieved by id via the new `getTabById` method on
    `TabContainerModel`.
  * `TabModel.title` can now be changed at runtime.
  * `TabModel` now supports the following properties, which can be changed at runtime or set via the
    config:
    * `disabled` - applies a disabled style in the switcher and blocks navigation to the tab via
      user click, routing, or the API.
    * `excludeFromSwitcher` - removes the tab from the switcher, but the tab can still be navigated
      to programmatically or via routing.
* `MultiFieldRenderer` `multiFieldConfig` now supports a `delimiter` property to separate
  consecutive SubFields.
* `MultiFieldRenderer` SubFields now support a `position` property, to allow rendering in either the
  top or bottom row.
* `StoreCountLabel` now supports a new 'includeChildren' prop to control whether or not children
  records are included in the count. By default this is `false`.
* `Checkbox` now supports a `displayUnsetState` prop which may be used to display a visually
  distinct state for null values.
* `Select` now renders with a checkbox next to the selected item in its drowndown menu, instead of
  relying on highlighting. A new `hideSelectedOptionCheck` prop is available to disable.
* `RestGridModel` supports a `readonly` property.
* `DimensionChooser`, various `HoistInput` components, `Toolbar` and `ToolbarSeparator` have been
  added to the mobile component library.
* Additional environment enums for UAT and BCP, added to Hoist Core 5.4.0, are supported in the
  application footer.

### 🐞 Bug Fixes

* `NumberInput` will no longer immediately convert its shorthand value (e.g. "3m") into numeric form
  while the user remains focused on the input.
* Grid `actionCol` columns no longer render Button components for each action, relying instead on
  plain HTML / CSS markup for a significant performance improvement when there are many rows and/or
  actions per row.
* Grid exports more reliably include the appropriate file extension.
* `Select` will prevent an `<esc>` keypress from bubbling up to parent components only when its menu
  is open. (In that case, the component assumes escape was pressed to close its menu and captures
  the keypress, otherwise it should leave it alone and let it e.g. close a parent popover).

[Commit Log](https://github.com/xh/hoist-react/compare/v16.0.1...v17.0.0)

## v16.0.1 - 2018-12-12

### 🐞 Bug Fixes

* Fix to FeedbackForm allowing attempted submission with an empty message.

[Commit Log](https://github.com/xh/hoist-react/compare/v16.0.0...v16.0.1)


## v16.0.0

### 🎁 New Features

* Support for ComboBoxes and Dropdowns have been improved dramatically, via a new `Select` component
  based on react-select.
* The ag-Grid based `Grid` and `GridModel` are now available on both mobile and desktop. We have
  also added new support for multi-row/multi-field columns via the new `multiFieldRenderer` renderer
  function.
* The app initialization lifecycle has been restructured so that no App classes are constructed
  until Hoist is fully initialized.
* `Column` now supports an optional `rowHeight` property.
* `Button` now defaults to 'minimal' mode, providing a much lighter-weight visual look-and-feel to
  HoistApps. `Button` also implements `@LayoutSupport`.
* Grouping state is now saved by the grid state support on `GridModel`.
* The Hoist `DimChooser` component has been ported to hoist-react.
* `fetchService` now supports an `autoAbortKey` in its fetch methods. This can be used to
  automatically cancel obsolete requests that have been superceded by more recent variants.
* Support for new `clickableLabel` property on `FormField`.
* `RestForm` now supports a read-only view.
* Hoist now supports automatic tracking of app/page load times.

### 💥 Breaking Changes

* The new location for the cross-platform grid component is `@xh/hoist/cmp/grid`. The `columns`
  package has also moved under a new sub-package in this location.
* Hoist top-level App Structure has changed in order to improve consistency of the Model-View
  conventions, to improve the accessibility of services, and to support the improvements in app
  initialization mentioned above:
  - `XH.renderApp` now takes a new `AppSpec` configuration.
  - `XH.app` is now `XH.appModel`.
  - All services are installed directly on `XH`.
  - `@HoistApp` is now `@HoistAppModel`
* `RecordAction` has been substantially refactored and improved. These are now typically immutable
  and may be shared.
  - `prepareFn` has been replaced with a `displayFn`.
  - `actionFn` and `displayFn` now take a single object as their parameter.
* The `hide` property on `Column` has been changed to `hidden`.
* The `ColChooserButton` has been moved from the incorrect location `@xh/hoist/cmp/grid` to
  `@xh/hoist/desktop/cmp/button`. This is a desktop-only component. Apps will have to adjust these
  imports.
* `withDefaultTrue` and `withDefaultFalse` in `@xh/hoist/utils/js` have been removed. Use
  `withDefault` instead.
* `CheckBox` has been renamed `Checkbox`


### ⚙️ Technical

* ag-Grid has been upgraded to v19.1
* mobx has been upgraded to v5.6
* React has been upgraded to v16.6
* Allow browsers with proper support for Proxy (e.g Edge) to access Hoist Applications.


### 🐞 Bug Fixes

* Extensive. See full change list below.

[Commit Log](https://github.com/xh/hoist-react/compare/v15.1.2...v16.0.0)


## v15.1.2

🛠 Hotfix release to MultiSelect to cap the maximum number of options rendered by the drop-down
list. Note, this component is being replaced in Hoist v16 by the react-select library.

[Commit Log](https://github.com/xh/hoist-react/compare/v15.1.1...v15.1.2)

## v15.1.1

### 🐞 Bug Fixes

* Fix to minimal validation mode for FormField disrupting input focus.
* Fix to JsonInput disrupting input focus.

### ⚙️ Technical

* Support added for TLBR-style notation when specifying margin/padding via layoutSupport - e.g.
  box({margin: '10 20 5 5'}).
* Tweak to lockout panel message when the user has no roles.

[Commit Log](https://github.com/xh/hoist-react/compare/v15.1.0...v15.1.1)


## v15.1.0

### 🎁 New Features

* The FormField component takes a new minimal prop to display validation errors with a tooltip only
  as opposed to an inline message string. This can be used to help reduce shifting / jumping form
  layouts as required.
* The admin-only user impersonation toolbar will now accept new/unknown users, to support certain
  SSO application implementations that can create users on the fly.

### ⚙️ Technical

* Error reporting to server w/ custom user messages is disabled if the user is not known to the
  client (edge case with errors early in app lifecycle, prior to successful authentication).

[Commit Log](https://github.com/xh/hoist-react/compare/v15.0.0...v15.1.0)


## v15.0.0

### 💥 Breaking Changes

* This update does not require any application client code changes, but does require updating the
  Hoist Core Grails plugin to >= 5.0. Hoist Core changes to how application roles are loaded and
  users are authenticated required minor changes to how JS clients bootstrap themselves and load
  user data.
* The Hoist Core HoistImplController has also been renamed to XhController, again requiring Hoist
  React adjustments to call the updated /xh/ paths for these (implementation) endpoints. Again, no
  app updates required beyond taking the latest Hoist Core plugin.

[Commit Log](https://github.com/xh/hoist-react/compare/v14.2.0...v15.0.0)


## v14.2.0

### 🎁 New Features

* Upgraded hoist-dev-utils to 3.0.3. Client builds now use the latest Webpack 4 and Babel 7 for
  noticeably faster builds and recompiles during CI and at development time.
* GridModel now has a top-level agColumnApi property to provide a direct handle on the ag-Grid
  Column API object.

### ⚙️ Technical

* Support for column groups strengthened with the addition of a dedicated ColumnGroup sibling class
  to Column. This includes additional internal refactoring to reduce unnecessary cloning of Column
  configurations and provide a more managed path for Column updates. Public APIs did not change.
  (#694)

### 📚 Libraries

* Blueprint Core `3.6.1 -> 3.7.0`
* Blueprint Datetime `3.2.0 -> 3.3.0`
* Fontawesome `5.3.x -> 5.4.x`
* MobX `5.1.2 -> 5.5.0`
* Router5 `6.5.0 -> 6.6.0`

[Commit Log](https://github.com/xh/hoist-react/compare/v14.1.3...v14.2.0)


## v14.1.3

### 🐞 Bug Fixes

* Ensure JsonInput reacts properly to value changes.

### ⚙️ Technical

* Block user pinning/unpinning in Grid via drag-and-drop - pending further work via #687.
* Support "now" as special token for dateIs min/max validation rules.
* Tweak grouped grid row background color.

[Commit Log](https://github.com/xh/hoist-react/compare/v14.1.1...v14.1.3)


## v14.1.1

### 🐞 Bug Fixes

* Fixes GridModel support for row-level grouping at same time as column grouping.

[Commit Log](https://github.com/xh/hoist-react/compare/v14.1.0...v14.1.1)


## v14.1.0

### 🎁 New Features

* GridModel now supports multiple levels of row grouping. Pass the public setGroupBy() method an
  array of string column IDs, or a falsey value / empty array to ungroup. Note that the public and
  observable groupBy property on GridModel will now always be an array, even if the grid is not
  grouped or has only a single level of grouping.
* GridModel exposes public expandAll() and collapseAll() methods for grouped / tree grids, and
  StoreContextMenu supports a new "expandCollapseAll" string token to insert context menu items.
  These are added to the default menu, but auto-hide when the grid is not in a grouped state.
* The Grid component provides a new onKeyDown prop, which takes a callback and will fire on any
  keypress targeted within the Grid. Note such a handler is not provided directly by ag-Grid.
* The Column class supports pinned as a top-level config. Supports passing true to pin to the left.

### 🐞 Bug Fixes

* Updates to Grid column widths made via ag-Grid's "autosize to fit" API are properly persisted to
  grid state.

[Commit Log](https://github.com/xh/hoist-react/compare/v14.0.0...v14.1.0)


## v14.0.0

* Along with numerous bug fixes, v14 brings with it a number of important enhancements for grids,
  including support for tree display, 'action' columns, and absolute value sorting. It also includes
  some new controls and improvement to focus display.

### 💥 Breaking Changes

* The signatures of the Column.elementRenderer and Column.renderer have been changed to be
  consistent with each other, and more extensible. Each takes two arguments -- the value to be
  rendered, and a single bundle of metadata.
* StoreContextMenuAction has been renamed to RecordAction. Its action property has been renamed to
  actionFn for consistency and clarity.
* LocalStore : The method LocalStore.processRawData no longer takes an array of all records, but
  instead takes just a single record. Applications that need to operate on all raw records in bulk
  should do so before presenting them to LocalStore. Also, LocalStores template methods for override
  have also changed substantially, and sub-classes that rely on these methods will need to be
  adjusted accordingly.

### 🎁 New Features

#### Grid

* The Store API now supports hierarchical datasets. Applications need to simply provide raw data for
  records with a "children" property containing the raw data for their children.
* Grid supports a 'TreeGrid' mode. To show a tree grid, bind the GridModel to a store containing
  hierarchical data (as above), set treeMode: true on the GridModel, and specify a column to display
  the tree controls (isTreeColumn: true)
* Grid supports absolute sorting for numerical columns. Specify absSort: true on your column config
  to enable. Clicking the grid header will now cycle through ASC > DESC > DESC (abs) sort modes.
* Grid supports an 'Actions' column for one-click record actions. See cmp/desktop/columns/actionCol.
* A new showHover prop on the desktop Grid component will highlight the hovered row with default
  styling. A new GridModel.rowClassFn callback was added to support per-row custom classes based on
  record data.
* A new ExportFormat.LONG_TEXT format has been added, along with a new Column.exportWidth config.
  This supports exporting columns that contain long text (e.g. notes) as multi-line cells within
  Excel.

#### Other Components

* RadioInput and ButtonGroupInputhave been added to the desktop/cmp/form package.
* DateInput now has support for entering and displaying time values.
* NumberInput displays its unformatted value when focused.
* Focused components are now better highlighted, with additional CSS vars provided to customize as
  needed.

### 🐞 Bug Fixes

* Calls to GridModel.setGroupBy() work properly not only on the first, but also all subsequent calls
  (#644).
* Background / style issues resolved on several input components in dark theme (#657).
* Grid context menus appear properly over other floating components.

### 📚 Libraries

* React `16.5.1 -> 16.5.2`
* router5 `6.4.2 -> 6.5.0`
* CodeMirror, Highcharts, and MobX patch updates

[Commit Log](https://github.com/xh/hoist-react/compare/v13.0.0...v14.0.0)


## v13.0.0

🍀Lucky v13 brings with it a number of enhancements for forms and validation, grouped column
support in the core Grid API, a fully wrapped MultiSelect component, decorator syntax adjustments,
and a number of other fixes and enhancements.

It also includes contributions from new ExHI team members Arjun and Brendan. 🎉

### 💥 Breaking Changes

* The core `@HoistComponent`, `@HoistService`, and `@HoistModel` decorators are **no longer
  parameterized**, meaning that trailing `()` should be removed after each usage. (#586)
* The little-used `hoistComponentFactory()` method was also removed as a further simplification
  (#587).
* The `HoistField` superclass has been renamed to `HoistInput` and the various **desktop form
  control components have been renamed** to match (55afb8f). Apps using these components (which will
  likely be most apps) will need to adapt to the new names.
  * This was done to better distinguish between the input components and the upgraded Field concept
    on model classes (see below).

### 🎁 New Features

⭐️ **Forms and Fields** have been a major focus of attention, with support for structured data
fields added to Models via the `@FieldSupport` and `@field()` decorators.
* Models annotated with `@FieldSupport` can decorate member properties with `@field()`, making those
  properties observable and settable (with a generated `setXXX()` method).
* The `@field()` decorators themselves can be passed an optional display label string as well as
  zero or more *validation rules* to define required constraints on the value of the field.
* A set of predefined constraints is provided within the toolkit within the `/field/` package.
* Models using `FieldSupport` should be sure to call the `initFields()` method installed by the
  decorator within their constructor. This method can be called without arguments to generally
  initialize the field system, or it can be passed an object of field names to initial/default
  values, which will set those values on the model class properties and provide change/dirty
  detection and the ability to "reset" a form.
* A new `FormField` UI component can be used to wrap input components within a form. The `FormField`
  wrapper can accept the source model and field name, and will apply those to its child input. It
  leverages the Field model to automatically display a label, indicate required fields, and print
  validation error messages. This new component should be the building-block for most non-trivial
  forms within an application.

Other enhancements include:
* **Grid columns can be grouped**, with support for grouping added to the grid state management
  system, column chooser, and export manager (#565). To define a column group, nest column
  definitions passed to `GridModel.columns` within a wrapper object of the form `{headerName: 'My
  group', children: [...]}`.

(Note these release notes are incomplete for this version.)

[Commit Log](https://github.com/xh/hoist-react/compare/v12.1.2...v13.0.0)


## v12.1.2

### 🐞 Bug Fixes

* Fix casing on functions generated by `@settable` decorator
  (35c7daa209a4205cb011583ebf8372319716deba).

[Commit Log](https://github.com/xh/hoist-react/compare/v12.1.1...v12.1.2)


## v12.1.1

### 🐞 Bug Fixes

* Avoid passing unknown HoistField component props down to Blueprint select/checkbox controls.

### 📚 Libraries

* Rollback update of `@blueprintjs/select` package `3.1.0 -> 3.0.0` - this included breaking API
  changes and will be revisited in #558.

[Commit Log](https://github.com/xh/hoist-react/compare/v12.1.0...v12.1.1)


## v12.1.0

### 🎁 New Features

* New `@bindable` and `@settable` decorators added for MobX support. Decorating a class member
  property with `@bindable` makes it a MobX `@observable` and auto-generates a setter method on the
  class wrapped in a MobX `@action`.
* A `fontAwesomeIcon` element factory is exported for use with other FA icons not enumerated by the
  `Icon` class.
* CSS variables added to control desktop Blueprint form control margins. These remain defaulted to
  zero, but now within CSS with support for variable overrides. A Blueprint library update also
  brought some changes to certain field-related alignment and style properties. Review any form
  controls within apps to ensure they remain aligned as desired
  (8275719e66b4677ec5c68a56ccc6aa3055283457 and df667b75d41d12dba96cbd206f5736886cb2ac20).

### 🐞 Bug Fixes

* Grid cells are fully refreshed on a data update, ensuring cell renderers that rely on data other
  than their primary display field are updated (#550).
* Grid auto-sizing is run after a data update, ensuring flex columns resize to adjust for possible
  scrollbar visibility changes (#553).
* Dropdown fields can be instantiated with fewer required properties set (#541).

### 📚 Libraries

* Blueprint `3.0.1 -> 3.4.0`
* FontAwesome `5.2.0 -> 5.3.0`
* CodeMirror `5.39.2 -> 5.40.0`
* MobX `5.0.3 -> 5.1.0`
* router5 `6.3.0 -> 6.4.2`
* React `16.4.1 -> 16.4.2`

[Commit Log](https://github.com/xh/hoist-react/compare/v12.0.0...v12.1.0)


## v12.0.0

Hoist React v12 is a relatively large release, with multiple refactorings around grid columns,
`elemFactory` support, classNames, and a re-organization of classes and exports within `utils`.

### 💥 Breaking Changes

#### ⭐️ Grid Columns

**A new `Column` class describes a top-level API for columns and their supported options** and is
intended to be a cross-platform layer on top of ag-Grid and TBD mobile grid implementations.
* The desktop `GridModel` class now accepts a collection of `Column` configuration objects to define
  its available columns.
* Columns may be configured with `flex: true` to cause them to stretch all available horizontal
  space within a grid, sharing it equally with any other flex columns. However note that this should
  be used sparingly, as flex columns have some deliberate limitations to ensure stable and
  consistent behavior. Most noticeably, they cannot be resized directly by users. Often, a best
  practice will be to insert an `emptyFlexCol` configuration as the last column in a grid - this
  will avoid messy-looking gaps in the layout while not requiring a data-driven column be flexed.
* User customizations to column widths are now saved if the GridModel has been configured with a
  `stateModel` key or model instance - see `GridStateModel`.
* Columns accept a `renderer` config to format text or HTML-based output. This is a callback that is
  provided the value, the row-level record, and a metadata object with the column's `colId`. An
  `elementRenderer` config is also available for cells that should render a Component.
* An `agOptions` config key continues to provide a way to pass arbitrary options to the underlying
  ag-Grid instance (for desktop implementations). This is considered an "escape hatch" and should be
  used with care, but can provide a bridge to required ag-Grid features as the Hoist-level API
  continues to develop.
* The "factory pattern" for Column templates / defaults has been removed, replaced by a simpler
  approach that recommends exporting simple configuration partials and spreading them into
  instance-specific column configs.
  [See the Admin app for some examples](https://github.com/xh/hoist-react/blob/a1b14ac6d41aa8f8108a518218ce889fe5596780/admin/tabs/activity/tracking/ActivityGridModel.js#L42)
  of this pattern.
* See 0798f6bb20092c59659cf888aeaf9ecb01db52a6 for primary commit.

#### ⭐️ Element Factory, LayoutSupport, BaseClassName

Hoist provides core support for creating components via a factory pattern, powered by the `elem()`
and `elemFactory()` methods. This approach remains the recommended way to instantiate component
elements, but was **simplified and streamlined**.
* The rarely used `itemSpec` argument was removed (this previously applied defaults to child items).
* Developers can now also use JSX to instantiate all Hoist-provided components while still taking
  advantage of auto-handling for layout-related properties provided by the `LayoutSupport` mixin.
  * HoistComponents should now spread **`...this.getLayoutProps()`** into their outermost rendered
    child to enable promotion of layout properties.
* All HoistComponents can now specify a **baseClassName** on their component class and should pass
  `className: this.getClassName()` down to their outermost rendered child. This allows components to
  cleanly layer on a base CSS class name with any instance-specific classes.
* See 8342d3870102ee9bda4d11774019c4928866f256 for primary commit.

#### ⭐️ Panel resizing / collapsing

**The `Panel` component now takes a `sizingModel` prop to control and encapsulate newly built-in
resizing and collapsing behavior** (#534).
* See the `PanelSizingModel` class for configurable details, including continued support for saving
  sizing / collapsed state as a user preference.
* **The standalone `Resizable` component was removed** in favor of the improved support built into
  Panel directly.

#### Other

* Two promise-related models have been combined into **a new, more powerful `PendingTaskModel`**,
  and the `LoadMask` component has been removed and consolidated into `Mask`
  (d00a5c6e8fc1e0e89c2ce3eef5f3e14cb842f3c8).
  * `Panel` now exposes a single `mask` prop that can take either a configured `mask` element or a
    simple boolean to display/remove a default mask.
* **Classes within the `utils` package have been re-organized** into more standardized and scalable
  namespaces. Imports of these classes will need to be adjusted.

### 🎁 New Features

* **The desktop Grid component now offers a `compact` mode** with configurable styling to display
  significantly more data with reduced padding and font sizes.
* The top-level `AppBar` refresh button now provides a default implementation, calling a new
  abstract `requestRefresh()` method on `HoistApp`.
* The grid column chooser can now be configured to display its column groups as initially collapsed,
  for especially large collections of columns.
* A new `XH.restoreDefaultsAsync()` method provides a centralized way to wipe out user-specific
  preferences or customizations (#508).
* Additional Blueprint `MultiSelect`, `Tag`, and `FormGroup` controls re-exported.

### 🐞 Bug Fixes

* Some components were unintentionally not exporting their Component class directly, blocking JSX
  usage. All components now export their class.
* Multiple fixes to `DayField` (#531).
* JsonField now responds properly when switching from light to dark theme (#507).
* Context menus properly filter out duplicated separators (#518).

[Commit Log](https://github.com/xh/hoist-react/compare/v11.0.0...v12.0.0)


## v11.0.0

### 💥 Breaking Changes

* **Blueprint has been upgraded to the latest 3.x release.** The primary breaking change here is the
  renaming of all `pt-` CSS classes to use a new `bp3-` prefix. Any in-app usages of the BP
  selectors will need to be updated. See the
  [Blueprint "What's New" page](http://blueprintjs.com/docs/#blueprint/whats-new-3.0).
* **FontAwesome has been upgraded to the latest 5.2 release.** Only the icons enumerated in the
  Hoist `Icon` class are now registered via the FA `library.add()` method for inclusion in bundled
  code, resulting in a significant reduction in bundle size. Apps wishing to use other FA icons not
  included by Hoist must import and register them - see the
  [FA React Readme](https://github.com/FortAwesome/react-fontawesome/blob/master/README.md) for
  details.
* **The `mobx-decorators` dependency has been removed** due to lack of official support for the
  latest MobX update, as well as limited usage within the toolkit. This package was primarily
  providing the optional `@setter` decorator, which should now be replaced as needed by dedicated
  `@action` setter methods (19cbf86138499bda959303e602a6d58f6e95cb40).

### 🎁 Enhancements

* `HoistComponent` now provides a `getClassNames()` method that will merge any `baseCls` CSS class
  names specified on the component with any instance-specific classes passed in via props (#252).
  * Components that wish to declare and support a `baseCls` should use this method to generate and
    apply a combined list of classes to their outermost rendered elements (see `Grid`).
  * Base class names have been added for relevant Hoist-provided components - e.g. `.xh-panel` and
    `.xh-grid`. These will be appended to any instance class names specified within applications and
    be available as public CSS selectors.
* Relevant `HoistField` components support inline `leftIcon` and `rightElement` props. `DayField`
  adds support for `minDay / maxDay` props.
* Styling for the built-in ag-Grid loading overlay has been simplified and improved (#401).
* Grid column definitions can now specify an `excludeFromExport` config to drop them from
  server-generated Excel/CSV exports (#485).

### 🐞 Bug Fixes

* Grid data loading and selection reactions have been hardened and better coordinated to prevent
  throwing when attempting to set a selection before data has been loaded (#484).

### 📚 Libraries

* Blueprint `2.x -> 3.x`
* FontAwesome `5.0.x -> 5.2.x`
* CodeMirror `5.37.0 -> 5.39.2`
* router5 `6.2.4 -> 6.3.0`

[Commit Log](https://github.com/xh/hoist-react/compare/v10.0.1...v11.0.0)


## v10.0.1

### 🐞 Bug Fixes

* Grid `export` context menu token now defaults to server-side 'exportExcel' export.
  * Specify the `exportLocal` token to return a menu item for local ag-Grid export.
* Columns with `field === null` skipped for server-side export (considered spacer / structural
  columns).

## v10.0.0

### 💥 Breaking Changes

* **Access to the router API has changed** with the `XH` global now exposing `router` and
  `routerState` properties and a `navigate()` method directly.
* `ToastManager` has been deprecated. Use `XH.toast` instead.
* `Message` is no longer a public class (and its API has changed). Use `XH.message/confirm/alert`
  instead.
* Export API has changed. The Built-in grid export now uses more powerful server-side support. To
  continue to use local AG based export, call method `GridModel.localExport()`. Built-in export
  needs to be enabled with the new property on `GridModel.enableExport`. See `GridModel` for more
  details.

### 🎁 Enhancements

* New Mobile controls and `AppContainer` provided services (impersonation, about, and version bars).
* Full-featured server-side Excel export for grids.

### 🐞 Bug Fixes

* Prevent automatic zooming upon input focus on mobile devices (#476).
* Clear the selection when showing the context menu for a record which is not already selected
  (#469).
* Fix to make lockout script readable by Compatibility Mode down to IE5.

### 📚 Libraries

* MobX `4.2.x -> 5.0.x`

[Commit Log](https://github.com/xh/hoist-react/compare/v9.0.0...v10.0.0)


## v9.0.0

### 💥 Breaking Changes

* **Hoist-provided mixins (decorators) have been refactored to be more granular and have been broken
  out of `HoistComponent`.**
  * New discrete mixins now exist for `LayoutSupport` and `ContextMenuSupport` - these should be
    added directly to components that require the functionality they add for auto-handling of
    layout-related props and support for showing right-click menus. The corresponding options on
    `HoistComponent` that used to enable them have been removed.
  * For consistency, we have also renamed `EventTarget -> EventSupport` and `Reactive ->
    ReactiveSupport` mixins. These both continue to be auto-applied to HoistModel and HoistService
    classes, and ReactiveSupport enabled by default in HoistComponent.
* **The Context menu API has changed.** The `ContextMenuSupport` mixin now specifies an abstract
  `getContextMenuItems()` method for component implementation (replacing the previous
  `renderContextMenu()` method). See the new [`ContextMenuItem` class for what these items support,
  as well as several static default items that can be used.
  * The top-level `AppContainer` no longer provides a default context menu, instead allowing the
    browser's own context menu to show unless an app / component author has implemented custom
    context-menu handling at any level of their component hierarchy.

### 🐞 Bug Fixes

* TabContainer active tab can become out of sync with the router state (#451)
  * ⚠️ Note this also involved a change to the `TabContainerModel` API - `activateTab()` is now the
    public method to set the active tab and ensure both the tab and the route land in the correct
    state.
* Remove unintended focused cell borders that came back with the prior ag-Grid upgrade.

[Commit Log](https://github.com/xh/hoist-react/compare/v8.0.0...v9.0.0)


## v8.0.0

Hoist React v8 brings a big set of improvements and fixes, some API and package re-organizations,
and ag-Grid upgrade, and more. 🚀

### 💥 Breaking Changes

* **Component package directories have been re-organized** to provide better symmetry between
  pre-existing "desktop" components and a new set of mobile-first component. Current desktop
  applications should replace imports from `@xh/hoist/cmp/xxx` with `@xh/hoist/desktop/cmp/xxx`.
  * Important exceptions include several classes within `@xh/hoist/cmp/layout/`, which remain
    cross-platform.
  * `Panel` and `Resizable` components have moved to their own packages in
    `@xh/hoist/desktop/cmp/panel` and `@xh/hoist/desktop/cmp/resizable`.
* **Multiple changes and improvements made to tab-related APIs and components.**
  * The `TabContainerModel` constructor API has changed, notably `children` -> `tabs`, `useRoutes`
    -> `route` (to specify a starting route as a string) and `switcherPosition` has moved from a
    model config to a prop on the `TabContainer` component.
  * `TabPane` and `TabPaneModel` have been renamed `Tab` and `TabModel`, respectively, with several
    related renames.
* **Application entry-point classes decorated with `@HoistApp` must implement the new getter method
  `containerClass()`** to specify the platform specific component used to wrap the app's
  `componentClass`.
  * This will typically be `@xh/hoist/[desktop|mobile]/AppContainer` depending on platform.

### 🎁 New Features

* **Tab-related APIs re-worked and improved**, including streamlined support for routing, a new
  `tabRenderMode` config on `TabContainerModel`, and better naming throughout.
* **Ag-grid updated to latest v18.x** - now using native flex for overall grid layout and sizing
  controls, along with multiple other vendor improvements.
* Additional `XH` API methods exposed for control of / integration with Router5.
* The core `@HoistComponent` decorated now installs a new `isDisplayed` getter to report on
  component visibility, taking into account the visibility of its ancestors in the component tree.
* Mobile and Desktop app package / component structure made more symmetrical (#444).
* Initial versions of multiple new mobile components added to the toolkit.
* Support added for **`IdleService` - automatic app suspension on inactivity** (#427).
* Hoist wrapper added for the low-level Blueprint **button component** - provides future hooks into
  button customizations and avoids direct BP import (#406).
* Built-in support for collecting user feedback via a dedicated dialog, convenient XH methods and
  default appBar button (#379).
* New `XH.isDevelopmentMode` constant added, true when running in local Webpack dev-server mode.
* CSS variables have been added to customize and standardize the Blueprint "intent" based styling,
  with defaults adjusted to be less distracting (#420).

### 🐞 Bug Fixes

* Preference-related events have been standardized and bugs resolved related to pushAsync() and the
  `prefChange` event (ee93290).
* Admin log viewer auto-refreshes in tail-mode (#330).
* Distracting grid "loading" overlay removed (#401).
* Clipboard button ("click-to-copy" functionality) restored (#442).

[Commit Log](https://github.com/xh/hoist-react/compare/v7.2.0...v8.0.0)

## v7.2.0

### 🎁 New Features

+ Admin console grids now outfitted with column choosers and grid state. #375
+ Additional components for Onsen UI mobile development.

### 🐞 Bug Fixes

+ Multiple improvements to the Admin console config differ. #380 #381 #392

[Commit Log](https://github.com/xh/hoist-react/compare/v7.1.0...v7.2.0)

## v7.1.0

### 🎁 New Features

* Additional kit components added for Onsen UI mobile development.

### 🐞 Bug Fixes

* Dropdown fields no longer default to `commitOnChange: true` - avoiding unexpected commits of
  type-ahead query values for the comboboxes.
* Exceptions thrown from FetchService more accurately report the remote host when unreachable, along
  with some additional enhancements to fetch exception reporting for clarity.

[Commit Log](https://github.com/xh/hoist-react/compare/v7.0.0...v7.1.0)

## v7.0.0

### 💥 Breaking Changes

* **Restructuring of core `App` concept** with change to new `@HoistApp` decorator and conventions
  around defining `App.js` and `AppComponent.js` files as core app entry points. `XH.app` now
  installed to provide access to singleton instance of primary app class. See #387.

### 🎁 New Features

* **Added `AppBar` component** to help further standardize a pattern for top-level application
  headers.
* **Added `SwitchField` and `SliderField`** form field components.
* **Kit package added for Onsen UI** - base component library for mobile development.
* **Preferences get a group field for better organization**, parity with AppConfigs. (Requires
  hoist-core 3.1.x.)

### 🐞 Bug Fixes

* Improvements to `Grid` component's interaction with underlying ag-Grid instance, avoiding extra
  renderings and unwanted loss of state. 03de0ae7

[Commit Log](https://github.com/xh/hoist-react/compare/v6.0.0...v7.0.0)


## v6.0.0

### 💥 Breaking Changes

* API for `MessageModel` has changed as part of the feature addition noted below, with `alert()` and
  `confirm()` replaced by `show()` and new `XH` convenience methods making the need for direct calls
  rare.
* `TabContainerModel` no longer takes an `orientation` prop, replaced by the more flexible
  `switcherPosition` as noted below.

### 🎁 New Features

* **Initial version of grid state** now available, supporting easy persistence of user grid column
  selections and sorting. The `GridModel` constructor now takes a `stateModel` argument, which in
  its simplest form is a string `xhStateId` used to persist grid state to local storage. See the
  [`GridStateModel` class](https://github.com/xh/hoist-react/blob/develop/cmp/grid/GridStateModel.js)
  for implementation details. #331
* The **Message API** has been improved and simplified, with new `XH.confirm()` and `XH.alert()`
  methods providing an easy way to show pop-up alerts without needing to manually construct or
  maintain a `MessageModel`. #349
* **`TabContainer` components can now be controlled with a remote `TabSwitcher`** that does not need
  to be directly docked to the container itself. Specify `switcherPosition:none` on the
  `TabContainerModel` to suppress showing the switching affordance on the tabs themselves and
  instantiate a `TabSwitcher` bound to the same model to control a tabset from elsewhere in the
  component hierarchy. In particular, this enabled top-level application tab navigation to move up
  into the top toolbar, saving vertical space in the layout. #368
* `DataViewModel` supports an `emptyText` config.

### 🐞 Bugfixes

* Dropdown fields no longer fire multiple commit messages, and no longer commit partial entries
  under some circumstances. #353 and #354
* Grids resizing fixed when shrinking the containing component. #357

[Commit Log](https://github.com/xh/hoist-react/compare/v5.0.0...v6.0.0)


## v5.0.0

### 💥 Breaking Changes

* **Multi environment configs have been unwound** See these release notes/instructions for how to
  migrate: https://github.com/xh/hoist-core/releases/tag/release-3.0.0
* **Breaking change to context menus in dataviews and grids not using the default context menu:**
  StoreContextMenu no longer takes an array of items as an argument to its constructor. Instead it
  takes a configuration object with an ‘items’ key that will point to any current implementation’s
  array of items. This object can also contain an optional gridModel argument which is intended to
  support StoreContextMenuItems that may now be specified as known ‘hoist tokens’, currently limited
  to a ‘colChooser’ token.

### 🎁 New Features

* Config differ presents inline view, easier to read diffs now.
* Print Icon added!

### 🐞 Bugfixes

* Update processFailedLoad to loadData into gridModel store, Fixes #337
* Fix regression to ErrorTracking. Make errorTrackingService safer/simpler to call at any point in
  life-cycle.
* Fix broken LocalStore state.
* Tweak flex prop for charts. Side by side charts in a flexbox now auto-size themselves! Fixes #342
* Provide token parsing for storeContextMenus. Context menus are all grown up! Fixes #300

## v4.0.1

### 🐞 Bugfixes

* DataView now properly re-renders its items when properties on their records change (and the ID
  does not)


## v4.0.0

### 💥 Breaking Changes

* **The `GridModel` selection API has been reworked for clarity.** These models formerly exposed
  their selectionModel as `grid.selection` - now that getter returns the selected records. A new
  `selectedRecord` getter is also available to return a single selection, and new string shortcut
  options are available when configuring GridModel selection behavior.
* **Grid components can now take an `agOptions` prop** to pass directly to the underlying ag-grid
  component, as well as an `onRowDoubleClicked` handler function.
  16be2bfa10e5aab4ce8e7e2e20f8569979dd70d1

### 🎁 New Features

* Additional core components have been updated with built-in `layoutSupport`, allowing developers to
  set width/height/flex and other layout properties directly as top-level props for key comps such
  as Grid, DataView, and Chart. These special props are processed via `elemFactory` into a
  `layoutConfig` prop that is now passed down to the underlying wrapper div for these components.
  081fb1f3a2246a4ff624ab123c6df36c1474ed4b

### 🐞 Bugfixes

* Log viewer tail mode now working properly for long log files - #325


## v3.0.1

### 🐞 Bugfixes

* FetchService throws a dedicated exception when the server is unreachable, fixes a confusing
  failure case detailed in #315


## v3.0.0

### 💥 Breaking Changes

* **An application's `AppModel` class must now implement a new `checkAccess()` method.** This method
  is passed the current user, and the appModel should determine if that user should see the UI and
  return an object with a `hasAccess` boolean and an optional `message` string. For a return with
  `hasAccess: false`, the framework will render a lockout panel instead of the primary UI.
  974c1def99059f11528c476f04e0d8c8a0811804
  * Note that this is only a secondary level of "security" designed to avoid showing an unauthorized
    user a confusing / non-functional UI. The server or any other third-party data sources must
    always be the actual enforcer of access to data or other operations.
* **We updated the APIs for core MobX helper methods added to component/model/service classes.** In
  particular, `addReaction()` was updated to take a more declarative / clear config object.
  8169123a4a8be6940b747e816cba40bd10fa164e
  * See Reactive.js - the mixin that provides this functionality.

### 🎁 New Features

* Built-in client-side lockout support, as per above.

### 🐞 Bugfixes

* None

------------------------------------------

Copyright © 2020 Extremely Heavy Industries Inc. - all rights reserved

------------------------------------------

📫☎️🌎 info@xh.io | https://xh.io/contact<|MERGE_RESOLUTION|>--- conflicted
+++ resolved
@@ -2,7 +2,7 @@
 
 ## v35.0.0-SNAPSHOT - unreleased
 
-###  ⚖️ Licensing Change
+### ⚖️ Licensing Change
 
 As of this release, Hoist is [now licensed](LICENSE.md) under the popular and permissive
 [Apache 2.0 open source license](https://www.apache.org/licenses/LICENSE-2.0). Previously, Hoist was
@@ -25,23 +25,20 @@
 * `DimensionChooser` now has the ability to persist its value and history separately.
 * Mobile `select` now supports `enableFilter` and `enableCreate`.
 * `DashContainerModel` now supports `layoutLocked`, `contentLocked` and `renameLocked` modes.
-* New method `Record.get()` provides an alternative option for checked data access.
+* New method `Record.get()` provides an alternative option accessing data by field name as a string.
 * Added `XH.isPhone`, `XH.isTablet`, and `XH.isDesktop` to aid device specific handling. Also added
   corresponding `.xh-phone`, `.xh-tablet`, and `.xh-desktop` CSS classes to `body` to enable device
   specific styling.
-* The css classes `xh-standard` and `xh-mobile` are now available for differentiating styling
-between the main "desktop" API for the site and the "mobile" API.
+* The CSS classes `xh-standard` and `xh-mobile` are now available for differentiating styling
+  between the main "desktop" API for the site and the "mobile" API.
 
 ### 💥 Breaking Changes
 
 * `emptyFlexCol` has been removed from the Hoist API and should simply be removed from all client
   applications. Improvements to agGrid's default rendering of empty space have made it obsolete.
 * `isMobile` property on `XH` and `AppSpec` has been renamed to `isMobileApp`.
-<<<<<<< HEAD
-* The `xh-desktop` class should no longer be used to indicate a non-mobile toolkit based app - CSS
-  selectors should look for `xh-standard` instead.
-=======
->>>>>>> 4d40a25f
+* The `xh-desktop` class should no longer be used to indicate a non-mobile toolkit based app. For
+  this purpose, use `xh-standard` instead.
 
 ### 🐞 Bug Fixes
 
