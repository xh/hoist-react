# Changelog

## v37.0.0-SNAPSHOT - unreleased

<<<<<<< HEAD
### 🎁 New Features

* New `GridModel.treeStyle` config enables more distinctive styling of tree grids, with optional
  background highlighting and ledger-line style borders on group rows.
=======
### 🐞 Bug Fixes

* Ensure that `Button`s with `active: true` set directly (outside of a `ButtonGroupInput`) get the
  correct active/pressed styling.
>>>>>>> 43119cf2

[Commit Log](https://github.com/xh/hoist-react/compare/v36.5.0...develop)

## v36.5.0 - 2020-10-16

### 🐞 Bug Fixes

* Fix text and hover+active background colors for header tool buttons in light theme.

### ⚙️ Technical

* Install a default simple string renderer on all columns. This provides consistency in column
  rendering, and fixes some additional issues with alignment and rendering of Grid columns
  introduced by the change to flexbox-based styling in grid cells.
* Support (optional) logout action in SSO applications.

### 📚 Libraries

* @blueprintjs/core `3.31 -> 3.33`
* @blueprintjs/datetime `3.18 -> 3.19`
* @fortawesome/fontawesome-pro `5.14 -> 5.15`
* moment `2.24 -> 2.29`
* numbro `2.2 -> 2.3`

[Commit Log](https://github.com/xh/hoist-react/compare/v36.4.0...v36.5.0)

## v36.4.0 - 2020-10-09

### 🎁 New Features

* `TabContainerModel` supports dynamically adding and removing tabs via new public methods.
* `Select` supports a new `menuWidth` prop to control the width of the dropdown.

### 🐞 Bug Fixes

* Fixed v36.3.0 regression re. horizontal alignment of Grid columns.

[Commit Log](https://github.com/xh/hoist-react/compare/v36.3.0...v36.4.0)

## v36.3.0 - 2020-10-07

### 💥 Breaking Changes

* The following CSS variables are no longer in use:
  + `--xh-grid-line-height`
  + `--xh-grid-line-height-px`
  + `--xh-grid-large-line-height`
  + `--xh-grid-large-line-height-px`
  + `--xh-grid-compact-line-height`
  + `--xh-grid-compact-line-height-px`
  + `--xh-grid-tiny-line-height`
  + `--xh-grid-tiny-line-height-px`

### ⚙️ Technical

* We have improved and simplified the vertical centering of content within Grid cells using
  flexbox-based styling, rather than the CSS variables above.

### 🎁 New Features

* `Select` now supports `hideSelectedOptions` and `closeMenuOnSelect` props.
* `XH.message()` and its variants (`XH.prompt(), XH.confirm(), XH.alert()`) all support an optional
  new config `messageKey`. This key can be used by applications to prevent popping up the same
  dialog repeatedly. Hoist will only show the last message posted for any given key.
* Misc. Improvements to organization of admin client tabs.

### 🐞 Bug Fixes

* Fixed issue with sporadic failures reading grid state using `legacyStateKey`.
* Fixed regression to the display of `autoFocus` buttons; focus rectangle restored.

[Commit Log](https://github.com/xh/hoist-react/compare/v36.2.1...v36.3.0)

## v36.2.1 - 2020-10-01

### 🐞 Bug Fixes

* Fixed issue in `LocalDate.previousWeekday()` which did not correctly handle Sunday dates.
* Fixed regression in `Grid` column header rendering for non-string headerNames.

[Commit Log](https://github.com/xh/hoist-react/compare/v36.2.0...v36.2.1)

## v36.2.0 - 2020-09-25

### 💥 Breaking Changes

* New `GridModel` config `colChooserModel` replaces `enableColChooser` to allow for more flexible
  configuration of the grid `colChooser`
  * Use `colChooserModel: true` to retain default behavior.
  * See documentation on `GridModel.ColChooserModelConfig` for more information.
* The `Grid` `hideHeaders` prop has been converted to a field on `AgGridModel` and `GridModel`. All
  grid options of this type are now on the model hierarchy, allowing consistent application code and
  developer discovery.

### 🎁 New Features

* Provides new `CustomProvider` for applications that want to use the Persistence API, but need to
  provide their own storage implementation.
* Added `restoreDefaults` action to default context menu for `GridModel`.
* Added `restoreDefaultsWarning` config to `GridModel`.
* `FormModel` has a new convenience method `setValues` for putting data into one or more fields in
  the form.
* Admin Preference and Config panels now support bulk regrouping actions.

### 🐞 Bug Fixes

* Fixed an error in implementation of `@managed` preventing proper cleanup of resources.
* Fixed a regression introduced in v36.1.0 in `FilterChooser`: Restore support for `disabled` prop.

[Commit Log](https://github.com/xh/hoist-react/compare/v36.1.0...v36.2.0)

## v36.1.0 - 2020-09-22

⚠ NOTE - apps should update to `hoist-core >= 8.3.0` when taking this hoist-react update. This is
required to support both the new `JsonBlobService` and updates to the Admin Activity and Client
Error tracking tabs described below.

### 🎁 New Features

* Added new `JsonBlobService` for saving and updating named chunks of arbitrary JSON data.
* `GridModelPersistOptions` now supports a `legacyStateKey` property. This key will identify the
  pre-v35 location for grid state, and can be used by applications to provide a more flexible
  migration of user grid state after an upgrade to Hoist v35.0.0 or greater. The value of this
  property will continue to default to 'key', preserving the existing upgrade behavior of the
  initial v35 release.
* The Admin Config and Pref diff tools now support pasting in a config for comparison instead of
  loading one from a remote server (useful for deployments where the remote config cannot be
  accessed via an XHR call).
* The `ClipboardButton.getCopyText` prop now supports async functions.
* The `Select` input supports a new `leftIcon` prop.
* `RestGrid` now supports bulk delete when multiple rows are selected.
* `RestGrid`'s `actionWarning` messages may now be specified as functions.

### 🐞 Bug Fixes

* Fixed several cases where `selectOnFocus` prop on `Select` was not working.
* `FilterChooser` auto-suggest values sourced from the *unfiltered* records on `sourceStore`.
* `RestForm` editors will now source their default label from the corresponding `Field.displayName`
  property. Previously an undocumented `label` config could be provided with each editor object -
  this has been removed.
* Improved time zone handling in the Admin Console "Activity Tracking" and "Client Errors" tabs.
  * Users will now see consistent bucketing of activity into an "App Day" that corresponds to the
    LocalDate when the event occurred in the application's timezone.
  * This day will be reported consistently regardless of the time zones of the local browser or
    deployment server.
* Resetting Grid columns to their default state (e.g. via the Column Chooser) retains enhancements
  applied from matching Store fields.
* Desktop `DateInput` now handles out-of-bounds dates without throwing exception during rendering.
* Dragging a grid column with an element-based header no longer displays `[object Object]` in the
  draggable placeholder.

### 📚 Libraries

* codemirror `5.57 -> 5.58`

[Commit Log](https://github.com/xh/hoist-react/compare/v36.0.0...v36.1.0)

## v36.0.0 - 2020-09-04

### 🎁 New Features

#### Data Filtering

We have enhanced support for filtering data in Hoist Grids, Stores, and Cubes with an upgraded
`Filter` API and a new `FilterChooser` component. This bundle of enhancements includes:

* A new `@xh/hoist/data/filter` package to support the creation of composable filters, including the
  following new classes:
  * `FieldFilter` - filters by comparing the value of a given field to one or more given candidate
    values using one of several supported operators.
  * `FunctionFilter` - filters via a custom function specified by the developer.
  * `CompoundFilter` - combines multiple filters (including other nested CompoundFilters) via an AND
    or OR operator.
* A new `FilterChooser` UI component that integrates tightly with these data package classes to
  provide a user and developer friendly autocomplete-enabled UI for filtering data based on
  dimensions (e.g. trader = jdoe, assetClass != Equities), metrics (e.g. P&L > 1m), or any
  combination thereof.
* Updates to `Store`, `StoreFilterField`, and `cube/Query` to use the new Filter API.
* A new `setFilter()` convenience method to `Grid` and `DataView`.

To get the most out of the new Filtering capabilities, developers are encouraged to add or expand
the configs for any relevant `Store.fields` to include both their `type` and a `displayName`. Many
applications might not have Field configs specified at all for their Stores, instead relying on
Store's ability to infer its Fields from Grid Column definitions.

We are looking to gradually invert this relationship, so that core information about an app's
business objects and their properties is configured once at the `data/Field` level and then made
available to related APIs and components such as grids, filters, and forms. See note in New Features
below regarding related updates to `GridModel.columns` config processing.

#### Grid

* Added new `GridModel.setColumnVisible()` method, along with `showColumn()` and `hideColumn()`
  convenience methods. Can replace calls to `applyColumnStateChanges()` when all you need to do is
  show or hide a single column.
* Elided Grid column headers now show the full `headerName` value in a tooltip.
* Grid column definitions now accept a new `displayName` config as the recommended entry point for
  defining a friendly user-facing label for a Column.
  * If the GridModel's Store has configured a `displayName` for the linked data field, the column
    will default to use that (if not otherwise specified).
  * If specified or sourced from a Field, `displayName` will be used as the default value for the
    pre-existing `headerName` and `chooserName` configs.
* Grid columns backed by a Store Field of type `number` or `int` will be right-aligned by default.
* Added new `GridModel.showGroupRowCounts` config to allow easy hiding of group row member counts
  within each full-width group row. Default is `true`, maintaining current behavior of showing the
  counts for each group.

#### Other

* Added new `AppSpec.showBrowserContextMenu` config to control whether the browser's default context
  menu will be shown if no app-specific context menu (e.g. from a grid) would be triggered.
  * ⚠ Note this new config defaults to `false`, meaning the browser context menu will *not* be
    available. Developers should set to true for apps that expect/depend on the built-in menu.
* `LocalDate` has gained several new static factories: `tomorrow()`, `yesterday()`,
  `[start/end]OfMonth()`, and `[start/end]OfYear()`.
* A new `@computeOnce` decorator allows for lazy computation and caching of the results of decorated
  class methods or getters. Used in `LocalDate` and intended for similar immutable, long-lived
  objects that can benefit from such caching.
* `CodeInput` and `JsonInput` get new `enableSearch` and `showToolbar` props. Enabling search
  provides an simple inline find feature for searching the input's contents.
* The Admin console's Monitor Status tab displays more clearly when there are no active monitors.


### 💥 Breaking Changes

* Renamed the `data/Field.label` property to `displayName`.
* Changed the `DimensionChooserModel.dimensions` config to require objects of the form `{name,
  displayName, isLeafDimension}` when provided as an `Object[]`.
  * Previously these objects were expected to be of the form `{value, label, isLeaf}`.
  * Note however that this same config can now be passed the `dimensions` directly from a configured
    `Cube` instead, which is the recommended approach and should DRY up dimension definitions for
    typical use cases.
* Changes required due to the new filter API:
  * The classes `StoreFilter` and `ValueFilter` have been removed and replaced by `FunctionFilter`
    and `FieldFilter`, respectively. In most cases apps will need to make minimal or no changes.
  * The `filters/setFilters` property on `Query` has been changed to `filter/setFilter`. In most
    case apps should not need to change anything other than the name of this property - the new
    property will continue to support array representations of multiple filters.
  * `Store` has gained a new property `filterIncludesChildren` to replace the functionality
    previously provided by `StoreFilter.includesChildren`.
  * `StoreFilterField.filterOptions` has been removed. Set `filterIncludesChildren` directly on the
    store instead.

### ✨ Style

* CSS variables for "intents" - most commonly used on buttons - have been reworked to use HSL color
  values and support several standard variations of lightness and transparency.
  * Developers are encouraged to customize intents by setting the individual HSL vars provided for
    each intent (e.g. `--intent-primary-h` to adjust the primary hue) and/or the different levels of
    lightness (e.g. `--intent-primary-l3` to adjust the default lightness).
  * ⚠ Uses of the prior intent var overrides such as `--intent-primary` will no longer work. It is
    possible to set directly via `--xh-intent-primary`, but components such as buttons will still
    use the default intent shades for variations such as hover and pressed states. Again, review and
    customize the HSL vars if required.
* Desktop `Button` styles and classes have been rationalized and reworked to allow for more
  consistent and direct styling of buttons in all their many permutations (standard/minimal/outlined
  styles * default/hovered/pressed/disabled states * light/dark themes).
  * Customized intent colors will now also be applied to outlined and minimal buttons.
  * Dedicated classes are now applied to desktop buttons based on their style and state. Developers
    can key off of these classes directly if required.

### 🐞 Bug Fixes

* Fixed `Column.tooltipElement` so that it can work if a `headerTooltip` is also specified on the
  same column.
* Fixed issue where certain values (e.g. `%`) would break in `Column.tooltipElement`.
* Fixed issue where newly loaded records in `Store` were not being frozen as promised by the API.

### 📚 Libraries

* @blueprintjs/core `3.30 -> 3.31`
* codemirror `5.56 -> 5.57`
* http-status-codes `1.4 -> 2.1`
* mobx-react `6.2 -> 6.3`
* store2 `2.11 -> 2.12`

[Commit Log](https://github.com/xh/hoist-react/compare/v35.2.1...v36.0.0)


## v35.2.1 - 2020-07-31

### 🐞 Bug Fixes

* A Grid's docked summary row is now properly cleared when its bound Store is cleared.
* Additional SVG paths added to `requiredBlueprintIcons.js` to bring back calendar scroll icons on
  the DatePicker component.
* Colors specified via the `--xh-intent-` CSS vars have been removed from minimal / outlined desktop
  `Button` components because of incompatibility with `ButtonGroupInput` component. Fix to address
  issue forthcoming. (This reverts the change made in 35.2.0 below.)

[Commit Log](https://github.com/xh/hoist-react/compare/v35.2.0...v35.2.1)


## v35.2.0 - 2020-07-21

### 🎁 New Features

* `TabContainerModel` now supports a `persistWith` config to persist the active tab.
* `TabContainerModel` now supports a `emptyText` config to display when TabContainer gets rendered
  with no children.

### ⚙️ Technical

* Supports smaller bundle sizes via a greatly reduced set of BlueprintJS icons. (Requires apps to be
  built with `@xh/hoist-dev-utils` v5.2 or greater to take advantage of this optimization.)

### 🐞 Bug Fixes

* Colors specified via the `--xh-intent-` CSS vars are now applied to minimal / outlined desktop
  `Button` components. Previously they fell through to use default Blueprint colors in these modes.
* Code input correctly handles dynamically toggling readonly/disabled state.

### 📚 Libraries

* @fortawesome/fontawesome-pro `5.13 -> 5.14`
* codemirror `5.55 -> 5.56`

[Commit Log](https://github.com/xh/hoist-react/compare/v35.1.1...v35.2.0)


## v35.1.1 - 2020-07-17

### 📚 Libraries

* @blueprintjs/core `3.29 -> 3.30`

[Commit Log](https://github.com/xh/hoist-react/compare/v35.1.0...v35.1.1)


## v35.1.0 - 2020-07-16

### 🎁 New Features

* Extend existing environment diff tool to preferences. Now, both configs and preferences may be
  diffed across servers. This feature will require an update of hoist-core to a version 8.1.0 or
  greater.
* `ExportOptions.columns` provided to `GridModel` can now be specified as a function, allowing for
  full control of columns to export, including their sort order.

### 🐞 Bug Fixes

* `GridModel`s export feature was previously excluding summary rows. These are now included.
* Fixed problems with coloring and shading algorithm in `TreeMap`.
* Fixed problems with sort order of exports in `GridModel`.
* Ensure that preferences are written to server, even if set right before navigating away from page.
* Prevent situation where a spurious exception can be sent to server when application is unloaded
  while waiting on a fetch request.

[Commit Log](https://github.com/xh/hoist-react/compare/v35.0.1...v35.1.0)


## v35.0.1 - 2020-07-02

### 🐞 Bug Fixes

* Column headers no longer allocate space for a sort arrow icon when the column has an active
  `GridSorter` in the special state of `sort: null`.
* Grid auto-sizing better accounts for margins on sort arrow icons.

[Commit Log](https://github.com/xh/hoist-react/compare/v35.0.0...v35.0.1)


## v35.0.0 - 2020-06-29

### ⚖️ Licensing Change

As of this release, Hoist is [now licensed](LICENSE.md) under the popular and permissive
[Apache 2.0 open source license](https://www.apache.org/licenses/LICENSE-2.0). Previously, Hoist was
"source available" via our public GitHub repository but still covered by a proprietary license.

We are making this change to align Hoist's licensing with our ongoing commitment to openness,
transparency and ease-of-use, and to clarify and emphasize the suitability of Hoist for use within a
wide variety of enterprise software projects. For any questions regarding this change, please
[contact us](https://xh.io/contact/).

### 🎁 New Features

* Added a new Persistence API to provide a more flexible yet consistent approach to saving state for
  Components, Models, and Services to different persistent locations such as Hoist Preferences,
  browser local storage, and Hoist Dashboard views.
  * The primary entry points for this API are the new `@PersistSupport` and `@persist` annotations.
    `@persist` can be added to any observable property on a `@PersistSupport` to make it
    automatically synchronize with a `PersistenceProvider`. Both `HoistModel` and `HoistService` are
    decorated with `@PersistSupport`.
  * This is designed to replace any app-specific code previously added to synchronize fields and
    their values to Preferences via ad-hoc initializers and reactions.
  * This same API is now used to handle state persistence for `GridStateModel`, `PanelModel`,
    `DimensionChooserModel`, and `DashContainerModel` - configurable via the new `persistWith`
    option on those classes.
* `FetchService` now installs a default timeout of 30 seconds for all requests. This can be disabled
  by setting timeout to `null`. Fetch Timeout Exceptions have also been improved to include the same
  information as other standard exceptions thrown by this service.
  * 💥 Apps that were relying on the lack of a built-in timeout for long-running requests should
    ensure they configure such calls with a longer or null timeout.
* `Store` gets new `clearFilter()` and `recordIsFiltered()` helper functions.
* The Admin console's Activity Tracking tab has been significantly upgraded to allow admins to
  better analyze both built-in and custom tracking data generated by their application. Its sibling
  Client Errors tab has also been updated with a docked detail panel.
* `CodeInput` gets new `showCopyButton` prop - set to true to provide an inline action button to
  copy the editor contents to the clipboard.
* Hoist config `xhEnableMonitoring` can be used to enable/disable the Admin monitor tab and its
  associated server-side jobs

### 💥 Breaking Changes

* Applications should update to `hoist-core` v8.0.1 or above, required to support the upgraded Admin
  Activity Tracking tab. Contact XH for assistance with this update.
* The option `PanelModel.prefName` has been removed in favor of `persistWith`. Existing user state
  will be transferred to the new format, assuming a `PersistenceProvider` of type 'pref' referring
  to the same preference is used (e.g. `persistWith: {prefKey: 'my-panel-model-prefName'}`.
* The option `GridModel.stateModel` has been removed in favor of `persistWith`. Existing user state
  will be transferred to the new format, assuming a `PersistenceProvider` of type 'localStorage'
  referring to the same key is used (e.g. `persistWith: {localStorageKey: 'my-grid-state-id'}`.
  * Use the new `GridModel.persistOptions` config for finer control over what grid state is
    persisted (replacement for stateModel configs to disable persistence of column
    state/sorting/grouping).
* The options `DimensionChooserModel.preference` and `DimensionChooserModel.historyPreference` have
  been removed in favor of `persistWith`.
* `AppSpec.idleDetectionEnabled` has been removed. App-specific Idle detection is now enabled via
  the new `xhIdleConfig` config. The old `xhIdleTimeoutMins` has also been deprecated.
* `AppSpec.idleDialogClass` has been renamed `AppSpec.idlePanel`. If specified, it should be a
  full-screen component.
* `PinPad` and `PinPadModel` have been moved to `@xh/hoist/cmp/pinpad`, and is now available for use
  with both standard and mobile toolkits.
* Third-party dependencies updated to properly reflect application-level licensing requirements.
  Applications must now import and provide their licensed version of ag-Grid, and Highcharts to
  Hoist. See file `Bootstrap.js` in Toolbox for an example.

### 🐞 Bug Fixes

* Sorting special columns generated by custom ag-Grid configurations (e.g. auto-group columns) no
  longer throws with an error.
* The `deepFreeze()` util - used to freeze data in `Record` instances - now only attempts to freeze
  a whitelist of object types that are known to be safely freezable. Custom application classes and
  other potentially-problematic objects (such as `moment` instances) are no longer frozen when
  loaded into `Record` fields.

### 📚 Libraries

Note that certain licensed third-party dependencies have been removed as direct dependencies of this
project, as per note in Breaking Changes above.

* @xh/hoist-dev-utils `4.x -> 5.x` - apps should also update to the latest 5.x release of dev-utils.
  Although license and dependency changes triggered a new major version of this dev dependency, no
  application-level changes should be required.
* @blueprintjs/core `3.28 -> 3.29`
* codemirror `5.54 -> 5.55`
* react-select `3.0 -> 3.1`

### 📚 Optional Libraries

* ag-Grid `23.0.2` > `23.2.0` (See Toolbox app for example on this upgrade)
* Highcharts `8.0.4 -> 8.1.1`

[Commit Log](https://github.com/xh/hoist-react/compare/v34.0.0...v35.0.0)


## v34.0.0 - 2020-05-26

### 🎁 New Features

* Hoist's enhanced autosizing is now enabled on all grids by default. See `GridModel` and
  `GridAutosizeService` for more details.
* New flags `XH.isPhone`, `XH.isTablet`, and `XH.isDesktop` available for device-specific switching.
  Corresponding `.xh-phone`, `.xh-tablet`, and `.xh-desktop` CSS classes are added to the document
  `body`. These flags and classes are set based on the detected device, as per its user-agent.
  * One of the two higher-level CSS classes `.xh-standard` or `.xh-mobile` will also be applied
    based on an app's use of the primary (desktop-centric) components vs mobile components - as
    declared by its `AppSpec.isMobileApp` - regardless of the detected device.
  * These changes provide more natural support for use cases such as apps that are built with
    standard components yet target/support tablet users.
* New method `Record.get()` provides an alternative API for checked data access.
* The mobile `Select` component supports the `enableFilter` and `enableCreate` props.
* `DashContainerModel` supports new `layoutLocked`, `contentLocked` and `renameLocked` modes.
* `DimensionChooser` now has the ability to persist its value and history separately.
* Enhance Hoist Admin's Activity Tracking tab.
* Enhance Hoist Admin's Client Error tab.

### 💥 Breaking Changes

* `emptyFlexCol` has been removed from the Hoist API and should simply be removed from all client
  applications. Improvements to agGrid's default rendering of empty space have made it obsolete.
* `isMobile` property on `XH` and `AppSpec` has been renamed to `isMobileApp`. All apps will need to
  update their (required) use of this flag in the app specifications within their
  `/client-app/src/apps` directory.
* The `xh-desktop` class should no longer be used to indicate a non-mobile toolkit based app. For
  this purpose, use `xh-standard` instead.

### 🐞 Bug Fixes

* Fix to Average Aggregators when used with hierarchical data.
* Fixes to Context Menu handling on `Panel` to allow better handling of `[]` and `null`.

### 📚 Libraries

* @blueprintjs/core `3.26 -> 3.28`
* @blueprintjs/datetime `3.16 -> 3.18`
* codemirror `5.53 -> 5.54`
* react-transition-group `4.3 -> 4.4`

[Commit Log](https://github.com/xh/hoist-react/compare/v33.3.0...v34.0.0)


## v33.3.0 - 2020-05-08

### ⚙️ Technical

* Additional updates to experimental autosize feature: standardization of naming, better masking
  control, and API fixes. Added new property `autosizeOptions` on `GridModel` and main entry point
  is now named `GridModel.autosizeAsync()`.

### 🐞 Bug Fixes

* `Column.hideable` will now be respected by ag-grid column drag and drop
  [#1900](https://github.com/xh/hoist-react/issues/1900)
* Fixed an issue where dragging a column would cause it to be sorted unintentionally.

[Commit Log](https://github.com/xh/hoist-react/compare/v33.2.0...v33.3.0)


## v33.2.0 - 2020-05-07

### 🎁 New Features

* Virtual column rendering has been disabled by default, as it offered a minimal performance benefit
  for most grids while compromising autosizing. See new `GridModel.useVirtualColumns` config, which
  can be set to `true` to re-enable this behavior if required.
* Any `GridModel` can now be reset to its code-prescribed defaults via the column chooser reset
  button. Previously, resetting to defaults was only possible for grids that persisted their state
  with a `GridModel.stateModel` config.

### 🐞 Bug Fixes

* Fixed several issues with new grid auto-sizing feature.
* Fixed issues with and generally improved expand/collapse column alignment in tree grids.
  * 💥 Note that this improvement introduced a minor breaking change for apps that have customized
    tree indentation via the removed `--grid-tree-indent-px` CSS var. Use `--grid-tree-indent`
    instead. Note the new var is specified in em units to scale well across grid sizing modes.

### ⚙️ Technical

* Note that the included version of Onsen has been replaced with a fork that includes updates for
  react 16.13. Apps should not need to make any changes.

### 📚 Libraries

* react `~16.8 -> ~16.13`
* onsenui `~16.8` -> @xh/onsenui `~16.13`
* react-onsenui `~16.8` -> @xh/react-onsenui `~16.13`

[Commit Log](https://github.com/xh/hoist-react/compare/v33.1.0...33.2.0)


## v33.1.0 - 2020-05-05

### 🎁 New Features

* Added smart auto-resizing of columns in `GridModel` Unlike ag-Grid's native auto-resizing support,
  Hoist's auto-resizing will also take into account collapsed rows, off-screen cells that are not
  currently rendered in the DOM, and summary rows. See the new `GridAutosizeService` for details.
  * This feature is currently marked as 'experimental' and must be enabled by passing a special
    config to the `GridModel` constructor of the form `experimental: {useHoistAutosize: true}`. In
    future versions of Hoist, we expect to make it the default behavior.
* `GridModel.autoSizeColumns()` has been renamed `GridModel.autosizeColumns()`, with lowercase 's'.
  Similarly, the `autoSizeColumns` context menu token has been renamed `autosizeColumns`.

### 🐞 Bug Fixes

* Fixed a regression with `StoreFilterField` introduced in v33.0.1.

[Commit Log](https://github.com/xh/hoist-react/compare/v33.0.2...33.1.0)


## v33.0.2 - 2020-05-01

### 🎁 New Features

* Add Hoist Cube Aggregators: `AverageAggregator` and `AverageStrictAggregator`
* `ColAutosizeButton` has been added to desktop and mobile

### 🐞 Bug Fixes

* Fixed mobile menus to constrain to the bottom of the viewport, scrolling if necessary.
  [#1862](https://github.com/xh/hoist-react/issues/1862)
* Tightened up mobile tree grid, fixed issues in mobile column chooser.
* Fixed a bug with reloading hierarchical data in `Store`.
  [#1871](https://github.com/xh/hoist-react/issues/1871)

[Commit Log](https://github.com/xh/hoist-react/compare/v33.0.1...33.0.2)


## v33.0.1 - 2020-04-29

### 🎁 New Features

* `StoreFieldField` supports dot-separated field names in a bound `GridModel`, meaning it will now
  match on columns with fields such as `address.city`.

* `Toolbar.enableOverflowMenu` now defaults to `false`. This was determined safer and more
  appropriate due to issues with the underlying Blueprint implementation, and the need to configure
  it carefully.

### 🐞 Bug Fixes

* Fixed an important bug with state management in `StoreFilterField`. See
  https://github.com/xh/hoist-react/issues/1854

* Fixed the default sort order for grids. ABS DESC should be first when present.

### 📚 Libraries

* @blueprintjs/core `3.25 -> 3.26`
* codemirror `5.52 -> 5.53`

[Commit Log](https://github.com/xh/hoist-react/compare/v33.0.0...v33.0.1)

## v33.0.0 - 2020-04-22

### 🎁 New Features

* The object returned by the `data` property on `Record` now includes the record `id`. This will
  allow for convenient access of the id with the other field values on the record.
* The `Timer` class has been enhanced and further standardized with its Hoist Core counterpart:
  * Both the `interval` and `timeout` arguments may be specified as functions, or config keys
    allowing for dynamic lookup and reconfiguration.
  * Added `intervalUnits` and `timeoutUnits` arguments.
  * `delay` can now be specified as a boolean for greater convenience.

### 💥 Breaking Changes

* We have consolidated the import location for several packages, removing unintended nested index
  files and 'sub-packages'. In particular, the following locations now provide a single index file
  for import for all of their public contents: `@xh/hoist/core`, `@xh/hoist/data`,
  `@xh/hoist/cmp/grid`, and `@xh/hoist/desktop/cmp/grid`. Applications may need to update import
  statements that referred to index files nested within these directories.
* Removed the unnecessary and confusing `values` getter on `BaseFieldModel`. This getter was not
  intended for public use and was intended for the framework's internal implementation only.
* `ColumnGroup.align` has been renamed to `ColumnGroup.headerAlign`. This avoids confusion with the
  `Column` API, where `align` refers to the alignment of cell contents within the column.

### 🐞 Bug Fixes

* Exceptions will no longer overwrite the currently shown exception in the exception dialog if the
  currently shown exception requires reloading the application.
  [#1834](https://github.com/xh/hoist-react/issues/1834)

### ⚙️ Technical

* Note that the Mobx React bindings have been updated to 6.2, and we have enabled the recommended
  "observer batching" feature as per
  [the mobx-react docs](https://github.com/mobxjs/mobx-react-lite/#observer-batching).

### 📚 Libraries

* @blueprintjs/core `3.24 -> 3.25`
* @blueprintjs/datetime `3.15 -> 3.16`
* mobx-react `6.1 -> 6.2`

[Commit Log](https://github.com/xh/hoist-react/compare/v32.0.4...v33.0.0)

## v32.0.5 - 2020-07-14

### 🐞 Bug Fixes

* Fixes a regression in which grid exports were no longer sorting rows properly.

[Commit Log](https://github.com/xh/hoist-react/compare/v32.0.4...v32.0.5)

## v32.0.4 - 2020-04-09

### 🐞 Bug Fixes

* Fixes a regression with the alignment of `ColumnGroup` headers.
* Fixes a bug with 'Copy Cell' context menu item for certain columns displaying the Record ID.
* Quiets console logging of 'routine' exceptions to 'debug' instead of 'log'.

[Commit Log](https://github.com/xh/hoist-react/compare/v32.0.3...v32.0.4)

## v32.0.3 - 2020-04-06

### 🐞 Bug Fixes

* Suppresses a console warning from ag-Grid for `GridModel`s that do not specify an `emptyText`.

[Commit Log](https://github.com/xh/hoist-react/compare/v32.0.2...v32.0.3)

## v32.0.2 - 2020-04-03

⚠ Note that this release includes a *new major version of ag-Grid*. Please consult the
[ag-Grid Changelog](https://www.ag-grid.com/ag-grid-changelog/) for versions 22-23 to review
possible breaking changes to any direct/custom use of ag-Grid APIs and props within applications.

### 🎁 New Features

* GridModel `groupSortFn` now accepts `null` to turn off sorting of group rows.
* `DockViewModel` now supports optional `width`, `height` and `collapsedWidth` configs.
* The `appMenuButton.extraItems` prop now accepts `MenuItem` configs (as before) but also React
  elements and the special string token '-' (shortcut to render a `MenuDivider`).
* Grid column `flex` param will now accept numbers, with available space divided between flex
  columns in proportion to their `flex` value.
* `Column` now supports a `sortingOrder` config to allow control of the sorting options that will be
  cycled through when the user clicks on the header.
* `PanelModel` now supports setting a `refreshMode` to control how collapsed panels respond to
  refresh requests.

### 💥 Breaking Changes

* The internal DOM structure of desktop `Panel` has changed to always include an inner frame with
  class `.xh-panel__content`. You may need to update styling that targets the inner structure of
  `Panel` via `.xh-panel`.
* The hooks `useOnResize()` and `useOnVisibleChange()` no longer take a `ref` argument. Use
  `composeRefs` to combine the ref that they return with any ref you wish to compose them with.
* The callback for `useOnResize()` will now receive an object representing the locations and
  dimensions of the element's content box. (Previously it incorrectly received an array of
  `ResizeObserver` entries that had to be de-referenced)
* `PanelModel.collapsedRenderMode` has been renamed to `PanelModel.renderMode`, to be more
  consistent with other Hoist APIs such as `TabContainer`, `DashContainer`, and `DockContainer`.


### 🐞 Bug Fixes

* Checkboxes in grid rows in Tiny sizing mode have been styled to fit correctly within the row.
* `GridStateModel` no longer saves/restores the width of non-resizable columns.
  [#1718](https://github.com/xh/hoist-react/issues/1718)
* Fixed an issue with the hooks useOnResize and useOnVisibleChange. In certain conditions these
  hooks would not be called. [#1808](https://github.com/xh/hoist-react/issues/1808)
* Inputs that accept a rightElement prop will now properly display an Icon passed as that element.
  [#1803](https://github.com/xh/hoist-react/issues/1803)

### ⚙️ Technical

* Flex columns now use the built-in ag-Grid flex functionality.

### 📚 Libraries

* ag-grid-community `removed @ 21.2`
* ag-grid-enterprise `21.2` replaced with @ag-grid-enterprise/all-modules `23.0`
* ag-grid-react `21.2` replaced with @ag-grid-community/react `23.0`
* @fortawesome/* `5.12 -> 5.13`
* codemirror `5.51 -> 5.52`
* filesize `6.0 -> 6.1`
* numbro `2.1 -> 2.2`
* react-beautiful-dnd `12.0 -> 13.0`
* store2 `2.10 -> 2.11`
* compose-react-refs `NEW 1.0.4`

[Commit Log](https://github.com/xh/hoist-react/compare/v31.0.0...v32.0.2)

## v31.0.0 - 2020-03-16

### 🎁 New Features

* The mobile `Navigator` / `NavigatorModel` API has been improved and made consistent with other
  Hoist content container APIs such as `TabContainer`, `DashContainer`, and `DockContainer`.
  * `NavigatorModel` and `PageModel` now support setting a `RenderMode` and `RefreshMode` to control
    how inactive pages are mounted/unmounted and how they respond to refresh requests.
  * `Navigator` pages are no longer required to to return `Page` components - they can now return
    any suitable component.
* `DockContainerModel` and `DockViewModel` also now support `refreshMode` and `renderMode` configs.
* `Column` now auto-sizes when double-clicking / double-tapping its header.
* `Toolbar` will now collapse overflowing items into a drop down menu. (Supported for horizontal
  toolbars only at this time.)
* Added new `xhEnableLogViewer` config (default `true`) to enable or disable the Admin Log Viewer.

#### 🎨 Icons

* Added `Icon.icon()` factory method as a new common entry point for creating new FontAwesome based
  icons in Hoist. It should typically be used instead of using the `FontAwesomeIcon` component
  directly.
* Also added a new `Icon.fileIcon()` factory. This method take a filename and returns an appropriate
  icon based on its extension.
* All Icon factories can now accept an `asHtml` parameter, as an alternative to calling the helper
  function `convertIconToSVG()` on the element. Use this to render icons as raw html where needed
  (e.g. grid renderers).
* Icons rendered as html will now preserve their styling, tooltips, and size.

### 💥 Breaking Changes

* The application's primary `HoistApplicationModel` is now instantiated and installed as
  `XH.appModel` earlier within the application initialization sequence, with construction happening
  prior to the init of the XH identity, config, and preference services.
  * This allows for a new `preAuthInitAsync()` lifecycle method to be called on the model before
    auth has completed, but could be a breaking change for appModel code that relied on these
    services for field initialization or in its constructor.
  * Such code should be moved to the core `initAsync()` method instead, which continues to be called
    after all XH-level services are initialized and ready.
* Mobile apps may need to adjust to the following updates to `NavigatorModel` and related APIs:
  * `NavigatorModel`'s `routes` constructor parameter has been renamed `pages`.
  * `NavigatorModel`'s observable `pages[]` has been renamed `stack[]`.
  * `NavigatorPageModel` has been renamed `PageModel`. Apps do not usually create `PageModels`
    directly, so this change is unlikely to require code updates.
  * `Page` has been removed from the mobile toolkit. Components that previously returned a `Page`
    for inclusion in a `Navigator` or `TabContainer` can now return any component. It is recommended
    you replace `Page` with `Panel` where appropriate.
* Icon enhancements described above removed the following public methods:
  * The `fontAwesomeIcon()` factory function (used to render icons not already enumerated by Hoist)
    has been replaced by the improved `Icon.icon()` factory - e.g. `fontAwesomeIcon({icon: ['far',
    'alicorn']}) -> Icon.icon({iconName: 'alicorn'})`.
  * The `convertIconToSvg()` utility method has been replaced by the new `asHtml` parameter on icon
    factory functions. If you need to convert an existing icon element, use `convertIconToHtml()`.
* `Toolbar` items should be provided as direct children. Wrapping Toolbar items in container
  components can result in unexpected item overflow.

### 🐞 Bug Fixes

* The `fmtDate()` utility now properly accepts, parses, and formats a string value input as
  documented.
* Mobile `PinPad` input responsiveness improved on certain browsers to avoid lag.

### ⚙️ Technical

* New lifecycle methods `preAuthInitAsync()` and `logoutAsync()` added to the `HoistAppModel`
  decorator (aka the primary `XH.appModel`).

[Commit Log](https://github.com/xh/hoist-react/compare/v30.1.0...v31.0.0)

## v30.1.0 - 2020-03-04

### 🐞 Bug Fixes

* Ensure `WebSocketService.connected` remains false until `channelKey` assigned and received from
  server.
* When empty, `DashContainer` now displays a user-friendly prompt to add an initial view.

### ⚙️ Technical

* Form validation enhanced to improve handling of asynchronous validation. Individual rules and
  constraints are now re-evaluated in parallel, allowing for improved asynchronous validation.
* `Select` will now default to selecting contents on focus if in filter or creatable mode.

[Commit Log](https://github.com/xh/hoist-react/compare/v30.0.0...30.1.0)

## v30.0.0 - 2020-02-29

### 🎁 New Features

* `GridModel` and `DataViewModel` now support `groupRowHeight`, `groupRowRenderer` and
  `groupRowElementRenderer` configs. Grouping is new in general to `DataViewModel`, which now takes
  a `groupBy` config.
  * `DataViewModel` allows for settable and multiple groupings and sorters.
  * `DataViewModel` also now supports additional configs from the underlying `GridModel` that make
    sense in a `DataView` context, such as `showHover` and `rowBorders`.
* `TabContainerModel` now accepts a `track` property (default false) for easily tracking tab views
  via Hoist's built-in activity tracking.
* The browser document title is now set to match `AppSpec.clientAppName` - helpful for projects with
  multiple javascript client apps.
* `StoreFilterField` accepts all other config options from `TextInput` (e.g. `disabled`).
* Clicking on a summary row in `Grid` now clears its record selection.
* The `@LoadSupport` decorator now provides an additional observable property `lastException`. The
  decorator also now logs load execution times and failures to `console.debug` automatically.
* Support for mobile `Panel.scrollable` prop made more robust with re-implementation of inner
  content element. Note this change included a tweak to some CSS class names for mobile `Panel`
  internals that could require adjustments if directly targeted by app stylesheets.
* Added new `useOnVisibleChange` hook.
* Columns now support a `headerAlign` config to allow headers to be aligned differently from column
  contents.

### 💥 Breaking Changes

* `Toolbar` items must be provided as direct children. Wrapping Toolbar items in container
  components can result in unexpected item overflow.
* `DataView.rowCls` prop removed, replaced by new `DataViewModel.rowClassFn` config for more
  flexibility and better symmetry with `GridModel`.
* `DataViewModel.itemRenderer` renamed to `DataViewModel.elementRenderer`
* `DataView` styling has been updated to avoid applying several unwanted styles from `Grid`. Note
  that apps might rely on these styles (intentionally or not) for their `itemRenderer` components
  and appearance and will need to adjust.
* Several CSS variables related to buttons have been renamed for consistency, and button style rules
  have been adjusted to ensure they take effect reliably across desktop and mobile buttons
  ([#1568](https://github.com/xh/hoist-react/pull/1568)).
* The optional `TreeMapModel.highchartsConfig` object will now be recursively merged with the
  top-level config generated by the Hoist model and component, where previously it was spread onto
  the generated config. This could cause a change in behavior for apps using this config to
  customize map instances, but provides more flexibility for e.g. customizing the `series`.
* The signature of `useOnResize` hook has been modified slightly for API consistency and clarity.
  Options are now passed in a configuration object.

### 🐞 Bug Fixes

* Fixed an issue where charts that are rendered while invisible would have the incorrect size.
  [#1703](https://github.com/xh/hoist-react/issues/1703)
* Fixed an issue where zeroes entered by the user in `PinPad` would be displayed as blanks.
* Fixed `fontAwesomeIcon` elem factory component to always include the default 'fa-fw' className.
  Previously, it was overridden if a `className` prop was provided.
* Fixed an issue where ConfigDiffer would always warn about deletions, even when there weren't any.
  [#1652](https://github.com/xh/hoist-react/issues/1652)
* `TextInput` will now set its value to `null` when all text is deleted and the clear icon will
  automatically hide.
* Fixed an issue where multiple buttons in a `ButtonGroupInput` could be shown as active
  simultaneously. [#1592](https://github.com/xh/hoist-react/issues/1592)
* `StoreFilterField` will again match on `Record.id` if bound to a Store or a GridModel with the
  `id` column visible. [#1697](https://github.com/xh/hoist-react/issues/1697)
* A number of fixes have been applied to `RelativeTimeStamp` and `getRelativeTimestamp`, especially
  around its handling of 'equal' or 'epsilon equal' times. Remove unintended leading whitespace from
  `getRelativeTimestamp`.

### ⚙️ Technical

* The `addReaction` and `addAutorun` methods (added to Hoist models, components, and services by the
  `ReactiveSupport` mixin) now support a configurable `debounce` argument. In many cases, this is
  preferable to the built-in MobX `delay` argument, which only provides throttling and not true
  debouncing.
* New `ChartModel.highchart` property provides a reference to the underlying HighChart component.

### 📚 Libraries

* @blueprintjs/core `3.23 -> 3.24`
* react-dates `21.7 -> 21.8`
* react-beautiful-dnd `11.0 -> 12.2`

[Commit Log](https://github.com/xh/hoist-react/compare/v29.1.0...v30.0.0)

## v29.1.0 - 2020-02-07

### 🎁 New Features

#### Grid

* The `compact` config on `GridModel` has been deprecated in favor of the more powerful `sizingMode`
  which supports the values 'large', 'standard', 'compact', or 'tiny'.
  * Each new mode has its own set of CSS variables for applications to override as needed.
  * Header and row heights are configurable for each via the `HEADER_HEIGHTS` and `ROW_HEIGHTS`
    static properties of the `AgGrid` component. These objects can be modified on init by
    applications that wish to customize the default row heights globally.
  * 💥 Note that these height config objects were previously exported as constants from AgGrid.js.
    This would be a breaking change for any apps that imported the old objects directly (considered
    unlikely).
* `GridModel` now exposes an `autoSizeColumns` method, and the Grid context menu now contains an
  `Autosize Columns` option by default.
* `Column` and `ColumnGroup` now support React elements for `headerName`.

#### Data

* The `Store` constructor now accepts a `data` argument to load data at initialization.
* The `xh/hoist/data/cube` package has been modified substantially to better integrate with the core
  data package and support observable "Views". See documentation on `Cube` for more information.

#### Other

* Added a `PinPad` component for streamlined handling of PIN entry on mobile devices.
* `FormField` now takes `tooltipPosition` and `tooltipBoundary` props for customizing minimal
  validation tooltip.
* `RecordAction.actionFn` parameters now include a `buttonEl` property containing the button element
  when used in an action column.
* Mobile Navigator component now takes an `animation` prop which can be set to 'slide' (default),
  'lift', 'fade', or 'none'. These values are passed to the underlying onsenNavigator component.
  ([#1641](https://github.com/xh/hoist-react/pull/1641))
* `AppOption` configs now accept an `omit` property for conditionally excluding options.

### 🐞 Bug Fixes

* Unselectable grid rows are now skipped during up/down keyboard navigation.
* Fix local quick filtering in `LeftRightChooser` (v29 regression).
* Fix `SplitTreeMap` - the default filtering once again splits the map across positive and negative
  values as intended (v29 regression).

### ⚙️ Technical

* `FormFields` now check that they are contained in a Hoist `Form`.

### 📚 Libraries

* @blueprintjs/core `3.22 -> 3.23`
* codemirror `5.50 -> 5.51`
* react-dates `21.5 -> 21.7`

[Commit Log](https://github.com/xh/hoist-react/compare/v29.0.0...v29.1.0)

## v29.0.0 - 2020-01-24

### 🗄️ Data Package Changes

Several changes have been made to data package (`Store` and `Record`) APIs for loading, updating,
and modifying data. They include some breaking changes, but pave the way for upcoming enhancements
to fully support inline grid editing and other new features.

Store now tracks the "committed" state of its records, which represents the data as it was loaded
(typically from the server) via `loadData()` or `updateData()`. Records are now immutable and
frozen, so they cannot be changed directly, but Store offers a new `modifyRecords()` API to apply
local modifications to data in a tracked and managed way. (Store creates new records internally to
hold both this modified data and the original, "committed" data.) This additional state tracking
allows developers to query Stores for modified or added records (e.g. to flush back to the server
and persist) as well as call new methods to revert changes (e.g. to undo a block of changes that the
user wishes to discard).

Note the following more specific changes to these related classes:

#### Record

* 💥 Record data properties are now nested within a `data` object on Record instances and are no
  longer available as top-level properties on the Record itself.
  * Calls to access data such as `rec.quantity` must be modified to `rec.data.quantity`.
  * When accessing multiple properties, destructuring provides an efficient syntax - e.g. `const
    {quantity, price} = rec.data;`.
* 💥 Records are now immutable and cannot be modified by applications directly.
  * This is a breaking change, but should only affect apps with custom inline grid editing
    implementations or similar code that modifies individual record values.
  * Calls to change data such as `rec.quantity = 100` must now be made through the Record's Store,
    e.g. `store.modifyData({id: 41, quantity: 100})`
* Record gains new getters for inspecting its state, including: `isAdd`, `isModified`, and
  `isCommitted`.

#### Store

* 💥 `noteDataUpdated()` has been removed, as out-of-band modifications to Store Records are no
  longer possible.
* 💥 Store's `idSpec` function is now called with the raw record data - previously it was passed
  source data after it had been run through the store's optional `processRawData` function. (This is
  unlikely to have a practical impact on most apps, but is included here for completeness.)
* `Store.updateData()` now accepts a flat list of raw data to process into Record additions and
  updates. Previously developers needed to call this method with an object containing add, update,
  and/or remove keys mapped to arrays. Now Store will produce an object of this shape automatically.
* `Store.refreshFilter()` method has been added to allow applications to rebuild the filtered data
  set if some application state has changed (apart from the store's data itself) which would affect
  the store filter.
* Store gains new methods for manipulating its Records and data, including `addRecords()`,
  `removeRecords()`, `modifyRecords()`, `revertRecords()`, and `revert()`. New getters have been
  added for `addedRecords`, `removedRecords`, `modifiedRecords`, and `isModified`.

#### Column

* Columns have been enhanced for provide basic support for inline-editing of record data. Further
  inline editing support enhancements are planned for upcoming Hoist releases.
* `Column.getValueFn` config added to retrieve the cell value for a Record field. The default
  implementation pulls the value from the Record's new `data` property (see above). Apps that
  specify custom `valueGetter` callbacks via `Column.agOptions` should now implement their custom
  logic in this new config.
* `Column.setValueFn` config added to support modifying the Column field's value on the underlying
  Record. The default implementation calls the new `Store.modifyRecords()` API and should be
  sufficient for the majority of cases.
* `Column.editable` config added to indicate if a column/cell should be inline-editable.

### 🎁 New Features

* Added keyboard support to ag-Grid context menus.
* Added `GridModel.setEmptyText()` to allow updates to placeholder text after initial construction.
* Added `GridModel.ensureSelectionVisible()` to scroll the currently selected row into view.
* When a `TreeMap` is bound to a `GridModel`, the grid will now respond to map selection changes by
  scrolling to ensure the selected grid row is visible.
* Added a `Column.tooltipElement` config to support fully customizable tooltip components.
* Added a `useOnResize` hook, which runs a function when a component is resized.
* Exposed an `inputRef` prop on numberInput, textArea, and textInput
* `PanelModel` now accepts a `maxSize` config.
* `RelativeTimeStamp` now support a `relativeTo` option, allowing it to display the difference
  between a timestamp and another reference time other than now. Both the component and the
  `getRelativeTimestamp()` helper function now leverage moment.js for their underlying
  implementation.
* A new `Clock` component displays the time, either local to the browser or for a configurable
  timezone.
* `LeftRightChooser` gets a new `showCounts` option to print the number of items on each side.
* `Select` inputs support a new property `enableWindowed` (desktop platform only) to improve
  rendering performance with large lists of options.
* `Select` inputs support grouped options. To use, add an attribute `options` containing an array of
  sub-options.
* `FetchService` methods support a new `timeout` option. This config chains `Promise.timeout()` to
  the promises returned by the service.
* Added alpha version of `DashContainer` for building dynamic, draggable dashboard-style layouts.
  Please note: the API for this component is subject to change - use at your own risk!
* `Select` now allows the use of objects as values.
* Added a new `xhEnableImpersonation` config to enable or disable the ability of Hoist Admins to
  impersonate other users. Note that this defaults to `false`. Apps will need to set this config to
  continue using impersonation. (Note that an update to hoist-core 6.4+ is required for this config
  to be enforced on the server.)
* `FormField` now supports a `requiredIndicator` to customize how required fields are displayed.
* Application build tags are now included in version update checks, primarily to prompt dev/QA users
  to refresh when running SNAPSHOT versions. (Note that an update to hoist-core 6.4+ is required for
  the server to emit build tag for comparison.)
* `CodeInput` component added to provide general `HoistInput` support around the CodeMirror code
  editor. The pre-existing `JsonInput` has been converted to a wrapper around this class.
* `JsonInput` now supports an `autoFocus` prop.
* `Select` now supports a `hideDropdownIndicator` prop.
* `useOnResize` hook will now ignore visibility changes, i.e. a component resizing to a size of 0.
* `DimensionChooser` now supports a `popoverPosition` prop.
* `AppBar.appMenuButtonPosition` prop added to configure the App Menu on the left or the right, and
  `AppMenuButton` now accepts and applies any `Button` props to customize.
* New `--xh-grid-tree-indent-px` CSS variable added to allow control over the amount of indentation
  applied to tree grid child nodes.

### 💥 Breaking Changes

* `GridModel.contextMenuFn` config replaced with a `contextMenu` parameter. The new parameter will
  allow context menus to be specified with a simple array in addition to the function specification
  currently supported.
* `GridModel.defaultContextMenuTokens` config renamed to `defaultContextMenu`.
* `Chart` and `ChartModel` have been moved from `desktop/cmp/charts` to `cmp/charts`.
* `StoreFilterField` has been moved from `desktop/cmp/store` to `cmp/store`.
* The options `nowEpsilon` and `nowString` on `RelativeTimestamp` have been renamed to `epsilon` and
  `equalString`, respectively.
* `TabRenderMode` and `TabRefreshMode` have been renamed to `RenderMode` and `RefreshMode` and moved
  to the `core` package. These enumerations are now used in the APIs for `Panel`, `TabContainer`,
  and `DashContainer`.
* `DockViewModel` now requires a function, or a HoistComponent as its `content` param. It has always
  been documented this way, but a bug in the original implementation had it accepting an actual
  element rather than a function. As now implemented, the form of the `content` param is consistent
  across `TabModel`, `DockViewModel`, and `DashViewSpec`.
* `JsonInput.showActionButtons` prop replaced with more specific `showFormatButton` and
  `showFullscreenButton` props.
* The `DataView.itemHeight` prop has been moved to `DataViewModel` where it can now be changed
  dynamically by applications.
* Desktop `AppBar.appMenuButtonOptions` prop renamed to `appMenuButtonProps` for consistency.

### 🐞 Bug Fixes

* Fixed issue where JsonInput was not receiving its `model` from context
  ([#1456](https://github.com/xh/hoist-react/issues/1456))
* Fixed issue where TreeMap would not be initialized if the TreeMapModel was created after the
  GridModel data was loaded ([#1471](https://github.com/xh/hoist-react/issues/1471))
* Fixed issue where export would create malformed file with dynamic header names
* Fixed issue where exported tree grids would have incorrect aggregate data
  ([#1447](https://github.com/xh/hoist-react/issues/1447))
* Fixed issue where resizable Panels could grow larger than desired
  ([#1498](https://github.com/xh/hoist-react/issues/1498))
* Changed RestGrid to only display export button if export is enabled
  ([#1490](https://github.com/xh/hoist-react/issues/1490))
* Fixed errors when grouping rows in Grids with `groupUseEntireRow` turned off
  ([#1520](https://github.com/xh/hoist-react/issues/1520))
* Fixed problem where charts were resized when being hidden
  ([#1528](https://github.com/xh/hoist-react/issues/1528))
* Fixed problem where charts were needlessly re-rendered, hurting performance and losing some state
  ([#1505](https://github.com/xh/hoist-react/issues/1505))
* Removed padding from Select option wrapper elements which was making it difficult for custom
  option renderers to control the padding ([1571](https://github.com/xh/hoist-react/issues/1571))
* Fixed issues with inconsistent indentation for tree grid nodes under certain conditions
  ([#1546](https://github.com/xh/hoist-react/issues/1546))
* Fixed autoFocus on NumberInput.

### 📚 Libraries

* @blueprintjs/core `3.19 -> 3.22`
* @blueprintjs/datetime `3.14 -> 3.15`
* @fortawesome/fontawesome-pro `5.11 -> 5.12`
* codemirror `5.49 -> 5.50`
* core-js `3.3 -> 3.6`
* fast-deep-equal `2.0 -> 3.1`
* filesize `5.0 -> 6.0`
* highcharts 7.2 -> 8.0`
* mobx `5.14 -> 5.15`
* react-dates `21.3 -> 21.5`
* react-dropzone `10.1 -> 10.2`
* react-windowed-select `added @ 2.0.1`

[Commit Log](https://github.com/xh/hoist-react/compare/v28.2.0...v29.0.0)

## v28.2.0 - 2019-11-08

### 🎁 New Features

* Added a `DateInput` component to the mobile toolkit. Its API supports many of the same options as
  its desktop analog with the exception of `timePrecision`, which is not yet supported.
* Added `minSize` to panelModel. A resizable panel can now be prevented from resizing to a size
  smaller than minSize. ([#1431](https://github.com/xh/hoist-react/issues/1431))

### 🐞 Bug Fixes

* Made `itemHeight` a required prop for `DataView`. This avoids an issue where agGrid went into an
  infinite loop if this value was not set.
* Fixed a problem with `RestStore` behavior when `dataRoot` changed from its default value.

[Commit Log](https://github.com/xh/hoist-react/compare/v28.1.1...v28.2.0)

## v28.1.1 - 2019-10-23

### 🐞 Bug Fixes

* Fixes a bug with default model context being set incorrectly within context inside of `Panel`.

[Commit Log](https://github.com/xh/hoist-react/compare/v28.1.0...v28.1.1)

## v28.1.0 - 2019-10-18

### 🎁 New Features

* `DateInput` supports a new `strictInputParsing` prop to enforce strict parsing of keyed-in entries
  by the underlying moment library. The default value is false, maintained the existing behavior
  where [moment will do its best](https://momentjs.com/guides/#/parsing/) to parse an entered date
  string that doesn't exactly match the specified format
* Any `DateInput` values entered that exceed any specified max/minDate will now be reset to null,
  instead of being set to the boundary date (which was surprising and potentially much less obvious
  to a user that their input had been adjusted automatically).
* `Column` and `ColumnGroup` now accept a function for `headerName`. The header will be
  automatically re-rendered when any observable properties referenced by the `headerName` function
  are modified.
* `ColumnGroup` now accepts an `align` config for setting the header text alignment
* The flag `toContext` for `uses` and `creates` has been replaced with a new flag `publishMode` that
  provides more granular control over how models are published and looked up via context. Components
  can specify `ModelPublishMode.LIMITED` to make their model available for contained components
  without it becoming the default model or exposing its sub-models.

### 🐞 Bug Fixes

* Tree columns can now specify `renderer` or `elementRenderer` configs without breaking the standard
  ag-Grid group cell renderer auto-applied to tree columns (#1397).
* Use of a custom `Column.comparator` function will no longer break agGrid-provided column header
  filter menus (#1400).
* The MS Edge browser does not return a standard Promise from `async` functions, so the the return
  of those functions did not previously have the required Hoist extensions installed on its
  prototype. Edge "native" Promises are now also polyfilled / extended as required. (#1411).
* Async `Select` combobox queries are now properly debounced as per the `queryBuffer` prop (#1416).

### ⚙️ Technical

* Grid column group headers now use a custom React component instead of the default ag-Grid column
  header, resulting in a different DOM structure and CSS classes. Existing CSS overrides of the
  ag-Grid column group headers may need to be updated to work with the new structure/classes.
* We have configured `stylelint` to enforce greater consistency in our stylesheets within this
  project. The initial linting run resulted in a large number of updates to our SASS files, almost
  exclusively whitespace changes. No functional changes are intended/expected. We have also enabled
  hooks to run both JS and style linting on pre-commit. Neither of these updates directly affects
  applications, but the same tools could be configured for apps if desired.

### 📚 Libraries

* core-js `3.2 -> 3.3`
* filesize `4.2 -> 5.0`
* http-status-codes `added @ 1.3`

[Commit Log](https://github.com/xh/hoist-react/compare/v28.0.0...v28.1.0)

## v28.0.0 - 2019-10-07

_"The one with the hooks."_

**Hoist now fully supports React functional components and hooks.** The new `hoistComponent`
function is now the recommended method for defining new components and their corresponding element
factories. See that (within [HoistComponentFunctional.js](core/HoistComponentFunctional.js)) and the
new `useLocalModel()` and `useContextModel()` hooks (within [core/hooks](core/hooks)) for more
information.

Along with the performance benefits and the ability to use React hooks, Hoist functional components
are designed to read and write their models via context. This allows a much less verbose
specification of component element trees.

Note that **Class-based Components remain fully supported** (by both Hoist and React) using the
familiar `@HoistComponent` decorator, but transitioning to functional components within Hoist apps
is now strongly encouraged. In particular note that Class-based Components will *not* be able to
leverage the context for model support discussed above.

### 🎁 New Features

* Resizable panels now default to not redrawing their content when resized until the resize bar is
  dropped. This offers an improved user experience for most situations, especially when layouts are
  complex. To re-enable the previous dynamic behavior, set `PanelModel.resizeWhileDragging: true`.
* The default text input shown by `XH.prompt()` now has `selectOnFocus: true` and will confirm the
  user's entry on an `<enter>` keypress (same as clicking 'OK').
* `stringExcludes` function added to form validation constraints. This allows an input value to
  block specific characters or strings, e.g. no slash "/" in a textInput for a filename.
* `constrainAll` function added to form validation constraints. This takes another constraint as its
  only argument, and applies that constraint to an array of values, rather than just to one value.
  This is useful for applying a constraint to inputs that produce arrays, such as tag pickers.
* `DateInput` now accepts LocalDates as `value`, `minDate` and `maxDate` props.
* `RelativeTimestamp` now accepts a `bind` prop to specify a model field name from which it can pull
  its timestamp. The model itself can either be passed as a prop or (better) sourced automatically
  from the parent context. Developers are encouraged to take this change to minimize re-renders of
  parent components (which often contain grids and other intensive layouts).
* `Record` now has properties and methods for accessing and iterating over children, descendants,
  and ancestors
* `Store` now has methods for retrieving the descendants and ancestors of a given Record

### 💥 Breaking Changes

* **Apps must update their dev dependencies** to the latest `@xh/hoist-dev-utils` package: v4.0+.
  This updates the versions of Babel / Webpack used in builds to their latest / current versions and
  swaps to the updated Babel recommendation of `core-js` for polyfills.
* The `allSettled` function in `@xh/promise` has been removed. Applications using this method should
  use the ECMA standard (stage-2) `Promise.allSettled` instead. This method is now fully available
  in Hoist via bundled polyfills. Note that the standard method returns an array of objects of the
  form `{status: [rejected|fulfilled], ...}`, rather than `{state: [rejected|fulfilled], ...}`.
* The `containerRef` argument for `XH.toast()` should now be a DOM element. Component instances are
  no longer supported types for this value. This is required to support functional Components
  throughout the toolkit.
* Apps that need to prevent a `StoreFilterField` from binding to a `GridModel` in context, need to
  set the `store` or `gridModel` property explicitly to null.
* The Blueprint non-standard decorators `ContextMenuTarget` and `HotkeysTarget` are no longer
  supported. Use the new hooks `useContextMenu()` and `useHotkeys()` instead. For convenience, this
  functionality has also been made available directly on `Panel` via the `contextMenu` and `hotkeys`
  props.
* `DataView` and `DataViewModel` have been moved from `/desktop/cmp/dataview` to the cross-platform
  package `/cmp/dataview`.
* `isReactElement` has been removed. Applications should use the native React API method
  `React.isValidElement` instead.

### ⚙️ Technical

* `createObservableRef()` is now available in `@xh/hoist/utils/react` package. Use this function for
  creating refs that are functionally equivalent to refs created with `React.createRef()`, yet fully
  observable. With this change the `Ref` class in the same package is now obsolete.
* Hoist now establishes a proper react "error boundary" around all application code. This means that
  errors throw when rendering will be caught and displayed in the standard Hoist exception dialog,
  and stack traces for rendering errors should be significantly less verbose.
* Not a Hoist feature, exactly, but the latest version of `@xh/hoist-dev-utils` (see below) enables
  support for the `optional chaining` (aka null safe) and `nullish coalescing` operators via their
  Babel proposal plugins. Developers are encouraged to make good use of the new syntax below:
  * conditional-chaining: `let foo = bar?.baz?.qux;`
  * nullish coalescing: `let foo = bar ?? 'someDefaultValue';`

### 🐞 Bug Fixes

* Date picker month and year controls will now work properly in `localDate` mode. (Previously would
  reset to underlying value.)
* Individual `Buttons` within a `ButtonGroupInput` will accept a disabled prop while continuing to
  respect the overall `ButtonGroupInput`'s disabled prop.
* Raised z-index level of AG-Grid tooltip to ensure tooltips for AG-Grid context menu items appear
  above the context menu.

### 📚 Libraries

* @blueprintjs/core `3.18 -> 3.19`
* @blueprintjs/datetime `3.12 -> 3.14`
* @fortawesome/fontawesome-pro `5.10 -> 5.11`
* @xh/hoist-dev-utils `3.8 -> 4.3` (multiple transitive updates to build tooling)
* ag-grid `21.1 -> 21.2`
* highcharts `7.1 -> 7.2`
* mobx `5.13 -> 5.14`
* react-transition-group `4.2 -> 4.3`
* rsvp (removed)
* store2 `2.9 -> 2.10`

[Commit Log](https://github.com/xh/hoist-react/compare/v27.1.0...v28.0.0)

## v27.1.0 - 2019-09-05

### 🎁 New Features

* `Column.exportFormat` can now be a function, which supports setting Excel formats on a per-cell
  (vs. entire column) basis by returning a conditional `exportFormat` based upon the value and / or
  record.
  * ⚠️ Note that per-cell formatting _requires_ that apps update their server to use hoist-core
    v6.3.0+ to work, although earlier versions of hoist-core _are_ backwards compatible with the
    pre-existing, column-level export formatting.
* `DataViewModel` now supports a `sortBy` config. Accepts the same inputs as `GridModel.sortBy`,
  with the caveat that only a single-level sort is supported at this time.

[Commit Log](https://github.com/xh/hoist-react/compare/v27.0.1...v27.1.0)

## v27.0.1 - 2019-08-26

### 🐞 Bug Fixes

* Fix to `Store.clear()` and `GridModel.clear()`, which delegates to the same (#1324).

[Commit Log](https://github.com/xh/hoist-react/compare/v27.0.0...v27.0.1)

## v27.0.0 - 2019-08-23

### 🎁 New Features

* A new `LocalDate` class has been added to the toolkit. This class provides client-side support for
  "business" or "calendar" days that do not have a time component. It is an immutable class that
  supports '==', '<' and '>', as well as a number of convenient manipulation functions. Support for
  the `LocalDate` class has also been added throughout the toolkit, including:
  * `Field.type` now supports an additional `localDate` option for automatic conversion of server
    data to this type when loading into a `Store`.
  * `fetchService` is aware of this class and will automatically serialize all instances of it for
    posting to the server. ⚠ NOTE that along with this change, `fetchService` and its methods such
    as `XH.fetchJson()` will now serialize regular JS Date objects as ms timestamps when provided in
    params. Previously Dates were serialized in their default `toString()` format. This would be a
    breaking change for an app that relied on that default Date serialization, but it was made for
    increased symmetry with how Hoist JSON-serializes Dates and LocalDates on the server-side.
  * `DateInput` can now be used to seamlessly bind to a `LocalDate` as well as a `Date`. See its new
    prop of `valueType` which can be set to `localDate` or `date` (default).
  * A new `localDateCol` config has been added to the `@xh/hoist/grid/columns` package with
    standardized rendering and formatting.
* New `TreeMap` and `SplitTreeMap` components added, to render hierarchical data in a configurable
  TreeMap visualization based on the Highcharts library. Supports optional binding to a GridModel,
  which syncs selection and expand / collapse state.
* `Column` gets a new `highlightOnChange` config. If true, the grid will highlight the cell on each
  change by flashing its background. (Currently this is a simple on/off config - future iterations
  could support a function variant or other options to customize the flash effect based on the
  old/new values.) A new CSS var `--xh-grid-cell-change-bg-highlight` can be used to customize the
  color used, app-wide or scoped to a particular grid selector. Note that columns must *not* specify
  `rendererIsComplex` (see below) if they wish to enable the new highlight flag.

### 💥 Breaking Changes

* The updating of `Store` data has been reworked to provide a simpler and more powerful API that
  allows for the applications of additions, deletions, and updates in a single transaction:
  * The signature of `Store.updateData()` has been substantially changed, and is now the main entry
    point for all updates.
  * `Store.removeRecords()` has been removed. Use `Store.updateData()` instead.
  * `Store.addData()` has been removed. Use `Store.updateData()` instead.
* `Column` takes an additional property `rendererIsComplex`. Application must set this flag to
  `true` to indicate if a column renderer uses values other than its own bound field. This change
  provides an efficiency boost by allowing ag-Grid to use its default change detection instead of
  forcing a cell refresh on any change.

### ⚙️ Technical

* `Grid` will now update the underlying ag-Grid using ag-Grid transactions rather than relying on
  agGrid `deltaRowMode`. This is intended to provide the best possible grid performance and
  generally streamline the use of the ag-Grid Api.

### 🐞 Bug Fixes

* Panel resize events are now properly throttled, avoiding extreme lagginess when resizing panels
  that contain complex components such as big grids.
* Workaround for issues with the mobile Onsen toolkit throwing errors while resetting page stack.
* Dialogs call `doCancel()` handler if cancelled via `<esc>` keypress.

### 📚 Libraries

* @xh/hoist-dev-utils `3.7 -> 3.8`
* qs `6.7 -> 6.8`
* store2 `2.8 -> 2.9`

[Commit Log](https://github.com/xh/hoist-react/compare/v26.0.1...v27.0.0)

## v26.0.1 - 2019-08-07

### 🎁 New Features

* **WebSocket support** has been added in the form of `XH.webSocketService` to establish and
  maintain a managed websocket connection with the Hoist UI server. This is implemented on the
  client via the native `WebSocket` object supported by modern browsers and relies on the
  corresponding service and management endpoints added to Hoist Core v6.1.
  * Apps must declare `webSocketsEnabled: true` in their `AppSpec` configuration to enable this
    overall functionality on the client.
  * Apps can then subscribe via the new service to updates on a requested topic and will receive any
    inbound messages for that topic via a callback.
  * The service will monitor the socket connection with a regular heartbeat and attempt to
    re-establish if dropped.
  * A new admin console snap-in provides an overview of connected websocket clients.
* The `XH.message()` and related methods such as `XH.alert()` now support more flexible
  `confirmProps` and `cancelProps` configs, each of which will be passed to their respective button
  and merged with suitable defaults. Allows use of the new `autoFocus` prop with these preconfigured
  dialogs.
  * By default, `XH.alert()` and `XH.confirm()` will auto focus the confirm button for user
    convenience.
  * The previous text/intent configs have been deprecated and the message methods will log a console
    warning if they are used (although it will continue to respect them to aid transitioning to the
    new configs).
* `GridModel` now supports a `copyCell` context menu action. See `StoreContextMenu` for more
  details.
* New `GridCountLabel` component provides an alternative to existing `StoreCountLabel`, outputting
  both overall record count and current selection count in a configurable way.
* The `Button` component accepts an `autoFocus` prop to attempt to focus on render.
* The `Checkbox` component accepts an `autoFocus` prop to attempt to focus on render.

### 💥 Breaking Changes

* `StoreCountLabel` has been moved from `/desktop/cmp/store` to the cross-platform package
  `/cmp/store`. Its `gridModel` prop has also been removed - usages with grids should likely switch
  to the new `GridCountLabel` component, noted above and imported from `/cmp/grid`.
* The API for `ClipboardButton` and `ClipboardMenuItem` has been simplified, and made implementation
  independent. Specify a single `getCopyText` function rather than the `clipboardSpec`.
  (`clipboardSpec` is an artifact from the removed `clipboard` library).
* The `XH.prompt()` and `XH.message()` input config has been updated to work as documented, with any
  initial/default value for the input sourced from `input.initialValue`. Was previously sourced from
  `input.value` (#1298).
* ChartModel `config` has been deprecated. Please use `highchartsConfig` instead.

### 🐞 Bug Fixes

* The `Select.selectOnFocus` prop is now respected when used in tandem with `enableCreate` and/or
  `queryFn` props.
* `DateInput` popup _will_ now close when input is blurred but will _not_ immediately close when
  `enableTextInput` is `false` and a month or year is clicked (#1293).
* Buttons within a grid `actionCol` now render properly in compact mode, without clipping/overflow.

### ⚙️ Technical

* `AgGridModel` will now throw an exception if any of its methods which depend on ag-Grid state are
  called before the grid has been fully initialized (ag-Grid onGridReady event has fired).
  Applications can check the new `isReady` property on `AgGridModel` before calling such methods to️️
  verify the grid is fully initialized.

### 📚 Libraries

* @blueprintjs/core `3.17 -> 3.18`
* @blueprintjs/datetime `3.11 -> 3.12`
* @fortawesome/fontawesome `5.9 -> 5.10`
* ag-grid `21.0.1 -> 21.1.1`
* store2 `2.7 -> 2.8`
* The `clipboard` library has been replaced with the simpler `clipboard-copy` library.

[Commit Log](https://github.com/xh/hoist-react/compare/v25.2.0...v26.0.1)

## v25.2.0 - 2019-07-25

### 🎁 New Features

* `RecordAction` supports a new `secondaryText` property. When used for a Grid context menu item,
  this text appears on the right side of the menu item, usually used for displaying the shortcut key
  associated with an action.

### 🐞 Bug Fixes

* Fixed issue with loopy behavior when using `Select.selectOnFocus` and changing focus
  simultaneously with keyboard and mouse.

[Commit Log](https://github.com/xh/hoist-react/compare/v25.1.0...v25.2.0)

## v25.1.0 - 2019-07-23

### 🎁 New Features

* `JsonInput` includes buttons for toggling showing in a full-screen dialog window. Also added a
  convenience button to auto-format `JsonInput's` content.
* `DateInput` supports a new `enableTextInput` prop. When this property is set to false, `DateInput`
  will be entirely driven by the provided date picker. Additionally, `DateInput` styles have been
  improved for its various modes to more clearly convey its functionality.
* `ExportButton` will auto-disable itself if bound to an empty `GridModel`. This helper button will
  now also throw a console warning (to alert the developer) if `gridModel.enableExport != true`.

### ⚙️ Technical

* Classes decorated with `@LoadSupport` will now throw an exception out of their provided
  `loadAsync()` method if called with a parameter that's not a plain object (i.e. param is clearly
  not a `LoadSpec`). Note this might be a breaking change, in so far as it introduces additional
  validation around this pre-existing API requirement.
* Requirements for the `colorSpec` option passed to Hoist number formatters have been relaxed to
  allow partial definitions such that, for example, only negative values may receive the CSS class
  specified, without having to account for positive value styling.

### 🐞 Bug Fixes

* `RestFormModel` now submits dirty fields only when editing a record, as intended (#1245).
* `FormField` will no longer override the disabled prop of its child input if true (#1262).

### 📚 Libraries

* mobx `5.11 -> 5.13`
* Misc. patch-level updates

[Commit Log](https://github.com/xh/hoist-react/compare/v25.0.0...v25.1.0)

## v25.0.0 - 2019-07-16

### 🎁 New Features

* `Column` accepts a new `comparator` callback to customize how column cell values are sorted by the
  grid.
* Added `XH.prompt()` to show a simple message popup with a built-in, configurable HoistInput. When
  submitted by the user, its callback or resolved promise will include the input's value.
* `Select` accepts a new `selectOnFocus` prop. The behaviour is analogous to the `selectOnFocus`
  prop already in `TextInput`, `TextArea` and `NumberInput`.

### 💥 Breaking Changes

* The `fmtPercent` and `percentRenderer` methods will now multiply provided value by 100. This is
  consistent with the behavior of Excel's percentage formatting and matches the expectations of
  `ExportFormat.PCT`. Columns that were previously using `exportValue: v => v/100` as a workaround
  to the previous renderer behavior should remove this line of code.
* `DimensionChooserModel`'s `historyPreference` config has been renamed `preference`. It now
  supports saving both value and history to the same preference (existing history preferences will
  be handled).

[Commit Log](https://github.com/xh/hoist-react/compare/v24.2.0...v25.0.0)

## v24.2.0 - 2019-07-08

### 🎁 New Features

* `GridModel` accepts a new `colDefaults` configuration. Defaults provided via this object will be
  merged (deeply) into all column configs as they are instantiated.
* New `Panel.compactHeader` and `DockContainer.compactHeaders` props added to enable more compact
  and space efficient styling for headers in these components.
  * ⚠️ Note that as part of this change, internal panel header CSS class names changed slightly -
    apps that were targeting these internal selectors would need to adjust. See
    desktop/cmp/panel/impl/PanelHeader.scss for the relevant updates.
* A new `exportOptions.columns` option on `GridModel` replaces `exportOptions.includeHiddenCols`.
  The updated and more flexible config supports special strings 'VISIBLE' (default), 'ALL', and/or a
  list of specific colIds to include in an export.
  * To avoid immediate breaking changes, GridModel will log a warning on any remaining usages of
    `includeHiddenCols` but auto-set to `columns: 'ALL'` to maintain the same behavior.
* Added new preference `xhShowVersionBar` to allow more fine-grained control of when the Hoist
  version bar is showing. It defaults to `auto`, preserving the current behavior of always showing
  the footer to Hoist Admins while including it for non-admins *only* in non-production
  environments. The pref can alternatively be set to 'always' or 'never' on a per-user basis.

### 📚 Libraries

* @blueprintjs/core `3.16 -> 3.17`
* @blueprintjs/datetime `3.10 -> 3.11`
* mobx `5.10 -> 5.11`
* react-transition-group `2.8 -> 4.2`

[Commit Log](https://github.com/xh/hoist-react/compare/v24.1.1...v24.2.0)

## v24.1.1 - 2019-07-01

### 🐞 Bug Fixes

* Mobile column chooser internal layout/sizing fixed when used in certain secure mobile browsers.

[Commit Log](https://github.com/xh/hoist-react/compare/v24.1.0...v24.1.1)

## v24.1.0 - 2019-07-01

### 🎁 New Features

* `DateInput.enableClear` prop added to support built-in button to null-out a date input's value.

### 🐞 Bug Fixes

* The `Select` component now properly shows all options when the pick-list is re-shown after a
  change without first blurring the control. (Previously this interaction edge case would only show
  the option matching the current input value.) #1198
* Mobile mask component `onClick` callback prop restored - required to dismiss mobile menus when not
  tapping a menu option.
* When checking for a possible expired session within `XH.handleException()`, prompt for app login
  only for Ajax requests made to relative URLs (not e.g. remote APIs accessed via CORS). #1189

### ✨ Style

* Panel splitter collapse button more visible in dark theme. CSS vars to customize further fixed.
* The mobile app menu button has been moved to the right side of the top appBar, consistent with its
  placement in desktop apps.

### 📚 Libraries

* @blueprintjs/core `3.15 -> 3.16`
* @blueprintjs/datetime `3.9 -> 3.10`
* codemirror `5.47 -> 5.48`
* mobx `6.0 -> 6.1`

[Commit Log](https://github.com/xh/hoist-react/compare/v24.0.0...v24.1.0)

## v24.0.0 - 2019-06-24

### 🎁 New Features

#### Data

* A `StoreFilter` object has been introduced to the data API. This allows `Store` and
  `StoreFilterField` to support the ability to conditionally include all children when filtering
  hierarchical data stores, and could support additional filtering customizations in the future.
* `Store` now provides a `summaryRecord` property which can be used to expose aggregated data for
  the data it contains. The raw data for this record can be provided to `loadData()` and
  `updateData()` either via an explicit argument to these methods, or as the root node of the raw
  data provided (see `Store.loadRootAsSummary`).
* The `StoreFilterField` component accepts new optional `model` and `bind` props to allow control of
  its text value from an external model's observable.
* `pwd` is now a new supported type of `Field` in the `@xh/hoist/core/data` package.

#### Grid

* `GridModel` now supports a `showSummary` config which can be used to display its store's
  summaryRecord (see above) as either a pinned top or bottom row.
* `GridModel` also adds a `enableColumnPinning` config to enable/disable user-driven pinning. On
  desktop, if enabled, users can pin columns by dragging them to the left or right edges of the grid
  (the default ag-Grid gesture). Column pinned state is now also captured and maintained by the
  overall grid state system.
* The desktop column chooser now options in a non-modal popover when triggered from the standard
  `ColChooserButton` component. This offers a quicker and less disruptive alternative to the modal
  dialog (which is still used when launched from the grid context menu). In this popover mode,
  updates to columns are immediately reflected in the underlying grid.
* The mobile `ColChooser` has been improved significantly. It now renders displayed and available
  columns as two lists, allowing drag and drop between to update the visibility and ordering. It
  also provides an easy option to toggle pinning the first column.
* `DimensionChooser` now supports an optional empty / ungrouped configuration with a value of `[]`.
  See `DimensionChooserModel.enableClear` and `DimensionChooser.emptyText`.

#### Other Features

* Core `AutoRefreshService` added to trigger an app-wide data refresh on a configurable interval, if
  so enabled via a combination of soft-config and user preference. Auto-refresh relies on the use of
  the root `RefreshContextModel` and model-level `LoadSupport`.
* A new `LoadingIndicator` component is available as a more minimal / unobtrusive alternative to a
  modal mask. Typically configured via a new `Panel.loadingIndicator` prop, the indicator can be
  bound to a `PendingTaskModel` and will automatically show/hide a spinner and/or custom message in
  an overlay docked to the corner of the parent Panel.
* `DateInput` adds support for new `enablePicker` and `showPickerOnFocus` props, offering greater
  control over when the calendar picker is shown. The new default behaviour is to not show the
  picker on focus, instead showing it via a built-in button.
* Transitions have been disabled by default on desktop Dialog and Popover components (both are from
  the Blueprint library) and on the Hoist Mask component. This should result in a snappier user
  experience, especially when working on remote / virtual workstations. Any in-app customizations to
  disable or remove transitions can now be removed in favor of this toolkit-wide change.
* Added new `@bindable.ref` variant of the `@bindable` decorator.

### 💥 Breaking Changes

* Apps that defined and initialized their own `AutoRefreshService` service or functionality should
  leverage the new Hoist service if possible. Apps with a pre-existing custom service of the same
  name must either remove in favor of the new service or - if they have special requirements not
  covered by the Hoist implementation - rename their own service to avoid a naming conflict.
* The `StoreFilterField.onFilterChange` callback will now be passed a `StoreFilter`, rather than a
  function.
* `DateInput` now has a calendar button on the right side of the input which is 22 pixels square.
  Applications explicitly setting width or height on this component should ensure that they are
  providing enough space for it to display its contents without clipping.

### 🐞 Bug Fixes

* Performance for bulk grid selections has been greatly improved (#1157)
* Toolbars now specify a minimum height (or width when vertical) to avoid shrinking unexpectedly
  when they contain only labels or are entirely empty (but still desired to e.g. align UIs across
  multiple panels). Customize if needed via the new `--xh-tbar-min-size` CSS var.
* All Hoist Components that accept a `model` prop now have that properly documented in their
  prop-types.
* Admin Log Viewer no longer reverses its lines when not in tail mode.

### ⚙️ Technical

* The `AppSpec` config passed to `XH.renderApp()` now supports a `clientAppCode` value to compliment
  the existing `clientAppName`. Both values are now optional and defaulted from the project-wide
  `appCode` and `appName` values set via the project's Webpack config. (Note that `clientAppCode` is
  referenced by the new `AutoRefreshService` to support configurable auto-refresh intervals on a
  per-app basis.)

### 📚 Libraries

* ag-grid `20.0 -> 21.0`
* react-select `2.4 -> 3.0`
* mobx-react `5.4 -> 6.0.3`
* font-awesome `5.8 -> 5.9`
* react-beautiful-dnd `10.1.1 -> 11.0.4`

[Commit Log](https://github.com/xh/hoist-react/compare/v23.0.0...v24.0.0)

## v23.0.0 - 2019-05-30

### 🎁 New Features

* `GridModel` now accepts a config of `cellBorders`, similar to `rowBorders`
* `Panel.tbar` and `Panel.bbar` props now accept an array of Elements and will auto-generate a
  `Toolbar` to contain them, avoiding the need for the extra import of `toolbar()`.
* New functions `withDebug` and `withShortDebug` have been added to provide a terse syntax for
  adding debug messages that track the execution of specific blocks of code.
* `XH.toast()` now supports an optional `containerRef` argument that can be used for anchoring a
  toast within another component (desktop only). Can be used to display more targeted toasts within
  the relevant section of an application UI, as opposed to the edge of the screen.
* `ButtonGroupInput` accepts a new `enableClear` prop that allows the active / depressed button to
  be unselected by pressing it again - this sets the value of the input as a whole to `null`.
* Hoist Admins now always see the VersionBar in the footer.
* `Promise.track` now accepts an optional `omit` config that indicates when no tracking will be
  performed.
* `fmtNumber` now accepts an optional `prefix` config that prepends immediately before the number,
  but after the sign (`+`, `-`).
* New utility methods `forEachAsync()` and `whileAsync()` have been added to allow non-blocking
  execution of time-consuming loops.

### 💥 Breaking Changes

* The `AppOption.refreshRequired` config has been renamed to `reloadRequired` to better match the
  `XH.reloadApp()` method called to reload the entire app in the browser. Any options defined by an
  app that require it to be fully reloaded should have this renamed config set to `true`.
* The options dialog will now automatically trigger an app-wide data _refresh_ via
  `XH.refreshAppAsync()` if options have changed that don't require a _reload_.
* The `EventSupport` mixin has been removed. There are no known uses of it and it is in conflict
  with the overall reactive structure of the hoist-react API. If your app listens to the
  `appStateChanged`, `prefChange` or `prefsPushed` events you will need to adjust accordingly.

### 🐞 Bug Fixes

* `Select` will now let the user edit existing text in conditions where it is expected to be
  editable. #880
* The Admin "Config Differ" tool has been updated to reflect changes to `Record` made in v22. It is
  once again able to apply remote config values.
* A `Panel` with configs `resizable: true, collapsible: false` now renders with a splitter.
* A `Panel` with no `icon`, `title`, or `headerItems` will not render a blank header.
* `FileChooser.enableMulti` now behaves as one might expect -- true to allow multiple files in a
  single upload. Previous behavior (the ability to add multiple files to dropzone) is now controlled
  by `enableAddMulti`.

[Commit Log](https://github.com/xh/hoist-react/compare/v22.0.0...v23.0.0)


## v22.0.0 - 2019-04-29

### 🎁 New Features

* A new `DockContainer` component provides a user-friendly way to render multiple child components
  "docked" to its bottom edge. Each child view is rendered with a configurable header and controls
  to allow the user to expand it, collapse it, or optionally "pop it out" into a modal dialog.
* A new `AgGrid` component provides a much lighter Hoist wrapper around ag-Grid while maintaining
  consistent styling and layout support. This allows apps to use any features supported by ag-Grid
  without conflicting with functionality added by the core Hoist `Grid`.
  * Note that this lighter wrapper lacks a number of core Hoist features and integrations, including
    store support, grid state, enhanced column and renderer APIs, absolute value sorting, and more.
  * An associated `AgGridModel` provides access to to the ag-Grid APIs, minimal styling configs, and
    several utility methods for managing Grid state.
* Added `GridModel.groupSortFn` config to support custom group sorting (replaces any use of
  `agOptions.defaultGroupSortComparator`).
* The `Column.cellClass` and `Column.headerClass` configs now accept functions to dynamically
  generate custom classes based on the Record and/or Column being rendered.
* The `Record` object now provides an additional getter `Record.allChildren` to return all children
  of the record, irrespective of the current filter in place on the record's store. This supplements
  the existing `Record.children` getter, which returns only the children meeting the filter.

### 💥 Breaking Changes

* The class `LocalStore` has been renamed `Store`, and is now the main implementation and base class
  for Store Data. The extraneous abstract superclass `BaseStore` has been removed.
* `Store.dataLastUpdated` had been renamed `Store.lastUpdated` on the new class and is now a simple
  timestamp (ms) rather than a Javascript Date object.
* The constructor argument `Store.processRawData` now expects a function that *returns* a modified
  object with the necessary edits. This allows implementations to safely *clone* the raw data rather
  than mutating it.
* The method `Store.removeRecord` has been replaced with the method `Store.removeRecords`. This will
  facilitate efficient bulk deletes.

### ⚙️ Technical

* `Grid` now performs an important performance workaround when loading a new dataset that would
  result in the removal of a significant amount of existing records/rows. The underlying ag-Grid
  component has a serious bottleneck here (acknowledged as AG-2879 in their bug tracker). The Hoist
  grid wrapper will now detect when this is likely and proactively clear all data using a different
  API call before loading the new dataset.
* The implementations `Store`, `RecordSet`, and `Record` have been updated to more efficiently
  re-use existing record references when loading, updating, or filtering data in a store. This keeps
  the Record objects within a store as stable as possible, and allows additional optimizations by
  ag-Grid and its `deltaRowDataMode`.
* When loading raw data into store `Record`s, Hoist will now perform additional conversions based on
  the declared `Field.type`. The unused `Field.nullable` has been removed.
* `LocalStorageService` now uses both the `appCode` and current username for its namespace key,
  ensuring that e.g. local prefs/grid state are not overwritten across multiple app users on one OS
  profile, or when admin impersonation is active. The service will automatically perform a one-time
  migration of existing local state from the old namespace to the new. #674
* `elem` no longer skips `null` children in its calls to `React.createElement()`. These children may
  play the role of placeholders when using conditional rendering, and skipping them was causing
  React to trigger extra re-renders. This change further simplifies Hoist's element factory and
  removes an unnecessary divergence with the behavior of JSX.


### 🐞 Bug Fixes

* `Grid` exports retain sorting, including support for absolute value sorting. #1068
* Ensure `FormField`s are keyed with their model ID, so that React can properly account for dynamic
  changes to fields within a form. #1031
* Prompt for app refresh in (rare) case of mismatch between client and server-side session user.
  (This can happen during impersonation and is defended against in server-side code.) #675

[Commit Log](https://github.com/xh/hoist-react/compare/v21.0.2...v22.0.0)

## v21.0.2 - 2019-04-05

### 📚 Libraries

* Rollback ag-Grid to v20.0.0 after running into new performance issues with large datasets and
  `deltaRowDataMode`. Updates to tree filtering logic, also related to grid performance issues with
  filtered tree results returning much larger record counts.

## v21.0.0 - 2019-04-04

### 🎁 New Features

* `FetchService` fetch methods now accept a plain object as the `headers` argument. These headers
  will be merged with the default headers provided by FetchService.
* An app can also now specify default headers to be sent with every fetch request via
  `XH.fetchService.setDefaultHeaders()`. You can pass either a plain object, or a closure which
  returns one.
* `Grid` supports a new `onGridReady` prop, allowing apps to hook into the ag-Grid event callback
  without inadvertently short-circuiting the Grid's own internal handler.

### 💥 Breaking Changes

* The shortcut getter `FormModel.isNotValid` was deemed confusing and has been removed from the API.
  In most cases applications should use `!FormModel.isValid` instead; this expression will return
  `false` for the `Unknown` as well as the `NotValid` state. Applications that wish to explicitly
  test for the `NotValid` state should use the `validationState` getter.
* Multiple HoistInputs have changed their `onKeyPress` props to `onKeyDown`, including TextInput,
  NumberInput, TextArea & SearchInput. The `onKeyPress` event has been deprecated in general and has
  limitations on which keys will trigger the event to fire (i.e. it would not fire on an arrow
  keypress).
* FetchService's fetch methods no longer support `contentType` parameter. Instead, specify a custom
  content-type by setting a 'Content-Type' header using the `headers` parameter.
* FetchService's fetch methods no longer support `acceptJson` parameter. Instead, pass an {"Accept":
  "application/json"} header using the `headers` parameter.

### ✨ Style

* Black point + grid colors adjusted in dark theme to better blend with overall blue-gray tint.
* Mobile styles have been adjusted to increase the default font size and grid row height, in
  addition to a number of other smaller visual adjustments.

### 🐞 Bug Fixes

* Avoid throwing React error due to tab / routing interactions. Tab / routing / state support
  generally improved. (#1052)
* `GridModel.selectFirst()` improved to reliably select first visible record even when one or more
  groupBy levels active. (#1058)

### 📚 Libraries

* ag-Grid `~20.1 -> ~20.2` (fixes ag-grid sorting bug with treeMode)
* @blueprint/core `3.14 -> 3.15`
* @blueprint/datetime `3.7 -> 3.8`
* react-dropzone `10.0 -> 10.1`
* react-transition-group `2.6 -> 2.8`

[Commit Log](https://github.com/xh/hoist-react/compare/v20.2.1...v21.0.0)

## v20.2.1 - 2019-03-28

* Minor tweaks to grid styles - CSS var for pinned column borders, drop left/right padding on
  center-aligned grid cells.

[Commit Log](https://github.com/xh/hoist-react/compare/v20.2.0...v20.2.1)

## v20.2.0 - 2019-03-27

### 🎁 New Features

* `GridModel` exposes three new configs - `rowBorders`, `stripeRows`, and `showCellFocus` - to
  provide additional control over grid styling. The former `Grid` prop `showHover` has been
  converted to a `GridModel` config for symmetry with these other flags and more efficient
  re-rendering. Note that some grid-related CSS classes have also been modified to better conform to
  the BEM approach used elsewhere - this could be a breaking change for apps that keyed off of
  certain Hoist grid styles (not expected to be a common case).
* `Select` adds a `queryBuffer` prop to avoid over-eager calls to an async `queryFn`. This buffer is
  defaulted to 300ms to provide some out-of-the-box debouncing of keyboard input when an async query
  is provided. A longer value might be appropriate for slow / intensive queries to a remote API.

### 🐞 Bug Fixes

* A small `FormField.labelWidth` config value will now be respected, even if it is less than the
  default minWidth of 80px.
* Unnecessary re-renders of inactive tab panels now avoided.
* `Grid`'s filter will now be consistently applied to all tree grid records. Previously, the filter
  skipped deeply nested records under specific conditions.
* `Timer` no longer requires its `runFn` to be a promise, as it briefly (and unintentionally) did.
* Suppressed default browser resize handles on `textarea`.

[Commit Log](https://github.com/xh/hoist-react/compare/v20.1.1...v20.2.0)

## v20.1.1 - 2019-03-27

### 🐞 Bug Fixes

* Fix form field reset so that it will call computeValidationAsync even if revalidation is not
  triggered because the field's value did not change when reset.

[Commit Log](https://github.com/xh/hoist-react/compare/v20.1.0...v20.1.1)


## v20.1.0 - 2019-03-14

### 🎁 New Features

* Standard app options panel now includes a "Restore Defaults" button to clear all user preferences
  as well as any custom grid state, resetting the app to its default state for that user.

### 🐞 Bug Fixes

* Removed a delay from `HoistInput` blur handling, ensuring `noteBlurred()` is called as soon as the
  element loses focus. This should remove a class of bugs related to input values not flushing into
  their models quickly enough when `commitOnChange: false` and the user moves directly from an input
  to e.g. clicking a submit button. #1023
* Fix to Admin ConfigDiffer tool (missing decorator).

### ⚙️ Technical

* The `GridModel.store` config now accepts a plain object and will internally create a `LocalStore`.
  This store config can also be partially specified or even omitted entirely. GridModel will ensure
  that the store is auto-configured with all fields in configured grid columns, reducing the need
  for app code boilerplate (re)enumerating field names.
* `Timer` class reworked to allow its interval to be adjusted dynamically via `setInterval()`,
  without requiring the Timer to be re-created.

[Commit Log](https://github.com/xh/hoist-react/compare/v20.0.1...v20.1.0)


## v20.0.1 - 2019-03-08

### 🐞 Bug Fixes

* Ensure `RestStore` processes records in a standard way following a save/add operation (#1010).

[Commit Log](https://github.com/xh/hoist-react/compare/v20.0.0...v20.0.1)


## v20.0.0 - 2019-03-06

### 💥 Breaking Changes

* The `@LoadSupport` decorator has been substantially reworked and enhanced from its initial release
  in v19. It is no longer needed on the HoistComponent, but rather should be put directly on the
  owned HoistModel implementing the loading. IMPORTANT NOTE: all models should implement
  `doLoadAsync` rather than `loadAsync`. Please see `LoadSupport` for more information on this
  important change.
* `TabContainer` and `TabContainerModel` are now cross-platform. Apps should update their code to
  import both from `@xh/hoist/cmp/tab`.
* `TabContainer.switcherPosition` has been moved to `TabContainerModel`. Please note that changes to
  `switcherPosition` are not supported on mobile, where the switcher will always appear beneath the
  container.
* The `Label` component from `@xh/hoist/desktop/cmp/input` has been removed. Applications should
  consider using the basic html `label` element instead (or a `FormField` if applicable).
* The `LeftRightChooserModel` constructor no longer accepts a `leftSortBy` and `rightSortBy`
  property. The implementation of these properties was generally broken. Use `leftSorted` and
  `rightSorted` instead.

#### Mobile

* Mobile `Page` has changed - `Pages` are now wrappers around `Panels` that are designed to be used
  with a `NavigationModel` or `TabContainer`. `Page` accepts the same props as `Panel`, meaning uses
  of `loadModel` should be replaced with `mask`.
* The mobile `AppBar` title is static and defaults to the app name. If you want to display page
  titles, it is recommended to use the `title` prop on the `Page`.

### 🎁 New Features

* Enhancements to Model and Component data loading via `@LoadSupport` provides a stronger set of
  conventions and better support for distinguishing between initial loads / auto/background
  refreshes / user- driven refreshes. It also provides new patterns for ensuring application
  Services are refreshed as part of a reworked global refresh cycle.
* RestGridModel supports a new `cloneAction` to take an existing record and open the editor form in
  "add mode" with all editable fields pre-populated from the source record. The action calls
  `prepareCloneFn`, if defined on the RestGridModel, to perform any transform operations before
  rendering the form.
* Tabs in `TabContainerModel` now support an `icon` property on the desktop.
* Charts take a new optional `aspectRatio` prop.
* Added new `Column.headerTooltip` config.
* Added new method `markManaged` on `ManagedSupport`.
* Added new function decorator `debounced`.
* Added new function `applyMixin` providing support for structured creation of class decorators
  (mixins).

#### Mobile

* Column chooser support available for mobile Grids. Users can check/uncheck columns to add/remove
  them from a configurable grid and reorder the columns in the list via drag and drop. Pair
  `GridModel.enableColChooser` with a mobile `colChooserButton` to allow use.
* Added `DialogPage` to the mobile toolkit. These floating pages do not participate in navigation or
  routing, and are used for showing fullscreen views outside of the Navigator / TabContainer
  context.
* Added `Panel` to the mobile toolkit, which offers a header element with standardized styling,
  title, and icon, as well as support for top and bottom toolbars.
* The mobile `AppBar` has been updated to more closely match the desktop `AppBar`, adding `icon`,
  `leftItems`, `hideAppMenuButton` and `appMenuButtonProps` props.
* Added routing support to mobile.

### 🐞 Bug Fixes

* The HighCharts wrapper component properly resizes its chart.
* Mobile dimension chooser button properly handles overflow for longer labels.
* Sizing fixes for multi-line inputs such as textArea and jsonInput.
* NumberInput calls a `onKeyPress` prop if given.
* Layout fixes on several admin panels and detail popups.

### 📚 Libraries

* @blueprintjs/core `3.13 -> 3.14`
* @xh/hoist-dev-utils `3.5 -> 3.6`
* ag-Grid `~20.0 -> ~20.1`
* react-dropzone `~8.0 -> ~9.0`
* react-select `~2.3 -> ~2.4`
* router5 `~6.6 -> ~7.0`
* react `~16.7 -> ~16.8`

[Commit Log](https://github.com/xh/hoist-react/compare/v19.0.1...v20.0.0)

## v19.0.1 - 2019-02-12

### 🐞 Bug Fixes

* Additional updates and simplifications to `FormField` sizing of child `HoistInput` elements, for
  more reliable sizing and spacing filling behavior.

[Commit Log](https://github.com/xh/hoist-react/compare/v19.0.0...v19.0.1)


## v19.0.0 - 2019-02-08

### 🎁 New Features

* Added a new architecture for signaling the need to load / refresh new data across either the
  entire app or a section of the component hierarchy. This new system relies on React context to
  minimizes the need for explicit application wiring, and improves support for auto-refresh. See
  newly added decorator `@LoadSupport` and classes/components `RefreshContext`,
  `RefreshContextModel`, and `RefreshContextView` for more info.
* `TabContainerModel` and `TabModel` now support `refreshMode` and `renderMode` configs to allow
  better control over how inactive tabs are mounted/unmounted and how tabs handle refresh requests
  when hidden or (re)activated.
* Apps can implement `getAppOptions()` in their `AppModel` class to specify a set of app-wide
  options that should be editable via a new built-in Options dialog. This system includes built-in
  support for reading/writing options to preferences, or getting/setting their values via custom
  handlers. The toolkit handles the rendering of the dialog.
* Standard top-level app buttons - for actions such as launching the new Options dialog, switching
  themes, launching the admin client, and logging out - have been moved into a new menu accessible
  from the top-right corner of the app, leaving more space for app-specific controls in the AppBar.
* `RecordGridModel` now supports an enhanced `editors` configuration that exposes the full set of
  validation and display support from the Forms package.
* `HoistInput` sizing is now consistently implemented using `LayoutSupport`. All sizable
  `HoistInputs` now have default `width` to ensure a standard display out of the box. `JsonInput`
  and `TextArea` also have default `height`. These defaults can be overridden by declaring explicit
  `width` and `height` values, or unset by setting the prop to `null`.
* `HoistInputs` within `FormFields` will be automatically sized to fill the available space in the
  `FormField`. In these cases, it is advised to either give the `FormField` an explicit size or
  render it in a flex layout.

### 💥 Breaking Changes

* ag-Grid has been updated to v20.0.0. Most apps shouldn't require any changes - however, if you are
  using `agOptions` to set sorting, filtering or resizing properties, these may need to change:

  For the `Grid`, `agOptions.enableColResize`, `agOptions.enableSorting` and
  `agOptions.enableFilter` have been removed. You can replicate their effects by using
  `agOptions.defaultColDef`. For `Columns`, `suppressFilter` has been removed, an should be replaced
  with `filter: false`.

* `HoistAppModel.requestRefresh` and `TabContainerModel.requestRefresh` have been removed.
  Applications should use the new Refresh architecture described above instead.
* `tabRefreshMode` on TabContainer has been renamed `renderMode`.
* `TabModel.reloadOnShow` has been removed. Set the `refreshMode` property on TabContainerModel or
  TabModel to `TabRefreshMode.ON_SHOW_ALWAYS` instead.
* The mobile APIs for `TabContainerModel`, `TabModel`, and `RefreshButton` have been rewritten to
  more closely mirror the desktop API.
* The API for `RecordGridModel` editors has changed -- `type` is no longer supported. Use
  `fieldModel` and `formField` instead.
* `LocalStore.loadRawData` requires that all records presented to store have unique IDs specified.
  See `LocalStore.idSpec` for more information.

### 🐞 Bug Fixes

* SwitchInput and RadioInput now properly highlight validation errors in `minimal` mode.

### 📚 Libraries

* @blueprintjs/core `3.12 -> 3.13`
* ag-Grid `~19.1.4 -> ~20.0.0`

[Commit Log](https://github.com/xh/hoist-react/compare/v18.1.2...v19.0.0)


## v18.1.2 - 2019-01-30

### 🐞 Bug Fixes

* Grid integrations relying on column visibility (namely export, storeFilterField) now correctly
  consult updated column state from GridModel. #935
* Ensure `FieldModel.initialValue` is observable to ensure that computed dirty state (and any other
  derivations) are updated if it changes. #934
* Fixes to ensure Admin console log viewer more cleanly handles exceptions (e.g. attempting to
  auto-refresh on a log file that has been deleted).

[Commit Log](https://github.com/xh/hoist-react/compare/v18.1.1...v18.1.2)

## v18.1.1 - 2019-01-29

* Grid cell padding can be controlled via a new set of CSS vars and is reduced by default for grids
  in compact mode.
* The `addRecordAsync()` and `saveRecordAsync()` methods on `RestStore` return the updated record.

[Commit Log](https://github.com/xh/hoist-react/compare/v18.1.0...v18.1.1)


## v18.1.0 - 2019-01-28

### 🎁 New Features

* New `@managed` class field decorator can be used to mark a property as fully created/owned by its
  containing class (provided that class has installed the matching `@ManagedSupport` decorator).
  * The framework will automatically pass any `@managed` class members to `XH.safeDestroy()` on
    destroy/unmount to ensure their own `destroy()` lifecycle methods are called and any related
    resources are disposed of properly, notably MobX observables and reactions.
  * In practice, this should be used to decorate any properties on `HoistModel`, `HoistService`, or
    `HoistComponent` classes that hold a reference to a `HoistModel` created by that class. All of
    those core artifacts support the new decorator, `HoistModel` already provides a built-in
    `destroy()` method, and calling that method when an app is done with a Model is an important
    best practice that can now happen more reliably / easily.
* `FormModel.getData()` accepts a new single parameter `dirtyOnly` - pass true to get back only
  fields which have been modified.
* The mobile `Select` component indicates the current value with a ✅ in the drop-down list.
* Excel exports from tree grids now include the matching expand/collapse tree controls baked into
  generated Excel file.

### 🐞 Bug Fixes

* The `JsonInput` component now properly respects / indicates disabled state.

### 📚 Libraries

* Hoist-dev-utils `3.4.1 -> 3.5.0` - updated webpack and other build tool dependencies, as well as
  an improved eslint configuration.
* @blueprintjs/core `3.10 -> 3.12`
* @blueprintjs/datetime `3.5 -> 3.7`
* fontawesome `5.6 -> 5.7`
* mobx `5.8 -> 5.9`
* react-select `2.2 -> 2.3`
* Other patch updates

[Commit Log](https://github.com/xh/hoist-react/compare/v18.0.0...v18.1.0)

## v18.0.0 - 2019-01-15

### 🎁 New Features

* Form support has been substantially enhanced and restructured to provide both a cleaner API and
  new functionality:
  * `FormModel` and `FieldModel` are now concrete classes and provide the main entry point for
    specifying the contents of a form. The `Field` and `FieldSupport` decorators have been removed.
  * Fields and sub-forms may now be dynamically added to FormModel.
  * The validation state of a FormModel is now *immediately* available after construction and
    independent of the GUI. The triggering of the *display* of that state is now a separate process
    triggered by GUI actions such as blur.
  * `FormField` has been substantially reworked to support a read-only display and inherit common
    property settings from its containing `Form`.
  * `HoistInput` has been moved into the `input` package to clarify that these are lower level
    controls and independent of the Forms package.

* `RestGrid` now supports a `mask` prop. RestGrid loading is now masked by default.
* `Chart` component now supports a built-in zoom out gesture: click and drag from right-to-left on
  charts with x-axis zooming.
* `Select` now supports an `enableClear` prop to control the presence of an optional inline clear
  button.
* `Grid` components take `onCellClicked` and `onCellDoubleClicked` event handlers.
* A new desktop `FileChooser` wraps a preconfigured react-dropzone component to allow users to
  easily select files for upload or other client-side processing.

### 💥 Breaking Changes

* Major changes to Form (see above). `HoistInput` imports will also need to be adjusted to move from
  `form` to `input`.
* The name of the HoistInput `field` prop has been changed to `bind`. This change distinguishes the
  lower-level input package more clearly from the higher-level form package which uses it. It also
  more clearly relates the property to the associated `@bindable` annotation for models.
* A `Select` input with `enableMulti = true` will by default no longer show an inline x to clear the
  input value. Use the `enableClear` prop to re-enable.
* Column definitions are exported from the `grid` package. To ensure backwards compatibility,
  replace imports from `@xh/hoist/desktop/columns` with `@xh/hoist/desktop/cmp/grid`.

### 📚 Libraries

* React `~16.6.0 -> ~16.7.0`
* Patch version updates to multiple other dependencies.

[Commit Log](https://github.com/xh/hoist-react/compare/v17.0.0...v18.0.0)

## v17.0.0 - 2018-12-21

### 💥 Breaking Changes

* The implementation of the `model` property on `HoistComponent` has been substantially enhanced:
  * "Local" Models should now be specified on the Component class declaration by simply setting the
    `model` property, rather than the confusing `localModel` property.
  * HoistComponent now supports a static `modelClass` class property. If set, this property will
    allow a HoistComponent to auto-create a model internally when presented with a plain javascript
    object as its `model` prop. This is especially useful in cases like `Panel` and `TabContainer`,
    where apps often need to specify a model but do not require a reference to the model. Those
    usages can now skip importing and instantiating an instance of the component's model class
    themselves.
  * Hoist will now throw an Exception if an application attempts to changes the model on an existing
    HoistComponent instance or presents the wrong type of model to a HoistComponent where
    `modelClass` has been specified.

* `PanelSizingModel` has been renamed `PanelModel`. The class now also has the following new
  optional properties, all of which are `true` by default:
  * `showSplitter` - controls visibility of the splitter bar on the outside edge of the component.
  * `showSplitterCollapseButton` - controls visibility of the collapse button on the splitter bar.
  * `showHeaderCollapseButton` - controls visibility of a (new) collapse button in the header.

* The API methods for exporting grid data have changed and gained new features:
  * Grids must opt-in to export with the `GridModel.enableExport` config.
  * Exporting a `GridModel` is handled by the new `GridExportService`, which takes a collection of
    `exportOptions`. See `GridExportService.exportAsync` for available `exportOptions`.
  * All export entry points (`GridModel.exportAsync()`, `ExportButton` and the export context menu
    items) support `exportOptions`. Additionally, `GridModel` can be configured with default
    `exportOptions` in its config.

* The `buttonPosition` prop on `NumberInput` has been removed due to problems with the underlying
  implementation. Support for incrementing buttons on NumberInputs will be re-considered for future
  versions of Hoist.

### 🎁 New Features

* `TextInput` on desktop now supports an `enableClear` property to allow easy addition of a clear
  button at the right edge of the component.
* `TabContainer` enhancements:
  * An `omit` property can now be passed in the tab configs passed to the `TabContainerModel`
    constructor to conditionally exclude a tab from the container
  * Each `TabModel` can now be retrieved by id via the new `getTabById` method on
    `TabContainerModel`.
  * `TabModel.title` can now be changed at runtime.
  * `TabModel` now supports the following properties, which can be changed at runtime or set via the
    config:
    * `disabled` - applies a disabled style in the switcher and blocks navigation to the tab via
      user click, routing, or the API.
    * `excludeFromSwitcher` - removes the tab from the switcher, but the tab can still be navigated
      to programmatically or via routing.
* `MultiFieldRenderer` `multiFieldConfig` now supports a `delimiter` property to separate
  consecutive SubFields.
* `MultiFieldRenderer` SubFields now support a `position` property, to allow rendering in either the
  top or bottom row.
* `StoreCountLabel` now supports a new 'includeChildren' prop to control whether or not children
  records are included in the count. By default this is `false`.
* `Checkbox` now supports a `displayUnsetState` prop which may be used to display a visually
  distinct state for null values.
* `Select` now renders with a checkbox next to the selected item in its dropdown menu, instead of
  relying on highlighting. A new `hideSelectedOptionCheck` prop is available to disable.
* `RestGridModel` supports a `readonly` property.
* `DimensionChooser`, various `HoistInput` components, `Toolbar` and `ToolbarSeparator` have been
  added to the mobile component library.
* Additional environment enums for UAT and BCP, added to Hoist Core 5.4.0, are supported in the
  application footer.

### 🐞 Bug Fixes

* `NumberInput` will no longer immediately convert its shorthand value (e.g. "3m") into numeric form
  while the user remains focused on the input.
* Grid `actionCol` columns no longer render Button components for each action, relying instead on
  plain HTML / CSS markup for a significant performance improvement when there are many rows and/or
  actions per row.
* Grid exports more reliably include the appropriate file extension.
* `Select` will prevent an `<esc>` keypress from bubbling up to parent components only when its menu
  is open. (In that case, the component assumes escape was pressed to close its menu and captures
  the keypress, otherwise it should leave it alone and let it e.g. close a parent popover).

[Commit Log](https://github.com/xh/hoist-react/compare/v16.0.1...v17.0.0)

## v16.0.1 - 2018-12-12

### 🐞 Bug Fixes

* Fix to FeedbackForm allowing attempted submission with an empty message.

[Commit Log](https://github.com/xh/hoist-react/compare/v16.0.0...v16.0.1)


## v16.0.0

### 🎁 New Features

* Support for ComboBoxes and Dropdowns have been improved dramatically, via a new `Select` component
  based on react-select.
* The ag-Grid based `Grid` and `GridModel` are now available on both mobile and desktop. We have
  also added new support for multi-row/multi-field columns via the new `multiFieldRenderer` renderer
  function.
* The app initialization lifecycle has been restructured so that no App classes are constructed
  until Hoist is fully initialized.
* `Column` now supports an optional `rowHeight` property.
* `Button` now defaults to 'minimal' mode, providing a much lighter-weight visual look-and-feel to
  HoistApps. `Button` also implements `@LayoutSupport`.
* Grouping state is now saved by the grid state support on `GridModel`.
* The Hoist `DimChooser` component has been ported to hoist-react.
* `fetchService` now supports an `autoAbortKey` in its fetch methods. This can be used to
  automatically cancel obsolete requests that have been superseded by more recent variants.
* Support for new `clickableLabel` property on `FormField`.
* `RestForm` now supports a read-only view.
* Hoist now supports automatic tracking of app/page load times.

### 💥 Breaking Changes

* The new location for the cross-platform grid component is `@xh/hoist/cmp/grid`. The `columns`
  package has also moved under a new sub-package in this location.
* Hoist top-level App Structure has changed in order to improve consistency of the Model-View
  conventions, to improve the accessibility of services, and to support the improvements in app
  initialization mentioned above:
  - `XH.renderApp` now takes a new `AppSpec` configuration.
  - `XH.app` is now `XH.appModel`.
  - All services are installed directly on `XH`.
  - `@HoistApp` is now `@HoistAppModel`
* `RecordAction` has been substantially refactored and improved. These are now typically immutable
  and may be shared.
  - `prepareFn` has been replaced with a `displayFn`.
  - `actionFn` and `displayFn` now take a single object as their parameter.
* The `hide` property on `Column` has been changed to `hidden`.
* The `ColChooserButton` has been moved from the incorrect location `@xh/hoist/cmp/grid` to
  `@xh/hoist/desktop/cmp/button`. This is a desktop-only component. Apps will have to adjust these
  imports.
* `withDefaultTrue` and `withDefaultFalse` in `@xh/hoist/utils/js` have been removed. Use
  `withDefault` instead.
* `CheckBox` has been renamed `Checkbox`


### ⚙️ Technical

* ag-Grid has been upgraded to v19.1
* mobx has been upgraded to v5.6
* React has been upgraded to v16.6
* Allow browsers with proper support for Proxy (e.g Edge) to access Hoist Applications.


### 🐞 Bug Fixes

* Extensive. See full change list below.

[Commit Log](https://github.com/xh/hoist-react/compare/v15.1.2...v16.0.0)


## v15.1.2

🛠 Hotfix release to MultiSelect to cap the maximum number of options rendered by the drop-down
list. Note, this component is being replaced in Hoist v16 by the react-select library.

[Commit Log](https://github.com/xh/hoist-react/compare/v15.1.1...v15.1.2)

## v15.1.1

### 🐞 Bug Fixes

* Fix to minimal validation mode for FormField disrupting input focus.
* Fix to JsonInput disrupting input focus.

### ⚙️ Technical

* Support added for TLBR-style notation when specifying margin/padding via layoutSupport - e.g.
  box({margin: '10 20 5 5'}).
* Tweak to lockout panel message when the user has no roles.

[Commit Log](https://github.com/xh/hoist-react/compare/v15.1.0...v15.1.1)


## v15.1.0

### 🎁 New Features

* The FormField component takes a new minimal prop to display validation errors with a tooltip only
  as opposed to an inline message string. This can be used to help reduce shifting / jumping form
  layouts as required.
* The admin-only user impersonation toolbar will now accept new/unknown users, to support certain
  SSO application implementations that can create users on the fly.

### ⚙️ Technical

* Error reporting to server w/ custom user messages is disabled if the user is not known to the
  client (edge case with errors early in app lifecycle, prior to successful authentication).

[Commit Log](https://github.com/xh/hoist-react/compare/v15.0.0...v15.1.0)


## v15.0.0

### 💥 Breaking Changes

* This update does not require any application client code changes, but does require updating the
  Hoist Core Grails plugin to >= 5.0. Hoist Core changes to how application roles are loaded and
  users are authenticated required minor changes to how JS clients bootstrap themselves and load
  user data.
* The Hoist Core HoistImplController has also been renamed to XhController, again requiring Hoist
  React adjustments to call the updated /xh/ paths for these (implementation) endpoints. Again, no
  app updates required beyond taking the latest Hoist Core plugin.

[Commit Log](https://github.com/xh/hoist-react/compare/v14.2.0...v15.0.0)


## v14.2.0

### 🎁 New Features

* Upgraded hoist-dev-utils to 3.0.3. Client builds now use the latest Webpack 4 and Babel 7 for
  noticeably faster builds and recompiles during CI and at development time.
* GridModel now has a top-level agColumnApi property to provide a direct handle on the ag-Grid
  Column API object.

### ⚙️ Technical

* Support for column groups strengthened with the addition of a dedicated ColumnGroup sibling class
  to Column. This includes additional internal refactoring to reduce unnecessary cloning of Column
  configurations and provide a more managed path for Column updates. Public APIs did not change.
  (#694)

### 📚 Libraries

* Blueprint Core `3.6.1 -> 3.7.0`
* Blueprint Datetime `3.2.0 -> 3.3.0`
* Fontawesome `5.3.x -> 5.4.x`
* MobX `5.1.2 -> 5.5.0`
* Router5 `6.5.0 -> 6.6.0`

[Commit Log](https://github.com/xh/hoist-react/compare/v14.1.3...v14.2.0)


## v14.1.3

### 🐞 Bug Fixes

* Ensure JsonInput reacts properly to value changes.

### ⚙️ Technical

* Block user pinning/unpinning in Grid via drag-and-drop - pending further work via #687.
* Support "now" as special token for dateIs min/max validation rules.
* Tweak grouped grid row background color.

[Commit Log](https://github.com/xh/hoist-react/compare/v14.1.1...v14.1.3)


## v14.1.1

### 🐞 Bug Fixes

* Fixes GridModel support for row-level grouping at same time as column grouping.

[Commit Log](https://github.com/xh/hoist-react/compare/v14.1.0...v14.1.1)


## v14.1.0

### 🎁 New Features

* GridModel now supports multiple levels of row grouping. Pass the public setGroupBy() method an
  array of string column IDs, or a falsey value / empty array to ungroup. Note that the public and
  observable groupBy property on GridModel will now always be an array, even if the grid is not
  grouped or has only a single level of grouping.
* GridModel exposes public expandAll() and collapseAll() methods for grouped / tree grids, and
  StoreContextMenu supports a new "expandCollapseAll" string token to insert context menu items.
  These are added to the default menu, but auto-hide when the grid is not in a grouped state.
* The Grid component provides a new onKeyDown prop, which takes a callback and will fire on any
  keypress targeted within the Grid. Note such a handler is not provided directly by ag-Grid.
* The Column class supports pinned as a top-level config. Supports passing true to pin to the left.

### 🐞 Bug Fixes

* Updates to Grid column widths made via ag-Grid's "autosize to fit" API are properly persisted to
  grid state.

[Commit Log](https://github.com/xh/hoist-react/compare/v14.0.0...v14.1.0)


## v14.0.0

* Along with numerous bug fixes, v14 brings with it a number of important enhancements for grids,
  including support for tree display, 'action' columns, and absolute value sorting. It also includes
  some new controls and improvement to focus display.

### 💥 Breaking Changes

* The signatures of the Column.elementRenderer and Column.renderer have been changed to be
  consistent with each other, and more extensible. Each takes two arguments -- the value to be
  rendered, and a single bundle of metadata.
* StoreContextMenuAction has been renamed to RecordAction. Its action property has been renamed to
  actionFn for consistency and clarity.
* LocalStore : The method LocalStore.processRawData no longer takes an array of all records, but
  instead takes just a single record. Applications that need to operate on all raw records in bulk
  should do so before presenting them to LocalStore. Also, LocalStores template methods for override
  have also changed substantially, and sub-classes that rely on these methods will need to be
  adjusted accordingly.

### 🎁 New Features

#### Grid

* The Store API now supports hierarchical datasets. Applications need to simply provide raw data for
  records with a "children" property containing the raw data for their children.
* Grid supports a 'TreeGrid' mode. To show a tree grid, bind the GridModel to a store containing
  hierarchical data (as above), set treeMode: true on the GridModel, and specify a column to display
  the tree controls (isTreeColumn: true)
* Grid supports absolute sorting for numerical columns. Specify absSort: true on your column config
  to enable. Clicking the grid header will now cycle through ASC > DESC > DESC (abs) sort modes.
* Grid supports an 'Actions' column for one-click record actions. See cmp/desktop/columns/actionCol.
* A new showHover prop on the desktop Grid component will highlight the hovered row with default
  styling. A new GridModel.rowClassFn callback was added to support per-row custom classes based on
  record data.
* A new ExportFormat.LONG_TEXT format has been added, along with a new Column.exportWidth config.
  This supports exporting columns that contain long text (e.g. notes) as multi-line cells within
  Excel.

#### Other Components

* RadioInput and ButtonGroupInput have been added to the desktop/cmp/form package.
* DateInput now has support for entering and displaying time values.
* NumberInput displays its unformatted value when focused.
* Focused components are now better highlighted, with additional CSS vars provided to customize as
  needed.

### 🐞 Bug Fixes

* Calls to GridModel.setGroupBy() work properly not only on the first, but also all subsequent calls
  (#644).
* Background / style issues resolved on several input components in dark theme (#657).
* Grid context menus appear properly over other floating components.

### 📚 Libraries

* React `16.5.1 -> 16.5.2`
* router5 `6.4.2 -> 6.5.0`
* CodeMirror, Highcharts, and MobX patch updates

[Commit Log](https://github.com/xh/hoist-react/compare/v13.0.0...v14.0.0)


## v13.0.0

🍀Lucky v13 brings with it a number of enhancements for forms and validation, grouped column
support in the core Grid API, a fully wrapped MultiSelect component, decorator syntax adjustments,
and a number of other fixes and enhancements.

It also includes contributions from new ExHI team members Arjun and Brendan. 🎉

### 💥 Breaking Changes

* The core `@HoistComponent`, `@HoistService`, and `@HoistModel` decorators are **no longer
  parameterized**, meaning that trailing `()` should be removed after each usage. (#586)
* The little-used `hoistComponentFactory()` method was also removed as a further simplification
  (#587).
* The `HoistField` superclass has been renamed to `HoistInput` and the various **desktop form
  control components have been renamed** to match (55afb8f). Apps using these components (which will
  likely be most apps) will need to adapt to the new names.
  * This was done to better distinguish between the input components and the upgraded Field concept
    on model classes (see below).

### 🎁 New Features

⭐️ **Forms and Fields** have been a major focus of attention, with support for structured data
fields added to Models via the `@FieldSupport` and `@field()` decorators.
* Models annotated with `@FieldSupport` can decorate member properties with `@field()`, making those
  properties observable and settable (with a generated `setXXX()` method).
* The `@field()` decorators themselves can be passed an optional display label string as well as
  zero or more *validation rules* to define required constraints on the value of the field.
* A set of predefined constraints is provided within the toolkit within the `/field/` package.
* Models using `FieldSupport` should be sure to call the `initFields()` method installed by the
  decorator within their constructor. This method can be called without arguments to generally
  initialize the field system, or it can be passed an object of field names to initial/default
  values, which will set those values on the model class properties and provide change/dirty
  detection and the ability to "reset" a form.
* A new `FormField` UI component can be used to wrap input components within a form. The `FormField`
  wrapper can accept the source model and field name, and will apply those to its child input. It
  leverages the Field model to automatically display a label, indicate required fields, and print
  validation error messages. This new component should be the building-block for most non-trivial
  forms within an application.

Other enhancements include:
* **Grid columns can be grouped**, with support for grouping added to the grid state management
  system, column chooser, and export manager (#565). To define a column group, nest column
  definitions passed to `GridModel.columns` within a wrapper object of the form `{headerName: 'My
  group', children: [...]}`.

(Note these release notes are incomplete for this version.)

[Commit Log](https://github.com/xh/hoist-react/compare/v12.1.2...v13.0.0)


## v12.1.2

### 🐞 Bug Fixes

* Fix casing on functions generated by `@settable` decorator
  (35c7daa209a4205cb011583ebf8372319716deba).

[Commit Log](https://github.com/xh/hoist-react/compare/v12.1.1...v12.1.2)


## v12.1.1

### 🐞 Bug Fixes

* Avoid passing unknown HoistField component props down to Blueprint select/checkbox controls.

### 📚 Libraries

* Rollback update of `@blueprintjs/select` package `3.1.0 -> 3.0.0` - this included breaking API
  changes and will be revisited in #558.

[Commit Log](https://github.com/xh/hoist-react/compare/v12.1.0...v12.1.1)


## v12.1.0

### 🎁 New Features

* New `@bindable` and `@settable` decorators added for MobX support. Decorating a class member
  property with `@bindable` makes it a MobX `@observable` and auto-generates a setter method on the
  class wrapped in a MobX `@action`.
* A `fontAwesomeIcon` element factory is exported for use with other FA icons not enumerated by the
  `Icon` class.
* CSS variables added to control desktop Blueprint form control margins. These remain defaulted to
  zero, but now within CSS with support for variable overrides. A Blueprint library update also
  brought some changes to certain field-related alignment and style properties. Review any form
  controls within apps to ensure they remain aligned as desired
  (8275719e66b4677ec5c68a56ccc6aa3055283457 and df667b75d41d12dba96cbd206f5736886cb2ac20).

### 🐞 Bug Fixes

* Grid cells are fully refreshed on a data update, ensuring cell renderers that rely on data other
  than their primary display field are updated (#550).
* Grid auto-sizing is run after a data update, ensuring flex columns resize to adjust for possible
  scrollbar visibility changes (#553).
* Dropdown fields can be instantiated with fewer required properties set (#541).

### 📚 Libraries

* Blueprint `3.0.1 -> 3.4.0`
* FontAwesome `5.2.0 -> 5.3.0`
* CodeMirror `5.39.2 -> 5.40.0`
* MobX `5.0.3 -> 5.1.0`
* router5 `6.3.0 -> 6.4.2`
* React `16.4.1 -> 16.4.2`

[Commit Log](https://github.com/xh/hoist-react/compare/v12.0.0...v12.1.0)


## v12.0.0

Hoist React v12 is a relatively large release, with multiple refactorings around grid columns,
`elemFactory` support, classNames, and a re-organization of classes and exports within `utils`.

### 💥 Breaking Changes

#### ⭐️ Grid Columns

**A new `Column` class describes a top-level API for columns and their supported options** and is
intended to be a cross-platform layer on top of ag-Grid and TBD mobile grid implementations.
* The desktop `GridModel` class now accepts a collection of `Column` configuration objects to define
  its available columns.
* Columns may be configured with `flex: true` to cause them to stretch all available horizontal
  space within a grid, sharing it equally with any other flex columns. However note that this should
  be used sparingly, as flex columns have some deliberate limitations to ensure stable and
  consistent behavior. Most noticeably, they cannot be resized directly by users. Often, a best
  practice will be to insert an `emptyFlexCol` configuration as the last column in a grid - this
  will avoid messy-looking gaps in the layout while not requiring a data-driven column be flexed.
* User customizations to column widths are now saved if the GridModel has been configured with a
  `stateModel` key or model instance - see `GridStateModel`.
* Columns accept a `renderer` config to format text or HTML-based output. This is a callback that is
  provided the value, the row-level record, and a metadata object with the column's `colId`. An
  `elementRenderer` config is also available for cells that should render a Component.
* An `agOptions` config key continues to provide a way to pass arbitrary options to the underlying
  ag-Grid instance (for desktop implementations). This is considered an "escape hatch" and should be
  used with care, but can provide a bridge to required ag-Grid features as the Hoist-level API
  continues to develop.
* The "factory pattern" for Column templates / defaults has been removed, replaced by a simpler
  approach that recommends exporting simple configuration partials and spreading them into
  instance-specific column configs.
* See 0798f6bb20092c59659cf888aeaf9ecb01db52a6 for primary commit.

#### ⭐️ Element Factory, LayoutSupport, BaseClassName

Hoist provides core support for creating components via a factory pattern, powered by the `elem()`
and `elemFactory()` methods. This approach remains the recommended way to instantiate component
elements, but was **simplified and streamlined**.
* The rarely used `itemSpec` argument was removed (this previously applied defaults to child items).
* Developers can now also use JSX to instantiate all Hoist-provided components while still taking
  advantage of auto-handling for layout-related properties provided by the `LayoutSupport` mixin.
  * HoistComponents should now spread **`...this.getLayoutProps()`** into their outermost rendered
    child to enable promotion of layout properties.
* All HoistComponents can now specify a **baseClassName** on their component class and should pass
  `className: this.getClassName()` down to their outermost rendered child. This allows components to
  cleanly layer on a base CSS class name with any instance-specific classes.
* See 8342d3870102ee9bda4d11774019c4928866f256 for primary commit.

#### ⭐️ Panel resizing / collapsing

**The `Panel` component now takes a `sizingModel` prop to control and encapsulate newly built-in
resizing and collapsing behavior** (#534).
* See the `PanelSizingModel` class for configurable details, including continued support for saving
  sizing / collapsed state as a user preference.
* **The standalone `Resizable` component was removed** in favor of the improved support built into
  Panel directly.

#### Other

* Two promise-related models have been combined into **a new, more powerful `PendingTaskModel`**,
  and the `LoadMask` component has been removed and consolidated into `Mask`
  (d00a5c6e8fc1e0e89c2ce3eef5f3e14cb842f3c8).
  * `Panel` now exposes a single `mask` prop that can take either a configured `mask` element or a
    simple boolean to display/remove a default mask.
* **Classes within the `utils` package have been re-organized** into more standardized and scalable
  namespaces. Imports of these classes will need to be adjusted.

### 🎁 New Features

* **The desktop Grid component now offers a `compact` mode** with configurable styling to display
  significantly more data with reduced padding and font sizes.
* The top-level `AppBar` refresh button now provides a default implementation, calling a new
  abstract `requestRefresh()` method on `HoistApp`.
* The grid column chooser can now be configured to display its column groups as initially collapsed,
  for especially large collections of columns.
* A new `XH.restoreDefaultsAsync()` method provides a centralized way to wipe out user-specific
  preferences or customizations (#508).
* Additional Blueprint `MultiSelect`, `Tag`, and `FormGroup` controls re-exported.

### 🐞 Bug Fixes

* Some components were unintentionally not exporting their Component class directly, blocking JSX
  usage. All components now export their class.
* Multiple fixes to `DayField` (#531).
* JsonField now responds properly when switching from light to dark theme (#507).
* Context menus properly filter out duplicated separators (#518).

[Commit Log](https://github.com/xh/hoist-react/compare/v11.0.0...v12.0.0)


## v11.0.0

### 💥 Breaking Changes

* **Blueprint has been upgraded to the latest 3.x release.** The primary breaking change here is the
  renaming of all `pt-` CSS classes to use a new `bp3-` prefix. Any in-app usages of the BP
  selectors will need to be updated. See the
  [Blueprint "What's New" page](http://blueprintjs.com/docs/#blueprint/whats-new-3.0).
* **FontAwesome has been upgraded to the latest 5.2 release.** Only the icons enumerated in the
  Hoist `Icon` class are now registered via the FA `library.add()` method for inclusion in bundled
  code, resulting in a significant reduction in bundle size. Apps wishing to use other FA icons not
  included by Hoist must import and register them - see the
  [FA React Readme](https://github.com/FortAwesome/react-fontawesome/blob/master/README.md) for
  details.
* **The `mobx-decorators` dependency has been removed** due to lack of official support for the
  latest MobX update, as well as limited usage within the toolkit. This package was primarily
  providing the optional `@setter` decorator, which should now be replaced as needed by dedicated
  `@action` setter methods (19cbf86138499bda959303e602a6d58f6e95cb40).

### 🎁 Enhancements

* `HoistComponent` now provides a `getClassNames()` method that will merge any `baseCls` CSS class
  names specified on the component with any instance-specific classes passed in via props (#252).
  * Components that wish to declare and support a `baseCls` should use this method to generate and
    apply a combined list of classes to their outermost rendered elements (see `Grid`).
  * Base class names have been added for relevant Hoist-provided components - e.g. `.xh-panel` and
    `.xh-grid`. These will be appended to any instance class names specified within applications and
    be available as public CSS selectors.
* Relevant `HoistField` components support inline `leftIcon` and `rightElement` props. `DayField`
  adds support for `minDay / maxDay` props.
* Styling for the built-in ag-Grid loading overlay has been simplified and improved (#401).
* Grid column definitions can now specify an `excludeFromExport` config to drop them from
  server-generated Excel/CSV exports (#485).

### 🐞 Bug Fixes

* Grid data loading and selection reactions have been hardened and better coordinated to prevent
  throwing when attempting to set a selection before data has been loaded (#484).

### 📚 Libraries

* Blueprint `2.x -> 3.x`
* FontAwesome `5.0.x -> 5.2.x`
* CodeMirror `5.37.0 -> 5.39.2`
* router5 `6.2.4 -> 6.3.0`

[Commit Log](https://github.com/xh/hoist-react/compare/v10.0.1...v11.0.0)


## v10.0.1

### 🐞 Bug Fixes

* Grid `export` context menu token now defaults to server-side 'exportExcel' export.
  * Specify the `exportLocal` token to return a menu item for local ag-Grid export.
* Columns with `field === null` skipped for server-side export (considered spacer / structural
  columns).

## v10.0.0

### 💥 Breaking Changes

* **Access to the router API has changed** with the `XH` global now exposing `router` and
  `routerState` properties and a `navigate()` method directly.
* `ToastManager` has been deprecated. Use `XH.toast` instead.
* `Message` is no longer a public class (and its API has changed). Use `XH.message/confirm/alert`
  instead.
* Export API has changed. The Built-in grid export now uses more powerful server-side support. To
  continue to use local AG based export, call method `GridModel.localExport()`. Built-in export
  needs to be enabled with the new property on `GridModel.enableExport`. See `GridModel` for more
  details.

### 🎁 Enhancements

* New Mobile controls and `AppContainer` provided services (impersonation, about, and version bars).
* Full-featured server-side Excel export for grids.

### 🐞 Bug Fixes

* Prevent automatic zooming upon input focus on mobile devices (#476).
* Clear the selection when showing the context menu for a record which is not already selected
  (#469).
* Fix to make lockout script readable by Compatibility Mode down to IE5.

### 📚 Libraries

* MobX `4.2.x -> 5.0.x`

[Commit Log](https://github.com/xh/hoist-react/compare/v9.0.0...v10.0.0)


## v9.0.0

### 💥 Breaking Changes

* **Hoist-provided mixins (decorators) have been refactored to be more granular and have been broken
  out of `HoistComponent`.**
  * New discrete mixins now exist for `LayoutSupport` and `ContextMenuSupport` - these should be
    added directly to components that require the functionality they add for auto-handling of
    layout-related props and support for showing right-click menus. The corresponding options on
    `HoistComponent` that used to enable them have been removed.
  * For consistency, we have also renamed `EventTarget -> EventSupport` and `Reactive ->
    ReactiveSupport` mixins. These both continue to be auto-applied to HoistModel and HoistService
    classes, and ReactiveSupport enabled by default in HoistComponent.
* **The Context menu API has changed.** The `ContextMenuSupport` mixin now specifies an abstract
  `getContextMenuItems()` method for component implementation (replacing the previous
  `renderContextMenu()` method). See the new [`ContextMenuItem` class for what these items support,
  as well as several static default items that can be used.
  * The top-level `AppContainer` no longer provides a default context menu, instead allowing the
    browser's own context menu to show unless an app / component author has implemented custom
    context-menu handling at any level of their component hierarchy.

### 🐞 Bug Fixes

* TabContainer active tab can become out of sync with the router state (#451)
  * ⚠️ Note this also involved a change to the `TabContainerModel` API - `activateTab()` is now the
    public method to set the active tab and ensure both the tab and the route land in the correct
    state.
* Remove unintended focused cell borders that came back with the prior ag-Grid upgrade.

[Commit Log](https://github.com/xh/hoist-react/compare/v8.0.0...v9.0.0)


## v8.0.0

Hoist React v8 brings a big set of improvements and fixes, some API and package re-organizations,
and ag-Grid upgrade, and more. 🚀

### 💥 Breaking Changes

* **Component package directories have been re-organized** to provide better symmetry between
  pre-existing "desktop" components and a new set of mobile-first component. Current desktop
  applications should replace imports from `@xh/hoist/cmp/xxx` with `@xh/hoist/desktop/cmp/xxx`.
  * Important exceptions include several classes within `@xh/hoist/cmp/layout/`, which remain
    cross-platform.
  * `Panel` and `Resizable` components have moved to their own packages in
    `@xh/hoist/desktop/cmp/panel` and `@xh/hoist/desktop/cmp/resizable`.
* **Multiple changes and improvements made to tab-related APIs and components.**
  * The `TabContainerModel` constructor API has changed, notably `children` -> `tabs`, `useRoutes`
    -> `route` (to specify a starting route as a string) and `switcherPosition` has moved from a
    model config to a prop on the `TabContainer` component.
  * `TabPane` and `TabPaneModel` have been renamed `Tab` and `TabModel`, respectively, with several
    related renames.
* **Application entry-point classes decorated with `@HoistApp` must implement the new getter method
  `containerClass()`** to specify the platform specific component used to wrap the app's
  `componentClass`.
  * This will typically be `@xh/hoist/[desktop|mobile]/AppContainer` depending on platform.

### 🎁 New Features

* **Tab-related APIs re-worked and improved**, including streamlined support for routing, a new
  `tabRenderMode` config on `TabContainerModel`, and better naming throughout.
* **Ag-grid updated to latest v18.x** - now using native flex for overall grid layout and sizing
  controls, along with multiple other vendor improvements.
* Additional `XH` API methods exposed for control of / integration with Router5.
* The core `@HoistComponent` decorated now installs a new `isDisplayed` getter to report on
  component visibility, taking into account the visibility of its ancestors in the component tree.
* Mobile and Desktop app package / component structure made more symmetrical (#444).
* Initial versions of multiple new mobile components added to the toolkit.
* Support added for **`IdleService` - automatic app suspension on inactivity** (#427).
* Hoist wrapper added for the low-level Blueprint **button component** - provides future hooks into
  button customizations and avoids direct BP import (#406).
* Built-in support for collecting user feedback via a dedicated dialog, convenient XH methods and
  default appBar button (#379).
* New `XH.isDevelopmentMode` constant added, true when running in local Webpack dev-server mode.
* CSS variables have been added to customize and standardize the Blueprint "intent" based styling,
  with defaults adjusted to be less distracting (#420).

### 🐞 Bug Fixes

* Preference-related events have been standardized and bugs resolved related to pushAsync() and the
  `prefChange` event (ee93290).
* Admin log viewer auto-refreshes in tail-mode (#330).
* Distracting grid "loading" overlay removed (#401).
* Clipboard button ("click-to-copy" functionality) restored (#442).

[Commit Log](https://github.com/xh/hoist-react/compare/v7.2.0...v8.0.0)

## v7.2.0

### 🎁 New Features

+ Admin console grids now outfitted with column choosers and grid state. #375
+ Additional components for Onsen UI mobile development.

### 🐞 Bug Fixes

+ Multiple improvements to the Admin console config differ. #380 #381 #392

[Commit Log](https://github.com/xh/hoist-react/compare/v7.1.0...v7.2.0)

## v7.1.0

### 🎁 New Features

* Additional kit components added for Onsen UI mobile development.

### 🐞 Bug Fixes

* Dropdown fields no longer default to `commitOnChange: true` - avoiding unexpected commits of
  type-ahead query values for the comboboxes.
* Exceptions thrown from FetchService more accurately report the remote host when unreachable, along
  with some additional enhancements to fetch exception reporting for clarity.

[Commit Log](https://github.com/xh/hoist-react/compare/v7.0.0...v7.1.0)

## v7.0.0

### 💥 Breaking Changes

* **Restructuring of core `App` concept** with change to new `@HoistApp` decorator and conventions
  around defining `App.js` and `AppComponent.js` files as core app entry points. `XH.app` now
  installed to provide access to singleton instance of primary app class. See #387.

### 🎁 New Features

* **Added `AppBar` component** to help further standardize a pattern for top-level application
  headers.
* **Added `SwitchField` and `SliderField`** form field components.
* **Kit package added for Onsen UI** - base component library for mobile development.
* **Preferences get a group field for better organization**, parity with AppConfigs. (Requires
  hoist-core 3.1.x.)

### 🐞 Bug Fixes

* Improvements to `Grid` component's interaction with underlying ag-Grid instance, avoiding extra
  renderings and unwanted loss of state. 03de0ae7

[Commit Log](https://github.com/xh/hoist-react/compare/v6.0.0...v7.0.0)


## v6.0.0

### 💥 Breaking Changes

* API for `MessageModel` has changed as part of the feature addition noted below, with `alert()` and
  `confirm()` replaced by `show()` and new `XH` convenience methods making the need for direct calls
  rare.
* `TabContainerModel` no longer takes an `orientation` prop, replaced by the more flexible
  `switcherPosition` as noted below.

### 🎁 New Features

* **Initial version of grid state** now available, supporting easy persistence of user grid column
  selections and sorting. The `GridModel` constructor now takes a `stateModel` argument, which in
  its simplest form is a string `xhStateId` used to persist grid state to local storage. See the
  `GridStateModel` class for implementation details. #331
* The **Message API** has been improved and simplified, with new `XH.confirm()` and `XH.alert()`
  methods providing an easy way to show pop-up alerts without needing to manually construct or
  maintain a `MessageModel`. #349
* **`TabContainer` components can now be controlled with a remote `TabSwitcher`** that does not need
  to be directly docked to the container itself. Specify `switcherPosition:none` on the
  `TabContainerModel` to suppress showing the switching affordance on the tabs themselves and
  instantiate a `TabSwitcher` bound to the same model to control a tabset from elsewhere in the
  component hierarchy. In particular, this enabled top-level application tab navigation to move up
  into the top toolbar, saving vertical space in the layout. #368
* `DataViewModel` supports an `emptyText` config.

### 🐞 Bugfixes

* Dropdown fields no longer fire multiple commit messages, and no longer commit partial entries
  under some circumstances. #353 and #354
* Grids resizing fixed when shrinking the containing component. #357

[Commit Log](https://github.com/xh/hoist-react/compare/v5.0.0...v6.0.0)


## v5.0.0

### 💥 Breaking Changes

* **Multi environment configs have been unwound** See these release notes/instructions for how to
  migrate: https://github.com/xh/hoist-core/releases/tag/release-3.0.0
* **Breaking change to context menus in dataviews and grids not using the default context menu:**
  StoreContextMenu no longer takes an array of items as an argument to its constructor. Instead it
  takes a configuration object with an ‘items’ key that will point to any current implementation’s
  array of items. This object can also contain an optional gridModel argument which is intended to
  support StoreContextMenuItems that may now be specified as known ‘hoist tokens’, currently limited
  to a ‘colChooser’ token.

### 🎁 New Features

* Config differ presents inline view, easier to read diffs now.
* Print Icon added!

### 🐞 Bugfixes

* Update processFailedLoad to loadData into gridModel store, Fixes #337
* Fix regression to ErrorTracking. Make errorTrackingService safer/simpler to call at any point in
  life-cycle.
* Fix broken LocalStore state.
* Tweak flex prop for charts. Side by side charts in a flexbox now auto-size themselves! Fixes #342
* Provide token parsing for storeContextMenus. Context menus are all grown up! Fixes #300

## v4.0.1

### 🐞 Bugfixes

* DataView now properly re-renders its items when properties on their records change (and the ID
  does not)


## v4.0.0

### 💥 Breaking Changes

* **The `GridModel` selection API has been reworked for clarity.** These models formerly exposed
  their selectionModel as `grid.selection` - now that getter returns the selected records. A new
  `selectedRecord` getter is also available to return a single selection, and new string shortcut
  options are available when configuring GridModel selection behavior.
* **Grid components can now take an `agOptions` prop** to pass directly to the underlying ag-grid
  component, as well as an `onRowDoubleClicked` handler function.
  16be2bfa10e5aab4ce8e7e2e20f8569979dd70d1

### 🎁 New Features

* Additional core components have been updated with built-in `layoutSupport`, allowing developers to
  set width/height/flex and other layout properties directly as top-level props for key comps such
  as Grid, DataView, and Chart. These special props are processed via `elemFactory` into a
  `layoutConfig` prop that is now passed down to the underlying wrapper div for these components.
  081fb1f3a2246a4ff624ab123c6df36c1474ed4b

### 🐞 Bugfixes

* Log viewer tail mode now working properly for long log files - #325


## v3.0.1

### 🐞 Bugfixes

* FetchService throws a dedicated exception when the server is unreachable, fixes a confusing
  failure case detailed in #315


## v3.0.0

### 💥 Breaking Changes

* **An application's `AppModel` class must now implement a new `checkAccess()` method.** This method
  is passed the current user, and the appModel should determine if that user should see the UI and
  return an object with a `hasAccess` boolean and an optional `message` string. For a return with
  `hasAccess: false`, the framework will render a lockout panel instead of the primary UI.
  974c1def99059f11528c476f04e0d8c8a0811804
  * Note that this is only a secondary level of "security" designed to avoid showing an unauthorized
    user a confusing / non-functional UI. The server or any other third-party data sources must
    always be the actual enforcer of access to data or other operations.
* **We updated the APIs for core MobX helper methods added to component/model/service classes.** In
  particular, `addReaction()` was updated to take a more declarative / clear config object.
  8169123a4a8be6940b747e816cba40bd10fa164e
  * See Reactive.js - the mixin that provides this functionality.

### 🎁 New Features

* Built-in client-side lockout support, as per above.

### 🐞 Bugfixes

* None

------------------------------------------

Copyright © 2020 Extremely Heavy Industries Inc. - all rights reserved

------------------------------------------

📫☎️🌎 info@xh.io | https://xh.io/contact<|MERGE_RESOLUTION|>--- conflicted
+++ resolved
@@ -2,17 +2,15 @@
 
 ## v37.0.0-SNAPSHOT - unreleased
 
-<<<<<<< HEAD
 ### 🎁 New Features
 
 * New `GridModel.treeStyle` config enables more distinctive styling of tree grids, with optional
   background highlighting and ledger-line style borders on group rows.
-=======
+
 ### 🐞 Bug Fixes
 
 * Ensure that `Button`s with `active: true` set directly (outside of a `ButtonGroupInput`) get the
   correct active/pressed styling.
->>>>>>> 43119cf2
 
 [Commit Log](https://github.com/xh/hoist-react/compare/v36.5.0...develop)
 
