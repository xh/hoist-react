# Changelog

## v39.0.0-SNAPSHOT - unreleased

### 🎁 New Features
<<<<<<< HEAD
* New property `selectedRecordId` on `StoreSelectionModel`, `GridModel`, and `DataViewModel`.
  Observe this instead of `selectedRecord` when you wish to track only the `id` of the selected
  record and not changes to its contents.
=======
* Support for string values for `equals` flag on `HoistBase.addReaction()`.
>>>>>>> 666d50a3

[Commit Log](https://github.com/xh/hoist-react/compare/v38.3.0...develop)

## v38.3.0 - 2021-03-03

### 🎁 New Features

* New options on `Store` to help optimize loading of large data sets: `freezeData` and
`idEncodesTreePath`.

* New option on `ColChooserModel` to force column resizing: `autosizeOnCommit`

[Commit Log](https://github.com/xh/hoist-react/compare/v38.2.0...v38.3.0)

## v38.2.0 - 2021-03-01

### 🐞 Bug Fixes

* Fix to edge-case where `Grid` would lose its selection if set on the model prior to the component
  mounting and ag-Grid full rendering.
* Fix to prevent unintended triggering of app auto-refresh immediately after init.

### ⚙️ Technical

* New config `Cube.fieldDefaults` - matches same config added to `Store` in prior release.
* App auto-refresh interval keys off of last *completed* refresh cycle if there is one. Avoids
  over-eager refresh when cycle is fast relative to the time it takes to do the refresh.
* New experimental property `Store.experimental.shareDefaults`. If true, `Record.data` will be
  created with default values for all fields stored on a prototype, with only non-default values
  stored on `data` directly. This can yield major performance improvements for stores with sparsely
  populated records (i.e. many records with default values). Note that when set, the `data` property
  on `Record` will no longer contain keys for *all* fields as `own-enumerable` properties. This may
  be a breaking change for some applications.

[Commit Log](https://github.com/xh/hoist-react/compare/v38.1.1...v38.2.0)

## v38.1.1 - 2021-02-26

### ⚙️ Technical

* New config `Store.fieldDefaults` supports defaulting config options for all `Field` instances
  created by a `Store`.

[Commit Log](https://github.com/xh/hoist-react/compare/v38.1.0...v38.1.1)

## v38.1.0 - 2021-02-24

⚠ Please ensure your `@xh/hoist-dev-utils` dependency is >= v5.6.0. This is required to successfully
resolve and bundle transitive dependencies of the upgraded `react-select` library.

### 🐞 Bug Fixes

* A collapsible `Panel` will now restore its user specified-size when re-opened. Previously the
  panel would be reset to the default size.
* `Store.lastLoaded` property now initialized to `null`. Previously this property had been set to
  the construction time of the Store.
* Tweak to `Grid` style rules to ensure sufficient specificity of rules related to indenting child
  rows within tree grids.
* Improvements to parsing of `Field`s of type 'int': we now correctly parse values presented in
  exponential notation and coerce `NaN` values to `null`.

### 🎁 New Features

* `GridModel` has new async variants of existing methods: `selectFirstAsync`, `selectAsync`, and
  `ensureSelectionVisibleAsync`. These methods build-in the necessary waiting for the underlying
  grid implementation to be ready and fully rendered to ensure reliable selection. In addition, the
  first two methods will internally call the third. The existing non-async counterparts for these
  methods have been deprecated.
* GridModel has a new convenience method `preSelectFirstAsync` for initializing the selection in
  grids, without disturbing any existing selection.
* Added new `Store.loadTreeData` config (default `true`) to enable or disable building of nested
  Records when the raw data elements being loaded have a `children` property.
* Cube `View` now detects and properly handles streaming updates to source data that include changes
  to row dimensions as well as measures.*
* `DataViewModel.itemHeight` can now be a function that returns a pixel height.
* The `LoadSpec` object passed to `doLoadAsync()` is now a defined class with additional properties
  `isStale`, `isObsolete` and `loadNumber`. Use these properties to abandon out-of-order
  asynchronous returns from the server.
  * 💥 NOTE that calls to `loadAsync()` no longer accept a plain object for their `loadSpec`
    parameter. Application code such as `fooModel.loadAsync({isRefresh: true})` should be updated to
    use the wrapper APIs provided by `LoadSupport` - e.g. `fooModel.refreshAsync()`. (This was
    already the best practice, but is now enforced.)
* New `autoHeight` property on grid `Column`. When set the grid will increase the row height
  dynamically to accommodate cell content in this column.

### 📚 Libraries

* @blueprintjs/core `3.38 -> 3.39`
* react-select `3.1 -> 4.1`
* react-windowed-select `2.0 -> 3.0`

[Commit Log](https://github.com/xh/hoist-react/compare/v38.0.0...v38.1.0)


## v38.0.0 - 2021-02-04

Hoist v38 includes major refactoring to streamline core classes, bring the toolkit into closer
alignment with the latest developments in Javascript, React, and MobX, and allow us to more easily
provide documentation and additional features. Most notably, we have removed the use of class based
decorators, in favor of a simpler inheritance-based approach to defining models and services.

* We are introducing a new root superclass `HoistBase` which provides many of the syntax
  enhancements and conventions used throughout Hoist for persistence, resource management, and
  reactivity.
* New base classes of `HoistModel` and `HoistService` replace the existing class decorators
  `@HoistModel` and `@HoistService`. Application models and services should now `extend` these base
  classes instead of applying the (now removed) decorators. For your application's `AppModel`,
  extend the new `HoistAppModel` superclass.
* We have also removed the need for the explicit `@LoadSupport` annotation on these classes. The
  presence of a defined `doLoadAsync()` method is now sufficient to allow classes extending
  `HoistModel` and `HoistService` to participate in the loading and refreshing lifecycle as before.
* We have deprecated support for class-based Components via the `@HoistComponent` class decorator.
  To continue to use this decorator, please import it from the `@xh\hoist\deprecated` package.
  Please note that we plan to remove `@HoistComponent` in a future version.
* Due to changes in MobX v6.0.1, all classes that host observable fields and actions will now also
  need to provide a constructor containing a call to `makeObservable(this)`. This change will
  require updates to most `HoistModel` and `HoistService` classes. See
  [this article from MobX](https://michel.codes/blogs/mobx6) for more on this change and the
  motivation behind it.

### 🎁 New Features

* New utility method `getOrCreate` for easy caching of properties on objects.
* The `Menu` system on mobile has been reworked to be more consistent with desktop. A new
  `MenuButton` component has been added to the mobile framework, which renders a `Menu` of
  `MenuItems` next to the `MenuButton`. This change also includes the removal of `AppMenuModel` (see
  Breaking Changes).
* Added `ExpandCollapseButton` to the mobile toolkit, to expand / collapse all rows in a tree grid.
* Added `Popover` to the mobile toolkit, a component to display floating content next to a target
  element. Its API is based on the Blueprint `Popover` component used on desktop.
* `StoreFilterField` now matches the rendered string values for `date` and `localDate` fields when
  linked to a properly configured `GridModel`.
* `GroupingChooser` gets several minor usability improvements + clearer support for an empty /
  ungrouped state, when so enabled.

### 💥 Breaking Changes

* All `HoistModel` and `HoistService` classes must be adjusted as described above.
* `@HoistComponent` has been deprecated and moved to `@xh\hoist\deprecated`
* Hoist grids now require ag-Grid v25.0.1 or higher - if your app uses ag-Grid, update your ag-Grid
  dependency in your app's `package.json` file.
* The `uses()` function (called within `hoistComponent()` factory configs for model context lookups)
  no longer accepts class names as strings. Pass the class itself (or superclass) of the model you
  wish to select for your component. `Uses` will throw if given any string other than "*", making
  the need for any updates clear.
* The `Ref` class, deprecated in v26, has now been removed. Use `createObservableRef` instead.
* `AppMenuModel` has been removed. The `AppMenuButton` is now configured via
  `AppBar.appMenuButtonProps`. As with desktop, menu items can be added with
  `AppBar.appMenuButtonProps.extraItems[]`

### ⚙️ Technical

* We have removed the experimental flags `useTransactions`, and `deltaSort` from `GridModel`. The
  former has been the default behavior for Hoist for several releases, and the latter is obsolete.

### 📚 Libraries

* @blueprintjs/core `3.36 -> 3.38`
* codemirror `5.58 -> 5.59`
* mobx `5.15 -> 6.1`
* mobx-react `6.3 -> 7.1`

[Commit Log](https://github.com/xh/hoist-react/compare/v37.2.0...v38.0.0)


## v37.2.0 - 2021-01-22

### 🎁 New Features

* New `ErrorMessage` component for standard "inline" rendering of Errors and Exceptions, with retry
  support.
* `Cube` now supports an `omitFn` to allow apps to remove unwanted, single-node children.

[Commit Log](https://github.com/xh/hoist-react/compare/v37.1.0...v37.2.0)

## v37.1.0 - 2021-01-20

### 🎁 New Features

* Columns in `ColChooser` can now be filtered by their `chooserGroup`.
* `Cube` now supports a `bucketSpecFn` config which allows dynamic bucketing and aggregation of
  rows.

### 🐞 Bug Fixes

* Fix issue where a `View` would create a root row even if there were no leaf rows.
* Fixed regression in `LeftRightChooser` not displaying description callout.

[Commit Log](https://github.com/xh/hoist-react/compare/v37.0.0...v37.1.0)

## v37.0.0 - 2020-12-15

### 🎁 New Features

* New `GroupingChooser` component provides a new interface for selecting a list of fields
  (dimensions) for grouping APIs, offering drag-and-drop reordering and persisted favorites.
  * This is intended as a complete replacement for the existing `DimensionChooser`. That component
    should be considered deprecated and will be removed in future releases.
* New props added to `TabSwitcher`:
  * `enableOverflow` shows tabs that would normally overflow their container in a drop down menu.
  * `tabWidth`, `tabMinWidth` & `tabMaxWidth` allow flexible configuration of tab sizes within the
    switcher.
* `TabModel` now supports a bindable `tooltip`, which can be used to render strings or elements
  while hovering over tabs.
* New `Placeholder` component provides a thin wrapper around `Box` with standardized, muted styling.
* New `StoreFilterField.matchMode` prop allows customizing match to `start`, `startWord`, or `any`.
* `Select` now implements enhanced typeahead filtering of options. The default filtering is now
  based on a case-insensitive match of word starts in the label. (Previously it was based on a match
  _anywhere_ in the label _or_ value.) To customize this behavior, applications should use the new
  `filterFn` prop.
* New Admin Console Monitor > Memory tab added to view snapshots of JVM memory usage. (Requires
  Hoist Core v8.7 or greater.)
* `FormModel` and `FieldModel` gain support for Focus Management.
* New `boundInput` getter on `FieldModel` to facilitate imperative access to controls, when needed.
  This getter will return the new `HoistInputModel` interface, which support basic DOM access as
  well as standard methods for `focus()`, `blur()`, and `select()`.
* New `GridModel` config `lockColumnGroups` to allow controlling whether child columns can be moved
  outside their parent group. Defaults to `true` to maintain existing behavior.

### 💥 Breaking Changes

* New `TabContainerModel` config `switcher` replaces `switcherPosition` to allow for more flexible
  configuration of the default `TabSwitcher`.
  * Use `switcher: true` to retain default behavior.
  * Use `switcher: false` to not include a TabSwitcher. (previously `switcherPosition: 'none'`)
  * Use `switcher: {...}` to provide customisation props for the `TabSwitcher`. See `TabSwitcher`
    documentation for more information.
* The `HoistInput` base class has been removed. This change marks the completion of our efforts to
  remove all internal uses of React class-based Components in Hoist. The following adjustments are
  required:
  * Application components extending `HoistInput` should use the `useHoistInputModel` hook instead.
  * Applications getting refs to `HoistInputs` should be aware that these refs now return a ref to a
    `HoistInputModel`. In order to get the DOM element associated with the component use the new
    `domEl` property of that model rather than the`HoistComponent.getDOMNode()` method.
* Hoist grids now require ag-Grid v24.1.0 or higher - update your ag-Grid dependency in your app's
  `package.json` file. ag-Grid v24.1.0
  [lists 5 breaking changes](https://www.ag-grid.com/ag-grid-changelog/), including the two called
  out below. *Note that these cautions apply only to direct use of the ag-Grid APIs* - if your app
  is using the Hoist `Grid` and `GridModel` exclusively, there should be no need to adjust code
  around columns or grid state, as the related Hoist classes have been updated to handle these
  changes.
  * AG-4291 - Reactive Columns - the state pattern for ag-grid wrapper has changed as a result of
    this change. If your app made heavy use of saving/loading grid state, please test carefully
    after upgrade.
  * AG-1959 - Aggregation - Add additional parameters to the Custom Aggregation methods. If your app
    implements custom aggregations, they might need to be updated.

### 🔒 Security

* The data package `Field` class now sanitizes all String values during parsing, using the DOMPurify
  library to defend against XSS attacks and other issues with malformed HTML or scripting content
  loaded into `Record`s and rendered by `Grid` or other data-driven components. Please contact XH if
  you find any reason to disable this protection, or observe any unintended side effects of this
  additional processing.

### 🐞 Bug Fixes

* Fix issue where grid row striping inadvertently disabled by default for non-tree grids.
* Fix issue where grid empty text cleared on autosize.

### ✨ Style

* Default `Chart` themes reworked in both light and dark modes to better match overall Hoist theme.

### ⚙️ Technical

* Note that the included Onsen fork has been replaced with the latest Onsen release. Apps should not
  need to make any changes.
* `Cube.info` is now directly observable.
* `@managed` and `markManaged` have been enhanced to allow for the cleanup of arrays of objects as
  well as objects. This matches the existing array support in `XH.safeDestroy()`.

### 📚 Libraries

* @xh/onsenui `~0.1.2` -> onsenui `~2.11.1`
* @xh/react-onsenui `~0.1.2` -> react-onsenui `~1.11.3`
* @blueprintjs/core `3.35 -> 3.36`
* @blueprintjs/datetime `3.19 -> 3.20`
* clipboard-copy `3.1 -> 4.0`
* core-js `3.6 -> 3.8`
* dompurify `added @ 2.2`
* react `16.13 -> 17.0`
* semver `added @ 7.3`

#### 📚 Required App Library Upgrades

* ag-Grid `23.x -> 24.1`

[Commit Log](https://github.com/xh/hoist-react/compare/v36.6.1...v37.0.0)

## v36.6.1 - 2020-11-06

### 🐞 Bug Fixes

* Fix issue where grid row striping would be turned off by default for non-tree grids

[Commit Log](https://github.com/xh/hoist-react/compare/v36.6.0...v36.6.1)

## v36.6.0 - 2020-10-28

### 🎁 New Features

* New `GridModel.treeStyle` config enables more distinctive styling of tree grids, with optional
  background highlighting and ledger-line style borders on group rows.
  * ⚠ By default, tree grids will now have highlighted group rows (but no group borders). Set
    `treeStyle: 'none'` on any `GridModel` instances where you do _not_ want the new default style.
* New `DashContainerModel.extraMenuItems` config supports custom app menu items in Dashboards
* An "About" item has been added to the default app menu.
* The default `TabSwitcher` now supports scrolling, and will show overflowing tabs in a drop down
  menu.

### 🐞 Bug Fixes

* Ensure that `Button`s with `active: true` set directly (outside of a `ButtonGroupInput`) get the
  correct active/pressed styling.
* Fixed regression in `Column.tooltip` function displaying escaped HTML characters.
* Fixed issue where the utility method `calcActionColWidth` was not correctly incorporating the
  padding in the returned value.

### ⚙️ Technical

* Includes technical updates to `JsonBlob` archiving. This change requires an update to `hoist-core`
  `v8.6.1` or later, and modifications to the `xh_json_blob` table. See the
  [hoist-core changelog](https://github.com/xh/hoist-core/blob/develop/CHANGELOG.md) for further
  details.

### 📚 Libraries

* @blueprintjs/core `3.33 -> 3.35`

[Commit Log](https://github.com/xh/hoist-react/compare/v36.5.0...v36.6.0)

## v36.5.0 - 2020-10-16

### 🐞 Bug Fixes

* Fix text and hover+active background colors for header tool buttons in light theme.

### ⚙️ Technical

* Install a default simple string renderer on all columns. This provides consistency in column
  rendering, and fixes some additional issues with alignment and rendering of Grid columns
  introduced by the change to flexbox-based styling in grid cells.
* Support (optional) logout action in SSO applications.

### 📚 Libraries

* @blueprintjs/core `3.31 -> 3.33`
* @blueprintjs/datetime `3.18 -> 3.19`
* @fortawesome/fontawesome-pro `5.14 -> 5.15`
* moment `2.24 -> 2.29`
* numbro `2.2 -> 2.3`

[Commit Log](https://github.com/xh/hoist-react/compare/v36.4.0...v36.5.0)

## v36.4.0 - 2020-10-09

### 🎁 New Features

* `TabContainerModel` supports dynamically adding and removing tabs via new public methods.
* `Select` supports a new `menuWidth` prop to control the width of the dropdown.

### 🐞 Bug Fixes

* Fixed v36.3.0 regression re. horizontal alignment of Grid columns.

[Commit Log](https://github.com/xh/hoist-react/compare/v36.3.0...v36.4.0)

## v36.3.0 - 2020-10-07

### 💥 Breaking Changes

* The following CSS variables are no longer in use:
  + `--xh-grid-line-height`
  + `--xh-grid-line-height-px`
  + `--xh-grid-large-line-height`
  + `--xh-grid-large-line-height-px`
  + `--xh-grid-compact-line-height`
  + `--xh-grid-compact-line-height-px`
  + `--xh-grid-tiny-line-height`
  + `--xh-grid-tiny-line-height-px`

### ⚙️ Technical

* We have improved and simplified the vertical centering of content within Grid cells using
  flexbox-based styling, rather than the CSS variables above.

### 🎁 New Features

* `Select` now supports `hideSelectedOptions` and `closeMenuOnSelect` props.
* `XH.message()` and its variants (`XH.prompt(), XH.confirm(), XH.alert()`) all support an optional
  new config `messageKey`. This key can be used by applications to prevent popping up the same
  dialog repeatedly. Hoist will only show the last message posted for any given key.
* Misc. Improvements to organization of admin client tabs.

### 🐞 Bug Fixes

* Fixed issue with sporadic failures reading grid state using `legacyStateKey`.
* Fixed regression to the display of `autoFocus` buttons; focus rectangle restored.

[Commit Log](https://github.com/xh/hoist-react/compare/v36.2.1...v36.3.0)

## v36.2.1 - 2020-10-01

### 🐞 Bug Fixes

* Fixed issue in `LocalDate.previousWeekday()` which did not correctly handle Sunday dates.
* Fixed regression in `Grid` column header rendering for non-string headerNames.

[Commit Log](https://github.com/xh/hoist-react/compare/v36.2.0...v36.2.1)

## v36.2.0 - 2020-09-25

### 💥 Breaking Changes

* New `GridModel` config `colChooserModel` replaces `enableColChooser` to allow for more flexible
  configuration of the grid `colChooser`
  * Use `colChooserModel: true` to retain default behavior.
  * See documentation on `GridModel.ColChooserModelConfig` for more information.
* The `Grid` `hideHeaders` prop has been converted to a field on `AgGridModel` and `GridModel`. All
  grid options of this type are now on the model hierarchy, allowing consistent application code and
  developer discovery.

### 🎁 New Features

* Provides new `CustomProvider` for applications that want to use the Persistence API, but need to
  provide their own storage implementation.
* Added `restoreDefaults` action to default context menu for `GridModel`.
* Added `restoreDefaultsWarning` config to `GridModel`.
* `FormModel` has a new convenience method `setValues` for putting data into one or more fields in
  the form.
* Admin Preference and Config panels now support bulk regrouping actions.

### 🐞 Bug Fixes

* Fixed an error in implementation of `@managed` preventing proper cleanup of resources.
* Fixed a regression introduced in v36.1.0 in `FilterChooser`: Restore support for `disabled` prop.

[Commit Log](https://github.com/xh/hoist-react/compare/v36.1.0...v36.2.0)

## v36.1.0 - 2020-09-22

⚠ NOTE - apps should update to `hoist-core >= 8.3.0` when taking this hoist-react update. This is
required to support both the new `JsonBlobService` and updates to the Admin Activity and Client
Error tracking tabs described below.

### 🎁 New Features

* Added new `JsonBlobService` for saving and updating named chunks of arbitrary JSON data.
* `GridModelPersistOptions` now supports a `legacyStateKey` property. This key will identify the
  pre-v35 location for grid state, and can be used by applications to provide a more flexible
  migration of user grid state after an upgrade to Hoist v35.0.0 or greater. The value of this
  property will continue to default to 'key', preserving the existing upgrade behavior of the
  initial v35 release.
* The Admin Config and Pref diff tools now support pasting in a config for comparison instead of
  loading one from a remote server (useful for deployments where the remote config cannot be
  accessed via an XHR call).
* The `ClipboardButton.getCopyText` prop now supports async functions.
* The `Select` input supports a new `leftIcon` prop.
* `RestGrid` now supports bulk delete when multiple rows are selected.
* `RestGrid`'s `actionWarning` messages may now be specified as functions.

### 🐞 Bug Fixes

* Fixed several cases where `selectOnFocus` prop on `Select` was not working.
* `FilterChooser` auto-suggest values sourced from the *unfiltered* records on `sourceStore`.
* `RestForm` editors will now source their default label from the corresponding `Field.displayName`
  property. Previously an undocumented `label` config could be provided with each editor object -
  this has been removed.
* Improved time zone handling in the Admin Console "Activity Tracking" and "Client Errors" tabs.
  * Users will now see consistent bucketing of activity into an "App Day" that corresponds to the
    LocalDate when the event occurred in the application's timezone.
  * This day will be reported consistently regardless of the time zones of the local browser or
    deployment server.
* Resetting Grid columns to their default state (e.g. via the Column Chooser) retains enhancements
  applied from matching Store fields.
* Desktop `DateInput` now handles out-of-bounds dates without throwing exception during rendering.
* Dragging a grid column with an element-based header no longer displays `[object Object]` in the
  draggable placeholder.

### 📚 Libraries

* codemirror `5.57 -> 5.58`

[Commit Log](https://github.com/xh/hoist-react/compare/v36.0.0...v36.1.0)

## v36.0.0 - 2020-09-04

### 🎁 New Features

#### Data Filtering

We have enhanced support for filtering data in Hoist Grids, Stores, and Cubes with an upgraded
`Filter` API and a new `FilterChooser` component. This bundle of enhancements includes:

* A new `@xh/hoist/data/filter` package to support the creation of composable filters, including the
  following new classes:
  * `FieldFilter` - filters by comparing the value of a given field to one or more given candidate
    values using one of several supported operators.
  * `FunctionFilter` - filters via a custom function specified by the developer.
  * `CompoundFilter` - combines multiple filters (including other nested CompoundFilters) via an AND
    or OR operator.
* A new `FilterChooser` UI component that integrates tightly with these data package classes to
  provide a user and developer friendly autocomplete-enabled UI for filtering data based on
  dimensions (e.g. trader = jdoe, assetClass != Equities), metrics (e.g. P&L > 1m), or any
  combination thereof.
* Updates to `Store`, `StoreFilterField`, and `cube/Query` to use the new Filter API.
* A new `setFilter()` convenience method to `Grid` and `DataView`.

To get the most out of the new Filtering capabilities, developers are encouraged to add or expand
the configs for any relevant `Store.fields` to include both their `type` and a `displayName`. Many
applications might not have Field configs specified at all for their Stores, instead relying on
Store's ability to infer its Fields from Grid Column definitions.

We are looking to gradually invert this relationship, so that core information about an app's
business objects and their properties is configured once at the `data/Field` level and then made
available to related APIs and components such as grids, filters, and forms. See note in New Features
below regarding related updates to `GridModel.columns` config processing.

#### Grid

* Added new `GridModel.setColumnVisible()` method, along with `showColumn()` and `hideColumn()`
  convenience methods. Can replace calls to `applyColumnStateChanges()` when all you need to do is
  show or hide a single column.
* Elided Grid column headers now show the full `headerName` value in a tooltip.
* Grid column definitions now accept a new `displayName` config as the recommended entry point for
  defining a friendly user-facing label for a Column.
  * If the GridModel's Store has configured a `displayName` for the linked data field, the column
    will default to use that (if not otherwise specified).
  * If specified or sourced from a Field, `displayName` will be used as the default value for the
    pre-existing `headerName` and `chooserName` configs.
* Grid columns backed by a Store Field of type `number` or `int` will be right-aligned by default.
* Added new `GridModel.showGroupRowCounts` config to allow easy hiding of group row member counts
  within each full-width group row. Default is `true`, maintaining current behavior of showing the
  counts for each group.

#### Other

* Added new `AppSpec.showBrowserContextMenu` config to control whether the browser's default context
  menu will be shown if no app-specific context menu (e.g. from a grid) would be triggered.
  * ⚠ Note this new config defaults to `false`, meaning the browser context menu will *not* be
    available. Developers should set to true for apps that expect/depend on the built-in menu.
* `LocalDate` has gained several new static factories: `tomorrow()`, `yesterday()`,
  `[start/end]OfMonth()`, and `[start/end]OfYear()`.
* A new `@computeOnce` decorator allows for lazy computation and caching of the results of decorated
  class methods or getters. Used in `LocalDate` and intended for similar immutable, long-lived
  objects that can benefit from such caching.
* `CodeInput` and `JsonInput` get new `enableSearch` and `showToolbar` props. Enabling search
  provides an simple inline find feature for searching the input's contents.
* The Admin console's Monitor Status tab displays more clearly when there are no active monitors.


### 💥 Breaking Changes

* Renamed the `data/Field.label` property to `displayName`.
* Changed the `DimensionChooserModel.dimensions` config to require objects of the form `{name,
  displayName, isLeafDimension}` when provided as an `Object[]`.
  * Previously these objects were expected to be of the form `{value, label, isLeaf}`.
  * Note however that this same config can now be passed the `dimensions` directly from a configured
    `Cube` instead, which is the recommended approach and should DRY up dimension definitions for
    typical use cases.
* Changes required due to the new filter API:
  * The classes `StoreFilter` and `ValueFilter` have been removed and replaced by `FunctionFilter`
    and `FieldFilter`, respectively. In most cases apps will need to make minimal or no changes.
  * The `filters/setFilters` property on `Query` has been changed to `filter/setFilter`. In most
    case apps should not need to change anything other than the name of this property - the new
    property will continue to support array representations of multiple filters.
  * `Store` has gained a new property `filterIncludesChildren` to replace the functionality
    previously provided by `StoreFilter.includesChildren`.
  * `StoreFilterField.filterOptions` has been removed. Set `filterIncludesChildren` directly on the
    store instead.

### ✨ Style

* CSS variables for "intents" - most commonly used on buttons - have been reworked to use HSL color
  values and support several standard variations of lightness and transparency.
  * Developers are encouraged to customize intents by setting the individual HSL vars provided for
    each intent (e.g. `--intent-primary-h` to adjust the primary hue) and/or the different levels of
    lightness (e.g. `--intent-primary-l3` to adjust the default lightness).
  * ⚠ Uses of the prior intent var overrides such as `--intent-primary` will no longer work. It is
    possible to set directly via `--xh-intent-primary`, but components such as buttons will still
    use the default intent shades for variations such as hover and pressed states. Again, review and
    customize the HSL vars if required.
* Desktop `Button` styles and classes have been rationalized and reworked to allow for more
  consistent and direct styling of buttons in all their many permutations (standard/minimal/outlined
  styles * default/hovered/pressed/disabled states * light/dark themes).
  * Customized intent colors will now also be applied to outlined and minimal buttons.
  * Dedicated classes are now applied to desktop buttons based on their style and state. Developers
    can key off of these classes directly if required.

### 🐞 Bug Fixes

* Fixed `Column.tooltipElement` so that it can work if a `headerTooltip` is also specified on the
  same column.
* Fixed issue where certain values (e.g. `%`) would break in `Column.tooltipElement`.
* Fixed issue where newly loaded records in `Store` were not being frozen as promised by the API.

### 📚 Libraries

* @blueprintjs/core `3.30 -> 3.31`
* codemirror `5.56 -> 5.57`
* http-status-codes `1.4 -> 2.1`
* mobx-react `6.2 -> 6.3`
* store2 `2.11 -> 2.12`

[Commit Log](https://github.com/xh/hoist-react/compare/v35.2.1...v36.0.0)


## v35.2.1 - 2020-07-31

### 🐞 Bug Fixes

* A Grid's docked summary row is now properly cleared when its bound Store is cleared.
* Additional SVG paths added to `requiredBlueprintIcons.js` to bring back calendar scroll icons on
  the DatePicker component.
* Colors specified via the `--xh-intent-` CSS vars have been removed from minimal / outlined desktop
  `Button` components because of incompatibility with `ButtonGroupInput` component. Fix to address
  issue forthcoming. (This reverts the change made in 35.2.0 below.)

[Commit Log](https://github.com/xh/hoist-react/compare/v35.2.0...v35.2.1)


## v35.2.0 - 2020-07-21

### 🎁 New Features

* `TabContainerModel` now supports a `persistWith` config to persist the active tab.
* `TabContainerModel` now supports a `emptyText` config to display when TabContainer gets rendered
  with no children.

### ⚙️ Technical

* Supports smaller bundle sizes via a greatly reduced set of BlueprintJS icons. (Requires apps to be
  built with `@xh/hoist-dev-utils` v5.2 or greater to take advantage of this optimization.)

### 🐞 Bug Fixes

* Colors specified via the `--xh-intent-` CSS vars are now applied to minimal / outlined desktop
  `Button` components. Previously they fell through to use default Blueprint colors in these modes.
* Code input correctly handles dynamically toggling readonly/disabled state.

### 📚 Libraries

* @fortawesome/fontawesome-pro `5.13 -> 5.14`
* codemirror `5.55 -> 5.56`

[Commit Log](https://github.com/xh/hoist-react/compare/v35.1.1...v35.2.0)


## v35.1.1 - 2020-07-17

### 📚 Libraries

* @blueprintjs/core `3.29 -> 3.30`

[Commit Log](https://github.com/xh/hoist-react/compare/v35.1.0...v35.1.1)


## v35.1.0 - 2020-07-16

### 🎁 New Features

* Extend existing environment diff tool to preferences. Now, both configs and preferences may be
  diffed across servers. This feature will require an update of hoist-core to a version 8.1.0 or
  greater.
* `ExportOptions.columns` provided to `GridModel` can now be specified as a function, allowing for
  full control of columns to export, including their sort order.

### 🐞 Bug Fixes

* `GridModel`s export feature was previously excluding summary rows. These are now included.
* Fixed problems with coloring and shading algorithm in `TreeMap`.
* Fixed problems with sort order of exports in `GridModel`.
* Ensure that preferences are written to server, even if set right before navigating away from page.
* Prevent situation where a spurious exception can be sent to server when application is unloaded
  while waiting on a fetch request.

[Commit Log](https://github.com/xh/hoist-react/compare/v35.0.1...v35.1.0)


## v35.0.1 - 2020-07-02

### 🐞 Bug Fixes

* Column headers no longer allocate space for a sort arrow icon when the column has an active
  `GridSorter` in the special state of `sort: null`.
* Grid auto-sizing better accounts for margins on sort arrow icons.

[Commit Log](https://github.com/xh/hoist-react/compare/v35.0.0...v35.0.1)


## v35.0.0 - 2020-06-29

### ⚖️ Licensing Change

As of this release, Hoist is [now licensed](LICENSE.md) under the popular and permissive
[Apache 2.0 open source license](https://www.apache.org/licenses/LICENSE-2.0). Previously, Hoist was
"source available" via our public GitHub repository but still covered by a proprietary license.

We are making this change to align Hoist's licensing with our ongoing commitment to openness,
transparency and ease-of-use, and to clarify and emphasize the suitability of Hoist for use within a
wide variety of enterprise software projects. For any questions regarding this change, please
[contact us](https://xh.io/contact/).

### 🎁 New Features

* Added a new Persistence API to provide a more flexible yet consistent approach to saving state for
  Components, Models, and Services to different persistent locations such as Hoist Preferences,
  browser local storage, and Hoist Dashboard views.
  * The primary entry points for this API are the new `@PersistSupport` and `@persist` annotations.
    `@persist` can be added to any observable property on a `@PersistSupport` to make it
    automatically synchronize with a `PersistenceProvider`. Both `HoistModel` and `HoistService` are
    decorated with `@PersistSupport`.
  * This is designed to replace any app-specific code previously added to synchronize fields and
    their values to Preferences via ad-hoc initializers and reactions.
  * This same API is now used to handle state persistence for `GridStateModel`, `PanelModel`,
    `DimensionChooserModel`, and `DashContainerModel` - configurable via the new `persistWith`
    option on those classes.
* `FetchService` now installs a default timeout of 30 seconds for all requests. This can be disabled
  by setting timeout to `null`. Fetch Timeout Exceptions have also been improved to include the same
  information as other standard exceptions thrown by this service.
  * 💥 Apps that were relying on the lack of a built-in timeout for long-running requests should
    ensure they configure such calls with a longer or null timeout.
* `Store` gets new `clearFilter()` and `recordIsFiltered()` helper functions.
* The Admin console's Activity Tracking tab has been significantly upgraded to allow admins to
  better analyze both built-in and custom tracking data generated by their application. Its sibling
  Client Errors tab has also been updated with a docked detail panel.
* `CodeInput` gets new `showCopyButton` prop - set to true to provide an inline action button to
  copy the editor contents to the clipboard.
* Hoist config `xhEnableMonitoring` can be used to enable/disable the Admin monitor tab and its
  associated server-side jobs

### 💥 Breaking Changes

* Applications should update to `hoist-core` v8.0.1 or above, required to support the upgraded Admin
  Activity Tracking tab. Contact XH for assistance with this update.
* The option `PanelModel.prefName` has been removed in favor of `persistWith`. Existing user state
  will be transferred to the new format, assuming a `PersistenceProvider` of type 'pref' referring
  to the same preference is used (e.g. `persistWith: {prefKey: 'my-panel-model-prefName'}`.
* The option `GridModel.stateModel` has been removed in favor of `persistWith`. Existing user state
  will be transferred to the new format, assuming a `PersistenceProvider` of type 'localStorage'
  referring to the same key is used (e.g. `persistWith: {localStorageKey: 'my-grid-state-id'}`.
  * Use the new `GridModel.persistOptions` config for finer control over what grid state is
    persisted (replacement for stateModel configs to disable persistence of column
    state/sorting/grouping).
* The options `DimensionChooserModel.preference` and `DimensionChooserModel.historyPreference` have
  been removed in favor of `persistWith`.
* `AppSpec.idleDetectionEnabled` has been removed. App-specific Idle detection is now enabled via
  the new `xhIdleConfig` config. The old `xhIdleTimeoutMins` has also been deprecated.
* `AppSpec.idleDialogClass` has been renamed `AppSpec.idlePanel`. If specified, it should be a
  full-screen component.
* `PinPad` and `PinPadModel` have been moved to `@xh/hoist/cmp/pinpad`, and is now available for use
  with both standard and mobile toolkits.
* Third-party dependencies updated to properly reflect application-level licensing requirements.
  Applications must now import and provide their licensed version of ag-Grid, and Highcharts to
  Hoist. See file `Bootstrap.js` in Toolbox for an example.

### 🐞 Bug Fixes

* Sorting special columns generated by custom ag-Grid configurations (e.g. auto-group columns) no
  longer throws with an error.
* The `deepFreeze()` util - used to freeze data in `Record` instances - now only attempts to freeze
  a whitelist of object types that are known to be safely freezable. Custom application classes and
  other potentially-problematic objects (such as `moment` instances) are no longer frozen when
  loaded into `Record` fields.

### 📚 Libraries

Note that certain licensed third-party dependencies have been removed as direct dependencies of this
project, as per note in Breaking Changes above.

* @xh/hoist-dev-utils `4.x -> 5.x` - apps should also update to the latest 5.x release of dev-utils.
  Although license and dependency changes triggered a new major version of this dev dependency, no
  application-level changes should be required.
* @blueprintjs/core `3.28 -> 3.29`
* codemirror `5.54 -> 5.55`
* react-select `3.0 -> 3.1`

### 📚 Optional Libraries

* ag-Grid `23.0.2` > `23.2.0` (See Toolbox app for example on this upgrade)
* Highcharts `8.0.4 -> 8.1.1`

[Commit Log](https://github.com/xh/hoist-react/compare/v34.0.0...v35.0.0)


## v34.0.0 - 2020-05-26

### 🎁 New Features

* Hoist's enhanced autosizing is now enabled on all grids by default. See `GridModel` and
  `GridAutosizeService` for more details.
* New flags `XH.isPhone`, `XH.isTablet`, and `XH.isDesktop` available for device-specific switching.
  Corresponding `.xh-phone`, `.xh-tablet`, and `.xh-desktop` CSS classes are added to the document
  `body`. These flags and classes are set based on the detected device, as per its user-agent.
  * One of the two higher-level CSS classes `.xh-standard` or `.xh-mobile` will also be applied
    based on an app's use of the primary (desktop-centric) components vs mobile components - as
    declared by its `AppSpec.isMobileApp` - regardless of the detected device.
  * These changes provide more natural support for use cases such as apps that are built with
    standard components yet target/support tablet users.
* New method `Record.get()` provides an alternative API for checked data access.
* The mobile `Select` component supports the `enableFilter` and `enableCreate` props.
* `DashContainerModel` supports new `layoutLocked`, `contentLocked` and `renameLocked` modes.
* `DimensionChooser` now has the ability to persist its value and history separately.
* Enhance Hoist Admin's Activity Tracking tab.
* Enhance Hoist Admin's Client Error tab.

### 💥 Breaking Changes

* `emptyFlexCol` has been removed from the Hoist API and should simply be removed from all client
  applications. Improvements to agGrid's default rendering of empty space have made it obsolete.
* `isMobile` property on `XH` and `AppSpec` has been renamed to `isMobileApp`. All apps will need to
  update their (required) use of this flag in the app specifications within their
  `/client-app/src/apps` directory.
* The `xh-desktop` class should no longer be used to indicate a non-mobile toolkit based app. For
  this purpose, use `xh-standard` instead.

### 🐞 Bug Fixes

* Fix to Average Aggregators when used with hierarchical data.
* Fixes to Context Menu handling on `Panel` to allow better handling of `[]` and `null`.

### 📚 Libraries

* @blueprintjs/core `3.26 -> 3.28`
* @blueprintjs/datetime `3.16 -> 3.18`
* codemirror `5.53 -> 5.54`
* react-transition-group `4.3 -> 4.4`

[Commit Log](https://github.com/xh/hoist-react/compare/v33.3.0...v34.0.0)


## v33.3.0 - 2020-05-08

### ⚙️ Technical

* Additional updates to experimental autosize feature: standardization of naming, better masking
  control, and API fixes. Added new property `autosizeOptions` on `GridModel` and main entry point
  is now named `GridModel.autosizeAsync()`.

### 🐞 Bug Fixes

* `Column.hideable` will now be respected by ag-grid column drag and drop
  [#1900](https://github.com/xh/hoist-react/issues/1900)
* Fixed an issue where dragging a column would cause it to be sorted unintentionally.

[Commit Log](https://github.com/xh/hoist-react/compare/v33.2.0...v33.3.0)


## v33.2.0 - 2020-05-07

### 🎁 New Features

* Virtual column rendering has been disabled by default, as it offered a minimal performance benefit
  for most grids while compromising autosizing. See new `GridModel.useVirtualColumns` config, which
  can be set to `true` to re-enable this behavior if required.
* Any `GridModel` can now be reset to its code-prescribed defaults via the column chooser reset
  button. Previously, resetting to defaults was only possible for grids that persisted their state
  with a `GridModel.stateModel` config.

### 🐞 Bug Fixes

* Fixed several issues with new grid auto-sizing feature.
* Fixed issues with and generally improved expand/collapse column alignment in tree grids.
  * 💥 Note that this improvement introduced a minor breaking change for apps that have customized
    tree indentation via the removed `--grid-tree-indent-px` CSS var. Use `--grid-tree-indent`
    instead. Note the new var is specified in em units to scale well across grid sizing modes.

### ⚙️ Technical

* Note that the included version of Onsen has been replaced with a fork that includes updates for
  react 16.13. Apps should not need to make any changes.

### 📚 Libraries

* react `~16.8 -> ~16.13`
* onsenui `~16.8` -> @xh/onsenui `~16.13`
* react-onsenui `~16.8` -> @xh/react-onsenui `~16.13`

[Commit Log](https://github.com/xh/hoist-react/compare/v33.1.0...33.2.0)


## v33.1.0 - 2020-05-05

### 🎁 New Features

* Added smart auto-resizing of columns in `GridModel` Unlike ag-Grid's native auto-resizing support,
  Hoist's auto-resizing will also take into account collapsed rows, off-screen cells that are not
  currently rendered in the DOM, and summary rows. See the new `GridAutosizeService` for details.
  * This feature is currently marked as 'experimental' and must be enabled by passing a special
    config to the `GridModel` constructor of the form `experimental: {useHoistAutosize: true}`. In
    future versions of Hoist, we expect to make it the default behavior.
* `GridModel.autoSizeColumns()` has been renamed `GridModel.autosizeColumns()`, with lowercase 's'.
  Similarly, the `autoSizeColumns` context menu token has been renamed `autosizeColumns`.

### 🐞 Bug Fixes

* Fixed a regression with `StoreFilterField` introduced in v33.0.1.

[Commit Log](https://github.com/xh/hoist-react/compare/v33.0.2...33.1.0)


## v33.0.2 - 2020-05-01

### 🎁 New Features

* Add Hoist Cube Aggregators: `AverageAggregator` and `AverageStrictAggregator`
* `ColAutosizeButton` has been added to desktop and mobile

### 🐞 Bug Fixes

* Fixed mobile menus to constrain to the bottom of the viewport, scrolling if necessary.
  [#1862](https://github.com/xh/hoist-react/issues/1862)
* Tightened up mobile tree grid, fixed issues in mobile column chooser.
* Fixed a bug with reloading hierarchical data in `Store`.
  [#1871](https://github.com/xh/hoist-react/issues/1871)

[Commit Log](https://github.com/xh/hoist-react/compare/v33.0.1...33.0.2)


## v33.0.1 - 2020-04-29

### 🎁 New Features

* `StoreFieldField` supports dot-separated field names in a bound `GridModel`, meaning it will now
  match on columns with fields such as `address.city`.

* `Toolbar.enableOverflowMenu` now defaults to `false`. This was determined safer and more
  appropriate due to issues with the underlying Blueprint implementation, and the need to configure
  it carefully.

### 🐞 Bug Fixes

* Fixed an important bug with state management in `StoreFilterField`. See
  https://github.com/xh/hoist-react/issues/1854

* Fixed the default sort order for grids. ABS DESC should be first when present.

### 📚 Libraries

* @blueprintjs/core `3.25 -> 3.26`
* codemirror `5.52 -> 5.53`

[Commit Log](https://github.com/xh/hoist-react/compare/v33.0.0...v33.0.1)

## v33.0.0 - 2020-04-22

### 🎁 New Features

* The object returned by the `data` property on `Record` now includes the record `id`. This will
  allow for convenient access of the id with the other field values on the record.
* The `Timer` class has been enhanced and further standardized with its Hoist Core counterpart:
  * Both the `interval` and `timeout` arguments may be specified as functions, or config keys
    allowing for dynamic lookup and reconfiguration.
  * Added `intervalUnits` and `timeoutUnits` arguments.
  * `delay` can now be specified as a boolean for greater convenience.

### 💥 Breaking Changes

* We have consolidated the import location for several packages, removing unintended nested index
  files and 'sub-packages'. In particular, the following locations now provide a single index file
  for import for all of their public contents: `@xh/hoist/core`, `@xh/hoist/data`,
  `@xh/hoist/cmp/grid`, and `@xh/hoist/desktop/cmp/grid`. Applications may need to update import
  statements that referred to index files nested within these directories.
* Removed the unnecessary and confusing `values` getter on `BaseFieldModel`. This getter was not
  intended for public use and was intended for the framework's internal implementation only.
* `ColumnGroup.align` has been renamed to `ColumnGroup.headerAlign`. This avoids confusion with the
  `Column` API, where `align` refers to the alignment of cell contents within the column.

### 🐞 Bug Fixes

* Exceptions will no longer overwrite the currently shown exception in the exception dialog if the
  currently shown exception requires reloading the application.
  [#1834](https://github.com/xh/hoist-react/issues/1834)

### ⚙️ Technical

* Note that the Mobx React bindings have been updated to 6.2, and we have enabled the recommended
  "observer batching" feature as per
  [the mobx-react docs](https://github.com/mobxjs/mobx-react-lite/#observer-batching).

### 📚 Libraries

* @blueprintjs/core `3.24 -> 3.25`
* @blueprintjs/datetime `3.15 -> 3.16`
* mobx-react `6.1 -> 6.2`

[Commit Log](https://github.com/xh/hoist-react/compare/v32.0.4...v33.0.0)

## v32.0.5 - 2020-07-14

### 🐞 Bug Fixes

* Fixes a regression in which grid exports were no longer sorting rows properly.

[Commit Log](https://github.com/xh/hoist-react/compare/v32.0.4...v32.0.5)

## v32.0.4 - 2020-04-09

### 🐞 Bug Fixes

* Fixes a regression with the alignment of `ColumnGroup` headers.
* Fixes a bug with 'Copy Cell' context menu item for certain columns displaying the Record ID.
* Quiets console logging of 'routine' exceptions to 'debug' instead of 'log'.

[Commit Log](https://github.com/xh/hoist-react/compare/v32.0.3...v32.0.4)

## v32.0.3 - 2020-04-06

### 🐞 Bug Fixes

* Suppresses a console warning from ag-Grid for `GridModel`s that do not specify an `emptyText`.

[Commit Log](https://github.com/xh/hoist-react/compare/v32.0.2...v32.0.3)

## v32.0.2 - 2020-04-03

⚠ Note that this release includes a *new major version of ag-Grid*. Please consult the
[ag-Grid Changelog](https://www.ag-grid.com/ag-grid-changelog/) for versions 22-23 to review
possible breaking changes to any direct/custom use of ag-Grid APIs and props within applications.

### 🎁 New Features

* GridModel `groupSortFn` now accepts `null` to turn off sorting of group rows.
* `DockViewModel` now supports optional `width`, `height` and `collapsedWidth` configs.
* The `appMenuButton.extraItems` prop now accepts `MenuItem` configs (as before) but also React
  elements and the special string token '-' (shortcut to render a `MenuDivider`).
* Grid column `flex` param will now accept numbers, with available space divided between flex
  columns in proportion to their `flex` value.
* `Column` now supports a `sortingOrder` config to allow control of the sorting options that will be
  cycled through when the user clicks on the header.
* `PanelModel` now supports setting a `refreshMode` to control how collapsed panels respond to
  refresh requests.

### 💥 Breaking Changes

* The internal DOM structure of desktop `Panel` has changed to always include an inner frame with
  class `.xh-panel__content`. You may need to update styling that targets the inner structure of
  `Panel` via `.xh-panel`.
* The hooks `useOnResize()` and `useOnVisibleChange()` no longer take a `ref` argument. Use
  `composeRefs` to combine the ref that they return with any ref you wish to compose them with.
* The callback for `useOnResize()` will now receive an object representing the locations and
  dimensions of the element's content box. (Previously it incorrectly received an array of
  `ResizeObserver` entries that had to be de-referenced)
* `PanelModel.collapsedRenderMode` has been renamed to `PanelModel.renderMode`, to be more
  consistent with other Hoist APIs such as `TabContainer`, `DashContainer`, and `DockContainer`.


### 🐞 Bug Fixes

* Checkboxes in grid rows in Tiny sizing mode have been styled to fit correctly within the row.
* `GridStateModel` no longer saves/restores the width of non-resizable columns.
  [#1718](https://github.com/xh/hoist-react/issues/1718)
* Fixed an issue with the hooks useOnResize and useOnVisibleChange. In certain conditions these
  hooks would not be called. [#1808](https://github.com/xh/hoist-react/issues/1808)
* Inputs that accept a rightElement prop will now properly display an Icon passed as that element.
  [#1803](https://github.com/xh/hoist-react/issues/1803)

### ⚙️ Technical

* Flex columns now use the built-in ag-Grid flex functionality.

### 📚 Libraries

* ag-grid-community `removed @ 21.2`
* ag-grid-enterprise `21.2` replaced with @ag-grid-enterprise/all-modules `23.0`
* ag-grid-react `21.2` replaced with @ag-grid-community/react `23.0`
* @fortawesome/* `5.12 -> 5.13`
* codemirror `5.51 -> 5.52`
* filesize `6.0 -> 6.1`
* numbro `2.1 -> 2.2`
* react-beautiful-dnd `12.0 -> 13.0`
* store2 `2.10 -> 2.11`
* compose-react-refs `NEW 1.0.4`

[Commit Log](https://github.com/xh/hoist-react/compare/v31.0.0...v32.0.2)

## v31.0.0 - 2020-03-16

### 🎁 New Features

* The mobile `Navigator` / `NavigatorModel` API has been improved and made consistent with other
  Hoist content container APIs such as `TabContainer`, `DashContainer`, and `DockContainer`.
  * `NavigatorModel` and `PageModel` now support setting a `RenderMode` and `RefreshMode` to control
    how inactive pages are mounted/unmounted and how they respond to refresh requests.
  * `Navigator` pages are no longer required to to return `Page` components - they can now return
    any suitable component.
* `DockContainerModel` and `DockViewModel` also now support `refreshMode` and `renderMode` configs.
* `Column` now auto-sizes when double-clicking / double-tapping its header.
* `Toolbar` will now collapse overflowing items into a drop down menu. (Supported for horizontal
  toolbars only at this time.)
* Added new `xhEnableLogViewer` config (default `true`) to enable or disable the Admin Log Viewer.

#### 🎨 Icons

* Added `Icon.icon()` factory method as a new common entry point for creating new FontAwesome based
  icons in Hoist. It should typically be used instead of using the `FontAwesomeIcon` component
  directly.
* Also added a new `Icon.fileIcon()` factory. This method take a filename and returns an appropriate
  icon based on its extension.
* All Icon factories can now accept an `asHtml` parameter, as an alternative to calling the helper
  function `convertIconToSVG()` on the element. Use this to render icons as raw html where needed
  (e.g. grid renderers).
* Icons rendered as html will now preserve their styling, tooltips, and size.

### 💥 Breaking Changes

* The application's primary `HoistApplicationModel` is now instantiated and installed as
  `XH.appModel` earlier within the application initialization sequence, with construction happening
  prior to the init of the XH identity, config, and preference services.
  * This allows for a new `preAuthInitAsync()` lifecycle method to be called on the model before
    auth has completed, but could be a breaking change for appModel code that relied on these
    services for field initialization or in its constructor.
  * Such code should be moved to the core `initAsync()` method instead, which continues to be called
    after all XH-level services are initialized and ready.
* Mobile apps may need to adjust to the following updates to `NavigatorModel` and related APIs:
  * `NavigatorModel`'s `routes` constructor parameter has been renamed `pages`.
  * `NavigatorModel`'s observable `pages[]` has been renamed `stack[]`.
  * `NavigatorPageModel` has been renamed `PageModel`. Apps do not usually create `PageModels`
    directly, so this change is unlikely to require code updates.
  * `Page` has been removed from the mobile toolkit. Components that previously returned a `Page`
    for inclusion in a `Navigator` or `TabContainer` can now return any component. It is recommended
    you replace `Page` with `Panel` where appropriate.
* Icon enhancements described above removed the following public methods:
  * The `fontAwesomeIcon()` factory function (used to render icons not already enumerated by Hoist)
    has been replaced by the improved `Icon.icon()` factory - e.g. `fontAwesomeIcon({icon: ['far',
    'alicorn']}) -> Icon.icon({iconName: 'alicorn'})`.
  * The `convertIconToSvg()` utility method has been replaced by the new `asHtml` parameter on icon
    factory functions. If you need to convert an existing icon element, use `convertIconToHtml()`.
* `Toolbar` items should be provided as direct children. Wrapping Toolbar items in container
  components can result in unexpected item overflow.

### 🐞 Bug Fixes

* The `fmtDate()` utility now properly accepts, parses, and formats a string value input as
  documented.
* Mobile `PinPad` input responsiveness improved on certain browsers to avoid lag.

### ⚙️ Technical

* New lifecycle methods `preAuthInitAsync()` and `logoutAsync()` added to the `HoistAppModel`
  decorator (aka the primary `XH.appModel`).

[Commit Log](https://github.com/xh/hoist-react/compare/v30.1.0...v31.0.0)

## v30.1.0 - 2020-03-04

### 🐞 Bug Fixes

* Ensure `WebSocketService.connected` remains false until `channelKey` assigned and received from
  server.
* When empty, `DashContainer` now displays a user-friendly prompt to add an initial view.

### ⚙️ Technical

* Form validation enhanced to improve handling of asynchronous validation. Individual rules and
  constraints are now re-evaluated in parallel, allowing for improved asynchronous validation.
* `Select` will now default to selecting contents on focus if in filter or creatable mode.

[Commit Log](https://github.com/xh/hoist-react/compare/v30.0.0...30.1.0)

## v30.0.0 - 2020-02-29

### 🎁 New Features

* `GridModel` and `DataViewModel` now support `groupRowHeight`, `groupRowRenderer` and
  `groupRowElementRenderer` configs. Grouping is new in general to `DataViewModel`, which now takes
  a `groupBy` config.
  * `DataViewModel` allows for settable and multiple groupings and sorters.
  * `DataViewModel` also now supports additional configs from the underlying `GridModel` that make
    sense in a `DataView` context, such as `showHover` and `rowBorders`.
* `TabContainerModel` now accepts a `track` property (default false) for easily tracking tab views
  via Hoist's built-in activity tracking.
* The browser document title is now set to match `AppSpec.clientAppName` - helpful for projects with
  multiple javascript client apps.
* `StoreFilterField` accepts all other config options from `TextInput` (e.g. `disabled`).
* Clicking on a summary row in `Grid` now clears its record selection.
* The `@LoadSupport` decorator now provides an additional observable property `lastException`. The
  decorator also now logs load execution times and failures to `console.debug` automatically.
* Support for mobile `Panel.scrollable` prop made more robust with re-implementation of inner
  content element. Note this change included a tweak to some CSS class names for mobile `Panel`
  internals that could require adjustments if directly targeted by app stylesheets.
* Added new `useOnVisibleChange` hook.
* Columns now support a `headerAlign` config to allow headers to be aligned differently from column
  contents.

### 💥 Breaking Changes

* `Toolbar` items must be provided as direct children. Wrapping Toolbar items in container
  components can result in unexpected item overflow.
* `DataView.rowCls` prop removed, replaced by new `DataViewModel.rowClassFn` config for more
  flexibility and better symmetry with `GridModel`.
* `DataViewModel.itemRenderer` renamed to `DataViewModel.elementRenderer`
* `DataView` styling has been updated to avoid applying several unwanted styles from `Grid`. Note
  that apps might rely on these styles (intentionally or not) for their `itemRenderer` components
  and appearance and will need to adjust.
* Several CSS variables related to buttons have been renamed for consistency, and button style rules
  have been adjusted to ensure they take effect reliably across desktop and mobile buttons
  ([#1568](https://github.com/xh/hoist-react/pull/1568)).
* The optional `TreeMapModel.highchartsConfig` object will now be recursively merged with the
  top-level config generated by the Hoist model and component, where previously it was spread onto
  the generated config. This could cause a change in behavior for apps using this config to
  customize map instances, but provides more flexibility for e.g. customizing the `series`.
* The signature of `useOnResize` hook has been modified slightly for API consistency and clarity.
  Options are now passed in a configuration object.

### 🐞 Bug Fixes

* Fixed an issue where charts that are rendered while invisible would have the incorrect size.
  [#1703](https://github.com/xh/hoist-react/issues/1703)
* Fixed an issue where zeroes entered by the user in `PinPad` would be displayed as blanks.
* Fixed `fontAwesomeIcon` elem factory component to always include the default 'fa-fw' className.
  Previously, it was overridden if a `className` prop was provided.
* Fixed an issue where ConfigDiffer would always warn about deletions, even when there weren't any.
  [#1652](https://github.com/xh/hoist-react/issues/1652)
* `TextInput` will now set its value to `null` when all text is deleted and the clear icon will
  automatically hide.
* Fixed an issue where multiple buttons in a `ButtonGroupInput` could be shown as active
  simultaneously. [#1592](https://github.com/xh/hoist-react/issues/1592)
* `StoreFilterField` will again match on `Record.id` if bound to a Store or a GridModel with the
  `id` column visible. [#1697](https://github.com/xh/hoist-react/issues/1697)
* A number of fixes have been applied to `RelativeTimeStamp` and `getRelativeTimestamp`, especially
  around its handling of 'equal' or 'epsilon equal' times. Remove unintended leading whitespace from
  `getRelativeTimestamp`.

### ⚙️ Technical

* The `addReaction` and `addAutorun` methods (added to Hoist models, components, and services by the
  `ReactiveSupport` mixin) now support a configurable `debounce` argument. In many cases, this is
  preferable to the built-in MobX `delay` argument, which only provides throttling and not true
  debouncing.
* New `ChartModel.highchart` property provides a reference to the underlying HighChart component.

### 📚 Libraries

* @blueprintjs/core `3.23 -> 3.24`
* react-dates `21.7 -> 21.8`
* react-beautiful-dnd `11.0 -> 12.2`

[Commit Log](https://github.com/xh/hoist-react/compare/v29.1.0...v30.0.0)

## v29.1.0 - 2020-02-07

### 🎁 New Features

#### Grid

* The `compact` config on `GridModel` has been deprecated in favor of the more powerful `sizingMode`
  which supports the values 'large', 'standard', 'compact', or 'tiny'.
  * Each new mode has its own set of CSS variables for applications to override as needed.
  * Header and row heights are configurable for each via the `HEADER_HEIGHTS` and `ROW_HEIGHTS`
    static properties of the `AgGrid` component. These objects can be modified on init by
    applications that wish to customize the default row heights globally.
  * 💥 Note that these height config objects were previously exported as constants from AgGrid.js.
    This would be a breaking change for any apps that imported the old objects directly (considered
    unlikely).
* `GridModel` now exposes an `autoSizeColumns` method, and the Grid context menu now contains an
  `Autosize Columns` option by default.
* `Column` and `ColumnGroup` now support React elements for `headerName`.

#### Data

* The `Store` constructor now accepts a `data` argument to load data at initialization.
* The `xh/hoist/data/cube` package has been modified substantially to better integrate with the core
  data package and support observable "Views". See documentation on `Cube` for more information.

#### Other

* Added a `PinPad` component for streamlined handling of PIN entry on mobile devices.
* `FormField` now takes `tooltipPosition` and `tooltipBoundary` props for customizing minimal
  validation tooltip.
* `RecordAction.actionFn` parameters now include a `buttonEl` property containing the button element
  when used in an action column.
* Mobile Navigator component now takes an `animation` prop which can be set to 'slide' (default),
  'lift', 'fade', or 'none'. These values are passed to the underlying onsenNavigator component.
  ([#1641](https://github.com/xh/hoist-react/pull/1641))
* `AppOption` configs now accept an `omit` property for conditionally excluding options.

### 🐞 Bug Fixes

* Unselectable grid rows are now skipped during up/down keyboard navigation.
* Fix local quick filtering in `LeftRightChooser` (v29 regression).
* Fix `SplitTreeMap` - the default filtering once again splits the map across positive and negative
  values as intended (v29 regression).

### ⚙️ Technical

* `FormFields` now check that they are contained in a Hoist `Form`.

### 📚 Libraries

* @blueprintjs/core `3.22 -> 3.23`
* codemirror `5.50 -> 5.51`
* react-dates `21.5 -> 21.7`

[Commit Log](https://github.com/xh/hoist-react/compare/v29.0.0...v29.1.0)

## v29.0.0 - 2020-01-24

### 🗄️ Data Package Changes

Several changes have been made to data package (`Store` and `Record`) APIs for loading, updating,
and modifying data. They include some breaking changes, but pave the way for upcoming enhancements
to fully support inline grid editing and other new features.

Store now tracks the "committed" state of its records, which represents the data as it was loaded
(typically from the server) via `loadData()` or `updateData()`. Records are now immutable and
frozen, so they cannot be changed directly, but Store offers a new `modifyRecords()` API to apply
local modifications to data in a tracked and managed way. (Store creates new records internally to
hold both this modified data and the original, "committed" data.) This additional state tracking
allows developers to query Stores for modified or added records (e.g. to flush back to the server
and persist) as well as call new methods to revert changes (e.g. to undo a block of changes that the
user wishes to discard).

Note the following more specific changes to these related classes:

#### Record

* 💥 Record data properties are now nested within a `data` object on Record instances and are no
  longer available as top-level properties on the Record itself.
  * Calls to access data such as `rec.quantity` must be modified to `rec.data.quantity`.
  * When accessing multiple properties, destructuring provides an efficient syntax - e.g. `const
    {quantity, price} = rec.data;`.
* 💥 Records are now immutable and cannot be modified by applications directly.
  * This is a breaking change, but should only affect apps with custom inline grid editing
    implementations or similar code that modifies individual record values.
  * Calls to change data such as `rec.quantity = 100` must now be made through the Record's Store,
    e.g. `store.modifyData({id: 41, quantity: 100})`
* Record gains new getters for inspecting its state, including: `isAdd`, `isModified`, and
  `isCommitted`.

#### Store

* 💥 `noteDataUpdated()` has been removed, as out-of-band modifications to Store Records are no
  longer possible.
* 💥 Store's `idSpec` function is now called with the raw record data - previously it was passed
  source data after it had been run through the store's optional `processRawData` function. (This is
  unlikely to have a practical impact on most apps, but is included here for completeness.)
* `Store.updateData()` now accepts a flat list of raw data to process into Record additions and
  updates. Previously developers needed to call this method with an object containing add, update,
  and/or remove keys mapped to arrays. Now Store will produce an object of this shape automatically.
* `Store.refreshFilter()` method has been added to allow applications to rebuild the filtered data
  set if some application state has changed (apart from the store's data itself) which would affect
  the store filter.
* Store gains new methods for manipulating its Records and data, including `addRecords()`,
  `removeRecords()`, `modifyRecords()`, `revertRecords()`, and `revert()`. New getters have been
  added for `addedRecords`, `removedRecords`, `modifiedRecords`, and `isModified`.

#### Column

* Columns have been enhanced for provide basic support for inline-editing of record data. Further
  inline editing support enhancements are planned for upcoming Hoist releases.
* `Column.getValueFn` config added to retrieve the cell value for a Record field. The default
  implementation pulls the value from the Record's new `data` property (see above). Apps that
  specify custom `valueGetter` callbacks via `Column.agOptions` should now implement their custom
  logic in this new config.
* `Column.setValueFn` config added to support modifying the Column field's value on the underlying
  Record. The default implementation calls the new `Store.modifyRecords()` API and should be
  sufficient for the majority of cases.
* `Column.editable` config added to indicate if a column/cell should be inline-editable.

### 🎁 New Features

* Added keyboard support to ag-Grid context menus.
* Added `GridModel.setEmptyText()` to allow updates to placeholder text after initial construction.
* Added `GridModel.ensureSelectionVisible()` to scroll the currently selected row into view.
* When a `TreeMap` is bound to a `GridModel`, the grid will now respond to map selection changes by
  scrolling to ensure the selected grid row is visible.
* Added a `Column.tooltipElement` config to support fully customizable tooltip components.
* Added a `useOnResize` hook, which runs a function when a component is resized.
* Exposed an `inputRef` prop on numberInput, textArea, and textInput
* `PanelModel` now accepts a `maxSize` config.
* `RelativeTimeStamp` now support a `relativeTo` option, allowing it to display the difference
  between a timestamp and another reference time other than now. Both the component and the
  `getRelativeTimestamp()` helper function now leverage moment.js for their underlying
  implementation.
* A new `Clock` component displays the time, either local to the browser or for a configurable
  timezone.
* `LeftRightChooser` gets a new `showCounts` option to print the number of items on each side.
* `Select` inputs support a new property `enableWindowed` (desktop platform only) to improve
  rendering performance with large lists of options.
* `Select` inputs support grouped options. To use, add an attribute `options` containing an array of
  sub-options.
* `FetchService` methods support a new `timeout` option. This config chains `Promise.timeout()` to
  the promises returned by the service.
* Added alpha version of `DashContainer` for building dynamic, draggable dashboard-style layouts.
  Please note: the API for this component is subject to change - use at your own risk!
* `Select` now allows the use of objects as values.
* Added a new `xhEnableImpersonation` config to enable or disable the ability of Hoist Admins to
  impersonate other users. Note that this defaults to `false`. Apps will need to set this config to
  continue using impersonation. (Note that an update to hoist-core 6.4+ is required for this config
  to be enforced on the server.)
* `FormField` now supports a `requiredIndicator` to customize how required fields are displayed.
* Application build tags are now included in version update checks, primarily to prompt dev/QA users
  to refresh when running SNAPSHOT versions. (Note that an update to hoist-core 6.4+ is required for
  the server to emit build tag for comparison.)
* `CodeInput` component added to provide general `HoistInput` support around the CodeMirror code
  editor. The pre-existing `JsonInput` has been converted to a wrapper around this class.
* `JsonInput` now supports an `autoFocus` prop.
* `Select` now supports a `hideDropdownIndicator` prop.
* `useOnResize` hook will now ignore visibility changes, i.e. a component resizing to a size of 0.
* `DimensionChooser` now supports a `popoverPosition` prop.
* `AppBar.appMenuButtonPosition` prop added to configure the App Menu on the left or the right, and
  `AppMenuButton` now accepts and applies any `Button` props to customize.
* New `--xh-grid-tree-indent-px` CSS variable added to allow control over the amount of indentation
  applied to tree grid child nodes.

### 💥 Breaking Changes

* `GridModel.contextMenuFn` config replaced with a `contextMenu` parameter. The new parameter will
  allow context menus to be specified with a simple array in addition to the function specification
  currently supported.
* `GridModel.defaultContextMenuTokens` config renamed to `defaultContextMenu`.
* `Chart` and `ChartModel` have been moved from `desktop/cmp/charts` to `cmp/charts`.
* `StoreFilterField` has been moved from `desktop/cmp/store` to `cmp/store`.
* The options `nowEpsilon` and `nowString` on `RelativeTimestamp` have been renamed to `epsilon` and
  `equalString`, respectively.
* `TabRenderMode` and `TabRefreshMode` have been renamed to `RenderMode` and `RefreshMode` and moved
  to the `core` package. These enumerations are now used in the APIs for `Panel`, `TabContainer`,
  and `DashContainer`.
* `DockViewModel` now requires a function, or a HoistComponent as its `content` param. It has always
  been documented this way, but a bug in the original implementation had it accepting an actual
  element rather than a function. As now implemented, the form of the `content` param is consistent
  across `TabModel`, `DockViewModel`, and `DashViewSpec`.
* `JsonInput.showActionButtons` prop replaced with more specific `showFormatButton` and
  `showFullscreenButton` props.
* The `DataView.itemHeight` prop has been moved to `DataViewModel` where it can now be changed
  dynamically by applications.
* Desktop `AppBar.appMenuButtonOptions` prop renamed to `appMenuButtonProps` for consistency.

### 🐞 Bug Fixes

* Fixed issue where JsonInput was not receiving its `model` from context
  ([#1456](https://github.com/xh/hoist-react/issues/1456))
* Fixed issue where TreeMap would not be initialized if the TreeMapModel was created after the
  GridModel data was loaded ([#1471](https://github.com/xh/hoist-react/issues/1471))
* Fixed issue where export would create malformed file with dynamic header names
* Fixed issue where exported tree grids would have incorrect aggregate data
  ([#1447](https://github.com/xh/hoist-react/issues/1447))
* Fixed issue where resizable Panels could grow larger than desired
  ([#1498](https://github.com/xh/hoist-react/issues/1498))
* Changed RestGrid to only display export button if export is enabled
  ([#1490](https://github.com/xh/hoist-react/issues/1490))
* Fixed errors when grouping rows in Grids with `groupUseEntireRow` turned off
  ([#1520](https://github.com/xh/hoist-react/issues/1520))
* Fixed problem where charts were resized when being hidden
  ([#1528](https://github.com/xh/hoist-react/issues/1528))
* Fixed problem where charts were needlessly re-rendered, hurting performance and losing some state
  ([#1505](https://github.com/xh/hoist-react/issues/1505))
* Removed padding from Select option wrapper elements which was making it difficult for custom
  option renderers to control the padding ([1571](https://github.com/xh/hoist-react/issues/1571))
* Fixed issues with inconsistent indentation for tree grid nodes under certain conditions
  ([#1546](https://github.com/xh/hoist-react/issues/1546))
* Fixed autoFocus on NumberInput.

### 📚 Libraries

* @blueprintjs/core `3.19 -> 3.22`
* @blueprintjs/datetime `3.14 -> 3.15`
* @fortawesome/fontawesome-pro `5.11 -> 5.12`
* codemirror `5.49 -> 5.50`
* core-js `3.3 -> 3.6`
* fast-deep-equal `2.0 -> 3.1`
* filesize `5.0 -> 6.0`
* highcharts 7.2 -> 8.0`
* mobx `5.14 -> 5.15`
* react-dates `21.3 -> 21.5`
* react-dropzone `10.1 -> 10.2`
* react-windowed-select `added @ 2.0.1`

[Commit Log](https://github.com/xh/hoist-react/compare/v28.2.0...v29.0.0)

## v28.2.0 - 2019-11-08

### 🎁 New Features

* Added a `DateInput` component to the mobile toolkit. Its API supports many of the same options as
  its desktop analog with the exception of `timePrecision`, which is not yet supported.
* Added `minSize` to panelModel. A resizable panel can now be prevented from resizing to a size
  smaller than minSize. ([#1431](https://github.com/xh/hoist-react/issues/1431))

### 🐞 Bug Fixes

* Made `itemHeight` a required prop for `DataView`. This avoids an issue where agGrid went into an
  infinite loop if this value was not set.
* Fixed a problem with `RestStore` behavior when `dataRoot` changed from its default value.

[Commit Log](https://github.com/xh/hoist-react/compare/v28.1.1...v28.2.0)

## v28.1.1 - 2019-10-23

### 🐞 Bug Fixes

* Fixes a bug with default model context being set incorrectly within context inside of `Panel`.

[Commit Log](https://github.com/xh/hoist-react/compare/v28.1.0...v28.1.1)

## v28.1.0 - 2019-10-18

### 🎁 New Features

* `DateInput` supports a new `strictInputParsing` prop to enforce strict parsing of keyed-in entries
  by the underlying moment library. The default value is false, maintained the existing behavior
  where [moment will do its best](https://momentjs.com/guides/#/parsing/) to parse an entered date
  string that doesn't exactly match the specified format
* Any `DateInput` values entered that exceed any specified max/minDate will now be reset to null,
  instead of being set to the boundary date (which was surprising and potentially much less obvious
  to a user that their input had been adjusted automatically).
* `Column` and `ColumnGroup` now accept a function for `headerName`. The header will be
  automatically re-rendered when any observable properties referenced by the `headerName` function
  are modified.
* `ColumnGroup` now accepts an `align` config for setting the header text alignment
* The flag `toContext` for `uses` and `creates` has been replaced with a new flag `publishMode` that
  provides more granular control over how models are published and looked up via context. Components
  can specify `ModelPublishMode.LIMITED` to make their model available for contained components
  without it becoming the default model or exposing its sub-models.

### 🐞 Bug Fixes

* Tree columns can now specify `renderer` or `elementRenderer` configs without breaking the standard
  ag-Grid group cell renderer auto-applied to tree columns (#1397).
* Use of a custom `Column.comparator` function will no longer break agGrid-provided column header
  filter menus (#1400).
* The MS Edge browser does not return a standard Promise from `async` functions, so the the return
  of those functions did not previously have the required Hoist extensions installed on its
  prototype. Edge "native" Promises are now also polyfilled / extended as required. (#1411).
* Async `Select` combobox queries are now properly debounced as per the `queryBuffer` prop (#1416).

### ⚙️ Technical

* Grid column group headers now use a custom React component instead of the default ag-Grid column
  header, resulting in a different DOM structure and CSS classes. Existing CSS overrides of the
  ag-Grid column group headers may need to be updated to work with the new structure/classes.
* We have configured `stylelint` to enforce greater consistency in our stylesheets within this
  project. The initial linting run resulted in a large number of updates to our SASS files, almost
  exclusively whitespace changes. No functional changes are intended/expected. We have also enabled
  hooks to run both JS and style linting on pre-commit. Neither of these updates directly affects
  applications, but the same tools could be configured for apps if desired.

### 📚 Libraries

* core-js `3.2 -> 3.3`
* filesize `4.2 -> 5.0`
* http-status-codes `added @ 1.3`

[Commit Log](https://github.com/xh/hoist-react/compare/v28.0.0...v28.1.0)

## v28.0.0 - 2019-10-07

_"The one with the hooks."_

**Hoist now fully supports React functional components and hooks.** The new `hoistComponent`
function is now the recommended method for defining new components and their corresponding element
factories. See that (within HoistComponentFunctional.js) and the new `useLocalModel()` and
`useContextModel()` hooks (within [core/hooks](core/hooks)) for more information.

Along with the performance benefits and the ability to use React hooks, Hoist functional components
are designed to read and write their models via context. This allows a much less verbose
specification of component element trees.

Note that **Class-based Components remain fully supported** (by both Hoist and React) using the
familiar `@HoistComponent` decorator, but transitioning to functional components within Hoist apps
is now strongly encouraged. In particular note that Class-based Components will *not* be able to
leverage the context for model support discussed above.

### 🎁 New Features

* Resizable panels now default to not redrawing their content when resized until the resize bar is
  dropped. This offers an improved user experience for most situations, especially when layouts are
  complex. To re-enable the previous dynamic behavior, set `PanelModel.resizeWhileDragging: true`.
* The default text input shown by `XH.prompt()` now has `selectOnFocus: true` and will confirm the
  user's entry on an `<enter>` keypress (same as clicking 'OK').
* `stringExcludes` function added to form validation constraints. This allows an input value to
  block specific characters or strings, e.g. no slash "/" in a textInput for a filename.
* `constrainAll` function added to form validation constraints. This takes another constraint as its
  only argument, and applies that constraint to an array of values, rather than just to one value.
  This is useful for applying a constraint to inputs that produce arrays, such as tag pickers.
* `DateInput` now accepts LocalDates as `value`, `minDate` and `maxDate` props.
* `RelativeTimestamp` now accepts a `bind` prop to specify a model field name from which it can pull
  its timestamp. The model itself can either be passed as a prop or (better) sourced automatically
  from the parent context. Developers are encouraged to take this change to minimize re-renders of
  parent components (which often contain grids and other intensive layouts).
* `Record` now has properties and methods for accessing and iterating over children, descendants,
  and ancestors
* `Store` now has methods for retrieving the descendants and ancestors of a given Record

### 💥 Breaking Changes

* **Apps must update their dev dependencies** to the latest `@xh/hoist-dev-utils` package: v4.0+.
  This updates the versions of Babel / Webpack used in builds to their latest / current versions and
  swaps to the updated Babel recommendation of `core-js` for polyfills.
* The `allSettled` function in `@xh/promise` has been removed. Applications using this method should
  use the ECMA standard (stage-2) `Promise.allSettled` instead. This method is now fully available
  in Hoist via bundled polyfills. Note that the standard method returns an array of objects of the
  form `{status: [rejected|fulfilled], ...}`, rather than `{state: [rejected|fulfilled], ...}`.
* The `containerRef` argument for `XH.toast()` should now be a DOM element. Component instances are
  no longer supported types for this value. This is required to support functional Components
  throughout the toolkit.
* Apps that need to prevent a `StoreFilterField` from binding to a `GridModel` in context, need to
  set the `store` or `gridModel` property explicitly to null.
* The Blueprint non-standard decorators `ContextMenuTarget` and `HotkeysTarget` are no longer
  supported. Use the new hooks `useContextMenu()` and `useHotkeys()` instead. For convenience, this
  functionality has also been made available directly on `Panel` via the `contextMenu` and `hotkeys`
  props.
* `DataView` and `DataViewModel` have been moved from `/desktop/cmp/dataview` to the cross-platform
  package `/cmp/dataview`.
* `isReactElement` has been removed. Applications should use the native React API method
  `React.isValidElement` instead.

### ⚙️ Technical

* `createObservableRef()` is now available in `@xh/hoist/utils/react` package. Use this function for
  creating refs that are functionally equivalent to refs created with `React.createRef()`, yet fully
  observable. With this change the `Ref` class in the same package is now obsolete.
* Hoist now establishes a proper react "error boundary" around all application code. This means that
  errors throw when rendering will be caught and displayed in the standard Hoist exception dialog,
  and stack traces for rendering errors should be significantly less verbose.
* Not a Hoist feature, exactly, but the latest version of `@xh/hoist-dev-utils` (see below) enables
  support for the `optional chaining` (aka null safe) and `nullish coalescing` operators via their
  Babel proposal plugins. Developers are encouraged to make good use of the new syntax below:
  * conditional-chaining: `let foo = bar?.baz?.qux;`
  * nullish coalescing: `let foo = bar ?? 'someDefaultValue';`

### 🐞 Bug Fixes

* Date picker month and year controls will now work properly in `localDate` mode. (Previously would
  reset to underlying value.)
* Individual `Buttons` within a `ButtonGroupInput` will accept a disabled prop while continuing to
  respect the overall `ButtonGroupInput`'s disabled prop.
* Raised z-index level of AG-Grid tooltip to ensure tooltips for AG-Grid context menu items appear
  above the context menu.

### 📚 Libraries

* @blueprintjs/core `3.18 -> 3.19`
* @blueprintjs/datetime `3.12 -> 3.14`
* @fortawesome/fontawesome-pro `5.10 -> 5.11`
* @xh/hoist-dev-utils `3.8 -> 4.3` (multiple transitive updates to build tooling)
* ag-grid `21.1 -> 21.2`
* highcharts `7.1 -> 7.2`
* mobx `5.13 -> 5.14`
* react-transition-group `4.2 -> 4.3`
* rsvp (removed)
* store2 `2.9 -> 2.10`

[Commit Log](https://github.com/xh/hoist-react/compare/v27.1.0...v28.0.0)

## v27.1.0 - 2019-09-05

### 🎁 New Features

* `Column.exportFormat` can now be a function, which supports setting Excel formats on a per-cell
  (vs. entire column) basis by returning a conditional `exportFormat` based upon the value and / or
  record.
  * ⚠️ Note that per-cell formatting _requires_ that apps update their server to use hoist-core
    v6.3.0+ to work, although earlier versions of hoist-core _are_ backwards compatible with the
    pre-existing, column-level export formatting.
* `DataViewModel` now supports a `sortBy` config. Accepts the same inputs as `GridModel.sortBy`,
  with the caveat that only a single-level sort is supported at this time.

[Commit Log](https://github.com/xh/hoist-react/compare/v27.0.1...v27.1.0)

## v27.0.1 - 2019-08-26

### 🐞 Bug Fixes

* Fix to `Store.clear()` and `GridModel.clear()`, which delegates to the same (#1324).

[Commit Log](https://github.com/xh/hoist-react/compare/v27.0.0...v27.0.1)

## v27.0.0 - 2019-08-23

### 🎁 New Features

* A new `LocalDate` class has been added to the toolkit. This class provides client-side support for
  "business" or "calendar" days that do not have a time component. It is an immutable class that
  supports '==', '<' and '>', as well as a number of convenient manipulation functions. Support for
  the `LocalDate` class has also been added throughout the toolkit, including:
  * `Field.type` now supports an additional `localDate` option for automatic conversion of server
    data to this type when loading into a `Store`.
  * `fetchService` is aware of this class and will automatically serialize all instances of it for
    posting to the server. ⚠ NOTE that along with this change, `fetchService` and its methods such
    as `XH.fetchJson()` will now serialize regular JS Date objects as ms timestamps when provided in
    params. Previously Dates were serialized in their default `toString()` format. This would be a
    breaking change for an app that relied on that default Date serialization, but it was made for
    increased symmetry with how Hoist JSON-serializes Dates and LocalDates on the server-side.
  * `DateInput` can now be used to seamlessly bind to a `LocalDate` as well as a `Date`. See its new
    prop of `valueType` which can be set to `localDate` or `date` (default).
  * A new `localDateCol` config has been added to the `@xh/hoist/grid/columns` package with
    standardized rendering and formatting.
* New `TreeMap` and `SplitTreeMap` components added, to render hierarchical data in a configurable
  TreeMap visualization based on the Highcharts library. Supports optional binding to a GridModel,
  which syncs selection and expand / collapse state.
* `Column` gets a new `highlightOnChange` config. If true, the grid will highlight the cell on each
  change by flashing its background. (Currently this is a simple on/off config - future iterations
  could support a function variant or other options to customize the flash effect based on the
  old/new values.) A new CSS var `--xh-grid-cell-change-bg-highlight` can be used to customize the
  color used, app-wide or scoped to a particular grid selector. Note that columns must *not* specify
  `rendererIsComplex` (see below) if they wish to enable the new highlight flag.

### 💥 Breaking Changes

* The updating of `Store` data has been reworked to provide a simpler and more powerful API that
  allows for the applications of additions, deletions, and updates in a single transaction:
  * The signature of `Store.updateData()` has been substantially changed, and is now the main entry
    point for all updates.
  * `Store.removeRecords()` has been removed. Use `Store.updateData()` instead.
  * `Store.addData()` has been removed. Use `Store.updateData()` instead.
* `Column` takes an additional property `rendererIsComplex`. Application must set this flag to
  `true` to indicate if a column renderer uses values other than its own bound field. This change
  provides an efficiency boost by allowing ag-Grid to use its default change detection instead of
  forcing a cell refresh on any change.

### ⚙️ Technical

* `Grid` will now update the underlying ag-Grid using ag-Grid transactions rather than relying on
  agGrid `deltaRowMode`. This is intended to provide the best possible grid performance and
  generally streamline the use of the ag-Grid Api.

### 🐞 Bug Fixes

* Panel resize events are now properly throttled, avoiding extreme lagginess when resizing panels
  that contain complex components such as big grids.
* Workaround for issues with the mobile Onsen toolkit throwing errors while resetting page stack.
* Dialogs call `doCancel()` handler if cancelled via `<esc>` keypress.

### 📚 Libraries

* @xh/hoist-dev-utils `3.7 -> 3.8`
* qs `6.7 -> 6.8`
* store2 `2.8 -> 2.9`

[Commit Log](https://github.com/xh/hoist-react/compare/v26.0.1...v27.0.0)

## v26.0.1 - 2019-08-07

### 🎁 New Features

* **WebSocket support** has been added in the form of `XH.webSocketService` to establish and
  maintain a managed websocket connection with the Hoist UI server. This is implemented on the
  client via the native `WebSocket` object supported by modern browsers and relies on the
  corresponding service and management endpoints added to Hoist Core v6.1.
  * Apps must declare `webSocketsEnabled: true` in their `AppSpec` configuration to enable this
    overall functionality on the client.
  * Apps can then subscribe via the new service to updates on a requested topic and will receive any
    inbound messages for that topic via a callback.
  * The service will monitor the socket connection with a regular heartbeat and attempt to
    re-establish if dropped.
  * A new admin console snap-in provides an overview of connected websocket clients.
* The `XH.message()` and related methods such as `XH.alert()` now support more flexible
  `confirmProps` and `cancelProps` configs, each of which will be passed to their respective button
  and merged with suitable defaults. Allows use of the new `autoFocus` prop with these preconfigured
  dialogs.
  * By default, `XH.alert()` and `XH.confirm()` will auto focus the confirm button for user
    convenience.
  * The previous text/intent configs have been deprecated and the message methods will log a console
    warning if they are used (although it will continue to respect them to aid transitioning to the
    new configs).
* `GridModel` now supports a `copyCell` context menu action. See `StoreContextMenu` for more
  details.
* New `GridCountLabel` component provides an alternative to existing `StoreCountLabel`, outputting
  both overall record count and current selection count in a configurable way.
* The `Button` component accepts an `autoFocus` prop to attempt to focus on render.
* The `Checkbox` component accepts an `autoFocus` prop to attempt to focus on render.

### 💥 Breaking Changes

* `StoreCountLabel` has been moved from `/desktop/cmp/store` to the cross-platform package
  `/cmp/store`. Its `gridModel` prop has also been removed - usages with grids should likely switch
  to the new `GridCountLabel` component, noted above and imported from `/cmp/grid`.
* The API for `ClipboardButton` and `ClipboardMenuItem` has been simplified, and made implementation
  independent. Specify a single `getCopyText` function rather than the `clipboardSpec`.
  (`clipboardSpec` is an artifact from the removed `clipboard` library).
* The `XH.prompt()` and `XH.message()` input config has been updated to work as documented, with any
  initial/default value for the input sourced from `input.initialValue`. Was previously sourced from
  `input.value` (#1298).
* ChartModel `config` has been deprecated. Please use `highchartsConfig` instead.

### 🐞 Bug Fixes

* The `Select.selectOnFocus` prop is now respected when used in tandem with `enableCreate` and/or
  `queryFn` props.
* `DateInput` popup _will_ now close when input is blurred but will _not_ immediately close when
  `enableTextInput` is `false` and a month or year is clicked (#1293).
* Buttons within a grid `actionCol` now render properly in compact mode, without clipping/overflow.

### ⚙️ Technical

* `AgGridModel` will now throw an exception if any of its methods which depend on ag-Grid state are
  called before the grid has been fully initialized (ag-Grid onGridReady event has fired).
  Applications can check the new `isReady` property on `AgGridModel` before calling such methods to️️
  verify the grid is fully initialized.

### 📚 Libraries

* @blueprintjs/core `3.17 -> 3.18`
* @blueprintjs/datetime `3.11 -> 3.12`
* @fortawesome/fontawesome `5.9 -> 5.10`
* ag-grid `21.0.1 -> 21.1.1`
* store2 `2.7 -> 2.8`
* The `clipboard` library has been replaced with the simpler `clipboard-copy` library.

[Commit Log](https://github.com/xh/hoist-react/compare/v25.2.0...v26.0.1)

## v25.2.0 - 2019-07-25

### 🎁 New Features

* `RecordAction` supports a new `secondaryText` property. When used for a Grid context menu item,
  this text appears on the right side of the menu item, usually used for displaying the shortcut key
  associated with an action.

### 🐞 Bug Fixes

* Fixed issue with loopy behavior when using `Select.selectOnFocus` and changing focus
  simultaneously with keyboard and mouse.

[Commit Log](https://github.com/xh/hoist-react/compare/v25.1.0...v25.2.0)

## v25.1.0 - 2019-07-23

### 🎁 New Features

* `JsonInput` includes buttons for toggling showing in a full-screen dialog window. Also added a
  convenience button to auto-format `JsonInput's` content.
* `DateInput` supports a new `enableTextInput` prop. When this property is set to false, `DateInput`
  will be entirely driven by the provided date picker. Additionally, `DateInput` styles have been
  improved for its various modes to more clearly convey its functionality.
* `ExportButton` will auto-disable itself if bound to an empty `GridModel`. This helper button will
  now also throw a console warning (to alert the developer) if `gridModel.enableExport != true`.

### ⚙️ Technical

* Classes decorated with `@LoadSupport` will now throw an exception out of their provided
  `loadAsync()` method if called with a parameter that's not a plain object (i.e. param is clearly
  not a `LoadSpec`). Note this might be a breaking change, in so far as it introduces additional
  validation around this pre-existing API requirement.
* Requirements for the `colorSpec` option passed to Hoist number formatters have been relaxed to
  allow partial definitions such that, for example, only negative values may receive the CSS class
  specified, without having to account for positive value styling.

### 🐞 Bug Fixes

* `RestFormModel` now submits dirty fields only when editing a record, as intended (#1245).
* `FormField` will no longer override the disabled prop of its child input if true (#1262).

### 📚 Libraries

* mobx `5.11 -> 5.13`
* Misc. patch-level updates

[Commit Log](https://github.com/xh/hoist-react/compare/v25.0.0...v25.1.0)

## v25.0.0 - 2019-07-16

### 🎁 New Features

* `Column` accepts a new `comparator` callback to customize how column cell values are sorted by the
  grid.
* Added `XH.prompt()` to show a simple message popup with a built-in, configurable HoistInput. When
  submitted by the user, its callback or resolved promise will include the input's value.
* `Select` accepts a new `selectOnFocus` prop. The behaviour is analogous to the `selectOnFocus`
  prop already in `TextInput`, `TextArea` and `NumberInput`.

### 💥 Breaking Changes

* The `fmtPercent` and `percentRenderer` methods will now multiply provided value by 100. This is
  consistent with the behavior of Excel's percentage formatting and matches the expectations of
  `ExportFormat.PCT`. Columns that were previously using `exportValue: v => v/100` as a workaround
  to the previous renderer behavior should remove this line of code.
* `DimensionChooserModel`'s `historyPreference` config has been renamed `preference`. It now
  supports saving both value and history to the same preference (existing history preferences will
  be handled).

[Commit Log](https://github.com/xh/hoist-react/compare/v24.2.0...v25.0.0)

## v24.2.0 - 2019-07-08

### 🎁 New Features

* `GridModel` accepts a new `colDefaults` configuration. Defaults provided via this object will be
  merged (deeply) into all column configs as they are instantiated.
* New `Panel.compactHeader` and `DockContainer.compactHeaders` props added to enable more compact
  and space efficient styling for headers in these components.
  * ⚠️ Note that as part of this change, internal panel header CSS class names changed slightly -
    apps that were targeting these internal selectors would need to adjust. See
    desktop/cmp/panel/impl/PanelHeader.scss for the relevant updates.
* A new `exportOptions.columns` option on `GridModel` replaces `exportOptions.includeHiddenCols`.
  The updated and more flexible config supports special strings 'VISIBLE' (default), 'ALL', and/or a
  list of specific colIds to include in an export.
  * To avoid immediate breaking changes, GridModel will log a warning on any remaining usages of
    `includeHiddenCols` but auto-set to `columns: 'ALL'` to maintain the same behavior.
* Added new preference `xhShowVersionBar` to allow more fine-grained control of when the Hoist
  version bar is showing. It defaults to `auto`, preserving the current behavior of always showing
  the footer to Hoist Admins while including it for non-admins *only* in non-production
  environments. The pref can alternatively be set to 'always' or 'never' on a per-user basis.

### 📚 Libraries

* @blueprintjs/core `3.16 -> 3.17`
* @blueprintjs/datetime `3.10 -> 3.11`
* mobx `5.10 -> 5.11`
* react-transition-group `2.8 -> 4.2`

[Commit Log](https://github.com/xh/hoist-react/compare/v24.1.1...v24.2.0)

## v24.1.1 - 2019-07-01

### 🐞 Bug Fixes

* Mobile column chooser internal layout/sizing fixed when used in certain secure mobile browsers.

[Commit Log](https://github.com/xh/hoist-react/compare/v24.1.0...v24.1.1)

## v24.1.0 - 2019-07-01

### 🎁 New Features

* `DateInput.enableClear` prop added to support built-in button to null-out a date input's value.

### 🐞 Bug Fixes

* The `Select` component now properly shows all options when the pick-list is re-shown after a
  change without first blurring the control. (Previously this interaction edge case would only show
  the option matching the current input value.) #1198
* Mobile mask component `onClick` callback prop restored - required to dismiss mobile menus when not
  tapping a menu option.
* When checking for a possible expired session within `XH.handleException()`, prompt for app login
  only for Ajax requests made to relative URLs (not e.g. remote APIs accessed via CORS). #1189

### ✨ Style

* Panel splitter collapse button more visible in dark theme. CSS vars to customize further fixed.
* The mobile app menu button has been moved to the right side of the top appBar, consistent with its
  placement in desktop apps.

### 📚 Libraries

* @blueprintjs/core `3.15 -> 3.16`
* @blueprintjs/datetime `3.9 -> 3.10`
* codemirror `5.47 -> 5.48`
* mobx `6.0 -> 6.1`

[Commit Log](https://github.com/xh/hoist-react/compare/v24.0.0...v24.1.0)

## v24.0.0 - 2019-06-24

### 🎁 New Features

#### Data

* A `StoreFilter` object has been introduced to the data API. This allows `Store` and
  `StoreFilterField` to support the ability to conditionally include all children when filtering
  hierarchical data stores, and could support additional filtering customizations in the future.
* `Store` now provides a `summaryRecord` property which can be used to expose aggregated data for
  the data it contains. The raw data for this record can be provided to `loadData()` and
  `updateData()` either via an explicit argument to these methods, or as the root node of the raw
  data provided (see `Store.loadRootAsSummary`).
* The `StoreFilterField` component accepts new optional `model` and `bind` props to allow control of
  its text value from an external model's observable.
* `pwd` is now a new supported type of `Field` in the `@xh/hoist/core/data` package.

#### Grid

* `GridModel` now supports a `showSummary` config which can be used to display its store's
  summaryRecord (see above) as either a pinned top or bottom row.
* `GridModel` also adds a `enableColumnPinning` config to enable/disable user-driven pinning. On
  desktop, if enabled, users can pin columns by dragging them to the left or right edges of the grid
  (the default ag-Grid gesture). Column pinned state is now also captured and maintained by the
  overall grid state system.
* The desktop column chooser now options in a non-modal popover when triggered from the standard
  `ColChooserButton` component. This offers a quicker and less disruptive alternative to the modal
  dialog (which is still used when launched from the grid context menu). In this popover mode,
  updates to columns are immediately reflected in the underlying grid.
* The mobile `ColChooser` has been improved significantly. It now renders displayed and available
  columns as two lists, allowing drag and drop between to update the visibility and ordering. It
  also provides an easy option to toggle pinning the first column.
* `DimensionChooser` now supports an optional empty / ungrouped configuration with a value of `[]`.
  See `DimensionChooserModel.enableClear` and `DimensionChooser.emptyText`.

#### Other Features

* Core `AutoRefreshService` added to trigger an app-wide data refresh on a configurable interval, if
  so enabled via a combination of soft-config and user preference. Auto-refresh relies on the use of
  the root `RefreshContextModel` and model-level `LoadSupport`.
* A new `LoadingIndicator` component is available as a more minimal / unobtrusive alternative to a
  modal mask. Typically configured via a new `Panel.loadingIndicator` prop, the indicator can be
  bound to a `PendingTaskModel` and will automatically show/hide a spinner and/or custom message in
  an overlay docked to the corner of the parent Panel.
* `DateInput` adds support for new `enablePicker` and `showPickerOnFocus` props, offering greater
  control over when the calendar picker is shown. The new default behaviour is to not show the
  picker on focus, instead showing it via a built-in button.
* Transitions have been disabled by default on desktop Dialog and Popover components (both are from
  the Blueprint library) and on the Hoist Mask component. This should result in a snappier user
  experience, especially when working on remote / virtual workstations. Any in-app customizations to
  disable or remove transitions can now be removed in favor of this toolkit-wide change.
* Added new `@bindable.ref` variant of the `@bindable` decorator.

### 💥 Breaking Changes

* Apps that defined and initialized their own `AutoRefreshService` service or functionality should
  leverage the new Hoist service if possible. Apps with a pre-existing custom service of the same
  name must either remove in favor of the new service or - if they have special requirements not
  covered by the Hoist implementation - rename their own service to avoid a naming conflict.
* The `StoreFilterField.onFilterChange` callback will now be passed a `StoreFilter`, rather than a
  function.
* `DateInput` now has a calendar button on the right side of the input which is 22 pixels square.
  Applications explicitly setting width or height on this component should ensure that they are
  providing enough space for it to display its contents without clipping.

### 🐞 Bug Fixes

* Performance for bulk grid selections has been greatly improved (#1157)
* Toolbars now specify a minimum height (or width when vertical) to avoid shrinking unexpectedly
  when they contain only labels or are entirely empty (but still desired to e.g. align UIs across
  multiple panels). Customize if needed via the new `--xh-tbar-min-size` CSS var.
* All Hoist Components that accept a `model` prop now have that properly documented in their
  prop-types.
* Admin Log Viewer no longer reverses its lines when not in tail mode.

### ⚙️ Technical

* The `AppSpec` config passed to `XH.renderApp()` now supports a `clientAppCode` value to compliment
  the existing `clientAppName`. Both values are now optional and defaulted from the project-wide
  `appCode` and `appName` values set via the project's Webpack config. (Note that `clientAppCode` is
  referenced by the new `AutoRefreshService` to support configurable auto-refresh intervals on a
  per-app basis.)

### 📚 Libraries

* ag-grid `20.0 -> 21.0`
* react-select `2.4 -> 3.0`
* mobx-react `5.4 -> 6.0.3`
* font-awesome `5.8 -> 5.9`
* react-beautiful-dnd `10.1.1 -> 11.0.4`

[Commit Log](https://github.com/xh/hoist-react/compare/v23.0.0...v24.0.0)

## v23.0.0 - 2019-05-30

### 🎁 New Features

* `GridModel` now accepts a config of `cellBorders`, similar to `rowBorders`
* `Panel.tbar` and `Panel.bbar` props now accept an array of Elements and will auto-generate a
  `Toolbar` to contain them, avoiding the need for the extra import of `toolbar()`.
* New functions `withDebug` and `withShortDebug` have been added to provide a terse syntax for
  adding debug messages that track the execution of specific blocks of code.
* `XH.toast()` now supports an optional `containerRef` argument that can be used for anchoring a
  toast within another component (desktop only). Can be used to display more targeted toasts within
  the relevant section of an application UI, as opposed to the edge of the screen.
* `ButtonGroupInput` accepts a new `enableClear` prop that allows the active / depressed button to
  be unselected by pressing it again - this sets the value of the input as a whole to `null`.
* Hoist Admins now always see the VersionBar in the footer.
* `Promise.track` now accepts an optional `omit` config that indicates when no tracking will be
  performed.
* `fmtNumber` now accepts an optional `prefix` config that prepends immediately before the number,
  but after the sign (`+`, `-`).
* New utility methods `forEachAsync()` and `whileAsync()` have been added to allow non-blocking
  execution of time-consuming loops.

### 💥 Breaking Changes

* The `AppOption.refreshRequired` config has been renamed to `reloadRequired` to better match the
  `XH.reloadApp()` method called to reload the entire app in the browser. Any options defined by an
  app that require it to be fully reloaded should have this renamed config set to `true`.
* The options dialog will now automatically trigger an app-wide data _refresh_ via
  `XH.refreshAppAsync()` if options have changed that don't require a _reload_.
* The `EventSupport` mixin has been removed. There are no known uses of it and it is in conflict
  with the overall reactive structure of the hoist-react API. If your app listens to the
  `appStateChanged`, `prefChange` or `prefsPushed` events you will need to adjust accordingly.

### 🐞 Bug Fixes

* `Select` will now let the user edit existing text in conditions where it is expected to be
  editable. #880
* The Admin "Config Differ" tool has been updated to reflect changes to `Record` made in v22. It is
  once again able to apply remote config values.
* A `Panel` with configs `resizable: true, collapsible: false` now renders with a splitter.
* A `Panel` with no `icon`, `title`, or `headerItems` will not render a blank header.
* `FileChooser.enableMulti` now behaves as one might expect -- true to allow multiple files in a
  single upload. Previous behavior (the ability to add multiple files to dropzone) is now controlled
  by `enableAddMulti`.

[Commit Log](https://github.com/xh/hoist-react/compare/v22.0.0...v23.0.0)


## v22.0.0 - 2019-04-29

### 🎁 New Features

* A new `DockContainer` component provides a user-friendly way to render multiple child components
  "docked" to its bottom edge. Each child view is rendered with a configurable header and controls
  to allow the user to expand it, collapse it, or optionally "pop it out" into a modal dialog.
* A new `AgGrid` component provides a much lighter Hoist wrapper around ag-Grid while maintaining
  consistent styling and layout support. This allows apps to use any features supported by ag-Grid
  without conflicting with functionality added by the core Hoist `Grid`.
  * Note that this lighter wrapper lacks a number of core Hoist features and integrations, including
    store support, grid state, enhanced column and renderer APIs, absolute value sorting, and more.
  * An associated `AgGridModel` provides access to to the ag-Grid APIs, minimal styling configs, and
    several utility methods for managing Grid state.
* Added `GridModel.groupSortFn` config to support custom group sorting (replaces any use of
  `agOptions.defaultGroupSortComparator`).
* The `Column.cellClass` and `Column.headerClass` configs now accept functions to dynamically
  generate custom classes based on the Record and/or Column being rendered.
* The `Record` object now provides an additional getter `Record.allChildren` to return all children
  of the record, irrespective of the current filter in place on the record's store. This supplements
  the existing `Record.children` getter, which returns only the children meeting the filter.

### 💥 Breaking Changes

* The class `LocalStore` has been renamed `Store`, and is now the main implementation and base class
  for Store Data. The extraneous abstract superclass `BaseStore` has been removed.
* `Store.dataLastUpdated` had been renamed `Store.lastUpdated` on the new class and is now a simple
  timestamp (ms) rather than a Javascript Date object.
* The constructor argument `Store.processRawData` now expects a function that *returns* a modified
  object with the necessary edits. This allows implementations to safely *clone* the raw data rather
  than mutating it.
* The method `Store.removeRecord` has been replaced with the method `Store.removeRecords`. This will
  facilitate efficient bulk deletes.

### ⚙️ Technical

* `Grid` now performs an important performance workaround when loading a new dataset that would
  result in the removal of a significant amount of existing records/rows. The underlying ag-Grid
  component has a serious bottleneck here (acknowledged as AG-2879 in their bug tracker). The Hoist
  grid wrapper will now detect when this is likely and proactively clear all data using a different
  API call before loading the new dataset.
* The implementations `Store`, `RecordSet`, and `Record` have been updated to more efficiently
  re-use existing record references when loading, updating, or filtering data in a store. This keeps
  the Record objects within a store as stable as possible, and allows additional optimizations by
  ag-Grid and its `deltaRowDataMode`.
* When loading raw data into store `Record`s, Hoist will now perform additional conversions based on
  the declared `Field.type`. The unused `Field.nullable` has been removed.
* `LocalStorageService` now uses both the `appCode` and current username for its namespace key,
  ensuring that e.g. local prefs/grid state are not overwritten across multiple app users on one OS
  profile, or when admin impersonation is active. The service will automatically perform a one-time
  migration of existing local state from the old namespace to the new. #674
* `elem` no longer skips `null` children in its calls to `React.createElement()`. These children may
  play the role of placeholders when using conditional rendering, and skipping them was causing
  React to trigger extra re-renders. This change further simplifies Hoist's element factory and
  removes an unnecessary divergence with the behavior of JSX.


### 🐞 Bug Fixes

* `Grid` exports retain sorting, including support for absolute value sorting. #1068
* Ensure `FormField`s are keyed with their model ID, so that React can properly account for dynamic
  changes to fields within a form. #1031
* Prompt for app refresh in (rare) case of mismatch between client and server-side session user.
  (This can happen during impersonation and is defended against in server-side code.) #675

[Commit Log](https://github.com/xh/hoist-react/compare/v21.0.2...v22.0.0)

## v21.0.2 - 2019-04-05

### 📚 Libraries

* Rollback ag-Grid to v20.0.0 after running into new performance issues with large datasets and
  `deltaRowDataMode`. Updates to tree filtering logic, also related to grid performance issues with
  filtered tree results returning much larger record counts.

## v21.0.0 - 2019-04-04

### 🎁 New Features

* `FetchService` fetch methods now accept a plain object as the `headers` argument. These headers
  will be merged with the default headers provided by FetchService.
* An app can also now specify default headers to be sent with every fetch request via
  `XH.fetchService.setDefaultHeaders()`. You can pass either a plain object, or a closure which
  returns one.
* `Grid` supports a new `onGridReady` prop, allowing apps to hook into the ag-Grid event callback
  without inadvertently short-circuiting the Grid's own internal handler.

### 💥 Breaking Changes

* The shortcut getter `FormModel.isNotValid` was deemed confusing and has been removed from the API.
  In most cases applications should use `!FormModel.isValid` instead; this expression will return
  `false` for the `Unknown` as well as the `NotValid` state. Applications that wish to explicitly
  test for the `NotValid` state should use the `validationState` getter.
* Multiple HoistInputs have changed their `onKeyPress` props to `onKeyDown`, including TextInput,
  NumberInput, TextArea & SearchInput. The `onKeyPress` event has been deprecated in general and has
  limitations on which keys will trigger the event to fire (i.e. it would not fire on an arrow
  keypress).
* FetchService's fetch methods no longer support `contentType` parameter. Instead, specify a custom
  content-type by setting a 'Content-Type' header using the `headers` parameter.
* FetchService's fetch methods no longer support `acceptJson` parameter. Instead, pass an {"Accept":
  "application/json"} header using the `headers` parameter.

### ✨ Style

* Black point + grid colors adjusted in dark theme to better blend with overall blue-gray tint.
* Mobile styles have been adjusted to increase the default font size and grid row height, in
  addition to a number of other smaller visual adjustments.

### 🐞 Bug Fixes

* Avoid throwing React error due to tab / routing interactions. Tab / routing / state support
  generally improved. (#1052)
* `GridModel.selectFirst()` improved to reliably select first visible record even when one or more
  groupBy levels active. (#1058)

### 📚 Libraries

* ag-Grid `~20.1 -> ~20.2` (fixes ag-grid sorting bug with treeMode)
* @blueprint/core `3.14 -> 3.15`
* @blueprint/datetime `3.7 -> 3.8`
* react-dropzone `10.0 -> 10.1`
* react-transition-group `2.6 -> 2.8`

[Commit Log](https://github.com/xh/hoist-react/compare/v20.2.1...v21.0.0)

## v20.2.1 - 2019-03-28

* Minor tweaks to grid styles - CSS var for pinned column borders, drop left/right padding on
  center-aligned grid cells.

[Commit Log](https://github.com/xh/hoist-react/compare/v20.2.0...v20.2.1)

## v20.2.0 - 2019-03-27

### 🎁 New Features

* `GridModel` exposes three new configs - `rowBorders`, `stripeRows`, and `showCellFocus` - to
  provide additional control over grid styling. The former `Grid` prop `showHover` has been
  converted to a `GridModel` config for symmetry with these other flags and more efficient
  re-rendering. Note that some grid-related CSS classes have also been modified to better conform to
  the BEM approach used elsewhere - this could be a breaking change for apps that keyed off of
  certain Hoist grid styles (not expected to be a common case).
* `Select` adds a `queryBuffer` prop to avoid over-eager calls to an async `queryFn`. This buffer is
  defaulted to 300ms to provide some out-of-the-box debouncing of keyboard input when an async query
  is provided. A longer value might be appropriate for slow / intensive queries to a remote API.

### 🐞 Bug Fixes

* A small `FormField.labelWidth` config value will now be respected, even if it is less than the
  default minWidth of 80px.
* Unnecessary re-renders of inactive tab panels now avoided.
* `Grid`'s filter will now be consistently applied to all tree grid records. Previously, the filter
  skipped deeply nested records under specific conditions.
* `Timer` no longer requires its `runFn` to be a promise, as it briefly (and unintentionally) did.
* Suppressed default browser resize handles on `textarea`.

[Commit Log](https://github.com/xh/hoist-react/compare/v20.1.1...v20.2.0)

## v20.1.1 - 2019-03-27

### 🐞 Bug Fixes

* Fix form field reset so that it will call computeValidationAsync even if revalidation is not
  triggered because the field's value did not change when reset.

[Commit Log](https://github.com/xh/hoist-react/compare/v20.1.0...v20.1.1)


## v20.1.0 - 2019-03-14

### 🎁 New Features

* Standard app options panel now includes a "Restore Defaults" button to clear all user preferences
  as well as any custom grid state, resetting the app to its default state for that user.

### 🐞 Bug Fixes

* Removed a delay from `HoistInput` blur handling, ensuring `noteBlurred()` is called as soon as the
  element loses focus. This should remove a class of bugs related to input values not flushing into
  their models quickly enough when `commitOnChange: false` and the user moves directly from an input
  to e.g. clicking a submit button. #1023
* Fix to Admin ConfigDiffer tool (missing decorator).

### ⚙️ Technical

* The `GridModel.store` config now accepts a plain object and will internally create a `LocalStore`.
  This store config can also be partially specified or even omitted entirely. GridModel will ensure
  that the store is auto-configured with all fields in configured grid columns, reducing the need
  for app code boilerplate (re)enumerating field names.
* `Timer` class reworked to allow its interval to be adjusted dynamically via `setInterval()`,
  without requiring the Timer to be re-created.

[Commit Log](https://github.com/xh/hoist-react/compare/v20.0.1...v20.1.0)


## v20.0.1 - 2019-03-08

### 🐞 Bug Fixes

* Ensure `RestStore` processes records in a standard way following a save/add operation (#1010).

[Commit Log](https://github.com/xh/hoist-react/compare/v20.0.0...v20.0.1)


## v20.0.0 - 2019-03-06

### 💥 Breaking Changes

* The `@LoadSupport` decorator has been substantially reworked and enhanced from its initial release
  in v19. It is no longer needed on the HoistComponent, but rather should be put directly on the
  owned HoistModel implementing the loading. IMPORTANT NOTE: all models should implement
  `doLoadAsync` rather than `loadAsync`. Please see `LoadSupport` for more information on this
  important change.
* `TabContainer` and `TabContainerModel` are now cross-platform. Apps should update their code to
  import both from `@xh/hoist/cmp/tab`.
* `TabContainer.switcherPosition` has been moved to `TabContainerModel`. Please note that changes to
  `switcherPosition` are not supported on mobile, where the switcher will always appear beneath the
  container.
* The `Label` component from `@xh/hoist/desktop/cmp/input` has been removed. Applications should
  consider using the basic html `label` element instead (or a `FormField` if applicable).
* The `LeftRightChooserModel` constructor no longer accepts a `leftSortBy` and `rightSortBy`
  property. The implementation of these properties was generally broken. Use `leftSorted` and
  `rightSorted` instead.

#### Mobile

* Mobile `Page` has changed - `Pages` are now wrappers around `Panels` that are designed to be used
  with a `NavigationModel` or `TabContainer`. `Page` accepts the same props as `Panel`, meaning uses
  of `loadModel` should be replaced with `mask`.
* The mobile `AppBar` title is static and defaults to the app name. If you want to display page
  titles, it is recommended to use the `title` prop on the `Page`.

### 🎁 New Features

* Enhancements to Model and Component data loading via `@LoadSupport` provides a stronger set of
  conventions and better support for distinguishing between initial loads / auto/background
  refreshes / user- driven refreshes. It also provides new patterns for ensuring application
  Services are refreshed as part of a reworked global refresh cycle.
* RestGridModel supports a new `cloneAction` to take an existing record and open the editor form in
  "add mode" with all editable fields pre-populated from the source record. The action calls
  `prepareCloneFn`, if defined on the RestGridModel, to perform any transform operations before
  rendering the form.
* Tabs in `TabContainerModel` now support an `icon` property on the desktop.
* Charts take a new optional `aspectRatio` prop.
* Added new `Column.headerTooltip` config.
* Added new method `markManaged` on `ManagedSupport`.
* Added new function decorator `debounced`.
* Added new function `applyMixin` providing support for structured creation of class decorators
  (mixins).

#### Mobile

* Column chooser support available for mobile Grids. Users can check/uncheck columns to add/remove
  them from a configurable grid and reorder the columns in the list via drag and drop. Pair
  `GridModel.enableColChooser` with a mobile `colChooserButton` to allow use.
* Added `DialogPage` to the mobile toolkit. These floating pages do not participate in navigation or
  routing, and are used for showing fullscreen views outside of the Navigator / TabContainer
  context.
* Added `Panel` to the mobile toolkit, which offers a header element with standardized styling,
  title, and icon, as well as support for top and bottom toolbars.
* The mobile `AppBar` has been updated to more closely match the desktop `AppBar`, adding `icon`,
  `leftItems`, `hideAppMenuButton` and `appMenuButtonProps` props.
* Added routing support to mobile.

### 🐞 Bug Fixes

* The HighCharts wrapper component properly resizes its chart.
* Mobile dimension chooser button properly handles overflow for longer labels.
* Sizing fixes for multi-line inputs such as textArea and jsonInput.
* NumberInput calls a `onKeyPress` prop if given.
* Layout fixes on several admin panels and detail popups.

### 📚 Libraries

* @blueprintjs/core `3.13 -> 3.14`
* @xh/hoist-dev-utils `3.5 -> 3.6`
* ag-Grid `~20.0 -> ~20.1`
* react-dropzone `~8.0 -> ~9.0`
* react-select `~2.3 -> ~2.4`
* router5 `~6.6 -> ~7.0`
* react `~16.7 -> ~16.8`

[Commit Log](https://github.com/xh/hoist-react/compare/v19.0.1...v20.0.0)

## v19.0.1 - 2019-02-12

### 🐞 Bug Fixes

* Additional updates and simplifications to `FormField` sizing of child `HoistInput` elements, for
  more reliable sizing and spacing filling behavior.

[Commit Log](https://github.com/xh/hoist-react/compare/v19.0.0...v19.0.1)


## v19.0.0 - 2019-02-08

### 🎁 New Features

* Added a new architecture for signaling the need to load / refresh new data across either the
  entire app or a section of the component hierarchy. This new system relies on React context to
  minimizes the need for explicit application wiring, and improves support for auto-refresh. See
  newly added decorator `@LoadSupport` and classes/components `RefreshContext`,
  `RefreshContextModel`, and `RefreshContextView` for more info.
* `TabContainerModel` and `TabModel` now support `refreshMode` and `renderMode` configs to allow
  better control over how inactive tabs are mounted/unmounted and how tabs handle refresh requests
  when hidden or (re)activated.
* Apps can implement `getAppOptions()` in their `AppModel` class to specify a set of app-wide
  options that should be editable via a new built-in Options dialog. This system includes built-in
  support for reading/writing options to preferences, or getting/setting their values via custom
  handlers. The toolkit handles the rendering of the dialog.
* Standard top-level app buttons - for actions such as launching the new Options dialog, switching
  themes, launching the admin client, and logging out - have been moved into a new menu accessible
  from the top-right corner of the app, leaving more space for app-specific controls in the AppBar.
* `RecordGridModel` now supports an enhanced `editors` configuration that exposes the full set of
  validation and display support from the Forms package.
* `HoistInput` sizing is now consistently implemented using `LayoutSupport`. All sizable
  `HoistInputs` now have default `width` to ensure a standard display out of the box. `JsonInput`
  and `TextArea` also have default `height`. These defaults can be overridden by declaring explicit
  `width` and `height` values, or unset by setting the prop to `null`.
* `HoistInputs` within `FormFields` will be automatically sized to fill the available space in the
  `FormField`. In these cases, it is advised to either give the `FormField` an explicit size or
  render it in a flex layout.

### 💥 Breaking Changes

* ag-Grid has been updated to v20.0.0. Most apps shouldn't require any changes - however, if you are
  using `agOptions` to set sorting, filtering or resizing properties, these may need to change:

  For the `Grid`, `agOptions.enableColResize`, `agOptions.enableSorting` and `agOptions.enableFilter`
  have been removed. You can replicate their effects by using `agOptions.defaultColDef`. For
  `Columns`, `suppressFilter` has been removed, an should be replaced with `filter: false`.

* `HoistAppModel.requestRefresh` and `TabContainerModel.requestRefresh` have been removed.
  Applications should use the new Refresh architecture described above instead.
* `tabRefreshMode` on TabContainer has been renamed `renderMode`.
* `TabModel.reloadOnShow` has been removed. Set the `refreshMode` property on TabContainerModel or
  TabModel to `TabRefreshMode.ON_SHOW_ALWAYS` instead.
* The mobile APIs for `TabContainerModel`, `TabModel`, and `RefreshButton` have been rewritten to
  more closely mirror the desktop API.
* The API for `RecordGridModel` editors has changed -- `type` is no longer supported. Use
  `fieldModel` and `formField` instead.
* `LocalStore.loadRawData` requires that all records presented to store have unique IDs specified.
  See `LocalStore.idSpec` for more information.

### 🐞 Bug Fixes

* SwitchInput and RadioInput now properly highlight validation errors in `minimal` mode.

### 📚 Libraries

* @blueprintjs/core `3.12 -> 3.13`
* ag-Grid `~19.1.4 -> ~20.0.0`

[Commit Log](https://github.com/xh/hoist-react/compare/v18.1.2...v19.0.0)


## v18.1.2 - 2019-01-30

### 🐞 Bug Fixes

* Grid integrations relying on column visibility (namely export, storeFilterField) now correctly
  consult updated column state from GridModel. #935
* Ensure `FieldModel.initialValue` is observable to ensure that computed dirty state (and any other
  derivations) are updated if it changes. #934
* Fixes to ensure Admin console log viewer more cleanly handles exceptions (e.g. attempting to
  auto-refresh on a log file that has been deleted).

[Commit Log](https://github.com/xh/hoist-react/compare/v18.1.1...v18.1.2)

## v18.1.1 - 2019-01-29

* Grid cell padding can be controlled via a new set of CSS vars and is reduced by default for grids
  in compact mode.
* The `addRecordAsync()` and `saveRecordAsync()` methods on `RestStore` return the updated record.

[Commit Log](https://github.com/xh/hoist-react/compare/v18.1.0...v18.1.1)


## v18.1.0 - 2019-01-28

### 🎁 New Features

* New `@managed` class field decorator can be used to mark a property as fully created/owned by its
  containing class (provided that class has installed the matching `@ManagedSupport` decorator).
  * The framework will automatically pass any `@managed` class members to `XH.safeDestroy()` on
    destroy/unmount to ensure their own `destroy()` lifecycle methods are called and any related
    resources are disposed of properly, notably MobX observables and reactions.
  * In practice, this should be used to decorate any properties on `HoistModel`, `HoistService`, or
    `HoistComponent` classes that hold a reference to a `HoistModel` created by that class. All of
    those core artifacts support the new decorator, `HoistModel` already provides a built-in
    `destroy()` method, and calling that method when an app is done with a Model is an important
    best practice that can now happen more reliably / easily.
* `FormModel.getData()` accepts a new single parameter `dirtyOnly` - pass true to get back only
  fields which have been modified.
* The mobile `Select` component indicates the current value with a ✅ in the drop-down list.
* Excel exports from tree grids now include the matching expand/collapse tree controls baked into
  generated Excel file.

### 🐞 Bug Fixes

* The `JsonInput` component now properly respects / indicates disabled state.

### 📚 Libraries

* Hoist-dev-utils `3.4.1 -> 3.5.0` - updated webpack and other build tool dependencies, as well as
  an improved eslint configuration.
* @blueprintjs/core `3.10 -> 3.12`
* @blueprintjs/datetime `3.5 -> 3.7`
* fontawesome `5.6 -> 5.7`
* mobx `5.8 -> 5.9`
* react-select `2.2 -> 2.3`
* Other patch updates

[Commit Log](https://github.com/xh/hoist-react/compare/v18.0.0...v18.1.0)

## v18.0.0 - 2019-01-15

### 🎁 New Features

* Form support has been substantially enhanced and restructured to provide both a cleaner API and
  new functionality:
  * `FormModel` and `FieldModel` are now concrete classes and provide the main entry point for
    specifying the contents of a form. The `Field` and `FieldSupport` decorators have been removed.
  * Fields and sub-forms may now be dynamically added to FormModel.
  * The validation state of a FormModel is now *immediately* available after construction and
    independent of the GUI. The triggering of the *display* of that state is now a separate process
    triggered by GUI actions such as blur.
  * `FormField` has been substantially reworked to support a read-only display and inherit common
    property settings from its containing `Form`.
  * `HoistInput` has been moved into the `input` package to clarify that these are lower level
    controls and independent of the Forms package.

* `RestGrid` now supports a `mask` prop. RestGrid loading is now masked by default.
* `Chart` component now supports a built-in zoom out gesture: click and drag from right-to-left on
  charts with x-axis zooming.
* `Select` now supports an `enableClear` prop to control the presence of an optional inline clear
  button.
* `Grid` components take `onCellClicked` and `onCellDoubleClicked` event handlers.
* A new desktop `FileChooser` wraps a preconfigured react-dropzone component to allow users to
  easily select files for upload or other client-side processing.

### 💥 Breaking Changes

* Major changes to Form (see above). `HoistInput` imports will also need to be adjusted to move from
  `form` to `input`.
* The name of the HoistInput `field` prop has been changed to `bind`. This change distinguishes the
  lower-level input package more clearly from the higher-level form package which uses it. It also
  more clearly relates the property to the associated `@bindable` annotation for models.
* A `Select` input with `enableMulti = true` will by default no longer show an inline x to clear the
  input value. Use the `enableClear` prop to re-enable.
* Column definitions are exported from the `grid` package. To ensure backwards compatibility,
  replace imports from `@xh/hoist/desktop/columns` with `@xh/hoist/desktop/cmp/grid`.

### 📚 Libraries

* React `~16.6.0 -> ~16.7.0`
* Patch version updates to multiple other dependencies.

[Commit Log](https://github.com/xh/hoist-react/compare/v17.0.0...v18.0.0)

## v17.0.0 - 2018-12-21

### 💥 Breaking Changes

* The implementation of the `model` property on `HoistComponent` has been substantially enhanced:
  * "Local" Models should now be specified on the Component class declaration by simply setting the
    `model` property, rather than the confusing `localModel` property.
  * HoistComponent now supports a static `modelClass` class property. If set, this property will
    allow a HoistComponent to auto-create a model internally when presented with a plain javascript
    object as its `model` prop. This is especially useful in cases like `Panel` and `TabContainer`,
    where apps often need to specify a model but do not require a reference to the model. Those
    usages can now skip importing and instantiating an instance of the component's model class
    themselves.
  * Hoist will now throw an Exception if an application attempts to changes the model on an existing
    HoistComponent instance or presents the wrong type of model to a HoistComponent where
    `modelClass` has been specified.

* `PanelSizingModel` has been renamed `PanelModel`. The class now also has the following new
  optional properties, all of which are `true` by default:
  * `showSplitter` - controls visibility of the splitter bar on the outside edge of the component.
  * `showSplitterCollapseButton` - controls visibility of the collapse button on the splitter bar.
  * `showHeaderCollapseButton` - controls visibility of a (new) collapse button in the header.

* The API methods for exporting grid data have changed and gained new features:
  * Grids must opt-in to export with the `GridModel.enableExport` config.
  * Exporting a `GridModel` is handled by the new `GridExportService`, which takes a collection of
    `exportOptions`. See `GridExportService.exportAsync` for available `exportOptions`.
  * All export entry points (`GridModel.exportAsync()`, `ExportButton` and the export context menu
    items) support `exportOptions`. Additionally, `GridModel` can be configured with default
    `exportOptions` in its config.

* The `buttonPosition` prop on `NumberInput` has been removed due to problems with the underlying
  implementation. Support for incrementing buttons on NumberInputs will be re-considered for future
  versions of Hoist.

### 🎁 New Features

* `TextInput` on desktop now supports an `enableClear` property to allow easy addition of a clear
  button at the right edge of the component.
* `TabContainer` enhancements:
  * An `omit` property can now be passed in the tab configs passed to the `TabContainerModel`
    constructor to conditionally exclude a tab from the container
  * Each `TabModel` can now be retrieved by id via the new `getTabById` method on
    `TabContainerModel`.
  * `TabModel.title` can now be changed at runtime.
  * `TabModel` now supports the following properties, which can be changed at runtime or set via the
    config:
    * `disabled` - applies a disabled style in the switcher and blocks navigation to the tab via
      user click, routing, or the API.
    * `excludeFromSwitcher` - removes the tab from the switcher, but the tab can still be navigated
      to programmatically or via routing.
* `MultiFieldRenderer` `multiFieldConfig` now supports a `delimiter` property to separate
  consecutive SubFields.
* `MultiFieldRenderer` SubFields now support a `position` property, to allow rendering in either the
  top or bottom row.
* `StoreCountLabel` now supports a new 'includeChildren' prop to control whether or not children
  records are included in the count. By default this is `false`.
* `Checkbox` now supports a `displayUnsetState` prop which may be used to display a visually
  distinct state for null values.
* `Select` now renders with a checkbox next to the selected item in its dropdown menu, instead of
  relying on highlighting. A new `hideSelectedOptionCheck` prop is available to disable.
* `RestGridModel` supports a `readonly` property.
* `DimensionChooser`, various `HoistInput` components, `Toolbar` and `ToolbarSeparator` have been
  added to the mobile component library.
* Additional environment enums for UAT and BCP, added to Hoist Core 5.4.0, are supported in the
  application footer.

### 🐞 Bug Fixes

* `NumberInput` will no longer immediately convert its shorthand value (e.g. "3m") into numeric form
  while the user remains focused on the input.
* Grid `actionCol` columns no longer render Button components for each action, relying instead on
  plain HTML / CSS markup for a significant performance improvement when there are many rows and/or
  actions per row.
* Grid exports more reliably include the appropriate file extension.
* `Select` will prevent an `<esc>` keypress from bubbling up to parent components only when its menu
  is open. (In that case, the component assumes escape was pressed to close its menu and captures
  the keypress, otherwise it should leave it alone and let it e.g. close a parent popover).

[Commit Log](https://github.com/xh/hoist-react/compare/v16.0.1...v17.0.0)

## v16.0.1 - 2018-12-12

### 🐞 Bug Fixes

* Fix to FeedbackForm allowing attempted submission with an empty message.

[Commit Log](https://github.com/xh/hoist-react/compare/v16.0.0...v16.0.1)


## v16.0.0

### 🎁 New Features

* Support for ComboBoxes and Dropdowns have been improved dramatically, via a new `Select` component
  based on react-select.
* The ag-Grid based `Grid` and `GridModel` are now available on both mobile and desktop. We have
  also added new support for multi-row/multi-field columns via the new `multiFieldRenderer` renderer
  function.
* The app initialization lifecycle has been restructured so that no App classes are constructed
  until Hoist is fully initialized.
* `Column` now supports an optional `rowHeight` property.
* `Button` now defaults to 'minimal' mode, providing a much lighter-weight visual look-and-feel to
  HoistApps. `Button` also implements `@LayoutSupport`.
* Grouping state is now saved by the grid state support on `GridModel`.
* The Hoist `DimChooser` component has been ported to hoist-react.
* `fetchService` now supports an `autoAbortKey` in its fetch methods. This can be used to
  automatically cancel obsolete requests that have been superseded by more recent variants.
* Support for new `clickableLabel` property on `FormField`.
* `RestForm` now supports a read-only view.
* Hoist now supports automatic tracking of app/page load times.

### 💥 Breaking Changes

* The new location for the cross-platform grid component is `@xh/hoist/cmp/grid`. The `columns`
  package has also moved under a new sub-package in this location.
* Hoist top-level App Structure has changed in order to improve consistency of the Model-View
  conventions, to improve the accessibility of services, and to support the improvements in app
  initialization mentioned above:
  - `XH.renderApp` now takes a new `AppSpec` configuration.
  - `XH.app` is now `XH.appModel`.
  - All services are installed directly on `XH`.
  - `@HoistApp` is now `@HoistAppModel`
* `RecordAction` has been substantially refactored and improved. These are now typically immutable
  and may be shared.
  - `prepareFn` has been replaced with a `displayFn`.
  - `actionFn` and `displayFn` now take a single object as their parameter.
* The `hide` property on `Column` has been changed to `hidden`.
* The `ColChooserButton` has been moved from the incorrect location `@xh/hoist/cmp/grid` to
  `@xh/hoist/desktop/cmp/button`. This is a desktop-only component. Apps will have to adjust these
  imports.
* `withDefaultTrue` and `withDefaultFalse` in `@xh/hoist/utils/js` have been removed. Use
  `withDefault` instead.
* `CheckBox` has been renamed `Checkbox`


### ⚙️ Technical

* ag-Grid has been upgraded to v19.1
* mobx has been upgraded to v5.6
* React has been upgraded to v16.6
* Allow browsers with proper support for Proxy (e.g Edge) to access Hoist Applications.


### 🐞 Bug Fixes

* Extensive. See full change list below.

[Commit Log](https://github.com/xh/hoist-react/compare/v15.1.2...v16.0.0)


## v15.1.2

🛠 Hotfix release to MultiSelect to cap the maximum number of options rendered by the drop-down
list. Note, this component is being replaced in Hoist v16 by the react-select library.

[Commit Log](https://github.com/xh/hoist-react/compare/v15.1.1...v15.1.2)

## v15.1.1

### 🐞 Bug Fixes

* Fix to minimal validation mode for FormField disrupting input focus.
* Fix to JsonInput disrupting input focus.

### ⚙️ Technical

* Support added for TLBR-style notation when specifying margin/padding via layoutSupport - e.g.
  box({margin: '10 20 5 5'}).
* Tweak to lockout panel message when the user has no roles.

[Commit Log](https://github.com/xh/hoist-react/compare/v15.1.0...v15.1.1)


## v15.1.0

### 🎁 New Features

* The FormField component takes a new minimal prop to display validation errors with a tooltip only
  as opposed to an inline message string. This can be used to help reduce shifting / jumping form
  layouts as required.
* The admin-only user impersonation toolbar will now accept new/unknown users, to support certain
  SSO application implementations that can create users on the fly.

### ⚙️ Technical

* Error reporting to server w/ custom user messages is disabled if the user is not known to the
  client (edge case with errors early in app lifecycle, prior to successful authentication).

[Commit Log](https://github.com/xh/hoist-react/compare/v15.0.0...v15.1.0)


## v15.0.0

### 💥 Breaking Changes

* This update does not require any application client code changes, but does require updating the
  Hoist Core Grails plugin to >= 5.0. Hoist Core changes to how application roles are loaded and
  users are authenticated required minor changes to how JS clients bootstrap themselves and load
  user data.
* The Hoist Core HoistImplController has also been renamed to XhController, again requiring Hoist
  React adjustments to call the updated /xh/ paths for these (implementation) endpoints. Again, no
  app updates required beyond taking the latest Hoist Core plugin.

[Commit Log](https://github.com/xh/hoist-react/compare/v14.2.0...v15.0.0)


## v14.2.0

### 🎁 New Features

* Upgraded hoist-dev-utils to 3.0.3. Client builds now use the latest Webpack 4 and Babel 7 for
  noticeably faster builds and recompiles during CI and at development time.
* GridModel now has a top-level agColumnApi property to provide a direct handle on the ag-Grid
  Column API object.

### ⚙️ Technical

* Support for column groups strengthened with the addition of a dedicated ColumnGroup sibling class
  to Column. This includes additional internal refactoring to reduce unnecessary cloning of Column
  configurations and provide a more managed path for Column updates. Public APIs did not change.
  (#694)

### 📚 Libraries

* Blueprint Core `3.6.1 -> 3.7.0`
* Blueprint Datetime `3.2.0 -> 3.3.0`
* Fontawesome `5.3.x -> 5.4.x`
* MobX `5.1.2 -> 5.5.0`
* Router5 `6.5.0 -> 6.6.0`

[Commit Log](https://github.com/xh/hoist-react/compare/v14.1.3...v14.2.0)


## v14.1.3

### 🐞 Bug Fixes

* Ensure JsonInput reacts properly to value changes.

### ⚙️ Technical

* Block user pinning/unpinning in Grid via drag-and-drop - pending further work via #687.
* Support "now" as special token for dateIs min/max validation rules.
* Tweak grouped grid row background color.

[Commit Log](https://github.com/xh/hoist-react/compare/v14.1.1...v14.1.3)


## v14.1.1

### 🐞 Bug Fixes

* Fixes GridModel support for row-level grouping at same time as column grouping.

[Commit Log](https://github.com/xh/hoist-react/compare/v14.1.0...v14.1.1)


## v14.1.0

### 🎁 New Features

* GridModel now supports multiple levels of row grouping. Pass the public setGroupBy() method an
  array of string column IDs, or a falsey value / empty array to ungroup. Note that the public and
  observable groupBy property on GridModel will now always be an array, even if the grid is not
  grouped or has only a single level of grouping.
* GridModel exposes public expandAll() and collapseAll() methods for grouped / tree grids, and
  StoreContextMenu supports a new "expandCollapseAll" string token to insert context menu items.
  These are added to the default menu, but auto-hide when the grid is not in a grouped state.
* The Grid component provides a new onKeyDown prop, which takes a callback and will fire on any
  keypress targeted within the Grid. Note such a handler is not provided directly by ag-Grid.
* The Column class supports pinned as a top-level config. Supports passing true to pin to the left.

### 🐞 Bug Fixes

* Updates to Grid column widths made via ag-Grid's "autosize to fit" API are properly persisted to
  grid state.

[Commit Log](https://github.com/xh/hoist-react/compare/v14.0.0...v14.1.0)


## v14.0.0

* Along with numerous bug fixes, v14 brings with it a number of important enhancements for grids,
  including support for tree display, 'action' columns, and absolute value sorting. It also includes
  some new controls and improvement to focus display.

### 💥 Breaking Changes

* The signatures of the Column.elementRenderer and Column.renderer have been changed to be
  consistent with each other, and more extensible. Each takes two arguments -- the value to be
  rendered, and a single bundle of metadata.
* StoreContextMenuAction has been renamed to RecordAction. Its action property has been renamed to
  actionFn for consistency and clarity.
* LocalStore : The method LocalStore.processRawData no longer takes an array of all records, but
  instead takes just a single record. Applications that need to operate on all raw records in bulk
  should do so before presenting them to LocalStore. Also, LocalStores template methods for override
  have also changed substantially, and sub-classes that rely on these methods will need to be
  adjusted accordingly.

### 🎁 New Features

#### Grid

* The Store API now supports hierarchical datasets. Applications need to simply provide raw data for
  records with a "children" property containing the raw data for their children.
* Grid supports a 'TreeGrid' mode. To show a tree grid, bind the GridModel to a store containing
  hierarchical data (as above), set treeMode: true on the GridModel, and specify a column to display
  the tree controls (isTreeColumn: true)
* Grid supports absolute sorting for numerical columns. Specify absSort: true on your column config
  to enable. Clicking the grid header will now cycle through ASC > DESC > DESC (abs) sort modes.
* Grid supports an 'Actions' column for one-click record actions. See cmp/desktop/columns/actionCol.
* A new showHover prop on the desktop Grid component will highlight the hovered row with default
  styling. A new GridModel.rowClassFn callback was added to support per-row custom classes based on
  record data.
* A new ExportFormat.LONG_TEXT format has been added, along with a new Column.exportWidth config.
  This supports exporting columns that contain long text (e.g. notes) as multi-line cells within
  Excel.

#### Other Components

* RadioInput and ButtonGroupInput have been added to the desktop/cmp/form package.
* DateInput now has support for entering and displaying time values.
* NumberInput displays its unformatted value when focused.
* Focused components are now better highlighted, with additional CSS vars provided to customize as
  needed.

### 🐞 Bug Fixes

* Calls to GridModel.setGroupBy() work properly not only on the first, but also all subsequent calls
  (#644).
* Background / style issues resolved on several input components in dark theme (#657).
* Grid context menus appear properly over other floating components.

### 📚 Libraries

* React `16.5.1 -> 16.5.2`
* router5 `6.4.2 -> 6.5.0`
* CodeMirror, Highcharts, and MobX patch updates

[Commit Log](https://github.com/xh/hoist-react/compare/v13.0.0...v14.0.0)


## v13.0.0

🍀Lucky v13 brings with it a number of enhancements for forms and validation, grouped column support
in the core Grid API, a fully wrapped MultiSelect component, decorator syntax adjustments, and a
number of other fixes and enhancements.

It also includes contributions from new ExHI team members Arjun and Brendan. 🎉

### 💥 Breaking Changes

* The core `@HoistComponent`, `@HoistService`, and `@HoistModel` decorators are **no longer
  parameterized**, meaning that trailing `()` should be removed after each usage. (#586)
* The little-used `hoistComponentFactory()` method was also removed as a further simplification
  (#587).
* The `HoistField` superclass has been renamed to `HoistInput` and the various **desktop form
  control components have been renamed** to match (55afb8f). Apps using these components (which will
  likely be most apps) will need to adapt to the new names.
  * This was done to better distinguish between the input components and the upgraded Field concept
    on model classes (see below).

### 🎁 New Features

⭐️ **Forms and Fields** have been a major focus of attention, with support for structured data
fields added to Models via the `@FieldSupport` and `@field()` decorators.
* Models annotated with `@FieldSupport` can decorate member properties with `@field()`, making those
  properties observable and settable (with a generated `setXXX()` method).
* The `@field()` decorators themselves can be passed an optional display label string as well as
  zero or more *validation rules* to define required constraints on the value of the field.
* A set of predefined constraints is provided within the toolkit within the `/field/` package.
* Models using `FieldSupport` should be sure to call the `initFields()` method installed by the
  decorator within their constructor. This method can be called without arguments to generally
  initialize the field system, or it can be passed an object of field names to initial/default
  values, which will set those values on the model class properties and provide change/dirty
  detection and the ability to "reset" a form.
* A new `FormField` UI component can be used to wrap input components within a form. The `FormField`
  wrapper can accept the source model and field name, and will apply those to its child input. It
  leverages the Field model to automatically display a label, indicate required fields, and print
  validation error messages. This new component should be the building-block for most non-trivial
  forms within an application.

Other enhancements include:
* **Grid columns can be grouped**, with support for grouping added to the grid state management
  system, column chooser, and export manager (#565). To define a column group, nest column
  definitions passed to `GridModel.columns` within a wrapper object of the form `{headerName: 'My
  group', children: [...]}`.

(Note these release notes are incomplete for this version.)

[Commit Log](https://github.com/xh/hoist-react/compare/v12.1.2...v13.0.0)


## v12.1.2

### 🐞 Bug Fixes

* Fix casing on functions generated by `@settable` decorator
  (35c7daa209a4205cb011583ebf8372319716deba).

[Commit Log](https://github.com/xh/hoist-react/compare/v12.1.1...v12.1.2)


## v12.1.1

### 🐞 Bug Fixes

* Avoid passing unknown HoistField component props down to Blueprint select/checkbox controls.

### 📚 Libraries

* Rollback update of `@blueprintjs/select` package `3.1.0 -> 3.0.0` - this included breaking API
  changes and will be revisited in #558.

[Commit Log](https://github.com/xh/hoist-react/compare/v12.1.0...v12.1.1)


## v12.1.0

### 🎁 New Features

* New `@bindable` and `@settable` decorators added for MobX support. Decorating a class member
  property with `@bindable` makes it a MobX `@observable` and auto-generates a setter method on the
  class wrapped in a MobX `@action`.
* A `fontAwesomeIcon` element factory is exported for use with other FA icons not enumerated by the
  `Icon` class.
* CSS variables added to control desktop Blueprint form control margins. These remain defaulted to
  zero, but now within CSS with support for variable overrides. A Blueprint library update also
  brought some changes to certain field-related alignment and style properties. Review any form
  controls within apps to ensure they remain aligned as desired
  (8275719e66b4677ec5c68a56ccc6aa3055283457 and df667b75d41d12dba96cbd206f5736886cb2ac20).

### 🐞 Bug Fixes

* Grid cells are fully refreshed on a data update, ensuring cell renderers that rely on data other
  than their primary display field are updated (#550).
* Grid auto-sizing is run after a data update, ensuring flex columns resize to adjust for possible
  scrollbar visibility changes (#553).
* Dropdown fields can be instantiated with fewer required properties set (#541).

### 📚 Libraries

* Blueprint `3.0.1 -> 3.4.0`
* FontAwesome `5.2.0 -> 5.3.0`
* CodeMirror `5.39.2 -> 5.40.0`
* MobX `5.0.3 -> 5.1.0`
* router5 `6.3.0 -> 6.4.2`
* React `16.4.1 -> 16.4.2`

[Commit Log](https://github.com/xh/hoist-react/compare/v12.0.0...v12.1.0)


## v12.0.0

Hoist React v12 is a relatively large release, with multiple refactorings around grid columns,
`elemFactory` support, classNames, and a re-organization of classes and exports within `utils`.

### 💥 Breaking Changes

#### ⭐️ Grid Columns

**A new `Column` class describes a top-level API for columns and their supported options** and is
intended to be a cross-platform layer on top of ag-Grid and TBD mobile grid implementations.
* The desktop `GridModel` class now accepts a collection of `Column` configuration objects to define
  its available columns.
* Columns may be configured with `flex: true` to cause them to stretch all available horizontal
  space within a grid, sharing it equally with any other flex columns. However note that this should
  be used sparingly, as flex columns have some deliberate limitations to ensure stable and
  consistent behavior. Most noticeably, they cannot be resized directly by users. Often, a best
  practice will be to insert an `emptyFlexCol` configuration as the last column in a grid - this
  will avoid messy-looking gaps in the layout while not requiring a data-driven column be flexed.
* User customizations to column widths are now saved if the GridModel has been configured with a
  `stateModel` key or model instance - see `GridStateModel`.
* Columns accept a `renderer` config to format text or HTML-based output. This is a callback that is
  provided the value, the row-level record, and a metadata object with the column's `colId`. An
  `elementRenderer` config is also available for cells that should render a Component.
* An `agOptions` config key continues to provide a way to pass arbitrary options to the underlying
  ag-Grid instance (for desktop implementations). This is considered an "escape hatch" and should be
  used with care, but can provide a bridge to required ag-Grid features as the Hoist-level API
  continues to develop.
* The "factory pattern" for Column templates / defaults has been removed, replaced by a simpler
  approach that recommends exporting simple configuration partials and spreading them into
  instance-specific column configs.
* See 0798f6bb20092c59659cf888aeaf9ecb01db52a6 for primary commit.

#### ⭐️ Element Factory, LayoutSupport, BaseClassName

Hoist provides core support for creating components via a factory pattern, powered by the `elem()`
and `elemFactory()` methods. This approach remains the recommended way to instantiate component
elements, but was **simplified and streamlined**.
* The rarely used `itemSpec` argument was removed (this previously applied defaults to child items).
* Developers can now also use JSX to instantiate all Hoist-provided components while still taking
  advantage of auto-handling for layout-related properties provided by the `LayoutSupport` mixin.
  * HoistComponents should now spread **`...this.getLayoutProps()`** into their outermost rendered
    child to enable promotion of layout properties.
* All HoistComponents can now specify a **baseClassName** on their component class and should pass
  `className: this.getClassName()` down to their outermost rendered child. This allows components to
  cleanly layer on a base CSS class name with any instance-specific classes.
* See 8342d3870102ee9bda4d11774019c4928866f256 for primary commit.

#### ⭐️ Panel resizing / collapsing

**The `Panel` component now takes a `sizingModel` prop to control and encapsulate newly built-in
resizing and collapsing behavior** (#534).
* See the `PanelSizingModel` class for configurable details, including continued support for saving
  sizing / collapsed state as a user preference.
* **The standalone `Resizable` component was removed** in favor of the improved support built into
  Panel directly.

#### Other

* Two promise-related models have been combined into **a new, more powerful `PendingTaskModel`**,
  and the `LoadMask` component has been removed and consolidated into `Mask`
  (d00a5c6e8fc1e0e89c2ce3eef5f3e14cb842f3c8).
  * `Panel` now exposes a single `mask` prop that can take either a configured `mask` element or a
    simple boolean to display/remove a default mask.
* **Classes within the `utils` package have been re-organized** into more standardized and scalable
  namespaces. Imports of these classes will need to be adjusted.

### 🎁 New Features

* **The desktop Grid component now offers a `compact` mode** with configurable styling to display
  significantly more data with reduced padding and font sizes.
* The top-level `AppBar` refresh button now provides a default implementation, calling a new
  abstract `requestRefresh()` method on `HoistApp`.
* The grid column chooser can now be configured to display its column groups as initially collapsed,
  for especially large collections of columns.
* A new `XH.restoreDefaultsAsync()` method provides a centralized way to wipe out user-specific
  preferences or customizations (#508).
* Additional Blueprint `MultiSelect`, `Tag`, and `FormGroup` controls re-exported.

### 🐞 Bug Fixes

* Some components were unintentionally not exporting their Component class directly, blocking JSX
  usage. All components now export their class.
* Multiple fixes to `DayField` (#531).
* JsonField now responds properly when switching from light to dark theme (#507).
* Context menus properly filter out duplicated separators (#518).

[Commit Log](https://github.com/xh/hoist-react/compare/v11.0.0...v12.0.0)


## v11.0.0

### 💥 Breaking Changes

* **Blueprint has been upgraded to the latest 3.x release.** The primary breaking change here is the
  renaming of all `pt-` CSS classes to use a new `bp3-` prefix. Any in-app usages of the BP
  selectors will need to be updated. See the
  [Blueprint "What's New" page](http://blueprintjs.com/docs/#blueprint/whats-new-3.0).
* **FontAwesome has been upgraded to the latest 5.2 release.** Only the icons enumerated in the
  Hoist `Icon` class are now registered via the FA `library.add()` method for inclusion in bundled
  code, resulting in a significant reduction in bundle size. Apps wishing to use other FA icons not
  included by Hoist must import and register them - see the
  [FA React Readme](https://github.com/FortAwesome/react-fontawesome/blob/master/README.md) for
  details.
* **The `mobx-decorators` dependency has been removed** due to lack of official support for the
  latest MobX update, as well as limited usage within the toolkit. This package was primarily
  providing the optional `@setter` decorator, which should now be replaced as needed by dedicated
  `@action` setter methods (19cbf86138499bda959303e602a6d58f6e95cb40).

### 🎁 Enhancements

* `HoistComponent` now provides a `getClassNames()` method that will merge any `baseCls` CSS class
  names specified on the component with any instance-specific classes passed in via props (#252).
  * Components that wish to declare and support a `baseCls` should use this method to generate and
    apply a combined list of classes to their outermost rendered elements (see `Grid`).
  * Base class names have been added for relevant Hoist-provided components - e.g. `.xh-panel` and
    `.xh-grid`. These will be appended to any instance class names specified within applications and
    be available as public CSS selectors.
* Relevant `HoistField` components support inline `leftIcon` and `rightElement` props. `DayField`
  adds support for `minDay / maxDay` props.
* Styling for the built-in ag-Grid loading overlay has been simplified and improved (#401).
* Grid column definitions can now specify an `excludeFromExport` config to drop them from
  server-generated Excel/CSV exports (#485).

### 🐞 Bug Fixes

* Grid data loading and selection reactions have been hardened and better coordinated to prevent
  throwing when attempting to set a selection before data has been loaded (#484).

### 📚 Libraries

* Blueprint `2.x -> 3.x`
* FontAwesome `5.0.x -> 5.2.x`
* CodeMirror `5.37.0 -> 5.39.2`
* router5 `6.2.4 -> 6.3.0`

[Commit Log](https://github.com/xh/hoist-react/compare/v10.0.1...v11.0.0)


## v10.0.1

### 🐞 Bug Fixes

* Grid `export` context menu token now defaults to server-side 'exportExcel' export.
  * Specify the `exportLocal` token to return a menu item for local ag-Grid export.
* Columns with `field === null` skipped for server-side export (considered spacer / structural
  columns).

## v10.0.0

### 💥 Breaking Changes

* **Access to the router API has changed** with the `XH` global now exposing `router` and
  `routerState` properties and a `navigate()` method directly.
* `ToastManager` has been deprecated. Use `XH.toast` instead.
* `Message` is no longer a public class (and its API has changed). Use `XH.message/confirm/alert`
  instead.
* Export API has changed. The Built-in grid export now uses more powerful server-side support. To
  continue to use local AG based export, call method `GridModel.localExport()`. Built-in export
  needs to be enabled with the new property on `GridModel.enableExport`. See `GridModel` for more
  details.

### 🎁 Enhancements

* New Mobile controls and `AppContainer` provided services (impersonation, about, and version bars).
* Full-featured server-side Excel export for grids.

### 🐞 Bug Fixes

* Prevent automatic zooming upon input focus on mobile devices (#476).
* Clear the selection when showing the context menu for a record which is not already selected
  (#469).
* Fix to make lockout script readable by Compatibility Mode down to IE5.

### 📚 Libraries

* MobX `4.2.x -> 5.0.x`

[Commit Log](https://github.com/xh/hoist-react/compare/v9.0.0...v10.0.0)


## v9.0.0

### 💥 Breaking Changes

* **Hoist-provided mixins (decorators) have been refactored to be more granular and have been broken
  out of `HoistComponent`.**
  * New discrete mixins now exist for `LayoutSupport` and `ContextMenuSupport` - these should be
    added directly to components that require the functionality they add for auto-handling of
    layout-related props and support for showing right-click menus. The corresponding options on
    `HoistComponent` that used to enable them have been removed.
  * For consistency, we have also renamed `EventTarget -> EventSupport` and `Reactive ->
    ReactiveSupport` mixins. These both continue to be auto-applied to HoistModel and HoistService
    classes, and ReactiveSupport enabled by default in HoistComponent.
* **The Context menu API has changed.** The `ContextMenuSupport` mixin now specifies an abstract
  `getContextMenuItems()` method for component implementation (replacing the previous
  `renderContextMenu()` method). See the new [`ContextMenuItem` class for what these items support,
  as well as several static default items that can be used.
  * The top-level `AppContainer` no longer provides a default context menu, instead allowing the
    browser's own context menu to show unless an app / component author has implemented custom
    context-menu handling at any level of their component hierarchy.

### 🐞 Bug Fixes

* TabContainer active tab can become out of sync with the router state (#451)
  * ⚠️ Note this also involved a change to the `TabContainerModel` API - `activateTab()` is now the
    public method to set the active tab and ensure both the tab and the route land in the correct
    state.
* Remove unintended focused cell borders that came back with the prior ag-Grid upgrade.

[Commit Log](https://github.com/xh/hoist-react/compare/v8.0.0...v9.0.0)


## v8.0.0

Hoist React v8 brings a big set of improvements and fixes, some API and package re-organizations,
and ag-Grid upgrade, and more. 🚀

### 💥 Breaking Changes

* **Component package directories have been re-organized** to provide better symmetry between
  pre-existing "desktop" components and a new set of mobile-first component. Current desktop
  applications should replace imports from `@xh/hoist/cmp/xxx` with `@xh/hoist/desktop/cmp/xxx`.
  * Important exceptions include several classes within `@xh/hoist/cmp/layout/`, which remain
    cross-platform.
  * `Panel` and `Resizable` components have moved to their own packages in
    `@xh/hoist/desktop/cmp/panel` and `@xh/hoist/desktop/cmp/resizable`.
* **Multiple changes and improvements made to tab-related APIs and components.**
  * The `TabContainerModel` constructor API has changed, notably `children` -> `tabs`, `useRoutes` ->
    `route` (to specify a starting route as a string) and `switcherPosition` has moved from a model
    config to a prop on the `TabContainer` component.
  * `TabPane` and `TabPaneModel` have been renamed `Tab` and `TabModel`, respectively, with several
    related renames.
* **Application entry-point classes decorated with `@HoistApp` must implement the new getter method
  `containerClass()`** to specify the platform specific component used to wrap the app's
  `componentClass`.
  * This will typically be `@xh/hoist/[desktop|mobile]/AppContainer` depending on platform.

### 🎁 New Features

* **Tab-related APIs re-worked and improved**, including streamlined support for routing, a new
  `tabRenderMode` config on `TabContainerModel`, and better naming throughout.
* **Ag-grid updated to latest v18.x** - now using native flex for overall grid layout and sizing
  controls, along with multiple other vendor improvements.
* Additional `XH` API methods exposed for control of / integration with Router5.
* The core `@HoistComponent` decorated now installs a new `isDisplayed` getter to report on
  component visibility, taking into account the visibility of its ancestors in the component tree.
* Mobile and Desktop app package / component structure made more symmetrical (#444).
* Initial versions of multiple new mobile components added to the toolkit.
* Support added for **`IdleService` - automatic app suspension on inactivity** (#427).
* Hoist wrapper added for the low-level Blueprint **button component** - provides future hooks into
  button customizations and avoids direct BP import (#406).
* Built-in support for collecting user feedback via a dedicated dialog, convenient XH methods and
  default appBar button (#379).
* New `XH.isDevelopmentMode` constant added, true when running in local Webpack dev-server mode.
* CSS variables have been added to customize and standardize the Blueprint "intent" based styling,
  with defaults adjusted to be less distracting (#420).

### 🐞 Bug Fixes

* Preference-related events have been standardized and bugs resolved related to pushAsync() and the
  `prefChange` event (ee93290).
* Admin log viewer auto-refreshes in tail-mode (#330).
* Distracting grid "loading" overlay removed (#401).
* Clipboard button ("click-to-copy" functionality) restored (#442).

[Commit Log](https://github.com/xh/hoist-react/compare/v7.2.0...v8.0.0)

## v7.2.0

### 🎁 New Features

+ Admin console grids now outfitted with column choosers and grid state. #375
+ Additional components for Onsen UI mobile development.

### 🐞 Bug Fixes

+ Multiple improvements to the Admin console config differ. #380 #381 #392

[Commit Log](https://github.com/xh/hoist-react/compare/v7.1.0...v7.2.0)

## v7.1.0

### 🎁 New Features

* Additional kit components added for Onsen UI mobile development.

### 🐞 Bug Fixes

* Dropdown fields no longer default to `commitOnChange: true` - avoiding unexpected commits of
  type-ahead query values for the comboboxes.
* Exceptions thrown from FetchService more accurately report the remote host when unreachable, along
  with some additional enhancements to fetch exception reporting for clarity.

[Commit Log](https://github.com/xh/hoist-react/compare/v7.0.0...v7.1.0)

## v7.0.0

### 💥 Breaking Changes

* **Restructuring of core `App` concept** with change to new `@HoistApp` decorator and conventions
  around defining `App.js` and `AppComponent.js` files as core app entry points. `XH.app` now
  installed to provide access to singleton instance of primary app class. See #387.

### 🎁 New Features

* **Added `AppBar` component** to help further standardize a pattern for top-level application
  headers.
* **Added `SwitchField` and `SliderField`** form field components.
* **Kit package added for Onsen UI** - base component library for mobile development.
* **Preferences get a group field for better organization**, parity with AppConfigs. (Requires
  hoist-core 3.1.x.)

### 🐞 Bug Fixes

* Improvements to `Grid` component's interaction with underlying ag-Grid instance, avoiding extra
  renderings and unwanted loss of state. 03de0ae7

[Commit Log](https://github.com/xh/hoist-react/compare/v6.0.0...v7.0.0)


## v6.0.0

### 💥 Breaking Changes

* API for `MessageModel` has changed as part of the feature addition noted below, with `alert()` and
  `confirm()` replaced by `show()` and new `XH` convenience methods making the need for direct calls
  rare.
* `TabContainerModel` no longer takes an `orientation` prop, replaced by the more flexible
  `switcherPosition` as noted below.

### 🎁 New Features

* **Initial version of grid state** now available, supporting easy persistence of user grid column
  selections and sorting. The `GridModel` constructor now takes a `stateModel` argument, which in
  its simplest form is a string `xhStateId` used to persist grid state to local storage. See the
  `GridStateModel` class for implementation details. #331
* The **Message API** has been improved and simplified, with new `XH.confirm()` and `XH.alert()`
  methods providing an easy way to show pop-up alerts without needing to manually construct or
  maintain a `MessageModel`. #349
* **`TabContainer` components can now be controlled with a remote `TabSwitcher`** that does not need
  to be directly docked to the container itself. Specify `switcherPosition:none` on the
  `TabContainerModel` to suppress showing the switching affordance on the tabs themselves and
  instantiate a `TabSwitcher` bound to the same model to control a tabset from elsewhere in the
  component hierarchy. In particular, this enabled top-level application tab navigation to move up
  into the top toolbar, saving vertical space in the layout. #368
* `DataViewModel` supports an `emptyText` config.

### 🐞 Bugfixes

* Dropdown fields no longer fire multiple commit messages, and no longer commit partial entries
  under some circumstances. #353 and #354
* Grids resizing fixed when shrinking the containing component. #357

[Commit Log](https://github.com/xh/hoist-react/compare/v5.0.0...v6.0.0)


## v5.0.0

### 💥 Breaking Changes

* **Multi environment configs have been unwound** See these release notes/instructions for how to
  migrate: https://github.com/xh/hoist-core/releases/tag/release-3.0.0
* **Breaking change to context menus in dataviews and grids not using the default context menu:**
  StoreContextMenu no longer takes an array of items as an argument to its constructor. Instead it
  takes a configuration object with an ‘items’ key that will point to any current implementation’s
  array of items. This object can also contain an optional gridModel argument which is intended to
  support StoreContextMenuItems that may now be specified as known ‘hoist tokens’, currently limited
  to a ‘colChooser’ token.

### 🎁 New Features

* Config differ presents inline view, easier to read diffs now.
* Print Icon added!

### 🐞 Bugfixes

* Update processFailedLoad to loadData into gridModel store, Fixes #337
* Fix regression to ErrorTracking. Make errorTrackingService safer/simpler to call at any point in
  life-cycle.
* Fix broken LocalStore state.
* Tweak flex prop for charts. Side by side charts in a flexbox now auto-size themselves! Fixes #342
* Provide token parsing for storeContextMenus. Context menus are all grown up! Fixes #300

## v4.0.1

### 🐞 Bugfixes

* DataView now properly re-renders its items when properties on their records change (and the ID
  does not)


## v4.0.0

### 💥 Breaking Changes

* **The `GridModel` selection API has been reworked for clarity.** These models formerly exposed
  their selectionModel as `grid.selection` - now that getter returns the selected records. A new
  `selectedRecord` getter is also available to return a single selection, and new string shortcut
  options are available when configuring GridModel selection behavior.
* **Grid components can now take an `agOptions` prop** to pass directly to the underlying ag-grid
  component, as well as an `onRowDoubleClicked` handler function.
  16be2bfa10e5aab4ce8e7e2e20f8569979dd70d1

### 🎁 New Features

* Additional core components have been updated with built-in `layoutSupport`, allowing developers to
  set width/height/flex and other layout properties directly as top-level props for key comps such
  as Grid, DataView, and Chart. These special props are processed via `elemFactory` into a
  `layoutConfig` prop that is now passed down to the underlying wrapper div for these components.
  081fb1f3a2246a4ff624ab123c6df36c1474ed4b

### 🐞 Bugfixes

* Log viewer tail mode now working properly for long log files - #325


## v3.0.1

### 🐞 Bugfixes

* FetchService throws a dedicated exception when the server is unreachable, fixes a confusing
  failure case detailed in #315


## v3.0.0

### 💥 Breaking Changes

* **An application's `AppModel` class must now implement a new `checkAccess()` method.** This method
  is passed the current user, and the appModel should determine if that user should see the UI and
  return an object with a `hasAccess` boolean and an optional `message` string. For a return with
  `hasAccess: false`, the framework will render a lockout panel instead of the primary UI.
  974c1def99059f11528c476f04e0d8c8a0811804
  * Note that this is only a secondary level of "security" designed to avoid showing an unauthorized
    user a confusing / non-functional UI. The server or any other third-party data sources must
    always be the actual enforcer of access to data or other operations.
* **We updated the APIs for core MobX helper methods added to component/model/service classes.** In
  particular, `addReaction()` was updated to take a more declarative / clear config object.
  8169123a4a8be6940b747e816cba40bd10fa164e
  * See Reactive.js - the mixin that provides this functionality.

### 🎁 New Features

* Built-in client-side lockout support, as per above.

### 🐞 Bugfixes

* None

------------------------------------------

Copyright © 2021 Extremely Heavy Industries Inc. - all rights reserved

------------------------------------------

📫☎️🌎 info@xh.io | https://xh.io/contact<|MERGE_RESOLUTION|>--- conflicted
+++ resolved
@@ -3,13 +3,11 @@
 ## v39.0.0-SNAPSHOT - unreleased
 
 ### 🎁 New Features
-<<<<<<< HEAD
-* New property `selectedRecordId` on `StoreSelectionModel`, `GridModel`, and `DataViewModel`.
-  Observe this instead of `selectedRecord` when you wish to track only the `id` of the selected
-  record and not changes to its contents.
-=======
-* Support for string values for `equals` flag on `HoistBase.addReaction()`.
->>>>>>> 666d50a3
+
+* New property `selectedRecordId` on `StoreSelectionModel`, `GridModel`, and `DataViewModel`. Observe
+  this instead of `selectedRecord` when you wish to track only the `id` of the selected record and
+  not changes to its data.
+* The `HoistBase.addReaction()` now accepts convenient string values for its `equals` flag.
 
 [Commit Log](https://github.com/xh/hoist-react/compare/v38.3.0...develop)
 
@@ -17,10 +15,10 @@
 
 ### 🎁 New Features
 
-* New options on `Store` to help optimize loading of large data sets: `freezeData` and
-`idEncodesTreePath`.
-
-* New option on `ColChooserModel` to force column resizing: `autosizeOnCommit`
+* New `Store.freezeData` and `Store.idEncodesTreePath` configs added as performance optimizations
+  when loading very large data sets (50k+ rows).
+* New `ColChooserModel.autosizeOnCommit` config triggers an autosize run whenever the chooser is
+  closed. (Defaulted to true on mobile.)
 
 [Commit Log](https://github.com/xh/hoist-react/compare/v38.2.0...v38.3.0)
 
