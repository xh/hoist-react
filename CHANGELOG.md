--- conflicted
+++ resolved
@@ -2,18 +2,6 @@
 
 ## v71.0.0-SNAPSHOT - unreleased
 
-<<<<<<< HEAD
-### 💥 Breaking Changes (upgrade difficulty: 🟢 TRIVIAL - `FileChooser` props)
-
-* Upgraded `FileChooser` now requires the accepted file types `accept` prop to be an object
-  mapping MIME type to list of file extensions, e.g.
-```
-    accept: {
-        'image/png': ['.png'],
-        'text/html': ['.html', '.htm']
-    }
-```
-=======
 ### 🎁 New Features
 
 * Major Improvements to ViewManager component
@@ -23,19 +11,12 @@
   * Improved management UI Dialog.
 * New `SessionStorageService` and associated persistence provider provides support for saving
   tab local data across reloads.
->>>>>>> e439e653
-
-### ⚙️ Technical
-
-<<<<<<< HEAD
-### 📚 Libraries
-
-* react-dropzone `10.2.2 → 14.3.5`
-=======
+
+### ⚙️ Technical
+
 * Added explicit `devDependencies` and `resolutions` blocks for `@types/react[-dom]` at v18.x.
 * Added workaround for problematic use of SASS-syntax-in-CSS shipped by `react-dates`. This began
   throwing "This function isn't allowed in plain CSS" with latest version of sass/sass-loader.
->>>>>>> e439e653
 
 ## v70.0.0 - 2024-11-15
 
