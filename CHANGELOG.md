# Changelog

## v29.0.0-SNAPSHOT - under development

### 🗄️ Data Package Changes

Several changes have been made to data package (`Store` and `Record`) APIs for loading, updating,
and modifying data. They include some breaking changes, but pave the way for upcoming enhancements
to fully support inline grid editing and other new features.

Store now tracks the "committed" state of its records, which represents the data as it was loaded
(typically from the server) via `loadData()` or `updateData()`. Records are now immutable and
frozen, so they cannot be changed directly, but Store offers a new `modifyRecords()` API to apply
local modifications to data in a tracked and managed way. (Store creates new records internally to
hold both this modified data and the original, "committed" data.) This additional state tracking
allows developers to query Stores for modified or added records (e.g. to flush back to the server
and persist) as well as call new methods to revert changes (e.g. to undo a block of changes that the
user wishes to discard).

Note the following more specific changes to these related classes:

#### Record

* 💥 Record data properties are now nested within a `data` object on Record instances and are no
  longer available as top-level properties on the Record itself.
  * Calls to access data such as `rec.quantity` must be modified to `rec.data.quantity`.
  * When accessing multiple properties, destructuring provides an efficient syntax - e.g. `const
    {quantity, price} = rec.data;`.
* 💥 Records are now immutable and cannot be modified by applications directly.
  * This is a breaking change, but should only affect apps with custom inline grid editing
    implementations or similar code that modifies individual record values.
  * Calls to change data such as `rec.quantity = 100` must now be made through the Record's Store,
    e.g. `store.modifyData({id: 41, quantity: 100})`
* Record gains new getters for inspecting its state, including: `isAdd`, `isModified`, and
  `isCommitted`.

#### Store

* 💥 `noteDataUpdated()` has been removed, as out-of-band modifications to Store Records are no
  longer possible.
* 💥 Store's `idSpec` function is now called with the raw record data - previously it was passed
  source data after it had been run through the store's optional `processRawData` function. (This is
  unlikely to have a practical impact on most apps, but is included here for completeness.)
* `Store.updateData()` now accepts a flat list of raw data to process into Record additions and
  updates. Previously developers needed to call this method with an object containing add, update,
  and/or remove keys mapped to arrays. Now Store will produce an object of this shape automatically.
* `Store.refreshFilter()` method has been added to allow applications to rebuild the filtered data
  set if some application state has changed (apart from the store's data itself) which would affect
  the store filter.
* Store gains new methods for manipulating its Records and data, including `addRecords()`,
  `removeRecords()`, `modifyRecords()`, `revertRecords()`, and `revert()`. New getters have been
  added for `addedRecords`, `removedRecords`, `modifiedRecords`, and `isModified`.

#### Column

* Columns have been enhanced for provide basic support for inline-editing of record data. Further
  inline editing support enhancements are planned for upcoming Hoist releases.
* `Column.getValueFn` config added to retrieve the cell value for a Record field. The default
  implementation pulls the value from the Record's new `data` property (see above). Apps that
  specify custom `valueGetter` callbacks via `Column.agOptions` should now implement their custom
  logic in this new config.
* `Column.setValueFn` config added to support modifying the Column field's value on the underlying
  Record. The default implementation calls the new `Store.modifyRecords()` API and should be
  sufficient for the majority of cases.
* `Column.editable` config added to indicate if a column/cell should be inline-editable.

### 🎁 New Features

* Added keyboard support to ag-Grid context menus.
* Added `GridModel.setEmptyText()` to allow updates to placeholder text after initial construction.
* Added `GridModel.ensureSelectionVisible()` to scroll the currently selected row into view.
* When a `TreeMap` is bound to a `GridModel`, the grid will now respond to map selection changes by
  scrolling to ensure the selected grid row is visible.
* Added a `Column.tooltipElement` config to support fully customizable tooltip components.
* Added a `useOnResize` hook, which runs a function when a component is resized.
* Exposed an `inputRef` prop on numberInput, textArea, and textInput
* `PanelModel` now accepts a `maxSize` config.
* `RelativeTimeStamp` now support a `relativeTo` option, allowing it to display the difference
  between a timestamp and another reference time other than now. Both the component and the
  `getRelativeTimestamp()` helper function now leverage moment.js for their underlying
  implementation.
* A new `Clock` component displays the time, either local to the browser or for a configurable
  timezone.
* `LeftRightChooser` gets a new `showCounts` option to print the number of items on each side.
* `Select` inputs support a new property `enableWindowed` (desktop platform only) to improve
  rendering performance with large lists of options.
* `Select` inputs support grouped options. To use, add an attribute `options` containing an array of
  sub-options.
* `FetchService` methods support a new `timeout` option. This config chains `Promise.timeout()` to
  the promises returned by the service.
* Added alpha version of `DashContainer` for building dynamic, draggable dashboard-style layouts.
  Please note: the API for this component is subject to change - use at your own risk!
* `Select` now allows the use of objects as values.
* Added a new `xhEnableImpersonation` config to enable or disable the ability of Hoist Admins to
  impersonate other users. Note that this defaults to `false`. Apps will need to set this config to
  continue using impersonation. (Note that an update to hoist-core 6.4+ is required for this config
  to be enforced on the server.)
* `FormField` now supports a `requiredIndicator` to customize how required fields are displayed.
* Application build tags are now included in version update checks, primarily to prompt dev/QA users
  to refresh when running SNAPSHOT versions. (Note that an update to hoist-core 6.4+ is required for
  the server to emit build tag for comparison.)
* `CodeInput` component added to provide general `HoistInput` support around the CodeMirror code
  editor. The pre-existing `JsonInput` has been converted to a wrapper around this class.
* `JsonInput` now supports an `autoFocus` prop.
* `Select` now supports a `hideDropdownIndicator` prop.
* `useOnResize` hook will now ignore visibility changes, i.e. a component resizing to a size of 0.
<<<<<<< HEAD
* `DataView` will now react to changes in `itemHeight` prop.
=======
* `DimensionChooser` now supports a `popoverPosition` prop.
>>>>>>> 3118eed5

### 💥 Breaking Changes

* The `GridModel.contextMenuFn` parameter has been replaced with a `contextMenu` parameter. The new
  parameter will allow context menus to be specified with a simple array in addition to the function
  specification currently supported.
* The `GridModel.defaultContextMenuTokens` array has been renamed `defaultContextMenu`.
* `Chart` and `ChartModel` have been moved from `desktop/cmp/charts` to `cmp/charts`.
* `StoreFilterField` have been moved from `desktop/cmp/store` to `cmp/store`.
* The options `nowEpsilon` and `nowString` on `RelativeTimestamp` have been renamed to `epsilon` and
  `equalString`, respectively.
* `TabRenderMode` and `TabRefreshMode` have been renamed to `RenderMode` and `RefreshMode` and moved
  to the `core` package. These enumerations are now used in the APIs for `Panel`, `TabContainer`,
  and `DashContainer`.
* `DockViewModel` now requires a function, or a HoistComponent as its `content` param. It has always
  been documented this way, but a bug in the original implementation had it accepting an actual
  element rather than a function. As now implemented, the form of the `content` param is consistent
  across `TabModel`, `DockViewModel`, and `DashViewSpec`.
* `JsonInput.showActionButtons` prop replaced with more specific `showFormatButton` and
  `showFullscreenButton` props.

### 🐞 Bug Fixes

* Fixed autoFocus on NumberInput.
* Fixed issue where JsonInput was not receiving its `model` from context
  ([#1456](https://github.com/xh/hoist-react/issues/1456))
* Fixed issue where TreeMap would not be initialized if the TreeMapModel was created after the
  GridModel data was loaded ([#1471](https://github.com/xh/hoist-react/issues/1471))
* Fixed issue where export would create malformed file with dynamic header names
* Fixed issue where exported tree grids would have incorrect aggregate data
  ([#1447](https://github.com/xh/hoist-react/issues/1447))
* Fixed issue where resizable Panels could grow larger than desired
  ([#1498](https://github.com/xh/hoist-react/issues/1498))
* Changed RestGrid to only display export button if export is enabled
  ([#1490](https://github.com/xh/hoist-react/issues/1490))
* Fixed errors when grouping rows in Grids with `groupUseEntireRow` turned off
  ([#1520](https://github.com/xh/hoist-react/issues/1520))
* Fixed problem where charts were resized when being hidden
  ([#1528](https://github.com/xh/hoist-react/issues/1528))
* Fixed problem where charts were needlessly re-rendered, hurting performance and losing some state
  ([#1505](https://github.com/xh/hoist-react/issues/1505))
* Removed padding from Select option wrapper elements which was making it difficult for custom
  option renderers to control the padding ([1571](https://github.com/xh/hoist-react/issues/1571))

### 📚 Libraries

* @blueprintjs/core `3.19 -> 3.22`
* @blueprintjs/datetime `3.14 -> 3.15`
* @fortawesome/fontawesome-pro `5.11 -> 5.12`
* codemirror `5.49 -> 5.50`
* core-js `3.3 -> 3.6`
* fast-deep-equal `2.0 -> 3.1`
* filesize `5.0 -> 6.0`
* highcharts 7.2 -> 8.0`
* mobx `5.14 -> 5.15`
* react-dates `21.3 -> 21.5`
* react-dropzone `10.1 -> 10.2`
* react-windowed-select `added @ 2.0.1`

[Commit Log](https://github.com/xh/hoist-react/compare/v28.2.0...develop)

## v28.2.0 - 2019-11-08

### 🎁 New Features

* Added a `DateInput` component to the mobile toolkit. Its API supports many of the same options as
  its desktop analog with the exception of `timePrecision`, which is not yet supported.
* Added `minSize` to panelModel. A resizable panel can now be prevented from resizing to a size
  smaller than minSize. ([#1431](https://github.com/xh/hoist-react/issues/1431))

### 🐞 Bug Fixes

* Made `itemHeight` a required prop for `DataView`. This avoids an issue where agGrid went into an
  infinite loop if this value was not set.
* Fixed a problem with `RestStore` behavior when `dataRoot` changed from its default value.

[Commit Log](https://github.com/xh/hoist-react/compare/v28.1.1...v28.2.0)

## v28.1.1 - 2019-10-23

### 🐞 Bug Fixes

* Fixes a bug with default model context being set incorrectly within context inside of `Panel`.

[Commit Log](https://github.com/xh/hoist-react/compare/v28.1.0...v28.1.1)

## v28.1.0 - 2019-10-18

### 🎁 New Features

* `DateInput` supports a new `strictInputParsing` prop to enforce strict parsing of keyed-in entries
  by the underlying moment library. The default value is false, maintained the existing behavior
  where [moment will do its best](https://momentjs.com/guides/#/parsing/) to parse an entered date
  string that doesn't exactly match the specified format
* Any `DateInput` values entered that exceed any specified max/minDate will now be reset to null,
  instead of being set to the boundary date (which was surprising and potentially much less obvious
  to a user that their input had been adjusted automatically).
* `Column` and `ColumnGroup` now accept a function for `headerName`. The header will be
  automatically re-rendered when any observable properties referenced by the `headerName` function
  are modified.
* `ColumnGroup` now accepts an `align` config for setting the header text alignment
* The flag `toContext` for `uses` and `creates` has been replaced with a new flag `publishMode` that
  provides more granular control over how models are published and looked up via context. Components
  can specify `ModelPublishMode.LIMITED` to make their model available for contained components
  without it becoming the default model or exposing its sub-models.

### 🐞 Bug Fixes

* Tree columns can now specify `renderer` or `elementRenderer` configs without breaking the standard
  ag-Grid group cell renderer auto-applied to tree columns (#1397).
* Use of a custom `Column.comparator` function will no longer break agGrid-provided column header
  filter menus (#1400).
* The MS Edge browser does not return a standard Promise from `async` functions, so the the return
  of those functions did not previously have the required Hoist extensions installed on its
  prototype. Edge "native" Promises are now also polyfilled / extended as required. (#1411).
* Async `Select` combobox queries are now properly debounced as per the `queryBuffer` prop (#1416).

### ⚙️ Technical

* Grid column group headers now use a custom React component instead of the default ag-Grid column
  header, resulting in a different DOM structure and CSS classes. Existing CSS overrides of the
  ag-Grid column group headers may need to be updated to work with the new structure/classes.
* We have configured `stylelint` to enforce greater consistency in our stylesheets within this
  project. The initial linting run resulted in a large number of updates to our SASS files, almost
  exclusively whitespace changes. No functional changes are intended/expected. We have also enabled
  hooks to run both JS and style linting on pre-commit. Neither of these updates directly affects
  applications, but the same tools could be configured for apps if desired.

### 📚 Libraries

* core-js `3.2 -> 3.3`
* filesize `4.2 -> 5.0`
* http-status-codes `added @ 1.3`

[Commit Log](https://github.com/xh/hoist-react/compare/v28.0.0...v28.1.0)

## v28.0.0 - 2019-10-07

_"The one with the hooks."_

**Hoist now fully supports React functional components and hooks.** The new `hoistComponent`
function is now the recommended method for defining new components and their corresponding element
factories. See that (within [HoistComponentFunctional.js](core/HoistComponentFunctional.js)) and the
new `useLocalModel()` and `useContextModel()` hooks (within [core/hooks](core/hooks)) for more
information.

Along with the performance benefits and the ability to use React hooks, Hoist functional components
are designed to read and write their models via context. This allows a much less verbose
specification of component element trees.

Note that **Class-based Components remain fully supported** (by both Hoist and React) using the
familiar `@HoistComponent` decorator, but transitioning to functional components within Hoist apps
is now strongly encouraged. In particular note that Class-based Components will *not* be able to
leverage the context for model support discussed above.

### 🎁 New Features

* Resizable panels now default to not redrawing their content when resized until the resize bar is
  dropped. This offers an improved user experience for most situations, especially when layouts are
  complex. To re-enable the previous dynamic behavior, set `PanelModel.resizeWhileDragging: true`.
* The default text input shown by `XH.prompt()` now has `selectOnFocus: true` and will confirm the
  user's entry on an `<enter>` keypress (same as clicking 'OK').
* `stringExcludes` function added to form validation constraints. This allows an input value to
  block specific characters or strings, e.g. no slash "/" in a textInput for a filename.
* `constrainAll` function added to form validation constraints. This takes another constraint as its
  only argument, and applies that constraint to an array of values, rather than just to one value.
  This is useful for applying a constraint to inputs that produce arrays, such as tag pickers.
* `DateInput` now accepts LocalDates as `value`, `minDate` and `maxDate` props.
* `RelativeTimestamp` now accepts a `bind` prop to specify a model field name from which it can pull
  its timestamp. The model itself can either be passed as a prop or (better) sourced automatically
  from the parent context. Developers are encouraged to take this change to minimize re-renders of
  parent components (which often contain grids and other intensive layouts).
* `Record` now has properties and methods for accessing and iterating over children, descendants,
  and ancestors
* `Store` now has methods for retrieving the descendants and ancestors of a given Record

### 💥 Breaking Changes

* **Apps must update their dev dependencies** to the latest `@xh/hoist-dev-utils` package: v4.0+.
  This updates the versions of Babel / Webpack used in builds to their latest / current versions and
  swaps to the updated Babel recommendation of `core-js` for polyfills.
* The `allSettled` function in `@xh/promise` has been removed. Applications using this method should
  use the ECMA standard (stage-2) `Promise.allSettled` instead. This method is now fully available
  in Hoist via bundled polyfills. Note that the standard method returns an array of objects of the
  form `{status: [rejected|fulfilled], ...}`, rather than `{state: [rejected|fulfilled], ...}`.
* The `containerRef` argument for `XH.toast()` should now be a DOM element. Component instances are
  no longer supported types for this value. This is required to support functional Components
  throughout the toolkit.
* Apps that need to prevent a `StoreFilterField` from binding to a `GridModel` in context, need to
  set the `store` or `gridModel` property explicitly to null.
* The Blueprint non-standard decorators `ContextMenuTarget` and `HotkeysTarget` are no longer
  supported. Use the new hooks `useContextMenu()` and `useHotkeys()` instead. For convenience, this
  functionality has also been made available directly on `Panel` via the `contextMenu` and `hotkeys`
  props.
* `DataView` and `DataViewModel` have been moved from `/desktop/cmp/dataview` to the cross-platform
  package `/cmp/dataview`.
* `isReactElement` has been removed. Applications should use the native React API method
  `React.isValidElement` instead.

### ⚙️ Technical

* `createObservableRef()` is now available in `@xh/hoist/utils/react` package. Use this function for
  creating refs that are functionally equivalent to refs created with `React.createRef()`, yet fully
  observable. With this change the `Ref` class in the same package is now obsolete.
* Hoist now establishes a proper react "error boundary" around all application code. This means that
  errors throw when rendering will be caught and displayed in the standard Hoist exception dialog,
  and stack traces for rendering errors should be significantly less verbose.
* Not a Hoist feature, exactly, but the latest version of `@xh/hoist-dev-utils` (see below) enables
  support for the `optional chaining` (aka null safe) and `nullish coalescing` operators via their
  Babel proposal plugins. Developers are encouraged to make good use of the new syntax below:
  *  conditional-chaining: `let foo = bar?.baz?.qux;`
  *  nullish coalescing: `let foo = bar ?? 'someDefaultValue';`

### 🐞 Bug Fixes

* Date picker month and year controls will now work properly in `localDate` mode. (Previously would
  reset to underlying value.)
* Individual `Buttons` within a `ButtonGroupInput` will accept a disabled prop while continuing to
  respect the overall `ButtonGroupInput`'s disabled prop.
* Raised z-index level of AG-Grid tooltip to ensure tooltips for AG-Grid context menu items appear
  above the context menu.

### 📚 Libraries

* @blueprintjs/core `3.18 -> 3.19`
* @blueprintjs/datetime `3.12 -> 3.14`
* @fortawesome/fontawesome-pro `5.10 -> 5.11`
* @xh/hoist-dev-utils `3.8 -> 4.3` (multiple transitive updates to build tooling)
* ag-grid `21.1 -> 21.2`
* highcharts `7.1 -> 7.2`
* mobx `5.13 -> 5.14`
* react-transition-group `4.2 -> 4.3`
* rsvp (removed)
* store2 `2.9 -> 2.10`

[Commit Log](https://github.com/xh/hoist-react/compare/v27.1.0...v28.0.0)

## v27.1.0 - 2019-09-05

### 🎁 New Features

* `Column.exportFormat` can now be a function, which supports setting Excel formats on a per-cell
  (vs. entire column) basis by returning a conditional `exportFormat` based upon the value and / or
  record.
  * ⚠️ Note that per-cell formatting _requires_ that apps update their server to use hoist-core
    v6.3.0+ to work, although earlier versions of hoist-core _are_ backwards compatible with the
    pre-existing, column-level export formatting.
* `DataViewModel` now supports a `sortBy` config. Accepts the same inputs as `GridModel.sortBy`,
  with the caveat that only a single-level sort is supported at this time.

[Commit Log](https://github.com/xh/hoist-react/compare/v27.0.1...v27.1.0)

## v27.0.1 - 2019-08-26

### 🐞 Bug Fixes

* Fix to `Store.clear()` and `GridModel.clear()`, which delegates to the same (#1324).

[Commit Log](https://github.com/xh/hoist-react/compare/v27.0.0...v27.0.1)

## v27.0.0 - 2019-08-23

### 🎁 New Features

* A new `LocalDate` class has been added to the toolkit. This class provides client-side support for
  "business" or "calendar" days that do not have a time component. It is an immutable class that
  supports '==', '<' and '>', as well as a number of convenient manipulation functions. Support for
  the `LocalDate` class has also been added throughout the toolkit, including:
  * `Field.type` now supports an additional `localDate` option for automatic conversion of server
    data to this type when loading into a `Store`.
  * `fetchService` is aware of this class and will automatically serialize all instances of it for
    posting to the server. ⚠ NOTE that along with this change, `fetchService` and its methods such
    as `XH.fetchJson()` will now serialize regular JS Date objects as ms timestamps when provided in
    params. Previously Dates were serialized in their default `toString()` format. This would be a
    breaking change for an app that relied on that default Date serialization, but it was made for
    increased symmetry with how Hoist JSON-serializes Dates and LocalDates on the server-side.
  * `DateInput` can now be used to seamlessly bind to a `LocalDate` as well as a `Date`. See its new
    prop of `valueType` which can be set to `localDate` or `date` (default).
  * A new `localDateCol` config has been added to the `@xh/hoist/grid/columns` package with
    standardized rendering and formatting.
* New `TreeMap` and `SplitTreeMap` components added, to render hierarchical data in a configurable
  TreeMap visualization based on the Highcharts library. Supports optional binding to a GridModel,
  which syncs selection and expand / collapse state.
* `Column` gets a new `highlightOnChange` config. If true, the grid will highlight the cell on each
  change by flashing its background. (Currently this is a simple on/off config - future iterations
  could support a function variant or other options to customize the flash effect based on the
  old/new values.) A new CSS var `--xh-grid-cell-change-bg-highlight` can be used to customize the
  color used, app-wide or scoped to a particular grid selector. Note that columns must *not* specify
  `rendererIsComplex` (see below) if they wish to enable the new highlight flag.

### 💥 Breaking Changes

* The updating of `Store` data has been reworked to provide a simpler and more powerful API that
  allows for the applications of additions, deletions, and updates in a single transaction:
  * The signature of `Store.updateData()` has been substantially changed, and is now the main entry
    point for all updates.
  * `Store.removeRecords()` has been removed. Use `Store.updateData()` instead.
  * `Store.addData()` has been removed. Use `Store.updateData()` instead.
* `Column` takes an additional property `rendererIsComplex`. Application must set this flag to
  `true` to indicate if a column renderer uses values other than its own bound field. This change
  provides an efficiency boost by allowing ag-Grid to use its default change detection instead of
  forcing a cell refresh on any change.

### ⚙️ Technical

* `Grid` will now update the underlying ag-Grid using ag-Grid transactions rather than relying on
  agGrid `deltaRowMode`. This is intended to provide the best possible grid performance and
  generally streamline the use of the ag-Grid Api.

### 🐞 Bug Fixes

* Panel resize events are now properly throttled, avoiding extreme lagginess when resizing panels
  that contain complex components such as big grids.
* Workaround for issues with the mobile Onsen toolkit throwing errors while resetting page stack.
* Dialogs call `doCancel()` handler if cancelled via `<esc>` keypress.

### 📚 Libraries

* @xh/hoist-dev-utils `3.7 -> 3.8`
* qs `6.7 -> 6.8`
* store2 `2.8 -> 2.9`

[Commit Log](https://github.com/xh/hoist-react/compare/v26.0.1...v27.0.0)

## v26.0.1 - 2019-08-07

### 🎁 New Features

* **WebSocket support** has been added in the form of `XH.webSocketService` to establish and
  maintain a managed websocket connection with the Hoist UI server. This is implemented on the
  client via the native `WebSocket` object supported by modern browsers and relies on the
  corresponding service and management endpoints added to Hoist Core v6.1.
  * Apps must declare `webSocketsEnabled: true` in their `AppSpec` configuration to enable this
    overall functionality on the client.
  * Apps can then subscribe via the new service to updates on a requested topic and will receive any
    inbound messages for that topic via a callback.
  * The service will monitor the socket connection with a regular heartbeat and attempt to
    re-establish if dropped.
  * A new admin console snap-in provides an overview of connected websocket clients.
* The `XH.message()` and related methods such as `XH.alert()` now support more flexible
  `confirmProps` and `cancelProps` configs, each of which will be passed to their respective button
  and merged with suitable defaults. Allows use of the new `autoFocus` prop with these preconfigured
  dialogs.
  * By default, `XH.alert()` and `XH.confirm()` will auto focus the confirm button for user
    convenience.
  * The previous text/intent configs have been deprecated and the message methods will log a console
    warning if they are used (although it will continue to respect them to aid transitioning to the
    new configs).
* `GridModel` now supports a `copyCell` context menu action. See `StoreContextMenu` for more
  details.
* New `GridCountLabel` component provides an alternative to existing `StoreCountLabel`, outputting
  both overall record count and current selection count in a configurable way.
* The `Button` component accepts an `autoFocus` prop to attempt to focus on render.
* The `Checkbox` component accepts an `autoFocus` prop to attempt to focus on render.

### 💥 Breaking Changes

* `StoreCountLabel` has been moved from `/desktop/cmp/store` to the cross-platform package
  `/cmp/store`. Its `gridModel` prop has also been removed - usages with grids should likely switch
  to the new `GridCountLabel` component, noted above and imported from `/cmp/grid`.
* The API for `ClipboardButton` and `ClipboardMenuItem` has been simplified, and made implementation
  independent. Specify a single `getCopyText` function rather than the `clipboardSpec`.
  (`clipboardSpec` is an artifact from the removed `clipboard` library).
* The `XH.prompt()` and `XH.message()` input config has been updated to work as documented, with any
  initial/default value for the input sourced from `input.initialValue`. Was previously sourced from
  `input.value` (#1298).
* ChartModel `config` has been deprecated. Please use `highchartsConfig` instead.

### 🐞 Bug Fixes

* The `Select.selectOnFocus` prop is now respected when used in tandem with `enableCreate` and/or
  `queryFn` props.
* `DateInput` popup _will_ now close when input is blurred but will _not_ immediately close when
  `enableTextInput` is `false` and a month or year is clicked (#1293).
* Buttons within a grid `actionCol` now render properly in compact mode, without clipping/overflow.

### ⚙️ Technical

* `AgGridModel` will now throw an exception if any of its methods which depend on ag-Grid state are
  called before the grid has been fully initialized (ag-Grid onGridReady event has fired).
  Applications can check the new `isReady` property on `AgGridModel` before calling such methods to️️
  verify the grid is fully initialized.

### 📚 Libraries

* @blueprintjs/core `3.17 -> 3.18`
* @blueprintjs/datetime `3.11 -> 3.12`
* @fortawesome/fontawesome `5.9 -> 5.10`
* ag-grid `21.0.1 -> 21.1.1`
* store2 `2.7 -> 2.8`
* The `clipboard` library has been replaced with the simpler `clipboard-copy` library.

[Commit Log](https://github.com/xh/hoist-react/compare/v25.2.0...v26.0.1)

## v25.2.0 - 2019-07-25

### 🎁 New Features

* `RecordAction` supports a new `secondaryText` property. When used for a Grid context menu item,
  this text appears on the right side of the menu item, usually used for displaying the shortcut key
  associated with an action.

### 🐞 Bug Fixes

* Fixed issue with loopy behavior when using `Select.selectOnFocus` and changing focus
  simultaneously with keyboard and mouse.

[Commit Log](https://github.com/xh/hoist-react/compare/v25.1.0...v25.2.0)

## v25.1.0 - 2019-07-23

### 🎁 New Features

* `JsonInput` includes buttons for toggling showing in a full-screen dialog window. Also added a
  convenience button to auto-format `JsonInput's` content.
* `DateInput` supports a new `enableTextInput` prop. When this property is set to false, `DateInput`
  will be entirely driven by the provided date picker. Additionally, `DateInput` styles have been
  improved for its various modes to more clearly convey its functionality.
* `ExportButton` will auto-disable itself if bound to an empty `GridModel`. This helper button will
  now also throw a console warning (to alert the developer) if `gridModel.enableExport != true`.

### ⚙️ Technical

* Classes decorated with `@LoadSupport` will now throw an exception out of their provided
  `loadAsync()` method if called with a parameter that's not a plain object (i.e. param is clearly
  not a `LoadSpec`). Note this might be a breaking change, in so far as it introduces additional
  validation around this pre-existing API requirement.
* Requirements for the `colorSpec` option passed to Hoist number formatters have been relaxed to
  allow partial definitions such that, for example, only negative values may receive the CSS class
  specified, without having to account for positive value styling.

### 🐞 Bug Fixes

* `RestFormModel` now submits dirty fields only when editing a record, as intended (#1245).
* `FormField` will no longer override the disabled prop of its child input if true (#1262).

### 📚 Libraries

* mobx `5.11 -> 5.13`
* Misc. patch-level updates

[Commit Log](https://github.com/xh/hoist-react/compare/v25.0.0...v25.1.0)

## v25.0.0 - 2019-07-16

### 🎁 New Features

* `Column` accepts a new `comparator` callback to customize how column cell values are sorted by the
  grid.
* Added `XH.prompt()` to show a simple message popup with a built-in, configurable HoistInput. When
  submitted by the user, its callback or resolved promise will include the input's value.
* `Select` accepts a new `selectOnFocus` prop. The behaviour is analogous to the `selectOnFocus`
  prop already in `TextInput`, `TextArea` and `NumberInput`.

### 💥 Breaking Changes

* The `fmtPercent` and `percentRenderer` methods will now multiply provided value by 100. This is
  consistent with the behavior of Excel's percentage formatting and matches the expectations of
  `ExportFormat.PCT`. Columns that were previously using `exportValue: v => v/100` as a workaround
  to the previous renderer behavior should remove this line of code.
* `DimensionChooserModel`'s `historyPreference` config has been renamed `preference`. It now
  supports saving both value and history to the same preference (existing history preferences will
  be handled).

[Commit Log](https://github.com/xh/hoist-react/compare/v24.2.0...v25.0.0)

## v24.2.0 - 2019-07-08

### 🎁 New Features

* `GridModel` accepts a new `colDefaults` configuration. Defaults provided via this object will be
  merged (deeply) into all column configs as they are instantiated.
* New `Panel.compactHeader` and `DockContainer.compactHeaders` props added to enable more compact
  and space efficient styling for headers in these components.
  * ⚠️ Note that as part of this change, internal panel header CSS class names changed slightly -
    apps that were targeting these internal selectors would need to adjust. See
    desktop/cmp/panel/impl/PanelHeader.scss for the relevant updates.
* A new `exportOptions.columns` option on `GridModel` replaces `exportOptions.includeHiddenCols`.
  The updated and more flexible config supports special strings 'VISIBLE' (default), 'ALL', and/or a
  list of specific colIds to include in an export.
  * To avoid immediate breaking changes, GridModel will log a warning on any remaining usages of
    `includeHiddenCols` but auto-set to `columns: 'ALL'` to maintain the same behavior.
* Added new preference `xhShowVersionBar` to allow more fine-grained control of when the Hoist
  version bar is showing. It defaults to `auto`, preserving the current behavior of always showing
  the footer to Hoist Admins while including it for non-admins *only* in non-production
  environments. The pref can alternatively be set to 'always' or 'never' on a per-user basis.

### 📚 Libraries

* @blueprintjs/core `3.16 -> 3.17`
* @blueprintjs/datetime `3.10 -> 3.11`
* mobx `5.10 -> 5.11`
* react-transition-group `2.8 -> 4.2`

[Commit Log](https://github.com/xh/hoist-react/compare/v24.1.1...v24.2.0)

## v24.1.1 - 2019-07-01

### 🐞 Bug Fixes

* Mobile column chooser internal layout/sizing fixed when used in certain secure mobile browsers.

[Commit Log](https://github.com/xh/hoist-react/compare/v24.1.0...v24.1.1)

## v24.1.0 - 2019-07-01

### 🎁 New Features

* `DateInput.enableClear` prop added to support built-in button to null-out a date input's value.

### 🐞 Bug Fixes

* The `Select` component now properly shows all options when the pick-list is re-shown after a
  change without first blurring the control. (Previously this interaction edge case would only show
  the option matching the current input value.) #1198
* Mobile mask component `onClick` callback prop restored - required to dismiss mobile menus when not
  tapping a menu option.
* When checking for a possible expired session within `XH.handleException()`, prompt for app login
  only for Ajax requests made to relative URLs (not e.g. remote APIs accessed via CORS). #1189

### ✨ Style

* Panel splitter collapse button more visible in dark theme. CSS vars to customize further fixed.
* The mobile app menu button has been moved to the right side of the top appBar, consistent with its
  placement in desktop apps.

### 📚 Libraries

* @blueprintjs/core `3.15 -> 3.16`
* @blueprintjs/datetime `3.9 -> 3.10`
* codemirror `5.47 -> 5.48`
* mobx `6.0 -> 6.1`

[Commit Log](https://github.com/xh/hoist-react/compare/v24.0.0...v24.1.0)

## v24.0.0 - 2019-06-24

### 🎁 New Features

#### Data

* A `StoreFilter` object has been introduced to the data API. This allows `Store` and
  `StoreFilterField` to support the ability to conditionally include all children when filtering
  hierarchical data stores, and could support additional filtering customizations in the future.
* `Store` now provides a `summaryRecord` property which can be used to expose aggregated data for
  the data it contains. The raw data for this record can be provided to `loadData()` and
  `updateData()` either via an explicit argument to these methods, or as the root node of the raw
  data provided (see `Store.loadRootAsSummary`).
* The `StoreFilterField` component accepts new optional `model` and `bind` props to allow control of
  its text value from an external model's observable.
* `pwd` is now a new supported type of `Field` in the `@xh/hoist/core/data` package.

#### Grid

* `GridModel` now supports a `showSummary` config which can be used to display its store's
  summaryRecord (see above) as either a pinned top or bottom row.
* `GridModel` also adds a `enableColumnPinning` config to enable/disable user-driven pinning. On
  desktop, if enabled, users can pin columns by dragging them to the left or right edges of the grid
  (the default ag-Grid gesture). Column pinned state is now also captured and maintained by the
  overall grid state system.
* The desktop column chooser now options in a non-modal popover when triggered from the standard
  `ColChooserButton` component. This offers a quicker and less disruptive alternative to the modal
  dialog (which is still used when launched from the grid context menu). In this popover mode,
  updates to columns are immediately reflected in the underlying grid.
* The mobile `ColChooser` has been improved significantly. It now renders displayed and available
  columns as two lists, allowing drag and drop between to update the visibility and ordering. It
  also provides an easy option to toggle pinning the first column.
* `DimensionChooser` now supports an optional empty / ungrouped configuration with a value of `[]`.
  See `DimensionChooserModel.enableClear` and `DimensionChooser.emptyText`.

#### Other Features

* Core `AutoRefreshService` added to trigger an app-wide data refresh on a configurable interval, if
  so enabled via a combination of soft-config and user preference. Auto-refresh relies on the use of
  the root `RefreshContextModel` and model-level `LoadSupport`.
* A new `LoadingIndicator` component is available as a more minimal / unobtrusive alternative to a
  modal mask. Typically configured via a new `Panel.loadingIndicator` prop, the indicator can be
  bound to a `PendingTaskModel` and will automatically show/hide a spinner and/or custom message in
  an overlay docked to the corner of the parent Panel.
* `DateInput` adds support for new `enablePicker` and `showPickerOnFocus` props, offering greater
  control over when the calendar picker is shown. The new default behaviour is to not show the
  picker on focus, instead showing it via a built-in button.
* Transitions have been disabled by default on desktop Dialog and Popover components (both are from
  the Blueprint library) and on the Hoist Mask component. This should result in a snappier user
  experience, especially when working on remote / virtual workstations. Any in-app customizations to
  disable or remove transitions can now be removed in favor of this toolkit-wide change.
* Added new `@bindable.ref` variant of the `@bindable` decorator.

### 💥 Breaking Changes

* Apps that defined and initialized their own `AutoRefreshService` service or functionality should
  leverage the new Hoist service if possible. Apps with a pre-existing custom service of the same
  name must either remove in favor of the new service or - if they have special requirements not
  covered by the Hoist implementation - rename their own service to avoid a naming conflict.
* The `StoreFilterField.onFilterChange` callback will now be passed a `StoreFilter`, rather than a
  function.
* `DateInput` now has a calendar button on the right side of the input which is 22 pixels square.
  Applications explicitly setting width or height on this component should ensure that they are
  providing enough space for it to display its contents without clipping.

### 🐞 Bug Fixes

* Performance for bulk grid selections has been greatly improved (#1157)
* Toolbars now specify a minimum height (or width when vertical) to avoid shrinking unexpectedly
  when they contain only labels or are entirely empty (but still desired to e.g. align UIs across
  multiple panels). Customize if needed via the new `--xh-tbar-min-size` CSS var.
* All Hoist Components that accept a `model` prop now have that properly documented in their
  prop-types.
* Admin Log Viewer no longer reverses its lines when not in tail mode.

### ⚙️ Technical

* The `AppSpec` config passed to `XH.renderApp()` now supports a `clientAppCode` value to compliment
  the existing `clientAppName`. Both values are now optional and defaulted from the project-wide
  `appCode` and `appName` values set via the project's Webpack config. (Note that `clientAppCode` is
  referenced by the new `AutoRefreshService` to support configurable auto-refresh intervals on a
  per-app basis.)

### 📚 Libraries

* ag-grid `20.0 -> 21.0`
* react-select `2.4 -> 3.0`
* mobx-react `5.4 -> 6.0.3`
* font-awesome `5.8 -> 5.9`
* react-beautiful-dnd `10.1.1 -> 11.0.4`

[Commit Log](https://github.com/xh/hoist-react/compare/v23.0.0...v24.0.0)

## v23.0.0 - 2019-05-30

### 🎁 New Features

* `GridModel` now accepts a config of `cellBorders`, similar to `rowBorders`
* `Panel.tbar` and `Panel.bbar` props now accept an array of Elements and will auto-generate a
  `Toolbar` to contain them, avoiding the need for the extra import of `toolbar()`.
* New functions `withDebug` and `withShortDebug` have been added to provide a terse syntax for
  adding debug messages that track the execution of specific blocks of code.
* `XH.toast()` now supports an optional `containerRef` argument that can be used for anchoring a
  toast within another component (desktop only). Can be used to display more targeted toasts within
  the relevant section of an application UI, as opposed to the edge of the screen.
* `ButtonGroupInput` accepts a new `enableClear` prop that allows the active / depressed button to
  be unselected by pressing it again - this sets the value of the input as a whole to `null`.
* Hoist Admins now always see the VersionBar in the footer.
* `Promise.track` now accepts an optional `omit` config that indicates when no tracking will be
  performed.
* `fmtNumber` now accepts an optional `prefix` config that prepends immediately before the number,
  but after the sign (`+`, `-`).
* New utility methods `forEachAsync()` and `whileAsync()` have been added to allow non-blocking
  execution of time-consuming loops.

### 💥 Breaking Changes

* The `AppOption.refreshRequired` config has been renamed to `reloadRequired` to better match the
  `XH.reloadApp()` method called to reload the entire app in the browser. Any options defined by an
  app that require it to be fully reloaded should have this renamed config set to `true`.
* The options dialog will now automatically trigger an app-wide data _refresh_ via
  `XH.refreshAppAsync()` if options have changed that don't require a _reload_.
* The `EventSupport` mixin has been removed. There are no known uses of it and it is in conflict
  with the overall reactive structure of the hoist-react API. If your app listens to the
  `appStateChanged`, `prefChange` or `prefsPushed` events you will need to adjust accordingly.

### 🐞 Bug Fixes

* `Select` will now let the user edit existing text in conditions where it is expected to be
  editable. #880
* The Admin "Config Differ" tool has been updated to reflect changes to `Record` made in v22. It is
  once again able to apply remote config values.
* A `Panel` with configs `resizable: true, collapsible: false` now renders with a splitter.
* A `Panel` with no `icon`, `title`, or `headerItems` will not render a blank header.
* `FileChooser.enableMulti` now behaves as one might expect -- true to allow multiple files in a
  single upload. Previous behavior (the ability to add multiple files to dropzone) is now controlled
  by `enableAddMulti`.

[Commit Log](https://github.com/xh/hoist-react/compare/v22.0.0...v23.0.0)


## v22.0.0 - 2019-04-29

### 🎁 New Features

* A new `DockContainer` component provides a user-friendly way to render multiple child components
  "docked" to its bottom edge. Each child view is rendered with a configurable header and controls
  to allow the user to expand it, collapse it, or optionally "pop it out" into a modal dialog.
* A new `AgGrid` component provides a much lighter Hoist wrapper around ag-Grid while maintaining
  consistent styling and layout support. This allows apps to use any features supported by ag-Grid
  without conflicting with functionality added by the core Hoist `Grid`.
  * Note that this lighter wrapper lacks a number of core Hoist features and integrations, including
    store support, grid state, enhanced column and renderer APIs, absolute value sorting, and more.
  * An associated `AgGridModel` provides access to to the ag-Grid APIs, minimal styling configs, and
    several utility methods for managing Grid state.
* Added `GridModel.groupSortFn` config to support custom group sorting (replaces any use of
  `agOptions.defaultGroupSortComparator`).
* The `Column.cellClass` and `Column.headerClass` configs now accept functions to dynamically
  generate custom classes based on the Record and/or Column being rendered.
* The `Record` object now provides an additional getter `Record.allChildren` to return all children
  of the record, irrespective of the current filter in place on the record's store. This supplements
  the existing `Record.children` getter, which returns only the children meeting the filter.

### 💥 Breaking Changes

* The class `LocalStore` has been renamed `Store`, and is now the main implementation and base class
  for Store Data. The extraneous abstract superclass `BaseStore` has been removed.
* `Store.dataLastUpdated` had been renamed `Store.lastUpdated` on the new class and is now a simple
  timestamp (ms) rather than a Javascript Date object.
* The constructor argument `Store.processRawData` now expects a function that *returns* a modified
  object with the necessary edits. This allows implementations to safely *clone* the raw data rather
  than mutating it.
* The method `Store.removeRecord` has been replaced with the method `Store.removeRecords`. This will
  facilitate efficient bulk deletes.

### ⚙️ Technical

* `Grid` now performs an important performance workaround when loading a new dataset that would
  result in the removal of a significant amount of existing records/rows. The underlying ag-Grid
  component has a serious bottleneck here (acknowledged as AG-2879 in their bug tracker). The Hoist
  grid wrapper will now detect when this is likely and proactively clear all data using a different
  API call before loading the new dataset.
* The implementations `Store`, `RecordSet`, and `Record` have been updated to more efficiently
  re-use existing record references when loading, updating, or filtering data in a store. This keeps
  the Record objects within a store as stable as possible, and allows additional optimizations by
  ag-Grid and its `deltaRowDataMode`.
* When loading raw data into store `Record`s, Hoist will now perform additional conversions based on
  the declared `Field.type`. The unused `Field.nullable` has been removed.
* `LocalStorageService` now uses both the `appCode` and current username for its namespace key,
  ensuring that e.g. local prefs/grid state are not overwritten across multiple app users on one OS
  profile, or when admin impersonation is active. The service will automatically perform a one-time
  migration of existing local state from the old namespace to the new. #674
* `elem` no longer skips `null` children in its calls to `React.createElement()`. These children may
  play the role of placeholders when using conditional rendering, and skipping them was causing
  React to trigger extra re-renders. This change further simplifies Hoist's element factory and
  removes an unnecessary divergence with the behavior of JSX.


### 🐞 Bug Fixes

* `Grid` exports retain sorting, including support for absolute value sorting. #1068
* Ensure `FormField`s are keyed with their model ID, so that React can properly account for dynamic
  changes to fields within a form. #1031
* Prompt for app refresh in (rare) case of mismatch between client and server-side session user.
  (This can happen during impersonation and is defended against in server-side code.) #675

[Commit Log](https://github.com/xh/hoist-react/compare/v21.0.2...v22.0.0)

## v21.0.2 - 2019-04-05

### 📚 Libraries

* Rollback ag-Grid to v20.0.0 after running into new performance issues with large datasets and
  `deltaRowDataMode`. Updates to tree filtering logic, also related to grid performance issues with
  filtered tree results returning much larger record counts.

## v21.0.0 - 2019-04-04

### 🎁 New Features

* `FetchService` fetch methods now accept a plain object as the `headers` argument. These headers
  will be merged with the default headers provided by FetchService.
* An app can also now specify default headers to be sent with every fetch request via
  `XH.fetchService.setDefaultHeaders()`. You can pass either a plain object, or a closure which
  returns one.
* `Grid` supports a new `onGridReady` prop, allowing apps to hook into the ag-Grid event callback
  without inadvertently short-circuiting the Grid's own internal handler.

### 💥 Breaking Changes

* The shortcut getter `FormModel.isNotValid` was deemed confusing and has been removed from the API.
  In most cases applications should use `!FormModel.isValid` instead; this expression will return
  `false` for the `Unknown` as well as the `NotValid` state. Applications that wish to explicitly
  test for the `NotValid` state should use the `validationState` getter.
* Multiple HoistInputs have changed their `onKeyPress` props to `onKeyDown`, including TextInput,
  NumberInput, TextArea & SearchInput. The `onKeyPress` event has been deprecated in general and has
  limitations on which keys will trigger the event to fire (i.e. it would not fire on an arrow
  keypress).
* FetchService's fetch methods no longer support `contentType` parameter. Instead, specify a custom
  content-type by setting a 'Content-Type' header using the `headers` parameter.
* FetchService's fetch methods no longer support `acceptJson` parameter. Instead, pass an {"Accept":
  "application/json"} header using the `headers` parameter.

### ✨ Style

* Black point + grid colors adjusted in dark theme to better blend with overall blue-gray tint.
* Mobile styles have been adjusted to increase the default font size and grid row height, in
  addition to a number of other smaller visual adjustments.

### 🐞 Bug Fixes

* Avoid throwing React error due to tab / routing interactions. Tab / routing / state support
  generally improved. (#1052)
* `GridModel.selectFirst()` improved to reliably select first visible record even when one or more
  groupBy levels active. (#1058)

### 📚 Libraries

* ag-Grid `~20.1 -> ~20.2` (fixes ag-grid sorting bug with treeMode)
* @blueprint/core `3.14 -> 3.15`
* @blueprint/datetime `3.7 -> 3.8`
* react-dropzone `10.0 -> 10.1`
* react-transition-group `2.6 -> 2.8`

[Commit Log](https://github.com/xh/hoist-react/compare/v20.2.1...v21.0.0)

## v20.2.1 - 2019-03-28

* Minor tweaks to grid styles - CSS var for pinned column borders, drop left/right padding on
  center-aligned grid cells.

[Commit Log](https://github.com/xh/hoist-react/compare/v20.2.0...v20.2.1)

## v20.2.0 - 2019-03-27

### 🎁 New Features

* `GridModel` exposes three new configs - `rowBorders`, `stripeRows`, and `showCellFocus` - to
  provide additional control over grid styling. The former `Grid` prop `showHover` has been
  converted to a `GridModel` config for symmetry with these other flags and more efficient
  re-rendering. Note that some grid-related CSS classes have also been modified to better conform to
  the BEM approach used elsewhere - this could be a breaking change for apps that keyed off of
  certain Hoist grid styles (not expected to be a common case).
* `Select` adds a `queryBuffer` prop to avoid over-eager calls to an async `queryFn`. This buffer is
  defaulted to 300ms to provide some out-of-the-box debouncing of keyboard input when an async query
  is provided. A longer value might be appropriate for slow / intensive queries to a remote API.

### 🐞 Bug Fixes

* A small `FormField.labelWidth` config value will now be respected, even if it is less than the
  default minWidth of 80px.
* Unnecessary re-renders of inactive tab panels now avoided.
* `Grid`'s filter will now be consistently applied to all tree grid records. Previously, the filter
  skipped deeply nested records under specific conditions.
* `Timer` no longer requires its `runFn` to be a promise, as it briefly (and unintentionally) did.
* Suppressed default browser resize handles on `textarea`.

[Commit Log](https://github.com/xh/hoist-react/compare/v20.1.1...v20.2.0)

## v20.1.1 - 2019-03-27

### 🐞 Bug Fixes

* Fix form field reset so that it will call computeValidationAsync even if revalidation is not
  triggered because the field's value did not change when reset.

[Commit Log](https://github.com/xh/hoist-react/compare/v20.1.0...v20.1.1)


## v20.1.0 - 2019-03-14

### 🎁 New Features

* Standard app options panel now includes a "Restore Defaults" button to clear all user preferences
  as well as any custom grid state, resetting the app to its default state for that user.

### 🐞 Bug Fixes

* Removed a delay from `HoistInput` blur handling, ensuring `noteBlurred()` is called as soon as the
  element loses focus. This should remove a class of bugs related to input values not flushing into
  their models quickly enough when `commitOnChange: false` and the user moves directly from an input
  to e.g. clicking a submit button. #1023
* Fix to Admin ConfigDiffer tool (missing decorator).

### ⚙️ Technical

* The `GridModel.store` config now accepts a plain object and will internally create a `LocalStore`.
  This store config can also be partially specified or even omitted entirely. GridModel will ensure
  that the store is auto-configured with all fields in configured grid columns, reducing the need
  for app code boilerplate (re)enumerating field names.
* `Timer` class reworked to allow its interval to be adjusted dynamically via `setInterval()`,
  without requiring the Timer to be re-created.

[Commit Log](https://github.com/xh/hoist-react/compare/v20.0.1...v20.1.0)


## v20.0.1 - 2019-03-08

### 🐞 Bug Fixes

* Ensure `RestStore` processes records in a standard way following a save/add operation (#1010).

[Commit Log](https://github.com/xh/hoist-react/compare/v20.0.0...v20.0.1)


## v20.0.0 - 2019-03-06

### 💥 Breaking Changes

* The `@LoadSupport` decorator has been substantially reworked and enhanced from its initial release
  in v19. It is no longer needed on the HoistComponent, but rather should be put directly on the
  owned HoistModel implementing the loading. IMPORTANT NOTE: all models should implement
  `doLoadAsync` rather than `loadAsync`. Please see `LoadSupport` for more information on this
  important change.
* `TabContainer` and `TabContainerModel` are now cross-platform. Apps should update their code to
  import both from `@xh/hoist/cmp/tab`.
* `TabContainer.switcherPosition` has been moved to `TabContainerModel`. Please note that changes to
  `switcherPosition` are not supported on mobile, where the switcher will always appear beneath the
  container.
* The `Label` component from `@xh/hoist/desktop/cmp/input` has been removed. Applications should
  consider using the basic html `label` element instead (or a `FormField` if applicable).
* The `LeftRightChooserModel` constructor no longer accepts a `leftSortBy` and `rightSortBy`
  property. The implementation of these properties was generally broken. Use `leftSorted` and
  `rightSorted` instead.

#### Mobile

* Mobile `Page` has changed - `Pages` are now wrappers around `Panels` that are designed to be used
  with a `NavigationModel` or `TabContainer`. `Page` accepts the same props as `Panel`, meaning uses
  of `loadModel` should be replaced with `mask`.
* The mobile `AppBar` title is static and defaults to the app name. If you want to display page
  titles, it is recommended to use the `title` prop on the `Page`.

### 🎁 New Features

* Enhancements to Model and Component data loading via `@LoadSupport` provides a stronger set of
  conventions and better support for distinguishing between initial loads / auto/background
  refreshes / user- driven refreshes. It also provides new patterns for ensuring application
  Services are refreshed as part of a reworked global refresh cycle.
* RestGridModel supports a new `cloneAction` to take an existing record and open the editor form in
  "add mode" with all editable fields pre-populated from the source record. The action calls
  `prepareCloneFn`, if defined on the RestGridModel, to perform any transform operations before
  rendering the form.
* Tabs in `TabContainerModel` now support an `icon` property on the desktop.
* Charts take a new optional `aspectRatio` prop.
* Added new `Column.headerTooltip` config.
* Added new method `markManaged` on `ManagedSupport`.
* Added new function decorator `debounced`.
* Added new function `applyMixin` providing support for structured creation of class decorators
  (mixins).

#### Mobile

* Column chooser support available for mobile Grids. Users can check/uncheck columns to add/remove
  them from a configurable grid and reorder the columns in the list via drag and drop. Pair
  `GridModel.enableColChooser` with a mobile `colChooserButton` to allow use.
* Added `DialogPage` to the mobile toolkit. These floating pages do not participate in navigation or
  routing, and are used for showing fullscreen views outside of the Navigator / TabContainer
  context.
* Added `Panel` to the mobile toolkit, which offers a header element with standardized styling,
  title, and icon, as well as support for top and bottom toolbars.
* The mobile `AppBar` has been updated to more closely match the desktop `AppBar`, adding `icon`,
  `leftItems`, `hideAppMenuButton` and `appMenuButtonProps` props.
* Added routing support to mobile.

### 🐞 Bug Fixes

* The HighCharts wrapper component properly resizes its chart.
* Mobile dimension chooser button properly handles overflow for longer labels.
* Sizing fixes for multi-line inputs such as textArea and jsonInput.
* NumberInput calls a `onKeyPress` prop if given.
* Layout fixes on several admin panels and detail popups.

### 📚 Libraries

* @blueprintjs/core `3.13 -> 3.14`
* @xh/hoist-dev-utils `3.5 -> 3.6`
* ag-Grid `~20.0 -> ~20.1`
* react-dropzone `~8.0 -> ~9.0`
* react-select `~2.3 -> ~2.4`
* router5 `~6.6 -> ~7.0`
* react `~16.7 -> ~16.8`

[Commit Log](https://github.com/xh/hoist-react/compare/v19.0.1...v20.0.0)

## v19.0.1 - 2019-02-12

### 🐞 Bug Fixes

* Additional updates and simplifications to `FormField` sizing of child `HoistInput` elements, for
  more reliable sizing and spacing filling behavior.

[Commit Log](https://github.com/xh/hoist-react/compare/v19.0.0...v19.0.1)


## v19.0.0 - 2019-02-08

### 🎁 New Features

* Added a new architecture for signaling the need to load / refresh new data across either the
  entire app or a section of the component hierarchy. This new system relies on React context to
  minimizes the need for explicit application wiring, and improves support for auto-refresh. See
  newly added decorator `@LoadSupport` and classes/components `RefreshContext`,
  `RefreshContextModel`, and `RefreshContextView` for more info.
* `TabContainerModel` and `TabModel` now support `refreshMode` and `renderMode` configs to allow
  better control over how inactive tabs are mounted/unmounted and how tabs handle refresh requests
  when hidden or (re)activated.
* Apps can implement `getAppOptions()` in their `AppModel` class to specify a set of app-wide
  options that should be editable via a new built-in Options dialog. This system includes built-in
  support for reading/writing options to preferences, or getting/setting their values via custom
  handlers. The toolkit handles the rendering of the dialog.
* Standard top-level app buttons - for actions such as launching the new Options dialog, switching
  themes, launching the admin client, and logging out - have been moved into a new menu accessible
  from the top-right corner of the app, leaving more space for app-specific controls in the AppBar.
* `RecordGridModel` now supports an enhanced `editors` configuration that exposes the full set of
  validation and display support from the Forms package.
* `HoistInput` sizing is now consistently implemented using `LayoutSupport`. All sizable
  `HoistInputs` now have default `width` to ensure a standard display out of the box. `JsonInput`
  and `TextArea` also have default `height`. These defaults can be overridden by declaring explicit
  `width` and `height` values, or unset by setting the prop to `null`.
* `HoistInputs` within `FormFields` will be automatically sized to fill the available space in the
  `FormField`. In these cases, it is advised to either give the `FormField` an explicit size or
  render it in a flex layout.

### 💥 Breaking Changes

* ag-Grid has been updated to v20.0.0. Most apps shouldn't require any changes - however, if you are
  using `agOptions` to set sorting, filtering or resizing properties, these may need to change:

  For the `Grid`, `agOptions.enableColResize`, `agOptions.enableSorting` and `agOptions.enableFilter`
  have been removed. You can replicate their effects by using `agOptions.defaultColDef`. For
  `Columns`, `suppressFilter` has been removed, an should be replaced with `filter: false`.

* `HoistAppModel.requestRefresh` and `TabContainerModel.requestRefresh` have been removed.
  Applications should use the new Refresh architecture described above instead.
* `tabRefreshMode` on TabContainer has been renamed `renderMode`.
* `TabModel.reloadOnShow` has been removed. Set the `refreshMode` property on TabContainerModel or
  TabModel to `TabRefreshMode.ON_SHOW_ALWAYS` instead.
* The mobile APIs for `TabContainerModel`, `TabModel`, and `RefreshButton` have been rewritten to
  more closely mirror the desktop API.
* The API for `RecordGridModel` editors has changed -- `type` is no longer supported. Use
  `fieldModel` and `formField` intead.
* `LocalStore.loadRawData` requires that all records presented to store have unique IDs specified.
  See `LocalStore.idSpec` for more information.

### 🐞 Bug Fixes

* SwitchInput and RadioInput now properly highlight validation errors in `minimal` mode.

### 📚 Libraries

* @blueprintjs/core `3.12 -> 3.13`
* ag-Grid `~19.1.4 -> ~20.0.0`

[Commit Log](https://github.com/xh/hoist-react/compare/v18.1.2...v19.0.0)


## v18.1.2 - 2019-01-30

### 🐞 Bug Fixes

* Grid integrations relying on column visibility (namely export, storeFilterField) now correctly
  consult updated column state from GridModel. #935
* Ensure `FieldModel.initialValue` is observable to ensure that computed dirty state (and any other
  derivations) are updated if it changes. #934
* Fixes to ensure Admin console log viewer more cleanly handles exceptions (e.g. attempting to
  auto-refresh on a log file that has been deleted).

[Commit Log](https://github.com/xh/hoist-react/compare/v18.1.1...v18.1.2)

## v18.1.1 - 2019-01-29

* Grid cell padding can be controlled via a new set of CSS vars and is reduced by default for grids
  in compact mode.
* The `addRecordAsync()` and `saveRecordAsync()` methods on `RestStore` return the updated record.

[Commit Log](https://github.com/xh/hoist-react/compare/v18.1.0...v18.1.1)


## v18.1.0 - 2019-01-28

### 🎁 New Features

* New `@managed` class field decorator can be used to mark a property as fully created/owned by its
  containing class (provided that class has installed the matching `@ManagedSupport` decorator).
  * The framework will automatically pass any `@managed` class members to `XH.safeDestroy()` on
    destroy/unmount to ensure their own `destroy()` lifecycle methods are called and any related
    resources are disposed of properly, notably MobX observables and reactions.
  * In practice, this should be used to decorate any properties on `HoistModel`, `HoistService`, or
    `HoistComponent` classes that hold a reference to a `HoistModel` created by that class. All of
    those core artifacts support the new decorator, `HoistModel` already provides a built-in
    `destroy()` method, and calling that method when an app is done with a Model is an important
    best practice that can now happen more reliably / easily.
* `FormModel.getData()` accepts a new single parameter `dirtyOnly` - pass true to get back only
  fields which have been modified.
* The mobile `Select` component indicates the current value with a ✅ in the drop-down list.
* Excel exports from tree grids now include the matching expand/collapse tree controls baked into
  generated Excel file.

### 🐞 Bug Fixes

* The `JsonInput` component now properly respects / indicates disabled state.

### 📚 Libraries

* Hoist-dev-utils `3.4.1 -> 3.5.0` - updated webpack and other build tool dependencies, as well as
  an improved eslint configuration.
* @blueprintjs/core `3.10 -> 3.12`
* @blueprintjs/datetime `3.5 -> 3.7`
* fontawesome `5.6 -> 5.7`
* mobx `5.8 -> 5.9`
* react-select `2.2 -> 2.3`
* Other patch updates

[Commit Log](https://github.com/xh/hoist-react/compare/v18.0.0...v18.1.0)

## v18.0.0 - 2019-01-15

### 🎁 New Features

* Form support has been substantially enhanced and restructured to provide both a cleaner API and
  new functionality:
  * `FormModel` and `FieldModel` are now concrete classes and provide the main entry point for
    specifying the contents of a form. The `Field` and `FieldSupport` decorators have been removed.
  * Fields and sub-forms may now be dynamically added to FormModel.
  * The validation state of a FormModel is now *immediately* available after construction and
    independent of the GUI. The triggering of the *display* of that state is now a separate process
    triggered by GUI actions such as blur.
  * `FormField` has been substantially reworked to support a read-only display and inherit common
    property settings from its containing `Form`.
  * `HoistInput` has been moved into the `input` package to clarify that these are lower level
    controls and independent of the Forms package.

* `RestGrid` now supports a `mask` prop. RestGrid loading is now masked by default.
* `Chart` component now supports a built-in zoom out gesture: click and drag from right-to-left on
  charts with x-axis zooming.
* `Select` now supports an `enableClear` prop to control the presence of an optional inline clear
  button.
* `Grid` components take `onCellClicked` and `onCellDoubleClicked` event handlers.
* A new desktop `FileChooser` wraps a preconfigured react-dropzone component to allow users to
  easily select files for upload or other client-side processing.

### 💥 Breaking Changes

* Major changes to Form (see above). `HoistInput` imports will also need to be adjusted to move from
  `form` to `input`.
* The name of the HoistInput `field` prop has been changed to `bind`. This change distinguishes the
  lower-level input package more clearly from the higher-level form package which uses it. It also
  more clearly relates the property to the associated `@bindable` annotation for models.
* A `Select` input with `enableMulti = true` will by default no longer show an inline x to clear the
  input value. Use the `enableClear` prop to re-enable.
* Column definitions are exported from the `grid` package. To ensure backwards compatibility,
  replace imports from `@xh/hoist/desktop/columns` with `@xh/hoist/desktop/cmp/grid`.

### 📚 Libraries

* React `~16.6.0 -> ~16.7.0`
* Patch version updates to multiple other dependencies.

[Commit Log](https://github.com/xh/hoist-react/compare/v17.0.0...v18.0.0)

## v17.0.0 - 2018-12-21

### 💥 Breaking Changes

* The implementation of the `model` property on `HoistComponent` has been substantially enhanced:
  *  "Local" Models should now be specified on the Component class declaration by simply setting the
     `model` property, rather than the confusing `localModel` property.
  *  HoistComponent now supports a static `modelClass` class property. If set, this property will
     allow a HoistComponent to auto-create a model internally when presented with a plain javascript
     object as its `model` prop. This is especially useful in cases like `Panel` and `TabContainer`,
     where apps often need to specify a model but do not require a reference to the model. Those
     usages can now skip importing and instantiating an instance of the component's model class
     themselves.
  *  Hoist will now throw an Exception if an application attempts to changes the model on an
     existing HoistComponent instance or presents the wrong type of model to a HoistComponent where
     `modelClass` has been specified.

* `PanelSizingModel` has been renamed `PanelModel`. The class now also has the following new
  optional properties, all of which are `true` by default:
  * `showSplitter` - controls visibility of the splitter bar on the outside edge of the component.
  * `showSplitterCollapseButton` - controls visibility of the collapse button on the splitter bar.
  * `showHeaderCollapseButton` - controls visibility of a (new) collapse button in the header.

* The API methods for exporting grid data have changed and gained new features:
  * Grids must opt-in to export with the `GridModel.enableExport` config.
  * Exporting a `GridModel` is handled by the new `GridExportService`, which takes a collection of
    `exportOptions`. See `GridExportService.exportAsync` for available `exportOptions`.
  * All export entry points (`GridModel.exportAsync()`, `ExportButton` and the export context menu
    items) support `exportOptions`. Additionally, `GridModel` can be configured with default
    `exportOptions` in its config.

* The `buttonPosition` prop on `NumberInput` has been removed due to problems with the underlying
  implementation. Support for incrementing buttons on NumberInputs will be re-considered for future
  versions of Hoist.

### 🎁 New Features

* `TextInput` on desktop now supports an `enableClear` property to allow easy addition of a clear
  button at the right edge of the component.
* `TabContainer` enhancements:
  * An `omit` property can now be passed in the tab configs passed to the `TabContainerModel`
    constructor to conditionally exclude a tab from the container
  * Each `TabModel` can now be retrieved by id via the new `getTabById` method on
    `TabContainerModel`.
  * `TabModel.title` can now be changed at runtime.
  * `TabModel` now supports the following properties, which can be changed at runtime or set via the
    config:
    * `disabled` - applies a disabled style in the switcher and blocks navigation to the tab via
      user click, routing, or the API.
    * `excludeFromSwitcher` - removes the tab from the switcher, but the tab can still be navigated
      to programmatically or via routing.
* `MultiFieldRenderer` `multiFieldConfig` now supports a `delimiter` property to separate
  consecutive SubFields.
* `MultiFieldRenderer` SubFields now support a `position` property, to allow rendering in either the
  top or bottom row.
* `StoreCountLabel` now supports a new 'includeChildren' prop to control whether or not children
  records are included in the count. By default this is `false`.
* `Checkbox` now supports a `displayUnsetState` prop which may be used to display a visually
  distinct state for null values.
* `Select` now renders with a checkbox next to the selected item in its drowndown menu, instead of
  relying on highlighting. A new `hideSelectedOptionCheck` prop is available to disable.
* `RestGridModel` supports a `readonly` property.
* `DimensionChooser`, various `HoistInput` components, `Toolbar` and `ToolbarSeparator` have been
  added to the mobile component library.
* Additional environment enums for UAT and BCP, added to Hoist Core 5.4.0, are supported in the
  application footer.

### 🐞 Bug Fixes

* `NumberInput` will no longer immediately convert its shorthand value (e.g. "3m") into numeric form
  while the user remains focused on the input.
* Grid `actionCol` columns no longer render Button components for each action, relying instead on
  plain HTML / CSS markup for a significant performance improvement when there are many rows and/or
  actions per row.
* Grid exports more reliably include the appropriate file extension.
* `Select` will prevent an `<esc>` keypress from bubbling up to parent components only when its menu
  is open. (In that case, the component assumes escape was pressed to close its menu and captures
  the keypress, otherwise it should leave it alone and let it e.g. close a parent popover).

[Commit Log](https://github.com/xh/hoist-react/compare/v16.0.1...v17.0.0)

## v16.0.1 - 2018-12-12

### 🐞 Bug Fixes

* Fix to FeedbackForm allowing attempted submission with an empty message.

[Commit Log](https://github.com/xh/hoist-react/compare/v16.0.0...v16.0.1)


## v16.0.0

### 🎁 New Features

* Support for ComboBoxes and Dropdowns have been improved dramatically, via a new `Select` component
  based on react-select.
* The ag-Grid based `Grid` and `GridModel` are now available on both mobile and desktop. We have
  also added new support for multi-row/multi-field columns via the new `multiFieldRenderer` renderer
  function.
* The app initialization lifecycle has been restructured so that no App classes are constructed
  until Hoist is fully initialized.
* `Column` now supports an optional `rowHeight` property.
* `Button` now defaults to 'minimal' mode, providing a much lighter-weight visual look-and-feel to
  HoistApps. `Button` also implements `@LayoutSupport`.
* Grouping state is now saved by the grid state support on `GridModel`.
* The Hoist `DimChooser` component has been ported to hoist-react.
* `fetchService` now supports an `autoAbortKey` in its fetch methods. This can be used to
  automatically cancel obsolete requests that have been superceded by more recent variants.
* Support for new `clickableLabel` property on `FormField`.
* `RestForm` now supports a read-only view.
* Hoist now supports automatic tracking of app/page load times.

### 💥 Breaking Changes

* The new location for the cross-platform grid component is `@xh/hoist/cmp/grid`. The `columns`
  package has also moved under a new sub-package in this location.
* Hoist top-level App Structure has changed in order to improve consistency of the Model-View
  conventions, to improve the accessibility of services, and to support the improvements in app
  initialization mentioned above:
  - `XH.renderApp` now takes a new `AppSpec` configuration.
  - `XH.app` is now `XH.appModel`.
  - All services are installed directly on `XH`.
  - `@HoistApp` is now `@HoistAppModel`
* `RecordAction` has been substantially refactored and improved. These are now typically immutable
  and may be shared.
  - `prepareFn` has been replaced with a `displayFn`.
  - `actionFn` and `displayFn` now take a single object as their parameter.
* The `hide` property on `Column` has been changed to `hidden`.
* The `ColChooserButton` has been moved from the incorrect location `@xh/hoist/cmp/grid` to
  `@xh/hoist/desktop/cmp/button`. This is a desktop-only component. Apps will have to adjust these
  imports.
* `withDefaultTrue` and `withDefaultFalse` in `@xh/hoist/utils/js` have been removed. Use
  `withDefault` instead.
* `CheckBox` has been renamed `Checkbox`


### ⚙️ Technical

* ag-Grid has been upgraded to v19.1
* mobx has been upgraded to v5.6
* React has been upgraded to v16.6
* Allow browsers with proper support for Proxy (e.g Edge) to access Hoist Applications.


### 🐞 Bug Fixes

* Extensive. See full change list below.

[Commit Log](https://github.com/xh/hoist-react/compare/v15.1.2...v16.0.0)


## v15.1.2

🛠 Hotfix release to MultiSelect to cap the maximum number of options rendered by the drop-down
list. Note, this component is being replaced in Hoist v16 by the react-select library.

[Commit Log](https://github.com/xh/hoist-react/compare/v15.1.1...v15.1.2)

## v15.1.1

### 🐞 Bug Fixes

* Fix to minimal validation mode for FormField disrupting input focus.
* Fix to JsonInput disrupting input focus.

### ⚙️ Technical

* Support added for TLBR-style notation when specifying margin/padding via layoutSupport - e.g.
  box({margin: '10 20 5 5'}).
* Tweak to lockout panel message when the user has no roles.

[Commit Log](https://github.com/xh/hoist-react/compare/v15.1.0...v15.1.1)


## v15.1.0

### 🎁 New Features

* The FormField component takes a new minimal prop to display validation errors with a tooltip only
  as opposed to an inline message string. This can be used to help reduce shifting / jumping form
  layouts as required.
* The admin-only user impersonation toolbar will now accept new/unknown users, to support certain
  SSO application implementations that can create users on the fly.

### ⚙️ Technical

* Error reporting to server w/ custom user messages is disabled if the user is not known to the
  client (edge case with errors early in app lifecycle, prior to successful authentication).

[Commit Log](https://github.com/xh/hoist-react/compare/v15.0.0...v15.1.0)


## v15.0.0

### 💥 Breaking Changes

* This update does not require any application client code changes, but does require updating the
  Hoist Core Grails plugin to >= 5.0. Hoist Core changes to how application roles are loaded and
  users are authenticated required minor changes to how JS clients bootstrap themselves and load
  user data.
* The Hoist Core HoistImplController has also been renamed to XhController, again requiring Hoist
  React adjustments to call the updated /xh/ paths for these (implementation) endpoints. Again, no
  app updates required beyond taking the latest Hoist Core plugin.

[Commit Log](https://github.com/xh/hoist-react/compare/v14.2.0...v15.0.0)


## v14.2.0

### 🎁 New Features

* Upgraded hoist-dev-utils to 3.0.3. Client builds now use the latest Webpack 4 and Babel 7 for
  noticeably faster builds and recompiles during CI and at development time.
* GridModel now has a top-level agColumnApi property to provide a direct handle on the ag-Grid
  Column API object.

### ⚙️ Technical

* Support for column groups strengthened with the addition of a dedicated ColumnGroup sibling class
  to Column. This includes additional internal refactoring to reduce unnecessary cloning of Column
  configurations and provide a more managed path for Column updates. Public APIs did not change.
  (#694)

### 📚 Libraries

* Blueprint Core `3.6.1 -> 3.7.0`
* Blueprint Datetime `3.2.0 -> 3.3.0`
* Fontawesome `5.3.x -> 5.4.x`
* MobX `5.1.2 -> 5.5.0`
* Router5 `6.5.0 -> 6.6.0`

[Commit Log](https://github.com/xh/hoist-react/compare/v14.1.3...v14.2.0)


## v14.1.3

### 🐞 Bug Fixes

* Ensure JsonInput reacts properly to value changes.

### ⚙️ Technical

* Block user pinning/unpinning in Grid via drag-and-drop - pending further work via #687.
* Support "now" as special token for dateIs min/max validation rules.
* Tweak grouped grid row background color.

[Commit Log](https://github.com/xh/hoist-react/compare/v14.1.1...v14.1.3)


## v14.1.1

### 🐞 Bug Fixes

* Fixes GridModel support for row-level grouping at same time as column grouping.

[Commit Log](https://github.com/xh/hoist-react/compare/v14.1.0...v14.1.1)


## v14.1.0

### 🎁 New Features

* GridModel now supports multiple levels of row grouping. Pass the public setGroupBy() method an
  array of string column IDs, or a falsey value / empty array to ungroup. Note that the public and
  observable groupBy property on GridModel will now always be an array, even if the grid is not
  grouped or has only a single level of grouping.
* GridModel exposes public expandAll() and collapseAll() methods for grouped / tree grids, and
  StoreContextMenu supports a new "expandCollapseAll" string token to insert context menu items.
  These are added to the default menu, but auto-hide when the grid is not in a grouped state.
* The Grid component provides a new onKeyDown prop, which takes a callback and will fire on any
  keypress targeted within the Grid. Note such a handler is not provided directly by ag-Grid.
* The Column class supports pinned as a top-level config. Supports passing true to pin to the left.

### 🐞 Bug Fixes

* Updates to Grid column widths made via ag-Grid's "autosize to fit" API are properly persisted to
  grid state.

[Commit Log](https://github.com/xh/hoist-react/compare/v14.0.0...v14.1.0)


## v14.0.0

* Along with numerous bug fixes, v14 brings with it a number of important enhancements for grids,
  including support for tree display, 'action' columns, and absolute value sorting. It also includes
  some new controls and improvement to focus display.

### 💥 Breaking Changes

* The signatures of the Column.elementRenderer and Column.renderer have been changed to be
  consistent with each other, and more extensible. Each takes two arguments -- the value to be
  rendered, and a single bundle of metadata.
* StoreContextMenuAction has been renamed to RecordAction. Its action property has been renamed to
  actionFn for consistency and clarity.
* LocalStore : The method LocalStore.processRawData no longer takes an array of all records, but
  instead takes just a single record. Applications that need to operate on all raw records in bulk
  should do so before presenting them to LocalStore. Also, LocalStores template methods for override
  have also changed substantially, and sub-classes that rely on these methods will need to be
  adjusted accordingly.

### 🎁 New Features

#### Grid

* The Store API now supports hierarchical datasets. Applications need to simply provide raw data for
  records with a "children" property containing the raw data for their children.
* Grid supports a 'TreeGrid' mode. To show a tree grid, bind the GridModel to a store containing
  hierarchical data (as above), set treeMode: true on the GridModel, and specify a column to display
  the tree controls (isTreeColumn: true)
* Grid supports absolute sorting for numerical columns. Specify absSort: true on your column config
  to enable. Clicking the grid header will now cycle through ASC > DESC > DESC (abs) sort modes.
* Grid supports an 'Actions' column for one-click record actions. See cmp/desktop/columns/actionCol.
* A new showHover prop on the desktop Grid component will highlight the hovered row with default
  styling. A new GridModel.rowClassFn callback was added to support per-row custom classes based on
  record data.
* A new ExportFormat.LONG_TEXT format has been added, along with a new Column.exportWidth config.
  This supports exporting columns that contain long text (e.g. notes) as multi-line cells within
  Excel.

#### Other Components

* RadioInput and ButtonGroupInputhave been added to the desktop/cmp/form package.
* DateInput now has support for entering and displaying time values.
* NumberInput displays its unformatted value when focused.
* Focused components are now better highlighted, with additional CSS vars provided to customize as
  needed.

### 🐞 Bug Fixes

* Calls to GridModel.setGroupBy() work properly not only on the first, but also all subsequent calls
  (#644).
* Background / style issues resolved on several input components in dark theme (#657).
* Grid context menus appear properly over other floating components.

### 📚 Libraries

* React `16.5.1 -> 16.5.2`
* router5 `6.4.2 -> 6.5.0`
* CodeMirror, Highcharts, and MobX patch updates

[Commit Log](https://github.com/xh/hoist-react/compare/v13.0.0...v14.0.0)


## v13.0.0

🍀Lucky v13 brings with it a number of enhancements for forms and validation, grouped column
support in the core Grid API, a fully wrapped MultiSelect component, decorator syntax adjustments,
and a number of other fixes and enhancements.

It also includes contributions from new ExHI team members Arjun and Brendan. 🎉

### 💥 Breaking Changes

* The core `@HoistComponent`, `@HoistService`, and `@HoistModel` decorators are **no longer
  parameterized**, meaning that trailing `()` should be removed after each usage. (#586)
* The little-used `hoistComponentFactory()` method was also removed as a further simplification
  (#587).
* The `HoistField` superclass has been renamed to `HoistInput` and the various **desktop form
  control components have been renamed** to match (55afb8f). Apps using these components (which will
  likely be most apps) will need to adapt to the new names.
  * This was done to better distinguish between the input components and the upgraded Field concept
    on model classes (see below).

### 🎁 New Features

⭐️ **Forms and Fields** have been a major focus of attention, with support for structured data
fields added to Models via the `@FieldSupport` and `@field()` decorators.
* Models annotated with `@FieldSupport` can decorate member properties with `@field()`, making those
  properties observable and settable (with a generated `setXXX()` method).
* The `@field()` decorators themselves can be passed an optional display label string as well as
  zero or more *validation rules* to define required constraints on the value of the field.
* A set of predefined constraints is provided within the toolkit within the `/field/` package.
* Models using `FieldSupport` should be sure to call the `initFields()` method installed by the
  decorator within their constructor. This method can be called without arguments to generally
  initialize the field system, or it can be passed an object of field names to initial/default
  values, which will set those values on the model class properties and provide change/dirty
  detection and the ability to "reset" a form.
* A new `FormField` UI component can be used to wrap input components within a form. The `FormField`
  wrapper can accept the source model and field name, and will apply those to its child input. It
  leverages the Field model to automatically display a label, indicate required fields, and print
  validation error messages. This new component should be the building-block for most non-trivial
  forms within an application.

Other enhancements include:
* **Grid columns can be grouped**, with support for grouping added to the grid state management
  system, column chooser, and export manager (#565). To define a column group, nest column
  definitions passed to `GridModel.columns` within a wrapper object of the form `{headerName: 'My
  group', children: [...]}`.

(Note these release notes are incomplete for this version.)

[Commit Log](https://github.com/xh/hoist-react/compare/v12.1.2...v13.0.0)


## v12.1.2

### 🐞 Bug Fixes

* Fix casing on functions generated by `@settable` decorator
  (35c7daa209a4205cb011583ebf8372319716deba).

[Commit Log](https://github.com/xh/hoist-react/compare/v12.1.1...v12.1.2)


## v12.1.1

### 🐞 Bug Fixes

* Avoid passing unknown HoistField component props down to Blueprint select/checkbox controls.

### 📚 Libraries

* Rollback update of `@blueprintjs/select` package `3.1.0 -> 3.0.0` - this included breaking API
  changes and will be revisited in #558.

[Commit Log](https://github.com/xh/hoist-react/compare/v12.1.0...v12.1.1)


## v12.1.0

### 🎁 New Features

* New `@bindable` and `@settable` decorators added for MobX support. Decorating a class member
  property with `@bindable` makes it a MobX `@observable` and auto-generates a setter method on the
  class wrapped in a MobX `@action`.
* A `fontAwesomeIcon` element factory is exported for use with other FA icons not enumerated by the
  `Icon` class.
* CSS variables added to control desktop Blueprint form control margins. These remain defaulted to
  zero, but now within CSS with support for variable overrides. A Blueprint library update also
  brought some changes to certain field-related alignment and style properties. Review any form
  controls within apps to ensure they remain aligned as desired
  (8275719e66b4677ec5c68a56ccc6aa3055283457 and df667b75d41d12dba96cbd206f5736886cb2ac20).

### 🐞 Bug Fixes

* Grid cells are fully refreshed on a data update, ensuring cell renderers that rely on data other
  than their primary display field are updated (#550).
* Grid auto-sizing is run after a data update, ensuring flex columns resize to adjust for possible
  scrollbar visibility changes (#553).
* Dropdown fields can be instantiated with fewer required properties set (#541).

### 📚 Libraries

* Blueprint `3.0.1 -> 3.4.0`
* FontAwesome `5.2.0 -> 5.3.0`
* CodeMirror `5.39.2 -> 5.40.0`
* MobX `5.0.3 -> 5.1.0`
* router5 `6.3.0 -> 6.4.2`
* React `16.4.1 -> 16.4.2`

[Commit Log](https://github.com/xh/hoist-react/compare/v12.0.0...v12.1.0)


## v12.0.0

Hoist React v12 is a relatively large release, with multiple refactorings around grid columns,
`elemFactory` support, classNames, and a re-organization of classes and exports within `utils`.

### 💥 Breaking Changes

#### ⭐️ Grid Columns

**A new `Column` class describes a top-level API for columns and their supported options** and is
intended to be a cross-platform layer on top of ag-Grid and TBD mobile grid implementations.
* The desktop `GridModel` class now accepts a collection of `Column` configuration objects to define
  its available columns.
* Columns may be configured with `flex: true` to cause them to stretch all available horizontal
  space within a grid, sharing it equally with any other flex columns. However note that this should
  be used sparingly, as flex columns have some deliberate limitations to ensure stable and
  consistent behavior. Most noticeably, they cannot be resized directly by users. Often, a best
  practice will be to insert an `emptyFlexCol` configuration as the last column in a grid - this
  will avoid messy-looking gaps in the layout while not requiring a data-driven column be flexed.
* User customizations to column widths are now saved if the GridModel has been configured with a
  `stateModel` key or model instance - see `GridStateModel`.
* Columns accept a `renderer` config to format text or HTML-based output. This is a callback that is
  provided the value, the row-level record, and a metadata object with the column's `colId`. An
  `elementRenderer` config is also available for cells that should render a Component.
* An `agOptions` config key continues to provide a way to pass arbitrary options to the underlying
  ag-Grid instance (for desktop implementations). This is considered an "escape hatch" and should be
  used with care, but can provide a bridge to required ag-Grid features as the Hoist-level API
  continues to develop.
* The "factory pattern" for Column templates / defaults has been removed, replaced by a simpler
  approach that recommends exporting simple configuration partials and spreading them into
  instance-specific column configs.
  [See the Admin app for some examples](https://github.com/xh/hoist-react/blob/a1b14ac6d41aa8f8108a518218ce889fe5596780/admin/tabs/activity/tracking/ActivityGridModel.js#L42)
  of this pattern.
* See 0798f6bb20092c59659cf888aeaf9ecb01db52a6 for primary commit.

#### ⭐️ Element Factory, LayoutSupport, BaseClassName

Hoist provides core support for creating components via a factory pattern, powered by the `elem()`
and `elemFactory()` methods. This approach remains the recommended way to instantiate component
elements, but was **simplified and streamlined**.
* The rarely used `itemSpec` argument was removed (this previously applied defaults to child items).
* Developers can now also use JSX to instantiate all Hoist-provided components while still taking
  advantage of auto-handling for layout-related properties provided by the `LayoutSupport` mixin.
  * HoistComponents should now spread **`...this.getLayoutProps()`** into their outermost rendered
    child to enable promotion of layout properties.
* All HoistComponents can now specify a **baseClassName** on their component class and should pass
  `className: this.getClassName()` down to their outermost rendered child. This allows components to
  cleanly layer on a base CSS class name with any instance-specific classes.
* See 8342d3870102ee9bda4d11774019c4928866f256 for primary commit.

#### ⭐️ Panel resizing / collapsing

**The `Panel` component now takes a `sizingModel` prop to control and encapsulate newly built-in
resizing and collapsing behavior** (#534).
* See the `PanelSizingModel` class for configurable details, including continued support for saving
  sizing / collapsed state as a user preference.
* **The standalone `Resizable` component was removed** in favor of the improved support built into
  Panel directly.

#### Other

* Two promise-related models have been combined into **a new, more powerful `PendingTaskModel`**,
  and the `LoadMask` component has been removed and consolidated into `Mask`
  (d00a5c6e8fc1e0e89c2ce3eef5f3e14cb842f3c8).
  * `Panel` now exposes a single `mask` prop that can take either a configured `mask` element or a
    simple boolean to display/remove a default mask.
* **Classes within the `utils` package have been re-organized** into more standardized and scalable
  namespaces. Imports of these classes will need to be adjusted.

### 🎁 New Features

* **The desktop Grid component now offers a `compact` mode** with configurable styling to display
  significantly more data with reduced padding and font sizes.
* The top-level `AppBar` refresh button now provides a default implementation, calling a new
  abstract `requestRefresh()` method on `HoistApp`.
* The grid column chooser can now be configured to display its column groups as initially collapsed,
  for especially large collections of columns.
* A new `XH.restoreDefaultsAsync()` method provides a centralized way to wipe out user-specific
  preferences or customizations (#508).
* Additional Blueprint `MultiSelect`, `Tag`, and `FormGroup` controls re-exported.

### 🐞 Bug Fixes

* Some components were unintentionally not exporting their Component class directly, blocking JSX
  usage. All components now export their class.
* Multiple fixes to `DayField` (#531).
* JsonField now responds properly when switching from light to dark theme (#507).
* Context menus properly filter out duplicated separators (#518).

[Commit Log](https://github.com/xh/hoist-react/compare/v11.0.0...v12.0.0)


## v11.0.0

### 💥 Breaking Changes

* **Blueprint has been upgraded to the latest 3.x release.** The primary breaking change here is the
  renaming of all `pt-` CSS classes to use a new `bp3-` prefix. Any in-app usages of the BP
  selectors will need to be updated. See the
  [Blueprint "What's New" page](http://blueprintjs.com/docs/#blueprint/whats-new-3.0).
* **FontAwesome has been upgraded to the latest 5.2 release.** Only the icons enumerated in the
  Hoist `Icon` class are now registered via the FA `library.add()` method for inclusion in bundled
  code, resulting in a significant reduction in bundle size. Apps wishing to use other FA icons not
  included by Hoist must import and register them - see the
  [FA React Readme](https://github.com/FortAwesome/react-fontawesome/blob/master/README.md) for
  details.
* **The `mobx-decorators` dependency has been removed** due to lack of official support for the
  latest MobX update, as well as limited usage within the toolkit. This package was primarily
  providing the optional `@setter` decorator, which should now be replaced as needed by dedicated
  `@action` setter methods (19cbf86138499bda959303e602a6d58f6e95cb40).

### 🎁 Enhancements

* `HoistComponent` now provides a `getClassNames()` method that will merge any `baseCls` CSS class
  names specified on the component with any instance-specific classes passed in via props (#252).
  * Components that wish to declare and support a `baseCls` should use this method to generate and
    apply a combined list of classes to their outermost rendered elements (see `Grid`).
  * Base class names have been added for relevant Hoist-provided components - e.g. `.xh-panel` and
    `.xh-grid`. These will be appended to any instance class names specified within applications and
    be available as public CSS selectors.
* Relevant `HoistField` components support inline `leftIcon` and `rightElement` props. `DayField`
  adds support for `minDay / maxDay` props.
* Styling for the built-in ag-Grid loading overlay has been simplified and improved (#401).
* Grid column definitions can now specify an `excludeFromExport` config to drop them from
  server-generated Excel/CSV exports (#485).

### 🐞 Bug Fixes

* Grid data loading and selection reactions have been hardened and better coordinated to prevent
  throwing when attempting to set a selection before data has been loaded (#484).

### 📚 Libraries

* Blueprint `2.x -> 3.x`
* FontAwesome `5.0.x -> 5.2.x`
* CodeMirror `5.37.0 -> 5.39.2`
* router5 `6.2.4 -> 6.3.0`

[Commit Log](https://github.com/xh/hoist-react/compare/v10.0.1...v11.0.0)


## v10.0.1

### 🐞 Bug Fixes

* Grid `export` context menu token now defaults to server-side 'exportExcel' export.
  * Specify the `exportLocal` token to return a menu item for local ag-Grid export.
* Columns with `field === null` skipped for server-side export (considered spacer / structural
  columns).

## v10.0.0

### 💥 Breaking Changes

* **Access to the router API has changed** with the `XH` global now exposing `router` and
  `routerState` properties and a `navigate()` method directly.
* `ToastManager` has been deprecated. Use `XH.toast` instead.
* `Message` is no longer a public class (and its API has changed). Use `XH.message/confirm/alert`
  instead.
*  Export API has changed. The Built-in grid export now uses more powerful server-side support. To
   continue to use local AG based export, call method `GridModel.localExport()`. Built-in export
   needs to be enabled with the new property on `GridModel.enableExport`. See `GridModel` for more
   details.

### 🎁 Enhancements

* New Mobile controls and `AppContainer` provided services (impersonation, about, and version bars).
* Full-featured server-side Excel export for grids.

### 🐞 Bug Fixes

* Prevent automatic zooming upon input focus on mobile devices (#476).
* Clear the selection when showing the context menu for a record which is not already selected
  (#469).
* Fix to make lockout script readable by Compatibility Mode down to IE5.

### 📚 Libraries

* MobX `4.2.x -> 5.0.x`

[Commit Log](https://github.com/xh/hoist-react/compare/v9.0.0...v10.0.0)


## v9.0.0

### 💥 Breaking Changes

* **Hoist-provided mixins (decorators) have been refactored to be more granular and have been broken
  out of `HoistComponent`.**
  * New discrete mixins now exist for `LayoutSupport` and `ContextMenuSupport` - these should be
    added directly to components that require the functionality they add for auto-handling of
    layout-related props and support for showing right-click menus. The corresponding options on
    `HoistComponent` that used to enable them have been removed.
  * For consistency, we have also renamed `EventTarget -> EventSupport` and `Reactive ->
    ReactiveSupport` mixins. These both continue to be auto-applied to HoistModel and HoistService
    classes, and ReactiveSupport enabled by default in HoistComponent.
* **The Context menu API has changed.** The `ContextMenuSupport` mixin now specifies an abstract
  `getContextMenuItems()` method for component implementation (replacing the previous
  `renderContextMenu()` method). See the new [`ContextMenuItem` class for what these items support,
  as well as several static default items that can be used.
  * The top-level `AppContainer` no longer provides a default context menu, instead allowing the
    browser's own context menu to show unless an app / component author has implemented custom
    context-menu handling at any level of their component hierarchy.

### 🐞 Bug Fixes

* TabContainer active tab can become out of sync with the router state (#451)
  * ⚠️ Note this also involved a change to the `TabContainerModel` API - `activateTab()` is now the
    public method to set the active tab and ensure both the tab and the route land in the correct
    state.
* Remove unintended focused cell borders that came back with the prior ag-Grid upgrade.

[Commit Log](https://github.com/xh/hoist-react/compare/v8.0.0...v9.0.0)


## v8.0.0

Hoist React v8 brings a big set of improvements and fixes, some API and package re-organizations,
and ag-Grid upgrade, and more. 🚀

### 💥 Breaking Changes

* **Component package directories have been re-organized** to provide better symmetry between
  pre-existing "desktop" components and a new set of mobile-first component. Current desktop
  applications should replace imports from `@xh/hoist/cmp/xxx` with `@xh/hoist/desktop/cmp/xxx`.
  * Important exceptions include several classes within `@xh/hoist/cmp/layout/`, which remain
    cross-platform.
  * `Panel` and `Resizable` components have moved to their own packages in
    `@xh/hoist/desktop/cmp/panel` and `@xh/hoist/desktop/cmp/resizable`.
* **Multiple changes and improvements made to tab-related APIs and components.**
  * The `TabContainerModel` constructor API has changed, notably `children` -> `tabs`, `useRoutes` ->
    `route` (to specify a starting route as a string) and `switcherPosition` has moved from a model
    config to a prop on the `TabContainer` component.
  * `TabPane` and `TabPaneModel` have been renamed `Tab` and `TabModel`, respectively, with several
    related renames.
* **Application entry-point classes decorated with `@HoistApp` must implement the new getter method
  `containerClass()`** to specify the platform specific component used to wrap the app's
  `componentClass`.
  * This will typically be `@xh/hoist/[desktop|mobile]/AppContainer` depending on platform.

### 🎁 New Features

* **Tab-related APIs re-worked and improved**, including streamlined support for routing, a new
  `tabRenderMode` config on `TabContainerModel`, and better naming throughout.
* **Ag-grid updated to latest v18.x** - now using native flex for overall grid layout and sizing
  controls, along with multiple other vendor improvements.
* Additional `XH` API methods exposed for control of / integration with Router5.
* The core `@HoistComponent` decorated now installs a new `isDisplayed` getter to report on
  component visibility, taking into account the visibility of its ancestors in the component tree.
* Mobile and Desktop app package / component structure made more symmetrical (#444).
* Initial versions of multiple new mobile components added to the toolkit.
* Support added for **`IdleService` - automatic app suspension on inactivity** (#427).
* Hoist wrapper added for the low-level Blueprint **button component** - provides future hooks into
  button customizations and avoids direct BP import (#406).
* Built-in support for collecting user feedback via a dedicated dialog, convenient XH methods and
  default appBar button (#379).
* New `XH.isDevelopmentMode` constant added, true when running in local Webpack dev-server mode.
* CSS variables have been added to customize and standardize the Blueprint "intent" based styling,
  with defaults adjusted to be less distracting (#420).

### 🐞 Bug Fixes

* Preference-related events have been standardized and bugs resolved related to pushAsync() and the
  `prefChange` event (ee93290).
* Admin log viewer auto-refreshes in tail-mode (#330).
* Distracting grid "loading" overlay removed (#401).
* Clipboard button ("click-to-copy" functionality) restored (#442).

[Commit Log](https://github.com/xh/hoist-react/compare/v7.2.0...v8.0.0)

## v7.2.0

### 🎁 New Features

+ Admin console grids now outfitted with column choosers and grid state. #375
+ Additional components for Onsen UI mobile development.

### 🐞 Bug Fixes

+ Multiple improvements to the Admin console config differ. #380 #381 #392

[Commit Log](https://github.com/xh/hoist-react/compare/v7.1.0...v7.2.0)

## v7.1.0

### 🎁 New Features

* Additional kit components added for Onsen UI mobile development.

### 🐞 Bug Fixes

* Dropdown fields no longer default to `commitOnChange: true` - avoiding unexpected commits of
  type-ahead query values for the comboboxes.
* Exceptions thrown from FetchService more accurately report the remote host when unreachable, along
  with some additional enhancements to fetch exception reporting for clarity.

[Commit Log](https://github.com/xh/hoist-react/compare/v7.0.0...v7.1.0)

## v7.0.0

### 💥 Breaking Changes

* **Restructuring of core `App` concept** with change to new `@HoistApp` decorator and conventions
  around defining `App.js` and `AppComponent.js` files as core app entry points. `XH.app` now
  installed to provide access to singleton instance of primary app class. See #387.

### 🎁 New Features

* **Added `AppBar` component** to help further standardize a pattern for top-level application
  headers.
* **Added `SwitchField` and `SliderField`** form field components.
* **Kit package added for Onsen UI** - base component library for mobile development.
* **Preferences get a group field for better organization**, parity with AppConfigs. (Requires
  hoist-core 3.1.x.)

### 🐞 Bug Fixes

* Improvements to `Grid` component's interaction with underlying ag-Grid instance, avoiding extra
  renderings and unwanted loss of state. 03de0ae7

[Commit Log](https://github.com/xh/hoist-react/compare/v6.0.0...v7.0.0)


## v6.0.0

### 💥 Breaking Changes

* API for `MessageModel` has changed as part of the feature addition noted below, with `alert()` and
  `confirm()` replaced by `show()` and new `XH` convenience methods making the need for direct calls
  rare.
* `TabContainerModel` no longer takes an `orientation` prop, replaced by the more flexible
  `switcherPosition` as noted below.

### 🎁 New Features

* **Initial version of grid state** now available, supporting easy persistence of user grid column
  selections and sorting. The `GridModel` constructor now takes a `stateModel` argument, which in
  its simplest form is a string `xhStateId` used to persist grid state to local storage. See the
  [`GridStateModel` class](https://github.com/xh/hoist-react/blob/develop/cmp/grid/GridStateModel.js)
  for implementation details. #331
* The **Message API** has been improved and simplified, with new `XH.confirm()` and `XH.alert()`
  methods providing an easy way to show pop-up alerts without needing to manually construct or
  maintain a `MessageModel`. #349
* **`TabContainer` components can now be controlled with a remote `TabSwitcher`** that does not need
  to be directly docked to the container itself. Specify `switcherPosition:none` on the
  `TabContainerModel` to suppress showing the switching affordance on the tabs themselves and
  instantiate a `TabSwitcher` bound to the same model to control a tabset from elsewhere in the
  component hierarchy. In particular, this enabled top-level application tab navigation to move up
  into the top toolbar, saving vertical space in the layout. #368
* `DataViewModel` supports an `emptyText` config.

### 🐞 Bugfixes

* Dropdown fields no longer fire multiple commit messages, and no longer commit partial entries
  under some circumstances. #353 and #354
* Grids resizing fixed when shrinking the containing component. #357

[Commit Log](https://github.com/xh/hoist-react/compare/v5.0.0...v6.0.0)


## v5.0.0

### 💥 Breaking Changes

* **Multi environment configs have been unwound** See these release notes/instructions for how to
  migrate: https://github.com/xh/hoist-core/releases/tag/release-3.0.0
* **Breaking change to context menus in dataviews and grids not using the default context menu:**
  StoreContextMenu no longer takes an array of items as an argument to its constructor. Instead it
  takes a configuration object with an ‘items’ key that will point to any current implementation’s
  array of items. This object can also contain an optional gridModel argument which is intended to
  support StoreContextMenuItems that may now be specified as known ‘hoist tokens’, currently limited
  to a ‘colChooser’ token.

### 🎁 New Features

* Config differ presents inline view, easier to read diffs now.
* Print Icon added!

### 🐞 Bugfixes

* Update processFailedLoad to loadData into gridModel store, Fixes #337
* Fix regression to ErrorTracking. Make errorTrackingService safer/simpler to call at any point in
  life-cycle.
*  Fix broken LocalStore state.
* Tweak flex prop for charts. Side by side charts in a flexbox now auto-size themselves! Fixes #342
* Provide token parsing for storeContextMenus. Context menus are all grown up! Fixes #300

## v4.0.1

### 🐞 Bugfixes

* DataView now properly re-renders its items when properties on their records change (and the ID
  does not)


## v4.0.0

### 💥 Breaking Changes

* **The `GridModel` selection API has been reworked for clarity.** These models formerly exposed
  their selectionModel as `grid.selection` - now that getter returns the selected records. A new
  `selectedRecord` getter is also available to return a single selection, and new string shortcut
  options are available when configuring GridModel selection behavior.
* **Grid components can now take an `agOptions` prop** to pass directly to the underlying ag-grid
  component, as well as an `onRowDoubleClicked` handler function.
  16be2bfa10e5aab4ce8e7e2e20f8569979dd70d1

### 🎁 New Features

* Additional core components have been updated with built-in `layoutSupport`, allowing developers to
  set width/height/flex and other layout properties directly as top-level props for key comps such
  as Grid, DataView, and Chart. These special props are processed via `elemFactory` into a
  `layoutConfig` prop that is now passed down to the underlying wrapper div for these components.
  081fb1f3a2246a4ff624ab123c6df36c1474ed4b

### 🐞 Bugfixes

* Log viewer tail mode now working properly for long log files - #325


## v3.0.1

### 🐞 Bugfixes

* FetchService throws a dedicated exception when the server is unreachable, fixes a confusing
  failure case detailed in #315


## v3.0.0

### 💥 Breaking Changes

* **An application's `AppModel` class must now implement a new `checkAccess()` method.** This method
  is passed the current user, and the appModel should determine if that user should see the UI and
  return an object with a `hasAccess` boolean and an optional `message` string. For a return with
  `hasAccess: false`, the framework will render a lockout panel instead of the primary UI.
  974c1def99059f11528c476f04e0d8c8a0811804
  * Note that this is only a secondary level of "security" designed to avoid showing an unauthorized
    user a confusing / non-functional UI. The server or any other third-party data sources must
    always be the actual enforcer of access to data or other operations.
* **We updated the APIs for core MobX helper methods added to component/model/service classes.** In
  particular, `addReaction()` was updated to take a more declarative / clear config object.
  8169123a4a8be6940b747e816cba40bd10fa164e
  * See Reactive.js - the mixin that provides this functionality.

### 🎁 New Features

* Built-in client-side lockout support, as per above.

### 🐞 Bugfixes

* None

------------------------------------------

Copyright © 2020 Extremely Heavy Industries Inc. - all rights reserved

------------------------------------------

📫☎️🌎 info@xh.io | https://xh.io/contact<|MERGE_RESOLUTION|>--- conflicted
+++ resolved
@@ -104,11 +104,8 @@
 * `JsonInput` now supports an `autoFocus` prop.
 * `Select` now supports a `hideDropdownIndicator` prop.
 * `useOnResize` hook will now ignore visibility changes, i.e. a component resizing to a size of 0.
-<<<<<<< HEAD
+* `DimensionChooser` now supports a `popoverPosition` prop.
 * `DataView` will now react to changes in `itemHeight` prop.
-=======
-* `DimensionChooser` now supports a `popoverPosition` prop.
->>>>>>> 3118eed5
 
 ### 💥 Breaking Changes
 
