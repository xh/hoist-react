# Changelog

## v37.0.0-SNAPSHOT - unreleased

### 🎁 New Features

* New `GridModel.treeStyle` config enables more distinctive styling of tree grids, with optional
  background highlighting and ledger-line style borders on group rows.
<<<<<<< HEAD
* New `DashContainerModel.extraMenuItems` config supports additional `DashContainerContextMenu` items.
=======
* An About item has been added to the default app menu.
>>>>>>> f6c54fdf

### 🐞 Bug Fixes

* Ensure that `Button`s with `active: true` set directly (outside of a `ButtonGroupInput`) get the
  correct active/pressed styling.
* Fixed regression in `Column.tooltip` function displaying escaped HTML characters.

### ⚙️ Technical

* Includes technical updates to how JSON Blobs are archived. This change requires an update to
  `hoist-core` `v8.6.0` or later. You will also have to update your database - sample migration SQL
  below:

```sql
alter table xh_json_blob add archived_date bigint not null go
alter table xh_json_blob drop column archived go
alter table xh_json_blob add constraint UKbaef62a2f292268acb34ac8149d0 unique (archived_date, type, owner, name)
```

### 📚 Libraries

* @blueprintjs/core `3.33 -> 3.34`

[Commit Log](https://github.com/xh/hoist-react/compare/v36.5.0...develop)

## v36.5.0 - 2020-10-16

### 🐞 Bug Fixes

* Fix text and hover+active background colors for header tool buttons in light theme.

### ⚙️ Technical

* Install a default simple string renderer on all columns. This provides consistency in column
  rendering, and fixes some additional issues with alignment and rendering of Grid columns
  introduced by the change to flexbox-based styling in grid cells.
* Support (optional) logout action in SSO applications.

### 📚 Libraries

* @blueprintjs/core `3.31 -> 3.33`
* @blueprintjs/datetime `3.18 -> 3.19`
* @fortawesome/fontawesome-pro `5.14 -> 5.15`
* moment `2.24 -> 2.29`
* numbro `2.2 -> 2.3`

[Commit Log](https://github.com/xh/hoist-react/compare/v36.4.0...v36.5.0)

## v36.4.0 - 2020-10-09

### 🎁 New Features

* `TabContainerModel` supports dynamically adding and removing tabs via new public methods.
* `Select` supports a new `menuWidth` prop to control the width of the dropdown.

### 🐞 Bug Fixes

* Fixed v36.3.0 regression re. horizontal alignment of Grid columns.

[Commit Log](https://github.com/xh/hoist-react/compare/v36.3.0...v36.4.0)

## v36.3.0 - 2020-10-07

### 💥 Breaking Changes

* The following CSS variables are no longer in use:
  + `--xh-grid-line-height`
  + `--xh-grid-line-height-px`
  + `--xh-grid-large-line-height`
  + `--xh-grid-large-line-height-px`
  + `--xh-grid-compact-line-height`
  + `--xh-grid-compact-line-height-px`
  + `--xh-grid-tiny-line-height`
  + `--xh-grid-tiny-line-height-px`

### ⚙️ Technical

* We have improved and simplified the vertical centering of content within Grid cells using
  flexbox-based styling, rather than the CSS variables above.

### 🎁 New Features

* `Select` now supports `hideSelectedOptions` and `closeMenuOnSelect` props.
* `XH.message()` and its variants (`XH.prompt(), XH.confirm(), XH.alert()`) all support an optional
  new config `messageKey`. This key can be used by applications to prevent popping up the same
  dialog repeatedly. Hoist will only show the last message posted for any given key.
* Misc. Improvements to organization of admin client tabs.

### 🐞 Bug Fixes

* Fixed issue with sporadic failures reading grid state using `legacyStateKey`.
* Fixed regression to the display of `autoFocus` buttons; focus rectangle restored.

[Commit Log](https://github.com/xh/hoist-react/compare/v36.2.1...v36.3.0)

## v36.2.1 - 2020-10-01

### 🐞 Bug Fixes

* Fixed issue in `LocalDate.previousWeekday()` which did not correctly handle Sunday dates.
* Fixed regression in `Grid` column header rendering for non-string headerNames.

[Commit Log](https://github.com/xh/hoist-react/compare/v36.2.0...v36.2.1)

## v36.2.0 - 2020-09-25

### 💥 Breaking Changes

* New `GridModel` config `colChooserModel` replaces `enableColChooser` to allow for more flexible
  configuration of the grid `colChooser`
  * Use `colChooserModel: true` to retain default behavior.
  * See documentation on `GridModel.ColChooserModelConfig` for more information.
* The `Grid` `hideHeaders` prop has been converted to a field on `AgGridModel` and `GridModel`. All
  grid options of this type are now on the model hierarchy, allowing consistent application code and
  developer discovery.

### 🎁 New Features

* Provides new `CustomProvider` for applications that want to use the Persistence API, but need to
  provide their own storage implementation.
* Added `restoreDefaults` action to default context menu for `GridModel`.
* Added `restoreDefaultsWarning` config to `GridModel`.
* `FormModel` has a new convenience method `setValues` for putting data into one or more fields in
  the form.
* Admin Preference and Config panels now support bulk regrouping actions.

### 🐞 Bug Fixes

* Fixed an error in implementation of `@managed` preventing proper cleanup of resources.
* Fixed a regression introduced in v36.1.0 in `FilterChooser`: Restore support for `disabled` prop.

[Commit Log](https://github.com/xh/hoist-react/compare/v36.1.0...v36.2.0)

## v36.1.0 - 2020-09-22

⚠ NOTE - apps should update to `hoist-core >= 8.3.0` when taking this hoist-react update. This is
required to support both the new `JsonBlobService` and updates to the Admin Activity and Client
Error tracking tabs described below.

### 🎁 New Features

* Added new `JsonBlobService` for saving and updating named chunks of arbitrary JSON data.
* `GridModelPersistOptions` now supports a `legacyStateKey` property. This key will identify the
  pre-v35 location for grid state, and can be used by applications to provide a more flexible
  migration of user grid state after an upgrade to Hoist v35.0.0 or greater. The value of this
  property will continue to default to 'key', preserving the existing upgrade behavior of the
  initial v35 release.
* The Admin Config and Pref diff tools now support pasting in a config for comparison instead of
  loading one from a remote server (useful for deployments where the remote config cannot be
  accessed via an XHR call).
* The `ClipboardButton.getCopyText` prop now supports async functions.
* The `Select` input supports a new `leftIcon` prop.
* `RestGrid` now supports bulk delete when multiple rows are selected.
* `RestGrid`'s `actionWarning` messages may now be specified as functions.

### 🐞 Bug Fixes

* Fixed several cases where `selectOnFocus` prop on `Select` was not working.
* `FilterChooser` auto-suggest values sourced from the *unfiltered* records on `sourceStore`.
* `RestForm` editors will now source their default label from the corresponding `Field.displayName`
  property. Previously an undocumented `label` config could be provided with each editor object -
  this has been removed.
* Improved time zone handling in the Admin Console "Activity Tracking" and "Client Errors" tabs.
  * Users will now see consistent bucketing of activity into an "App Day" that corresponds to the
    LocalDate when the event occurred in the application's timezone.
  * This day will be reported consistently regardless of the time zones of the local browser or
    deployment server.
* Resetting Grid columns to their default state (e.g. via the Column Chooser) retains enhancements
  applied from matching Store fields.
* Desktop `DateInput` now handles out-of-bounds dates without throwing exception during rendering.
* Dragging a grid column with an element-based header no longer displays `[object Object]` in the
  draggable placeholder.

### 📚 Libraries

* codemirror `5.57 -> 5.58`

[Commit Log](https://github.com/xh/hoist-react/compare/v36.0.0...v36.1.0)

## v36.0.0 - 2020-09-04

### 🎁 New Features

#### Data Filtering

We have enhanced support for filtering data in Hoist Grids, Stores, and Cubes with an upgraded
`Filter` API and a new `FilterChooser` component. This bundle of enhancements includes:

* A new `@xh/hoist/data/filter` package to support the creation of composable filters, including the
  following new classes:
  * `FieldFilter` - filters by comparing the value of a given field to one or more given candidate
    values using one of several supported operators.
  * `FunctionFilter` - filters via a custom function specified by the developer.
  * `CompoundFilter` - combines multiple filters (including other nested CompoundFilters) via an AND
    or OR operator.
* A new `FilterChooser` UI component that integrates tightly with these data package classes to
  provide a user and developer friendly autocomplete-enabled UI for filtering data based on
  dimensions (e.g. trader = jdoe, assetClass != Equities), metrics (e.g. P&L > 1m), or any
  combination thereof.
* Updates to `Store`, `StoreFilterField`, and `cube/Query` to use the new Filter API.
* A new `setFilter()` convenience method to `Grid` and `DataView`.

To get the most out of the new Filtering capabilities, developers are encouraged to add or expand
the configs for any relevant `Store.fields` to include both their `type` and a `displayName`. Many
applications might not have Field configs specified at all for their Stores, instead relying on
Store's ability to infer its Fields from Grid Column definitions.

We are looking to gradually invert this relationship, so that core information about an app's
business objects and their properties is configured once at the `data/Field` level and then made
available to related APIs and components such as grids, filters, and forms. See note in New Features
below regarding related updates to `GridModel.columns` config processing.

#### Grid

* Added new `GridModel.setColumnVisible()` method, along with `showColumn()` and `hideColumn()`
  convenience methods. Can replace calls to `applyColumnStateChanges()` when all you need to do is
  show or hide a single column.
* Elided Grid column headers now show the full `headerName` value in a tooltip.
* Grid column definitions now accept a new `displayName` config as the recommended entry point for
  defining a friendly user-facing label for a Column.
  * If the GridModel's Store has configured a `displayName` for the linked data field, the column
    will default to use that (if not otherwise specified).
  * If specified or sourced from a Field, `displayName` will be used as the default value for the
    pre-existing `headerName` and `chooserName` configs.
* Grid columns backed by a Store Field of type `number` or `int` will be right-aligned by default.
* Added new `GridModel.showGroupRowCounts` config to allow easy hiding of group row member counts
  within each full-width group row. Default is `true`, maintaining current behavior of showing the
  counts for each group.

#### Other

* Added new `AppSpec.showBrowserContextMenu` config to control whether the browser's default context
  menu will be shown if no app-specific context menu (e.g. from a grid) would be triggered.
  * ⚠ Note this new config defaults to `false`, meaning the browser context menu will *not* be
    available. Developers should set to true for apps that expect/depend on the built-in menu.
* `LocalDate` has gained several new static factories: `tomorrow()`, `yesterday()`,
  `[start/end]OfMonth()`, and `[start/end]OfYear()`.
* A new `@computeOnce` decorator allows for lazy computation and caching of the results of decorated
  class methods or getters. Used in `LocalDate` and intended for similar immutable, long-lived
  objects that can benefit from such caching.
* `CodeInput` and `JsonInput` get new `enableSearch` and `showToolbar` props. Enabling search
  provides an simple inline find feature for searching the input's contents.
* The Admin console's Monitor Status tab displays more clearly when there are no active monitors.


### 💥 Breaking Changes

* Renamed the `data/Field.label` property to `displayName`.
* Changed the `DimensionChooserModel.dimensions` config to require objects of the form `{name,
  displayName, isLeafDimension}` when provided as an `Object[]`.
  * Previously these objects were expected to be of the form `{value, label, isLeaf}`.
  * Note however that this same config can now be passed the `dimensions` directly from a configured
    `Cube` instead, which is the recommended approach and should DRY up dimension definitions for
    typical use cases.
* Changes required due to the new filter API:
  * The classes `StoreFilter` and `ValueFilter` have been removed and replaced by `FunctionFilter`
    and `FieldFilter`, respectively. In most cases apps will need to make minimal or no changes.
  * The `filters/setFilters` property on `Query` has been changed to `filter/setFilter`. In most
    case apps should not need to change anything other than the name of this property - the new
    property will continue to support array representations of multiple filters.
  * `Store` has gained a new property `filterIncludesChildren` to replace the functionality
    previously provided by `StoreFilter.includesChildren`.
  * `StoreFilterField.filterOptions` has been removed. Set `filterIncludesChildren` directly on the
    store instead.

### ✨ Style

* CSS variables for "intents" - most commonly used on buttons - have been reworked to use HSL color
  values and support several standard variations of lightness and transparency.
  * Developers are encouraged to customize intents by setting the individual HSL vars provided for
    each intent (e.g. `--intent-primary-h` to adjust the primary hue) and/or the different levels of
    lightness (e.g. `--intent-primary-l3` to adjust the default lightness).
  * ⚠ Uses of the prior intent var overrides such as `--intent-primary` will no longer work. It is
    possible to set directly via `--xh-intent-primary`, but components such as buttons will still
    use the default intent shades for variations such as hover and pressed states. Again, review and
    customize the HSL vars if required.
* Desktop `Button` styles and classes have been rationalized and reworked to allow for more
  consistent and direct styling of buttons in all their many permutations (standard/minimal/outlined
  styles * default/hovered/pressed/disabled states * light/dark themes).
  * Customized intent colors will now also be applied to outlined and minimal buttons.
  * Dedicated classes are now applied to desktop buttons based on their style and state. Developers
    can key off of these classes directly if required.

### 🐞 Bug Fixes

* Fixed `Column.tooltipElement` so that it can work if a `headerTooltip` is also specified on the
  same column.
* Fixed issue where certain values (e.g. `%`) would break in `Column.tooltipElement`.
* Fixed issue where newly loaded records in `Store` were not being frozen as promised by the API.

### 📚 Libraries

* @blueprintjs/core `3.30 -> 3.31`
* codemirror `5.56 -> 5.57`
* http-status-codes `1.4 -> 2.1`
* mobx-react `6.2 -> 6.3`
* store2 `2.11 -> 2.12`

[Commit Log](https://github.com/xh/hoist-react/compare/v35.2.1...v36.0.0)


## v35.2.1 - 2020-07-31

### 🐞 Bug Fixes

* A Grid's docked summary row is now properly cleared when its bound Store is cleared.
* Additional SVG paths added to `requiredBlueprintIcons.js` to bring back calendar scroll icons on
  the DatePicker component.
* Colors specified via the `--xh-intent-` CSS vars have been removed from minimal / outlined desktop
  `Button` components because of incompatibility with `ButtonGroupInput` component. Fix to address
  issue forthcoming. (This reverts the change made in 35.2.0 below.)

[Commit Log](https://github.com/xh/hoist-react/compare/v35.2.0...v35.2.1)


## v35.2.0 - 2020-07-21

### 🎁 New Features

* `TabContainerModel` now supports a `persistWith` config to persist the active tab.
* `TabContainerModel` now supports a `emptyText` config to display when TabContainer gets rendered
  with no children.

### ⚙️ Technical

* Supports smaller bundle sizes via a greatly reduced set of BlueprintJS icons. (Requires apps to be
  built with `@xh/hoist-dev-utils` v5.2 or greater to take advantage of this optimization.)

### 🐞 Bug Fixes

* Colors specified via the `--xh-intent-` CSS vars are now applied to minimal / outlined desktop
  `Button` components. Previously they fell through to use default Blueprint colors in these modes.
* Code input correctly handles dynamically toggling readonly/disabled state.

### 📚 Libraries

* @fortawesome/fontawesome-pro `5.13 -> 5.14`
* codemirror `5.55 -> 5.56`

[Commit Log](https://github.com/xh/hoist-react/compare/v35.1.1...v35.2.0)


## v35.1.1 - 2020-07-17

### 📚 Libraries

* @blueprintjs/core `3.29 -> 3.30`

[Commit Log](https://github.com/xh/hoist-react/compare/v35.1.0...v35.1.1)


## v35.1.0 - 2020-07-16

### 🎁 New Features

* Extend existing environment diff tool to preferences. Now, both configs and preferences may be
  diffed across servers. This feature will require an update of hoist-core to a version 8.1.0 or
  greater.
* `ExportOptions.columns` provided to `GridModel` can now be specified as a function, allowing for
  full control of columns to export, including their sort order.

### 🐞 Bug Fixes

* `GridModel`s export feature was previously excluding summary rows. These are now included.
* Fixed problems with coloring and shading algorithm in `TreeMap`.
* Fixed problems with sort order of exports in `GridModel`.
* Ensure that preferences are written to server, even if set right before navigating away from page.
* Prevent situation where a spurious exception can be sent to server when application is unloaded
  while waiting on a fetch request.

[Commit Log](https://github.com/xh/hoist-react/compare/v35.0.1...v35.1.0)


## v35.0.1 - 2020-07-02

### 🐞 Bug Fixes

* Column headers no longer allocate space for a sort arrow icon when the column has an active
  `GridSorter` in the special state of `sort: null`.
* Grid auto-sizing better accounts for margins on sort arrow icons.

[Commit Log](https://github.com/xh/hoist-react/compare/v35.0.0...v35.0.1)


## v35.0.0 - 2020-06-29

### ⚖️ Licensing Change

As of this release, Hoist is [now licensed](LICENSE.md) under the popular and permissive
[Apache 2.0 open source license](https://www.apache.org/licenses/LICENSE-2.0). Previously, Hoist was
"source available" via our public GitHub repository but still covered by a proprietary license.

We are making this change to align Hoist's licensing with our ongoing commitment to openness,
transparency and ease-of-use, and to clarify and emphasize the suitability of Hoist for use within a
wide variety of enterprise software projects. For any questions regarding this change, please
[contact us](https://xh.io/contact/).

### 🎁 New Features

* Added a new Persistence API to provide a more flexible yet consistent approach to saving state for
  Components, Models, and Services to different persistent locations such as Hoist Preferences,
  browser local storage, and Hoist Dashboard views.
  * The primary entry points for this API are the new `@PersistSupport` and `@persist` annotations.
    `@persist` can be added to any observable property on a `@PersistSupport` to make it
    automatically synchronize with a `PersistenceProvider`. Both `HoistModel` and `HoistService` are
    decorated with `@PersistSupport`.
  * This is designed to replace any app-specific code previously added to synchronize fields and
    their values to Preferences via ad-hoc initializers and reactions.
  * This same API is now used to handle state persistence for `GridStateModel`, `PanelModel`,
    `DimensionChooserModel`, and `DashContainerModel` - configurable via the new `persistWith`
    option on those classes.
* `FetchService` now installs a default timeout of 30 seconds for all requests. This can be disabled
  by setting timeout to `null`. Fetch Timeout Exceptions have also been improved to include the same
  information as other standard exceptions thrown by this service.
  * 💥 Apps that were relying on the lack of a built-in timeout for long-running requests should
    ensure they configure such calls with a longer or null timeout.
* `Store` gets new `clearFilter()` and `recordIsFiltered()` helper functions.
* The Admin console's Activity Tracking tab has been significantly upgraded to allow admins to
  better analyze both built-in and custom tracking data generated by their application. Its sibling
  Client Errors tab has also been updated with a docked detail panel.
* `CodeInput` gets new `showCopyButton` prop - set to true to provide an inline action button to
  copy the editor contents to the clipboard.
* Hoist config `xhEnableMonitoring` can be used to enable/disable the Admin monitor tab and its
  associated server-side jobs

### 💥 Breaking Changes

* Applications should update to `hoist-core` v8.0.1 or above, required to support the upgraded Admin
  Activity Tracking tab. Contact XH for assistance with this update.
* The option `PanelModel.prefName` has been removed in favor of `persistWith`. Existing user state
  will be transferred to the new format, assuming a `PersistenceProvider` of type 'pref' referring
  to the same preference is used (e.g. `persistWith: {prefKey: 'my-panel-model-prefName'}`.
* The option `GridModel.stateModel` has been removed in favor of `persistWith`. Existing user state
  will be transferred to the new format, assuming a `PersistenceProvider` of type 'localStorage'
  referring to the same key is used (e.g. `persistWith: {localStorageKey: 'my-grid-state-id'}`.
  * Use the new `GridModel.persistOptions` config for finer control over what grid state is
    persisted (replacement for stateModel configs to disable persistence of column
    state/sorting/grouping).
* The options `DimensionChooserModel.preference` and `DimensionChooserModel.historyPreference` have
  been removed in favor of `persistWith`.
* `AppSpec.idleDetectionEnabled` has been removed. App-specific Idle detection is now enabled via
  the new `xhIdleConfig` config. The old `xhIdleTimeoutMins` has also been deprecated.
* `AppSpec.idleDialogClass` has been renamed `AppSpec.idlePanel`. If specified, it should be a
  full-screen component.
* `PinPad` and `PinPadModel` have been moved to `@xh/hoist/cmp/pinpad`, and is now available for use
  with both standard and mobile toolkits.
* Third-party dependencies updated to properly reflect application-level licensing requirements.
  Applications must now import and provide their licensed version of ag-Grid, and Highcharts to
  Hoist. See file `Bootstrap.js` in Toolbox for an example.

### 🐞 Bug Fixes

* Sorting special columns generated by custom ag-Grid configurations (e.g. auto-group columns) no
  longer throws with an error.
* The `deepFreeze()` util - used to freeze data in `Record` instances - now only attempts to freeze
  a whitelist of object types that are known to be safely freezable. Custom application classes and
  other potentially-problematic objects (such as `moment` instances) are no longer frozen when
  loaded into `Record` fields.

### 📚 Libraries

Note that certain licensed third-party dependencies have been removed as direct dependencies of this
project, as per note in Breaking Changes above.

* @xh/hoist-dev-utils `4.x -> 5.x` - apps should also update to the latest 5.x release of dev-utils.
  Although license and dependency changes triggered a new major version of this dev dependency, no
  application-level changes should be required.
* @blueprintjs/core `3.28 -> 3.29`
* codemirror `5.54 -> 5.55`
* react-select `3.0 -> 3.1`

### 📚 Optional Libraries

* ag-Grid `23.0.2` > `23.2.0` (See Toolbox app for example on this upgrade)
* Highcharts `8.0.4 -> 8.1.1`

[Commit Log](https://github.com/xh/hoist-react/compare/v34.0.0...v35.0.0)


## v34.0.0 - 2020-05-26

### 🎁 New Features

* Hoist's enhanced autosizing is now enabled on all grids by default. See `GridModel` and
  `GridAutosizeService` for more details.
* New flags `XH.isPhone`, `XH.isTablet`, and `XH.isDesktop` available for device-specific switching.
  Corresponding `.xh-phone`, `.xh-tablet`, and `.xh-desktop` CSS classes are added to the document
  `body`. These flags and classes are set based on the detected device, as per its user-agent.
  * One of the two higher-level CSS classes `.xh-standard` or `.xh-mobile` will also be applied
    based on an app's use of the primary (desktop-centric) components vs mobile components - as
    declared by its `AppSpec.isMobileApp` - regardless of the detected device.
  * These changes provide more natural support for use cases such as apps that are built with
    standard components yet target/support tablet users.
* New method `Record.get()` provides an alternative API for checked data access.
* The mobile `Select` component supports the `enableFilter` and `enableCreate` props.
* `DashContainerModel` supports new `layoutLocked`, `contentLocked` and `renameLocked` modes.
* `DimensionChooser` now has the ability to persist its value and history separately.
* Enhance Hoist Admin's Activity Tracking tab.
* Enhance Hoist Admin's Client Error tab.

### 💥 Breaking Changes

* `emptyFlexCol` has been removed from the Hoist API and should simply be removed from all client
  applications. Improvements to agGrid's default rendering of empty space have made it obsolete.
* `isMobile` property on `XH` and `AppSpec` has been renamed to `isMobileApp`. All apps will need to
  update their (required) use of this flag in the app specifications within their
  `/client-app/src/apps` directory.
* The `xh-desktop` class should no longer be used to indicate a non-mobile toolkit based app. For
  this purpose, use `xh-standard` instead.

### 🐞 Bug Fixes

* Fix to Average Aggregators when used with hierarchical data.
* Fixes to Context Menu handling on `Panel` to allow better handling of `[]` and `null`.

### 📚 Libraries

* @blueprintjs/core `3.26 -> 3.28`
* @blueprintjs/datetime `3.16 -> 3.18`
* codemirror `5.53 -> 5.54`
* react-transition-group `4.3 -> 4.4`

[Commit Log](https://github.com/xh/hoist-react/compare/v33.3.0...v34.0.0)


## v33.3.0 - 2020-05-08

### ⚙️ Technical

* Additional updates to experimental autosize feature: standardization of naming, better masking
  control, and API fixes. Added new property `autosizeOptions` on `GridModel` and main entry point
  is now named `GridModel.autosizeAsync()`.

### 🐞 Bug Fixes

* `Column.hideable` will now be respected by ag-grid column drag and drop
  [#1900](https://github.com/xh/hoist-react/issues/1900)
* Fixed an issue where dragging a column would cause it to be sorted unintentionally.

[Commit Log](https://github.com/xh/hoist-react/compare/v33.2.0...v33.3.0)


## v33.2.0 - 2020-05-07

### 🎁 New Features

* Virtual column rendering has been disabled by default, as it offered a minimal performance benefit
  for most grids while compromising autosizing. See new `GridModel.useVirtualColumns` config, which
  can be set to `true` to re-enable this behavior if required.
* Any `GridModel` can now be reset to its code-prescribed defaults via the column chooser reset
  button. Previously, resetting to defaults was only possible for grids that persisted their state
  with a `GridModel.stateModel` config.

### 🐞 Bug Fixes

* Fixed several issues with new grid auto-sizing feature.
* Fixed issues with and generally improved expand/collapse column alignment in tree grids.
  * 💥 Note that this improvement introduced a minor breaking change for apps that have customized
    tree indentation via the removed `--grid-tree-indent-px` CSS var. Use `--grid-tree-indent`
    instead. Note the new var is specified in em units to scale well across grid sizing modes.

### ⚙️ Technical

* Note that the included version of Onsen has been replaced with a fork that includes updates for
  react 16.13. Apps should not need to make any changes.

### 📚 Libraries

* react `~16.8 -> ~16.13`
* onsenui `~16.8` -> @xh/onsenui `~16.13`
* react-onsenui `~16.8` -> @xh/react-onsenui `~16.13`

[Commit Log](https://github.com/xh/hoist-react/compare/v33.1.0...33.2.0)


## v33.1.0 - 2020-05-05

### 🎁 New Features

* Added smart auto-resizing of columns in `GridModel` Unlike ag-Grid's native auto-resizing support,
  Hoist's auto-resizing will also take into account collapsed rows, off-screen cells that are not
  currently rendered in the DOM, and summary rows. See the new `GridAutosizeService` for details.
  * This feature is currently marked as 'experimental' and must be enabled by passing a special
    config to the `GridModel` constructor of the form `experimental: {useHoistAutosize: true}`. In
    future versions of Hoist, we expect to make it the default behavior.
* `GridModel.autoSizeColumns()` has been renamed `GridModel.autosizeColumns()`, with lowercase 's'.
  Similarly, the `autoSizeColumns` context menu token has been renamed `autosizeColumns`.

### 🐞 Bug Fixes

* Fixed a regression with `StoreFilterField` introduced in v33.0.1.

[Commit Log](https://github.com/xh/hoist-react/compare/v33.0.2...33.1.0)


## v33.0.2 - 2020-05-01

### 🎁 New Features

* Add Hoist Cube Aggregators: `AverageAggregator` and `AverageStrictAggregator`
* `ColAutosizeButton` has been added to desktop and mobile

### 🐞 Bug Fixes

* Fixed mobile menus to constrain to the bottom of the viewport, scrolling if necessary.
  [#1862](https://github.com/xh/hoist-react/issues/1862)
* Tightened up mobile tree grid, fixed issues in mobile column chooser.
* Fixed a bug with reloading hierarchical data in `Store`.
  [#1871](https://github.com/xh/hoist-react/issues/1871)

[Commit Log](https://github.com/xh/hoist-react/compare/v33.0.1...33.0.2)


## v33.0.1 - 2020-04-29

### 🎁 New Features

* `StoreFieldField` supports dot-separated field names in a bound `GridModel`, meaning it will now
  match on columns with fields such as `address.city`.

* `Toolbar.enableOverflowMenu` now defaults to `false`. This was determined safer and more
  appropriate due to issues with the underlying Blueprint implementation, and the need to configure
  it carefully.

### 🐞 Bug Fixes

* Fixed an important bug with state management in `StoreFilterField`. See
  https://github.com/xh/hoist-react/issues/1854

* Fixed the default sort order for grids. ABS DESC should be first when present.

### 📚 Libraries

* @blueprintjs/core `3.25 -> 3.26`
* codemirror `5.52 -> 5.53`

[Commit Log](https://github.com/xh/hoist-react/compare/v33.0.0...v33.0.1)

## v33.0.0 - 2020-04-22

### 🎁 New Features

* The object returned by the `data` property on `Record` now includes the record `id`. This will
  allow for convenient access of the id with the other field values on the record.
* The `Timer` class has been enhanced and further standardized with its Hoist Core counterpart:
  * Both the `interval` and `timeout` arguments may be specified as functions, or config keys
    allowing for dynamic lookup and reconfiguration.
  * Added `intervalUnits` and `timeoutUnits` arguments.
  * `delay` can now be specified as a boolean for greater convenience.

### 💥 Breaking Changes

* We have consolidated the import location for several packages, removing unintended nested index
  files and 'sub-packages'. In particular, the following locations now provide a single index file
  for import for all of their public contents: `@xh/hoist/core`, `@xh/hoist/data`,
  `@xh/hoist/cmp/grid`, and `@xh/hoist/desktop/cmp/grid`. Applications may need to update import
  statements that referred to index files nested within these directories.
* Removed the unnecessary and confusing `values` getter on `BaseFieldModel`. This getter was not
  intended for public use and was intended for the framework's internal implementation only.
* `ColumnGroup.align` has been renamed to `ColumnGroup.headerAlign`. This avoids confusion with the
  `Column` API, where `align` refers to the alignment of cell contents within the column.

### 🐞 Bug Fixes

* Exceptions will no longer overwrite the currently shown exception in the exception dialog if the
  currently shown exception requires reloading the application.
  [#1834](https://github.com/xh/hoist-react/issues/1834)

### ⚙️ Technical

* Note that the Mobx React bindings have been updated to 6.2, and we have enabled the recommended
  "observer batching" feature as per
  [the mobx-react docs](https://github.com/mobxjs/mobx-react-lite/#observer-batching).

### 📚 Libraries

* @blueprintjs/core `3.24 -> 3.25`
* @blueprintjs/datetime `3.15 -> 3.16`
* mobx-react `6.1 -> 6.2`

[Commit Log](https://github.com/xh/hoist-react/compare/v32.0.4...v33.0.0)

## v32.0.5 - 2020-07-14

### 🐞 Bug Fixes

* Fixes a regression in which grid exports were no longer sorting rows properly.

[Commit Log](https://github.com/xh/hoist-react/compare/v32.0.4...v32.0.5)

## v32.0.4 - 2020-04-09

### 🐞 Bug Fixes

* Fixes a regression with the alignment of `ColumnGroup` headers.
* Fixes a bug with 'Copy Cell' context menu item for certain columns displaying the Record ID.
* Quiets console logging of 'routine' exceptions to 'debug' instead of 'log'.

[Commit Log](https://github.com/xh/hoist-react/compare/v32.0.3...v32.0.4)

## v32.0.3 - 2020-04-06

### 🐞 Bug Fixes

* Suppresses a console warning from ag-Grid for `GridModel`s that do not specify an `emptyText`.

[Commit Log](https://github.com/xh/hoist-react/compare/v32.0.2...v32.0.3)

## v32.0.2 - 2020-04-03

⚠ Note that this release includes a *new major version of ag-Grid*. Please consult the
[ag-Grid Changelog](https://www.ag-grid.com/ag-grid-changelog/) for versions 22-23 to review
possible breaking changes to any direct/custom use of ag-Grid APIs and props within applications.

### 🎁 New Features

* GridModel `groupSortFn` now accepts `null` to turn off sorting of group rows.
* `DockViewModel` now supports optional `width`, `height` and `collapsedWidth` configs.
* The `appMenuButton.extraItems` prop now accepts `MenuItem` configs (as before) but also React
  elements and the special string token '-' (shortcut to render a `MenuDivider`).
* Grid column `flex` param will now accept numbers, with available space divided between flex
  columns in proportion to their `flex` value.
* `Column` now supports a `sortingOrder` config to allow control of the sorting options that will be
  cycled through when the user clicks on the header.
* `PanelModel` now supports setting a `refreshMode` to control how collapsed panels respond to
  refresh requests.

### 💥 Breaking Changes

* The internal DOM structure of desktop `Panel` has changed to always include an inner frame with
  class `.xh-panel__content`. You may need to update styling that targets the inner structure of
  `Panel` via `.xh-panel`.
* The hooks `useOnResize()` and `useOnVisibleChange()` no longer take a `ref` argument. Use
  `composeRefs` to combine the ref that they return with any ref you wish to compose them with.
* The callback for `useOnResize()` will now receive an object representing the locations and
  dimensions of the element's content box. (Previously it incorrectly received an array of
  `ResizeObserver` entries that had to be de-referenced)
* `PanelModel.collapsedRenderMode` has been renamed to `PanelModel.renderMode`, to be more
  consistent with other Hoist APIs such as `TabContainer`, `DashContainer`, and `DockContainer`.


### 🐞 Bug Fixes

* Checkboxes in grid rows in Tiny sizing mode have been styled to fit correctly within the row.
* `GridStateModel` no longer saves/restores the width of non-resizable columns.
  [#1718](https://github.com/xh/hoist-react/issues/1718)
* Fixed an issue with the hooks useOnResize and useOnVisibleChange. In certain conditions these
  hooks would not be called. [#1808](https://github.com/xh/hoist-react/issues/1808)
* Inputs that accept a rightElement prop will now properly display an Icon passed as that element.
  [#1803](https://github.com/xh/hoist-react/issues/1803)

### ⚙️ Technical

* Flex columns now use the built-in ag-Grid flex functionality.

### 📚 Libraries

* ag-grid-community `removed @ 21.2`
* ag-grid-enterprise `21.2` replaced with @ag-grid-enterprise/all-modules `23.0`
* ag-grid-react `21.2` replaced with @ag-grid-community/react `23.0`
* @fortawesome/* `5.12 -> 5.13`
* codemirror `5.51 -> 5.52`
* filesize `6.0 -> 6.1`
* numbro `2.1 -> 2.2`
* react-beautiful-dnd `12.0 -> 13.0`
* store2 `2.10 -> 2.11`
* compose-react-refs `NEW 1.0.4`

[Commit Log](https://github.com/xh/hoist-react/compare/v31.0.0...v32.0.2)

## v31.0.0 - 2020-03-16

### 🎁 New Features

* The mobile `Navigator` / `NavigatorModel` API has been improved and made consistent with other
  Hoist content container APIs such as `TabContainer`, `DashContainer`, and `DockContainer`.
  * `NavigatorModel` and `PageModel` now support setting a `RenderMode` and `RefreshMode` to control
    how inactive pages are mounted/unmounted and how they respond to refresh requests.
  * `Navigator` pages are no longer required to to return `Page` components - they can now return
    any suitable component.
* `DockContainerModel` and `DockViewModel` also now support `refreshMode` and `renderMode` configs.
* `Column` now auto-sizes when double-clicking / double-tapping its header.
* `Toolbar` will now collapse overflowing items into a drop down menu. (Supported for horizontal
  toolbars only at this time.)
* Added new `xhEnableLogViewer` config (default `true`) to enable or disable the Admin Log Viewer.

#### 🎨 Icons

* Added `Icon.icon()` factory method as a new common entry point for creating new FontAwesome based
  icons in Hoist. It should typically be used instead of using the `FontAwesomeIcon` component
  directly.
* Also added a new `Icon.fileIcon()` factory. This method take a filename and returns an appropriate
  icon based on its extension.
* All Icon factories can now accept an `asHtml` parameter, as an alternative to calling the helper
  function `convertIconToSVG()` on the element. Use this to render icons as raw html where needed
  (e.g. grid renderers).
* Icons rendered as html will now preserve their styling, tooltips, and size.

### 💥 Breaking Changes

* The application's primary `HoistApplicationModel` is now instantiated and installed as
  `XH.appModel` earlier within the application initialization sequence, with construction happening
  prior to the init of the XH identity, config, and preference services.
  * This allows for a new `preAuthInitAsync()` lifecycle method to be called on the model before
    auth has completed, but could be a breaking change for appModel code that relied on these
    services for field initialization or in its constructor.
  * Such code should be moved to the core `initAsync()` method instead, which continues to be called
    after all XH-level services are initialized and ready.
* Mobile apps may need to adjust to the following updates to `NavigatorModel` and related APIs:
  * `NavigatorModel`'s `routes` constructor parameter has been renamed `pages`.
  * `NavigatorModel`'s observable `pages[]` has been renamed `stack[]`.
  * `NavigatorPageModel` has been renamed `PageModel`. Apps do not usually create `PageModels`
    directly, so this change is unlikely to require code updates.
  * `Page` has been removed from the mobile toolkit. Components that previously returned a `Page`
    for inclusion in a `Navigator` or `TabContainer` can now return any component. It is recommended
    you replace `Page` with `Panel` where appropriate.
* Icon enhancements described above removed the following public methods:
  * The `fontAwesomeIcon()` factory function (used to render icons not already enumerated by Hoist)
    has been replaced by the improved `Icon.icon()` factory - e.g. `fontAwesomeIcon({icon: ['far',
    'alicorn']}) -> Icon.icon({iconName: 'alicorn'})`.
  * The `convertIconToSvg()` utility method has been replaced by the new `asHtml` parameter on icon
    factory functions. If you need to convert an existing icon element, use `convertIconToHtml()`.
* `Toolbar` items should be provided as direct children. Wrapping Toolbar items in container
  components can result in unexpected item overflow.

### 🐞 Bug Fixes

* The `fmtDate()` utility now properly accepts, parses, and formats a string value input as
  documented.
* Mobile `PinPad` input responsiveness improved on certain browsers to avoid lag.

### ⚙️ Technical

* New lifecycle methods `preAuthInitAsync()` and `logoutAsync()` added to the `HoistAppModel`
  decorator (aka the primary `XH.appModel`).

[Commit Log](https://github.com/xh/hoist-react/compare/v30.1.0...v31.0.0)

## v30.1.0 - 2020-03-04

### 🐞 Bug Fixes

* Ensure `WebSocketService.connected` remains false until `channelKey` assigned and received from
  server.
* When empty, `DashContainer` now displays a user-friendly prompt to add an initial view.

### ⚙️ Technical

* Form validation enhanced to improve handling of asynchronous validation. Individual rules and
  constraints are now re-evaluated in parallel, allowing for improved asynchronous validation.
* `Select` will now default to selecting contents on focus if in filter or creatable mode.

[Commit Log](https://github.com/xh/hoist-react/compare/v30.0.0...30.1.0)

## v30.0.0 - 2020-02-29

### 🎁 New Features

* `GridModel` and `DataViewModel` now support `groupRowHeight`, `groupRowRenderer` and
  `groupRowElementRenderer` configs. Grouping is new in general to `DataViewModel`, which now takes
  a `groupBy` config.
  * `DataViewModel` allows for settable and multiple groupings and sorters.
  * `DataViewModel` also now supports additional configs from the underlying `GridModel` that make
    sense in a `DataView` context, such as `showHover` and `rowBorders`.
* `TabContainerModel` now accepts a `track` property (default false) for easily tracking tab views
  via Hoist's built-in activity tracking.
* The browser document title is now set to match `AppSpec.clientAppName` - helpful for projects with
  multiple javascript client apps.
* `StoreFilterField` accepts all other config options from `TextInput` (e.g. `disabled`).
* Clicking on a summary row in `Grid` now clears its record selection.
* The `@LoadSupport` decorator now provides an additional observable property `lastException`. The
  decorator also now logs load execution times and failures to `console.debug` automatically.
* Support for mobile `Panel.scrollable` prop made more robust with re-implementation of inner
  content element. Note this change included a tweak to some CSS class names for mobile `Panel`
  internals that could require adjustments if directly targeted by app stylesheets.
* Added new `useOnVisibleChange` hook.
* Columns now support a `headerAlign` config to allow headers to be aligned differently from column
  contents.

### 💥 Breaking Changes

* `Toolbar` items must be provided as direct children. Wrapping Toolbar items in container
  components can result in unexpected item overflow.
* `DataView.rowCls` prop removed, replaced by new `DataViewModel.rowClassFn` config for more
  flexibility and better symmetry with `GridModel`.
* `DataViewModel.itemRenderer` renamed to `DataViewModel.elementRenderer`
* `DataView` styling has been updated to avoid applying several unwanted styles from `Grid`. Note
  that apps might rely on these styles (intentionally or not) for their `itemRenderer` components
  and appearance and will need to adjust.
* Several CSS variables related to buttons have been renamed for consistency, and button style rules
  have been adjusted to ensure they take effect reliably across desktop and mobile buttons
  ([#1568](https://github.com/xh/hoist-react/pull/1568)).
* The optional `TreeMapModel.highchartsConfig` object will now be recursively merged with the
  top-level config generated by the Hoist model and component, where previously it was spread onto
  the generated config. This could cause a change in behavior for apps using this config to
  customize map instances, but provides more flexibility for e.g. customizing the `series`.
* The signature of `useOnResize` hook has been modified slightly for API consistency and clarity.
  Options are now passed in a configuration object.

### 🐞 Bug Fixes

* Fixed an issue where charts that are rendered while invisible would have the incorrect size.
  [#1703](https://github.com/xh/hoist-react/issues/1703)
* Fixed an issue where zeroes entered by the user in `PinPad` would be displayed as blanks.
* Fixed `fontAwesomeIcon` elem factory component to always include the default 'fa-fw' className.
  Previously, it was overridden if a `className` prop was provided.
* Fixed an issue where ConfigDiffer would always warn about deletions, even when there weren't any.
  [#1652](https://github.com/xh/hoist-react/issues/1652)
* `TextInput` will now set its value to `null` when all text is deleted and the clear icon will
  automatically hide.
* Fixed an issue where multiple buttons in a `ButtonGroupInput` could be shown as active
  simultaneously. [#1592](https://github.com/xh/hoist-react/issues/1592)
* `StoreFilterField` will again match on `Record.id` if bound to a Store or a GridModel with the
  `id` column visible. [#1697](https://github.com/xh/hoist-react/issues/1697)
* A number of fixes have been applied to `RelativeTimeStamp` and `getRelativeTimestamp`, especially
  around its handling of 'equal' or 'epsilon equal' times. Remove unintended leading whitespace from
  `getRelativeTimestamp`.

### ⚙️ Technical

* The `addReaction` and `addAutorun` methods (added to Hoist models, components, and services by the
  `ReactiveSupport` mixin) now support a configurable `debounce` argument. In many cases, this is
  preferable to the built-in MobX `delay` argument, which only provides throttling and not true
  debouncing.
* New `ChartModel.highchart` property provides a reference to the underlying HighChart component.

### 📚 Libraries

* @blueprintjs/core `3.23 -> 3.24`
* react-dates `21.7 -> 21.8`
* react-beautiful-dnd `11.0 -> 12.2`

[Commit Log](https://github.com/xh/hoist-react/compare/v29.1.0...v30.0.0)

## v29.1.0 - 2020-02-07

### 🎁 New Features

#### Grid

* The `compact` config on `GridModel` has been deprecated in favor of the more powerful `sizingMode`
  which supports the values 'large', 'standard', 'compact', or 'tiny'.
  * Each new mode has its own set of CSS variables for applications to override as needed.
  * Header and row heights are configurable for each via the `HEADER_HEIGHTS` and `ROW_HEIGHTS`
    static properties of the `AgGrid` component. These objects can be modified on init by
    applications that wish to customize the default row heights globally.
  * 💥 Note that these height config objects were previously exported as constants from AgGrid.js.
    This would be a breaking change for any apps that imported the old objects directly (considered
    unlikely).
* `GridModel` now exposes an `autoSizeColumns` method, and the Grid context menu now contains an
  `Autosize Columns` option by default.
* `Column` and `ColumnGroup` now support React elements for `headerName`.

#### Data

* The `Store` constructor now accepts a `data` argument to load data at initialization.
* The `xh/hoist/data/cube` package has been modified substantially to better integrate with the core
  data package and support observable "Views". See documentation on `Cube` for more information.

#### Other

* Added a `PinPad` component for streamlined handling of PIN entry on mobile devices.
* `FormField` now takes `tooltipPosition` and `tooltipBoundary` props for customizing minimal
  validation tooltip.
* `RecordAction.actionFn` parameters now include a `buttonEl` property containing the button element
  when used in an action column.
* Mobile Navigator component now takes an `animation` prop which can be set to 'slide' (default),
  'lift', 'fade', or 'none'. These values are passed to the underlying onsenNavigator component.
  ([#1641](https://github.com/xh/hoist-react/pull/1641))
* `AppOption` configs now accept an `omit` property for conditionally excluding options.

### 🐞 Bug Fixes

* Unselectable grid rows are now skipped during up/down keyboard navigation.
* Fix local quick filtering in `LeftRightChooser` (v29 regression).
* Fix `SplitTreeMap` - the default filtering once again splits the map across positive and negative
  values as intended (v29 regression).

### ⚙️ Technical

* `FormFields` now check that they are contained in a Hoist `Form`.

### 📚 Libraries

* @blueprintjs/core `3.22 -> 3.23`
* codemirror `5.50 -> 5.51`
* react-dates `21.5 -> 21.7`

[Commit Log](https://github.com/xh/hoist-react/compare/v29.0.0...v29.1.0)

## v29.0.0 - 2020-01-24

### 🗄️ Data Package Changes

Several changes have been made to data package (`Store` and `Record`) APIs for loading, updating,
and modifying data. They include some breaking changes, but pave the way for upcoming enhancements
to fully support inline grid editing and other new features.

Store now tracks the "committed" state of its records, which represents the data as it was loaded
(typically from the server) via `loadData()` or `updateData()`. Records are now immutable and
frozen, so they cannot be changed directly, but Store offers a new `modifyRecords()` API to apply
local modifications to data in a tracked and managed way. (Store creates new records internally to
hold both this modified data and the original, "committed" data.) This additional state tracking
allows developers to query Stores for modified or added records (e.g. to flush back to the server
and persist) as well as call new methods to revert changes (e.g. to undo a block of changes that the
user wishes to discard).

Note the following more specific changes to these related classes:

#### Record

* 💥 Record data properties are now nested within a `data` object on Record instances and are no
  longer available as top-level properties on the Record itself.
  * Calls to access data such as `rec.quantity` must be modified to `rec.data.quantity`.
  * When accessing multiple properties, destructuring provides an efficient syntax - e.g. `const
    {quantity, price} = rec.data;`.
* 💥 Records are now immutable and cannot be modified by applications directly.
  * This is a breaking change, but should only affect apps with custom inline grid editing
    implementations or similar code that modifies individual record values.
  * Calls to change data such as `rec.quantity = 100` must now be made through the Record's Store,
    e.g. `store.modifyData({id: 41, quantity: 100})`
* Record gains new getters for inspecting its state, including: `isAdd`, `isModified`, and
  `isCommitted`.

#### Store

* 💥 `noteDataUpdated()` has been removed, as out-of-band modifications to Store Records are no
  longer possible.
* 💥 Store's `idSpec` function is now called with the raw record data - previously it was passed
  source data after it had been run through the store's optional `processRawData` function. (This is
  unlikely to have a practical impact on most apps, but is included here for completeness.)
* `Store.updateData()` now accepts a flat list of raw data to process into Record additions and
  updates. Previously developers needed to call this method with an object containing add, update,
  and/or remove keys mapped to arrays. Now Store will produce an object of this shape automatically.
* `Store.refreshFilter()` method has been added to allow applications to rebuild the filtered data
  set if some application state has changed (apart from the store's data itself) which would affect
  the store filter.
* Store gains new methods for manipulating its Records and data, including `addRecords()`,
  `removeRecords()`, `modifyRecords()`, `revertRecords()`, and `revert()`. New getters have been
  added for `addedRecords`, `removedRecords`, `modifiedRecords`, and `isModified`.

#### Column

* Columns have been enhanced for provide basic support for inline-editing of record data. Further
  inline editing support enhancements are planned for upcoming Hoist releases.
* `Column.getValueFn` config added to retrieve the cell value for a Record field. The default
  implementation pulls the value from the Record's new `data` property (see above). Apps that
  specify custom `valueGetter` callbacks via `Column.agOptions` should now implement their custom
  logic in this new config.
* `Column.setValueFn` config added to support modifying the Column field's value on the underlying
  Record. The default implementation calls the new `Store.modifyRecords()` API and should be
  sufficient for the majority of cases.
* `Column.editable` config added to indicate if a column/cell should be inline-editable.

### 🎁 New Features

* Added keyboard support to ag-Grid context menus.
* Added `GridModel.setEmptyText()` to allow updates to placeholder text after initial construction.
* Added `GridModel.ensureSelectionVisible()` to scroll the currently selected row into view.
* When a `TreeMap` is bound to a `GridModel`, the grid will now respond to map selection changes by
  scrolling to ensure the selected grid row is visible.
* Added a `Column.tooltipElement` config to support fully customizable tooltip components.
* Added a `useOnResize` hook, which runs a function when a component is resized.
* Exposed an `inputRef` prop on numberInput, textArea, and textInput
* `PanelModel` now accepts a `maxSize` config.
* `RelativeTimeStamp` now support a `relativeTo` option, allowing it to display the difference
  between a timestamp and another reference time other than now. Both the component and the
  `getRelativeTimestamp()` helper function now leverage moment.js for their underlying
  implementation.
* A new `Clock` component displays the time, either local to the browser or for a configurable
  timezone.
* `LeftRightChooser` gets a new `showCounts` option to print the number of items on each side.
* `Select` inputs support a new property `enableWindowed` (desktop platform only) to improve
  rendering performance with large lists of options.
* `Select` inputs support grouped options. To use, add an attribute `options` containing an array of
  sub-options.
* `FetchService` methods support a new `timeout` option. This config chains `Promise.timeout()` to
  the promises returned by the service.
* Added alpha version of `DashContainer` for building dynamic, draggable dashboard-style layouts.
  Please note: the API for this component is subject to change - use at your own risk!
* `Select` now allows the use of objects as values.
* Added a new `xhEnableImpersonation` config to enable or disable the ability of Hoist Admins to
  impersonate other users. Note that this defaults to `false`. Apps will need to set this config to
  continue using impersonation. (Note that an update to hoist-core 6.4+ is required for this config
  to be enforced on the server.)
* `FormField` now supports a `requiredIndicator` to customize how required fields are displayed.
* Application build tags are now included in version update checks, primarily to prompt dev/QA users
  to refresh when running SNAPSHOT versions. (Note that an update to hoist-core 6.4+ is required for
  the server to emit build tag for comparison.)
* `CodeInput` component added to provide general `HoistInput` support around the CodeMirror code
  editor. The pre-existing `JsonInput` has been converted to a wrapper around this class.
* `JsonInput` now supports an `autoFocus` prop.
* `Select` now supports a `hideDropdownIndicator` prop.
* `useOnResize` hook will now ignore visibility changes, i.e. a component resizing to a size of 0.
* `DimensionChooser` now supports a `popoverPosition` prop.
* `AppBar.appMenuButtonPosition` prop added to configure the App Menu on the left or the right, and
  `AppMenuButton` now accepts and applies any `Button` props to customize.
* New `--xh-grid-tree-indent-px` CSS variable added to allow control over the amount of indentation
  applied to tree grid child nodes.

### 💥 Breaking Changes

* `GridModel.contextMenuFn` config replaced with a `contextMenu` parameter. The new parameter will
  allow context menus to be specified with a simple array in addition to the function specification
  currently supported.
* `GridModel.defaultContextMenuTokens` config renamed to `defaultContextMenu`.
* `Chart` and `ChartModel` have been moved from `desktop/cmp/charts` to `cmp/charts`.
* `StoreFilterField` has been moved from `desktop/cmp/store` to `cmp/store`.
* The options `nowEpsilon` and `nowString` on `RelativeTimestamp` have been renamed to `epsilon` and
  `equalString`, respectively.
* `TabRenderMode` and `TabRefreshMode` have been renamed to `RenderMode` and `RefreshMode` and moved
  to the `core` package. These enumerations are now used in the APIs for `Panel`, `TabContainer`,
  and `DashContainer`.
* `DockViewModel` now requires a function, or a HoistComponent as its `content` param. It has always
  been documented this way, but a bug in the original implementation had it accepting an actual
  element rather than a function. As now implemented, the form of the `content` param is consistent
  across `TabModel`, `DockViewModel`, and `DashViewSpec`.
* `JsonInput.showActionButtons` prop replaced with more specific `showFormatButton` and
  `showFullscreenButton` props.
* The `DataView.itemHeight` prop has been moved to `DataViewModel` where it can now be changed
  dynamically by applications.
* Desktop `AppBar.appMenuButtonOptions` prop renamed to `appMenuButtonProps` for consistency.

### 🐞 Bug Fixes

* Fixed issue where JsonInput was not receiving its `model` from context
  ([#1456](https://github.com/xh/hoist-react/issues/1456))
* Fixed issue where TreeMap would not be initialized if the TreeMapModel was created after the
  GridModel data was loaded ([#1471](https://github.com/xh/hoist-react/issues/1471))
* Fixed issue where export would create malformed file with dynamic header names
* Fixed issue where exported tree grids would have incorrect aggregate data
  ([#1447](https://github.com/xh/hoist-react/issues/1447))
* Fixed issue where resizable Panels could grow larger than desired
  ([#1498](https://github.com/xh/hoist-react/issues/1498))
* Changed RestGrid to only display export button if export is enabled
  ([#1490](https://github.com/xh/hoist-react/issues/1490))
* Fixed errors when grouping rows in Grids with `groupUseEntireRow` turned off
  ([#1520](https://github.com/xh/hoist-react/issues/1520))
* Fixed problem where charts were resized when being hidden
  ([#1528](https://github.com/xh/hoist-react/issues/1528))
* Fixed problem where charts were needlessly re-rendered, hurting performance and losing some state
  ([#1505](https://github.com/xh/hoist-react/issues/1505))
* Removed padding from Select option wrapper elements which was making it difficult for custom
  option renderers to control the padding ([1571](https://github.com/xh/hoist-react/issues/1571))
* Fixed issues with inconsistent indentation for tree grid nodes under certain conditions
  ([#1546](https://github.com/xh/hoist-react/issues/1546))
* Fixed autoFocus on NumberInput.

### 📚 Libraries

* @blueprintjs/core `3.19 -> 3.22`
* @blueprintjs/datetime `3.14 -> 3.15`
* @fortawesome/fontawesome-pro `5.11 -> 5.12`
* codemirror `5.49 -> 5.50`
* core-js `3.3 -> 3.6`
* fast-deep-equal `2.0 -> 3.1`
* filesize `5.0 -> 6.0`
* highcharts 7.2 -> 8.0`
* mobx `5.14 -> 5.15`
* react-dates `21.3 -> 21.5`
* react-dropzone `10.1 -> 10.2`
* react-windowed-select `added @ 2.0.1`

[Commit Log](https://github.com/xh/hoist-react/compare/v28.2.0...v29.0.0)

## v28.2.0 - 2019-11-08

### 🎁 New Features

* Added a `DateInput` component to the mobile toolkit. Its API supports many of the same options as
  its desktop analog with the exception of `timePrecision`, which is not yet supported.
* Added `minSize` to panelModel. A resizable panel can now be prevented from resizing to a size
  smaller than minSize. ([#1431](https://github.com/xh/hoist-react/issues/1431))

### 🐞 Bug Fixes

* Made `itemHeight` a required prop for `DataView`. This avoids an issue where agGrid went into an
  infinite loop if this value was not set.
* Fixed a problem with `RestStore` behavior when `dataRoot` changed from its default value.

[Commit Log](https://github.com/xh/hoist-react/compare/v28.1.1...v28.2.0)

## v28.1.1 - 2019-10-23

### 🐞 Bug Fixes

* Fixes a bug with default model context being set incorrectly within context inside of `Panel`.

[Commit Log](https://github.com/xh/hoist-react/compare/v28.1.0...v28.1.1)

## v28.1.0 - 2019-10-18

### 🎁 New Features

* `DateInput` supports a new `strictInputParsing` prop to enforce strict parsing of keyed-in entries
  by the underlying moment library. The default value is false, maintained the existing behavior
  where [moment will do its best](https://momentjs.com/guides/#/parsing/) to parse an entered date
  string that doesn't exactly match the specified format
* Any `DateInput` values entered that exceed any specified max/minDate will now be reset to null,
  instead of being set to the boundary date (which was surprising and potentially much less obvious
  to a user that their input had been adjusted automatically).
* `Column` and `ColumnGroup` now accept a function for `headerName`. The header will be
  automatically re-rendered when any observable properties referenced by the `headerName` function
  are modified.
* `ColumnGroup` now accepts an `align` config for setting the header text alignment
* The flag `toContext` for `uses` and `creates` has been replaced with a new flag `publishMode` that
  provides more granular control over how models are published and looked up via context. Components
  can specify `ModelPublishMode.LIMITED` to make their model available for contained components
  without it becoming the default model or exposing its sub-models.

### 🐞 Bug Fixes

* Tree columns can now specify `renderer` or `elementRenderer` configs without breaking the standard
  ag-Grid group cell renderer auto-applied to tree columns (#1397).
* Use of a custom `Column.comparator` function will no longer break agGrid-provided column header
  filter menus (#1400).
* The MS Edge browser does not return a standard Promise from `async` functions, so the the return
  of those functions did not previously have the required Hoist extensions installed on its
  prototype. Edge "native" Promises are now also polyfilled / extended as required. (#1411).
* Async `Select` combobox queries are now properly debounced as per the `queryBuffer` prop (#1416).

### ⚙️ Technical

* Grid column group headers now use a custom React component instead of the default ag-Grid column
  header, resulting in a different DOM structure and CSS classes. Existing CSS overrides of the
  ag-Grid column group headers may need to be updated to work with the new structure/classes.
* We have configured `stylelint` to enforce greater consistency in our stylesheets within this
  project. The initial linting run resulted in a large number of updates to our SASS files, almost
  exclusively whitespace changes. No functional changes are intended/expected. We have also enabled
  hooks to run both JS and style linting on pre-commit. Neither of these updates directly affects
  applications, but the same tools could be configured for apps if desired.

### 📚 Libraries

* core-js `3.2 -> 3.3`
* filesize `4.2 -> 5.0`
* http-status-codes `added @ 1.3`

[Commit Log](https://github.com/xh/hoist-react/compare/v28.0.0...v28.1.0)

## v28.0.0 - 2019-10-07

_"The one with the hooks."_

**Hoist now fully supports React functional components and hooks.** The new `hoistComponent`
function is now the recommended method for defining new components and their corresponding element
factories. See that (within [HoistComponentFunctional.js](core/HoistComponentFunctional.js)) and the
new `useLocalModel()` and `useContextModel()` hooks (within [core/hooks](core/hooks)) for more
information.

Along with the performance benefits and the ability to use React hooks, Hoist functional components
are designed to read and write their models via context. This allows a much less verbose
specification of component element trees.

Note that **Class-based Components remain fully supported** (by both Hoist and React) using the
familiar `@HoistComponent` decorator, but transitioning to functional components within Hoist apps
is now strongly encouraged. In particular note that Class-based Components will *not* be able to
leverage the context for model support discussed above.

### 🎁 New Features

* Resizable panels now default to not redrawing their content when resized until the resize bar is
  dropped. This offers an improved user experience for most situations, especially when layouts are
  complex. To re-enable the previous dynamic behavior, set `PanelModel.resizeWhileDragging: true`.
* The default text input shown by `XH.prompt()` now has `selectOnFocus: true` and will confirm the
  user's entry on an `<enter>` keypress (same as clicking 'OK').
* `stringExcludes` function added to form validation constraints. This allows an input value to
  block specific characters or strings, e.g. no slash "/" in a textInput for a filename.
* `constrainAll` function added to form validation constraints. This takes another constraint as its
  only argument, and applies that constraint to an array of values, rather than just to one value.
  This is useful for applying a constraint to inputs that produce arrays, such as tag pickers.
* `DateInput` now accepts LocalDates as `value`, `minDate` and `maxDate` props.
* `RelativeTimestamp` now accepts a `bind` prop to specify a model field name from which it can pull
  its timestamp. The model itself can either be passed as a prop or (better) sourced automatically
  from the parent context. Developers are encouraged to take this change to minimize re-renders of
  parent components (which often contain grids and other intensive layouts).
* `Record` now has properties and methods for accessing and iterating over children, descendants,
  and ancestors
* `Store` now has methods for retrieving the descendants and ancestors of a given Record

### 💥 Breaking Changes

* **Apps must update their dev dependencies** to the latest `@xh/hoist-dev-utils` package: v4.0+.
  This updates the versions of Babel / Webpack used in builds to their latest / current versions and
  swaps to the updated Babel recommendation of `core-js` for polyfills.
* The `allSettled` function in `@xh/promise` has been removed. Applications using this method should
  use the ECMA standard (stage-2) `Promise.allSettled` instead. This method is now fully available
  in Hoist via bundled polyfills. Note that the standard method returns an array of objects of the
  form `{status: [rejected|fulfilled], ...}`, rather than `{state: [rejected|fulfilled], ...}`.
* The `containerRef` argument for `XH.toast()` should now be a DOM element. Component instances are
  no longer supported types for this value. This is required to support functional Components
  throughout the toolkit.
* Apps that need to prevent a `StoreFilterField` from binding to a `GridModel` in context, need to
  set the `store` or `gridModel` property explicitly to null.
* The Blueprint non-standard decorators `ContextMenuTarget` and `HotkeysTarget` are no longer
  supported. Use the new hooks `useContextMenu()` and `useHotkeys()` instead. For convenience, this
  functionality has also been made available directly on `Panel` via the `contextMenu` and `hotkeys`
  props.
* `DataView` and `DataViewModel` have been moved from `/desktop/cmp/dataview` to the cross-platform
  package `/cmp/dataview`.
* `isReactElement` has been removed. Applications should use the native React API method
  `React.isValidElement` instead.

### ⚙️ Technical

* `createObservableRef()` is now available in `@xh/hoist/utils/react` package. Use this function for
  creating refs that are functionally equivalent to refs created with `React.createRef()`, yet fully
  observable. With this change the `Ref` class in the same package is now obsolete.
* Hoist now establishes a proper react "error boundary" around all application code. This means that
  errors throw when rendering will be caught and displayed in the standard Hoist exception dialog,
  and stack traces for rendering errors should be significantly less verbose.
* Not a Hoist feature, exactly, but the latest version of `@xh/hoist-dev-utils` (see below) enables
  support for the `optional chaining` (aka null safe) and `nullish coalescing` operators via their
  Babel proposal plugins. Developers are encouraged to make good use of the new syntax below:
  * conditional-chaining: `let foo = bar?.baz?.qux;`
  * nullish coalescing: `let foo = bar ?? 'someDefaultValue';`

### 🐞 Bug Fixes

* Date picker month and year controls will now work properly in `localDate` mode. (Previously would
  reset to underlying value.)
* Individual `Buttons` within a `ButtonGroupInput` will accept a disabled prop while continuing to
  respect the overall `ButtonGroupInput`'s disabled prop.
* Raised z-index level of AG-Grid tooltip to ensure tooltips for AG-Grid context menu items appear
  above the context menu.

### 📚 Libraries

* @blueprintjs/core `3.18 -> 3.19`
* @blueprintjs/datetime `3.12 -> 3.14`
* @fortawesome/fontawesome-pro `5.10 -> 5.11`
* @xh/hoist-dev-utils `3.8 -> 4.3` (multiple transitive updates to build tooling)
* ag-grid `21.1 -> 21.2`
* highcharts `7.1 -> 7.2`
* mobx `5.13 -> 5.14`
* react-transition-group `4.2 -> 4.3`
* rsvp (removed)
* store2 `2.9 -> 2.10`

[Commit Log](https://github.com/xh/hoist-react/compare/v27.1.0...v28.0.0)

## v27.1.0 - 2019-09-05

### 🎁 New Features

* `Column.exportFormat` can now be a function, which supports setting Excel formats on a per-cell
  (vs. entire column) basis by returning a conditional `exportFormat` based upon the value and / or
  record.
  * ⚠️ Note that per-cell formatting _requires_ that apps update their server to use hoist-core
    v6.3.0+ to work, although earlier versions of hoist-core _are_ backwards compatible with the
    pre-existing, column-level export formatting.
* `DataViewModel` now supports a `sortBy` config. Accepts the same inputs as `GridModel.sortBy`,
  with the caveat that only a single-level sort is supported at this time.

[Commit Log](https://github.com/xh/hoist-react/compare/v27.0.1...v27.1.0)

## v27.0.1 - 2019-08-26

### 🐞 Bug Fixes

* Fix to `Store.clear()` and `GridModel.clear()`, which delegates to the same (#1324).

[Commit Log](https://github.com/xh/hoist-react/compare/v27.0.0...v27.0.1)

## v27.0.0 - 2019-08-23

### 🎁 New Features

* A new `LocalDate` class has been added to the toolkit. This class provides client-side support for
  "business" or "calendar" days that do not have a time component. It is an immutable class that
  supports '==', '<' and '>', as well as a number of convenient manipulation functions. Support for
  the `LocalDate` class has also been added throughout the toolkit, including:
  * `Field.type` now supports an additional `localDate` option for automatic conversion of server
    data to this type when loading into a `Store`.
  * `fetchService` is aware of this class and will automatically serialize all instances of it for
    posting to the server. ⚠ NOTE that along with this change, `fetchService` and its methods such
    as `XH.fetchJson()` will now serialize regular JS Date objects as ms timestamps when provided in
    params. Previously Dates were serialized in their default `toString()` format. This would be a
    breaking change for an app that relied on that default Date serialization, but it was made for
    increased symmetry with how Hoist JSON-serializes Dates and LocalDates on the server-side.
  * `DateInput` can now be used to seamlessly bind to a `LocalDate` as well as a `Date`. See its new
    prop of `valueType` which can be set to `localDate` or `date` (default).
  * A new `localDateCol` config has been added to the `@xh/hoist/grid/columns` package with
    standardized rendering and formatting.
* New `TreeMap` and `SplitTreeMap` components added, to render hierarchical data in a configurable
  TreeMap visualization based on the Highcharts library. Supports optional binding to a GridModel,
  which syncs selection and expand / collapse state.
* `Column` gets a new `highlightOnChange` config. If true, the grid will highlight the cell on each
  change by flashing its background. (Currently this is a simple on/off config - future iterations
  could support a function variant or other options to customize the flash effect based on the
  old/new values.) A new CSS var `--xh-grid-cell-change-bg-highlight` can be used to customize the
  color used, app-wide or scoped to a particular grid selector. Note that columns must *not* specify
  `rendererIsComplex` (see below) if they wish to enable the new highlight flag.

### 💥 Breaking Changes

* The updating of `Store` data has been reworked to provide a simpler and more powerful API that
  allows for the applications of additions, deletions, and updates in a single transaction:
  * The signature of `Store.updateData()` has been substantially changed, and is now the main entry
    point for all updates.
  * `Store.removeRecords()` has been removed. Use `Store.updateData()` instead.
  * `Store.addData()` has been removed. Use `Store.updateData()` instead.
* `Column` takes an additional property `rendererIsComplex`. Application must set this flag to
  `true` to indicate if a column renderer uses values other than its own bound field. This change
  provides an efficiency boost by allowing ag-Grid to use its default change detection instead of
  forcing a cell refresh on any change.

### ⚙️ Technical

* `Grid` will now update the underlying ag-Grid using ag-Grid transactions rather than relying on
  agGrid `deltaRowMode`. This is intended to provide the best possible grid performance and
  generally streamline the use of the ag-Grid Api.

### 🐞 Bug Fixes

* Panel resize events are now properly throttled, avoiding extreme lagginess when resizing panels
  that contain complex components such as big grids.
* Workaround for issues with the mobile Onsen toolkit throwing errors while resetting page stack.
* Dialogs call `doCancel()` handler if cancelled via `<esc>` keypress.

### 📚 Libraries

* @xh/hoist-dev-utils `3.7 -> 3.8`
* qs `6.7 -> 6.8`
* store2 `2.8 -> 2.9`

[Commit Log](https://github.com/xh/hoist-react/compare/v26.0.1...v27.0.0)

## v26.0.1 - 2019-08-07

### 🎁 New Features

* **WebSocket support** has been added in the form of `XH.webSocketService` to establish and
  maintain a managed websocket connection with the Hoist UI server. This is implemented on the
  client via the native `WebSocket` object supported by modern browsers and relies on the
  corresponding service and management endpoints added to Hoist Core v6.1.
  * Apps must declare `webSocketsEnabled: true` in their `AppSpec` configuration to enable this
    overall functionality on the client.
  * Apps can then subscribe via the new service to updates on a requested topic and will receive any
    inbound messages for that topic via a callback.
  * The service will monitor the socket connection with a regular heartbeat and attempt to
    re-establish if dropped.
  * A new admin console snap-in provides an overview of connected websocket clients.
* The `XH.message()` and related methods such as `XH.alert()` now support more flexible
  `confirmProps` and `cancelProps` configs, each of which will be passed to their respective button
  and merged with suitable defaults. Allows use of the new `autoFocus` prop with these preconfigured
  dialogs.
  * By default, `XH.alert()` and `XH.confirm()` will auto focus the confirm button for user
    convenience.
  * The previous text/intent configs have been deprecated and the message methods will log a console
    warning if they are used (although it will continue to respect them to aid transitioning to the
    new configs).
* `GridModel` now supports a `copyCell` context menu action. See `StoreContextMenu` for more
  details.
* New `GridCountLabel` component provides an alternative to existing `StoreCountLabel`, outputting
  both overall record count and current selection count in a configurable way.
* The `Button` component accepts an `autoFocus` prop to attempt to focus on render.
* The `Checkbox` component accepts an `autoFocus` prop to attempt to focus on render.

### 💥 Breaking Changes

* `StoreCountLabel` has been moved from `/desktop/cmp/store` to the cross-platform package
  `/cmp/store`. Its `gridModel` prop has also been removed - usages with grids should likely switch
  to the new `GridCountLabel` component, noted above and imported from `/cmp/grid`.
* The API for `ClipboardButton` and `ClipboardMenuItem` has been simplified, and made implementation
  independent. Specify a single `getCopyText` function rather than the `clipboardSpec`.
  (`clipboardSpec` is an artifact from the removed `clipboard` library).
* The `XH.prompt()` and `XH.message()` input config has been updated to work as documented, with any
  initial/default value for the input sourced from `input.initialValue`. Was previously sourced from
  `input.value` (#1298).
* ChartModel `config` has been deprecated. Please use `highchartsConfig` instead.

### 🐞 Bug Fixes

* The `Select.selectOnFocus` prop is now respected when used in tandem with `enableCreate` and/or
  `queryFn` props.
* `DateInput` popup _will_ now close when input is blurred but will _not_ immediately close when
  `enableTextInput` is `false` and a month or year is clicked (#1293).
* Buttons within a grid `actionCol` now render properly in compact mode, without clipping/overflow.

### ⚙️ Technical

* `AgGridModel` will now throw an exception if any of its methods which depend on ag-Grid state are
  called before the grid has been fully initialized (ag-Grid onGridReady event has fired).
  Applications can check the new `isReady` property on `AgGridModel` before calling such methods to️️
  verify the grid is fully initialized.

### 📚 Libraries

* @blueprintjs/core `3.17 -> 3.18`
* @blueprintjs/datetime `3.11 -> 3.12`
* @fortawesome/fontawesome `5.9 -> 5.10`
* ag-grid `21.0.1 -> 21.1.1`
* store2 `2.7 -> 2.8`
* The `clipboard` library has been replaced with the simpler `clipboard-copy` library.

[Commit Log](https://github.com/xh/hoist-react/compare/v25.2.0...v26.0.1)

## v25.2.0 - 2019-07-25

### 🎁 New Features

* `RecordAction` supports a new `secondaryText` property. When used for a Grid context menu item,
  this text appears on the right side of the menu item, usually used for displaying the shortcut key
  associated with an action.

### 🐞 Bug Fixes

* Fixed issue with loopy behavior when using `Select.selectOnFocus` and changing focus
  simultaneously with keyboard and mouse.

[Commit Log](https://github.com/xh/hoist-react/compare/v25.1.0...v25.2.0)

## v25.1.0 - 2019-07-23

### 🎁 New Features

* `JsonInput` includes buttons for toggling showing in a full-screen dialog window. Also added a
  convenience button to auto-format `JsonInput's` content.
* `DateInput` supports a new `enableTextInput` prop. When this property is set to false, `DateInput`
  will be entirely driven by the provided date picker. Additionally, `DateInput` styles have been
  improved for its various modes to more clearly convey its functionality.
* `ExportButton` will auto-disable itself if bound to an empty `GridModel`. This helper button will
  now also throw a console warning (to alert the developer) if `gridModel.enableExport != true`.

### ⚙️ Technical

* Classes decorated with `@LoadSupport` will now throw an exception out of their provided
  `loadAsync()` method if called with a parameter that's not a plain object (i.e. param is clearly
  not a `LoadSpec`). Note this might be a breaking change, in so far as it introduces additional
  validation around this pre-existing API requirement.
* Requirements for the `colorSpec` option passed to Hoist number formatters have been relaxed to
  allow partial definitions such that, for example, only negative values may receive the CSS class
  specified, without having to account for positive value styling.

### 🐞 Bug Fixes

* `RestFormModel` now submits dirty fields only when editing a record, as intended (#1245).
* `FormField` will no longer override the disabled prop of its child input if true (#1262).

### 📚 Libraries

* mobx `5.11 -> 5.13`
* Misc. patch-level updates

[Commit Log](https://github.com/xh/hoist-react/compare/v25.0.0...v25.1.0)

## v25.0.0 - 2019-07-16

### 🎁 New Features

* `Column` accepts a new `comparator` callback to customize how column cell values are sorted by the
  grid.
* Added `XH.prompt()` to show a simple message popup with a built-in, configurable HoistInput. When
  submitted by the user, its callback or resolved promise will include the input's value.
* `Select` accepts a new `selectOnFocus` prop. The behaviour is analogous to the `selectOnFocus`
  prop already in `TextInput`, `TextArea` and `NumberInput`.

### 💥 Breaking Changes

* The `fmtPercent` and `percentRenderer` methods will now multiply provided value by 100. This is
  consistent with the behavior of Excel's percentage formatting and matches the expectations of
  `ExportFormat.PCT`. Columns that were previously using `exportValue: v => v/100` as a workaround
  to the previous renderer behavior should remove this line of code.
* `DimensionChooserModel`'s `historyPreference` config has been renamed `preference`. It now
  supports saving both value and history to the same preference (existing history preferences will
  be handled).

[Commit Log](https://github.com/xh/hoist-react/compare/v24.2.0...v25.0.0)

## v24.2.0 - 2019-07-08

### 🎁 New Features

* `GridModel` accepts a new `colDefaults` configuration. Defaults provided via this object will be
  merged (deeply) into all column configs as they are instantiated.
* New `Panel.compactHeader` and `DockContainer.compactHeaders` props added to enable more compact
  and space efficient styling for headers in these components.
  * ⚠️ Note that as part of this change, internal panel header CSS class names changed slightly -
    apps that were targeting these internal selectors would need to adjust. See
    desktop/cmp/panel/impl/PanelHeader.scss for the relevant updates.
* A new `exportOptions.columns` option on `GridModel` replaces `exportOptions.includeHiddenCols`.
  The updated and more flexible config supports special strings 'VISIBLE' (default), 'ALL', and/or a
  list of specific colIds to include in an export.
  * To avoid immediate breaking changes, GridModel will log a warning on any remaining usages of
    `includeHiddenCols` but auto-set to `columns: 'ALL'` to maintain the same behavior.
* Added new preference `xhShowVersionBar` to allow more fine-grained control of when the Hoist
  version bar is showing. It defaults to `auto`, preserving the current behavior of always showing
  the footer to Hoist Admins while including it for non-admins *only* in non-production
  environments. The pref can alternatively be set to 'always' or 'never' on a per-user basis.

### 📚 Libraries

* @blueprintjs/core `3.16 -> 3.17`
* @blueprintjs/datetime `3.10 -> 3.11`
* mobx `5.10 -> 5.11`
* react-transition-group `2.8 -> 4.2`

[Commit Log](https://github.com/xh/hoist-react/compare/v24.1.1...v24.2.0)

## v24.1.1 - 2019-07-01

### 🐞 Bug Fixes

* Mobile column chooser internal layout/sizing fixed when used in certain secure mobile browsers.

[Commit Log](https://github.com/xh/hoist-react/compare/v24.1.0...v24.1.1)

## v24.1.0 - 2019-07-01

### 🎁 New Features

* `DateInput.enableClear` prop added to support built-in button to null-out a date input's value.

### 🐞 Bug Fixes

* The `Select` component now properly shows all options when the pick-list is re-shown after a
  change without first blurring the control. (Previously this interaction edge case would only show
  the option matching the current input value.) #1198
* Mobile mask component `onClick` callback prop restored - required to dismiss mobile menus when not
  tapping a menu option.
* When checking for a possible expired session within `XH.handleException()`, prompt for app login
  only for Ajax requests made to relative URLs (not e.g. remote APIs accessed via CORS). #1189

### ✨ Style

* Panel splitter collapse button more visible in dark theme. CSS vars to customize further fixed.
* The mobile app menu button has been moved to the right side of the top appBar, consistent with its
  placement in desktop apps.

### 📚 Libraries

* @blueprintjs/core `3.15 -> 3.16`
* @blueprintjs/datetime `3.9 -> 3.10`
* codemirror `5.47 -> 5.48`
* mobx `6.0 -> 6.1`

[Commit Log](https://github.com/xh/hoist-react/compare/v24.0.0...v24.1.0)

## v24.0.0 - 2019-06-24

### 🎁 New Features

#### Data

* A `StoreFilter` object has been introduced to the data API. This allows `Store` and
  `StoreFilterField` to support the ability to conditionally include all children when filtering
  hierarchical data stores, and could support additional filtering customizations in the future.
* `Store` now provides a `summaryRecord` property which can be used to expose aggregated data for
  the data it contains. The raw data for this record can be provided to `loadData()` and
  `updateData()` either via an explicit argument to these methods, or as the root node of the raw
  data provided (see `Store.loadRootAsSummary`).
* The `StoreFilterField` component accepts new optional `model` and `bind` props to allow control of
  its text value from an external model's observable.
* `pwd` is now a new supported type of `Field` in the `@xh/hoist/core/data` package.

#### Grid

* `GridModel` now supports a `showSummary` config which can be used to display its store's
  summaryRecord (see above) as either a pinned top or bottom row.
* `GridModel` also adds a `enableColumnPinning` config to enable/disable user-driven pinning. On
  desktop, if enabled, users can pin columns by dragging them to the left or right edges of the grid
  (the default ag-Grid gesture). Column pinned state is now also captured and maintained by the
  overall grid state system.
* The desktop column chooser now options in a non-modal popover when triggered from the standard
  `ColChooserButton` component. This offers a quicker and less disruptive alternative to the modal
  dialog (which is still used when launched from the grid context menu). In this popover mode,
  updates to columns are immediately reflected in the underlying grid.
* The mobile `ColChooser` has been improved significantly. It now renders displayed and available
  columns as two lists, allowing drag and drop between to update the visibility and ordering. It
  also provides an easy option to toggle pinning the first column.
* `DimensionChooser` now supports an optional empty / ungrouped configuration with a value of `[]`.
  See `DimensionChooserModel.enableClear` and `DimensionChooser.emptyText`.

#### Other Features

* Core `AutoRefreshService` added to trigger an app-wide data refresh on a configurable interval, if
  so enabled via a combination of soft-config and user preference. Auto-refresh relies on the use of
  the root `RefreshContextModel` and model-level `LoadSupport`.
* A new `LoadingIndicator` component is available as a more minimal / unobtrusive alternative to a
  modal mask. Typically configured via a new `Panel.loadingIndicator` prop, the indicator can be
  bound to a `PendingTaskModel` and will automatically show/hide a spinner and/or custom message in
  an overlay docked to the corner of the parent Panel.
* `DateInput` adds support for new `enablePicker` and `showPickerOnFocus` props, offering greater
  control over when the calendar picker is shown. The new default behaviour is to not show the
  picker on focus, instead showing it via a built-in button.
* Transitions have been disabled by default on desktop Dialog and Popover components (both are from
  the Blueprint library) and on the Hoist Mask component. This should result in a snappier user
  experience, especially when working on remote / virtual workstations. Any in-app customizations to
  disable or remove transitions can now be removed in favor of this toolkit-wide change.
* Added new `@bindable.ref` variant of the `@bindable` decorator.

### 💥 Breaking Changes

* Apps that defined and initialized their own `AutoRefreshService` service or functionality should
  leverage the new Hoist service if possible. Apps with a pre-existing custom service of the same
  name must either remove in favor of the new service or - if they have special requirements not
  covered by the Hoist implementation - rename their own service to avoid a naming conflict.
* The `StoreFilterField.onFilterChange` callback will now be passed a `StoreFilter`, rather than a
  function.
* `DateInput` now has a calendar button on the right side of the input which is 22 pixels square.
  Applications explicitly setting width or height on this component should ensure that they are
  providing enough space for it to display its contents without clipping.

### 🐞 Bug Fixes

* Performance for bulk grid selections has been greatly improved (#1157)
* Toolbars now specify a minimum height (or width when vertical) to avoid shrinking unexpectedly
  when they contain only labels or are entirely empty (but still desired to e.g. align UIs across
  multiple panels). Customize if needed via the new `--xh-tbar-min-size` CSS var.
* All Hoist Components that accept a `model` prop now have that properly documented in their
  prop-types.
* Admin Log Viewer no longer reverses its lines when not in tail mode.

### ⚙️ Technical

* The `AppSpec` config passed to `XH.renderApp()` now supports a `clientAppCode` value to compliment
  the existing `clientAppName`. Both values are now optional and defaulted from the project-wide
  `appCode` and `appName` values set via the project's Webpack config. (Note that `clientAppCode` is
  referenced by the new `AutoRefreshService` to support configurable auto-refresh intervals on a
  per-app basis.)

### 📚 Libraries

* ag-grid `20.0 -> 21.0`
* react-select `2.4 -> 3.0`
* mobx-react `5.4 -> 6.0.3`
* font-awesome `5.8 -> 5.9`
* react-beautiful-dnd `10.1.1 -> 11.0.4`

[Commit Log](https://github.com/xh/hoist-react/compare/v23.0.0...v24.0.0)

## v23.0.0 - 2019-05-30

### 🎁 New Features

* `GridModel` now accepts a config of `cellBorders`, similar to `rowBorders`
* `Panel.tbar` and `Panel.bbar` props now accept an array of Elements and will auto-generate a
  `Toolbar` to contain them, avoiding the need for the extra import of `toolbar()`.
* New functions `withDebug` and `withShortDebug` have been added to provide a terse syntax for
  adding debug messages that track the execution of specific blocks of code.
* `XH.toast()` now supports an optional `containerRef` argument that can be used for anchoring a
  toast within another component (desktop only). Can be used to display more targeted toasts within
  the relevant section of an application UI, as opposed to the edge of the screen.
* `ButtonGroupInput` accepts a new `enableClear` prop that allows the active / depressed button to
  be unselected by pressing it again - this sets the value of the input as a whole to `null`.
* Hoist Admins now always see the VersionBar in the footer.
* `Promise.track` now accepts an optional `omit` config that indicates when no tracking will be
  performed.
* `fmtNumber` now accepts an optional `prefix` config that prepends immediately before the number,
  but after the sign (`+`, `-`).
* New utility methods `forEachAsync()` and `whileAsync()` have been added to allow non-blocking
  execution of time-consuming loops.

### 💥 Breaking Changes

* The `AppOption.refreshRequired` config has been renamed to `reloadRequired` to better match the
  `XH.reloadApp()` method called to reload the entire app in the browser. Any options defined by an
  app that require it to be fully reloaded should have this renamed config set to `true`.
* The options dialog will now automatically trigger an app-wide data _refresh_ via
  `XH.refreshAppAsync()` if options have changed that don't require a _reload_.
* The `EventSupport` mixin has been removed. There are no known uses of it and it is in conflict
  with the overall reactive structure of the hoist-react API. If your app listens to the
  `appStateChanged`, `prefChange` or `prefsPushed` events you will need to adjust accordingly.

### 🐞 Bug Fixes

* `Select` will now let the user edit existing text in conditions where it is expected to be
  editable. #880
* The Admin "Config Differ" tool has been updated to reflect changes to `Record` made in v22. It is
  once again able to apply remote config values.
* A `Panel` with configs `resizable: true, collapsible: false` now renders with a splitter.
* A `Panel` with no `icon`, `title`, or `headerItems` will not render a blank header.
* `FileChooser.enableMulti` now behaves as one might expect -- true to allow multiple files in a
  single upload. Previous behavior (the ability to add multiple files to dropzone) is now controlled
  by `enableAddMulti`.

[Commit Log](https://github.com/xh/hoist-react/compare/v22.0.0...v23.0.0)


## v22.0.0 - 2019-04-29

### 🎁 New Features

* A new `DockContainer` component provides a user-friendly way to render multiple child components
  "docked" to its bottom edge. Each child view is rendered with a configurable header and controls
  to allow the user to expand it, collapse it, or optionally "pop it out" into a modal dialog.
* A new `AgGrid` component provides a much lighter Hoist wrapper around ag-Grid while maintaining
  consistent styling and layout support. This allows apps to use any features supported by ag-Grid
  without conflicting with functionality added by the core Hoist `Grid`.
  * Note that this lighter wrapper lacks a number of core Hoist features and integrations, including
    store support, grid state, enhanced column and renderer APIs, absolute value sorting, and more.
  * An associated `AgGridModel` provides access to to the ag-Grid APIs, minimal styling configs, and
    several utility methods for managing Grid state.
* Added `GridModel.groupSortFn` config to support custom group sorting (replaces any use of
  `agOptions.defaultGroupSortComparator`).
* The `Column.cellClass` and `Column.headerClass` configs now accept functions to dynamically
  generate custom classes based on the Record and/or Column being rendered.
* The `Record` object now provides an additional getter `Record.allChildren` to return all children
  of the record, irrespective of the current filter in place on the record's store. This supplements
  the existing `Record.children` getter, which returns only the children meeting the filter.

### 💥 Breaking Changes

* The class `LocalStore` has been renamed `Store`, and is now the main implementation and base class
  for Store Data. The extraneous abstract superclass `BaseStore` has been removed.
* `Store.dataLastUpdated` had been renamed `Store.lastUpdated` on the new class and is now a simple
  timestamp (ms) rather than a Javascript Date object.
* The constructor argument `Store.processRawData` now expects a function that *returns* a modified
  object with the necessary edits. This allows implementations to safely *clone* the raw data rather
  than mutating it.
* The method `Store.removeRecord` has been replaced with the method `Store.removeRecords`. This will
  facilitate efficient bulk deletes.

### ⚙️ Technical

* `Grid` now performs an important performance workaround when loading a new dataset that would
  result in the removal of a significant amount of existing records/rows. The underlying ag-Grid
  component has a serious bottleneck here (acknowledged as AG-2879 in their bug tracker). The Hoist
  grid wrapper will now detect when this is likely and proactively clear all data using a different
  API call before loading the new dataset.
* The implementations `Store`, `RecordSet`, and `Record` have been updated to more efficiently
  re-use existing record references when loading, updating, or filtering data in a store. This keeps
  the Record objects within a store as stable as possible, and allows additional optimizations by
  ag-Grid and its `deltaRowDataMode`.
* When loading raw data into store `Record`s, Hoist will now perform additional conversions based on
  the declared `Field.type`. The unused `Field.nullable` has been removed.
* `LocalStorageService` now uses both the `appCode` and current username for its namespace key,
  ensuring that e.g. local prefs/grid state are not overwritten across multiple app users on one OS
  profile, or when admin impersonation is active. The service will automatically perform a one-time
  migration of existing local state from the old namespace to the new. #674
* `elem` no longer skips `null` children in its calls to `React.createElement()`. These children may
  play the role of placeholders when using conditional rendering, and skipping them was causing
  React to trigger extra re-renders. This change further simplifies Hoist's element factory and
  removes an unnecessary divergence with the behavior of JSX.


### 🐞 Bug Fixes

* `Grid` exports retain sorting, including support for absolute value sorting. #1068
* Ensure `FormField`s are keyed with their model ID, so that React can properly account for dynamic
  changes to fields within a form. #1031
* Prompt for app refresh in (rare) case of mismatch between client and server-side session user.
  (This can happen during impersonation and is defended against in server-side code.) #675

[Commit Log](https://github.com/xh/hoist-react/compare/v21.0.2...v22.0.0)

## v21.0.2 - 2019-04-05

### 📚 Libraries

* Rollback ag-Grid to v20.0.0 after running into new performance issues with large datasets and
  `deltaRowDataMode`. Updates to tree filtering logic, also related to grid performance issues with
  filtered tree results returning much larger record counts.

## v21.0.0 - 2019-04-04

### 🎁 New Features

* `FetchService` fetch methods now accept a plain object as the `headers` argument. These headers
  will be merged with the default headers provided by FetchService.
* An app can also now specify default headers to be sent with every fetch request via
  `XH.fetchService.setDefaultHeaders()`. You can pass either a plain object, or a closure which
  returns one.
* `Grid` supports a new `onGridReady` prop, allowing apps to hook into the ag-Grid event callback
  without inadvertently short-circuiting the Grid's own internal handler.

### 💥 Breaking Changes

* The shortcut getter `FormModel.isNotValid` was deemed confusing and has been removed from the API.
  In most cases applications should use `!FormModel.isValid` instead; this expression will return
  `false` for the `Unknown` as well as the `NotValid` state. Applications that wish to explicitly
  test for the `NotValid` state should use the `validationState` getter.
* Multiple HoistInputs have changed their `onKeyPress` props to `onKeyDown`, including TextInput,
  NumberInput, TextArea & SearchInput. The `onKeyPress` event has been deprecated in general and has
  limitations on which keys will trigger the event to fire (i.e. it would not fire on an arrow
  keypress).
* FetchService's fetch methods no longer support `contentType` parameter. Instead, specify a custom
  content-type by setting a 'Content-Type' header using the `headers` parameter.
* FetchService's fetch methods no longer support `acceptJson` parameter. Instead, pass an {"Accept":
  "application/json"} header using the `headers` parameter.

### ✨ Style

* Black point + grid colors adjusted in dark theme to better blend with overall blue-gray tint.
* Mobile styles have been adjusted to increase the default font size and grid row height, in
  addition to a number of other smaller visual adjustments.

### 🐞 Bug Fixes

* Avoid throwing React error due to tab / routing interactions. Tab / routing / state support
  generally improved. (#1052)
* `GridModel.selectFirst()` improved to reliably select first visible record even when one or more
  groupBy levels active. (#1058)

### 📚 Libraries

* ag-Grid `~20.1 -> ~20.2` (fixes ag-grid sorting bug with treeMode)
* @blueprint/core `3.14 -> 3.15`
* @blueprint/datetime `3.7 -> 3.8`
* react-dropzone `10.0 -> 10.1`
* react-transition-group `2.6 -> 2.8`

[Commit Log](https://github.com/xh/hoist-react/compare/v20.2.1...v21.0.0)

## v20.2.1 - 2019-03-28

* Minor tweaks to grid styles - CSS var for pinned column borders, drop left/right padding on
  center-aligned grid cells.

[Commit Log](https://github.com/xh/hoist-react/compare/v20.2.0...v20.2.1)

## v20.2.0 - 2019-03-27

### 🎁 New Features

* `GridModel` exposes three new configs - `rowBorders`, `stripeRows`, and `showCellFocus` - to
  provide additional control over grid styling. The former `Grid` prop `showHover` has been
  converted to a `GridModel` config for symmetry with these other flags and more efficient
  re-rendering. Note that some grid-related CSS classes have also been modified to better conform to
  the BEM approach used elsewhere - this could be a breaking change for apps that keyed off of
  certain Hoist grid styles (not expected to be a common case).
* `Select` adds a `queryBuffer` prop to avoid over-eager calls to an async `queryFn`. This buffer is
  defaulted to 300ms to provide some out-of-the-box debouncing of keyboard input when an async query
  is provided. A longer value might be appropriate for slow / intensive queries to a remote API.

### 🐞 Bug Fixes

* A small `FormField.labelWidth` config value will now be respected, even if it is less than the
  default minWidth of 80px.
* Unnecessary re-renders of inactive tab panels now avoided.
* `Grid`'s filter will now be consistently applied to all tree grid records. Previously, the filter
  skipped deeply nested records under specific conditions.
* `Timer` no longer requires its `runFn` to be a promise, as it briefly (and unintentionally) did.
* Suppressed default browser resize handles on `textarea`.

[Commit Log](https://github.com/xh/hoist-react/compare/v20.1.1...v20.2.0)

## v20.1.1 - 2019-03-27

### 🐞 Bug Fixes

* Fix form field reset so that it will call computeValidationAsync even if revalidation is not
  triggered because the field's value did not change when reset.

[Commit Log](https://github.com/xh/hoist-react/compare/v20.1.0...v20.1.1)


## v20.1.0 - 2019-03-14

### 🎁 New Features

* Standard app options panel now includes a "Restore Defaults" button to clear all user preferences
  as well as any custom grid state, resetting the app to its default state for that user.

### 🐞 Bug Fixes

* Removed a delay from `HoistInput` blur handling, ensuring `noteBlurred()` is called as soon as the
  element loses focus. This should remove a class of bugs related to input values not flushing into
  their models quickly enough when `commitOnChange: false` and the user moves directly from an input
  to e.g. clicking a submit button. #1023
* Fix to Admin ConfigDiffer tool (missing decorator).

### ⚙️ Technical

* The `GridModel.store` config now accepts a plain object and will internally create a `LocalStore`.
  This store config can also be partially specified or even omitted entirely. GridModel will ensure
  that the store is auto-configured with all fields in configured grid columns, reducing the need
  for app code boilerplate (re)enumerating field names.
* `Timer` class reworked to allow its interval to be adjusted dynamically via `setInterval()`,
  without requiring the Timer to be re-created.

[Commit Log](https://github.com/xh/hoist-react/compare/v20.0.1...v20.1.0)


## v20.0.1 - 2019-03-08

### 🐞 Bug Fixes

* Ensure `RestStore` processes records in a standard way following a save/add operation (#1010).

[Commit Log](https://github.com/xh/hoist-react/compare/v20.0.0...v20.0.1)


## v20.0.0 - 2019-03-06

### 💥 Breaking Changes

* The `@LoadSupport` decorator has been substantially reworked and enhanced from its initial release
  in v19. It is no longer needed on the HoistComponent, but rather should be put directly on the
  owned HoistModel implementing the loading. IMPORTANT NOTE: all models should implement
  `doLoadAsync` rather than `loadAsync`. Please see `LoadSupport` for more information on this
  important change.
* `TabContainer` and `TabContainerModel` are now cross-platform. Apps should update their code to
  import both from `@xh/hoist/cmp/tab`.
* `TabContainer.switcherPosition` has been moved to `TabContainerModel`. Please note that changes to
  `switcherPosition` are not supported on mobile, where the switcher will always appear beneath the
  container.
* The `Label` component from `@xh/hoist/desktop/cmp/input` has been removed. Applications should
  consider using the basic html `label` element instead (or a `FormField` if applicable).
* The `LeftRightChooserModel` constructor no longer accepts a `leftSortBy` and `rightSortBy`
  property. The implementation of these properties was generally broken. Use `leftSorted` and
  `rightSorted` instead.

#### Mobile

* Mobile `Page` has changed - `Pages` are now wrappers around `Panels` that are designed to be used
  with a `NavigationModel` or `TabContainer`. `Page` accepts the same props as `Panel`, meaning uses
  of `loadModel` should be replaced with `mask`.
* The mobile `AppBar` title is static and defaults to the app name. If you want to display page
  titles, it is recommended to use the `title` prop on the `Page`.

### 🎁 New Features

* Enhancements to Model and Component data loading via `@LoadSupport` provides a stronger set of
  conventions and better support for distinguishing between initial loads / auto/background
  refreshes / user- driven refreshes. It also provides new patterns for ensuring application
  Services are refreshed as part of a reworked global refresh cycle.
* RestGridModel supports a new `cloneAction` to take an existing record and open the editor form in
  "add mode" with all editable fields pre-populated from the source record. The action calls
  `prepareCloneFn`, if defined on the RestGridModel, to perform any transform operations before
  rendering the form.
* Tabs in `TabContainerModel` now support an `icon` property on the desktop.
* Charts take a new optional `aspectRatio` prop.
* Added new `Column.headerTooltip` config.
* Added new method `markManaged` on `ManagedSupport`.
* Added new function decorator `debounced`.
* Added new function `applyMixin` providing support for structured creation of class decorators
  (mixins).

#### Mobile

* Column chooser support available for mobile Grids. Users can check/uncheck columns to add/remove
  them from a configurable grid and reorder the columns in the list via drag and drop. Pair
  `GridModel.enableColChooser` with a mobile `colChooserButton` to allow use.
* Added `DialogPage` to the mobile toolkit. These floating pages do not participate in navigation or
  routing, and are used for showing fullscreen views outside of the Navigator / TabContainer
  context.
* Added `Panel` to the mobile toolkit, which offers a header element with standardized styling,
  title, and icon, as well as support for top and bottom toolbars.
* The mobile `AppBar` has been updated to more closely match the desktop `AppBar`, adding `icon`,
  `leftItems`, `hideAppMenuButton` and `appMenuButtonProps` props.
* Added routing support to mobile.

### 🐞 Bug Fixes

* The HighCharts wrapper component properly resizes its chart.
* Mobile dimension chooser button properly handles overflow for longer labels.
* Sizing fixes for multi-line inputs such as textArea and jsonInput.
* NumberInput calls a `onKeyPress` prop if given.
* Layout fixes on several admin panels and detail popups.

### 📚 Libraries

* @blueprintjs/core `3.13 -> 3.14`
* @xh/hoist-dev-utils `3.5 -> 3.6`
* ag-Grid `~20.0 -> ~20.1`
* react-dropzone `~8.0 -> ~9.0`
* react-select `~2.3 -> ~2.4`
* router5 `~6.6 -> ~7.0`
* react `~16.7 -> ~16.8`

[Commit Log](https://github.com/xh/hoist-react/compare/v19.0.1...v20.0.0)

## v19.0.1 - 2019-02-12

### 🐞 Bug Fixes

* Additional updates and simplifications to `FormField` sizing of child `HoistInput` elements, for
  more reliable sizing and spacing filling behavior.

[Commit Log](https://github.com/xh/hoist-react/compare/v19.0.0...v19.0.1)


## v19.0.0 - 2019-02-08

### 🎁 New Features

* Added a new architecture for signaling the need to load / refresh new data across either the
  entire app or a section of the component hierarchy. This new system relies on React context to
  minimizes the need for explicit application wiring, and improves support for auto-refresh. See
  newly added decorator `@LoadSupport` and classes/components `RefreshContext`,
  `RefreshContextModel`, and `RefreshContextView` for more info.
* `TabContainerModel` and `TabModel` now support `refreshMode` and `renderMode` configs to allow
  better control over how inactive tabs are mounted/unmounted and how tabs handle refresh requests
  when hidden or (re)activated.
* Apps can implement `getAppOptions()` in their `AppModel` class to specify a set of app-wide
  options that should be editable via a new built-in Options dialog. This system includes built-in
  support for reading/writing options to preferences, or getting/setting their values via custom
  handlers. The toolkit handles the rendering of the dialog.
* Standard top-level app buttons - for actions such as launching the new Options dialog, switching
  themes, launching the admin client, and logging out - have been moved into a new menu accessible
  from the top-right corner of the app, leaving more space for app-specific controls in the AppBar.
* `RecordGridModel` now supports an enhanced `editors` configuration that exposes the full set of
  validation and display support from the Forms package.
* `HoistInput` sizing is now consistently implemented using `LayoutSupport`. All sizable
  `HoistInputs` now have default `width` to ensure a standard display out of the box. `JsonInput`
  and `TextArea` also have default `height`. These defaults can be overridden by declaring explicit
  `width` and `height` values, or unset by setting the prop to `null`.
* `HoistInputs` within `FormFields` will be automatically sized to fill the available space in the
  `FormField`. In these cases, it is advised to either give the `FormField` an explicit size or
  render it in a flex layout.

### 💥 Breaking Changes

* ag-Grid has been updated to v20.0.0. Most apps shouldn't require any changes - however, if you are
  using `agOptions` to set sorting, filtering or resizing properties, these may need to change:

  For the `Grid`, `agOptions.enableColResize`, `agOptions.enableSorting` and
  `agOptions.enableFilter` have been removed. You can replicate their effects by using
  `agOptions.defaultColDef`. For `Columns`, `suppressFilter` has been removed, an should be replaced
  with `filter: false`.

* `HoistAppModel.requestRefresh` and `TabContainerModel.requestRefresh` have been removed.
  Applications should use the new Refresh architecture described above instead.
* `tabRefreshMode` on TabContainer has been renamed `renderMode`.
* `TabModel.reloadOnShow` has been removed. Set the `refreshMode` property on TabContainerModel or
  TabModel to `TabRefreshMode.ON_SHOW_ALWAYS` instead.
* The mobile APIs for `TabContainerModel`, `TabModel`, and `RefreshButton` have been rewritten to
  more closely mirror the desktop API.
* The API for `RecordGridModel` editors has changed -- `type` is no longer supported. Use
  `fieldModel` and `formField` instead.
* `LocalStore.loadRawData` requires that all records presented to store have unique IDs specified.
  See `LocalStore.idSpec` for more information.

### 🐞 Bug Fixes

* SwitchInput and RadioInput now properly highlight validation errors in `minimal` mode.

### 📚 Libraries

* @blueprintjs/core `3.12 -> 3.13`
* ag-Grid `~19.1.4 -> ~20.0.0`

[Commit Log](https://github.com/xh/hoist-react/compare/v18.1.2...v19.0.0)


## v18.1.2 - 2019-01-30

### 🐞 Bug Fixes

* Grid integrations relying on column visibility (namely export, storeFilterField) now correctly
  consult updated column state from GridModel. #935
* Ensure `FieldModel.initialValue` is observable to ensure that computed dirty state (and any other
  derivations) are updated if it changes. #934
* Fixes to ensure Admin console log viewer more cleanly handles exceptions (e.g. attempting to
  auto-refresh on a log file that has been deleted).

[Commit Log](https://github.com/xh/hoist-react/compare/v18.1.1...v18.1.2)

## v18.1.1 - 2019-01-29

* Grid cell padding can be controlled via a new set of CSS vars and is reduced by default for grids
  in compact mode.
* The `addRecordAsync()` and `saveRecordAsync()` methods on `RestStore` return the updated record.

[Commit Log](https://github.com/xh/hoist-react/compare/v18.1.0...v18.1.1)


## v18.1.0 - 2019-01-28

### 🎁 New Features

* New `@managed` class field decorator can be used to mark a property as fully created/owned by its
  containing class (provided that class has installed the matching `@ManagedSupport` decorator).
  * The framework will automatically pass any `@managed` class members to `XH.safeDestroy()` on
    destroy/unmount to ensure their own `destroy()` lifecycle methods are called and any related
    resources are disposed of properly, notably MobX observables and reactions.
  * In practice, this should be used to decorate any properties on `HoistModel`, `HoistService`, or
    `HoistComponent` classes that hold a reference to a `HoistModel` created by that class. All of
    those core artifacts support the new decorator, `HoistModel` already provides a built-in
    `destroy()` method, and calling that method when an app is done with a Model is an important
    best practice that can now happen more reliably / easily.
* `FormModel.getData()` accepts a new single parameter `dirtyOnly` - pass true to get back only
  fields which have been modified.
* The mobile `Select` component indicates the current value with a ✅ in the drop-down list.
* Excel exports from tree grids now include the matching expand/collapse tree controls baked into
  generated Excel file.

### 🐞 Bug Fixes

* The `JsonInput` component now properly respects / indicates disabled state.

### 📚 Libraries

* Hoist-dev-utils `3.4.1 -> 3.5.0` - updated webpack and other build tool dependencies, as well as
  an improved eslint configuration.
* @blueprintjs/core `3.10 -> 3.12`
* @blueprintjs/datetime `3.5 -> 3.7`
* fontawesome `5.6 -> 5.7`
* mobx `5.8 -> 5.9`
* react-select `2.2 -> 2.3`
* Other patch updates

[Commit Log](https://github.com/xh/hoist-react/compare/v18.0.0...v18.1.0)

## v18.0.0 - 2019-01-15

### 🎁 New Features

* Form support has been substantially enhanced and restructured to provide both a cleaner API and
  new functionality:
  * `FormModel` and `FieldModel` are now concrete classes and provide the main entry point for
    specifying the contents of a form. The `Field` and `FieldSupport` decorators have been removed.
  * Fields and sub-forms may now be dynamically added to FormModel.
  * The validation state of a FormModel is now *immediately* available after construction and
    independent of the GUI. The triggering of the *display* of that state is now a separate process
    triggered by GUI actions such as blur.
  * `FormField` has been substantially reworked to support a read-only display and inherit common
    property settings from its containing `Form`.
  * `HoistInput` has been moved into the `input` package to clarify that these are lower level
    controls and independent of the Forms package.

* `RestGrid` now supports a `mask` prop. RestGrid loading is now masked by default.
* `Chart` component now supports a built-in zoom out gesture: click and drag from right-to-left on
  charts with x-axis zooming.
* `Select` now supports an `enableClear` prop to control the presence of an optional inline clear
  button.
* `Grid` components take `onCellClicked` and `onCellDoubleClicked` event handlers.
* A new desktop `FileChooser` wraps a preconfigured react-dropzone component to allow users to
  easily select files for upload or other client-side processing.

### 💥 Breaking Changes

* Major changes to Form (see above). `HoistInput` imports will also need to be adjusted to move from
  `form` to `input`.
* The name of the HoistInput `field` prop has been changed to `bind`. This change distinguishes the
  lower-level input package more clearly from the higher-level form package which uses it. It also
  more clearly relates the property to the associated `@bindable` annotation for models.
* A `Select` input with `enableMulti = true` will by default no longer show an inline x to clear the
  input value. Use the `enableClear` prop to re-enable.
* Column definitions are exported from the `grid` package. To ensure backwards compatibility,
  replace imports from `@xh/hoist/desktop/columns` with `@xh/hoist/desktop/cmp/grid`.

### 📚 Libraries

* React `~16.6.0 -> ~16.7.0`
* Patch version updates to multiple other dependencies.

[Commit Log](https://github.com/xh/hoist-react/compare/v17.0.0...v18.0.0)

## v17.0.0 - 2018-12-21

### 💥 Breaking Changes

* The implementation of the `model` property on `HoistComponent` has been substantially enhanced:
  * "Local" Models should now be specified on the Component class declaration by simply setting the
    `model` property, rather than the confusing `localModel` property.
  * HoistComponent now supports a static `modelClass` class property. If set, this property will
    allow a HoistComponent to auto-create a model internally when presented with a plain javascript
    object as its `model` prop. This is especially useful in cases like `Panel` and `TabContainer`,
    where apps often need to specify a model but do not require a reference to the model. Those
    usages can now skip importing and instantiating an instance of the component's model class
    themselves.
  * Hoist will now throw an Exception if an application attempts to changes the model on an existing
    HoistComponent instance or presents the wrong type of model to a HoistComponent where
    `modelClass` has been specified.

* `PanelSizingModel` has been renamed `PanelModel`. The class now also has the following new
  optional properties, all of which are `true` by default:
  * `showSplitter` - controls visibility of the splitter bar on the outside edge of the component.
  * `showSplitterCollapseButton` - controls visibility of the collapse button on the splitter bar.
  * `showHeaderCollapseButton` - controls visibility of a (new) collapse button in the header.

* The API methods for exporting grid data have changed and gained new features:
  * Grids must opt-in to export with the `GridModel.enableExport` config.
  * Exporting a `GridModel` is handled by the new `GridExportService`, which takes a collection of
    `exportOptions`. See `GridExportService.exportAsync` for available `exportOptions`.
  * All export entry points (`GridModel.exportAsync()`, `ExportButton` and the export context menu
    items) support `exportOptions`. Additionally, `GridModel` can be configured with default
    `exportOptions` in its config.

* The `buttonPosition` prop on `NumberInput` has been removed due to problems with the underlying
  implementation. Support for incrementing buttons on NumberInputs will be re-considered for future
  versions of Hoist.

### 🎁 New Features

* `TextInput` on desktop now supports an `enableClear` property to allow easy addition of a clear
  button at the right edge of the component.
* `TabContainer` enhancements:
  * An `omit` property can now be passed in the tab configs passed to the `TabContainerModel`
    constructor to conditionally exclude a tab from the container
  * Each `TabModel` can now be retrieved by id via the new `getTabById` method on
    `TabContainerModel`.
  * `TabModel.title` can now be changed at runtime.
  * `TabModel` now supports the following properties, which can be changed at runtime or set via the
    config:
    * `disabled` - applies a disabled style in the switcher and blocks navigation to the tab via
      user click, routing, or the API.
    * `excludeFromSwitcher` - removes the tab from the switcher, but the tab can still be navigated
      to programmatically or via routing.
* `MultiFieldRenderer` `multiFieldConfig` now supports a `delimiter` property to separate
  consecutive SubFields.
* `MultiFieldRenderer` SubFields now support a `position` property, to allow rendering in either the
  top or bottom row.
* `StoreCountLabel` now supports a new 'includeChildren' prop to control whether or not children
  records are included in the count. By default this is `false`.
* `Checkbox` now supports a `displayUnsetState` prop which may be used to display a visually
  distinct state for null values.
* `Select` now renders with a checkbox next to the selected item in its dropdown menu, instead of
  relying on highlighting. A new `hideSelectedOptionCheck` prop is available to disable.
* `RestGridModel` supports a `readonly` property.
* `DimensionChooser`, various `HoistInput` components, `Toolbar` and `ToolbarSeparator` have been
  added to the mobile component library.
* Additional environment enums for UAT and BCP, added to Hoist Core 5.4.0, are supported in the
  application footer.

### 🐞 Bug Fixes

* `NumberInput` will no longer immediately convert its shorthand value (e.g. "3m") into numeric form
  while the user remains focused on the input.
* Grid `actionCol` columns no longer render Button components for each action, relying instead on
  plain HTML / CSS markup for a significant performance improvement when there are many rows and/or
  actions per row.
* Grid exports more reliably include the appropriate file extension.
* `Select` will prevent an `<esc>` keypress from bubbling up to parent components only when its menu
  is open. (In that case, the component assumes escape was pressed to close its menu and captures
  the keypress, otherwise it should leave it alone and let it e.g. close a parent popover).

[Commit Log](https://github.com/xh/hoist-react/compare/v16.0.1...v17.0.0)

## v16.0.1 - 2018-12-12

### 🐞 Bug Fixes

* Fix to FeedbackForm allowing attempted submission with an empty message.

[Commit Log](https://github.com/xh/hoist-react/compare/v16.0.0...v16.0.1)


## v16.0.0

### 🎁 New Features

* Support for ComboBoxes and Dropdowns have been improved dramatically, via a new `Select` component
  based on react-select.
* The ag-Grid based `Grid` and `GridModel` are now available on both mobile and desktop. We have
  also added new support for multi-row/multi-field columns via the new `multiFieldRenderer` renderer
  function.
* The app initialization lifecycle has been restructured so that no App classes are constructed
  until Hoist is fully initialized.
* `Column` now supports an optional `rowHeight` property.
* `Button` now defaults to 'minimal' mode, providing a much lighter-weight visual look-and-feel to
  HoistApps. `Button` also implements `@LayoutSupport`.
* Grouping state is now saved by the grid state support on `GridModel`.
* The Hoist `DimChooser` component has been ported to hoist-react.
* `fetchService` now supports an `autoAbortKey` in its fetch methods. This can be used to
  automatically cancel obsolete requests that have been superseded by more recent variants.
* Support for new `clickableLabel` property on `FormField`.
* `RestForm` now supports a read-only view.
* Hoist now supports automatic tracking of app/page load times.

### 💥 Breaking Changes

* The new location for the cross-platform grid component is `@xh/hoist/cmp/grid`. The `columns`
  package has also moved under a new sub-package in this location.
* Hoist top-level App Structure has changed in order to improve consistency of the Model-View
  conventions, to improve the accessibility of services, and to support the improvements in app
  initialization mentioned above:
  - `XH.renderApp` now takes a new `AppSpec` configuration.
  - `XH.app` is now `XH.appModel`.
  - All services are installed directly on `XH`.
  - `@HoistApp` is now `@HoistAppModel`
* `RecordAction` has been substantially refactored and improved. These are now typically immutable
  and may be shared.
  - `prepareFn` has been replaced with a `displayFn`.
  - `actionFn` and `displayFn` now take a single object as their parameter.
* The `hide` property on `Column` has been changed to `hidden`.
* The `ColChooserButton` has been moved from the incorrect location `@xh/hoist/cmp/grid` to
  `@xh/hoist/desktop/cmp/button`. This is a desktop-only component. Apps will have to adjust these
  imports.
* `withDefaultTrue` and `withDefaultFalse` in `@xh/hoist/utils/js` have been removed. Use
  `withDefault` instead.
* `CheckBox` has been renamed `Checkbox`


### ⚙️ Technical

* ag-Grid has been upgraded to v19.1
* mobx has been upgraded to v5.6
* React has been upgraded to v16.6
* Allow browsers with proper support for Proxy (e.g Edge) to access Hoist Applications.


### 🐞 Bug Fixes

* Extensive. See full change list below.

[Commit Log](https://github.com/xh/hoist-react/compare/v15.1.2...v16.0.0)


## v15.1.2

🛠 Hotfix release to MultiSelect to cap the maximum number of options rendered by the drop-down
list. Note, this component is being replaced in Hoist v16 by the react-select library.

[Commit Log](https://github.com/xh/hoist-react/compare/v15.1.1...v15.1.2)

## v15.1.1

### 🐞 Bug Fixes

* Fix to minimal validation mode for FormField disrupting input focus.
* Fix to JsonInput disrupting input focus.

### ⚙️ Technical

* Support added for TLBR-style notation when specifying margin/padding via layoutSupport - e.g.
  box({margin: '10 20 5 5'}).
* Tweak to lockout panel message when the user has no roles.

[Commit Log](https://github.com/xh/hoist-react/compare/v15.1.0...v15.1.1)


## v15.1.0

### 🎁 New Features

* The FormField component takes a new minimal prop to display validation errors with a tooltip only
  as opposed to an inline message string. This can be used to help reduce shifting / jumping form
  layouts as required.
* The admin-only user impersonation toolbar will now accept new/unknown users, to support certain
  SSO application implementations that can create users on the fly.

### ⚙️ Technical

* Error reporting to server w/ custom user messages is disabled if the user is not known to the
  client (edge case with errors early in app lifecycle, prior to successful authentication).

[Commit Log](https://github.com/xh/hoist-react/compare/v15.0.0...v15.1.0)


## v15.0.0

### 💥 Breaking Changes

* This update does not require any application client code changes, but does require updating the
  Hoist Core Grails plugin to >= 5.0. Hoist Core changes to how application roles are loaded and
  users are authenticated required minor changes to how JS clients bootstrap themselves and load
  user data.
* The Hoist Core HoistImplController has also been renamed to XhController, again requiring Hoist
  React adjustments to call the updated /xh/ paths for these (implementation) endpoints. Again, no
  app updates required beyond taking the latest Hoist Core plugin.

[Commit Log](https://github.com/xh/hoist-react/compare/v14.2.0...v15.0.0)


## v14.2.0

### 🎁 New Features

* Upgraded hoist-dev-utils to 3.0.3. Client builds now use the latest Webpack 4 and Babel 7 for
  noticeably faster builds and recompiles during CI and at development time.
* GridModel now has a top-level agColumnApi property to provide a direct handle on the ag-Grid
  Column API object.

### ⚙️ Technical

* Support for column groups strengthened with the addition of a dedicated ColumnGroup sibling class
  to Column. This includes additional internal refactoring to reduce unnecessary cloning of Column
  configurations and provide a more managed path for Column updates. Public APIs did not change.
  (#694)

### 📚 Libraries

* Blueprint Core `3.6.1 -> 3.7.0`
* Blueprint Datetime `3.2.0 -> 3.3.0`
* Fontawesome `5.3.x -> 5.4.x`
* MobX `5.1.2 -> 5.5.0`
* Router5 `6.5.0 -> 6.6.0`

[Commit Log](https://github.com/xh/hoist-react/compare/v14.1.3...v14.2.0)


## v14.1.3

### 🐞 Bug Fixes

* Ensure JsonInput reacts properly to value changes.

### ⚙️ Technical

* Block user pinning/unpinning in Grid via drag-and-drop - pending further work via #687.
* Support "now" as special token for dateIs min/max validation rules.
* Tweak grouped grid row background color.

[Commit Log](https://github.com/xh/hoist-react/compare/v14.1.1...v14.1.3)


## v14.1.1

### 🐞 Bug Fixes

* Fixes GridModel support for row-level grouping at same time as column grouping.

[Commit Log](https://github.com/xh/hoist-react/compare/v14.1.0...v14.1.1)


## v14.1.0

### 🎁 New Features

* GridModel now supports multiple levels of row grouping. Pass the public setGroupBy() method an
  array of string column IDs, or a falsey value / empty array to ungroup. Note that the public and
  observable groupBy property on GridModel will now always be an array, even if the grid is not
  grouped or has only a single level of grouping.
* GridModel exposes public expandAll() and collapseAll() methods for grouped / tree grids, and
  StoreContextMenu supports a new "expandCollapseAll" string token to insert context menu items.
  These are added to the default menu, but auto-hide when the grid is not in a grouped state.
* The Grid component provides a new onKeyDown prop, which takes a callback and will fire on any
  keypress targeted within the Grid. Note such a handler is not provided directly by ag-Grid.
* The Column class supports pinned as a top-level config. Supports passing true to pin to the left.

### 🐞 Bug Fixes

* Updates to Grid column widths made via ag-Grid's "autosize to fit" API are properly persisted to
  grid state.

[Commit Log](https://github.com/xh/hoist-react/compare/v14.0.0...v14.1.0)


## v14.0.0

* Along with numerous bug fixes, v14 brings with it a number of important enhancements for grids,
  including support for tree display, 'action' columns, and absolute value sorting. It also includes
  some new controls and improvement to focus display.

### 💥 Breaking Changes

* The signatures of the Column.elementRenderer and Column.renderer have been changed to be
  consistent with each other, and more extensible. Each takes two arguments -- the value to be
  rendered, and a single bundle of metadata.
* StoreContextMenuAction has been renamed to RecordAction. Its action property has been renamed to
  actionFn for consistency and clarity.
* LocalStore : The method LocalStore.processRawData no longer takes an array of all records, but
  instead takes just a single record. Applications that need to operate on all raw records in bulk
  should do so before presenting them to LocalStore. Also, LocalStores template methods for override
  have also changed substantially, and sub-classes that rely on these methods will need to be
  adjusted accordingly.

### 🎁 New Features

#### Grid

* The Store API now supports hierarchical datasets. Applications need to simply provide raw data for
  records with a "children" property containing the raw data for their children.
* Grid supports a 'TreeGrid' mode. To show a tree grid, bind the GridModel to a store containing
  hierarchical data (as above), set treeMode: true on the GridModel, and specify a column to display
  the tree controls (isTreeColumn: true)
* Grid supports absolute sorting for numerical columns. Specify absSort: true on your column config
  to enable. Clicking the grid header will now cycle through ASC > DESC > DESC (abs) sort modes.
* Grid supports an 'Actions' column for one-click record actions. See cmp/desktop/columns/actionCol.
* A new showHover prop on the desktop Grid component will highlight the hovered row with default
  styling. A new GridModel.rowClassFn callback was added to support per-row custom classes based on
  record data.
* A new ExportFormat.LONG_TEXT format has been added, along with a new Column.exportWidth config.
  This supports exporting columns that contain long text (e.g. notes) as multi-line cells within
  Excel.

#### Other Components

* RadioInput and ButtonGroupInput have been added to the desktop/cmp/form package.
* DateInput now has support for entering and displaying time values.
* NumberInput displays its unformatted value when focused.
* Focused components are now better highlighted, with additional CSS vars provided to customize as
  needed.

### 🐞 Bug Fixes

* Calls to GridModel.setGroupBy() work properly not only on the first, but also all subsequent calls
  (#644).
* Background / style issues resolved on several input components in dark theme (#657).
* Grid context menus appear properly over other floating components.

### 📚 Libraries

* React `16.5.1 -> 16.5.2`
* router5 `6.4.2 -> 6.5.0`
* CodeMirror, Highcharts, and MobX patch updates

[Commit Log](https://github.com/xh/hoist-react/compare/v13.0.0...v14.0.0)


## v13.0.0

🍀Lucky v13 brings with it a number of enhancements for forms and validation, grouped column
support in the core Grid API, a fully wrapped MultiSelect component, decorator syntax adjustments,
and a number of other fixes and enhancements.

It also includes contributions from new ExHI team members Arjun and Brendan. 🎉

### 💥 Breaking Changes

* The core `@HoistComponent`, `@HoistService`, and `@HoistModel` decorators are **no longer
  parameterized**, meaning that trailing `()` should be removed after each usage. (#586)
* The little-used `hoistComponentFactory()` method was also removed as a further simplification
  (#587).
* The `HoistField` superclass has been renamed to `HoistInput` and the various **desktop form
  control components have been renamed** to match (55afb8f). Apps using these components (which will
  likely be most apps) will need to adapt to the new names.
  * This was done to better distinguish between the input components and the upgraded Field concept
    on model classes (see below).

### 🎁 New Features

⭐️ **Forms and Fields** have been a major focus of attention, with support for structured data
fields added to Models via the `@FieldSupport` and `@field()` decorators.
* Models annotated with `@FieldSupport` can decorate member properties with `@field()`, making those
  properties observable and settable (with a generated `setXXX()` method).
* The `@field()` decorators themselves can be passed an optional display label string as well as
  zero or more *validation rules* to define required constraints on the value of the field.
* A set of predefined constraints is provided within the toolkit within the `/field/` package.
* Models using `FieldSupport` should be sure to call the `initFields()` method installed by the
  decorator within their constructor. This method can be called without arguments to generally
  initialize the field system, or it can be passed an object of field names to initial/default
  values, which will set those values on the model class properties and provide change/dirty
  detection and the ability to "reset" a form.
* A new `FormField` UI component can be used to wrap input components within a form. The `FormField`
  wrapper can accept the source model and field name, and will apply those to its child input. It
  leverages the Field model to automatically display a label, indicate required fields, and print
  validation error messages. This new component should be the building-block for most non-trivial
  forms within an application.

Other enhancements include:
* **Grid columns can be grouped**, with support for grouping added to the grid state management
  system, column chooser, and export manager (#565). To define a column group, nest column
  definitions passed to `GridModel.columns` within a wrapper object of the form `{headerName: 'My
  group', children: [...]}`.

(Note these release notes are incomplete for this version.)

[Commit Log](https://github.com/xh/hoist-react/compare/v12.1.2...v13.0.0)


## v12.1.2

### 🐞 Bug Fixes

* Fix casing on functions generated by `@settable` decorator
  (35c7daa209a4205cb011583ebf8372319716deba).

[Commit Log](https://github.com/xh/hoist-react/compare/v12.1.1...v12.1.2)


## v12.1.1

### 🐞 Bug Fixes

* Avoid passing unknown HoistField component props down to Blueprint select/checkbox controls.

### 📚 Libraries

* Rollback update of `@blueprintjs/select` package `3.1.0 -> 3.0.0` - this included breaking API
  changes and will be revisited in #558.

[Commit Log](https://github.com/xh/hoist-react/compare/v12.1.0...v12.1.1)


## v12.1.0

### 🎁 New Features

* New `@bindable` and `@settable` decorators added for MobX support. Decorating a class member
  property with `@bindable` makes it a MobX `@observable` and auto-generates a setter method on the
  class wrapped in a MobX `@action`.
* A `fontAwesomeIcon` element factory is exported for use with other FA icons not enumerated by the
  `Icon` class.
* CSS variables added to control desktop Blueprint form control margins. These remain defaulted to
  zero, but now within CSS with support for variable overrides. A Blueprint library update also
  brought some changes to certain field-related alignment and style properties. Review any form
  controls within apps to ensure they remain aligned as desired
  (8275719e66b4677ec5c68a56ccc6aa3055283457 and df667b75d41d12dba96cbd206f5736886cb2ac20).

### 🐞 Bug Fixes

* Grid cells are fully refreshed on a data update, ensuring cell renderers that rely on data other
  than their primary display field are updated (#550).
* Grid auto-sizing is run after a data update, ensuring flex columns resize to adjust for possible
  scrollbar visibility changes (#553).
* Dropdown fields can be instantiated with fewer required properties set (#541).

### 📚 Libraries

* Blueprint `3.0.1 -> 3.4.0`
* FontAwesome `5.2.0 -> 5.3.0`
* CodeMirror `5.39.2 -> 5.40.0`
* MobX `5.0.3 -> 5.1.0`
* router5 `6.3.0 -> 6.4.2`
* React `16.4.1 -> 16.4.2`

[Commit Log](https://github.com/xh/hoist-react/compare/v12.0.0...v12.1.0)


## v12.0.0

Hoist React v12 is a relatively large release, with multiple refactorings around grid columns,
`elemFactory` support, classNames, and a re-organization of classes and exports within `utils`.

### 💥 Breaking Changes

#### ⭐️ Grid Columns

**A new `Column` class describes a top-level API for columns and their supported options** and is
intended to be a cross-platform layer on top of ag-Grid and TBD mobile grid implementations.
* The desktop `GridModel` class now accepts a collection of `Column` configuration objects to define
  its available columns.
* Columns may be configured with `flex: true` to cause them to stretch all available horizontal
  space within a grid, sharing it equally with any other flex columns. However note that this should
  be used sparingly, as flex columns have some deliberate limitations to ensure stable and
  consistent behavior. Most noticeably, they cannot be resized directly by users. Often, a best
  practice will be to insert an `emptyFlexCol` configuration as the last column in a grid - this
  will avoid messy-looking gaps in the layout while not requiring a data-driven column be flexed.
* User customizations to column widths are now saved if the GridModel has been configured with a
  `stateModel` key or model instance - see `GridStateModel`.
* Columns accept a `renderer` config to format text or HTML-based output. This is a callback that is
  provided the value, the row-level record, and a metadata object with the column's `colId`. An
  `elementRenderer` config is also available for cells that should render a Component.
* An `agOptions` config key continues to provide a way to pass arbitrary options to the underlying
  ag-Grid instance (for desktop implementations). This is considered an "escape hatch" and should be
  used with care, but can provide a bridge to required ag-Grid features as the Hoist-level API
  continues to develop.
* The "factory pattern" for Column templates / defaults has been removed, replaced by a simpler
  approach that recommends exporting simple configuration partials and spreading them into
  instance-specific column configs.
* See 0798f6bb20092c59659cf888aeaf9ecb01db52a6 for primary commit.

#### ⭐️ Element Factory, LayoutSupport, BaseClassName

Hoist provides core support for creating components via a factory pattern, powered by the `elem()`
and `elemFactory()` methods. This approach remains the recommended way to instantiate component
elements, but was **simplified and streamlined**.
* The rarely used `itemSpec` argument was removed (this previously applied defaults to child items).
* Developers can now also use JSX to instantiate all Hoist-provided components while still taking
  advantage of auto-handling for layout-related properties provided by the `LayoutSupport` mixin.
  * HoistComponents should now spread **`...this.getLayoutProps()`** into their outermost rendered
    child to enable promotion of layout properties.
* All HoistComponents can now specify a **baseClassName** on their component class and should pass
  `className: this.getClassName()` down to their outermost rendered child. This allows components to
  cleanly layer on a base CSS class name with any instance-specific classes.
* See 8342d3870102ee9bda4d11774019c4928866f256 for primary commit.

#### ⭐️ Panel resizing / collapsing

**The `Panel` component now takes a `sizingModel` prop to control and encapsulate newly built-in
resizing and collapsing behavior** (#534).
* See the `PanelSizingModel` class for configurable details, including continued support for saving
  sizing / collapsed state as a user preference.
* **The standalone `Resizable` component was removed** in favor of the improved support built into
  Panel directly.

#### Other

* Two promise-related models have been combined into **a new, more powerful `PendingTaskModel`**,
  and the `LoadMask` component has been removed and consolidated into `Mask`
  (d00a5c6e8fc1e0e89c2ce3eef5f3e14cb842f3c8).
  * `Panel` now exposes a single `mask` prop that can take either a configured `mask` element or a
    simple boolean to display/remove a default mask.
* **Classes within the `utils` package have been re-organized** into more standardized and scalable
  namespaces. Imports of these classes will need to be adjusted.

### 🎁 New Features

* **The desktop Grid component now offers a `compact` mode** with configurable styling to display
  significantly more data with reduced padding and font sizes.
* The top-level `AppBar` refresh button now provides a default implementation, calling a new
  abstract `requestRefresh()` method on `HoistApp`.
* The grid column chooser can now be configured to display its column groups as initially collapsed,
  for especially large collections of columns.
* A new `XH.restoreDefaultsAsync()` method provides a centralized way to wipe out user-specific
  preferences or customizations (#508).
* Additional Blueprint `MultiSelect`, `Tag`, and `FormGroup` controls re-exported.

### 🐞 Bug Fixes

* Some components were unintentionally not exporting their Component class directly, blocking JSX
  usage. All components now export their class.
* Multiple fixes to `DayField` (#531).
* JsonField now responds properly when switching from light to dark theme (#507).
* Context menus properly filter out duplicated separators (#518).

[Commit Log](https://github.com/xh/hoist-react/compare/v11.0.0...v12.0.0)


## v11.0.0

### 💥 Breaking Changes

* **Blueprint has been upgraded to the latest 3.x release.** The primary breaking change here is the
  renaming of all `pt-` CSS classes to use a new `bp3-` prefix. Any in-app usages of the BP
  selectors will need to be updated. See the
  [Blueprint "What's New" page](http://blueprintjs.com/docs/#blueprint/whats-new-3.0).
* **FontAwesome has been upgraded to the latest 5.2 release.** Only the icons enumerated in the
  Hoist `Icon` class are now registered via the FA `library.add()` method for inclusion in bundled
  code, resulting in a significant reduction in bundle size. Apps wishing to use other FA icons not
  included by Hoist must import and register them - see the
  [FA React Readme](https://github.com/FortAwesome/react-fontawesome/blob/master/README.md) for
  details.
* **The `mobx-decorators` dependency has been removed** due to lack of official support for the
  latest MobX update, as well as limited usage within the toolkit. This package was primarily
  providing the optional `@setter` decorator, which should now be replaced as needed by dedicated
  `@action` setter methods (19cbf86138499bda959303e602a6d58f6e95cb40).

### 🎁 Enhancements

* `HoistComponent` now provides a `getClassNames()` method that will merge any `baseCls` CSS class
  names specified on the component with any instance-specific classes passed in via props (#252).
  * Components that wish to declare and support a `baseCls` should use this method to generate and
    apply a combined list of classes to their outermost rendered elements (see `Grid`).
  * Base class names have been added for relevant Hoist-provided components - e.g. `.xh-panel` and
    `.xh-grid`. These will be appended to any instance class names specified within applications and
    be available as public CSS selectors.
* Relevant `HoistField` components support inline `leftIcon` and `rightElement` props. `DayField`
  adds support for `minDay / maxDay` props.
* Styling for the built-in ag-Grid loading overlay has been simplified and improved (#401).
* Grid column definitions can now specify an `excludeFromExport` config to drop them from
  server-generated Excel/CSV exports (#485).

### 🐞 Bug Fixes

* Grid data loading and selection reactions have been hardened and better coordinated to prevent
  throwing when attempting to set a selection before data has been loaded (#484).

### 📚 Libraries

* Blueprint `2.x -> 3.x`
* FontAwesome `5.0.x -> 5.2.x`
* CodeMirror `5.37.0 -> 5.39.2`
* router5 `6.2.4 -> 6.3.0`

[Commit Log](https://github.com/xh/hoist-react/compare/v10.0.1...v11.0.0)


## v10.0.1

### 🐞 Bug Fixes

* Grid `export` context menu token now defaults to server-side 'exportExcel' export.
  * Specify the `exportLocal` token to return a menu item for local ag-Grid export.
* Columns with `field === null` skipped for server-side export (considered spacer / structural
  columns).

## v10.0.0

### 💥 Breaking Changes

* **Access to the router API has changed** with the `XH` global now exposing `router` and
  `routerState` properties and a `navigate()` method directly.
* `ToastManager` has been deprecated. Use `XH.toast` instead.
* `Message` is no longer a public class (and its API has changed). Use `XH.message/confirm/alert`
  instead.
* Export API has changed. The Built-in grid export now uses more powerful server-side support. To
  continue to use local AG based export, call method `GridModel.localExport()`. Built-in export
  needs to be enabled with the new property on `GridModel.enableExport`. See `GridModel` for more
  details.

### 🎁 Enhancements

* New Mobile controls and `AppContainer` provided services (impersonation, about, and version bars).
* Full-featured server-side Excel export for grids.

### 🐞 Bug Fixes

* Prevent automatic zooming upon input focus on mobile devices (#476).
* Clear the selection when showing the context menu for a record which is not already selected
  (#469).
* Fix to make lockout script readable by Compatibility Mode down to IE5.

### 📚 Libraries

* MobX `4.2.x -> 5.0.x`

[Commit Log](https://github.com/xh/hoist-react/compare/v9.0.0...v10.0.0)


## v9.0.0

### 💥 Breaking Changes

* **Hoist-provided mixins (decorators) have been refactored to be more granular and have been broken
  out of `HoistComponent`.**
  * New discrete mixins now exist for `LayoutSupport` and `ContextMenuSupport` - these should be
    added directly to components that require the functionality they add for auto-handling of
    layout-related props and support for showing right-click menus. The corresponding options on
    `HoistComponent` that used to enable them have been removed.
  * For consistency, we have also renamed `EventTarget -> EventSupport` and `Reactive ->
    ReactiveSupport` mixins. These both continue to be auto-applied to HoistModel and HoistService
    classes, and ReactiveSupport enabled by default in HoistComponent.
* **The Context menu API has changed.** The `ContextMenuSupport` mixin now specifies an abstract
  `getContextMenuItems()` method for component implementation (replacing the previous
  `renderContextMenu()` method). See the new [`ContextMenuItem` class for what these items support,
  as well as several static default items that can be used.
  * The top-level `AppContainer` no longer provides a default context menu, instead allowing the
    browser's own context menu to show unless an app / component author has implemented custom
    context-menu handling at any level of their component hierarchy.

### 🐞 Bug Fixes

* TabContainer active tab can become out of sync with the router state (#451)
  * ⚠️ Note this also involved a change to the `TabContainerModel` API - `activateTab()` is now the
    public method to set the active tab and ensure both the tab and the route land in the correct
    state.
* Remove unintended focused cell borders that came back with the prior ag-Grid upgrade.

[Commit Log](https://github.com/xh/hoist-react/compare/v8.0.0...v9.0.0)


## v8.0.0

Hoist React v8 brings a big set of improvements and fixes, some API and package re-organizations,
and ag-Grid upgrade, and more. 🚀

### 💥 Breaking Changes

* **Component package directories have been re-organized** to provide better symmetry between
  pre-existing "desktop" components and a new set of mobile-first component. Current desktop
  applications should replace imports from `@xh/hoist/cmp/xxx` with `@xh/hoist/desktop/cmp/xxx`.
  * Important exceptions include several classes within `@xh/hoist/cmp/layout/`, which remain
    cross-platform.
  * `Panel` and `Resizable` components have moved to their own packages in
    `@xh/hoist/desktop/cmp/panel` and `@xh/hoist/desktop/cmp/resizable`.
* **Multiple changes and improvements made to tab-related APIs and components.**
  * The `TabContainerModel` constructor API has changed, notably `children` -> `tabs`, `useRoutes`
    -> `route` (to specify a starting route as a string) and `switcherPosition` has moved from a
    model config to a prop on the `TabContainer` component.
  * `TabPane` and `TabPaneModel` have been renamed `Tab` and `TabModel`, respectively, with several
    related renames.
* **Application entry-point classes decorated with `@HoistApp` must implement the new getter method
  `containerClass()`** to specify the platform specific component used to wrap the app's
  `componentClass`.
  * This will typically be `@xh/hoist/[desktop|mobile]/AppContainer` depending on platform.

### 🎁 New Features

* **Tab-related APIs re-worked and improved**, including streamlined support for routing, a new
  `tabRenderMode` config on `TabContainerModel`, and better naming throughout.
* **Ag-grid updated to latest v18.x** - now using native flex for overall grid layout and sizing
  controls, along with multiple other vendor improvements.
* Additional `XH` API methods exposed for control of / integration with Router5.
* The core `@HoistComponent` decorated now installs a new `isDisplayed` getter to report on
  component visibility, taking into account the visibility of its ancestors in the component tree.
* Mobile and Desktop app package / component structure made more symmetrical (#444).
* Initial versions of multiple new mobile components added to the toolkit.
* Support added for **`IdleService` - automatic app suspension on inactivity** (#427).
* Hoist wrapper added for the low-level Blueprint **button component** - provides future hooks into
  button customizations and avoids direct BP import (#406).
* Built-in support for collecting user feedback via a dedicated dialog, convenient XH methods and
  default appBar button (#379).
* New `XH.isDevelopmentMode` constant added, true when running in local Webpack dev-server mode.
* CSS variables have been added to customize and standardize the Blueprint "intent" based styling,
  with defaults adjusted to be less distracting (#420).

### 🐞 Bug Fixes

* Preference-related events have been standardized and bugs resolved related to pushAsync() and the
  `prefChange` event (ee93290).
* Admin log viewer auto-refreshes in tail-mode (#330).
* Distracting grid "loading" overlay removed (#401).
* Clipboard button ("click-to-copy" functionality) restored (#442).

[Commit Log](https://github.com/xh/hoist-react/compare/v7.2.0...v8.0.0)

## v7.2.0

### 🎁 New Features

+ Admin console grids now outfitted with column choosers and grid state. #375
+ Additional components for Onsen UI mobile development.

### 🐞 Bug Fixes

+ Multiple improvements to the Admin console config differ. #380 #381 #392

[Commit Log](https://github.com/xh/hoist-react/compare/v7.1.0...v7.2.0)

## v7.1.0

### 🎁 New Features

* Additional kit components added for Onsen UI mobile development.

### 🐞 Bug Fixes

* Dropdown fields no longer default to `commitOnChange: true` - avoiding unexpected commits of
  type-ahead query values for the comboboxes.
* Exceptions thrown from FetchService more accurately report the remote host when unreachable, along
  with some additional enhancements to fetch exception reporting for clarity.

[Commit Log](https://github.com/xh/hoist-react/compare/v7.0.0...v7.1.0)

## v7.0.0

### 💥 Breaking Changes

* **Restructuring of core `App` concept** with change to new `@HoistApp` decorator and conventions
  around defining `App.js` and `AppComponent.js` files as core app entry points. `XH.app` now
  installed to provide access to singleton instance of primary app class. See #387.

### 🎁 New Features

* **Added `AppBar` component** to help further standardize a pattern for top-level application
  headers.
* **Added `SwitchField` and `SliderField`** form field components.
* **Kit package added for Onsen UI** - base component library for mobile development.
* **Preferences get a group field for better organization**, parity with AppConfigs. (Requires
  hoist-core 3.1.x.)

### 🐞 Bug Fixes

* Improvements to `Grid` component's interaction with underlying ag-Grid instance, avoiding extra
  renderings and unwanted loss of state. 03de0ae7

[Commit Log](https://github.com/xh/hoist-react/compare/v6.0.0...v7.0.0)


## v6.0.0

### 💥 Breaking Changes

* API for `MessageModel` has changed as part of the feature addition noted below, with `alert()` and
  `confirm()` replaced by `show()` and new `XH` convenience methods making the need for direct calls
  rare.
* `TabContainerModel` no longer takes an `orientation` prop, replaced by the more flexible
  `switcherPosition` as noted below.

### 🎁 New Features

* **Initial version of grid state** now available, supporting easy persistence of user grid column
  selections and sorting. The `GridModel` constructor now takes a `stateModel` argument, which in
  its simplest form is a string `xhStateId` used to persist grid state to local storage. See the
  `GridStateModel` class for implementation details. #331
* The **Message API** has been improved and simplified, with new `XH.confirm()` and `XH.alert()`
  methods providing an easy way to show pop-up alerts without needing to manually construct or
  maintain a `MessageModel`. #349
* **`TabContainer` components can now be controlled with a remote `TabSwitcher`** that does not need
  to be directly docked to the container itself. Specify `switcherPosition:none` on the
  `TabContainerModel` to suppress showing the switching affordance on the tabs themselves and
  instantiate a `TabSwitcher` bound to the same model to control a tabset from elsewhere in the
  component hierarchy. In particular, this enabled top-level application tab navigation to move up
  into the top toolbar, saving vertical space in the layout. #368
* `DataViewModel` supports an `emptyText` config.

### 🐞 Bugfixes

* Dropdown fields no longer fire multiple commit messages, and no longer commit partial entries
  under some circumstances. #353 and #354
* Grids resizing fixed when shrinking the containing component. #357

[Commit Log](https://github.com/xh/hoist-react/compare/v5.0.0...v6.0.0)


## v5.0.0

### 💥 Breaking Changes

* **Multi environment configs have been unwound** See these release notes/instructions for how to
  migrate: https://github.com/xh/hoist-core/releases/tag/release-3.0.0
* **Breaking change to context menus in dataviews and grids not using the default context menu:**
  StoreContextMenu no longer takes an array of items as an argument to its constructor. Instead it
  takes a configuration object with an ‘items’ key that will point to any current implementation’s
  array of items. This object can also contain an optional gridModel argument which is intended to
  support StoreContextMenuItems that may now be specified as known ‘hoist tokens’, currently limited
  to a ‘colChooser’ token.

### 🎁 New Features

* Config differ presents inline view, easier to read diffs now.
* Print Icon added!

### 🐞 Bugfixes

* Update processFailedLoad to loadData into gridModel store, Fixes #337
* Fix regression to ErrorTracking. Make errorTrackingService safer/simpler to call at any point in
  life-cycle.
* Fix broken LocalStore state.
* Tweak flex prop for charts. Side by side charts in a flexbox now auto-size themselves! Fixes #342
* Provide token parsing for storeContextMenus. Context menus are all grown up! Fixes #300

## v4.0.1

### 🐞 Bugfixes

* DataView now properly re-renders its items when properties on their records change (and the ID
  does not)


## v4.0.0

### 💥 Breaking Changes

* **The `GridModel` selection API has been reworked for clarity.** These models formerly exposed
  their selectionModel as `grid.selection` - now that getter returns the selected records. A new
  `selectedRecord` getter is also available to return a single selection, and new string shortcut
  options are available when configuring GridModel selection behavior.
* **Grid components can now take an `agOptions` prop** to pass directly to the underlying ag-grid
  component, as well as an `onRowDoubleClicked` handler function.
  16be2bfa10e5aab4ce8e7e2e20f8569979dd70d1

### 🎁 New Features

* Additional core components have been updated with built-in `layoutSupport`, allowing developers to
  set width/height/flex and other layout properties directly as top-level props for key comps such
  as Grid, DataView, and Chart. These special props are processed via `elemFactory` into a
  `layoutConfig` prop that is now passed down to the underlying wrapper div for these components.
  081fb1f3a2246a4ff624ab123c6df36c1474ed4b

### 🐞 Bugfixes

* Log viewer tail mode now working properly for long log files - #325


## v3.0.1

### 🐞 Bugfixes

* FetchService throws a dedicated exception when the server is unreachable, fixes a confusing
  failure case detailed in #315


## v3.0.0

### 💥 Breaking Changes

* **An application's `AppModel` class must now implement a new `checkAccess()` method.** This method
  is passed the current user, and the appModel should determine if that user should see the UI and
  return an object with a `hasAccess` boolean and an optional `message` string. For a return with
  `hasAccess: false`, the framework will render a lockout panel instead of the primary UI.
  974c1def99059f11528c476f04e0d8c8a0811804
  * Note that this is only a secondary level of "security" designed to avoid showing an unauthorized
    user a confusing / non-functional UI. The server or any other third-party data sources must
    always be the actual enforcer of access to data or other operations.
* **We updated the APIs for core MobX helper methods added to component/model/service classes.** In
  particular, `addReaction()` was updated to take a more declarative / clear config object.
  8169123a4a8be6940b747e816cba40bd10fa164e
  * See Reactive.js - the mixin that provides this functionality.

### 🎁 New Features

* Built-in client-side lockout support, as per above.

### 🐞 Bugfixes

* None

------------------------------------------

Copyright © 2020 Extremely Heavy Industries Inc. - all rights reserved

------------------------------------------

📫☎️🌎 info@xh.io | https://xh.io/contact<|MERGE_RESOLUTION|>--- conflicted
+++ resolved
@@ -6,11 +6,8 @@
 
 * New `GridModel.treeStyle` config enables more distinctive styling of tree grids, with optional
   background highlighting and ledger-line style borders on group rows.
-<<<<<<< HEAD
-* New `DashContainerModel.extraMenuItems` config supports additional `DashContainerContextMenu` items.
-=======
+* New `extraMenuItems` config supports custom app menu items in Dashboards
 * An About item has been added to the default app menu.
->>>>>>> f6c54fdf
 
 ### 🐞 Bug Fixes
 
