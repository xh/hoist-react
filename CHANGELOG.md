# Changelog

## v75.0.0-SNAPSHOT - unreleased

### 🎁 New Features
<<<<<<< HEAD
* Added `extraMenuItems` prop to `ViewManager` to extend the menu with additional items.
=======
* Added props to `ViewManager` to customize icons used for different types of views, and modified
  default icons for Global and Shared views.
>>>>>>> c9c2a8b3

## v74.0.0 - 2025-06-11

### 💥 Breaking Changes (upgrade difficulty: 🟢 LOW - minor changes to ViewManagerModel, ChartModel)

* Removed `ViewManagerModel.settleTime`. Now set via individual `PersistOptions.settleTime` instead.
* ️Removed `ChartModel.showContextMenu`.  Use a setting of `false` for the new `ChartModel.contextMenu`
property instead.

### 🎁 New Features
* Added `ViewManagerModel.preserveUnsavedChanges` flag to opt-out of that behaviour.
* Added `PersistOptions.settleTime` to configure time to wait for state to settle before persisting.
* Support for grid column level `onCellClicked` events.
* General improvements to `MenuItem` api
  * New `MenuContext` object now sent as 2nd arg to `actionFn` and `prepareFn`.
  * New `ChartModel.contextMenu` property provides a fully customizable context menu for charts.

### 🐞 Bug Fixes
* Improved `ViewManagerModel.settleTime` by delegating to individual `PersistenceProviders`.
* Fixed bug where grid column state could become unintentionally dirty when columns were hidden.
* Improved `WebsocketService` heartbeat detection to auto-reconnect when the socket reports as open
  and heartbeats can be sent, but no heartbeat acknowledgements are being received from the server.
* Restored zoom out with mouse right-to-left drag on Charts.

## v73.0.1 - 2025-05-19

### 🐞 Bug Fixes

* Fixed a minor issue with Admin Console Role Management.

## v73.0.0 - 2025-05-16

### 💥 Breaking Changes (upgrade difficulty: 🟢 LOW - upgrade to Hoist Core)

* Requires `hoist-core >= 31` with new APIs to support the consolidated Admin Console "Clients"
  tab and new properties on `TrackLog`.
* Apps with a custom `AppModel` for their admin app that extends `@xh/hoist/admin/AppModel` must
  ensure they call `super.initAsync()` within their override of that lifecycle method, if
  applicable. This did not previously have any effect, but is required now for the superclass to
  initialize a new `ViewManagerModel`.
    * [Here is where Toolbox makes that call](https://github.com/xh/toolbox/blob/f15a8018ce36c2ae998b45724b48a16320b88e49/client-app/src/admin/AppModel.ts#L12).
* Requires call to `makeObservable(this)` in model constructors with `@bindable`. Note that there
  is a new dev-only runtime check on `HoistBase` to warn if this call has not been made.

### 🎁 New Features

* Updated and improved Grid column based filtering to better match the behavior of Excel.
    * `GridFilterModel.commitOnChage` now `false` by default
    * Added ability to append terms to active filter *only* when `commitOnChage:false`
* Added new `PopoverFilterChooser` component - wraps `FilterChooser` in a `Popover` to allow it to
  expand vertically when used in a `Toolbar` or other space-constrained, single-line layout.
* Enhanced OAuth clients with a new `reloginEnabled` config. Set to true to allow the client to do a
  potentially interactive popup login mid-session to re-establish auth if its refresh token has
  expired or been invalidated. Strongly recommended for all OAuth usages.
* Significantly upgraded the Admin Console "User Activity" tab:
    * Consolidated client error reports and user feedback into Activity Tracking.
    * Added support for custom views via `ViewManager`.
    * New ability to promote data in `data` block to grids for aggregation, reporting and charting.
    * Enhanced track messages with new `tabId` and `loadId` properties, to disambiguate activity for
      users across multiple browser tabs + loads of the app.
* Added a new Admin Console "Clients" tab - a consolidated view of all websocket-connected clients
  across all instances in the cluster, with integrated activity detail viewer.
* Updated `FormModel` to support `persistWith` for storing and recalling its values, including
  developer options to persist only a subset of fields.
* Added new `XH.openWindow()` util to ensure that new windows/tabs are opened without an unintended
  `opener` relationship with the original window.

### 🐞 Bug Fixes

* Fixed drag-and-drop usability issues with the mobile `ColChooser`.
* Made `GridModel.defaultGroupSortFn` null-safe and improved type signature.
* Disabled `dashCanvasAddViewButton` if there are no `menuItems` to show.
* Hardened `@bindable` and `@persist` to handle lifecycle-related bugs. Note that previously
  `@bindable` would work even if `makeObservable()` was not called, but this is no longer the case.
  Please ensure you call `makeObservable(this)` in your model's constructor when using `@bindable`!
* Improved client `WebSocketService` heartbeat to check that it has been receiving inbound messages
  from the server, not just successfully sending outbound heartbeats.

### ⚙️ Technical

* Updated the background version checking performed by `EnvironmentService` to use the app version
  and build information baked into the client build when comparing against the latest values from
  the server. Previously the versions loaded from the server on init were used as the baseline.
    * The two versions *should* be the same, but in cases where a browser "restores" a tab and
      re-inits an app without reloading the code itself, the upgrade check would miss the fact that
      the client remained on an older version.
    * ⚠️ NOTE that a misconfigured build - where the client version is not set to the same value
      as the server - would result in a false positive for an upgrade. The two should always match.
* Calls to `Promise.track()` that are rejected with an exception will be tracked with new
  severity level of `TrackSeverity.ERROR`.

### ⚙️ Typescript API Adjustments

* Corrected `GridGroupSortFn` param types.
* Corrected `StoreCountLabelProps` interface.
* Corrected `textAlign` type across several `HoistInput` prop interfaces.

### 📚 Libraries

* @azure/msal-browser `4.8 → 4.12`

Note that all of the below are `devDependencies`, so they will not directly affect your application
build. That said, we *strongly* recommend taking these same changes into your app if you can.

* @xh/hoist-dev-utils `10.x → 11.x`
* eslint `8.x → 9.x`
    * Apps making this update must also rename their `.eslintrc` file to `eslint.config.js`. See the
      configuration found in Toolbox's `eslint.config.js` as your new baseline.
* eslint-config-prettier `9.x → 10.x`
* typescript `5.1 → 5.8`

## v72.5.1 - 2025-04-15

### 🐞 Bug Fixes

* Allow the display of very long log lines in Admin log viewer.

## v72.5.0 - 2025-04-14

### 🎁 New Features

* Added option from the Admin Console > Websockets tab to request a client health report from any
  connected clients.
* Enabled telemetry reporting from `WebSocketService`.
* Updated `MenuItem.actionFn()` to receive the click event as an additional argument.
* Support for reporting App Build, Tab Id, and Load Id in websocket admin page.

## v72.4.0 - 2025-04-09

### 🎁 New Features

* Added new methods for formatting timestamps within JSON objects. See `withFormattedTimestamps`
  and `timestampReplacer` in the `@xh/hoist/format` package.
* Added new `ViewManagerConfig.viewMenuItemFn` option to support custom rendering of pinned views in
  the drop-down menu.

### ⚙️ Technical

* Added dedicated `ClientHealthService` for managing client health report. Additional enhancements
  to health report to include information about web sockets, idle time, and page state.

## v72.3.0 - 2025-04-08

### 🎁 New Features

* Added support for posting a "Client Health Report" track message on a configurable interval. This
  message will include basic client information, and can be extended to include any other desired
  data via `XH.clientHealthService.addSource()`. Enable by updating your app's
  `xhActivityTrackingConfig` to include `clientHealthReport: {intervalMins: XXXX}`.
* Enabled opt-in support for telemetry in `MsalClient`, leveraging hooks built-in to MSAL to collect
  timing and success/failure count for all events emitted by the library.
* Added the reported client app version as a column in the Admin Console WebSockets tab.

### 🐞 Bug Fixes

* Improved fetch request tracking to include time spent loading headers as specified by application.

### 📚 Libraries

* @azure/msal-browser `3.28 → 4.8`

## v72.2.0 - 2025-03-13

### 🎁 New Features

* Modified `TabContainerModel` to make more methods `protected`, improving extensibility for
  advanced use-cases.
* Enhanced `XH.reloadApp` with new argument to clear query parameters before loading.
* Enhanced exception handling in `FetchService` to capture messages returned as raw strings, or
  without explicit names.
* Added dedicated columns to the Admin Console "Client Errors" tab for error names and messages.
* `BaseOAuthClient` has been enhanced to allow `lazy` loading of Access Tokens, and also made more
  robust such that Access Tokens that fail to load will never prevent the client from
  initialization.

### 🐞 Bug Fixes

* Prevented native browser context menu from showing on `DashCanvas` surfaces and obscuring the
  `DashCanvas` custom context menu.

## v72.1.0 - 2025-02-13

### 🎁 New Features

* Introduced a new "JSON Search" feature to the Hoist Admin Console, accessible from the Config,
  User Preference, and JSON Blob tabs. Supports searching JSON values stored within these objects
  to filter and match data using JSON Path expressions.
    * ⚠️Requires `hoist-core >= 28.1` with new APIs for this (optional) feature to function.
* Added new getters `StoreRecord.isDirty`, `Store.dirtyRecords`, and `Store.isDirty` to provide a
  more consistent API in the data package. The pre-existing `isModified` getters are retained as
  aliases, with the same semantics.

### 🐞 Bug Fixes

* Tuned mobile swipe handling to prevent horizontal swipes on a scrolling grid view from triggering
  the Navigator's back gesture.
* Prevented the Admin Console Roles grid from losing its expand/collapse/scroll state on refresh.
* Fixed bug when merging `PersistOptions` with conflicting implicit provider types.
* Fixed bug where explicit `persistGrouping` options were not being respected by `GridModel`.

## v72.0.0 - 2025-01-27

### 💥 Breaking Changes (upgrade difficulty: 🟢 TRIVIAL - minor changes to mobile nav)

* Mobile `Navigator` no longer supports `animation` prop, and `NavigatorModel` no longer supports
  `swipeToGoBack`. Both of these properties are now managed internally by the `Navigator` component.

### 🎁 New Features

* Mobile `Navigator` has been rebuilt to support smooth swipe-based navigation. The API remains
  largely the same, notwithstanding the minor breaking changes detailed above.

### 🐞 Bug Fixes

* Fixed `ViewManagerModel` unique name validation.
* Fixed `GridModel.restoreDefaultsAsync()` to restore any default filter, rather than simply
  clearing it.
* Improved suboptimal column state synchronization between `GridModel` and AG Grid.

### ⚙️ Technical

* Added support for providing custom `PersistenceProvider` implementations to `PersistOptions`.

### ⚙️ Typescript API Adjustments

* Improved signature of `HoistBase.markPersist`.

## v71.0.0 - 2025-01-08

### 💥 Breaking Changes (upgrade difficulty: 🟠 MEDIUM - Hoist core update, import adjustments)

* Requires `hoist-core >= 27.0` with new APIs to support `ViewManager` and enhanced cluster state
  monitoring in the Admin Console.
* `ErrorMessage` is now cross-platform - update imports from `@xh/hoist/desktop/cmp/error`
  or `@xh/hoist/mobile/cmp/error` to `@xh/hoist/cmp/error`.
* `Mask` is now cross-platform - update imports from `@xh/hoist/desktop/cmp/mask` or
  `@xh/hoist/mobile/cmp/mask` to `@xh/hoist/cmp/mask`.
* `LoadingIndicator` is now cross-platform - update imports from
  `@xh/hoist/desktop/cmp/loadingindicator` or `@xh/hoist/mobile/cmp/loadingindicator` to
  `@xh/hoist/cmp/loadingindicator`.
* `TreeMap` and `SplitTreeMap` are now cross-platform and can be used in mobile applications.
  Update imports from `@xh/hoist/desktop/cmp/treemap` to `@xh/hoist/cmp/treemap`.
* Renamed `RefreshButton.model` prop to `target` for clarity and consistency.

### 🎁 New Features

* Major improvements to the `ViewManager` component, including:
    * A clearer, better organized management dialog.
    * Support for persisting a view's pending value, to avoid users losing changes when e.g. an app
      goes into idle mode and requires a page refresh to restore.
    * Improved handling of delete / update collisions.
    * New `ViewManagerModel.settleTime` config, to allow persisted components such as dashboards to
      fully resolve their rendered state before capturing a baseline for dirty checks.
* Added `SessionStorageService` and associated persistence provider to support saving tab-local
  data across reloads. Exact analog to `LocalStorageService`, but scoped to lifetime of current tab.
* Added `AuthZeroClientConfig.audience` config to support improved flow for Auth0 OAuth clients that
  request access tokens. Specify your access token audience here to allow the client to fetch both
  ID and access tokens in a single request and to use refresh tokens to maintain access without
  relying on third-party cookies.
* Updated sorting on grouped grids to place ungrouped items at the bottom.
* Improved `DashCanvas` views to support resizing from left/top edges in addition to right/bottom.
* Added functional form of `FetchService.autoGenCorrelationIds` for per-request behavior.
* Added a new `Cluster›Objects` tab in Admin Console to support comparing state across the cluster
  and alerting of any persistent state inconsistencies.

### 🐞 Bug Fixes

* Fixed sizing and position of mobile `TabContainer` switcher, particularly when the switcher is
  positioned with `top` orientation.
* Fixed styling of `ButtonGroup` in vertical orientations.
* Improved handling of calls to `DashContainerModel.loadStateAsync()` when the component has yet
  to be rendered. Requested state updates are no longer dropped, and will be applied as soon as the
  component is ready to do so.

### ⚙️ Technical

* Added explicit `devDependencies` and `resolutions` blocks for `@types/react[-dom]` at v18.x.
* Added workaround for problematic use of SASS-syntax-in-CSS shipped by `react-dates`. This began
  throwing "This function isn't allowed in plain CSS" with latest version of sass/sass-loader.

### ⚙️ Typescript API Adjustments

* Improved accuracy of `IconProps` interface, with use of the `IconName` and `IconPrefix` types
  provided by FontAwesome.
* Improved accuracy of `PersistOptions.type` enum.
* Corrected the type of `ColumnSpec.editor`.

### 📚 Libraries

* @azure/msal-browser `3.27 → 3.28`
* dompurify `3.1 → 3.2`
* react-grid-layout `1.4 → 1.5`

## v70.0.0 - 2024-11-15

### 💥 Breaking Changes (upgrade difficulty: 🟢 LOW - changes to advanced persistence APIs)

* Upgraded the `PersistenceProvider` API as noted in `New Features`. Could require updates in apps
  with advanced direct usages of this API (uncommon).
* Updated `GridModel` persistence to omit the widths of autosized columns from its persisted state.
  This helps to keep persisted state more stable, avoiding spurious diffs due to autosize updates.
  Note this can result in more visible column resizing for large grids without in-code default
  widths. Please let XH know if this is a noticeable annoyance for your app.
* Removed the following persistence-related model classes, properties, and methods:
    * `GridPersistenceModel` and `ZoneGridPersistenceModel`
    * `GridModel|ZoneGridModel.persistenceModel`
    * `GridModel.autosizeState`
    * `Column.manuallySized`
    * `GroupingChooserModel|FilterChooserModel.persistValue`
    * `DashModel|GroupingChooserModel|FilterChooserModel|PanelModel|TabContainerModel.provider`
    * `PersistenceProvider.clearRaw()`
* Renamed `ZoneGridModelPersistOptions.persistMappings`, adding the trailing `s` for consistency.
* Changed signature of `JsonBlobService.listAsync()` to inline `loadSpec` with all other args in a
  single options object.
* Changed signature of `waitFor()` to take its optional `interval` and `timeout` arguments in a
  single options object.

### 🎁 New Features

* Introduced a new `ViewManager` component and backing model to support user-driven management of
  persisted component state - e.g. saved grid views.
    * Bundled with a desktop-only menu button based component, but designed to be extensible.
    * Bindable to any persistable component with `persistWith: {viewManagerModel: myViewManager}`.
    * Detects changes to any bound components and syncs them back to saved views, with support for
      an autosave option or user-driven saving with a clear "dirty" indicator.
    * Saves persisted state back to the server using Hoist Core `JSONBlob`s for storage.
    * Includes a simple sharing model - if enabled for all or some users, allows those users to
      publish saved views to everyone else in the application.
    * Users can rename views, nest them into folders, and mark them as favorites for quick access.
* Generally enhanced Hoist's persistence-related APIs:
    * Added new `Persistable` interface to formalize the contract for objects that can be persisted.
    * `PersistenceProvider` now targets a `Persistable` and is responsible for setting persisted
      state on its bound `Persistable` when the provider is constructed and persisting state from
      its bound `Persistable` when changes are detected.
    * In its constructor, `PersistenceProvider` also stores the initial state of its bound
      `Persistable` and clears its persisted state when structurally equal to the initial state.
* Updated persistable components to support specifying distinct `PersistOptions` for individual
  bits of persisted state. E.g. you can now configure a `GroupingChooserModel` used within a
  dashboard widget to persist its value to that particular widget's `DashViewModel` while saving the
  user's favorites to a global preference.

### ⚙️ Typescript API Adjustments

* Tightened `FilterChooserFilterLike` union type to remove the generic `Filter` type, as filter
  chooser supports only `FieldFilter` and `CompoundFilter`.
* Improved `HoistBase.markPersist()` signature to ensure the provided property name is a known key
  of the model.
* Expanded the `JsonBlob` interface to include additional properties present on all blobs.
* Corrected `DashViewSpec.title` to be optional - it can be defaulted from the `id`.
* Corrected the return type for `SelectProps.loadingMessageFn` and `noOptionsMessageFn` to return
  `ReactNode` vs `string`. The component supports rendering richer content via these options.

## 69.1.0 - 2024-11-07

### 🐞 Bug Fixes

* Updated minimum required version of FontAwesome to 6.6, as required by the `fileXml()` icon added
  in the prior Hoist release. The previous spec for FA dependencies allowed apps to upgrade to 6.6,
  but did not enforce it, which could result in a build error due to an unresolved import.

### ⚙️ Technical

* Deprecated `FileChooserModel.removeAllFiles()`, replaced with `clear()` for brevity/consistency.
* Improved timeout error message thrown by `FetchService` to format the timeout interval in seconds
  where possible.

### 📚 Libraries

* @azure/msal-browser `3.23 → 3.27`
* @fortawesome/fontawesome-pro `6.2 → 6.6`
* qs `6.12 → 6.13`
* store2 `2.13 → 2.14`

## 69.0.0 - 2024-10-17

### 💥 Breaking Changes (upgrade difficulty: 🟢 LOW - Hoist core update)

* Requires `hoist-core >= 24` to support batch upload of activity tracking logs to server and
  new memory monitoring persistence.
* Replaced `AppState.INITIALIZING` with finer-grained states (not expected to impact most apps).

### 🎁 New Features

* Optimized activity tracking to batch its calls to the server, reducing network overhead.
* Enhanced data posted with the built-in "Loaded App" entry to include a new `timings` block that
  breaks down the overall initial load time into more discrete phases.
* Added an optional refresh button to `RestGrid`s toolbar.
* Updated the nested search input within Grid column filters to match candidate values on `any` vs
  `startsWith`. (Note that this does not change how grid filters are applied, only how users can
  search for values to select/deselect.)
* Support for persisting of memory monitoring results

### ⚙️ Typescript API Adjustments

* Improved typing of `HoistBase.addReaction` to flow types returned by the `track` closure through
  to the `run` closure that receives them.
    * Note that apps might need to adjust their reaction signatures slightly to accommodate the more
      accurate typing, specifically if they are tracking an array of values, destructuring those
      values in their `run` closure, and passing them on to typed APIs. Look out for `tsc` warnings.

### ✨ Styles

* Reset the `--xh-popup-bg` background color to match the primary `--xh-bg` color by default.

### 🐞 Bug Fixes

* Fixed broken `Panel` resizing in Safari. (Other browsers were not affected.)

## 68.1.0 - 2024-09-27

### 🎁 New Features

* `Markdown` now supports a `reactMarkdownOptions` prop to allow passing React Markdown
  props to the underlying `reactMarkdown` instance.

### ⚙️ Technical

* Misc. Improvements to Cluster Tab in Admin Panel.

## 68.0.0 - 2024-09-18

### 💥 Breaking Changes (upgrade difficulty: 🟢 LOW - Hoist Core update)

* Requires `hoist-core >= 22.0` for consolidated polling of Alert Banner updates (see below).

### 🎁 New Features

* Added expand/collapse affordance in the left column header of ZoneGrids in tree mode.

### ⚙️ Technical

* Updated Admin Console's Cluster tab to refresh more frequently.
* Consolidated the polling check for Alert Banner updates into existing `EnvironmentService`
  polling, avoiding an extra request and improving alert banner responsiveness.

### ⚙️ Typescript API Adjustments

* Corrected types of enhanced `Promise` methods.

### 📚 Libraries

* @azure/msal-browser `3.17 → 3.23`
* mobx  `6.9.1 -> 6.13.2`,
* mobx-react-lite  `3.4.3 -> 4.0.7`,

## 67.0.0 - 2024-09-03

### 💥 Breaking Changes (upgrade difficulty: 🟢 LOW - Hoist Core update)

* Requires `hoist-core >= 21.0`.

### 🎁 New Features

* Added support for Correlation IDs across fetch requests and error / activity tracking:
    * New `FetchService` members: `autoGenCorrelationIds`, `genCorrelationId` and
      `correlationIdHeaderKey` to support generation and inclusion of Correlation IDs on outbound
      request headers.
    * Correlation IDs are assigned via:
        * `FetchOptions.correlationId` - specify an ID to be used on a particular request or `true`
          to use a UUID generated by Hoist (see `FetchService.genCorrelationId()`).
        * `TrackOptions.correlationId` - specify an ID for a tracked activity, if not using the
          new `FetchOptions.track` API (see below).
    * If set on a fetch request, Correlation IDs are passed through to downstream error reporting
      and are available for review in the Admin Console.
* Added `FetchOptions.track` as streamlined syntax to track a request via Hoist activity tracking.
  Prefer this option (vs. a chained `.track()` call) to relay the request's `correlationId` and
  `loadSpec` automatically.
* Added `FetchOptions.asJson` to instruct `FetchService` to decode an HTTP response as JSON.
  Note that `FetchService` methods suffixed with `Json` will set this property automatically.
* Added global interceptors on `FetchService`. See `FetchService.addInterceptor()`.
* `GridModel` will now accept `contextMenu: false` to omit context menus.
* Added bindable `AppContainerModel.intializingLoadMaskMessage` to allow apps to customize the
  load mask message shown during app initialization.
* Enhanced `select` component with new `emptyValue` prop, allowing for a custom value to be returned
  when the control is empty (vs `null`). Expected usage is `[]` when `enableMulti:true`.
* Added `GroupingChooserModel.setDimensions()` API, to support updating available dimensions on an
  already constructed `GroupingChooserModel`.

### 🐞 Bug Fixes

* Fixed Admin Console bug where a role with a dot in its name could not be deleted.
* Fixed inline `SelectEditor` to ensure new value is flushed before grid editing stops.
* `WebSocketService` now attempts to establish a new connection when app's server instance changes.

### ✨ Styles

* Added CSS variables to support customization of `Badge` component styling.

### 📚 Libraries

* short-unique-id `added @ 5.2`

## 66.1.1 - 2024-08-01

### 🐞 Bug Fixes

* `HoistException` now correctly passes an exception message to its underlying `Error` instance.
* Fixed `GridModel.cellBorders` to apply top and bottom cell borders, as expected.
* Fix to new `mergeDeep` method.

## 66.1.0 - 2024-07-31

### 🎁 New Features

* Enhanced `markdown` component to support the underlying `components` prop from `react-markdown`.
  Use this prop to customize markdown rendering.
* New `mergeDeep` method provided in `@xh/hoist/utils/js` as an alternative to `lodash.merge`,
  without lodash's surprising deep-merging of array-based properties.
* Enhanced Roles Admin UI to support bulk category reassignment.
* Enhanced the number formatters' `zeroPad` option to take an integer in addition to true/false, for
  finer-grained control over padding length.

### 🐞 Bug Fixes

* Fixed `Record.descendants` and `Record.allDescendants` getters that were incorrectly returning the
  parent record itself. Now only the descendants are returned, as expected.
    * ⚠️ Note that apps relying on the previous behavior will need to adjust to account for the
      parent record no longer being included. (Tree grids with custom parent/child checkbox
      selection are one example of a component that might be affected by this change.)
* Fixed `Grid` regression where pinned columns were automatically un-pinned when the viewport became
  too small to accommodate them.
* Fixed bug where `Grid` context-menus would lose focus when rendered inside `Overlay` components.

### ⚙️ Typescript API Adjustments

* ⚠️ Please ensure you update your app to `hoist-dev-utils >= v9.0.1` - this ensures you have a
  recent version of `type-fest` as a dev dependency, required to compile some recent Hoist
  typescript changes.
* The `NumberFormatOptions.precision` arg has been more strictly typed to `Precision`, a new type
  exported from `@xh/hoist/format`. (It was previously `number`.) Apps might require minor
  adjustments - e.g. typing shared format configs as `NumberFormatOptions` to satisfy the compiler.

### ⚙️ Technical

* Enhanced beta `MsalClient` and `AuthZeroClient` OAuth implementations to support passing
  app-specific configs directly into the constructors of their underlying client implementation.

## 66.0.2 - 2024-07-17

### 🐞 Bug Fixes

* Improved redirect handling within beta `MsalClient` to use Hoist-provided blank URL (an empty,
  static page) for all iFrame-based "silent" token requests, as per MS recommendations. Intended to
  avoid potential race conditions triggered by redirecting to the base app URL in these cases.
* Fixed bug where `ContextMenu` items could be improperly positioned.
    * ⚠️ Note that `MenuItems` inside a desktop `ContextMenu` are now rendered in a portal, outside
      the normal component hierarchy, to ensures that menu items are positioned properly relative to
      their parent. It should not affect most apps, but could impact menu style customizations that
      rely on specific CSS selectors targeting the previous DOM structure.

## 66.0.1 - 2024-07-10

### 🐞 Bug Fixes

* Fixed bug where inline grid edit of `NumberInput` was lost after quick navigation.

## 66.0.0 - 2024-07-09

### 💥 Breaking Changes (upgrade difficulty: 🟢 LOW - minor adjustments to client-side auth)

* New `HoistAuthModel` exposes the client-side authentication lifecycle via a newly consolidated,
  overridable API. This new API provides more easy customization of auth across all client-side
  apps by being easily overrideable and specified via the `AppSpec` passed to `XH.renderApp()`.
    * In most cases, upgrading should be a simple matter of moving code from `HoistAppModel` methods
      `preAuthInitAsync()` and `logoutAsync()` (removed by this change) to new `HoistAuthModel`
      methods `completeAuthAsync()` and `logoutAsync()`.

### 🎁 New Features

* Added option to `XH.reloadApp()` to reload specific app path.
* Added `headerTooltip` prop to `ColumnGroup`.

### 🐞 Bug Fixes

* Updated `.xh-viewport` sizing styles and mobile `dialog` sizing to use `dvw/dvh` instead of prior
  `svw/svh` - resolves edge case mobile issue where redirects back from an OAuth flow could leave
  an unexpected gap across the bottom of the screen. Includes fallback for secure client browsers
  that don't support dynamic viewport units.
* Updated mobile `TabContainer` to flex properly within flexbox containers.
* Fixed timing issue with missing validation for records added immediately to a new `Store`.
* Fixed CSS bug in which date picker dates wrapped when `dateEditor` used in a grid in a dialog.

## 65.0.0 - 2024-06-26

### 💥 Breaking Changes (upgrade difficulty: 🟢 TRIVIAL - dependencies only)

* Requires update to `hoist-dev-utils >= v9.0.0` with updated handling of static/public assets.
  This should be a drop-in change for applications.
* iOS < 16.4 is no longer supported, due to the use of complex RegExes in GFM parsing.

### 🎁 New Features

* Enhanced `markdown` component to support GitHub Flavored Markdown (GFM) syntax.

### ✨ Styles

* Refactored CSS classnames applied to the primary application (☰) menu on desktop and mobile.
  On both platforms the button itself now has an `xh-app-menu-button` class, the popover has
  `xh-app-menu-popover`, and the menu itself has `xh-app-menu`.

### ⚙️ Technical

* Improved popup behavior of (beta) `MsalClient` - uses recommended `blank.html`.
* Added new convenience method `XH.renderAdminApp()` - consider replacing the call within your
  project's `src/apps/admin.ts` file with this new method and removing any duplicate config values
  if the defaults introduced here are suitable for your application's Hoist Admin console.
* Prop types for components passed to `elementFactory` and `createElement` are now inferred from the
  component itself where possible.

### 📚 Libraries

* @xh/hoist-dev-utils `8.x → 9.x`
* react-markdown `8.0 → 9.0`
* remark-breaks `3.0 → 4.0`
* remark-gfm `4.0`

## 64.0.5 - 2024-06-14

### 🐞 Bug Fixes

* Added a workaround for a mobile-only bug where Safari auto-zooms on orientation change if the user
  had previously zoomed the page themselves.

### ⚙️ Technical

* Improved logout behavior of (beta) `MsalClient`.

### 📚 Libraries

* @azure/msal-browser `3.14 → 3.17`

## 64.0.4 - 2024-06-05

### ⚙️ Typescript API Adjustments

* Improved `ref` typing in JSX.

## 64.0.3 - 2024-05-31

### 🐞 Bug Fixes

* Restored previous suppression of Blueprint animations on popovers and tooltips. These had been
  unintentionally (re)enabled in v63 and are now turned off again.

### ⚙️ Technical

* Adjusted (beta) APIs of OAuth-related `BaseOAuthClient`, `MsalClient`, and `AuthZeroClient`.

## 64.0.2 - 2024-05-23

### ⚙️ Technical

* Adjusted (beta) API of `BaseOAuthClient`.
* Improved `FetchService.addDefaultHeaders()` to support async functions.

## 64.0.1 - 2024-05-19

### ⚙️ Technical

* Adjusted (beta) API of `BaseOAuthClient` and its approach to loading ID tokens.

## 64.0.0 - 2024-05-17

### 💥 Breaking Changes (upgrade difficulty: 🟠 MEDIUM - major Hoist Core + AG Grid updates)

#### Hoist Core v20 with Multi-Instance Support

Requires update to `hoist-core >= 20.0.0` with multi-instance support.

* See the Hoist Core changelog for details on this major upgrade to Hoist's back-end capabilities.
* Client-side application changes should be minimal or non-existent, but the Hoist Admin Console has
  been updated extensively to support management of multiple instances within a cluster.

#### AG Grid v31

Requires update to `@ag-grid >= 31.x`, a new major AG Grid release with its own breaking changes.
See AG's [What's New](https://blog.ag-grid.com/whats-new-in-ag-grid-31/)
and [Upgrade Guide](https://www.ag-grid.com/javascript-data-grid/upgrading-to-ag-grid-31/?ref=blog.ag-grid.com)
for more details.

* AG Grid removed `ColumnApi`, consolidating most of its methods to `GridApi`. Corresponding Hoist
  update removes `GridModel.agColumnApi` - review and migrate usages to `GridModel.agApi` as
  appropriate.
* Many methods on `agApi` are replaced with `agApi.updateGridOptions({property: value})`. Review
  your app for any direct usages of the underlying AG API that might need to change.
* All apps will need to update their `@ag-grid` dependencies within `package.json` and make a minor
  update to their `Bootstrap` registration as per
  this [Toolbox example](https://github.com/xh/toolbox/pull/709/files/5626e21d778e1fc72f9735d2d8f011513e1ac9c6#diff-304055320a29f66ea1255446ba8f13e0f3f1b13643bcea0c0466aa60e9288a8f).
    * `Grid` and `AgGrid` components default to `reactiveCustomComponents: true`. If your app has
      custom tooltips or editors, you should confirm that they still work with this setting. (It
      will be the default in agGrid v32.)
    * For custom editors, you will have to convert them from "imperative" to "reactive". If this is
      not possible, you can set `reactiveCustomComponents: false` in your `GridModel` to continue
      using the old "imperative" mode, but note that this will preclude the use of upgraded Hoist
      editors in that same grid instance. (See the links below for AG docs on this change.)
    * For custom tooltips, note AG-Grid's deprecation of `getReactContainerClasses`.
    * Consult the AG Grid docs for more information:
        * [Updated docs on Custom Components](https://ag-grid.com/react-data-grid/cell-editors/#custom-components)
        * [Migrating from Imperative to Reactive components](https://ag-grid.com/react-data-grid/upgrading-to-ag-grid-31-1/#migrating-custom-components-to-use-reactivecustomcomponents-option)
        * [React-related deprecations](https://ag-grid.com/react-data-grid/upgrading-to-ag-grid-31-1/#react)

#### Other Breaking Changes

* Removed support for passing a plain object to the `model` prop of Hoist Components (previously
  deprecated back in v58). Use the `modelConfig` prop instead.
* Removed the `multiFieldRenderer` utility function. This has been made internal and renamed
  to `zoneGridRenderer` for exclusive use by the `ZoneGrid` component.
* Updated CSS variables related to the `ZoneGrid` component - vars formerly prefixed
  by `--xh-grid-multifield` are now prefixed by `--xh-zone-grid`, several vars have been added, and
  some defaults have changed.
* Removed obsolete `AppSpec.isSSO` property in favor of two new properties `AppSpec.enableLogout`
  and `AppSpec.enableLoginForm`. This should have no effect on the vast majority of apps which had
  `isSSO` set to `true`. For apps where `isSSO` was set to `false`, the new flags should be
  used to more clearly indicate the desired auth behavior.

### 🎁 New Features

* Improved mobile viewport handling to ensure that both standard pages and full screen dialogs
  respect "safe area" boundaries, avoiding overlap with system UI elements such as the iOS task
  switcher at the bottom of the screen. Also set background letterboxing color (to black) when
  in landscape mode for a more resolved-looking layout.
* Improved the inline grid `selectEditor` to commit its value to the backing record as soon as an
  option is selected, rather than waiting for the user to click away from the cell.
* Improved the display of Role details in the Admin Console. The detail panel for the selected role
  now includes a sub-tab listing all other roles inherited by the selected role, something that
  was previously accessible only via the linked graph visualization.
* Added new `checkboxRenderer` for rendering booleans with a checkbox input look and feel.
* Added new mobile `checkboxButton`, an alternate input component for toggling boolean values.
* Added beta version of a new Hoist `security` package, providing built-in support for OAuth flows.
  See `BaseOAuthClient`, `MsalClient`, and `AuthZeroClient` for more information. Please note that
  package is being released as a *beta* and is subject to change before final release.

### ✨ Styles

* Default mobile font size has been increased to 16px, both for better overall legibility and also
  specifically for input elements to avoid triggering Safari's auto-zoom behavior on focus.
    * Added new mobile-only CSS vars to allow for more granular control over font sizes:
        * `--xh-mobile-input-font-size`
        * `--xh-mobile-input-label-font-size`
        * `--xh-mobile-input-height-px`
    * Increased height of mobile toolbars to better accommodate larger nested inputs.
    * Grid font sizes have not changed, but other application layouts might need to be adjusted to
      ensure labels and other text elements fit as intended.
* Mobile App Options dialog has been updated to use a full-screen `DialogPanel` to provide a more
  native feel and better accommodate longer lists of app options.

### 🐞 Bug Fixes

* Fixed poor truncation / clipping behavior of the primary (right-side) metric in `ZoneGrid`. Values
  that do not fit within the available width of the cell will now truncate their right edge and
  display an ellipsis to indicate they have been clipped.
* Improved `RestGridModel.actionWarning` behavior to suppress any warning when the provided function
  returns a falsy value.
* Fixed mobile `Toast` intent styling.

### ⚙️ Technical

* NumberEditor no longer activates on keypress of letter characters.
* Removed initial `ping` call `FetchService` init.
* Deprecated `FetchService.setDefaultHeaders` and replaced with new `addDefaultHeaders` method to
  support independent additions of default headers from multiple sources in an application.

### 📚 Libraries

* @ag-grid `30.x → 31.x`
* @auth0/auth0-spa-js `added @ 2.1`
* @azure/msal-browser `added @ 3.14`
* dompurify `3.0 → 3.1`
* jwt-decode `added @ 4.0`
* moment `2.29 → 2.30`
* numbro `2.4 → 2.5`
* qs `6.11 → 6.12`
* semver `7.5 → 7.6`

## 63.1.1 - 2024-04-26

### 🐞 Bug Fixes

* Fixed over-eager error handler installed on window during preflight app initialization. This can
  catch errors thrown by browser extensions unrelated to the app itself, which should not block
  startup. Make opt-in via special query param `catchPreflightError=true`.

## 63.1.0 - 2024-04-23

### 🎁 New Features

* `Store` now supports multiple `summaryRecords`, displayed if so configured as multiple pinned
  rows within a bound grid.

## 63.0.3 - 2024-04-16

### 🐞 Bug Fixes

* Ensure all required styles imported for Blueprint datetime components.

## 63.0.2 - 2024-04-16

### 🐞 Bug Fixes

* Fixed `GroupingChooser` items appearing in incorrect location while dragging to re-order.
* Removed extraneous internal padding override to Blueprint menu styles. Fixes overhang of menu
  divider borders and avoids possible triggering of horizontal scrollbars.

## 63.0.1 - 2024-04-05

### 🐞 Bug Fixes

* Recently added fields now fully available in Admin Console Activity Tracking + Client Errors.

## 63.0.0 - 2024-04-04

### 💥 Breaking Changes (upgrade difficulty: 🟠 MEDIUM - for apps with styling overrides or direct use of Blueprint components)

* Requires `hoist-core >= v19.0.0` to support improvements to activity / client error tracking.

#### Blueprint 4 to 5 Migration

This release includes Blueprint 5, a major version update of that library with breaking changes.
While most of these have been addressed by the Hoist integration layer, developers importing
Blueprint components directly should review
the [Blueprint 5 migration guide](https://github.com/palantir/blueprint/wiki/Blueprint-5.0) for
details.

There are some common breaking changes that most/many apps will need to address:

* CSS rules with the `bp4-` prefix should be updated to use the `bp5-` prefix.
* Popovers
    * For `popover` and `tooltip` components, replace `target` with `item` if using elementFactory.
      If using JSX, replace `target` prop with a child element. Also applies to the
      mobile `popover`.
    * Popovers no longer have a popover-wrapper element - remove/replace any CSS rules
      targeting `bp4-popover-wrapper`.
    * All components which render popovers now depend
      on [`popper.js v2.x`](https://popper.js.org/docs/v2/). Complex customizations to popovers may
      need to be reworked.
    * A breaking change to `Popover` in BP5 was splitting the `boundary` prop into `rootBoundary`
      and `boundary`:
      Popovers were frequently set up with `boundary: 'viewport'`, which is no longer valid since
      "viewport" can be assigned to the `rootBoundary` but not to the `boundary`.
      However, viewport is the DEFAULT value for `rootBoundary`
      per [popper.js docs](https://popper.js.org/docs/v2/utils/detect-overflow/#boundary),
      so `boundary: 'viewport'` should be safe to remove entirely.
        * [see Blueprint's Popover2 migration guide](https://github.com/palantir/blueprint/wiki/Popover2-migration)
        * [see Popover2's `boundary` &
          `rootBoundary` docs](https://popper.js.org/docs/v2/utils/detect-overflow/#boundary)
* Where applicable, the former `elementRef` prop has been replaced by the simpler, more
  straightforward `ref` prop using `React.forwardRef()` - e.g. Hoist's `button.elementRef` prop
  becomes just `ref`. Review your app for uses of `elementRef`.
* The static `ContextMenu.show()` method has been replaced with `showContextMenu()`, importable
  from `@xh/hoist/kit/blueprint`. The method signature has changed slightly.
* The exported `overlay` component now refers to Blueprint's `overlay2` component.
* The exported `datePicker` now refers to Blueprint's `datePicker3` component, which has been
  upgraded to use `react-day-picker` v8. If you are passing `dayPickerProps` to Hoist's `dateInput`,
  you may need to update your code to use the
  new [v8 `DatePickerProps`](https://react-day-picker.js.org/api/interfaces/DayPickerSingleProps).

### 🎁 New Features

* Upgraded Admin Console Activity and Client Error reporting modules to use server-side filtering
  for better support of large datasets, allowing for longer-range queries on filtered categories,
  messages, or users before bumping into configured row limits.
* Added new `MenuItem.className` prop.

### 🐞 Bug Fixes

* Fixed two `ZoneGrid` issues:
    * Internal column definitions were missing the essential `rendererIsComplex` flag and could fail
      to render in-place updates to existing record data.
    * Omitted columns are now properly filtered out.
* Fixed issue where `SplitTreeMap` would not properly render errors as intended.

### 📚 Libraries

* @blueprintjs/core `4.20 → 5.10`
* @blueprintjs/datetime `4.4` → @blueprintjs/datetime2 `2.3`

## 62.0.1 - 2024-03-28

### 🎁 New Features

* New method `clear()` added to `TaskObserver` api.

### 🐞 Bug Fixes

* Ensure application viewport is masked throughout the entire app initialization process.

## 62.0.0 - 2024-03-19

### 💥 Breaking Changes (upgrade difficulty: 🟢 TRIVIAL - dependencies only)

* Requires update to `hoist-dev-utils >= v8.0.0` with updated chunking and code-splitting strategy
  to create shorter bundle names.

### 🎁 New Features

* Added a "Reload App" option to the default mobile app menu.
* Improved perceived responsiveness when constructing a new 'FilterChooserModel' when backing data
  has many records and/or auto-suggest-enabled fields.

### 🐞 Bug Fixes

* Fixed the config differ dialog issue where long field values would cause the toolbar to get hidden
  and/or table columns to be overly wide due to content overflow.

## 61.0.0 - 2024-03-08

### 💥 Breaking Changes (upgrade difficulty: 🟢 TRIVIAL - dependencies only)

* Requires update to `hoist-dev-utils >= v7.2.0` to inject new `xhClientApps` constant.

### 🎁 New Features

* Enhanced Roles Admin UI for more streamlined role editing.
* Supports targeting alert banners to specific client apps.
* Improved logging and error logging of `method` and `headers` in `FetchService`:  Default
  values will now be included.
* Enhanced `XH.reloadApp` with cache-buster.

### 🐞 Bug Fixes

* `FilterChooser` now correctly round-trips `Date` and `LocalDate` values. Previously it emitted
  these as strings, with incorrect results when using the generated filter's test function directly.
* Fixed bug where a discarded browser tab could re-init an app to an obsolete (cached) version.

## 60.2.0 - 2024-02-16

### 🎁 New Features

* The Admin Console now indicates if a Config value is being overridden by an instance config or
  environment variable with a corresponding name.
    * Config overrides now available in `hoist-core >= v18.4`. See the Hoist Core release notes for
      additional details on this new feature. The Hoist Core update is required for this feature,
      but is not a hard requirement for this Hoist React release in general.
* `RestGridEditor` now supports an `omit` flag to hide a field from the editor dialog.
* `FormField.readonlyRenderer` is now passed the backing `FieldModel` as a second argument.

### ⚙️ Typescript API Adjustments

* `FilterChooserModel.value` and related signatures are now typed with a new `FilterChooserFilter`
  type, a union of `CompoundFilter | FieldFilter` - the two concrete filter implementations
  supported by this control.

### 📚 Libraries

* classnames `2.3 → 2.5`

## 60.1.1 - 2024-01-29

### ⚙️ Technical

* Improved unique constraint validation of Roles and Role Members in the Admin Console.

## 60.1.0 - 2024-01-18

### 🐞 Bug Fixes

* Fixed transparent background for popup inline editors.
* Exceptions that occur in custom `Grid` cell tooltips will now be caught and logged to console,
  rather than throwing the render of the entire component.

### ⚙️ Technical

* Improvements to exception handling during app initialization.

## 60.0.1 - 2024-01-16

### 🐞 Bug Fixes

* Fixed regression to `ZoneGrid`.

## 60.0.0 - 2024-01-12

### 💥 Breaking Changes (upgrade difficulty: 🟠 MEDIUM - depends on server-side Roles implementation)

* Requires `hoist-core >= v18`. Even if not using new Hoist provided Role Management, several Admin
  Console features have had deprecation support for older versions of Hoist Core removed.

### 🎁 New Features

* Introduced new Admin Console tools for enhanced Role Management available in `hoist-core >= v18`.
    * Hoist-core now supports an out-of-the-box, database-driven system for maintaining a
      hierarchical set of Roles associating and associating them with individual users.
    * New system supports app and plug-in specific integrations to AD and other enterprise systems.
    * Administration of the new system provided by a new admin UI tab provided here.
    * Consult XH and the
      [Hoist Core CHANGELOG](https://github.com/xh/hoist-core/blob/develop/CHANGELOG.md#1800---2024-01-12)
      for additional details and upgrade instructions.
* Added `labelRenderers` property to `ZoneGridModel`. This allows dynamic "data-specific" labeling
  of fields in `ZoneGrid`.

### ✨ Styles

* Added `xh-bg-intent-xxx` CSS classes, for intent-coloring the `background-color` of elements.

### 🐞 Bug Fixes

* Fixed bug where `ColumnGroup` did not properly support the `omit` flag.

## 59.5.1 - 2024-01-05

### 🐞 Bug Fixes

* Fixed `DateEditor` calendar popover not showing for non-pinned columns.

## 59.5.0 - 2023-12-11

### 🎁 New Features

* Added new `dialogWidth` and `dialogHeight` configs to `DockViewModel`.

### 🐞 Bug Fixes

* Fixed serialization of expand/collapse state within `AgGridModel`, which was badly broken and
  could trigger long browser hangs for grids with > 2 levels of nesting and numeric record IDs.
* Fixed `UniqueAggregator` to properly check equality for `Date` fields.
* Pinned `react-grid-layout@1.4.3` to avoid v1.4.4 bugs affecting `DashCanvas` interactions
  (see https://github.com/react-grid-layout/react-grid-layout/issues/1990).

## 59.4.0 - 2023-11-28

### 💥 Breaking Changes (upgrade difficulty: 🟢 LOW)

* The constructors for `ColumnGroup` no long accept arbitrary rest (e.g `...rest`)
  arguments for applying app-specific data to the object. Instead, use the new `appData` property.

### ⚙️ Technical

* Enhanced `LogUtils` to support logging objects (and any other non-string values). Also
  added new exports for `logWarn()` and `logError()` with the same standardized formatting.
* Added standardized `LogUtils` methods to `HoistBase`, for use within Hoist models and services.

### 🐞 Bug Fixes

* `ZoneGrid` will no longer render labels or delimiters for empty values.

### ⚙️ Typescript API Adjustments

* Updated type for `ReactionSpec.equals` to include already-supported string shorthands.

## 59.3.2 - 2023-11-21

### 🐞 Bug Fixes

* `ZoneGrid` will more gracefully handle state that has become out of sync with its mapper
  requirements.

## 59.3.1 - 2023-11-10

### 🐞 Bug Fixes

* Ensure an unauthorized response from a proxy service endpoint does not prompt the user to refresh
  and log in again on an SSO-enabled application.
* Revert change to `Panel` which affected where `className` was applied with `modalSupport` enabled

## 59.3.0 - 2023-11-09

### 🎁 New Features

* Improved Hoist support for automated testing via Playwright, Cypress, and similar tools:
    * Core Hoist components now accept an optional `testId` prop, to be rendered at an appropriate
      level of the DOM (within a `data-testid` HTML attribute). This can minimize the need to select
      components using criteria such as CSS classes or labels that are more likely to change and
      break tests.
    * When given a `testId`, certain composite components will generate and set "sub-testIds" on
      selected internal components. For example, a `TabContainer` will set a testId on each switcher
      button (derived from its tabId), and a `Form` will set testIds on nested `FormField`
      and `HoistInput` components (derived from their bound field names).
    * This release represents a first step in ongoing work to facilitate automated end-to-end
      testing of Hoist applications. Additional Hoist-specific utilities for writing tests in
      libraries such as Cypress and Playwright are coming soon.
* Added new `ZoneGrid` component, a highly specialized `Grid` that always displays its data with
  multi-line, full-width rows. Each row is broken into four zones (top/bottom and left/right),
  each of which can mapped by the user to render data from one or more fields.
    * Primarily intended for mobile, where horizontal scrolling can present usability issues, but
      also available on desktop, where it can serve as an easily user-configurable `DataView`.
* Added `Column.sortToBottom` to force specified values to sort the bottom, regardless of sort
  direction. Intended primarily to force null values to sort below all others.
* Upgraded the `RelativeTimestamp` component with a new `localDateMode` option to customize how
  near-term date/time differences are rendered with regards to calendar days.

### 🐞 Bug Fixes

* Fixed bug where interacting with a `Select` within a `Popover` can inadvertently cause the
  popover to close. If your app already has special handling in place to prevent this, you should
  be able to unwind it after upgrading.
* Improved the behavior of the clear button in `TextInput`. Clearing a field no longer drops focus,
  allowing the user to immediately begin typing in a new value.
* Fixed arguments passed to `ErrorMessageProps.actionFn` and `ErrorMessageProps.detailsFn`.
* Improved default error text in `ErrorMessage`.

### ⚙️ Technical

* Improved core `HoistComponent` performance by preventing unnecessary re-renderings triggered by
  spurious model lookup changes.
* New flag `GridModel.experimental.enableFullWidthScroll` enables scrollbars to span pinned columns.
    * Early test release behind the flag, expected to made the default behavior in next release.
* Renamed `XH.getActiveModels()` to `XH.getModels()` for clarity / consistency.
    * API change, but not expected to impact applications.
* Added `XH.getModel()` convenience method to return the first matching model.

## 59.2.0 - 2023-10-16

### 🎁 New Features

* New `DockViewConfig.onClose` hook invoked when a user attempts to remove a `DockContainer` view.
* Added `GridModel` APIs to lookup and show / hide entire column groups.
* Left / right borders are now rendered along `Grid` `ColumnGroup` edges by default, controllable
  with new `ColumnGroupSpec.borders` config.
* Enhanced the `CubeQuery` to support per-query post-processing functions
  with `Query.omitFn`, `Query.bucketSpecFn` and `Query.lockFn`. These properties default to their
  respective properties on `Cube`.

### 🐞 Bug Fixes

* `DashContainerModel` fixes:
    * Fix bug where `addView` would throw when adding a view to a row or column
    * Fix bug where `allowRemove` flag was dropped from state for containers
    * Fix bug in `DockContainer` where adding / removing views would cause other views to be
      remounted
* Fixed erroneous `GridModel` warning when using a tree column within a column group
* Fixed regression to alert banners. Resume allowing elements as messages.
* Fix `Grid` cell border styling inconsistencies.

### ⚙️ Typescript API Adjustments

* Added type for `ActionFnData.record`.

## 59.1.0 - 2023-09-20

### 🎁 New Features

* Introduced new `ErrorBoundary` component for finer-grained application handling of React Errors.
    * Hoist now wraps `Tab`, `DashCanvasView`, `DashContainerView`, `DockView`, and `Page` in an
      `ErrorBoundary`. This provides better isolation of application content, minimizing the chance
      that any individual component can crash the entire app.
    * A new `PanelModel.errorBoundary` prop allows developers to opt-in to an `ErrorBoundary`
      wrapper around the contents of any panel.
    * `ErrorMessage` component now provides an ability to show additional exception details.
* Added new `Markdown` component for rendering Markdown formatted strings as markup. This includes
  bundling `react-markdown` in Hoist.
    * If your app already uses `react-markdown` or similar, we recommend updating to use the
      new `Markdown` component exported by Hoist to benefit from future upgrades.
    * Admin-managed alert banners leverage the new markdown component to support bold, italics and
      links within alert messages.
* Improved and fixed up `Panel` headers, including:
    * Added new `Panel.headerClassName` prop for easier CSS manipulation of panel's header.
    * Improved `Panel.collapsedTitle` prop and added `Panel.collapsedIcon` prop. These two props now
      fully govern header display when collapsed.
* Improved styling for disabled `checkbox` inputs.

### ⚙️ Technical

* `XH.showException` has been deprecated. Use similar methods on `XH.exceptionHandler` instead.

### 📚 Libraries

* numbro `2.3 → 2.4`
* react-markdown `added @ 8.0`
* remark-breaks `added @ 3.0`

## 59.0.3 - 2023-08-25

### ⚙️ Technical

* New `XH.flags` property to govern experimental, hotfix, or otherwise provisional features.

* Provide temporary workaround to chromium bug effecting BigNumber. Enabled via flag
  `applyBigNumberWorkaround`. See https://github.com/MikeMcl/bignumber.js/issues/354.

## 59.0.2 - 2023-08-24

### 🐞 Bug Fixes

* Restored support for `Select.selectOnFocus` (had broken with upgrade to `react-select` in v59.0).
* Fixed `DateInput` bug caused by changes in Chrome v116 - clicking on inputs
  with `enableTextInput: false` now open the date picker popup as expected.
* Flex inner title element added to `Panel` headers in v59.0, and set `display:flex` on the new
  element itself. Restores previous flexbox container behavior (when not L/R collapsed) for apps
  that are providing custom components as titles.
* `DashCanvas` now properly updates its layout when shown if the browser window had been resized
  while the component was hidden (e.g. in an inactive tab).
* Reverted upgrade to `react-select` in v59.0.0 due to issues found with `selectEditor` / inline
  grid editing. We will revisit this upgrade in a future release.

### 📚 Libraries

* react-select `5.7 → 4.3`
* react-windowed-select `5.1 → 3.1`

## 59.0.1 - 2023-08-17

### 🎁 New Features

* Added new `Panel.collapsedTitle` prop to make it easier to display a different title when the
  panel is collapsed.

## 59.0.0 - 2023-08-17

### 💥 Breaking Changes (upgrade difficulty: 🟢 LOW)

* Apps must update their `typescript` dependency to v5.1. This should be a drop-in for most
  applications, or require only minor changes. Note that Hoist has not yet adopted the updated
  approach to decorators added in TS v5, maintaining compatibility with the "legacy" syntax.
* Apps that use and provide the `highcharts` library should be sure to update the version to v11.1.
  This should be a drop-in for most applications.
    * Visit https://www.highcharts.com/blog/changelog/ for specific changes.
* Apps must also update their `@xh/hoist-dev-utils` dependency to v7.0.0 or higher.
    * We recommend specifying this as `"@xh/hoist-dev-utils": "7.x"` in your `package.json` to
      automatically pick up future minor releases.
* `DataViewConfig` no longer directly supports `GridConfig` parameters - instead, nest `GridConfig`
  options you wish to set via the new `gridOptions` parameter. Please note that, as before, not
  all `GridConfig` options are supported by (or make sense for) the `DataView` component.

### 🎁 New Features

* New `GridAutosizeOptions.includeHiddenColumns` config controls whether hidden columns should
  also be included during the autosize process. Default of `false`. Useful when applications
  provide quick toggles between different column sets and would prefer to take the up-front cost of
  autosizing rather than doing it after the user loads a column set.
* New `NumberFormatOptions.strictZero` formatter config controls display of values that round to
  zero at the specified precision. Set to `false` to format those values as if they were *exactly*
  zero, triggering display of any `zeroDisplay` value and suppressing sign-based glyphs, '+/-'
  characters, and styling.
* New `DashModel.refreshContextModel` allows apps to programmatically refresh all widgets within
  a `DashCanvas` or `DashContainer`.
* New tab for monitoring JDBC connection pool stats added to the Admin Console. Apps
  with `hoist-core >= v17.2` will collect and display metrics for their primary datasource on a
  configurable frequency.
* `ButtonGroupInput` now allows `null` values for buttons as long as both `enableClear` and
  `enableMulti` are false.

### 🐞 Bug Fixes

* Fixed bug where a titled panel collapsed to either the left or right side of a layout could cause
  severe layout performance degradation (and even browser hangs) when resizing the browser window in
  the latest Chrome v115.
    * Note this required some adjustments to the internal DOM structure of `PanelHeader` - highly
      specific CSS selectors or visual tests may be affected.
* Fixed bug where `manuallySized` was not being set properly on column state.
* Fixed bug where mobile `Dialog` max height was not properly constrained to the viewport.
* Fixed bug where mobile `NumberInput` would clear when trying to enter decimals on certain devices.
* Suppressed extra top border on Grids with `hideHeaders: true`.

### ⚙️ Technical

* Suppressed dev-time console warnings thrown by Blueprint Toaster.

### 📚 Libraries

* mobx `6.8 → 6.9`
* semver `7.3 → 7.5`
* typescript `4.9 → 5.1`
* highcharts `10.3 → 11.1`
* react-select `4.3 → 5.7`
* react-windowed-select `3.1 → 5.1`

## 58.0.1 - 2023-07-13

### 🐞 Bug Fixes

* Fixed bug where `TabContainerModel` with routing enabled would drop route params when navigating
  between tabs.

## 58.0.0 - 2023-07-07

### 💥 Breaking Changes (upgrade difficulty: 🟢 LOW)

* The `Column.getValueFn` and `Column.renderer` functions will no longer be passed the `agParams`
  argument. This argument was not passed consistently by Hoist when calling these functions; and was
  specifically omitted during operations such as column sizing, tooltip generation and Grid content
  searching. We do not expect this argument was being used in practice by applications, but
  applications should ensure this is the case, and adjust these callbacks if necessary.

### 🎁 New Features

* Deprecated `xhAppVersionCheckEnabled` config in favor of object-based `xhAppVersionCheck`. Hoist
  will auto-migrate the existing value to this new config's `mode` flag. While backwards
  compatible with older versions of hoist-core, the new `forceReload` mode
  requires `hoist-core >= v16.4`.
* Enhanced `NumberFormatOptions.colorSpec` to accept CSS properties in addition to class names.
* Enhanced `TabSwitcher` to allow navigation using arrow keys when focused.
* Added new option `TrackOptions.logData` to provide support for logging application data in
  `TrackService.`  Requires `hoist-core >= v16.4`.
* New `XH.pageState` provides observable access to the current lifecycle state of the app, allowing
  apps to react to changes in page visibility and focus, as well as detecting when the browser has
  frozen a tab due to inactivity or navigation.

## 57.0.0 - 2023-06-20

### 💥 Breaking Changes (upgrade difficulty: 🟢 LOW)

* The deprecated `@settable` decorator has now been removed. Use `@bindable` instead.
* The deprecated class `@xh/hoist/admin/App` has been removed. Use `@xh/hoist/admin/AppComponent`
  instead.

### 🎁 New Features

* Enhanced Admin alert banners with the ability to save messages as presets. Useful for
  standardizing alert or downtime banners, where pre-approved language can be saved as a preset for
  later loaded into a banner by members of an application support team (
  requires `hoist-core >= v16.3.0`).
* Added bindable `readonly` property to `LeftRightChooserModel`.

### ⚙️ Technical

* Support the `HOIST_IMPERSONATOR` role introduced in hoist-core `v16.3.0`
* Hoist now supports and requires ag-Grid v30 or higher. This version includes critical
  performance improvements to scrolling without the problematic 'ResizeObserver' issues discussed
  below.

### 🐞 Bug Fixes

* Fixed a bug where Onsen components wrappers could not forward refs.
* Improved the exceptions thrown by fetchService when errors occur parsing response JSON.

## 56.6.0 - 2023-06-01

### 🎁 New Features

* New global property `AgGrid.DEFAULT_PROPS` to provide application wide defaults for any instances
  of `AgGrid` and `Grid` components.

### ⚙️ Technical

* The workaround of defaulting the AG Grid prop `suppressBrowserResizeObserver: true`, added in
  v56.3.0, has been removed. This workaround can cause sizing issues with flex columns and should
  not be needed once [the underlying issue](https://github.com/ag-grid/ag-grid/issues/6562) is fixed
  in an upcoming AG Grid release.
    * As of this release date, we recommend apps stay at AG Grid 29.2. This does not include the
      latest AG performance improvements, but avoids the sizing issues present in 29.3.5.
    * If you want to take the latest AG Grid 29.3.5, please re-enable
      the `suppressBrowserResizeObserver` flag with the new `DEFAULT_PROPS` static described
      above. Scan your app carefully for column sizing issues.

### 🐞 Bug Fixes

* Fixed broken change handler for mobile inputs that wrap around Onsen UI inputs, including
  `NumberInput`, `SearchInput`, and `TextInput`.

### 📚 Libraries

* @blueprintjs/core `^4.14 → ^4.20` (apps might have already updated to a newer minor version)

## 56.5.0 - 2023-05-26

### 🎁 New Features

* Added `regexOption` and `caseSensitive` props to the `LogDisplayModel`. (Case-sensitive search
  requires `hoist-core >= v16.2.0`).
* Added new `GroupingChooserModel.commitOnChange` config - enable to update the observable grouping
  value as the user adjusts their choices within the control. Default behavior is unchanged,
  requiring user to dismiss the popover to commit the new value.
* Added new `Select.enableTooltips` prop - enable for select inputs where the text of a
  selected value might be elided due to space constraints. The tooltip will display the full text.
* Enabled user-driven sorting for the list of available values within Grid column filters.
* Updated `CodeInput.showCopyButton` (copy-to-clipboard feature) default to true (enabled).

### ⚙️ Technical

* `DataView` now supports an `agOptions` prop to allow passing arbitrary AG Grid props to the
  underlying grid instance. (Always supported by `Grid`, now also supported by `DataView`.)

### 🐞 Bug Fixes

* Fixed layout bug where popovers triggered from a parent `Panel` with `modalSupport` active could
  render beneath that parent's own modal dialog.
* Fixed broken `CodeInput` copy-to-clipboard feature.

## v56.4.0 - 2023-05-10

### 🎁 New Features

* Ensure that non-committed values are also checked when filtering a store with a FieldFilter.
  This will maximize chances that records under edit will not disappear from user view due to
  active filters.

### 🐞 Bug Fixes

* Fix bug where Grid ColumnHeaders could throw when `groupDisplayType` was set to `singleColumn`.

### ⚙️ Technical

* Adjustment to core model lookup in Hoist components to better support automated testing.
  Components no longer strictly require rendering within an `AppContainer`.

### ⚙️ Typescript API Adjustments

* Improved return types for `FetchService` methods and corrected `FetchOptions` interface.

## v56.3.0 - 2023-05-08

### 🎁 New Features

* Added support for new `sortOrder` argument to `XH.showBanner()`. A default sort order is applied
  if unspecified, ensuring banners do not unexpectedly change order when refreshed.

### ⚙️ Typescript API Adjustments

* Improved the recommendation for the app `declare` statement within
  our [TypeScript migration docs](https://github.com/xh/hoist-react/blob/develop/docs/upgrade-to-typescript.md#bootstrapts--service-declarations).
    * See this [Toolbox commit](https://github.com/xh/toolbox/commit/8df642cf) for a small,
      recommended app-level change to improve autocompletion and usage checks within IntelliJ.
* Added generic support to `XH.message()` and `XH.prompt()` signatures with return type
  of `Promise<T | boolean>`.
* Moved declaration of optional `children` prop to base `HoistProps` interface - required for TSX
  support.

### ✨ Styles

* Removed `--xh-banner-height` CSS var.
    * Desktop banners are implemented via `Toolbar`, which correctly sets a min height.
    * Mobile banners now specify `min-height: 40px` via the `.xh-banner` class.
    * This change allows banners containing custom components to grow to fit their contents without
      requiring app-level CSS overrides.
* Added new `--xh-grid-filter-popover-[height|width]-px` CSS variables to support easier custom
  sizing for grid column header filter popovers.

### ⚙️ Technical

* Updated internal config defaults to support latest AG Grid v29.3.4+ with use of
  AG `suppressBrowserResizeObserver` config. Applications are encouraged to update to the latest AG
  Grid dependencies to take advantage of ongoing performance updates.

## v56.2.0 - 2023-04-28

### 🎁 New Features

* Added `DashContainerModel.margin` config to customize the width of the resize splitters
  between widgets.

### ⚙️ Technical

* Improve scrolling performance for `Grid` and `DataView` via internal configuration updates.

## v56.1.0 - 2023-04-14

### 🎁 New Features

* Display improved memory management diagnostics within Admin console Memory Monitor.
    * New metrics require optional-but-recommended update to `hoist-core >= v16.1.0`.

### 🐞 Bug Fixes

* Fixes bug with display/reporting of exceptions during app initialization sequence.

## v56.0.0 - 2023-03-29

### 💥 Breaking Changes (upgrade difficulty: 🟠 MEDIUM)

* Requires `hoist-core => v16`.
* Requires AG Grid v29.0.0 or higher - update your AG Grid dependency in your app's `package.json`
  file. See the [AG Grid Changelog](https://www.ag-grid.com/changelog) for details.
    * Add a dependency on `@ag-grid-community/styles` to import new dedicated styles package.
    * Imports of AG Grid CSS files within your app's `Bootstrap.ts` file will also need to be
      updated to import styles from their new location. The recommended imports are now:

```typescript
import '@ag-grid-community/styles/ag-grid.css';
import '@ag-grid-community/styles/ag-theme-balham.css';
```

* New `xhActivityTrackingConfig` soft-configuration entry places new limits on the size of
  any `data` objects passed to `XH.track()` calls.
    * Any track requests with data objects exceeding this length will be persisted, but without the
      requested data.
    * Activity tracking can also be disabled (completely) via this same config.
* "Local" preferences are no longer supported. Application should use `LocalStorageService` instead.
  With v56, the `local` flag on any preferences will be ignored, and all preferences will be saved
  on the server instead.
    * Note that Hoist will execute a one-time migration of any existing local preference values
      from the user's browser to the server on app load.
* Removed `Column.tooltipElement`. Use `tooltip` instead.
* Removed `fill` prop on `TextArea` and `NumberInput` component. Use `flex` instead.
* Removed previously deprecated `Button.modifier.outline` and `Button.modifier.quiet` (mobile only).
* Removed previously deprecated `AppMenuButton.extraItems.onClick`. Use `actionFn` instead.

### 🎁 New Features

* `PanelModel` now supports a `defaultSize` property specified in percentage as well as pixels
  (e.g. `defaultSize: '20%'` as well as `defaultSize: 200`).
* `DashCanvas` views can now be programmatically added with specified width and height dimensions.
* New `FetchService.abort()` API allows manually aborting a pending fetch request.
* Hoist exceptions have been enhanced and standardized, including new TypeScript types. The
  `Error.cause` property is now populated for wrapping exceptions.
* New `GridModel.headerMenuDisplay` config for limiting column header menu visibility to on hover.

### ⚙️ Typescript API Adjustments

* New Typescript types for all Hoist exceptions.
* Integration of AG Grid community types.

### ⚙️ Technical

* Hoist source code has been reformatted with Prettier.
* Admin Console modules that have been disabled via config are no longer hidden completely, but
  instead will render a placeholder pointing to the relevant config name.

### 📚 Libraries

* mobx `6.7 → 6.8`
* dompurify `2.4 → 3.0`

## v55.4.0 - 2023-03-23

### 💥 Breaking Changes

* Requires AG Grid v29.0.0 or higher - see release notes for v56.0.0 above.

### 🐞 Bug Fixes

* Addresses `AgGrid` v28 regression whereby changing column visibility via state breaks grid
  rendering when column groups are set via the `groupId` property.

## v55.3.2 - 2023-03-22

### 🐞 Bug Fixes

* Fixed issue where a filter on a `LocalDate` field created via `FilterChooser` would cause a
  grid column filter on the same field to fail to properly render when shown.

## v55.3.1 - 2023-03-14

### 🐞 Bug Fixes

* Revert native `structuredClone` to lodash `deepClone` throughout toolkit.

## v55.3.0 - 2023-03-03

### 🐞 Bug Fixes

* Grid column filters scroll their internal grid horizontally to avoid clipping longer values.
* Minor improvements to the same grid filter dialog's alignment and labelling.

### ⚙️ Technical

* Use native `structuredClone` instead of lodash `deepClone` throughout toolkit.

## v55.2.1 - 2023-02-24

### 🐞 Bug Fixes

* Fixed issue where a resizable `Panel` splitter could be rendered incorrectly while dragging.

## v55.2.0 - 2023-02-10

### 🎁 New Features

* `DashCanvas` enhancements:
    * Views now support minimum and maximum dimensions.
    * Views now expose an `allowDuplicate` flag for controlling the `Duplicate` menu item
      visibility.

### 🐞 Bug Fixes

* Fixed a bug with Cube views having dimensions containing non-string or `null` values. Rows grouped
  by these dimensions would report values for the dimension which were incorrectly stringified (e.g.
  `'null'` vs. `null` or `'5'` vs. `5`). This has been fixed. Note that the stringified value is
  still reported for the rows' `cubeLabel` value, and will be used for the purposes of grouping.

### ⚙️ Typescript API Adjustments

* Improved signatures of `RestStore` APIs.

## v55.1.0 - 2023-02-09

Version 55 is the first major update of the toolkit after our transition to Typescript. In addition
to a host of runtime fixes and features, it also contains a good number of important Typescript
typing adjustments, which are listed below. It also includes a helpful
[Typescript upgrade guide](https://github.com/xh/hoist-react/blob/develop/docs/upgrade-to-typescript.md).

### 🎁 New Features

* Grid exports can now be tracked in the admin activity tab by setting `exportOptions.track` to
  true (defaults to false).
* Miscellaneous performance improvements to the cube package.
* The implementation of the `Cube.omitFn` feature has been enhanced. This function will now be
  called on *all* non-leaf nodes, not just single child nodes. This allows for more flexible
  editing of the shape of the resulting hierarchical data emitted by cube views.

### 🐞 Bug Fixes

* Fixed: grid cell editors would drop a single character edit.
* Fixed: grid date input editor's popup did not position correctly in a grid with pinned columns.
* Fixed issue with `DashContainer` flashing its "empty" text briefly before loading.
* Several Hoist TypeScript types, interfaces, and signatures have been improved or corrected (typing
  changes only).
* Fix bug where a `className` provided to a `Panel` with `modalSupport` would be dropped when in a
  modal state. Note this necessitated an additional layer in the `Panel` DOM hierarchy. Highly
  specific CSS selectors may be affected.
* Fix bug where `TileFrame` would not pass through the keys of its children.

### 💥 Breaking Changes

* The semantics of `Cube.omitFn` have changed such that it will now be called on all aggregate
  nodes, not just nodes with a single child. Applications may need to adjust any implementation of
  this function accordingly.
* `hoistCmp.containerFactory` and `hoistCmp.withContainerFactory` are removed in favor of
  the basic `hoistCmp.factory` and `hoistCmp.withFactory` respectively. See typescript
  API adjustments below.

### ⚙️ Typescript API Adjustments

The following Typescript API were adjusted in v55.

* Removed the distinction between `StandardElementFactory` and `ContainerElementFactory`. This
  distinction was deemed to be unnecessary, and overcomplicated the understanding of Hoist.
  Applications should simply continue to use `ElementFactory` instead. `hoistCmp.containerFactory`
  and `hoistCmp.withContainerFactory` are also removed in favor of the basic `hoistCmp.factory` and
  `hoistCmp.withFactory` respectively.
* `HoistProps.modelConfig` now references the type declaration of `HoistModel.config`. See
  `PanelModel` and `TabContainerModel` for examples.
* The new `SelectOption` type has been made multi-platform and moved to `@xh/hoist/core`.

**Note** that we do not intend to make such extensive Typescript changes going forward post-v55.0.
These changes were deemed critical and worth adjusting in our first typescript update, and before
typescript has been widely adopted in production Hoist apps.

### ⚙️ Technical

* Hoist's `Icon` enumeration has been re-organized slightly to better separate icons that describe
  "what they look like" - e.g. `Icon.magnifyingGlass()` - from an expanded set of aliases that
  describe "how they are used" - e.g. `Icon.search()`.
    * This allows apps to override icon choices made within Hoist components in a more targeted way,
      e.g. by setting `Icon.columnMenu = Icon.ellipsisVertical`.
* All Hoist configurations that support `omit: boolean` now additionally support a "thunkable"
  callback of type `() => boolean`.
* `Grid` will only persist minimal user column state for hidden columns, to reduce user pref sizes.

### 📚 Libraries

* @blueprintjs/core `^4.12 → ^4.14`
* corejs `^3.26 → ^3.27`
* mobx `6.6 → 6.7`
* onsenui `2.11 → 2.12` (*see testing note below)
* react-onsenui `1.11 > 1.13`

### ✅ Testing Scope

* *Full regression testing recommended for _mobile_ apps.* While the upgrade from 2.11 to 2.12
  appears as a minor release, it was in fact a major update to the library.
  See [the Onsen release notes](https://github.com/OnsenUI/OnsenUI/releases/tag/2.12.0) for
  additional details. Note that Hoist has handled all changes required to its Onsen API calls,
  and there are no breaking changes to the Hoist mobile component APIs. As a result, mobile apps
  _might_ not need to change anything, but extra care in testing is still recommended.

## v54.0.0 - 2022-12-31

We are pleased to announce that Hoist React has been fully rewritten in TypeScript! ✨🚀

All core Hoist Components, Models, and other utilities now have TypeScript interfaces for their
public APIs, improving the developer ergonomics of the toolkit with much more accurate dev-time type
checking and intellisense. Developers now also have the option (but are not required) to write
application code using TypeScript.

Runtime support for TypeScript is provided by `@xh/hoist-dev-utils v6.1+`, which recognizes and
transpiles TypeScript files (`.ts|.tsx`) via the `@babel/plugin-transform-typescript` plugin.
Development-time support can be provided by the user's IDE (e.g. IntelliJ or VSCode, which both
provide strong TypeScript-based error checking and auto-completion).

The goal of this release is to be backward compatible with v53 to the greatest degree possible, and
most applications will run with minimal or no changes. However, some breaking changes were required
and can require application adjustments, as detailed below.

As always, please review our [Toolbox project](https://github.com/xh/toolbox/), which we've updated
to use TypeScript for its own app-level code.

### 🎁 New Features

* New TypeScript interface `HoistProps` and per-component extensions to specify props for all
  components. This replaces the use of the `PropTypes` library, which is no longer included.
* ~~Enhanced TypeScript-aware implementations of `ElementFactory`, including separate factories for
  standard components (`elementFactory`) and components that often take children only
  (`containerElementFactory`).~~
* The `@bindable` annotation has been enhanced to produce a native javascript setter for its
  property as well as the `setXXX()` method it currently produces. This provides a more typescript
  friendly way to set properties in a mobx action, and should be the favored method going forward.
  The use of the `setXXX()` method will continue to be supported for backward compatibility.
* References to singleton instances of services and the app model can now also be gained via the
  static `instance` property on the class name of the singleton - e.g. `MyAppModel.instance`.
  Referencing app-level services and the AppModel via `XH` is still fully supported and recommended.
* New utility function `waitFor` returns a promise that will resolve after a specified condition
  has been met, polling at a specified interval.
* Hoist Components will now automatically remount if the model passed to them (via context or props)
  is changed during the lifetime of the component. This allows applications to swap out models
  without needing to manually force the remounting of related components with an explicit
  `key` setting, i.e.  `key: model.xhId`.
* `fmtQuantity` function now takes two new flags `useMillions` and `useBillions`.

### 💥 Breaking Changes

* The constructors for `GridModel` and `Column` no long accept arbitrary rest (e.g `...rest`)
  arguments for applying app-specific data to the object. Instead, use the new `appData` property
  on these objects.
* ~~The `elemFactory` function has been removed. Applications calling this function should specify
  `elementFactory` (typically) or `containerElementFactory` instead.~~
    * ~~Most application components are defined using helper aliases `hoistCmp.factory`
      and `hoistCmp.withFactory` - these calls do _not_ need to change, unless your component
      needs to take a list of children directly (i.e. `someComponent(child1, child2)`).~~
    * ~~Update the definition of any such components to use `hoistCmp.containerFactory` instead.~~
    * ~~Where possible, favor the simpler, default factory for more streamlined type suggestions /
      error messages regarding your component's valid props.~~
* The use of the `model` prop to provide a config object for a model to be created on-the-fly
  is deprecated.
    * Use the new `modelConfig` prop when passing a *plain object config* -
      e.g. `someComp({modelConfig: {modelOpt: true}})`
    * Continue to use the `model` prop when passing an existing model *instance* -
      e.g. `someComp({model: someCompModel})`.
* PropTypes support has been removed in favor of the type script interfaces discussed above. Apps
  importing Hoist Proptypes instances should simply remove these compile-time references.

### 🐞 Bug Fixes

* Fix bug where dragging on any panel header which is a descendant of a `DashCanvasView` would move
  the `DashCanvasView`.
* Fix bug where `GridModel.ensureRecordsVisibleAsync` could fail to make collapsed nodes visible.
* Fix bug where `GridPersistenceModel` would not clean outdated column state.
* Fix animation bug when popping pages in the mobile navigator.

### ⚙️ Technical

* Update `preflight.js` to catch errors that occur on startup, before our in-app exception handling
  is initialized.

### 📚 Libraries

* @blueprintjs/core `4.11 → 4.12`
* @xh/hoist-dev-utils `6.0 → 6.1`
* typescript `added @ 4.9`
* highcharts `9.3 → 10.3`

### ✅ Testing Scope

* *Full regression testing recommended* - this is a major Hoist release and involved a significant
  amount of refactoring to the toolkit code. As such, we recommend a thorough regression test of any
  applications updating to this release from prior versions.

## v53.2.0 - 2022-11-15

### 🎁 New Features

* New methods `Store.errors`, `Store.errorCount`, and `StoreRecord.allErrors` provide convenient
  access to validation errors in the data package.
* New flag `Store.validationIsComplex` indicates whether *all* uncommitted records in a store should
  be revalidated when *any* record in the store is changed.
    * Defaults to `false`, which should be adequate for most use cases and can provide a significant
      performance boost in apps that bulk-insert 100s or 1000s of rows into editable grids.
    * Set to `true` for stores with validations that depend on other editable record values in the
      store (e.g. unique constraints), where a change to record X should cause another record Y to
      change its own validation status.

## v53.1.0 - 2022-11-03

### 🎁 New Features

* `PanelModel` now supports `modalSupport.defaultModal` option to allow rendering a Panel in an
  initially modal state.

### 🐞 Bug Fixes

* Fixed layout issues caused by top-level DOM elements created by `ModalSupport`
  and `ColumnWidthCalculator` (grid auto-sizing). Resolved occasional gaps between select inputs and
  their drop-down menus.
* Fix desktop styling bug where buttons inside a `Toast` could be rendered with a different color
  than the rest of the toast contents.
* Fix `GridModel` bug where `Store` would fail to recognize dot-separated field names as paths
  when provided as part of a field spec in object form.

### ⚙️ Technical

* Snap info (if available) from the `navigator.connection` global within the built-in call to track
  each application load.

## v53.0.0 - 2022-10-19

### 🎁 New Features

* The Hoist Admin Console is now accessible in a read-only capacity to users assigned the
  new `HOIST_ADMIN_READER` role.
* The pre-existing `HOIST_ADMIN` role inherits this new role, and is still required to take any
  actions that modify data.

### 💥 Breaking Changes

* Requires `hoist-core >= 14.4` to support the new `HOIST_ADMIN_READER` role described above. (Core
  upgrade _not_ required otherwise.)

## v52.0.2 - 2022-10-13

### 🐞 Bug Fixes

* Form field dirty checking now uses lodash `isEqual` to compare initial and current values,
  avoiding false positives with Array values.

## v52.0.1 - 2022-10-10

### 🎁 New Features

* New "Hoist Inspector" tool supports displaying and querying all of the Models, Services, and
  Stores within a running application.
    * Admin/dev-focused UI is built into all Desktop apps, activated via discrete new toggle in the
      bottom version bar (look for the 🔍 icon), or by running `XH.inspectorService.activate()`.
    * Selecting a model/service/store instance provides a quick view of its properties, including
      reactively updated observables. Useful for realtime troubleshooting of application state.
    * Includes auto-updated stats on total application model count and memory usage. Can aid in
      detecting and debugging memory leaks due to missing `@managed` annotations and other issues.
* New `DashCanvasViewModel.autoHeight` option fits the view's height to its rendered contents.
* New `DashCanvasAddViewButton` component supports adding views to `DashCanvas`.
* New `TabContainerModel.refreshContextModel` allows apps to programmatically load a `TabContainer`.
* `FilterChooserModel` now accepts shorthand inputs for numeric fields (e.g. "2m").
* Admin Console Config/Pref/Blob differ now displays the last updated time and user for each value.
* New observable `XH.environmentService.serverVersion` property, updated in the background via
  pre-existing `xhAppVersionCheckSecs` config. Note this does not replace or change the built-in
  upgrade prompt banner, but allows apps to take their own actions (e.g. reload immediately) when
  they detect an update on the server.

### 💥 Breaking Changes

* This release moves Hoist to **React v18**. Update your app's `package.json` to require the latest
  18.x versions of `react` and `react-dom`. Unless your app uses certain react-dom APIs directly, no
  other changes should be required.
* Removed deprecated method `XH.setDarkTheme()`. Use `XH.setTheme()` instead to select from our
  wide range of (two) theme options.

### 🐞 Bug Fixes

* `CompoundTaskObserver` improved to prioritize using specific messages from subtasks over the
  overall task message.
* Grid's built in context-menu option for filtering no longer shows `[object Object]` for columns
  that render React elements.
* `Store.updateData()` properly handles data in the `{rawData, parentId}` format, as documented.
* Disabled tabs now render with a muted text color on both light and dark themes, with
  new `--tab-disabled-text-color` CSS var added to customize.

### ⚙️ Technical

* `HoistComponents` no longer mutate the props object passed to them in React production mode. This
  was not causing noticeable application issues, but could result in a component's base CSS class
  being applied multiple times to its DOM element.
* `ModelSelector` used for model lookup and matching will now accept the class name of the model to
  match. Previously only a class reference could be provided.
* New check within service initialization to ensure that app service classes extend `HoistService`
  as required. (Has always been the expectation, but was not previously enforced.)
* `GridModel` will once again immediately sync data with its underlying AG Grid component. This
  reverses a v50.0.0 change that introduced a minimal debounce in order to work around an AG Grid
  rendering bug. The AG Grid bug has been resolved, and this workaround is no longer needed.
* `GridExportService` has improved support for columns of `FieldType.AUTO` and for columns with
  multiple data types and custom export functions. (`hoist-core >= 14.3` required for these
  particular improvements, but not for this Hoist React version in general.)
* The `trimToDepth` has been improved to return a depth-limited clone of its input that better
  handles nested arrays and passes through primitive inputs unchanged.

### 📚 Libraries

* @blueprintjs/core `4.6 → 4.11`
* @blueprintjs/datetime `4.3 → 4.4`
* @fortawesome `6.1 → 6.2`
* dompurify `2.3 → 2.4`
* react `17.0.1 → 18.2.0`
* react-dom `17.0.1 → 18.2.0`

## v51.0.0 - 2022-08-29

### 🎁 New Features

* `ButtonGroupInput` supports new `enableMulti` prop.
* `AboutDialog` can now display more dynamic custom properties.
* New option added to the Admin Activity Tracking chart to toggle on/off weekends when viewing a
  time series.
* The `filterText` field in `ColumnHeaderFilter` now gets autoFocused.

### 💥 Breaking Changes

* `CodeInput` is now rendered within an additional `div` element. Unlikely to cause issues, unless
  using targeted styling of this component.
* `xhAboutMenuConfigs` soft-config is no longer supported. To customize the `AboutDialog`, see
  `HoistAppModel.getAboutDialogItems()`

### 🐞 Bug Fixes

* Fixed issue where `ModalSupport` would trigger `MobX` memo warning in console.
* Fixed issues with `ModalSupport` implementation in `CodeInput`.
* Fixed `Grid` rendering glitches when used inside `Panel` with `ModalSupport`.
* Fixed incorrect text color on desktop toasts with a warning intent.
* Fixed potential for duplication of default Component `className` within list of CSS classes
  rendered into the DOM.
* Added missing `@computed` annotations to several `Store` getters that relay properties from
  its internal recordsets, including `maxDepth` and getters returning counts and empty status.
    * Avoids unnecessary internal render cycles within `Grid` when in tree mode.
    * Could require adjustments for apps that unintentionally relied on these observable getters
      triggering re-renders when records have changed in any way (but their output values have not).
* Hoist-supported menus will no longer filter out a `MenuDivider` if it has a `title`.
* The default `FormField` read-only renderer now supports line breaks.

### ⚙️ Technical

* The `addReaction()` and `addAutorun()` methods on `HoistBase` (i.e. models and services) now
  support passing multiple reactions in a single call and will ignore nullish inputs.

## v50.1.1 - 2022-07-29

### 🐞 Bug Fixes

* Fixed bug where components utilizing `ModalSupport` could render incorrectly when switching
  between inline and modal views.
* Improved behavior of `GridModel.whenReadyAsync()` to allow Grid more time to finish loading data.
  This improves the behavior of related methods `preSelectFirstAsync`, `selectFirstAsync`, and
  `ensureVisibleAsync`.
* `Grid` context menus are now disabled when a user is inline editing.
* An empty `DashCanvas` / `DashContainer` 'Add View' button now only displays a menu of available
  views, without unnecessarily nesting them inside an 'Add' submenu.
* Update `AppMenuButton` and `ContextMenu` to support Blueprint4 `menuItem`.

## v50.1.0 - 2022-07-21

### 🎁 New Features

* New `GridModel` method `ensureRecordsVisibleAsync` accepts one or more store records or IDs and
  scrolls to make them visible in the grid.

### 📚 Libraries

* @blueprintjs/core `4.5 → 4.6`
* qs `6.10 → 6.11`
* react-popper `2.2 → 2.3`

## v50.0.0 - 2022-07-12

### 🎁 New Features

* New `PanelModel.modalSupport` option allows the user to expand a panel into a configurable modal
  dialog - without developers needing to write custom dialog implementations and without triggering
  a remount/rerender of the panel's contents.
* FilterChooser field suggestions now search within multi-word field names.
* Autosize performance has been improved for very large grids.
* New `@abstract` decorator now available for enforcing abstract methods / getters.
* `MessageModel` now receives `dismissable` and `cancelOnDismiss` flags to control the behavior of a
  popup message when clicking the background or hitting the escape key.

### 💥 Breaking Changes

* Hoist now requires AG Grid v28.0.0 or higher - update your AG Grid dependency in your app's
  `package.json` file. See the [AG Grid Changelog](https://www.ag-grid.com/changelog) for details.
* The data reactions between `GridModel` and the underlying Ag-Grid is now minimally debounced. This
  avoids multiple data updates during a single event loop tick, which can corrupt Ag-Grid's
  underlying state in the latest versions of that library.
    * This change should not affect most apps, but code that queries grid state immediately after
      loading or filtering a grid (e.g. selection, row visibility, or expansion state) should be
      tested carefully and may require a call to `await whenReadyAsync()`.
    * Note that this method is already incorporated in to several public methods on `GridModel`,
      including `selectFirstAsync()` and `ensureSelectionVisibleAsync()`.
    * ⚠ NOTE - this change has been reverted as of v52 (see above).
* Blueprint has updated all of its CSS class names to use the `bp4-` prefix instead of the `bp3-`
  prefix. Any apps styling these classes directly may need to be adjusted. See
  https://github.com/palantir/blueprint/wiki/Blueprint-4.0 for more info.
* Both `Panel.title` and `Panel.icon` props must be null or undefined to avoid rendering
  a `PanelHeader`. Previously specifying any 'falsey' value for both (e.g. an empty string
  title) would omit the header.
* `XHClass` (top-level Singleton model for Hoist) no longer extends `HoistBase`
* `DockView` component has been moved into the desktop-specific package `@xh/hoist/desktop/cmp`.
  Users of this component will need to adjust their imports accordingly.
* Requires `hoist-core >= 14.0`. Excel file exporting defaults to using column FieldType.

### 🐞 Bug Fixes

* Fixed several issues introduced with Ag-Grid v27 where rows gaps and similar rendering issues
  could appear after operating on it programmatically (see breaking changes above).
* `ColumnHeaders` now properly respond to mouse events on tablets (e.g. when using a Bluetooth
  trackpad on an iPad).
* Fixed bug where `DashCanvasModel.removeView()` was not properly disposing of removed views
* Fixed exception dialog getting overwhelmed by large messages.
* Fixed exporting to Excel file erroneously coercing certain strings (like "1e10") into numbers.

### ⚙️ Technical

* Hoist will now throw if you import a desktop specific class to a mobile app or vice-versa.

### 📚 Libraries

* @blueprintjs `3.54 → 4.5`

[Commit Log](https://github.com/xh/hoist-react/compare/v49.2.0...v50.0.0)

## v49.2.0 - 2022-06-14

### 🎁 New Features

* New `@enumerable` decorator for making class members `enumerable`
* New `GridAutosizeOption` `renderedRowsOnly` supports more limited autosizing
  for very large grids.

### 🐞 Bug Fixes

* Fix `FilterChooser` looping between old values if updated too rapidly.
* Allow user to clear an unsupported `FilterChooser` value.
* Fix bug where `Panel` would throw when `headerItems = null`
* Fix column values filtering on `tags` fields if another filter is already present.
* Fix bug where `SwitchInput` `labelSide` would render inappropriately if within `compact` `toolbar`
* Fix bug where `SplitTreeMapModel.showSplitter` property wasn't being set in constructor

### 📚 Libraries

* mobx `6.5 → 6.6`

[Commit Log](https://github.com/xh/hoist-react/compare/v49.1.0...v49.2.0)

## v49.1.0 - 2022-06-03

### 🎁 New Features

* A `DashCanvasViewModel` now supports `headerItems` and `extraMenuItems`
* `Store` now supports a `tags` field type
* `FieldFilter` supports `includes` and `excludes` operators for `tags` fields

### 🐞 Bug Fixes

* Fix regression with `begins`, `ends`, and `not like` filters.
* Fix `DashCanvas` styling so drag-handles no longer cause horizontal scroll bar to appear
* Fix bug where `DashCanvas` would not resize appropriately on scrollbar visibility change

[Commit Log](https://github.com/xh/hoist-react/compare/v49.0.0...v49.1.0)

## v49.0.0 - 2022-05-24

### 🎁 New Features

* Improved desktop `NumberInput`:
    * Re-implemented `min` and `max` props to properly constrain the value entered and fix several
      bugs with the underlying Blueprint control.
    * Fixed the `precision` prop to be fully respected - values emitted by the input are now
      truncated to the specified precision, if set.
    * Added additional debouncing to keep the value more stable while a user is typing.
* Added new `getAppMenuButtonExtraItems()` extension point on `@xh/hoist/admin/AppModel` to allow
  customization of the Admin Console's app menu.
* Devs can now hide the Admin > General > Users tab by setting `hideUsersTab: true` within a new,
  optional `xhAdminAppConfig` soft-config.
* Added new `SplitTreeMapModel.showSplitter` config to insert a four pixel buffer between the
  component's nested maps. Useful for visualizations with both positive and negative heat values on
  each side, to keep the two sides clearly distinguished from each other.
* New `xhChangelogConfig.limitToRoles` soft-config allows the in-app changelog (aka release notes)
  to be gated to a subset of users based on their role.
* Add support for `Map` and `WeakMap` collections in `LangUtils.getOrCreate()`.
* Mobile `textInput` now accepts an `enableClear` property with a default value of false.

### 💥 Breaking Changes

* `GridModel.groupRowElementRenderer` and `DataViewModel.groupRowElementRenderer` have been removed,
  please use `groupRowRenderer` instead. It must now return a React Element rather than an HTML
  string (plain strings are also OK, but any formatting must be done via React).
* Model classes passed to `HoistComponents` or configured in their factory must now
  extend `HoistModel`. This has long been a core assumption, but was not previously enforced.
* Nested model instances stored at properties with a `_` prefix are now considered private and will
  not be auto-wired or returned by model lookups. This should not affect most apps, but will require
  minor changes for apps that were binding components to non-standard or "private" models.
* Hoist will now throw if `Store.summaryRecord` does not have a unique ID.

### 🐞 Bug Fixes

* Fixed a bug with Panel drag-to-resize within iframes on Windows.
* Worked around an Ag-Grid bug where the grid would render incorrectly on certain sorting changes,
  specifically for abs sort columns, leaving mis-aligned rows and gaps in the grid body layout.
* Fixed a bug in `SelectEditor` that would cause the grid to lose keyboard focus during editing.

### ⚙️ Technical

* Hoist now protects against custom Grid renderers that may throw by catching the error and printing
  an "#ERROR" placeholder token in the affected cell.
* `TreeMapModel.valueRenderer` and `heatRenderer` callbacks are now passed the `StoreRecord` as a
  second argument.
* Includes a new, additional `index-manifest.html` static file required for compatibility with the
  upcoming `hoist-dev-utils v6.0` release (but remains compatible with current/older dev-utils).

### 📚 Libraries

* mobx-react-lite `3.3 → 3.4`

[Commit Log](https://github.com/xh/hoist-react/compare/v48.0.1...v49.0.0)

## v48.0.1 - 2022-04-22

### 🐞 Bug Fixes

* Improve default rendering to call `toString()` on non-react elements returned by renderers.
* Fixed issue with `model` property missing from `Model.componentProps` under certain conditions.

[Commit Log](https://github.com/xh/hoist-react/compare/v48.0.0...v48.0.1)

## v48.0.0 - 2022-04-21

### 🎁 New Features

* A new `DashCanvas` layout component for creating scrollable dashboards that allow users to
  manually place and size their widgets using a grid-based layout. Note that this component is in
  beta and its API is subject to change.
* FontAwesome upgraded to v6. This includes redesigns of the majority of bundled icons - please
  check your app's icon usages carefully.
* Enhancements to admin log viewer. Log file metadata (size & last modified) available with
  optional upgrade to `hoist-core >= 13.2`.
* Mobile `Dialog` will scroll internally if taller than the screen.
* Configs passed to `XH.message()` and its variants now take an optional `className` to apply to the
  message dialog.
* `fmtQuantity` now displays values greater than one billion with `b` unit, similar to current
  handling of millions with `m`.

### 💥 Breaking Changes

* Hoist now requires AG Grid v27.2.0 or higher - update your AG Grid dependency in your app's
  `package.json` file. See the [AG Grid Changelog](https://www.ag-grid.com/changelog) for details.
  NOTE that AG Grid 27 includes a big breaking change to render cell contents via native React
  elements rather than HTML, along with other major API changes. To accommodate these changes, the
  following changes are required in Hoist apps:
    * `Column.renderer` must now return a React Element rather than an HTML string (plain strings
      are also OK, but any formatting must be done via React). Please review your app grids and
      update any custom renderers accordingly. `Column.elementRenderer` has been removed.
    * `DataViewModel.elementRenderer` has been renamed `DataViewModel.renderer`.
    * Formatter methods and renderers (e.g. `fmtNumber`, `numberRenderer`, etc.) now return React
      Elements by default. The `asElement` option to these functions has been removed. Use the
      new `asHtml` option to return an HTML string where required.
    * The `isPopup` argument to `useInlineEditorModel()` has been removed. If you want to display
      your inline editor in a popup, you must set the new flag `Column.editorIsPopup` to `true`.
* Deprecated message configs `confirmText`, `confirmIntent`, `cancelText`, `cancelIntent` have been
  removed.

### 🐞 Bug Fixes

* Set AG Grid's `suppressLastEmptyLineOnPaste` to true to work around a bug with Excel (Windows)
  that adds an empty line beneath the range pasted from the clipboard in editable grids.
* Fixes an issue where `NumberInput` would initially render blank values if `max` or `min` were
  set.
* Fixes an issue where tree maps would always show green for a `heatValue` of zero.

### 📚 Libraries

* @fortawesome/fontawesome-pro `5.14 → 6.1`
* mobx `6.3 → 6.5`
* mobx-react-lite `3.2 → 3.3`

[Commit Log](https://github.com/xh/hoist-react/compare/v47.1.2...v48.0.0)

## v47.1.2 - 2022-04-01

### 🐞 Bug Fixes

* `FieldFilter`'s check of `committedData` is now null safe. A record with no `committedData` will
  not be filtered out.

[Commit Log](https://github.com/xh/hoist-react/compare/v47.1.1...v47.1.2)

## v47.1.1 - 2022-03-26

### 🎁 New Features

* New "sync with system" theme option - sets the Hoist theme to light/dark based on the user's OS.
* Added `cancelAlign` config to `XH.message()` and variants. Customize to "left" to render
  Cancel and Confirm actions separated by a filler.
* Added `GridModel.restoreDefaultsFn`, an optional function called after `restoreDefaultsAsync`.
  Allows apps to run additional, app-specific logic after a grid has been reset (e.g. resetting
  other, related preferences or state not managed by `GridModel` directly).
* Added `AppSpec.lockoutPanel`, allowing apps to specify a custom component.

### 🐞 Bug Fixes

* Fixed column auto-sizing when `headerName` is/returns an element.
* Fixed bug where subforms were not properly registering as dirty.
* Fixed an issue where `Select` inputs would commit `null` whilst clearing the text input.
* Fixed `Clock` component bug introduced in v47 (configured timezone was not respected).

### 📚 Libraries

* @blueprintjs/core `3.53 → 3.54`
* @blueprintjs/datetime `3.23 → 3.24`

[Commit Log](https://github.com/xh/hoist-react/compare/v47.0.1...v47.1.1)

## v47.0.1 - 2022-03-06

### 🐞 Bug Fixes

* Fix to mobile `ColChooser` error re. internal model handling.

[Commit Log](https://github.com/xh/hoist-react/compare/v47.0.0...v47.0.1)

## v47.0.0 - 2022-03-04

### 🎁 New Features

* Version 47 provides new features to simplify the wiring of models to each other and the components
  they render. In particular, it formalizes the existing concept of "linked" HoistModels - models
  created by Hoist via the `creates` directive or the `useLocalModel` hook - and provides them with
  the following new features:
    - an observable `componentProps` property with access to the props of their rendered component.
    - a `lookupModel()` method and a `@lookup` decorator that can be used to acquire references to
      other HoistModels that are ancestors of the model in the component hierarchy.
    - new `onLinked()` and `afterLinked()` lifecycle methods, called when the model's associated
      component is first rendered.
* As before, linked models are auto-loaded and registered for refreshes within the `RefreshContext`
  they reside in, as well as destroyed when their linked component is unmounted. Also note that the
  new features described above are all "opt-in" and should be fully backward compatible with
  existing application code.
* Hoist will now more clearly alert if a model specified via the `uses()` directive cannot be
  resolved. A new `optional` config (default false) supports components with optional models.
* New support in Cube views for aggregators that depend on rows in the data set other than their
  direct children. See new property `Aggregator.dependOnChildrenOnly` and new `AggregationContext`
  argument passed to `Aggregator.aggregate()` and `Aggregator.replace()`
* Clarified internal CSS classes and styling for `FormField`.
    * ⚠️ Note that as part of this change, the `xh-form-field-fill` class name is no longer in use.
      Apps should check for any styles for that class and replace with `.xh-form-field-inner--flex`.

### 🐞 Bug Fixes

* Fixed an issue where the menu would flash open and closed when clicking on the `FilterChooser`
  favorites button.

### 💥 Breaking Changes

* Dashboard widgets no longer receive the `viewModel` prop. Access to the `DashViewModel` within a
  widget should be obtained using either the lookup decorator (i.e. `@lookup(DashViewModel)`)
  or the `lookupModel()` method.

### 📚 Libraries

* @blueprintjs/core `3.52 → 3.53`

[Commit Log](https://github.com/xh/hoist-react/compare/v46.1.2...v47.0.0)

## v46.1.2 - 2022-02-18

### 🐞 Bug Fixes

* Fixed an issue where column autosize can reset column order under certain circumstances.

[Commit Log](https://github.com/xh/hoist-react/compare/v46.1.1...v46.1.2)

## v46.1.1 - 2022-02-15

### 🐞 Bug Fixes

* Prevent `onClick` for disabled mobile `Buttons`.

[Commit Log](https://github.com/xh/hoist-react/compare/v46.1.0...v46.1.1)

## v46.1.0 - 2022-02-07

### Technical

* This release modifies our workaround to handle the AG Grid v26 changes to cast all of their node
  ids to strings. The initial approach in v46.0.0 - matching the AG Grid behavior by casting all
  `StoreRecord` ids to strings - was deemed too problematic for applications and has been reverted.
  Numerical ids in Store are once again fully supported.
* To accommodate the AG Grid changes, applications that are using AG Grid APIs (e.g.
  `agApi.getNode()`) should be sure to use the new property `StoreRecord.agId` to locate and compare
  records. We expect such usages to be rare in application code.

### 🎁 New Features

* `XH.showFeedbackDialog()` now takes an optional message to pre-populate within the dialog.
* Admins can now force suspension of individual client apps from the Server > WebSockets tab.
  Intended to e.g. force an app to stop refreshing an expensive query or polling an endpoint removed
  in a new release. Requires websockets to be enabled on both server and client.
* `FormField`s no longer need to specify a child input, and will simply render their readonly
  version if no child is specified. This simplifies the common use-case of fields/forms that are
  always readonly.

### 🐞 Bug Fixes

* `FormField` no longer throw if given a child that did not have `propTypes`.

[Commit Log](https://github.com/xh/hoist-react/compare/v46.0.0...v46.1.0)

## v46.0.0 - 2022-01-25

### 🎁 New Features

* `ExceptionHandler` provides a collection of overridable static properties, allowing you to set
  app-wide default behaviour for exception handling.
* `XH.handleException()` takes new `alertType` option to render error alerts via the familiar
  `dialog` or new `toast` UI.
* `XH.toast()` takes new `actionButtonProps` option to render an action button within a toast.
* New `GridModel.highlightRowOnClick` config adds a temporary highlight class to grid rows on user
  click/tap. Intended to improve UI feedback - especially on mobile, where it's enabled by default.
* New `GridModel.isInEditingMode` observable tracks inline editing start/stop with a built-in
  debounce, avoiding rapid cycling when e.g. tabbing between cells.
* `NumberInput` now supports a new `scaleFactor` prop which will be applied when converting between
  the internal and external values.
* `FilterChooser` now displays more minimal field name suggestions when first focused, as well as a
  new, configurable usage hint (`FilterChooserModel.introHelpText`) above those suggestions.

### 💥 Breaking Changes

* Hoist now requires AG Grid v26.2.0 or higher - update your AG Grid dependency in your app's
  `package.json` file. See the [AG Grid Changelog](https://www.ag-grid.com/changelog) for details.
* ~~`StoreRecord.id` must now be a String. Integers IDs were previously supported, but will be cast
  Strings during record creation.~~
    * ~~Apps using numeric record IDs for internal or server-side APIs will need to be reviewed and
      updated to handle/convert string values.~~
    * ~~This change was necessitated by a change to Ag-Grid, which now also requires String IDs for
      its row node APIs.~~
    * NOTE - the change above to require string IDs was unwound in v46.1.
* `LocalDate` methods `toString()`, `toJSON()`, `valueOf()`, and `isoString()` now all return the
  standard ISO format `YYYY-MM-DD`, consistent with built-in `Date.toISOString()`. Prior versions
  returned`YYYYMMDD`.
* The `stringifyErrorSafely` function has been moved from the `@xh/hoist/exception` package to a
  public method on `XH.exceptionHandler`. (No/little impact expected on app code.)

### 🐞 Bug Fixes

* Fix to incorrect viewport orientation reporting due to laggy mobile resize events and DOM APIs.

[Commit Log](https://github.com/xh/hoist-react/compare/v45.0.2...v46.0.0)

## v45.0.2 - 2022-01-13

### 🎁 New Features

* `FilterChooser` has new `menuWidth` prop, allowing you to specify as width for the dropdown menu
  that is different from the control.

### 🐞 Bug Fixes

* Fixed cache clearing method on Admin Console's Server > Services tab.
* Several fixes to behavior of `GridAutosizeMode.MANAGED`

[Commit Log](https://github.com/xh/hoist-react/compare/v45.0.1...v45.0.2)

## v45.0.1 - 2022-01-07

### 🐞 Bug Fixes

* Fixed a minor bug preventing Hoist apps from running on mobile Blackberry Access (Android)
  browsers

### ⚙️ Technical

* New flag `Store.experimental.castIdToString`

[Commit Log](https://github.com/xh/hoist-react/compare/v45.0.0...v45.0.1)

## v45.0.0 - 2022-01-05

### 🎁 New Features

* Grid filters configured with `GridFilterFieldSpec.enableValues` offer autocomplete suggestions
  for 'Equals' and 'Not Equals' filters.
* `GridFilterFieldSpec` has new `values` and `forceSelection` configs.
* `FilterChooser` displays a list of fields configured for filtering to improve the usability /
  discoverability of the control. Enabled by default, but can be disabled via
  new `suggestFieldsWhenEmpty` model config.
* `TreeMap` uses lightest shading for zero heat, reserving grey for nil.
* New property `Store.reuseRecords` controls if records should be reused across loads based on
  sharing identical (by reference) raw data. NOTE - this behavior was previously always enabled, but
  can be problematic under certain conditions and is not necessary for most applications. Apps with
  large datasets that want to continue to use this caching should set this flag explicitly.
* Grid column filters tweaked with several improvements to usability and styling.
* `LocalDate.get()` now supports both 'YYYY-MM-DD' and 'YYYYMMDD' inputs.
* Mobile `Button` has new `intent`, `minimal` and `outlined` props.

### 💥 Breaking Changes

* `FilterChooserFieldSpec.suggestValues` has been renamed `enableValues`, and now only accepts a
  boolean.
* `Column.exportFormat`, `Column.exportWidth` and the `ExportFormat` enum have been renamed
  `Column.excelFormat`, `Column.excelWidth` and `ExcelFormat` respectively.
* `Store.reuseRecords` must now be explicitly set on Stores with large datasets that wish to cache
  records by raw data identity (see above).
* `Record` class renamed to `StoreRecord` in anticipation of upcoming changes to JavaScript standard
  and to improve compatibility with TypeScript.
    * Not expected to have much or any impact on application code, except potentially JSDoc typings.
* Mobile `Button` no longer supports `modifier` prop. Use `minimal` and `outlined` instead.
* The following deprecated APIs were removed:
    * GridModel.selection
    * GridModel.selectedRecordId
    * StoreSelectionModel.records
    * StoreSelectionModel.ids
    * StoreSelectionModel.singleRecord
    * StoreSelectionModel.selectedRecordId
    * DataViewModel.selection
    * DataViewModel.selectedRecordId
    * RestGridModel.selection
    * LogUtils.withShortDebug
    * Promise.start

### 🐞 Bug Fixes

* `DashContainer` overflow menu still displays when the optional menu button is enabled.
* Charts in fullscreen mode now exit fullscreen mode gracefully before re-rendering.

### 📚 Libraries

* @popperjs/core `2.10 → 2.11`
* codemirror `5.63 → 6.65`
* http-status-codes `2.1 → 2.2`
* prop-types `15.7 → 15.8`
* store2 `2.12 → 2.13`
* ua-parser-js `0.7 → 1.0.2` (re-enables auto-patch updates)

[Commit Log](https://github.com/xh/hoist-react/compare/v44.3.0...v45.0.0)

## v44.3.0 - 2021-12-15

### 🐞 Bug Fixes

* Fixes issue with columns failing to resize on first try.
* Fixes issue preventing use of context menus on iPad.

### 📚 Libraries

* @blueprintjs/core `3.51 → 3.52`

* [Commit Log](https://github.com/xh/hoist-react/compare/v44.2.0...v44.3.0)

## v44.2.0 - 2021-12-07

### 🎁 New Features

* Desktop inline grid editor `Select` now commits the value immediately on selection.
* `DashContainerModel` now supports an observable `showMenuButton` config which will display a
  button in the stack header for showing the context menu
* Added `GridAutosizeMode.MANAGED` to autosize Grid columns on data or `sizingMode` changes, unless
  the user has manually modified their column widths.
* Copying from Grids to the clipboard will now use the value provided by the `exportValue`
  property on the column.
* Refresh application hotkey is now built into hoist's global hotkeys (shift + r).
* Non-SSO applications will now automatically reload when a request fails due to session timeout.
* New utility methods `withInfo` and `logInfo` provide variants of the existing `withDebug` and
  `logDebug` methods, but log at the more verbose `console.log` level.

### 🐞 Bug Fixes

* Desktop panel splitter can now be dragged over an `iframe` and reliably resize the panel.
* Ensure scrollbar does not appear on multi-select in toolbar when not needed.
* `XH.isPortrait` property fixed so that it no longer changes due to the appearance of the mobile
  keyboard.

[Commit Log](https://github.com/xh/hoist-react/compare/v44.1.0...v44.2.0)

## v44.1.0 - 2021-11-08

### 🎁 New Features

* Changes to App Options are now tracked in the admin activity tab.
* New Server > Environment tab added to Admin Console to display UI server environment variables and
  JVM system properties. (Requires `hoist-core >= 10.1` to enable this optional feature.)
* Provided observable getters `XH.viewportSize`, `XH.isPortrait` and `XH.isLandscape` to allow apps
  to react to changes in viewport size and orientation.

### 🐞 Bug Fixes

* Desktop inline grid editor `DateInput` now reliably shows its date picker pop-up aligned with the
  grid cell under edit.
* Desktop `Select.hideDropdownIndicator` now defaults to `true` on tablet devices due to UX bugs
  with the select library component and touch devices.
* Ensure `Column.autosizeBufferPx` is respected if provided.

### ✨ Styles

* New `--xh-menu-item` CSS vars added, with tweaks to default desktop menu styling.
* Highlight background color added to mobile menu items while pressed.

[Commit Log](https://github.com/xh/hoist-react/compare/v44.0.0...v44.1.0)

## v44.0.0 - 2021-10-26

⚠ NOTE - apps must update to `hoist-core >= 10.0.0` when taking this hoist-react update.

### 🎁 New Features

* TileFrame now supports new `onLayoutChange` callback prop.

### 🐞 Bug Fixes

* Field Filters in data package now act only on the `committed` value of the record. This stabilizes
  filtering behavior in editable grids.
* `JsonBlobService.updateAsync()` now supports data modifications with `null` values.
* Fixes an issue with Alert Banner not broadcasting to all users.
* Selected option in `Select` now scrolls into view on menu open.

### 💥 Breaking Changes

* Update required to `hoist-core >= 10.0.0` due to changes in `JsonBlobService` APIs and the
  addition of new, dedicated endpoints for Alert Banner management.

[Commit Log](https://github.com/xh/hoist-react/compare/v43.2.0...v44.0.0)

## v43.2.0 - 2021-10-14

### 🎁 New Features

* Admins can now configure an app-wide alert banner via a new tab in the Hoist Admin console.
  Intended to alert users about planned maintenance / downtime, known problems with data or upstream
  systems, and other similar use cases.
* Minor re-org of the Hoist Admin console tabs. Panels relating primarily to server-side features
  (including logging) are now grouped under a top-level "Server" tab. Configs have moved under
  "General" with the new Alert Banner feature.

### 🐞 Bug Fixes

* Always enforce a minimal `wait()` within `GridModel.autosizeAsync()` to ensure that the Grid has
  reacted to any data changes and AG Grid accurately reports on expanded rows to measure.

[Commit Log](https://github.com/xh/hoist-react/compare/v43.1.0...v43.2.0)

## v43.1.0 - 2021-10-04

### 🎁 New Features

* The Admin Console log viewer now supports downloading log files.
    * Note apps must update to `hoist-core >= v10.0` to enable this feature.
    * Core upgrade is _not_ a general requirement of this Hoist React release.
* The `field` key in the constructor for `Column` will now accept an Object with field defaults, as
  an alternative to the field name. This form allows the auto-construction of fully-defined `Field`
  objects from the column specification.

### 🐞 Bug Fixes

* `GridModel` no longer mutates any `selModel` or `colChooser` config objects provided to its
  constructor, resolving an edge-case bug where re-using the same object for either of these configs
  across multiple GridModel instances (e.g. as a shared set of defaults) would break.
* Grid autosizing tweaked to improve size estimation for indented tree rows and on mobile.

### 📚 Libraries

* @blueprintjs/core `3.50 → 3.51`

[Commit Log](https://github.com/xh/hoist-react/compare/v43.0.2...v43.1.0)

## v43.0.2 - 2021-10-04

### 🐞 Bug Fixes

* Fix (important) to ensure static preload spinner loaded from the intended path.
    * Please also update to latest `hoist-dev-utils >= 5.11.1` if possible.
    * Avoids issue where loading an app on a nested route could trigger double-loading of app
      assets.

[Commit Log](https://github.com/xh/hoist-react/compare/v43.0.1...v43.0.2)

## v43.0.1 - 2021-10-04

### 🎁 New Features

* New `GridFindField` component that enables users to search through a Grid and select rows that
  match the entered search term, _without_ applying any filtering. Especially useful for grids with
  aggregations or other logic that preclude client-side filtering of the data.
* Tree grid rows can be expanded / collapsed by clicking anywhere on the row. The new
  `GridModel.clicksToExpand` config can be used to control how many clicks will toggle the row.
  Defaults to double-click for desktop, and single tap for mobile - set to 0 to disable entirely.
* Added `GridModel.onCellContextMenu` handler. Note that for mobile (phone) apps, this handler fires
  on the "long press" (aka "tap and hold") gesture. This means it can be used as an alternate event
  for actions like drilling into a record detail, especially for parent rows on tree grids, where
  single tap will by default expand/collapse the node.
* In the `@xh/hoist/desktop/grid` package, `CheckboxEditor` has been renamed `BooleanEditor`. This
  new component supports a `quickToggle` prop which allows for more streamlined inline editing of
  boolean values.
* `LoadSpec` now supports a new `meta` property. Use this property to pass app-specific metadata
  through the `LoadSupport` loading and refresh lifecycle.
* A spinner is now shown while the app downloads and parses its javascript - most noticeable when
  loading a new (uncached) version, especially on a slower mobile connection. (Requires
  `@xh/hoist-dev-utils` v5.11 or greater to enable.)
* Log Levels now include information on when the custom config was last updated and by whom.
    * Note apps must update their server-side to `hoist-core v10.0` or greater to persist the date
      and username associated with the config (although this is _not_ a general or hard requirement
      for taking this version of hoist-react).

### ⚙️ Technical

* Removed `DEFAULT_SORTING_ORDER` static from `Column` class in favor of three new preset constants:
  `ASC_FIRST`, `DESC_FIRST`, and `ABS_DESC_FIRST`. Hoist will now default sorting order on columns
  based on field type. Sorting order can still be manually set via `Column.sortingOrder`.

### 🐞 Bug Fixes

* The ag-grid grid property `stopEditingWhenCellsLoseFocus` is now enabled by default to ensure
  values are committed to the Store if the user clicks somewhere outside the grid while editing a
  cell.
* Triggering inline editing of text or select editor cells by typing characters will no longer lose
  the first character pressed.

### ✨ Styles

* New `TreeStyle.COLORS` and `TreeStyle.COLORS_AND_BORDERS` tree grid styles have been added. Use
  the `--xh-grid-tree-group-color-level-*` CSS vars to customize colors as needed.
* `TreeStyle.HIGHLIGHTS` and `TreeStyle.HIGHLIGHTS_AND_BORDERS` now highlight row nodes on a
  gradient according to their depth.
* Default colors for masks and dialog backdrops have been adjusted, with less obtrusive colors used
  for masks via `--xh-mask-bg` and a darker `--xh-backdrop-bg` var now used behind dialogs.
* Mobile-specific styles and CSS vars for panel and dialog title background have been tweaked to use
  desktop defaults, and mobile dialogs now respect `--xh-popup-*` vars as expected.

### 💥 Breaking Changes

* In the `@xh/hoist/desktop/grid` package, `CheckboxEditor` has been renamed `BooleanEditor`.

### ⚙️ Technical

* The `xhLastReadChangelog` preference will not save SNAPSHOT versions to ensure the user continues
  to see the 'What's New?' notification for non-SNAPSHOT releases.

### 📚 Libraries

* @blueprintjs/core `3.49 → 3.50`
* codemirror `5.62 → 5.63`

[Commit Log](https://github.com/xh/hoist-react/compare/v42.6.0...v43.0.1)

## v42.6.0 - 2021-09-17

### 🎁 New Features

* New `Column.autosizeBufferPx` config applies column-specific autosize buffer and overrides
  `GridAutosizeOptions.bufferPx`.
* `Select` input now supports new `maxMenuHeight` prop.

### 🐞 Bug Fixes

* Fixes issue with incorrect Grid auto-sizing for Grids with certain row and cell styles.
* Grid sizing mode styles no longer conflict with custom use of `groupUseEntireRow: false` within
  `agOptions`.
* Fixes an issue on iOS where `NumberInput` would incorrectly bring up a text keyboard.

### ✨ Styles

* Reduced default Grid header and group row heights to minimize their use of vertical space,
  especially at larger sizing modes. As before, apps can override via the `AgGrid.HEADER_HEIGHTS`
  and `AgGrid.GROUP_ROW_HEIGHTS` static properties. The reduction in height does not apply to group
  rows that do not use the entire width of the row.
* Restyled Grid header rows with `--xh-grid-bg` and `--xh-text-color-muted` for a more minimal look
  overall. As before, use the `--xh-grid-header-*` CSS vars to customize if needed.

[Commit Log](https://github.com/xh/hoist-react/compare/v42.5.0...v42.6.0)

## v42.5.0 - 2021-09-10

### 🎁 New Features

* Provide applications with the ability to override default logic for "restore defaults". This
  allows complex and device-specific sub-apps to perform more targeted and complete clearing of user
  state. See new overridable method `HoistAppModel.restoreDefaultsAsync` for more information.

### 🐞 Bug Fixes

* Improved coverage of Fetch `abort` errors.
* The in-app changelog will no longer prompt the user with the "What's New" button if category-based
  filtering results in a version without any release notes.

### ✨ Styles

* New CSS vars added to support easier customization of desktop Tab font/size/color. Tabs now
  respect standard `--xh-font-size` by default.

### 📚 Libraries

* @blueprintjs/core `3.48 → 3.49`
* @popperjs/core `2.9 → 2.10`

[Commit Log](https://github.com/xh/hoist-react/compare/v42.4.0...v42.5.0)

## v42.4.0 - 2021-09-03

### 🎁 New Features

* New `GridFilterModel.commitOnChange` config (default `true`) applies updated filters as soon as
  they are changed within the pop-up menu. Set to `false` for large datasets or whenever filtering
  is a more intensive operation.
* Mobile `Select` input now supports async `queryFn` prop for parity with desktop.
* `TreeMapModel` now supports new `maxLabels` config for improved performance.

### ✨ Styles

* Hoist's default font is now [Inter](https://rsms.me/inter/), shipped and bundled via the
  `inter-ui` npm package. Inter is a modern, open-source font that leverages optical sizing to
  ensure maximum readability, even at very small sizes (e.g. `sizingMode: 'tiny'`). It's also a
  "variable" font, meaning it supports any weights from 1-1000 with a single font file download.
* Default Grid header heights have been reduced for a more compact display and greater
  differentiation between header and data rows. As before, apps can customize the pixel heights used
  by overwriting the `AgGrid.HEADER_HEIGHTS` static, typically within `Bootstrap.js`.

### ⚙️ Technical

* Mobile pull-to-refresh/swipe-to-go-back gestures now disabled over charts to avoid disrupting
  their own swipe-based zooming and panning features.

[Commit Log](https://github.com/xh/hoist-react/compare/v42.2.0...v42.4.0)

## v42.2.0 - 2021-08-27

### 🎁 New Features

* Charts now hide scrollbar, rangeSelector, navigator, and export buttons and show axis labels when
  printing or exporting images.

[Commit Log](https://github.com/xh/hoist-react/compare/v42.1.1...v42.2.0)

## v42.1.1 - 2021-08-20

* Update new `XH.sizingMode` support to store distinct values for the selected sizing mode on
  desktop, tablet, and mobile (phone) platforms.
* Additional configuration supported for newly-introduced `AppOption` preset components.

### 📚 Libraries

* @blueprintjs/core `3.47 → 3.48`

[Commit Log](https://github.com/xh/hoist-react/compare/v42.1.0...v42.1.1)

## v42.1.0 - 2021-08-19

### 🎁 New Features

* Added observable `XH.sizingMode` to govern app-wide `sizingMode`. `GridModel`s will bind to this
  `sizingMode` by default. Apps that have already implemented custom solutions around a centralized
  `sizingMode` should endeavor to unwind in favor of this.
    * ⚠ NOTE - this change requires a new application preference be defined - `xhSizingMode`. This
      should be a JSON pref, with a suggested default value of `{}`.
* Added `GridAutosizeMode.ON_SIZING_MODE_CHANGE` to autosize Grid columns whenever
  `GridModel.sizingMode` changes - it is now the default `GridAutosizeOptions.mode`.
* Added a library of reusable `AppOption` preset components, including `ThemeAppOption`,
  `SizingModeAppOption` and `AutoRefreshAppOptions`. Apps that have implemented custom `AppOption`
  controls to manage these Hoist-provided options should consider migrating to these defaults.
* `Icon` factories now support `intent`.
* `TreeMapModel` and `SplitTreeMapModel` now supports a `theme` config, accepting the strings
  'light' or 'dark'. Leave it undefined to use the global theme.
* Various usability improvements and simplifications to `GroupingChooser`.

### 🐞 Bug Fixes

* Fixed an issue preventing `FormField` labels from rendering if `fieldDefaults` was undefined.

### ✨ Styles

* New `Badge.compact` prop sets size to half that of parent element when true (default false). The
  `position` prop has been removed in favor of customizing placement of the component.

[Commit Log](https://github.com/xh/hoist-react/compare/v42.0.0...v42.1.0)

## v42.0.0 - 2021-08-13

### 🎁 New Features

* Column-level filtering is now officially supported for desktop grids!
    * New `GridModel.filterModel` config accepts a config object to customize filtering options, or
      `true` to enable grid-based filtering with defaults.
    * New `Column.filterable` config enables a customized header menu with filtering options. The
      new control offers two tabs - a "Values" tab for an enumerated "set-type" filter and a "
      Custom" tab to support more complex queries with multiple clauses.
* New `TaskObserver` replaces existing `PendingTaskModel`, providing improved support for joining
  and masking multiple asynchronous tasks.
* Mobile `NavigatorModel` provides a new 'pull down' gesture to trigger an app-wide data refresh.
  This gesture is enabled by default, but can be disabled via the `pullDownToRefresh` flag.
* `RecordAction` now supports a `className` config.
* `Chart` provides a default context menu with its standard menu button actions, including a new
  'Copy to Clipboard' action.

### 💥 Breaking Changes

* `FilterChooserModel.sourceStore` and `FilterChooserModel.targetStore` have been renamed
  `FilterChooserModel.valueSource` and `FilterChooserModel.bind` respectively. Furthermore, both
  configs now support either a `Store` or a cube `View`. This is to provide a common API with the
  new `GridFilterModel` filtering described above.
* `GridModel.setFilter()` and `DataViewModel.setFilter()` have been removed. Either configure your
  grid with a `GridFilterModel`, or set the filter on the underlying `Store` instead.
* `FunctionFilter` now requires a `key` property.
* `PendingTaskModel` has been replaced by the new `TaskObserver` in `@xh/hoist/core`.
    * ⚠ NOTE - `TaskObserver` instances should be created via the provided static factory methods
      and
      _not_ directly via the `new` keyword. `TaskObserver.trackLast()` can be used as a drop-in
      replacement for `new PendingTaskModel()`.
* The `model` prop on `LoadingIndicator` and `Mask` has been replaced with `bind`. Provide one or
  more `TaskObserver`s to this prop.

### ⚙️ Technical

* `GridModel` has a new `selectedIds` getter to get the IDs of currently selected records. To
  provide consistency across models, the following getters have been deprecated and renamed:
    + `selectedRecordId` has been renamed `selectedId` in `GridModel`, `StoreSelectionModel`, and
      `DataViewModel`
    + `selection` has been renamed `selectedRecords` in `GridModel`, `DataViewModel`, and
      `RestGridModel`
    + `singleRecord`, `records`, and `ids` have been renamed `selectedRecord`, `selectedRecords`,
      and
      `selectedIds`, respectively, in `StoreSelectionModel`

### ✨ Styles

* Higher contrast on grid context menus for improved legibility.

[Commit Log](https://github.com/xh/hoist-react/compare/v41.3.0...v42.0.0)

## v41.3.0 - 2021-08-09

### 🎁 New Features

* New `Cube` aggregators `ChildCountAggregator` and `LeafCountAggregator`.
* Mobile `NavigatorModel` provides a new "swipe" gesture to go back in the page stack. This is
  enabled by default, but may be turned off via the new `swipeToGoBack` prop.
* Client error reports now include the full URL for additional troubleshooting context.
    * Note apps must update their server-side to `hoist-core v9.3` or greater to persist URLs with
      error reports (although this is _not_ a general or hard requirement for taking this version of
      hoist-react).

[Commit Log](https://github.com/xh/hoist-react/compare/v41.2.0...v41.3.0)

## v41.2.0 - 2021-07-30

### 🎁 New Features

* New `GridModel.rowClassRules` and `Column.cellClassRules` configs added. Previously apps needed to
  use `agOptions` to dynamically apply and remove CSS classes using either of these options - now
  they are fully supported by Hoist.
    * ⚠ Note that, to avoid conflicts with internal usages of these configs, Hoist will check and
      throw if either is passed via `agOptions`. Apps only need to move their configs to the new
      location - the shape of the rules object does *not* need to change.
* New `GridAutosizeOptions.includeCollapsedChildren` config controls whether values from collapsed
  (i.e. hidden) child records should be measured when computing column sizes. Default of `false`
  improves autosize performance for large tree grids and should generally match user expectations
  around WYSIWYG autosizing.
* New `GridModel.beginEditAsync()` and `endEditAsync()` APIs added to start/stop inline editing.
    * ⚠ Note that - in a minor breaking change - the function form of the `Column.editable` config
      is no longer passed an `agParams` argument, as editing might now begin and need to be
      evaluated outside the context of an AG-Grid event.
* New `GridModel.clicksToEdit` config controls the number of clicks required to trigger
  inline-editing of a grid cell. Default remains 2 (double click ).
* Timeouts are now configurable on grid exports via a new `exportOptions.timeout` config.
* Toasts may now be dismissed programmatically - use the new `ToastModel` returned by the
  `XH.toast()` API and its variants.
* `Form` supports setting readonlyRenderer in `fieldDefaults` prop.
* New utility hook `useCached` provides a more flexible variant of `React.useCallback`.

### 🐞 Bug Fixes

* Inline grid editing supports passing of JSX editor components.
* `GridExportService` catches any exceptions thrown during export preparation and warns the user
  that something went wrong.
* GridModel with 'disabled' selection no longer shows "ghost" selection when using keyboard.
* Tree grids now style "parent" rows consistently with highlights/borders if requested, even for
  mixed-depth trees where some rows have children at a given level and others do not.

### ⚙️ Technical

* `FetchService` will now actively `abort()` fetch requests that it is abandoning due to its own
  `timeout` option. This allows the browser to release the associated resources associated with
  these requests.
* The `start()` function in `@xh/hoist/promise` has been deprecated. Use `wait()` instead, which can
  now be called without any args to establish a Promise chain and/or introduce a minimal amount of
  asynchronousity.
* ⚠ Note that the raw `AgGrid` component no longer enhances the native keyboard handling provided by
  AG Grid. All Hoist key handling customizations are now limited to `Grid`. If you wish to provide
  custom handling in a raw `AgGrid` component, see the example here:
  https://www.ag-grid.com/javascript-grid/row-selection/#example-selection-with-keyboard-arrow-keys

### ✨ Styles

* The red and green color values applied in dark mode have been lightened for improved legibility.
* The default `colorSpec` config for number formatters has changed to use new dedicated CSS classes
  and variables.
* New/renamed CSS vars `--xh-grid-selected-row-bg` and `--xh-grid-selected-row-text-color` now used
  to style selected grid rows.
    * ⚠ Note the `--xh-grid-bg-highlight` CSS var has been removed.
* New `.xh-cell--editable` CSS class applied to cells with inline editing enabled.
    * ⚠ Grid CSS class `.xh-invalid-cell` has been renamed to `.xh-cell--invalid` for consistency -
      any app style overrides should update to this new classname.

### 📚 Libraries

* core-js `3.15 → 3.16`

[Commit Log](https://github.com/xh/hoist-react/compare/v41.1.0...v41.2.0)

## v41.1.0 - 2021-07-23

### 🎁 New Features

* Button to expand / collapse all rows within a tree grid now added by default to the primary tree
  column header. (New `Column.headerHasExpandCollapse` property provided to disable.)
* New `@logWithDebug` annotation provides easy timed logging of method execution (via `withDebug`).
* New `AppSpec.disableXssProtection` config allows default disabling of Field-level XSS protection
  across the app. Intended for secure, internal apps with tight performance tolerances.
* `Constraint` callbacks are now provided with a `record` property when validating Store data and a
  `fieldModel` property when validating Form data.
* New `Badge` component allows a styled badge to be placed inline with text/title, e.g. to show a
  counter or status indicator within a tab title or menu item.
* Updated `TreeMap` color scheme, with a dedicated set of colors for dark mode.
* New XH convenience methods `successToast()`, `warningToast()`, and `dangerToast()` show toast
  alerts with matching intents and appropriate icons.
    * ⚠ Note that the default `XH.toast()` call now shows a toast with the primary (blue) intent and
      no icon. Previously toasts displayed by default with a success (green) intent and checkmark.
* GridModel provides a public API method `setColumnState` for taking a previously saved copy of
  gridModel.columnState and applying it back to a GridModel in one call.

### 🐞 Bug Fixes

* Fixed an issue preventing export of very large (>100k rows) grids.
* Fixed an issue where updating summary data in a Store without also updating other data would not
  update the bound grid.
* Intent styles now properly applied to minimal buttons within `Panel.headerItems`.
* Improved `GridModel` async selection methods to ensure they do not wait forever if grid does not
  mount.
* Fixed an issue preventing dragging the chart navigator range in a dialog.

### ⚙️ Technical

* New `Exception.timeout()` util to throw exceptions explicitly marked as timeouts, used by
  `Promise.timeout` extension.
* `withShortDebug` has been deprecated. Use `withDebug` instead, which has the identical behavior.
  This API simplification mirrors a recent change to `hoist-core`.

### ✨ Styles

* If the first child of a `Placeholder` component is a Hoist icon, it will not automatically be
  styled to 4x size with reduced opacity. (See new Toolbox example under the "Other" tab.)

### 📚 Libraries

* @blueprintjs/core `3.46 → 3.47`
* dompurify `2.2 → 2.3`

[Commit Log](https://github.com/xh/hoist-react/compare/v41.0.0...v41.1.0)

## v41.0.0 - 2021-07-01

### 🎁 New Features

* Inline editing of Grid/Record data is now officially supported:
    + New `Column.editor` config accepts an editor component to enable managed editing of the cells
      in that column. New `CheckboxEditor`, `DateEditor`, `NumberEditor`, `SelectEditor`
      , `TextAreaEditor`
      and `TextEditor` components wrap their corresponding HoistInputs with the required hook-based
      API and can be passed to this new config directly.
    + `Store` now contains built-in support for validation of its uncommitted records. To enable,
      specify the new `rules` property on the `Field`s in your `Store`. Note that these rules and
      constraints use the same API as the forms package, and rules and constraints may be shared
      between the `data` and `form` packages freely.
    + `GridModel` will automatically display editors and record validation messages as the user
      moves between cells and records. The new `GridModel.fullRowEditing` config controls whether
      editors are displayed for the focused cell only or for the entire row.
* All Hoist Components now support a `modelRef` prop. Supply a ref to this prop in order to gain a
  pointer to a Component's backing `HoistModel`.
* `DateInput` has been improved to allow more flexible parsing of user input with multiple formats.
  See the new prop `DateInput.parseStrings`.
* New `Column.sortValue` config takes an alternate field name (as a string) to sort the column by
  that field's value, or a function to produce a custom cell-level value for comparison. The values
  produced by this property will be also passed to any custom comparator, if one is defined.
* New `GridModel.hideEmptyTextBeforeLoad` config prevents showing the `emptyText` until the store
  has been loaded at least once. Apps that depend on showing `emptyText` before first load should
  set this property to `false`.
* `ExpandCollapseButton` now works for grouped grids in addition to tree grids.
* `FieldModel.initialValue` config now accepts functions, allowing for just-in-time initialization
  of Form data (e.g. to pre-populate a Date field with the current time).
* `TreeMapModel` and `SplitTreeMapModel` now support a `maxHeat` config, which can be used to
  provide a stable absolute maximum brightness (positive or negative) within the entire TreeMap.
* `ErrorMessage` will now automatically look for an `error` property on its primary context model.
* `fmtNumber()` supports new flags `withCommas` and `omitFourDigitComma` to customize the treatment
  of commas in number displays.
* `isValidJson` function added to form validation constraints.
* New `Select.enableFullscreen` prop added to the mobile component. Set to true (default on phones)
  to render the input in a full-screen modal when focused, ensuring there is enough room for the
  on-screen keyboard.

### 💥 Breaking Changes

* Removed support for class-based Hoist Components via the `@HoistComponent` decorator (deprecated
  in v38). Use functional components created via the `hoistCmp()` factory instead.
* Removed `DimensionChooser` (deprecated in v37). Use `GroupingChooser` instead.
* Changed the behavior of `FormModel.init()` to always re-initialize *all* fields. (Previously, it
  would only initialize fields explicitly passed via its single argument). We believe that this is
  more in line with developer expectations and will allow the removal of app workarounds to force a
  reset of all values. Most apps using FormModel should not need to change, but please review and
  test any usages of this particular method.
* Replaced the `Grid`, `DataView`, and `RestGrid` props below with new configurable fields on
  `GridModel`, `DataViewModel`, and `RestGridModel`, respectively. This further consolidates grid
  options into the model layer, allowing for more consistent application code and developer
  discovery.
    + `onKeyDown`
    + `onRowClicked`
    + `onRowDoubleClicked`
    + `onCellClicked`
    + `onCellDoubleClicked`
* Renamed the confusing and ambiguous property name `labelAlign` in several components:
    + `FormField`: `labelAlign` has been renamed to `labelTextAlign`
    + `SwitchInput`, `RadioInput`, and `Checkbox`: `labelAlign` has been renamed `labelSide`.
* Renamed all CSS variables beginning with `--navbar` to start with `--appbar`, matching the Hoist
  component name.
* Removed `TreeMapModel.colorMode` value 'balanced'. Use the new `maxHeat` config to prevent outlier
  values from dominating the color range of the TreeMap.
* The classes `Rule` and `ValidationState` and all constraint functions (e.g. `required`,
  `validEmail`, `numberIs`, etc.) have been moved from the `cmp\form` package to the `data` package.
* Hoist grids now require AG Grid v25.3.0 or higher - update your AG Grid dependency in your app's
  `package.json` file. See the [AG Grid Changelog](https://www.ag-grid.com/ag-grid-changelog/) for
  details.
* Hoist charts now require Highcharts v9.1.0 or higher - update your Highcharts dependency in your
  app's `package.json` file. See the
  [Highcharts Changelog](https://www.highcharts.com/changelog/#highcharts-stock) for details.

### 🐞 Bug Fixes

* Fixed disable behavior for Hoist-provided button components using popover.
* Fixed default disabling of autocomplete within `TextInput`.
* Squelched console warning re. precision/stepSize emitted by Blueprint-based `numberInput`.

### ⚙️ Technical

* Improved exception serialization to better handle `LocalDate` and similar custom JS classes.
* Re-exported Blueprint `EditableText` component (w/elemFactory wrapper) from `kit/blueprint`.

### 📚 Libraries

* @blueprintjs/core `3.44 → 3.46`
* codemirror `5.60 → 5.62`
* core-js `3.10 → 3.15`
* filesize `6.2 → 6.4`
* mobx `6.1 → 6.3`
* react-windowed-select `3.0 → 3.1`

[Commit Log](https://github.com/xh/hoist-react/compare/v40.0.0...v41.0.0)

## v40.0.0 - 2021-04-22

⚠ Please ensure your `@xh/hoist-dev-utils` dependency is >= v5.7.0. This is required to support the
new changelog feature described below. Even if you are not yet using the feature, you must update
your dev-utils dependency for your project to build.

### 🎁 New Features

* Added support for displaying an in-app changelog (release notes) to the user. See the new
  `ChangelogService` for details and instructions on how to enable.
* Added `XH.showBanner()` to display a configurable banner across the top of viewport, as another
  non-modal alternative for attention-getting application alerts.
* New method `XH.showException()` uses Hoist's built-in exception display to show exceptions that
  have already been handled directly by application code. Use as an alternative to
  `XH.handleException()`.
* `XH.track()` supports a new `oncePerSession` option. This flag can be set by applications to avoid
  duplicate tracking messages for certain types of activity.
* Mobile `NavigatorModel` now supports a `track` flag to automatically track user page views,
  equivalent to the existing `track` flag on `TabContainerModel`. Both implementations now use the
  new `oncePerSession` flag to avoid duplicate messages as a user browses within a session.
* New `Spinner` component returns a simple img-based spinner as an animated PNG, available in two
  sizes. Used for the platform-specific `Mask` and `LoadingIndicator` components. Replaces previous
  SVG-based implementations to mitigate rendering performance issues over remote connections.

### 💥 Breaking Changes

* `Store` now creates a shared object to hold the default values for every `Field` and uses this
  object as the prototype for the `data` property of every `Record` instance.
    * Only non-default values are explicitly written to `Record.data`, making for a more efficient
      representation of default values and improving the performance of `Record` change detection.
    * Note this means that `Record.data` *no longer* contains keys for *all* fields as
      `own-enumerable` properties.
    * Applications requiring a full enumeration of all values should call the
      new `Record.getValues()`
      method, which returns a new and fully populated object suitable for spreading or cloning.
    * This behavior was previously available via `Store.experimental.shareDefaults` but is now
      always enabled.
* For API consistency with the new `showBanner()` util, the `actionFn` prop for the recently-added
  `ErrorMessage` component has been deprecated. Specify as an `onClick` handler within the
  component's `actionButtonProps` prop instead.
* The `GridModel.experimental.externalSort` flag has been promoted from an experiment to a
  fully-supported config. Default remains `false`, but apps that were using this flag must now pass
  it directly: `new GridModel({externalSort: true, ...})`.
* Hoist re-exports and wrappers for the Blueprint `Spinner` and Onsen `ProgressCircular` components
  have been removed, in favor of the new Hoist `Spinner` component mentioned above.
* Min version for `@xh/hoist-dev-utils` is now v5.7.0, as per above.

### 🐞 Bug Fixes

* Formatters in the `@xh/hoist/format` package no longer modify their options argument.
* `TileFrame` edge-case bug fixed where the appearance of an internal scrollbar could thrash layout
  calculations.
* XSS protection (dompurify processing) disabled on selected REST editor grids within the Hoist
  Admin console. Avoids content within configs and JSON blobs being unintentionally mangled.

### ⚙️ Technical

* Improvements to exception serialization, especially for any raw javascript `Error` thrown by
  client-side code.

### ✨ Styles

* Buttons nested inline within desktop input components (e.g. clear buttons) tweaked to avoid
  odd-looking background highlight on hover.
* Background highlight color of minimal/outlined buttons tweaked for dark theme.
* `CodeInput` respects standard XH theme vars for its background-color and (monospace) font family.
  Its built-in toolbar has also been made compact and slightly re-organized.

### 📚 Libraries

* @blueprintjs/core `3.41 → 3.44`
* @blueprintjs/datetime `3.21 → 3.23`
* classnames `2.2 → 2.3`
* codemirror `5.59 → 5.60`
* core-js `3.9 → 3.10`
* filesize `6.1 → 6.2`
* qs `6.9 → 6.10`
* react-beautiful-dnd `13.0 → 13.1`
* react-select `4.2 → 4.3`

[Commit Log](https://github.com/xh/hoist-react/compare/v39.0.1...v40.0.0)

## v39.0.1 - 2021-03-24

### 🐞 Bug Fixes

* Fixes regression preventing the loading of the Activity Tab in the Hoist Admin console.
* Fixes icon alignment in `DateInput`.

[Commit Log](https://github.com/xh/hoist-react/compare/v39.0.0...v39.0.1)

## v39.0.0 - 2021-03-23

### 🎁 New Features

#### Components + Props

* New `TileFrame` layout component renders a collection of child items using a layout that balances
  filling the available space against maintaining tile width / height ratio.
* Desktop `Toolbar` accepts new `compact` prop. Set to `true` to render the toolbar with reduced
  height and font-size.
* New `StoreFilterField` prop `autoApply` allows developers to more easily use `StoreFilterField` in
  conjunction with other filters or custom logic. Set to `false` and specify an `onFilterChange`
  callback to take full control of filter application.
* New `RestGrid` prop `formClassName` allows custom CSS class to be applied to its managed
  `RestForm` dialog.

#### Models + Configs

* New property `selectedRecordId` on `StoreSelectionModel`, `GridModel`, and `DataViewModel`.
  Observe this instead of `selectedRecord` when you wish to track only the `id` of the selected
  record and not changes to its data.
* `TreeMapModel.colorMode` config supports new value `wash`, which retains the positive and negative
  color while ignoring the intensity of the heat value.
* New method `ChartModel.updateHighchartsConfig()` provides a more convenient API for changing a
  chart's configuration post-construction.
* New `Column.omit` config supports conditionally excluding a column from its `GridModel`.

#### Services + Utils

* New method `FetchService.setDefaultTimeout()`.
* New convenience getter `LocalDate.isToday`.
* `HoistBase.addReaction()` now accepts convenient string values for its `equals` flag.

### 💥 Breaking Changes

* The method `HoistAppModel.preAuthInitAsync()` has been renamed to `preAuthAsync()` and should now
  be defined as `static` within apps that implement it to run custom pre-authentication routines.
    * This change allows Hoist to defer construction of the `AppModel` until Hoist itself has been
      initialized, and also better reflects the special status of this function and when it is
      called in the Hoist lifecycle.
* Hoist grids now require AG Grid v25.1.0 or higher - update your AG Grid dependency in your app's
  `package.json` file. See the [AG Grid Changelog](https://www.ag-grid.com/ag-grid-changelog/) for
  details.

### ⚙️ Technical

* Improvements to behavior/performance of apps in hidden/inactive browser tabs. See the
  [page visibility API reference](https://developer.mozilla.org/en-US/docs/Web/API/Page_Visibility_API)
  for details. Now, when the browser tab is hidden:
    * Auto-refresh is suspended.
    * The `forEachAsync()` and `whileAsync()` utils run synchronously, without inserting waits that
      would be overly throttled by the browser.
* Updates to support compatibility with agGrid 25.1.0.
* Improved serialization of `LoadSpec` instances within error report stacktraces.

### 📚 Libraries

* @blueprintjs/core `3.39 → 3.41`
* @blueprintjs/datetime `3.20 → 3.21`
* @popperjs/core `2.8 → 2.9`
* core-js `3.8 → 3.9`
* react-select `4.1 → 4.2`

[Commit Log](https://github.com/xh/hoist-react/compare/v38.3.0...v39.0.0)

## v38.3.0 - 2021-03-03

### 🎁 New Features

* New `Store.freezeData` and `Store.idEncodesTreePath` configs added as performance optimizations
  when loading very large data sets (50k+ rows).
* New `ColChooserModel.autosizeOnCommit` config triggers an autosize run whenever the chooser is
  closed. (Defaulted to true on mobile.)

[Commit Log](https://github.com/xh/hoist-react/compare/v38.2.0...v38.3.0)

## v38.2.0 - 2021-03-01

### 🐞 Bug Fixes

* Fix to edge-case where `Grid` would lose its selection if set on the model prior to the component
  mounting and AG Grid full rendering.
* Fix to prevent unintended triggering of app auto-refresh immediately after init.

### ⚙️ Technical

* New config `Cube.fieldDefaults` - matches same config added to `Store` in prior release.
* App auto-refresh interval keys off of last *completed* refresh cycle if there is one. Avoids
  over-eager refresh when cycle is fast relative to the time it takes to do the refresh.
* New experimental property `Store.experimental.shareDefaults`. If true, `Record.data` will be
  created with default values for all fields stored on a prototype, with only non-default values
  stored on `data` directly. This can yield major performance improvements for stores with sparsely
  populated records (i.e. many records with default values). Note that when set, the `data` property
  on `Record` will no longer contain keys for *all* fields as `own-enumerable` properties. This may
  be a breaking change for some applications.

[Commit Log](https://github.com/xh/hoist-react/compare/v38.1.1...v38.2.0)

## v38.1.1 - 2021-02-26

### ⚙️ Technical

* New config `Store.fieldDefaults` supports defaulting config options for all `Field` instances
  created by a `Store`.

[Commit Log](https://github.com/xh/hoist-react/compare/v38.1.0...v38.1.1)

## v38.1.0 - 2021-02-24

⚠ Please ensure your `@xh/hoist-dev-utils` dependency is >= v5.6.0. This is required to successfully
resolve and bundle transitive dependencies of the upgraded `react-select` library.

### 🐞 Bug Fixes

* A collapsible `Panel` will now restore its user specified-size when re-opened. Previously the
  panel would be reset to the default size.
* `Store.lastLoaded` property now initialized to `null`. Previously this property had been set to
  the construction time of the Store.
* Tweak to `Grid` style rules to ensure sufficient specificity of rules related to indenting child
  rows within tree grids.
* Improvements to parsing of `Field`s of type 'int': we now correctly parse values presented in
  exponential notation and coerce `NaN` values to `null`.

### 🎁 New Features

* `GridModel` has new async variants of existing methods: `selectFirstAsync`, `selectAsync`, and
  `ensureSelectionVisibleAsync`. These methods build-in the necessary waiting for the underlying
  grid implementation to be ready and fully rendered to ensure reliable selection. In addition, the
  first two methods will internally call the third. The existing non-async counterparts for these
  methods have been deprecated.
* GridModel has a new convenience method `preSelectFirstAsync` for initializing the selection in
  grids, without disturbing any existing selection.
* Added new `Store.loadTreeData` config (default `true`) to enable or disable building of nested
  Records when the raw data elements being loaded have a `children` property.
* Cube `View` now detects and properly handles streaming updates to source data that include changes
  to row dimensions as well as measures.*
* `DataViewModel.itemHeight` can now be a function that returns a pixel height.
* The `LoadSpec` object passed to `doLoadAsync()` is now a defined class with additional properties
  `isStale`, `isObsolete` and `loadNumber`. Use these properties to abandon out-of-order
  asynchronous returns from the server.
    * 💥 NOTE that calls to `loadAsync()` no longer accept a plain object for their `loadSpec`
      parameter. Application code such as `fooModel.loadAsync({isRefresh: true})` should be updated
      to use the wrapper APIs provided by `LoadSupport` - e.g. `fooModel.refreshAsync()`. (This was
      already the best practice, but is now enforced.)
* New `autoHeight` property on grid `Column`. When set the grid will increase the row height
  dynamically to accommodate cell content in this column.

### 📚 Libraries

* @blueprintjs/core `3.38 → 3.39`
* react-select `3.1 → 4.1`
* react-windowed-select `2.0 → 3.0`

[Commit Log](https://github.com/xh/hoist-react/compare/v38.0.0...v38.1.0)

## v38.0.0 - 2021-02-04

Hoist v38 includes major refactoring to streamline core classes, bring the toolkit into closer
alignment with the latest developments in Javascript, React, and MobX, and allow us to more easily
provide documentation and additional features. Most notably, we have removed the use of class based
decorators, in favor of a simpler inheritance-based approach to defining models and services.

* We are introducing a new root superclass `HoistBase` which provides many of the syntax
  enhancements and conventions used throughout Hoist for persistence, resource management, and
  reactivity.
* New base classes of `HoistModel` and `HoistService` replace the existing class decorators
  `@HoistModel` and `@HoistService`. Application models and services should now `extend` these base
  classes instead of applying the (now removed) decorators. For your application's `AppModel`,
  extend the new `HoistAppModel` superclass.
* We have also removed the need for the explicit `@LoadSupport` annotation on these classes. The
  presence of a defined `doLoadAsync()` method is now sufficient to allow classes extending
  `HoistModel` and `HoistService` to participate in the loading and refreshing lifecycle as before.
* We have deprecated support for class-based Components via the `@HoistComponent` class decorator.
  To continue to use this decorator, please import it from the `@xh\hoist\deprecated` package.
  Please note that we plan to remove `@HoistComponent` in a future version.
* Due to changes in MobX v6.0.1, all classes that host observable fields and actions will now also
  need to provide a constructor containing a call to `makeObservable(this)`. This change will
  require updates to most `HoistModel` and `HoistService` classes. See
  [this article from MobX](https://michel.codes/blogs/mobx6) for more on this change and the
  motivation behind it.

### 🎁 New Features

* New utility method `getOrCreate` for easy caching of properties on objects.
* The `Menu` system on mobile has been reworked to be more consistent with desktop. A new
  `MenuButton` component has been added to the mobile framework, which renders a `Menu` of
  `MenuItems` next to the `MenuButton`. This change also includes the removal of `AppMenuModel` (see
  Breaking Changes).
* Added `ExpandCollapseButton` to the mobile toolkit, to expand / collapse all rows in a tree grid.
* Added `Popover` to the mobile toolkit, a component to display floating content next to a target
  element. Its API is based on the Blueprint `Popover` component used on desktop.
* `StoreFilterField` now matches the rendered string values for `date` and `localDate` fields when
  linked to a properly configured `GridModel`.
* `GroupingChooser` gets several minor usability improvements + clearer support for an empty /
  ungrouped state, when so enabled.

### 💥 Breaking Changes

* All `HoistModel` and `HoistService` classes must be adjusted as described above.
* `@HoistComponent` has been deprecated and moved to `@xh\hoist\deprecated`
* Hoist grids now require AG Grid v25.0.1 or higher - if your app uses AG Grid, update your AG Grid
  dependency in your app's `package.json` file.
* The `uses()` function (called within `hoistComponent()` factory configs for model context lookups)
  and the `useContextModel()` function no longer accept class names as strings. Pass the class
  itself (or superclass) of the model you wish to select for your component. `Uses` will throw if
  given any string other than "*", making the need for any updates clear in that case.
* The `Ref` class, deprecated in v26, has now been removed. Use `createObservableRef` instead.
* `AppMenuModel` has been removed. The `AppMenuButton` is now configured via
  `AppBar.appMenuButtonProps`. As with desktop, menu items can be added with
  `AppBar.appMenuButtonProps.extraItems[]`

### ⚙️ Technical

* We have removed the experimental flags `useTransactions`, and `deltaSort` from `GridModel`. The
  former has been the default behavior for Hoist for several releases, and the latter is obsolete.

### 📚 Libraries

* @blueprintjs/core `3.36 → 3.38`
* codemirror `5.58 → 5.59`
* mobx `5.15 → 6.1`
* mobx-react `6.3 → 7.1`

[Commit Log](https://github.com/xh/hoist-react/compare/v37.2.0...v38.0.0)

## v37.2.0 - 2021-01-22

### 🎁 New Features

* New `ErrorMessage` component for standard "inline" rendering of Errors and Exceptions, with retry
  support.
* `Cube` now supports an `omitFn` to allow apps to remove unwanted, single-node children.

[Commit Log](https://github.com/xh/hoist-react/compare/v37.1.0...v37.2.0)

## v37.1.0 - 2021-01-20

### 🎁 New Features

* Columns in `ColChooser` can now be filtered by their `chooserGroup`.
* `Cube` now supports a `bucketSpecFn` config which allows dynamic bucketing and aggregation of
  rows.

### 🐞 Bug Fixes

* Fix issue where a `View` would create a root row even if there were no leaf rows.
* Fixed regression in `LeftRightChooser` not displaying description callout.

[Commit Log](https://github.com/xh/hoist-react/compare/v37.0.0...v37.1.0)

## v37.0.0 - 2020-12-15

### 🎁 New Features

* New `GroupingChooser` component provides a new interface for selecting a list of fields
  (dimensions) for grouping APIs, offering drag-and-drop reordering and persisted favorites.
    * This is intended as a complete replacement for the existing `DimensionChooser`. That component
      should be considered deprecated and will be removed in future releases.
* New props added to `TabSwitcher`:
    * `enableOverflow` shows tabs that would normally overflow their container in a drop down menu.
    * `tabWidth`, `tabMinWidth` & `tabMaxWidth` allow flexible configuration of tab sizes within the
      switcher.
* `TabModel` now supports a bindable `tooltip`, which can be used to render strings or elements
  while hovering over tabs.
* New `Placeholder` component provides a thin wrapper around `Box` with standardized, muted styling.
* New `StoreFilterField.matchMode` prop allows customizing match to `start`, `startWord`, or `any`.
* `Select` now implements enhanced typeahead filtering of options. The default filtering is now
  based on a case-insensitive match of word starts in the label. (Previously it was based on a match
  _anywhere_ in the label _or_ value.) To customize this behavior, applications should use the new
  `filterFn` prop.
* New Admin Console Monitor > Memory tab added to view snapshots of JVM memory usage. (Requires
  Hoist Core v8.7 or greater.)
* `FormModel` and `FieldModel` gain support for Focus Management.
* New `boundInput` getter on `FieldModel` to facilitate imperative access to controls, when needed.
  This getter will return the new `HoistInputModel` interface, which support basic DOM access as
  well as standard methods for `focus()`, `blur()`, and `select()`.
* New `GridModel` config `lockColumnGroups` to allow controlling whether child columns can be moved
  outside their parent group. Defaults to `true` to maintain existing behavior.

### 💥 Breaking Changes

* New `TabContainerModel` config `switcher` replaces `switcherPosition` to allow for more flexible
  configuration of the default `TabSwitcher`.
    * Use `switcher: true` to retain default behavior.
    * Use `switcher: false` to not include a TabSwitcher. (previously `switcherPosition: 'none'`)
    * Use `switcher: {...}` to provide customisation props for the `TabSwitcher`. See `TabSwitcher`
      documentation for more information.
* The `HoistInput` base class has been removed. This change marks the completion of our efforts to
  remove all internal uses of React class-based Components in Hoist. The following adjustments are
  required:
    * Application components extending `HoistInput` should use the `useHoistInputModel` hook
      instead.
    * Applications getting refs to `HoistInputs` should be aware that these refs now return a ref to
      a
      `HoistInputModel`. In order to get the DOM element associated with the component use the new
      `domEl` property of that model rather than the`HoistComponent.getDOMNode()` method.
* Hoist grids now require AG Grid v24.1.0 or higher - update your AG Grid dependency in your app's
  `package.json` file. AG Grid v24.1.0
  [lists 5 breaking changes](https://www.ag-grid.com/ag-grid-changelog/), including the two called
  out below. *Note that these cautions apply only to direct use of the AG Grid APIs* - if your app
  is using the Hoist `Grid` and `GridModel` exclusively, there should be no need to adjust code
  around columns or grid state, as the related Hoist classes have been updated to handle these
  changes.
    * AG-4291 - Reactive Columns - the state pattern for ag-grid wrapper has changed as a result of
      this change. If your app made heavy use of saving/loading grid state, please test carefully
      after upgrade.
    * AG-1959 - Aggregation - Add additional parameters to the Custom Aggregation methods. If your
      app implements custom aggregations, they might need to be updated.

### 🔒 Security

* The data package `Field` class now sanitizes all String values during parsing, using the DOMPurify
  library to defend against XSS attacks and other issues with malformed HTML or scripting content
  loaded into `Record`s and rendered by `Grid` or other data-driven components. Please contact XH if
  you find any reason to disable this protection, or observe any unintended side effects of this
  additional processing.

### 🐞 Bug Fixes

* Fix issue where grid row striping inadvertently disabled by default for non-tree grids.
* Fix issue where grid empty text cleared on autosize.

### ✨ Styles

* Default `Chart` themes reworked in both light and dark modes to better match overall Hoist theme.

### ⚙️ Technical

* Note that the included Onsen fork has been replaced with the latest Onsen release. Apps should not
  need to make any changes.
* `Cube.info` is now directly observable.
* `@managed` and `markManaged` have been enhanced to allow for the cleanup of arrays of objects as
  well as objects. This matches the existing array support in `XH.safeDestroy()`.

### 📚 Libraries

* @xh/onsenui `~0.1.2` → onsenui `~2.11.1`
* @xh/react-onsenui `~0.1.2` → react-onsenui `~1.11.3`
* @blueprintjs/core `3.35 → 3.36`
* @blueprintjs/datetime `3.19 → 3.20`
* clipboard-copy `3.1 → 4.0`
* core-js `3.6 → 3.8`
* dompurify `added @ 2.2`
* react `16.13 → 17.0`
* semver `added @ 7.3`

[Commit Log](https://github.com/xh/hoist-react/compare/v36.6.1...v37.0.0)

## v36.6.1 - 2020-11-06

### 🐞 Bug Fixes

* Fix issue where grid row striping would be turned off by default for non-tree grids

[Commit Log](https://github.com/xh/hoist-react/compare/v36.6.0...v36.6.1)

## v36.6.0 - 2020-10-28

### 🎁 New Features

* New `GridModel.treeStyle` config enables more distinctive styling of tree grids, with optional
  background highlighting and ledger-line style borders on group rows.
    * ⚠ By default, tree grids will now have highlighted group rows (but no group borders). Set
      `treeStyle: 'none'` on any `GridModel` instances where you do _not_ want the new default
      style.
* New `DashContainerModel.extraMenuItems` config supports custom app menu items in Dashboards
* An "About" item has been added to the default app menu.
* The default `TabSwitcher` now supports scrolling, and will show overflowing tabs in a drop down
  menu.

### 🐞 Bug Fixes

* Ensure that `Button`s with `active: true` set directly (outside of a `ButtonGroupInput`) get the
  correct active/pressed styling.
* Fixed regression in `Column.tooltip` function displaying escaped HTML characters.
* Fixed issue where the utility method `calcActionColWidth` was not correctly incorporating the
  padding in the returned value.

### ⚙️ Technical

* Includes technical updates to `JsonBlob` archiving. This change requires an update to `hoist-core`
  `v8.6.1` or later, and modifications to the `xh_json_blob` table. See the
  [hoist-core changelog](https://github.com/xh/hoist-core/blob/develop/CHANGELOG.md) for further
  details.

### 📚 Libraries

* @blueprintjs/core `3.33 → 3.35`

[Commit Log](https://github.com/xh/hoist-react/compare/v36.5.0...v36.6.0)

## v36.5.0 - 2020-10-16

### 🐞 Bug Fixes

* Fix text and hover+active background colors for header tool buttons in light theme.

### ⚙️ Technical

* Install a default simple string renderer on all columns. This provides consistency in column
  rendering, and fixes some additional issues with alignment and rendering of Grid columns
  introduced by the change to flexbox-based styling in grid cells.
* Support (optional) logout action in SSO applications.

### 📚 Libraries

* @blueprintjs/core `3.31 → 3.33`
* @blueprintjs/datetime `3.18 → 3.19`
* @fortawesome/fontawesome-pro `5.14 → 5.15`
* moment `2.24 → 2.29`
* numbro `2.2 → 2.3`

[Commit Log](https://github.com/xh/hoist-react/compare/v36.4.0...v36.5.0)

## v36.4.0 - 2020-10-09

### 🎁 New Features

* `TabContainerModel` supports dynamically adding and removing tabs via new public methods.
* `Select` supports a new `menuWidth` prop to control the width of the dropdown.

### 🐞 Bug Fixes

* Fixed v36.3.0 regression re. horizontal alignment of Grid columns.

[Commit Log](https://github.com/xh/hoist-react/compare/v36.3.0...v36.4.0)

## v36.3.0 - 2020-10-07

### 💥 Breaking Changes

* The following CSS variables are no longer in use:
    + `--xh-grid-line-height`
    + `--xh-grid-line-height-px`
    + `--xh-grid-large-line-height`
    + `--xh-grid-large-line-height-px`
    + `--xh-grid-compact-line-height`
    + `--xh-grid-compact-line-height-px`
    + `--xh-grid-tiny-line-height`
    + `--xh-grid-tiny-line-height-px`

### ⚙️ Technical

* We have improved and simplified the vertical centering of content within Grid cells using
  flexbox-based styling, rather than the CSS variables above.

### 🎁 New Features

* `Select` now supports `hideSelectedOptions` and `closeMenuOnSelect` props.
* `XH.message()` and its variants (`XH.prompt(), XH.confirm(), XH.alert()`) all support an optional
  new config `messageKey`. This key can be used by applications to prevent popping up the same
  dialog repeatedly. Hoist will only show the last message posted for any given key.
* Misc. Improvements to organization of admin client tabs.

### 🐞 Bug Fixes

* Fixed issue with sporadic failures reading grid state using `legacyStateKey`.
* Fixed regression to the display of `autoFocus` buttons; focus rectangle restored.

[Commit Log](https://github.com/xh/hoist-react/compare/v36.2.1...v36.3.0)

## v36.2.1 - 2020-10-01

### 🐞 Bug Fixes

* Fixed issue in `LocalDate.previousWeekday()` which did not correctly handle Sunday dates.
* Fixed regression in `Grid` column header rendering for non-string headerNames.

[Commit Log](https://github.com/xh/hoist-react/compare/v36.2.0...v36.2.1)

## v36.2.0 - 2020-09-25

### 💥 Breaking Changes

* New `GridModel` config `colChooserModel` replaces `enableColChooser` to allow for more flexible
  configuration of the grid `colChooser`
    * Use `colChooserModel: true` to retain default behavior.
    * See documentation on `GridModel.ColChooserModelConfig` for more information.
* The `Grid` `hideHeaders` prop has been converted to a field on `AgGridModel` and `GridModel`. All
  grid options of this type are now on the model hierarchy, allowing consistent application code and
  developer discovery.

### 🎁 New Features

* Provides new `CustomProvider` for applications that want to use the Persistence API, but need to
  provide their own storage implementation.
* Added `restoreDefaults` action to default context menu for `GridModel`.
* Added `restoreDefaultsWarning` config to `GridModel`.
* `FormModel` has a new convenience method `setValues` for putting data into one or more fields in
  the form.
* Admin Preference and Config panels now support bulk regrouping actions.

### 🐞 Bug Fixes

* Fixed an error in implementation of `@managed` preventing proper cleanup of resources.
* Fixed a regression introduced in v36.1.0 in `FilterChooser`: Restore support for `disabled` prop.

[Commit Log](https://github.com/xh/hoist-react/compare/v36.1.0...v36.2.0)

## v36.1.0 - 2020-09-22

⚠ NOTE - apps should update to `hoist-core >= 8.3.0` when taking this hoist-react update. This is
required to support both the new `JsonBlobService` and updates to the Admin Activity and Client
Error tracking tabs described below.

### 🎁 New Features

* Added new `JsonBlobService` for saving and updating named chunks of arbitrary JSON data.
* `GridModelPersistOptions` now supports a `legacyStateKey` property. This key will identify the
  pre-v35 location for grid state, and can be used by applications to provide a more flexible
  migration of user grid state after an upgrade to Hoist v35.0.0 or greater. The value of this
  property will continue to default to 'key', preserving the existing upgrade behavior of the
  initial v35 release.
* The Admin Config and Pref diff tools now support pasting in a config for comparison instead of
  loading one from a remote server (useful for deployments where the remote config cannot be
  accessed via an XHR call).
* The `ClipboardButton.getCopyText` prop now supports async functions.
* The `Select` input supports a new `leftIcon` prop.
* `RestGrid` now supports bulk delete when multiple rows are selected.
* `RestGrid`'s `actionWarning` messages may now be specified as functions.

### 🐞 Bug Fixes

* Fixed several cases where `selectOnFocus` prop on `Select` was not working.
* `FilterChooser` auto-suggest values sourced from the *unfiltered* records on `sourceStore`.
* `RestForm` editors will now source their default label from the corresponding `Field.displayName`
  property. Previously an undocumented `label` config could be provided with each editor object -
  this has been removed.
* Improved time zone handling in the Admin Console "Activity Tracking" and "Client Errors" tabs.
    * Users will now see consistent bucketing of activity into an "App Day" that corresponds to the
      LocalDate when the event occurred in the application's timezone.
    * This day will be reported consistently regardless of the time zones of the local browser or
      deployment server.
* Resetting Grid columns to their default state (e.g. via the Column Chooser) retains enhancements
  applied from matching Store fields.
* Desktop `DateInput` now handles out-of-bounds dates without throwing exception during rendering.
* Dragging a grid column with an element-based header no longer displays `[object Object]` in the
  draggable placeholder.

### 📚 Libraries

* codemirror `5.57 → 5.58`

[Commit Log](https://github.com/xh/hoist-react/compare/v36.0.0...v36.1.0)

## v36.0.0 - 2020-09-04

### 🎁 New Features

#### Data Filtering

We have enhanced support for filtering data in Hoist Grids, Stores, and Cubes with an upgraded
`Filter` API and a new `FilterChooser` component. This bundle of enhancements includes:

* A new `@xh/hoist/data/filter` package to support the creation of composable filters, including the
  following new classes:
    * `FieldFilter` - filters by comparing the value of a given field to one or more given candidate
      values using one of several supported operators.
    * `FunctionFilter` - filters via a custom function specified by the developer.
    * `CompoundFilter` - combines multiple filters (including other nested CompoundFilters) via an
      AND or OR operator.
* A new `FilterChooser` UI component that integrates tightly with these data package classes to
  provide a user and developer friendly autocomplete-enabled UI for filtering data based on
  dimensions (e.g. trader = jdoe, assetClass != Equities), metrics (e.g. P&L > 1m), or any
  combination thereof.
* Updates to `Store`, `StoreFilterField`, and `cube/Query` to use the new Filter API.
* A new `setFilter()` convenience method to `Grid` and `DataView`.

To get the most out of the new Filtering capabilities, developers are encouraged to add or expand
the configs for any relevant `Store.fields` to include both their `type` and a `displayName`. Many
applications might not have Field configs specified at all for their Stores, instead relying on
Store's ability to infer its Fields from Grid Column definitions.

We are looking to gradually invert this relationship, so that core information about an app's
business objects and their properties is configured once at the `data/Field` level and then made
available to related APIs and components such as grids, filters, and forms. See note in New Features
below regarding related updates to `GridModel.columns` config processing.

#### Grid

* Added new `GridModel.setColumnVisible()` method, along with `showColumn()` and `hideColumn()`
  convenience methods. Can replace calls to `applyColumnStateChanges()` when all you need to do is
  show or hide a single column.
* Elided Grid column headers now show the full `headerName` value in a tooltip.
* Grid column definitions now accept a new `displayName` config as the recommended entry point for
  defining a friendly user-facing label for a Column.
    * If the GridModel's Store has configured a `displayName` for the linked data field, the column
      will default to use that (if not otherwise specified).
    * If specified or sourced from a Field, `displayName` will be used as the default value for the
      pre-existing `headerName` and `chooserName` configs.
* Grid columns backed by a Store Field of type `number` or `int` will be right-aligned by default.
* Added new `GridModel.showGroupRowCounts` config to allow easy hiding of group row member counts
  within each full-width group row. Default is `true`, maintaining current behavior of showing the
  counts for each group.

#### Other

* Added new `AppSpec.showBrowserContextMenu` config to control whether the browser's default context
  menu will be shown if no app-specific context menu (e.g. from a grid) would be triggered.
    * ⚠ Note this new config defaults to `false`, meaning the browser context menu will *not* be
      available. Developers should set to true for apps that expect/depend on the built-in menu.
* `LocalDate` has gained several new static factories: `tomorrow()`, `yesterday()`,
  `[start/end]OfMonth()`, and `[start/end]OfYear()`.
* A new `@computeOnce` decorator allows for lazy computation and caching of the results of decorated
  class methods or getters. Used in `LocalDate` and intended for similar immutable, long-lived
  objects that can benefit from such caching.
* `CodeInput` and `JsonInput` get new `enableSearch` and `showToolbar` props. Enabling search
  provides an simple inline find feature for searching the input's contents.
* The Admin console's Monitor Status tab displays more clearly when there are no active monitors.

### 💥 Breaking Changes

* Renamed the `data/Field.label` property to `displayName`.
* Changed the `DimensionChooserModel.dimensions` config to require objects of the
  form `{name, displayName, isLeafDimension}` when provided as an `Object[]`.
    * Previously these objects were expected to be of the form `{value, label, isLeaf}`.
    * Note however that this same config can now be passed the `dimensions` directly from a
      configured
      `Cube` instead, which is the recommended approach and should DRY up dimension definitions for
      typical use cases.
* Changes required due to the new filter API:
    * The classes `StoreFilter` and `ValueFilter` have been removed and replaced by `FunctionFilter`
      and `FieldFilter`, respectively. In most cases apps will need to make minimal or no changes.
    * The `filters/setFilters` property on `Query` has been changed to `filter/setFilter`. In most
      case apps should not need to change anything other than the name of this property - the new
      property will continue to support array representations of multiple filters.
    * `Store` has gained a new property `filterIncludesChildren` to replace the functionality
      previously provided by `StoreFilter.includesChildren`.
    * `StoreFilterField.filterOptions` has been removed. Set `filterIncludesChildren` directly on
      the store instead.

### ✨ Styles

* CSS variables for "intents" - most commonly used on buttons - have been reworked to use HSL color
  values and support several standard variations of lightness and transparency.
    * Developers are encouraged to customize intents by setting the individual HSL vars provided for
      each intent (e.g. `--intent-primary-h` to adjust the primary hue) and/or the different levels
      of lightness (e.g. `--intent-primary-l3` to adjust the default lightness).
    * ⚠ Uses of the prior intent var overrides such as `--intent-primary` will no longer work. It is
      possible to set directly via `--xh-intent-primary`, but components such as buttons will still
      use the default intent shades for variations such as hover and pressed states. Again, review
      and customize the HSL vars if required.
* Desktop `Button` styles and classes have been rationalized and reworked to allow for more
  consistent and direct styling of buttons in all their many permutations (standard/minimal/outlined
  styles * default/hovered/pressed/disabled states * light/dark themes).
    * Customized intent colors will now also be applied to outlined and minimal buttons.
    * Dedicated classes are now applied to desktop buttons based on their style and state.
      Developers can key off of these classes directly if required.

### 🐞 Bug Fixes

* Fixed `Column.tooltipElement` so that it can work if a `headerTooltip` is also specified on the
  same column.
* Fixed issue where certain values (e.g. `%`) would break in `Column.tooltipElement`.
* Fixed issue where newly loaded records in `Store` were not being frozen as promised by the API.

### 📚 Libraries

* @blueprintjs/core `3.30 → 3.31`
* codemirror `5.56 → 5.57`
* http-status-codes `1.4 → 2.1`
* mobx-react `6.2 → 6.3`
* store2 `2.11 → 2.12`

[Commit Log](https://github.com/xh/hoist-react/compare/v35.2.1...v36.0.0)

## v35.2.1 - 2020-07-31

### 🐞 Bug Fixes

* A Grid's docked summary row is now properly cleared when its bound Store is cleared.
* Additional SVG paths added to `requiredBlueprintIcons.js` to bring back calendar scroll icons on
  the DatePicker component.
* Colors specified via the `--xh-intent-` CSS vars have been removed from minimal / outlined desktop
  `Button` components because of incompatibility with `ButtonGroupInput` component. Fix to address
  issue forthcoming. (This reverts the change made in 35.2.0 below.)

[Commit Log](https://github.com/xh/hoist-react/compare/v35.2.0...v35.2.1)

## v35.2.0 - 2020-07-21

### 🎁 New Features

* `TabContainerModel` now supports a `persistWith` config to persist the active tab.
* `TabContainerModel` now supports a `emptyText` config to display when TabContainer gets rendered
  with no children.

### ⚙️ Technical

* Supports smaller bundle sizes via a greatly reduced set of BlueprintJS icons. (Requires apps to be
  built with `@xh/hoist-dev-utils` v5.2 or greater to take advantage of this optimization.)

### 🐞 Bug Fixes

* Colors specified via the `--xh-intent-` CSS vars are now applied to minimal / outlined desktop
  `Button` components. Previously they fell through to use default Blueprint colors in these modes.
* Code input correctly handles dynamically toggling readonly/disabled state.

### 📚 Libraries

* @fortawesome/fontawesome-pro `5.13 → 5.14`
* codemirror `5.55 → 5.56`

[Commit Log](https://github.com/xh/hoist-react/compare/v35.1.1...v35.2.0)

## v35.1.1 - 2020-07-17

### 📚 Libraries

* @blueprintjs/core `3.29 → 3.30`

[Commit Log](https://github.com/xh/hoist-react/compare/v35.1.0...v35.1.1)

## v35.1.0 - 2020-07-16

### 🎁 New Features

* Extend existing environment diff tool to preferences. Now, both configs and preferences may be
  diffed across servers. This feature will require an update of hoist-core to a version 8.1.0 or
  greater.
* `ExportOptions.columns` provided to `GridModel` can now be specified as a function, allowing for
  full control of columns to export, including their sort order.

### 🐞 Bug Fixes

* `GridModel`s export feature was previously excluding summary rows. These are now included.
* Fixed problems with coloring and shading algorithm in `TreeMap`.
* Fixed problems with sort order of exports in `GridModel`.
* Ensure that preferences are written to server, even if set right before navigating away from page.
* Prevent situation where a spurious exception can be sent to server when application is unloaded
  while waiting on a fetch request.

[Commit Log](https://github.com/xh/hoist-react/compare/v35.0.1...v35.1.0)

## v35.0.1 - 2020-07-02

### 🐞 Bug Fixes

* Column headers no longer allocate space for a sort arrow icon when the column has an active
  `GridSorter` in the special state of `sort: null`.
* Grid auto-sizing better accounts for margins on sort arrow icons.

[Commit Log](https://github.com/xh/hoist-react/compare/v35.0.0...v35.0.1)

## v35.0.0 - 2020-06-29

### ⚖️ Licensing Change

As of this release, Hoist is [now licensed](LICENSE.md) under the popular and permissive
[Apache 2.0 open source license](https://www.apache.org/licenses/LICENSE-2.0). Previously, Hoist was
"source available" via our public GitHub repository but still covered by a proprietary license.

We are making this change to align Hoist's licensing with our ongoing commitment to openness,
transparency and ease-of-use, and to clarify and emphasize the suitability of Hoist for use within a
wide variety of enterprise software projects. For any questions regarding this change, please
[contact us](https://xh.io/contact/).

### 🎁 New Features

* Added a new Persistence API to provide a more flexible yet consistent approach to saving state for
  Components, Models, and Services to different persistent locations such as Hoist Preferences,
  browser local storage, and Hoist Dashboard views.
    * The primary entry points for this API are the new `@PersistSupport` and `@persist`
      annotations.
      `@persist` can be added to any observable property on a `@PersistSupport` to make it
      automatically synchronize with a `PersistenceProvider`. Both `HoistModel` and `HoistService`
      are decorated with `@PersistSupport`.
    * This is designed to replace any app-specific code previously added to synchronize fields and
      their values to Preferences via ad-hoc initializers and reactions.
    * This same API is now used to handle state persistence for `GridStateModel`, `PanelModel`,
      `DimensionChooserModel`, and `DashContainerModel` - configurable via the new `persistWith`
      option on those classes.
* `FetchService` now installs a default timeout of 30 seconds for all requests. This can be disabled
  by setting timeout to `null`. Fetch Timeout Exceptions have also been improved to include the same
  information as other standard exceptions thrown by this service.
    * 💥 Apps that were relying on the lack of a built-in timeout for long-running requests should
      ensure they configure such calls with a longer or null timeout.
* `Store` gets new `clearFilter()` and `recordIsFiltered()` helper functions.
* The Admin console's Activity Tracking tab has been significantly upgraded to allow admins to
  better analyze both built-in and custom tracking data generated by their application. Its sibling
  Client Errors tab has also been updated with a docked detail panel.
* `CodeInput` gets new `showCopyButton` prop - set to true to provide an inline action button to
  copy the editor contents to the clipboard.
* Hoist config `xhEnableMonitoring` can be used to enable/disable the Admin monitor tab and its
  associated server-side jobs

### 💥 Breaking Changes

* Applications should update to `hoist-core` v8.0.1 or above, required to support the upgraded Admin
  Activity Tracking tab. Contact XH for assistance with this update.
* The option `PanelModel.prefName` has been removed in favor of `persistWith`. Existing user state
  will be transferred to the new format, assuming a `PersistenceProvider` of type 'pref' referring
  to the same preference is used (e.g. `persistWith: {prefKey: 'my-panel-model-prefName'}`.
* The option `GridModel.stateModel` has been removed in favor of `persistWith`. Existing user state
  will be transferred to the new format, assuming a `PersistenceProvider` of type 'localStorage'
  referring to the same key is used (e.g. `persistWith: {localStorageKey: 'my-grid-state-id'}`.
    * Use the new `GridModel.persistOptions` config for finer control over what grid state is
      persisted (replacement for stateModel configs to disable persistence of column
      state/sorting/grouping).
* The options `DimensionChooserModel.preference` and `DimensionChooserModel.historyPreference` have
  been removed in favor of `persistWith`.
* `AppSpec.idleDetectionEnabled` has been removed. App-specific Idle detection is now enabled via
  the new `xhIdleConfig` config. The old `xhIdleTimeoutMins` has also been deprecated.
* `AppSpec.idleDialogClass` has been renamed `AppSpec.idlePanel`. If specified, it should be a
  full-screen component.
* `PinPad` and `PinPadModel` have been moved to `@xh/hoist/cmp/pinpad`, and is now available for use
  with both standard and mobile toolkits.
* Third-party dependencies updated to properly reflect application-level licensing requirements.
  Applications must now import and provide their licensed version of AG Grid, and Highcharts to
  Hoist. See file `Bootstrap.js` in Toolbox for an example.

### 🐞 Bug Fixes

* Sorting special columns generated by custom AG Grid configurations (e.g. auto-group columns) no
  longer throws with an error.
* The `deepFreeze()` util - used to freeze data in `Record` instances - now only attempts to freeze
  a whitelist of object types that are known to be safely freezable. Custom application classes and
  other potentially-problematic objects (such as `moment` instances) are no longer frozen when
  loaded into `Record` fields.

### 📚 Libraries

Note that certain licensed third-party dependencies have been removed as direct dependencies of this
project, as per note in Breaking Changes above.

* @xh/hoist-dev-utils `4.x → 5.x` - apps should also update to the latest 5.x release of dev-utils.
  Although license and dependency changes triggered a new major version of this dev dependency, no
  application-level changes should be required.
* @blueprintjs/core `3.28 → 3.29`
* codemirror `5.54 → 5.55`
* react-select `3.0 → 3.1`

### 📚 Optional Libraries

* AG Grid `23.0.2` > `23.2.0` (See Toolbox app for example on this upgrade)
* Highcharts `8.0.4 → 8.1.1`

[Commit Log](https://github.com/xh/hoist-react/compare/v34.0.0...v35.0.0)

## v34.0.0 - 2020-05-26

### 🎁 New Features

* Hoist's enhanced autosizing is now enabled on all grids by default. See `GridModel` and
  `GridAutosizeService` for more details.
* New flags `XH.isPhone`, `XH.isTablet`, and `XH.isDesktop` available for device-specific switching.
  Corresponding `.xh-phone`, `.xh-tablet`, and `.xh-desktop` CSS classes are added to the document
  `body`. These flags and classes are set based on the detected device, as per its user-agent.
    * One of the two higher-level CSS classes `.xh-standard` or `.xh-mobile` will also be applied
      based on an app's use of the primary (desktop-centric) components vs mobile components - as
      declared by its `AppSpec.isMobileApp` - regardless of the detected device.
    * These changes provide more natural support for use cases such as apps that are built with
      standard components yet target/support tablet users.
* New method `Record.get()` provides an alternative API for checked data access.
* The mobile `Select` component supports the `enableFilter` and `enableCreate` props.
* `DashContainerModel` supports new `layoutLocked`, `contentLocked` and `renameLocked` modes.
* `DimensionChooser` now has the ability to persist its value and history separately.
* Enhance Hoist Admin's Activity Tracking tab.
* Enhance Hoist Admin's Client Error tab.

### 💥 Breaking Changes

* `emptyFlexCol` has been removed from the Hoist API and should simply be removed from all client
  applications. Improvements to agGrid's default rendering of empty space have made it obsolete.
* `isMobile` property on `XH` and `AppSpec` has been renamed to `isMobileApp`. All apps will need to
  update their (required) use of this flag in the app specifications within their
  `/client-app/src/apps` directory.
* The `xh-desktop` class should no longer be used to indicate a non-mobile toolkit based app. For
  this purpose, use `xh-standard` instead.

### 🐞 Bug Fixes

* Fix to Average Aggregators when used with hierarchical data.
* Fixes to Context Menu handling on `Panel` to allow better handling of `[]` and `null`.

### 📚 Libraries

* @blueprintjs/core `3.26 → 3.28`
* @blueprintjs/datetime `3.16 → 3.18`
* codemirror `5.53 → 5.54`
* react-transition-group `4.3 → 4.4`

[Commit Log](https://github.com/xh/hoist-react/compare/v33.3.0...v34.0.0)

## v33.3.0 - 2020-05-08

### ⚙️ Technical

* Additional updates to experimental autosize feature: standardization of naming, better masking
  control, and API fixes. Added new property `autosizeOptions` on `GridModel` and main entry point
  is now named `GridModel.autosizeAsync()`.

### 🐞 Bug Fixes

* `Column.hideable` will now be respected by ag-grid column drag and drop
  [#1900](https://github.com/xh/hoist-react/issues/1900)
* Fixed an issue where dragging a column would cause it to be sorted unintentionally.

[Commit Log](https://github.com/xh/hoist-react/compare/v33.2.0...v33.3.0)

## v33.2.0 - 2020-05-07

### 🎁 New Features

* Virtual column rendering has been disabled by default, as it offered a minimal performance benefit
  for most grids while compromising autosizing. See new `GridModel.useVirtualColumns` config, which
  can be set to `true` to re-enable this behavior if required.
* Any `GridModel` can now be reset to its code-prescribed defaults via the column chooser reset
  button. Previously, resetting to defaults was only possible for grids that persisted their state
  with a `GridModel.stateModel` config.

### 🐞 Bug Fixes

* Fixed several issues with new grid auto-sizing feature.
* Fixed issues with and generally improved expand/collapse column alignment in tree grids.
    * 💥 Note that this improvement introduced a minor breaking change for apps that have customized
      tree indentation via the removed `--grid-tree-indent-px` CSS var. Use `--grid-tree-indent`
      instead. Note the new var is specified in em units to scale well across grid sizing modes.

### ⚙️ Technical

* Note that the included version of Onsen has been replaced with a fork that includes updates for
  react 16.13. Apps should not need to make any changes.

### 📚 Libraries

* react `~16.8 → ~16.13`
* onsenui `~16.8` → @xh/onsenui `~16.13`
* react-onsenui `~16.8` → @xh/react-onsenui `~16.13`

[Commit Log](https://github.com/xh/hoist-react/compare/v33.1.0...33.2.0)

## v33.1.0 - 2020-05-05

### 🎁 New Features

* Added smart auto-resizing of columns in `GridModel` Unlike AG Grid's native auto-resizing support,
  Hoist's auto-resizing will also take into account collapsed rows, off-screen cells that are not
  currently rendered in the DOM, and summary rows. See the new `GridAutosizeService` for details.
    * This feature is currently marked as 'experimental' and must be enabled by passing a special
      config to the `GridModel` constructor of the form `experimental: {useHoistAutosize: true}`. In
      future versions of Hoist, we expect to make it the default behavior.
* `GridModel.autoSizeColumns()` has been renamed `GridModel.autosizeColumns()`, with lowercase 's'.
  Similarly, the `autoSizeColumns` context menu token has been renamed `autosizeColumns`.

### 🐞 Bug Fixes

* Fixed a regression with `StoreFilterField` introduced in v33.0.1.

[Commit Log](https://github.com/xh/hoist-react/compare/v33.0.2...33.1.0)

## v33.0.2 - 2020-05-01

### 🎁 New Features

* Add Hoist Cube Aggregators: `AverageAggregator` and `AverageStrictAggregator`
* `ColAutosizeButton` has been added to desktop and mobile

### 🐞 Bug Fixes

* Fixed mobile menus to constrain to the bottom of the viewport, scrolling if necessary.
  [#1862](https://github.com/xh/hoist-react/issues/1862)
* Tightened up mobile tree grid, fixed issues in mobile column chooser.
* Fixed a bug with reloading hierarchical data in `Store`.
  [#1871](https://github.com/xh/hoist-react/issues/1871)

[Commit Log](https://github.com/xh/hoist-react/compare/v33.0.1...33.0.2)

## v33.0.1 - 2020-04-29

### 🎁 New Features

* `StoreFieldField` supports dot-separated field names in a bound `GridModel`, meaning it will now
  match on columns with fields such as `address.city`.

* `Toolbar.enableOverflowMenu` now defaults to `false`. This was determined safer and more
  appropriate due to issues with the underlying Blueprint implementation, and the need to configure
  it carefully.

### 🐞 Bug Fixes

* Fixed an important bug with state management in `StoreFilterField`. See
  https://github.com/xh/hoist-react/issues/1854

* Fixed the default sort order for grids. ABS DESC should be first when present.

### 📚 Libraries

* @blueprintjs/core `3.25 → 3.26`
* codemirror `5.52 → 5.53`

[Commit Log](https://github.com/xh/hoist-react/compare/v33.0.0...v33.0.1)

## v33.0.0 - 2020-04-22

### 🎁 New Features

* The object returned by the `data` property on `Record` now includes the record `id`. This will
  allow for convenient access of the id with the other field values on the record.
* The `Timer` class has been enhanced and further standardized with its Hoist Core counterpart:
    * Both the `interval` and `timeout` arguments may be specified as functions, or config keys
      allowing for dynamic lookup and reconfiguration.
    * Added `intervalUnits` and `timeoutUnits` arguments.
    * `delay` can now be specified as a boolean for greater convenience.

### 💥 Breaking Changes

* We have consolidated the import location for several packages, removing unintended nested index
  files and 'sub-packages'. In particular, the following locations now provide a single index file
  for import for all of their public contents: `@xh/hoist/core`, `@xh/hoist/data`,
  `@xh/hoist/cmp/grid`, and `@xh/hoist/desktop/cmp/grid`. Applications may need to update import
  statements that referred to index files nested within these directories.
* Removed the unnecessary and confusing `values` getter on `BaseFieldModel`. This getter was not
  intended for public use and was intended for the framework's internal implementation only.
* `ColumnGroup.align` has been renamed to `ColumnGroup.headerAlign`. This avoids confusion with the
  `Column` API, where `align` refers to the alignment of cell contents within the column.

### 🐞 Bug Fixes

* Exceptions will no longer overwrite the currently shown exception in the exception dialog if the
  currently shown exception requires reloading the application.
  [#1834](https://github.com/xh/hoist-react/issues/1834)

### ⚙️ Technical

* Note that the Mobx React bindings have been updated to 6.2, and we have enabled the recommended
  "observer batching" feature as per
  [the mobx-react docs](https://github.com/mobxjs/mobx-react-lite/#observer-batching).

### 📚 Libraries

* @blueprintjs/core `3.24 → 3.25`
* @blueprintjs/datetime `3.15 → 3.16`
* mobx-react `6.1 → 6.2`

[Commit Log](https://github.com/xh/hoist-react/compare/v32.0.4...v33.0.0)

## v32.0.5 - 2020-07-14

### 🐞 Bug Fixes

* Fixes a regression in which grid exports were no longer sorting rows properly.

[Commit Log](https://github.com/xh/hoist-react/compare/v32.0.4...v32.0.5)

## v32.0.4 - 2020-04-09

### 🐞 Bug Fixes

* Fixes a regression with the alignment of `ColumnGroup` headers.
* Fixes a bug with 'Copy Cell' context menu item for certain columns displaying the Record ID.
* Quiets console logging of 'routine' exceptions to 'debug' instead of 'log'.

[Commit Log](https://github.com/xh/hoist-react/compare/v32.0.3...v32.0.4)

## v32.0.3 - 2020-04-06

### 🐞 Bug Fixes

* Suppresses a console warning from AG Grid for `GridModel`s that do not specify an `emptyText`.

[Commit Log](https://github.com/xh/hoist-react/compare/v32.0.2...v32.0.3)

## v32.0.2 - 2020-04-03

⚠ Note that this release includes a *new major version of AG Grid*. Please consult the
[AG Grid Changelog](https://www.ag-grid.com/ag-grid-changelog/) for versions 22-23 to review
possible breaking changes to any direct/custom use of AG Grid APIs and props within applications.

### 🎁 New Features

* GridModel `groupSortFn` now accepts `null` to turn off sorting of group rows.
* `DockViewModel` now supports optional `width`, `height` and `collapsedWidth` configs.
* The `appMenuButton.extraItems` prop now accepts `MenuItem` configs (as before) but also React
  elements and the special string token '-' (shortcut to render a `MenuDivider`).
* Grid column `flex` param will now accept numbers, with available space divided between flex
  columns in proportion to their `flex` value.
* `Column` now supports a `sortingOrder` config to allow control of the sorting options that will be
  cycled through when the user clicks on the header.
* `PanelModel` now supports setting a `refreshMode` to control how collapsed panels respond to
  refresh requests.

### 💥 Breaking Changes

* The internal DOM structure of desktop `Panel` has changed to always include an inner frame with
  class `.xh-panel__content`. You may need to update styling that targets the inner structure of
  `Panel` via `.xh-panel`.
* The hooks `useOnResize()` and `useOnVisibleChange()` no longer take a `ref` argument. Use
  `composeRefs` to combine the ref that they return with any ref you wish to compose them with.
* The callback for `useOnResize()` will now receive an object representing the locations and
  dimensions of the element's content box. (Previously it incorrectly received an array of
  `ResizeObserver` entries that had to be de-referenced)
* `PanelModel.collapsedRenderMode` has been renamed to `PanelModel.renderMode`, to be more
  consistent with other Hoist APIs such as `TabContainer`, `DashContainer`, and `DockContainer`.

### 🐞 Bug Fixes

* Checkboxes in grid rows in Tiny sizing mode have been styled to fit correctly within the row.
* `GridStateModel` no longer saves/restores the width of non-resizable columns.
  [#1718](https://github.com/xh/hoist-react/issues/1718)
* Fixed an issue with the hooks useOnResize and useOnVisibleChange. In certain conditions these
  hooks would not be called. [#1808](https://github.com/xh/hoist-react/issues/1808)
* Inputs that accept a rightElement prop will now properly display an Icon passed as that element.
  [#1803](https://github.com/xh/hoist-react/issues/1803)

### ⚙️ Technical

* Flex columns now use the built-in AG Grid flex functionality.

### 📚 Libraries

* ag-grid-community `removed @ 21.2`
* ag-grid-enterprise `21.2` replaced with @ag-grid-enterprise/all-modules `23.0`
* ag-grid-react `21.2` replaced with @ag-grid-community/react `23.0`
* @fortawesome/* `5.12 → 5.13`
* codemirror `5.51 → 5.52`
* filesize `6.0 → 6.1`
* numbro `2.1 → 2.2`
* react-beautiful-dnd `12.0 → 13.0`
* store2 `2.10 → 2.11`
* compose-react-refs `NEW 1.0.4`

[Commit Log](https://github.com/xh/hoist-react/compare/v31.0.0...v32.0.2)

## v31.0.0 - 2020-03-16

### 🎁 New Features

* The mobile `Navigator` / `NavigatorModel` API has been improved and made consistent with other
  Hoist content container APIs such as `TabContainer`, `DashContainer`, and `DockContainer`.
    * `NavigatorModel` and `PageModel` now support setting a `RenderMode` and `RefreshMode` to
      control how inactive pages are mounted/unmounted and how they respond to refresh requests.
    * `Navigator` pages are no longer required to to return `Page` components - they can now return
      any suitable component.
* `DockContainerModel` and `DockViewModel` also now support `refreshMode` and `renderMode` configs.
* `Column` now auto-sizes when double-clicking / double-tapping its header.
* `Toolbar` will now collapse overflowing items into a drop down menu. (Supported for horizontal
  toolbars only at this time.)
* Added new `xhEnableLogViewer` config (default `true`) to enable or disable the Admin Log Viewer.

#### 🎨 Icons

* Added `Icon.icon()` factory method as a new common entry point for creating new FontAwesome based
  icons in Hoist. It should typically be used instead of using the `FontAwesomeIcon` component
  directly.
* Also added a new `Icon.fileIcon()` factory. This method take a filename and returns an appropriate
  icon based on its extension.
* All Icon factories can now accept an `asHtml` parameter, as an alternative to calling the helper
  function `convertIconToSVG()` on the element. Use this to render icons as raw html where needed
  (e.g. grid renderers).
* Icons rendered as html will now preserve their styling, tooltips, and size.

### 💥 Breaking Changes

* The application's primary `HoistApplicationModel` is now instantiated and installed as
  `XH.appModel` earlier within the application initialization sequence, with construction happening
  prior to the init of the XH identity, config, and preference services.
    * This allows for a new `preAuthInitAsync()` lifecycle method to be called on the model before
      auth has completed, but could be a breaking change for appModel code that relied on these
      services for field initialization or in its constructor.
    * Such code should be moved to the core `initAsync()` method instead, which continues to be
      called after all XH-level services are initialized and ready.
* Mobile apps may need to adjust to the following updates to `NavigatorModel` and related APIs:
    * `NavigatorModel`'s `routes` constructor parameter has been renamed `pages`.
    * `NavigatorModel`'s observable `pages[]` has been renamed `stack[]`.
    * `NavigatorPageModel` has been renamed `PageModel`. Apps do not usually create `PageModels`
      directly, so this change is unlikely to require code updates.
    * `Page` has been removed from the mobile toolkit. Components that previously returned a `Page`
      for inclusion in a `Navigator` or `TabContainer` can now return any component. It is
      recommended you replace `Page` with `Panel` where appropriate.
* Icon enhancements described above removed the following public methods:
    * The `fontAwesomeIcon()` factory function (used to render icons not already enumerated by
      Hoist)
      has been replaced by the improved `Icon.icon()` factory - e.g. `fontAwesomeIcon({icon: ['far',
      'alicorn']}) → Icon.icon({iconName: 'alicorn'})`.
    * The `convertIconToSvg()` utility method has been replaced by the new `asHtml` parameter on
      icon factory functions. If you need to convert an existing icon element,
      use `convertIconToHtml()`.
* `Toolbar` items should be provided as direct children. Wrapping Toolbar items in container
  components can result in unexpected item overflow.

### 🐞 Bug Fixes

* The `fmtDate()` utility now properly accepts, parses, and formats a string value input as
  documented.
* Mobile `PinPad` input responsiveness improved on certain browsers to avoid lag.

### ⚙️ Technical

* New lifecycle methods `preAuthInitAsync()` and `logoutAsync()` added to the `HoistAppModel`
  decorator (aka the primary `XH.appModel`).

[Commit Log](https://github.com/xh/hoist-react/compare/v30.1.0...v31.0.0)

## v30.1.0 - 2020-03-04

### 🐞 Bug Fixes

* Ensure `WebSocketService.connected` remains false until `channelKey` assigned and received from
  server.
* When empty, `DashContainer` now displays a user-friendly prompt to add an initial view.

### ⚙️ Technical

* Form validation enhanced to improve handling of asynchronous validation. Individual rules and
  constraints are now re-evaluated in parallel, allowing for improved asynchronous validation.
* `Select` will now default to selecting contents on focus if in filter or creatable mode.

[Commit Log](https://github.com/xh/hoist-react/compare/v30.0.0...30.1.0)

## v30.0.0 - 2020-02-29

### 🎁 New Features

* `GridModel` and `DataViewModel` now support `groupRowHeight`, `groupRowRenderer` and
  `groupRowElementRenderer` configs. Grouping is new in general to `DataViewModel`, which now takes
  a `groupBy` config.
    * `DataViewModel` allows for settable and multiple groupings and sorters.
    * `DataViewModel` also now supports additional configs from the underlying `GridModel` that make
      sense in a `DataView` context, such as `showHover` and `rowBorders`.
* `TabContainerModel` now accepts a `track` property (default false) for easily tracking tab views
  via Hoist's built-in activity tracking.
* The browser document title is now set to match `AppSpec.clientAppName` - helpful for projects with
  multiple javascript client apps.
* `StoreFilterField` accepts all other config options from `TextInput` (e.g. `disabled`).
* Clicking on a summary row in `Grid` now clears its record selection.
* The `@LoadSupport` decorator now provides an additional observable property `lastException`. The
  decorator also now logs load execution times and failures to `console.debug` automatically.
* Support for mobile `Panel.scrollable` prop made more robust with re-implementation of inner
  content element. Note this change included a tweak to some CSS class names for mobile `Panel`
  internals that could require adjustments if directly targeted by app stylesheets.
* Added new `useOnVisibleChange` hook.
* Columns now support a `headerAlign` config to allow headers to be aligned differently from column
  contents.

### 💥 Breaking Changes

* `Toolbar` items must be provided as direct children. Wrapping Toolbar items in container
  components can result in unexpected item overflow.
* `DataView.rowCls` prop removed, replaced by new `DataViewModel.rowClassFn` config for more
  flexibility and better symmetry with `GridModel`.
* `DataViewModel.itemRenderer` renamed to `DataViewModel.elementRenderer`
* `DataView` styling has been updated to avoid applying several unwanted styles from `Grid`. Note
  that apps might rely on these styles (intentionally or not) for their `itemRenderer` components
  and appearance and will need to adjust.
* Several CSS variables related to buttons have been renamed for consistency, and button style rules
  have been adjusted to ensure they take effect reliably across desktop and mobile buttons
  ([#1568](https://github.com/xh/hoist-react/pull/1568)).
* The optional `TreeMapModel.highchartsConfig` object will now be recursively merged with the
  top-level config generated by the Hoist model and component, where previously it was spread onto
  the generated config. This could cause a change in behavior for apps using this config to
  customize map instances, but provides more flexibility for e.g. customizing the `series`.
* The signature of `useOnResize` hook has been modified slightly for API consistency and clarity.
  Options are now passed in a configuration object.

### 🐞 Bug Fixes

* Fixed an issue where charts that are rendered while invisible would have the incorrect size.
  [#1703](https://github.com/xh/hoist-react/issues/1703)
* Fixed an issue where zeroes entered by the user in `PinPad` would be displayed as blanks.
* Fixed `fontAwesomeIcon` elem factory component to always include the default 'fa-fw' className.
  Previously, it was overridden if a `className` prop was provided.
* Fixed an issue where ConfigDiffer would always warn about deletions, even when there weren't any.
  [#1652](https://github.com/xh/hoist-react/issues/1652)
* `TextInput` will now set its value to `null` when all text is deleted and the clear icon will
  automatically hide.
* Fixed an issue where multiple buttons in a `ButtonGroupInput` could be shown as active
  simultaneously. [#1592](https://github.com/xh/hoist-react/issues/1592)
* `StoreFilterField` will again match on `Record.id` if bound to a Store or a GridModel with the
  `id` column visible. [#1697](https://github.com/xh/hoist-react/issues/1697)
* A number of fixes have been applied to `RelativeTimeStamp` and `getRelativeTimestamp`, especially
  around its handling of 'equal' or 'epsilon equal' times. Remove unintended leading whitespace from
  `getRelativeTimestamp`.

### ⚙️ Technical

* The `addReaction` and `addAutorun` methods (added to Hoist models, components, and services by the
  `ReactiveSupport` mixin) now support a configurable `debounce` argument. In many cases, this is
  preferable to the built-in MobX `delay` argument, which only provides throttling and not true
  debouncing.
* New `ChartModel.highchart` property provides a reference to the underlying HighChart component.

### 📚 Libraries

* @blueprintjs/core `3.23 → 3.24`
* react-dates `21.7 → 21.8`
* react-beautiful-dnd `11.0 → 12.2`

[Commit Log](https://github.com/xh/hoist-react/compare/v29.1.0...v30.0.0)

## v29.1.0 - 2020-02-07

### 🎁 New Features

#### Grid

* The `compact` config on `GridModel` has been deprecated in favor of the more powerful `sizingMode`
  which supports the values 'large', 'standard', 'compact', or 'tiny'.
    * Each new mode has its own set of CSS variables for applications to override as needed.
    * Header and row heights are configurable for each via the `HEADER_HEIGHTS` and `ROW_HEIGHTS`
      static properties of the `AgGrid` component. These objects can be modified on init by
      applications that wish to customize the default row heights globally.
    * 💥 Note that these height config objects were previously exported as constants from AgGrid.js.
      This would be a breaking change for any apps that imported the old objects directly (
      considered unlikely).
* `GridModel` now exposes an `autoSizeColumns` method, and the Grid context menu now contains an
  `Autosize Columns` option by default.
* `Column` and `ColumnGroup` now support React elements for `headerName`.

#### Data

* The `Store` constructor now accepts a `data` argument to load data at initialization.
* The `xh/hoist/data/cube` package has been modified substantially to better integrate with the core
  data package and support observable "Views". See documentation on `Cube` for more information.

#### Other

* Added a `PinPad` component for streamlined handling of PIN entry on mobile devices.
* `FormField` now takes `tooltipPosition` and `tooltipBoundary` props for customizing minimal
  validation tooltip.
* `RecordAction.actionFn` parameters now include a `buttonEl` property containing the button element
  when used in an action column.
* Mobile Navigator component now takes an `animation` prop which can be set to 'slide' (default),
  'lift', 'fade', or 'none'. These values are passed to the underlying onsenNavigator component.
  ([#1641](https://github.com/xh/hoist-react/pull/1641))
* `AppOption` configs now accept an `omit` property for conditionally excluding options.

### 🐞 Bug Fixes

* Unselectable grid rows are now skipped during up/down keyboard navigation.
* Fix local quick filtering in `LeftRightChooser` (v29 regression).
* Fix `SplitTreeMap` - the default filtering once again splits the map across positive and negative
  values as intended (v29 regression).

### ⚙️ Technical

* `FormFields` now check that they are contained in a Hoist `Form`.

### 📚 Libraries

* @blueprintjs/core `3.22 → 3.23`
* codemirror `5.50 → 5.51`
* react-dates `21.5 → 21.7`

[Commit Log](https://github.com/xh/hoist-react/compare/v29.0.0...v29.1.0)

## v29.0.0 - 2020-01-24

### 🗄️ Data Package Changes

Several changes have been made to data package (`Store` and `Record`) APIs for loading, updating,
and modifying data. They include some breaking changes, but pave the way for upcoming enhancements
to fully support inline grid editing and other new features.

Store now tracks the "committed" state of its records, which represents the data as it was loaded
(typically from the server) via `loadData()` or `updateData()`. Records are now immutable and
frozen, so they cannot be changed directly, but Store offers a new `modifyRecords()` API to apply
local modifications to data in a tracked and managed way. (Store creates new records internally to
hold both this modified data and the original, "committed" data.) This additional state tracking
allows developers to query Stores for modified or added records (e.g. to flush back to the server
and persist) as well as call new methods to revert changes (e.g. to undo a block of changes that the
user wishes to discard).

Note the following more specific changes to these related classes:

#### Record

* 💥 Record data properties are now nested within a `data` object on Record instances and are no
  longer available as top-level properties on the Record itself.
    * Calls to access data such as `rec.quantity` must be modified to `rec.data.quantity`.
    * When accessing multiple properties, destructuring provides an efficient syntax -
      e.g. `const {quantity, price} = rec.data;`.
* 💥 Records are now immutable and cannot be modified by applications directly.
    * This is a breaking change, but should only affect apps with custom inline grid editing
      implementations or similar code that modifies individual record values.
    * Calls to change data such as `rec.quantity = 100` must now be made through the Record's Store,
      e.g. `store.modifyData({id: 41, quantity: 100})`
* Record gains new getters for inspecting its state, including: `isAdd`, `isModified`, and
  `isCommitted`.

#### Store

* 💥 `noteDataUpdated()` has been removed, as out-of-band modifications to Store Records are no
  longer possible.
* 💥 Store's `idSpec` function is now called with the raw record data - previously it was passed
  source data after it had been run through the store's optional `processRawData` function. (This is
  unlikely to have a practical impact on most apps, but is included here for completeness.)
* `Store.updateData()` now accepts a flat list of raw data to process into Record additions and
  updates. Previously developers needed to call this method with an object containing add, update,
  and/or remove keys mapped to arrays. Now Store will produce an object of this shape automatically.
* `Store.refreshFilter()` method has been added to allow applications to rebuild the filtered data
  set if some application state has changed (apart from the store's data itself) which would affect
  the store filter.
* Store gains new methods for manipulating its Records and data, including `addRecords()`,
  `removeRecords()`, `modifyRecords()`, `revertRecords()`, and `revert()`. New getters have been
  added for `addedRecords`, `removedRecords`, `modifiedRecords`, and `isModified`.

#### Column

* Columns have been enhanced for provide basic support for inline-editing of record data. Further
  inline editing support enhancements are planned for upcoming Hoist releases.
* `Column.getValueFn` config added to retrieve the cell value for a Record field. The default
  implementation pulls the value from the Record's new `data` property (see above). Apps that
  specify custom `valueGetter` callbacks via `Column.agOptions` should now implement their custom
  logic in this new config.
* `Column.setValueFn` config added to support modifying the Column field's value on the underlying
  Record. The default implementation calls the new `Store.modifyRecords()` API and should be
  sufficient for the majority of cases.
* `Column.editable` config added to indicate if a column/cell should be inline-editable.

### 🎁 New Features

* Added keyboard support to AG Grid context menus.
* Added `GridModel.setEmptyText()` to allow updates to placeholder text after initial construction.
* Added `GridModel.ensureSelectionVisible()` to scroll the currently selected row into view.
* When a `TreeMap` is bound to a `GridModel`, the grid will now respond to map selection changes by
  scrolling to ensure the selected grid row is visible.
* Added a `Column.tooltipElement` config to support fully customizable tooltip components.
* Added a `useOnResize` hook, which runs a function when a component is resized.
* Exposed an `inputRef` prop on numberInput, textArea, and textInput
* `PanelModel` now accepts a `maxSize` config.
* `RelativeTimeStamp` now support a `relativeTo` option, allowing it to display the difference
  between a timestamp and another reference time other than now. Both the component and the
  `getRelativeTimestamp()` helper function now leverage moment.js for their underlying
  implementation.
* A new `Clock` component displays the time, either local to the browser or for a configurable
  timezone.
* `LeftRightChooser` gets a new `showCounts` option to print the number of items on each side.
* `Select` inputs support a new property `enableWindowed` (desktop platform only) to improve
  rendering performance with large lists of options.
* `Select` inputs support grouped options. To use, add an attribute `options` containing an array of
  sub-options.
* `FetchService` methods support a new `timeout` option. This config chains `Promise.timeout()` to
  the promises returned by the service.
* Added alpha version of `DashContainer` for building dynamic, draggable dashboard-style layouts.
  Please note: the API for this component is subject to change - use at your own risk!
* `Select` now allows the use of objects as values.
* Added a new `xhEnableImpersonation` config to enable or disable the ability of Hoist Admins to
  impersonate other users. Note that this defaults to `false`. Apps will need to set this config to
  continue using impersonation. (Note that an update to hoist-core 6.4+ is required for this config
  to be enforced on the server.)
* `FormField` now supports a `requiredIndicator` to customize how required fields are displayed.
* Application build tags are now included in version update checks, primarily to prompt dev/QA users
  to refresh when running SNAPSHOT versions. (Note that an update to hoist-core 6.4+ is required for
  the server to emit build tag for comparison.)
* `CodeInput` component added to provide general `HoistInput` support around the CodeMirror code
  editor. The pre-existing `JsonInput` has been converted to a wrapper around this class.
* `JsonInput` now supports an `autoFocus` prop.
* `Select` now supports a `hideDropdownIndicator` prop.
* `useOnResize` hook will now ignore visibility changes, i.e. a component resizing to a size of 0.
* `DimensionChooser` now supports a `popoverPosition` prop.
* `AppBar.appMenuButtonPosition` prop added to configure the App Menu on the left or the right, and
  `AppMenuButton` now accepts and applies any `Button` props to customize.
* New `--xh-grid-tree-indent-px` CSS variable added to allow control over the amount of indentation
  applied to tree grid child nodes.

### 💥 Breaking Changes

* `GridModel.contextMenuFn` config replaced with a `contextMenu` parameter. The new parameter will
  allow context menus to be specified with a simple array in addition to the function specification
  currently supported.
* `GridModel.defaultContextMenuTokens` config renamed to `defaultContextMenu`.
* `Chart` and `ChartModel` have been moved from `desktop/cmp/charts` to `cmp/charts`.
* `StoreFilterField` has been moved from `desktop/cmp/store` to `cmp/store`.
* The options `nowEpsilon` and `nowString` on `RelativeTimestamp` have been renamed to `epsilon` and
  `equalString`, respectively.
* `TabRenderMode` and `TabRefreshMode` have been renamed to `RenderMode` and `RefreshMode` and moved
  to the `core` package. These enumerations are now used in the APIs for `Panel`, `TabContainer`,
  and `DashContainer`.
* `DockViewModel` now requires a function, or a HoistComponent as its `content` param. It has always
  been documented this way, but a bug in the original implementation had it accepting an actual
  element rather than a function. As now implemented, the form of the `content` param is consistent
  across `TabModel`, `DockViewModel`, and `DashViewSpec`.
* `JsonInput.showActionButtons` prop replaced with more specific `showFormatButton` and
  `showFullscreenButton` props.
* The `DataView.itemHeight` prop has been moved to `DataViewModel` where it can now be changed
  dynamically by applications.
* Desktop `AppBar.appMenuButtonOptions` prop renamed to `appMenuButtonProps` for consistency.

### 🐞 Bug Fixes

* Fixed issue where JsonInput was not receiving its `model` from context
  ([#1456](https://github.com/xh/hoist-react/issues/1456))
* Fixed issue where TreeMap would not be initialized if the TreeMapModel was created after the
  GridModel data was loaded ([#1471](https://github.com/xh/hoist-react/issues/1471))
* Fixed issue where export would create malformed file with dynamic header names
* Fixed issue where exported tree grids would have incorrect aggregate data
  ([#1447](https://github.com/xh/hoist-react/issues/1447))
* Fixed issue where resizable Panels could grow larger than desired
  ([#1498](https://github.com/xh/hoist-react/issues/1498))
* Changed RestGrid to only display export button if export is enabled
  ([#1490](https://github.com/xh/hoist-react/issues/1490))
* Fixed errors when grouping rows in Grids with `groupUseEntireRow` turned off
  ([#1520](https://github.com/xh/hoist-react/issues/1520))
* Fixed problem where charts were resized when being hidden
  ([#1528](https://github.com/xh/hoist-react/issues/1528))
* Fixed problem where charts were needlessly re-rendered, hurting performance and losing some state
  ([#1505](https://github.com/xh/hoist-react/issues/1505))
* Removed padding from Select option wrapper elements which was making it difficult for custom
  option renderers to control the padding ([1571](https://github.com/xh/hoist-react/issues/1571))
* Fixed issues with inconsistent indentation for tree grid nodes under certain conditions
  ([#1546](https://github.com/xh/hoist-react/issues/1546))
* Fixed autoFocus on NumberInput.

### 📚 Libraries

* @blueprintjs/core `3.19 → 3.22`
* @blueprintjs/datetime `3.14 → 3.15`
* @fortawesome/fontawesome-pro `5.11 → 5.12`
* codemirror `5.49 → 5.50`
* core-js `3.3 → 3.6`
* fast-deep-equal `2.0 → 3.1`
* filesize `5.0 → 6.0`
* highcharts 7.2 → 8.0`
* mobx `5.14 → 5.15`
* react-dates `21.3 → 21.5`
* react-dropzone `10.1 → 10.2`
* react-windowed-select `added @ 2.0.1`

[Commit Log](https://github.com/xh/hoist-react/compare/v28.2.0...v29.0.0)

## v28.2.0 - 2019-11-08

### 🎁 New Features

* Added a `DateInput` component to the mobile toolkit. Its API supports many of the same options as
  its desktop analog with the exception of `timePrecision`, which is not yet supported.
* Added `minSize` to panelModel. A resizable panel can now be prevented from resizing to a size
  smaller than minSize. ([#1431](https://github.com/xh/hoist-react/issues/1431))

### 🐞 Bug Fixes

* Made `itemHeight` a required prop for `DataView`. This avoids an issue where agGrid went into an
  infinite loop if this value was not set.
* Fixed a problem with `RestStore` behavior when `dataRoot` changed from its default value.

[Commit Log](https://github.com/xh/hoist-react/compare/v28.1.1...v28.2.0)

## v28.1.1 - 2019-10-23

### 🐞 Bug Fixes

* Fixes a bug with default model context being set incorrectly within context inside of `Panel`.

[Commit Log](https://github.com/xh/hoist-react/compare/v28.1.0...v28.1.1)

## v28.1.0 - 2019-10-18

### 🎁 New Features

* `DateInput` supports a new `strictInputParsing` prop to enforce strict parsing of keyed-in entries
  by the underlying moment library. The default value is false, maintained the existing behavior
  where [moment will do its best](https://momentjs.com/guides/#/parsing/) to parse an entered date
  string that doesn't exactly match the specified format
* Any `DateInput` values entered that exceed any specified max/minDate will now be reset to null,
  instead of being set to the boundary date (which was surprising and potentially much less obvious
  to a user that their input had been adjusted automatically).
* `Column` and `ColumnGroup` now accept a function for `headerName`. The header will be
  automatically re-rendered when any observable properties referenced by the `headerName` function
  are modified.
* `ColumnGroup` now accepts an `align` config for setting the header text alignment
* The flag `toContext` for `uses` and `creates` has been replaced with a new flag `publishMode` that
  provides more granular control over how models are published and looked up via context. Components
  can specify `ModelPublishMode.LIMITED` to make their model available for contained components
  without it becoming the default model or exposing its sub-models.

### 🐞 Bug Fixes

* Tree columns can now specify `renderer` or `elementRenderer` configs without breaking the standard
  AG Grid group cell renderer auto-applied to tree columns (#1397).
* Use of a custom `Column.comparator` function will no longer break agGrid-provided column header
  filter menus (#1400).
* The MS Edge browser does not return a standard Promise from `async` functions, so the the return
  of those functions did not previously have the required Hoist extensions installed on its
  prototype. Edge "native" Promises are now also polyfilled / extended as required. (#1411).
* Async `Select` combobox queries are now properly debounced as per the `queryBuffer` prop (#1416).

### ⚙️ Technical

* Grid column group headers now use a custom React component instead of the default AG Grid column
  header, resulting in a different DOM structure and CSS classes. Existing CSS overrides of the
  AG Grid column group headers may need to be updated to work with the new structure/classes.
* We have configured `stylelint` to enforce greater consistency in our stylesheets within this
  project. The initial linting run resulted in a large number of updates to our SASS files, almost
  exclusively whitespace changes. No functional changes are intended/expected. We have also enabled
  hooks to run both JS and style linting on pre-commit. Neither of these updates directly affects
  applications, but the same tools could be configured for apps if desired.

### 📚 Libraries

* core-js `3.2 → 3.3`
* filesize `4.2 → 5.0`
* http-status-codes `added @ 1.3`

[Commit Log](https://github.com/xh/hoist-react/compare/v28.0.0...v28.1.0)

## v28.0.0 - 2019-10-07

_"The one with the hooks."_

**Hoist now fully supports React functional components and hooks.** The new `hoistComponent`
function is now the recommended method for defining new components and their corresponding element
factories. See that (within HoistComponentFunctional.js) and the new `useLocalModel()` and
`useContextModel()` hooks (within [core/model](core/model)) for more information.

Along with the performance benefits and the ability to use React hooks, Hoist functional components
are designed to read and write their models via context. This allows a much less verbose
specification of component element trees.

Note that **Class-based Components remain fully supported** (by both Hoist and React) using the
familiar `@HoistComponent` decorator, but transitioning to functional components within Hoist apps
is now strongly encouraged. In particular note that Class-based Components will *not* be able to
leverage the context for model support discussed above.

### 🎁 New Features

* Resizable panels now default to not redrawing their content when resized until the resize bar is
  dropped. This offers an improved user experience for most situations, especially when layouts are
  complex. To re-enable the previous dynamic behavior, set `PanelModel.resizeWhileDragging: true`.
* The default text input shown by `XH.prompt()` now has `selectOnFocus: true` and will confirm the
  user's entry on an `<enter>` keypress (same as clicking 'OK').
* `stringExcludes` function added to form validation constraints. This allows an input value to
  block specific characters or strings, e.g. no slash "/" in a textInput for a filename.
* `constrainAll` function added to form validation constraints. This takes another constraint as its
  only argument, and applies that constraint to an array of values, rather than just to one value.
  This is useful for applying a constraint to inputs that produce arrays, such as tag pickers.
* `DateInput` now accepts LocalDates as `value`, `minDate` and `maxDate` props.
* `RelativeTimestamp` now accepts a `bind` prop to specify a model field name from which it can pull
  its timestamp. The model itself can either be passed as a prop or (better) sourced automatically
  from the parent context. Developers are encouraged to take this change to minimize re-renders of
  parent components (which often contain grids and other intensive layouts).
* `Record` now has properties and methods for accessing and iterating over children, descendants,
  and ancestors
* `Store` now has methods for retrieving the descendants and ancestors of a given Record

### 💥 Breaking Changes

* **Apps must update their dev dependencies** to the latest `@xh/hoist-dev-utils` package: v4.0+.
  This updates the versions of Babel / Webpack used in builds to their latest / current versions and
  swaps to the updated Babel recommendation of `core-js` for polyfills.
* The `allSettled` function in `@xh/promise` has been removed. Applications using this method should
  use the ECMA standard (stage-2) `Promise.allSettled` instead. This method is now fully available
  in Hoist via bundled polyfills. Note that the standard method returns an array of objects of the
  form `{status: [rejected|fulfilled], ...}`, rather than `{state: [rejected|fulfilled], ...}`.
* The `containerRef` argument for `XH.toast()` should now be a DOM element. Component instances are
  no longer supported types for this value. This is required to support functional Components
  throughout the toolkit.
* Apps that need to prevent a `StoreFilterField` from binding to a `GridModel` in context, need to
  set the `store` or `gridModel` property explicitly to null.
* The Blueprint non-standard decorators `ContextMenuTarget` and `HotkeysTarget` are no longer
  supported. Use the new hooks `useContextMenu()` and `useHotkeys()` instead. For convenience, this
  functionality has also been made available directly on `Panel` via the `contextMenu` and `hotkeys`
  props.
* `DataView` and `DataViewModel` have been moved from `/desktop/cmp/dataview` to the cross-platform
  package `/cmp/dataview`.
* `isReactElement` has been removed. Applications should use the native React API method
  `React.isValidElement` instead.

### ⚙️ Technical

* `createObservableRef()` is now available in `@xh/hoist/utils/react` package. Use this function for
  creating refs that are functionally equivalent to refs created with `React.createRef()`, yet fully
  observable. With this change the `Ref` class in the same package is now obsolete.
* Hoist now establishes a proper react "error boundary" around all application code. This means that
  errors throw when rendering will be caught and displayed in the standard Hoist exception dialog,
  and stack traces for rendering errors should be significantly less verbose.
* Not a Hoist feature, exactly, but the latest version of `@xh/hoist-dev-utils` (see below) enables
  support for the `optional chaining` (aka null safe) and `nullish coalescing` operators via their
  Babel proposal plugins. Developers are encouraged to make good use of the new syntax below:
    * conditional-chaining: `let foo = bar?.baz?.qux;`
    * nullish coalescing: `let foo = bar ?? 'someDefaultValue';`

### 🐞 Bug Fixes

* Date picker month and year controls will now work properly in `localDate` mode. (Previously would
  reset to underlying value.)
* Individual `Buttons` within a `ButtonGroupInput` will accept a disabled prop while continuing to
  respect the overall `ButtonGroupInput`'s disabled prop.
* Raised z-index level of AG-Grid tooltip to ensure tooltips for AG-Grid context menu items appear
  above the context menu.

### 📚 Libraries

* @blueprintjs/core `3.18 → 3.19`
* @blueprintjs/datetime `3.12 → 3.14`
* @fortawesome/fontawesome-pro `5.10 → 5.11`
* @xh/hoist-dev-utils `3.8 → 4.3` (multiple transitive updates to build tooling)
* ag-grid `21.1 → 21.2`
* highcharts `7.1 → 7.2`
* mobx `5.13 → 5.14`
* react-transition-group `4.2 → 4.3`
* rsvp (removed)
* store2 `2.9 → 2.10`

[Commit Log](https://github.com/xh/hoist-react/compare/v27.1.0...v28.0.0)

## v27.1.0 - 2019-09-05

### 🎁 New Features

* `Column.exportFormat` can now be a function, which supports setting Excel formats on a per-cell
  (vs. entire column) basis by returning a conditional `exportFormat` based upon the value and / or
  record.
    * ⚠️ Note that per-cell formatting _requires_ that apps update their server to use hoist-core
      v6.3.0+ to work, although earlier versions of hoist-core _are_ backwards compatible with the
      pre-existing, column-level export formatting.
* `DataViewModel` now supports a `sortBy` config. Accepts the same inputs as `GridModel.sortBy`,
  with the caveat that only a single-level sort is supported at this time.

[Commit Log](https://github.com/xh/hoist-react/compare/v27.0.1...v27.1.0)

## v27.0.1 - 2019-08-26

### 🐞 Bug Fixes

* Fix to `Store.clear()` and `GridModel.clear()`, which delegates to the same (#1324).

[Commit Log](https://github.com/xh/hoist-react/compare/v27.0.0...v27.0.1)

## v27.0.0 - 2019-08-23

### 🎁 New Features

* A new `LocalDate` class has been added to the toolkit. This class provides client-side support for
  "business" or "calendar" days that do not have a time component. It is an immutable class that
  supports '==', '<' and '>', as well as a number of convenient manipulation functions. Support for
  the `LocalDate` class has also been added throughout the toolkit, including:
    * `Field.type` now supports an additional `localDate` option for automatic conversion of server
      data to this type when loading into a `Store`.
    * `fetchService` is aware of this class and will automatically serialize all instances of it for
      posting to the server. ⚠ NOTE that along with this change, `fetchService` and its methods such
      as `XH.fetchJson()` will now serialize regular JS Date objects as ms timestamps when provided
      in params. Previously Dates were serialized in their default `toString()` format. This would
      be a breaking change for an app that relied on that default Date serialization, but it was
      made for increased symmetry with how Hoist JSON-serializes Dates and LocalDates on the
      server-side.
    * `DateInput` can now be used to seamlessly bind to a `LocalDate` as well as a `Date`. See its
      new prop of `valueType` which can be set to `localDate` or `date` (default).
    * A new `localDateCol` config has been added to the `@xh/hoist/grid/columns` package with
      standardized rendering and formatting.
* New `TreeMap` and `SplitTreeMap` components added, to render hierarchical data in a configurable
  TreeMap visualization based on the Highcharts library. Supports optional binding to a GridModel,
  which syncs selection and expand / collapse state.
* `Column` gets a new `highlightOnChange` config. If true, the grid will highlight the cell on each
  change by flashing its background. (Currently this is a simple on/off config - future iterations
  could support a function variant or other options to customize the flash effect based on the
  old/new values.) A new CSS var `--xh-grid-cell-change-bg-highlight` can be used to customize the
  color used, app-wide or scoped to a particular grid selector. Note that columns must *not* specify
  `rendererIsComplex` (see below) if they wish to enable the new highlight flag.

### 💥 Breaking Changes

* The updating of `Store` data has been reworked to provide a simpler and more powerful API that
  allows for the applications of additions, deletions, and updates in a single transaction:
    * The signature of `Store.updateData()` has been substantially changed, and is now the main
      entry point for all updates.
    * `Store.removeRecords()` has been removed. Use `Store.updateData()` instead.
    * `Store.addData()` has been removed. Use `Store.updateData()` instead.
* `Column` takes an additional property `rendererIsComplex`. Application must set this flag to
  `true` to indicate if a column renderer uses values other than its own bound field. This change
  provides an efficiency boost by allowing AG Grid to use its default change detection instead of
  forcing a cell refresh on any change.

### ⚙️ Technical

* `Grid` will now update the underlying AG Grid using AG Grid transactions rather than relying on
  agGrid `deltaRowMode`. This is intended to provide the best possible grid performance and
  generally streamline the use of the AG Grid Api.

### 🐞 Bug Fixes

* Panel resize events are now properly throttled, avoiding extreme lagginess when resizing panels
  that contain complex components such as big grids.
* Workaround for issues with the mobile Onsen toolkit throwing errors while resetting page stack.
* Dialogs call `doCancel()` handler if cancelled via `<esc>` keypress.

### 📚 Libraries

* @xh/hoist-dev-utils `3.7 → 3.8`
* qs `6.7 → 6.8`
* store2 `2.8 → 2.9`

[Commit Log](https://github.com/xh/hoist-react/compare/v26.0.1...v27.0.0)

## v26.0.1 - 2019-08-07

### 🎁 New Features

* **WebSocket support** has been added in the form of `XH.webSocketService` to establish and
  maintain a managed websocket connection with the Hoist UI server. This is implemented on the
  client via the native `WebSocket` object supported by modern browsers and relies on the
  corresponding service and management endpoints added to Hoist Core v6.1.
    * Apps must declare `webSocketsEnabled: true` in their `AppSpec` configuration to enable this
      overall functionality on the client.
    * Apps can then subscribe via the new service to updates on a requested topic and will receive
      any inbound messages for that topic via a callback.
    * The service will monitor the socket connection with a regular heartbeat and attempt to
      re-establish if dropped.
    * A new admin console snap-in provides an overview of connected websocket clients.
* The `XH.message()` and related methods such as `XH.alert()` now support more flexible
  `confirmProps` and `cancelProps` configs, each of which will be passed to their respective button
  and merged with suitable defaults. Allows use of the new `autoFocus` prop with these preconfigured
  dialogs.
    * By default, `XH.alert()` and `XH.confirm()` will auto focus the confirm button for user
      convenience.
    * The previous text/intent configs have been deprecated and the message methods will log a
      console warning if they are used (although it will continue to respect them to aid
      transitioning to the new configs).
* `GridModel` now supports a `copyCell` context menu action. See `StoreContextMenu` for more
  details.
* New `GridCountLabel` component provides an alternative to existing `StoreCountLabel`, outputting
  both overall record count and current selection count in a configurable way.
* The `Button` component accepts an `autoFocus` prop to attempt to focus on render.
* The `Checkbox` component accepts an `autoFocus` prop to attempt to focus on render.

### 💥 Breaking Changes

* `StoreCountLabel` has been moved from `/desktop/cmp/store` to the cross-platform package
  `/cmp/store`. Its `gridModel` prop has also been removed - usages with grids should likely switch
  to the new `GridCountLabel` component, noted above and imported from `/cmp/grid`.
* The API for `ClipboardButton` and `ClipboardMenuItem` has been simplified, and made implementation
  independent. Specify a single `getCopyText` function rather than the `clipboardSpec`.
  (`clipboardSpec` is an artifact from the removed `clipboard` library).
* The `XH.prompt()` and `XH.message()` input config has been updated to work as documented, with any
  initial/default value for the input sourced from `input.initialValue`. Was previously sourced from
  `input.value` (#1298).
* ChartModel `config` has been deprecated. Please use `highchartsConfig` instead.

### 🐞 Bug Fixes

* The `Select.selectOnFocus` prop is now respected when used in tandem with `enableCreate` and/or
  `queryFn` props.
* `DateInput` popup _will_ now close when input is blurred but will _not_ immediately close when
  `enableTextInput` is `false` and a month or year is clicked (#1293).
* Buttons within a grid `actionCol` now render properly in compact mode, without clipping/overflow.

### ⚙️ Technical

* `AgGridModel` will now throw an exception if any of its methods which depend on AG Grid state are
  called before the grid has been fully initialized (AG Grid onGridReady event has fired).
  Applications can check the new `isReady` property on `AgGridModel` before calling such methods
  to️️ verify the grid is fully initialized.

### 📚 Libraries

* @blueprintjs/core `3.17 → 3.18`
* @blueprintjs/datetime `3.11 → 3.12`
* @fortawesome/fontawesome `5.9 → 5.10`
* ag-grid `21.0.1 → 21.1.1`
* store2 `2.7 → 2.8`
* The `clipboard` library has been replaced with the simpler `clipboard-copy` library.

[Commit Log](https://github.com/xh/hoist-react/compare/v25.2.0...v26.0.1)

## v25.2.0 - 2019-07-25

### 🎁 New Features

* `RecordAction` supports a new `secondaryText` property. When used for a Grid context menu item,
  this text appears on the right side of the menu item, usually used for displaying the shortcut key
  associated with an action.

### 🐞 Bug Fixes

* Fixed issue with loopy behavior when using `Select.selectOnFocus` and changing focus
  simultaneously with keyboard and mouse.

[Commit Log](https://github.com/xh/hoist-react/compare/v25.1.0...v25.2.0)

## v25.1.0 - 2019-07-23

### 🎁 New Features

* `JsonInput` includes buttons for toggling showing in a full-screen dialog window. Also added a
  convenience button to auto-format `JsonInput's` content.
* `DateInput` supports a new `enableTextInput` prop. When this property is set to false, `DateInput`
  will be entirely driven by the provided date picker. Additionally, `DateInput` styles have been
  improved for its various modes to more clearly convey its functionality.
* `ExportButton` will auto-disable itself if bound to an empty `GridModel`. This helper button will
  now also throw a console warning (to alert the developer) if `gridModel.enableExport != true`.

### ⚙️ Technical

* Classes decorated with `@LoadSupport` will now throw an exception out of their provided
  `loadAsync()` method if called with a parameter that's not a plain object (i.e. param is clearly
  not a `LoadSpec`). Note this might be a breaking change, in so far as it introduces additional
  validation around this pre-existing API requirement.
* Requirements for the `colorSpec` option passed to Hoist number formatters have been relaxed to
  allow partial definitions such that, for example, only negative values may receive the CSS class
  specified, without having to account for positive value styling.

### 🐞 Bug Fixes

* `RestFormModel` now submits dirty fields only when editing a record, as intended (#1245).
* `FormField` will no longer override the disabled prop of its child input if true (#1262).

### 📚 Libraries

* mobx `5.11 → 5.13`
* Misc. patch-level updates

[Commit Log](https://github.com/xh/hoist-react/compare/v25.0.0...v25.1.0)

## v25.0.0 - 2019-07-16

### 🎁 New Features

* `Column` accepts a new `comparator` callback to customize how column cell values are sorted by the
  grid.
* Added `XH.prompt()` to show a simple message popup with a built-in, configurable HoistInput. When
  submitted by the user, its callback or resolved promise will include the input's value.
* `Select` accepts a new `selectOnFocus` prop. The behaviour is analogous to the `selectOnFocus`
  prop already in `TextInput`, `TextArea` and `NumberInput`.

### 💥 Breaking Changes

* The `fmtPercent` and `percentRenderer` methods will now multiply provided value by 100. This is
  consistent with the behavior of Excel's percentage formatting and matches the expectations of
  `ExportFormat.PCT`. Columns that were previously using `exportValue: v => v/100` as a workaround
  to the previous renderer behavior should remove this line of code.
* `DimensionChooserModel`'s `historyPreference` config has been renamed `preference`. It now
  supports saving both value and history to the same preference (existing history preferences will
  be handled).

[Commit Log](https://github.com/xh/hoist-react/compare/v24.2.0...v25.0.0)

## v24.2.0 - 2019-07-08

### 🎁 New Features

* `GridModel` accepts a new `colDefaults` configuration. Defaults provided via this object will be
  merged (deeply) into all column configs as they are instantiated.
* New `Panel.compactHeader` and `DockContainer.compactHeaders` props added to enable more compact
  and space efficient styling for headers in these components.
    * ⚠️ Note that as part of this change, internal panel header CSS class names changed slightly -
      apps that were targeting these internal selectors would need to adjust. See
      desktop/cmp/panel/impl/PanelHeader.scss for the relevant updates.
* A new `exportOptions.columns` option on `GridModel` replaces `exportOptions.includeHiddenCols`.
  The updated and more flexible config supports special strings 'VISIBLE' (default), 'ALL', and/or a
  list of specific colIds to include in an export.
    * To avoid immediate breaking changes, GridModel will log a warning on any remaining usages of
      `includeHiddenCols` but auto-set to `columns: 'ALL'` to maintain the same behavior.
* Added new preference `xhShowVersionBar` to allow more fine-grained control of when the Hoist
  version bar is showing. It defaults to `auto`, preserving the current behavior of always showing
  the footer to Hoist Admins while including it for non-admins *only* in non-production
  environments. The pref can alternatively be set to 'always' or 'never' on a per-user basis.

### 📚 Libraries

* @blueprintjs/core `3.16 → 3.17`
* @blueprintjs/datetime `3.10 → 3.11`
* mobx `5.10 → 5.11`
* react-transition-group `2.8 → 4.2`

[Commit Log](https://github.com/xh/hoist-react/compare/v24.1.1...v24.2.0)

## v24.1.1 - 2019-07-01

### 🐞 Bug Fixes

* Mobile column chooser internal layout/sizing fixed when used in certain secure mobile browsers.

[Commit Log](https://github.com/xh/hoist-react/compare/v24.1.0...v24.1.1)

## v24.1.0 - 2019-07-01

### 🎁 New Features

* `DateInput.enableClear` prop added to support built-in button to null-out a date input's value.

### 🐞 Bug Fixes

* The `Select` component now properly shows all options when the pick-list is re-shown after a
  change without first blurring the control. (Previously this interaction edge case would only show
  the option matching the current input value.) #1198
* Mobile mask component `onClick` callback prop restored - required to dismiss mobile menus when not
  tapping a menu option.
* When checking for a possible expired session within `XH.handleException()`, prompt for app login
  only for Ajax requests made to relative URLs (not e.g. remote APIs accessed via CORS). #1189

### ✨ Styles

* Panel splitter collapse button more visible in dark theme. CSS vars to customize further fixed.
* The mobile app menu button has been moved to the right side of the top appBar, consistent with its
  placement in desktop apps.

### 📚 Libraries

* @blueprintjs/core `3.15 → 3.16`
* @blueprintjs/datetime `3.9 → 3.10`
* codemirror `5.47 → 5.48`
* mobx `6.0 → 6.1`

[Commit Log](https://github.com/xh/hoist-react/compare/v24.0.0...v24.1.0)

## v24.0.0 - 2019-06-24

### 🎁 New Features

#### Data

* A `StoreFilter` object has been introduced to the data API. This allows `Store` and
  `StoreFilterField` to support the ability to conditionally include all children when filtering
  hierarchical data stores, and could support additional filtering customizations in the future.
* `Store` now provides a `summaryRecord` property which can be used to expose aggregated data for
  the data it contains. The raw data for this record can be provided to `loadData()` and
  `updateData()` either via an explicit argument to these methods, or as the root node of the raw
  data provided (see `Store.loadRootAsSummary`).
* The `StoreFilterField` component accepts new optional `model` and `bind` props to allow control of
  its text value from an external model's observable.
* `pwd` is now a new supported type of `Field` in the `@xh/hoist/core/data` package.

#### Grid

* `GridModel` now supports a `showSummary` config which can be used to display its store's
  summaryRecord (see above) as either a pinned top or bottom row.
* `GridModel` also adds a `enableColumnPinning` config to enable/disable user-driven pinning. On
  desktop, if enabled, users can pin columns by dragging them to the left or right edges of the grid
  (the default AG Grid gesture). Column pinned state is now also captured and maintained by the
  overall grid state system.
* The desktop column chooser now options in a non-modal popover when triggered from the standard
  `ColChooserButton` component. This offers a quicker and less disruptive alternative to the modal
  dialog (which is still used when launched from the grid context menu). In this popover mode,
  updates to columns are immediately reflected in the underlying grid.
* The mobile `ColChooser` has been improved significantly. It now renders displayed and available
  columns as two lists, allowing drag and drop between to update the visibility and ordering. It
  also provides an easy option to toggle pinning the first column.
* `DimensionChooser` now supports an optional empty / ungrouped configuration with a value of `[]`.
  See `DimensionChooserModel.enableClear` and `DimensionChooser.emptyText`.

#### Other Features

* Core `AutoRefreshService` added to trigger an app-wide data refresh on a configurable interval, if
  so enabled via a combination of soft-config and user preference. Auto-refresh relies on the use of
  the root `RefreshContextModel` and model-level `LoadSupport`.
* A new `LoadingIndicator` component is available as a more minimal / unobtrusive alternative to a
  modal mask. Typically configured via a new `Panel.loadingIndicator` prop, the indicator can be
  bound to a `PendingTaskModel` and will automatically show/hide a spinner and/or custom message in
  an overlay docked to the corner of the parent Panel.
* `DateInput` adds support for new `enablePicker` and `showPickerOnFocus` props, offering greater
  control over when the calendar picker is shown. The new default behaviour is to not show the
  picker on focus, instead showing it via a built-in button.
* Transitions have been disabled by default on desktop Dialog and Popover components (both are from
  the Blueprint library) and on the Hoist Mask component. This should result in a snappier user
  experience, especially when working on remote / virtual workstations. Any in-app customizations to
  disable or remove transitions can now be removed in favor of this toolkit-wide change.
* Added new `@bindable.ref` variant of the `@bindable` decorator.

### 💥 Breaking Changes

* Apps that defined and initialized their own `AutoRefreshService` service or functionality should
  leverage the new Hoist service if possible. Apps with a pre-existing custom service of the same
  name must either remove in favor of the new service or - if they have special requirements not
  covered by the Hoist implementation - rename their own service to avoid a naming conflict.
* The `StoreFilterField.onFilterChange` callback will now be passed a `StoreFilter`, rather than a
  function.
* `DateInput` now has a calendar button on the right side of the input which is 22 pixels square.
  Applications explicitly setting width or height on this component should ensure that they are
  providing enough space for it to display its contents without clipping.

### 🐞 Bug Fixes

* Performance for bulk grid selections has been greatly improved (#1157)
* Toolbars now specify a minimum height (or width when vertical) to avoid shrinking unexpectedly
  when they contain only labels or are entirely empty (but still desired to e.g. align UIs across
  multiple panels). Customize if needed via the new `--xh-tbar-min-size` CSS var.
* All Hoist Components that accept a `model` prop now have that properly documented in their
  prop-types.
* Admin Log Viewer no longer reverses its lines when not in tail mode.

### ⚙️ Technical

* The `AppSpec` config passed to `XH.renderApp()` now supports a `clientAppCode` value to compliment
  the existing `clientAppName`. Both values are now optional and defaulted from the project-wide
  `appCode` and `appName` values set via the project's Webpack config. (Note that `clientAppCode` is
  referenced by the new `AutoRefreshService` to support configurable auto-refresh intervals on a
  per-app basis.)

### 📚 Libraries

* ag-grid `20.0 → 21.0`
* react-select `2.4 → 3.0`
* mobx-react `5.4 → 6.0.3`
* font-awesome `5.8 → 5.9`
* react-beautiful-dnd `10.1.1 → 11.0.4`

[Commit Log](https://github.com/xh/hoist-react/compare/v23.0.0...v24.0.0)

## v23.0.0 - 2019-05-30

### 🎁 New Features

* `GridModel` now accepts a config of `cellBorders`, similar to `rowBorders`
* `Panel.tbar` and `Panel.bbar` props now accept an array of Elements and will auto-generate a
  `Toolbar` to contain them, avoiding the need for the extra import of `toolbar()`.
* New functions `withDebug` and `withShortDebug` have been added to provide a terse syntax for
  adding debug messages that track the execution of specific blocks of code.
* `XH.toast()` now supports an optional `containerRef` argument that can be used for anchoring a
  toast within another component (desktop only). Can be used to display more targeted toasts within
  the relevant section of an application UI, as opposed to the edge of the screen.
* `ButtonGroupInput` accepts a new `enableClear` prop that allows the active / depressed button to
  be unselected by pressing it again - this sets the value of the input as a whole to `null`.
* Hoist Admins now always see the VersionBar in the footer.
* `Promise.track` now accepts an optional `omit` config that indicates when no tracking will be
  performed.
* `fmtNumber` now accepts an optional `prefix` config that prepends immediately before the number,
  but after the sign (`+`, `-`).
* New utility methods `forEachAsync()` and `whileAsync()` have been added to allow non-blocking
  execution of time-consuming loops.

### 💥 Breaking Changes

* The `AppOption.refreshRequired` config has been renamed to `reloadRequired` to better match the
  `XH.reloadApp()` method called to reload the entire app in the browser. Any options defined by an
  app that require it to be fully reloaded should have this renamed config set to `true`.
* The options dialog will now automatically trigger an app-wide data _refresh_ via
  `XH.refreshAppAsync()` if options have changed that don't require a _reload_.
* The `EventSupport` mixin has been removed. There are no known uses of it and it is in conflict
  with the overall reactive structure of the hoist-react API. If your app listens to the
  `appStateChanged`, `prefChange` or `prefsPushed` events you will need to adjust accordingly.

### 🐞 Bug Fixes

* `Select` will now let the user edit existing text in conditions where it is expected to be
  editable. #880
* The Admin "Config Differ" tool has been updated to reflect changes to `Record` made in v22. It is
  once again able to apply remote config values.
* A `Panel` with configs `resizable: true, collapsible: false` now renders with a splitter.
* A `Panel` with no `icon`, `title`, or `headerItems` will not render a blank header.
* `FileChooser.enableMulti` now behaves as one might expect -- true to allow multiple files in a
  single upload. Previous behavior (the ability to add multiple files to dropzone) is now controlled
  by `enableAddMulti`.

[Commit Log](https://github.com/xh/hoist-react/compare/v22.0.0...v23.0.0)

## v22.0.0 - 2019-04-29

### 🎁 New Features

* A new `DockContainer` component provides a user-friendly way to render multiple child components
  "docked" to its bottom edge. Each child view is rendered with a configurable header and controls
  to allow the user to expand it, collapse it, or optionally "pop it out" into a modal dialog.
* A new `AgGrid` component provides a much lighter Hoist wrapper around AG Grid while maintaining
  consistent styling and layout support. This allows apps to use any features supported by AG Grid
  without conflicting with functionality added by the core Hoist `Grid`.
    * Note that this lighter wrapper lacks a number of core Hoist features and integrations,
      including store support, grid state, enhanced column and renderer APIs, absolute value
      sorting, and more.
    * An associated `AgGridModel` provides access to to the AG Grid APIs, minimal styling configs,
      and several utility methods for managing Grid state.
* Added `GridModel.groupSortFn` config to support custom group sorting (replaces any use of
  `agOptions.defaultGroupSortComparator`).
* The `Column.cellClass` and `Column.headerClass` configs now accept functions to dynamically
  generate custom classes based on the Record and/or Column being rendered.
* The `Record` object now provides an additional getter `Record.allChildren` to return all children
  of the record, irrespective of the current filter in place on the record's store. This supplements
  the existing `Record.children` getter, which returns only the children meeting the filter.

### 💥 Breaking Changes

* The class `LocalStore` has been renamed `Store`, and is now the main implementation and base class
  for Store Data. The extraneous abstract superclass `BaseStore` has been removed.
* `Store.dataLastUpdated` had been renamed `Store.lastUpdated` on the new class and is now a simple
  timestamp (ms) rather than a Javascript Date object.
* The constructor argument `Store.processRawData` now expects a function that *returns* a modified
  object with the necessary edits. This allows implementations to safely *clone* the raw data rather
  than mutating it.
* The method `Store.removeRecord` has been replaced with the method `Store.removeRecords`. This will
  facilitate efficient bulk deletes.

### ⚙️ Technical

* `Grid` now performs an important performance workaround when loading a new dataset that would
  result in the removal of a significant amount of existing records/rows. The underlying AG Grid
  component has a serious bottleneck here (acknowledged as AG-2879 in their bug tracker). The Hoist
  grid wrapper will now detect when this is likely and proactively clear all data using a different
  API call before loading the new dataset.
* The implementations `Store`, `RecordSet`, and `Record` have been updated to more efficiently
  re-use existing record references when loading, updating, or filtering data in a store. This keeps
  the Record objects within a store as stable as possible, and allows additional optimizations by
  AG Grid and its `deltaRowDataMode`.
* When loading raw data into store `Record`s, Hoist will now perform additional conversions based on
  the declared `Field.type`. The unused `Field.nullable` has been removed.
* `LocalStorageService` now uses both the `appCode` and current username for its namespace key,
  ensuring that e.g. local prefs/grid state are not overwritten across multiple app users on one OS
  profile, or when admin impersonation is active. The service will automatically perform a one-time
  migration of existing local state from the old namespace to the new. #674
* `elem` no longer skips `null` children in its calls to `React.createElement()`. These children may
  play the role of placeholders when using conditional rendering, and skipping them was causing
  React to trigger extra re-renders. This change further simplifies Hoist's element factory and
  removes an unnecessary divergence with the behavior of JSX.

### 🐞 Bug Fixes

* `Grid` exports retain sorting, including support for absolute value sorting. #1068
* Ensure `FormField`s are keyed with their model ID, so that React can properly account for dynamic
  changes to fields within a form. #1031
* Prompt for app refresh in (rare) case of mismatch between client and server-side session user.
  (This can happen during impersonation and is defended against in server-side code.) #675

[Commit Log](https://github.com/xh/hoist-react/compare/v21.0.2...v22.0.0)

## v21.0.2 - 2019-04-05

### 📚 Libraries

* Rollback AG Grid to v20.0.0 after running into new performance issues with large datasets and
  `deltaRowDataMode`. Updates to tree filtering logic, also related to grid performance issues with
  filtered tree results returning much larger record counts.

## v21.0.0 - 2019-04-04

### 🎁 New Features

* `FetchService` fetch methods now accept a plain object as the `headers` argument. These headers
  will be merged with the default headers provided by FetchService.
* An app can also now specify default headers to be sent with every fetch request via
  `XH.fetchService.setDefaultHeaders()`. You can pass either a plain object, or a closure which
  returns one.
* `Grid` supports a new `onGridReady` prop, allowing apps to hook into the AG Grid event callback
  without inadvertently short-circuiting the Grid's own internal handler.

### 💥 Breaking Changes

* The shortcut getter `FormModel.isNotValid` was deemed confusing and has been removed from the API.
  In most cases applications should use `!FormModel.isValid` instead; this expression will return
  `false` for the `Unknown` as well as the `NotValid` state. Applications that wish to explicitly
  test for the `NotValid` state should use the `validationState` getter.
* Multiple HoistInputs have changed their `onKeyPress` props to `onKeyDown`, including TextInput,
  NumberInput, TextArea & SearchInput. The `onKeyPress` event has been deprecated in general and has
  limitations on which keys will trigger the event to fire (i.e. it would not fire on an arrow
  keypress).
* FetchService's fetch methods no longer support `contentType` parameter. Instead, specify a custom
  content-type by setting a 'Content-Type' header using the `headers` parameter.
* FetchService's fetch methods no longer support `acceptJson` parameter. Instead, pass an {"Accept":
  "application/json"} header using the `headers` parameter.

### ✨ Styles

* Black point + grid colors adjusted in dark theme to better blend with overall blue-gray tint.
* Mobile styles have been adjusted to increase the default font size and grid row height, in
  addition to a number of other smaller visual adjustments.

### 🐞 Bug Fixes

* Avoid throwing React error due to tab / routing interactions. Tab / routing / state support
  generally improved. (#1052)
* `GridModel.selectFirst()` improved to reliably select first visible record even when one or more
  groupBy levels active. (#1058)

### 📚 Libraries

* AG Grid `~20.1 → ~20.2` (fixes ag-grid sorting bug with treeMode)
* @blueprint/core `3.14 → 3.15`
* @blueprint/datetime `3.7 → 3.8`
* react-dropzone `10.0 → 10.1`
* react-transition-group `2.6 → 2.8`

[Commit Log](https://github.com/xh/hoist-react/compare/v20.2.1...v21.0.0)

## v20.2.1 - 2019-03-28

* Minor tweaks to grid styles - CSS var for pinned column borders, drop left/right padding on
  center-aligned grid cells.

[Commit Log](https://github.com/xh/hoist-react/compare/v20.2.0...v20.2.1)

## v20.2.0 - 2019-03-27

### 🎁 New Features

* `GridModel` exposes three new configs - `rowBorders`, `stripeRows`, and `showCellFocus` - to
  provide additional control over grid styling. The former `Grid` prop `showHover` has been
  converted to a `GridModel` config for symmetry with these other flags and more efficient
  re-rendering. Note that some grid-related CSS classes have also been modified to better conform to
  the BEM approach used elsewhere - this could be a breaking change for apps that keyed off of
  certain Hoist grid styles (not expected to be a common case).
* `Select` adds a `queryBuffer` prop to avoid over-eager calls to an async `queryFn`. This buffer is
  defaulted to 300ms to provide some out-of-the-box debouncing of keyboard input when an async query
  is provided. A longer value might be appropriate for slow / intensive queries to a remote API.

### 🐞 Bug Fixes

* A small `FormField.labelWidth` config value will now be respected, even if it is less than the
  default minWidth of 80px.
* Unnecessary re-renders of inactive tab panels now avoided.
* `Grid`'s filter will now be consistently applied to all tree grid records. Previously, the filter
  skipped deeply nested records under specific conditions.
* `Timer` no longer requires its `runFn` to be a promise, as it briefly (and unintentionally) did.
* Suppressed default browser resize handles on `textarea`.

[Commit Log](https://github.com/xh/hoist-react/compare/v20.1.1...v20.2.0)

## v20.1.1 - 2019-03-27

### 🐞 Bug Fixes

* Fix form field reset so that it will call computeValidationAsync even if revalidation is not
  triggered because the field's value did not change when reset.

[Commit Log](https://github.com/xh/hoist-react/compare/v20.1.0...v20.1.1)

## v20.1.0 - 2019-03-14

### 🎁 New Features

* Standard app options panel now includes a "Restore Defaults" button to clear all user preferences
  as well as any custom grid state, resetting the app to its default state for that user.

### 🐞 Bug Fixes

* Removed a delay from `HoistInput` blur handling, ensuring `noteBlurred()` is called as soon as the
  element loses focus. This should remove a class of bugs related to input values not flushing into
  their models quickly enough when `commitOnChange: false` and the user moves directly from an input
  to e.g. clicking a submit button. #1023
* Fix to Admin ConfigDiffer tool (missing decorator).

### ⚙️ Technical

* The `GridModel.store` config now accepts a plain object and will internally create a `LocalStore`.
  This store config can also be partially specified or even omitted entirely. GridModel will ensure
  that the store is auto-configured with all fields in configured grid columns, reducing the need
  for app code boilerplate (re)enumerating field names.
* `Timer` class reworked to allow its interval to be adjusted dynamically via `setInterval()`,
  without requiring the Timer to be re-created.

[Commit Log](https://github.com/xh/hoist-react/compare/v20.0.1...v20.1.0)

## v20.0.1 - 2019-03-08

### 🐞 Bug Fixes

* Ensure `RestStore` processes records in a standard way following a save/add operation (#1010).

[Commit Log](https://github.com/xh/hoist-react/compare/v20.0.0...v20.0.1)

## v20.0.0 - 2019-03-06

### 💥 Breaking Changes

* The `@LoadSupport` decorator has been substantially reworked and enhanced from its initial release
  in v19. It is no longer needed on the HoistComponent, but rather should be put directly on the
  owned HoistModel implementing the loading. IMPORTANT NOTE: all models should implement
  `doLoadAsync` rather than `loadAsync`. Please see `LoadSupport` for more information on this
  important change.
* `TabContainer` and `TabContainerModel` are now cross-platform. Apps should update their code to
  import both from `@xh/hoist/cmp/tab`.
* `TabContainer.switcherPosition` has been moved to `TabContainerModel`. Please note that changes to
  `switcherPosition` are not supported on mobile, where the switcher will always appear beneath the
  container.
* The `Label` component from `@xh/hoist/desktop/cmp/input` has been removed. Applications should
  consider using the basic html `label` element instead (or a `FormField` if applicable).
* The `LeftRightChooserModel` constructor no longer accepts a `leftSortBy` and `rightSortBy`
  property. The implementation of these properties was generally broken. Use `leftSorted` and
  `rightSorted` instead.

#### Mobile

* Mobile `Page` has changed - `Pages` are now wrappers around `Panels` that are designed to be used
  with a `NavigationModel` or `TabContainer`. `Page` accepts the same props as `Panel`, meaning uses
  of `loadModel` should be replaced with `mask`.
* The mobile `AppBar` title is static and defaults to the app name. If you want to display page
  titles, it is recommended to use the `title` prop on the `Page`.

### 🎁 New Features

* Enhancements to Model and Component data loading via `@LoadSupport` provides a stronger set of
  conventions and better support for distinguishing between initial loads / auto/background
  refreshes / user- driven refreshes. It also provides new patterns for ensuring application
  Services are refreshed as part of a reworked global refresh cycle.
* RestGridModel supports a new `cloneAction` to take an existing record and open the editor form in
  "add mode" with all editable fields pre-populated from the source record. The action calls
  `prepareCloneFn`, if defined on the RestGridModel, to perform any transform operations before
  rendering the form.
* Tabs in `TabContainerModel` now support an `icon` property on the desktop.
* Charts take a new optional `aspectRatio` prop.
* Added new `Column.headerTooltip` config.
* Added new method `markManaged` on `ManagedSupport`.
* Added new function decorator `debounced`.
* Added new function `applyMixin` providing support for structured creation of class decorators
  (mixins).

#### Mobile

* Column chooser support available for mobile Grids. Users can check/uncheck columns to add/remove
  them from a configurable grid and reorder the columns in the list via drag and drop. Pair
  `GridModel.enableColChooser` with a mobile `colChooserButton` to allow use.
* Added `DialogPage` to the mobile toolkit. These floating pages do not participate in navigation or
  routing, and are used for showing fullscreen views outside of the Navigator / TabContainer
  context.
* Added `Panel` to the mobile toolkit, which offers a header element with standardized styling,
  title, and icon, as well as support for top and bottom toolbars.
* The mobile `AppBar` has been updated to more closely match the desktop `AppBar`, adding `icon`,
  `leftItems`, `hideAppMenuButton` and `appMenuButtonProps` props.
* Added routing support to mobile.

### 🐞 Bug Fixes

* The HighCharts wrapper component properly resizes its chart.
* Mobile dimension chooser button properly handles overflow for longer labels.
* Sizing fixes for multi-line inputs such as textArea and jsonInput.
* NumberInput calls a `onKeyPress` prop if given.
* Layout fixes on several admin panels and detail popups.

### 📚 Libraries

* @blueprintjs/core `3.13 → 3.14`
* @xh/hoist-dev-utils `3.5 → 3.6`
* ag-grid `~20.0 → ~20.1`
* react-dropzone `~8.0 → ~9.0`
* react-select `~2.3 → ~2.4`
* router5 `~6.6 → ~7.0`
* react `~16.7 → ~16.8`

[Commit Log](https://github.com/xh/hoist-react/compare/v19.0.1...v20.0.0)

## v19.0.1 - 2019-02-12

### 🐞 Bug Fixes

* Additional updates and simplifications to `FormField` sizing of child `HoistInput` elements, for
  more reliable sizing and spacing filling behavior.

[Commit Log](https://github.com/xh/hoist-react/compare/v19.0.0...v19.0.1)

## v19.0.0 - 2019-02-08

### 🎁 New Features

* Added a new architecture for signaling the need to load / refresh new data across either the
  entire app or a section of the component hierarchy. This new system relies on React context to
  minimizes the need for explicit application wiring, and improves support for auto-refresh. See
  newly added decorator `@LoadSupport` and classes/components `RefreshContext`,
  `RefreshContextModel`, and `RefreshContextView` for more info.
* `TabContainerModel` and `TabModel` now support `refreshMode` and `renderMode` configs to allow
  better control over how inactive tabs are mounted/unmounted and how tabs handle refresh requests
  when hidden or (re)activated.
* Apps can implement `getAppOptions()` in their `AppModel` class to specify a set of app-wide
  options that should be editable via a new built-in Options dialog. This system includes built-in
  support for reading/writing options to preferences, or getting/setting their values via custom
  handlers. The toolkit handles the rendering of the dialog.
* Standard top-level app buttons - for actions such as launching the new Options dialog, switching
  themes, launching the admin client, and logging out - have been moved into a new menu accessible
  from the top-right corner of the app, leaving more space for app-specific controls in the AppBar.
* `RecordGridModel` now supports an enhanced `editors` configuration that exposes the full set of
  validation and display support from the Forms package.
* `HoistInput` sizing is now consistently implemented using `LayoutSupport`. All sizable
  `HoistInputs` now have default `width` to ensure a standard display out of the box. `JsonInput`
  and `TextArea` also have default `height`. These defaults can be overridden by declaring explicit
  `width` and `height` values, or unset by setting the prop to `null`.
* `HoistInputs` within `FormFields` will be automatically sized to fill the available space in the
  `FormField`. In these cases, it is advised to either give the `FormField` an explicit size or
  render it in a flex layout.

### 💥 Breaking Changes

* AG Grid has been updated to v20.0.0. Most apps shouldn't require any changes - however, if you are
  using `agOptions` to set sorting, filtering or resizing properties, these may need to change:

  For the `Grid`, `agOptions.enableColResize`, `agOptions.enableSorting`
  and `agOptions.enableFilter`
  have been removed. You can replicate their effects by using `agOptions.defaultColDef`. For
  `Columns`, `suppressFilter` has been removed, an should be replaced with `filter: false`.

* `HoistAppModel.requestRefresh` and `TabContainerModel.requestRefresh` have been removed.
  Applications should use the new Refresh architecture described above instead.
* `tabRefreshMode` on TabContainer has been renamed `renderMode`.
* `TabModel.reloadOnShow` has been removed. Set the `refreshMode` property on TabContainerModel or
  TabModel to `TabRefreshMode.ON_SHOW_ALWAYS` instead.
* The mobile APIs for `TabContainerModel`, `TabModel`, and `RefreshButton` have been rewritten to
  more closely mirror the desktop API.
* The API for `RecordGridModel` editors has changed -- `type` is no longer supported. Use
  `fieldModel` and `formField` instead.
* `LocalStore.loadRawData` requires that all records presented to store have unique IDs specified.
  See `LocalStore.idSpec` for more information.

### 🐞 Bug Fixes

* SwitchInput and RadioInput now properly highlight validation errors in `minimal` mode.

### 📚 Libraries

* @blueprintjs/core `3.12 → 3.13`
* ag-grid `~19.1.4 → ~20.0.0`

[Commit Log](https://github.com/xh/hoist-react/compare/v18.1.2...v19.0.0)

## v18.1.2 - 2019-01-30

### 🐞 Bug Fixes

* Grid integrations relying on column visibility (namely export, storeFilterField) now correctly
  consult updated column state from GridModel. #935
* Ensure `FieldModel.initialValue` is observable to ensure that computed dirty state (and any other
  derivations) are updated if it changes. #934
* Fixes to ensure Admin console log viewer more cleanly handles exceptions (e.g. attempting to
  auto-refresh on a log file that has been deleted).

[Commit Log](https://github.com/xh/hoist-react/compare/v18.1.1...v18.1.2)

## v18.1.1 - 2019-01-29

* Grid cell padding can be controlled via a new set of CSS vars and is reduced by default for grids
  in compact mode.
* The `addRecordAsync()` and `saveRecordAsync()` methods on `RestStore` return the updated record.

[Commit Log](https://github.com/xh/hoist-react/compare/v18.1.0...v18.1.1)

## v18.1.0 - 2019-01-28

### 🎁 New Features

* New `@managed` class field decorator can be used to mark a property as fully created/owned by its
  containing class (provided that class has installed the matching `@ManagedSupport` decorator).
    * The framework will automatically pass any `@managed` class members to `XH.safeDestroy()` on
      destroy/unmount to ensure their own `destroy()` lifecycle methods are called and any related
      resources are disposed of properly, notably MobX observables and reactions.
    * In practice, this should be used to decorate any properties on `HoistModel`, `HoistService`,
      or
      `HoistComponent` classes that hold a reference to a `HoistModel` created by that class. All of
      those core artifacts support the new decorator, `HoistModel` already provides a built-in
      `destroy()` method, and calling that method when an app is done with a Model is an important
      best practice that can now happen more reliably / easily.
* `FormModel.getData()` accepts a new single parameter `dirtyOnly` - pass true to get back only
  fields which have been modified.
* The mobile `Select` component indicates the current value with a ✅ in the drop-down list.
* Excel exports from tree grids now include the matching expand/collapse tree controls baked into
  generated Excel file.

### 🐞 Bug Fixes

* The `JsonInput` component now properly respects / indicates disabled state.

### 📚 Libraries

* Hoist-dev-utils `3.4.1 → 3.5.0` - updated webpack and other build tool dependencies, as well as
  an improved eslint configuration.
* @blueprintjs/core `3.10 → 3.12`
* @blueprintjs/datetime `3.5 → 3.7`
* fontawesome `5.6 → 5.7`
* mobx `5.8 → 5.9`
* react-select `2.2 → 2.3`
* Other patch updates

[Commit Log](https://github.com/xh/hoist-react/compare/v18.0.0...v18.1.0)

## v18.0.0 - 2019-01-15

### 🎁 New Features

* Form support has been substantially enhanced and restructured to provide both a cleaner API and
  new functionality:
    * `FormModel` and `FieldModel` are now concrete classes and provide the main entry point for
      specifying the contents of a form. The `Field` and `FieldSupport` decorators have been
      removed.
    * Fields and sub-forms may now be dynamically added to FormModel.
    * The validation state of a FormModel is now *immediately* available after construction and
      independent of the GUI. The triggering of the *display* of that state is now a separate
      process triggered by GUI actions such as blur.
    * `FormField` has been substantially reworked to support a read-only display and inherit common
      property settings from its containing `Form`.
    * `HoistInput` has been moved into the `input` package to clarify that these are lower level
      controls and independent of the Forms package.

* `RestGrid` now supports a `mask` prop. RestGrid loading is now masked by default.
* `Chart` component now supports a built-in zoom out gesture: click and drag from right-to-left on
  charts with x-axis zooming.
* `Select` now supports an `enableClear` prop to control the presence of an optional inline clear
  button.
* `Grid` components take `onCellClicked` and `onCellDoubleClicked` event handlers.
* A new desktop `FileChooser` wraps a preconfigured react-dropzone component to allow users to
  easily select files for upload or other client-side processing.

### 💥 Breaking Changes

* Major changes to Form (see above). `HoistInput` imports will also need to be adjusted to move from
  `form` to `input`.
* The name of the HoistInput `field` prop has been changed to `bind`. This change distinguishes the
  lower-level input package more clearly from the higher-level form package which uses it. It also
  more clearly relates the property to the associated `@bindable` annotation for models.
* A `Select` input with `enableMulti = true` will by default no longer show an inline x to clear the
  input value. Use the `enableClear` prop to re-enable.
* Column definitions are exported from the `grid` package. To ensure backwards compatibility,
  replace imports from `@xh/hoist/desktop/columns` with `@xh/hoist/desktop/cmp/grid`.

### 📚 Libraries

* React `~16.6.0 → ~16.7.0`
* Patch version updates to multiple other dependencies.

[Commit Log](https://github.com/xh/hoist-react/compare/v17.0.0...v18.0.0)

## v17.0.0 - 2018-12-21

### 💥 Breaking Changes

* The implementation of the `model` property on `HoistComponent` has been substantially enhanced:
    * "Local" Models should now be specified on the Component class declaration by simply setting
      the
      `model` property, rather than the confusing `localModel` property.
    * HoistComponent now supports a static `modelClass` class property. If set, this property will
      allow a HoistComponent to auto-create a model internally when presented with a plain
      javascript object as its `model` prop. This is especially useful in cases like `Panel`
      and `TabContainer`, where apps often need to specify a model but do not require a reference to
      the model. Those usages can now skip importing and instantiating an instance of the
      component's model class themselves.
    * Hoist will now throw an Exception if an application attempts to changes the model on an
      existing HoistComponent instance or presents the wrong type of model to a HoistComponent where
      `modelClass` has been specified.

* `PanelSizingModel` has been renamed `PanelModel`. The class now also has the following new
  optional properties, all of which are `true` by default:
    * `showSplitter` - controls visibility of the splitter bar on the outside edge of the component.
    * `showSplitterCollapseButton` - controls visibility of the collapse button on the splitter bar.
    * `showHeaderCollapseButton` - controls visibility of a (new) collapse button in the header.

* The API methods for exporting grid data have changed and gained new features:
    * Grids must opt-in to export with the `GridModel.enableExport` config.
    * Exporting a `GridModel` is handled by the new `GridExportService`, which takes a collection of
      `exportOptions`. See `GridExportService.exportAsync` for available `exportOptions`.
    * All export entry points (`GridModel.exportAsync()`, `ExportButton` and the export context menu
      items) support `exportOptions`. Additionally, `GridModel` can be configured with default
      `exportOptions` in its config.

* The `buttonPosition` prop on `NumberInput` has been removed due to problems with the underlying
  implementation. Support for incrementing buttons on NumberInputs will be re-considered for future
  versions of Hoist.

### 🎁 New Features

* `TextInput` on desktop now supports an `enableClear` property to allow easy addition of a clear
  button at the right edge of the component.
* `TabContainer` enhancements:
    * An `omit` property can now be passed in the tab configs passed to the `TabContainerModel`
      constructor to conditionally exclude a tab from the container
    * Each `TabModel` can now be retrieved by id via the new `getTabById` method on
      `TabContainerModel`.
    * `TabModel.title` can now be changed at runtime.
    * `TabModel` now supports the following properties, which can be changed at runtime or set via
      the config:
        * `disabled` - applies a disabled style in the switcher and blocks navigation to the tab via
          user click, routing, or the API.
        * `excludeFromSwitcher` - removes the tab from the switcher, but the tab can still be
          navigated to programmatically or via routing.
* `MultiFieldRenderer` `multiFieldConfig` now supports a `delimiter` property to separate
  consecutive SubFields.
* `MultiFieldRenderer` SubFields now support a `position` property, to allow rendering in either the
  top or bottom row.
* `StoreCountLabel` now supports a new 'includeChildren' prop to control whether or not children
  records are included in the count. By default this is `false`.
* `Checkbox` now supports a `displayUnsetState` prop which may be used to display a visually
  distinct state for null values.
* `Select` now renders with a checkbox next to the selected item in its dropdown menu, instead of
  relying on highlighting. A new `hideSelectedOptionCheck` prop is available to disable.
* `RestGridModel` supports a `readonly` property.
* `DimensionChooser`, various `HoistInput` components, `Toolbar` and `ToolbarSeparator` have been
  added to the mobile component library.
* Additional environment enums for UAT and BCP, added to Hoist Core 5.4.0, are supported in the
  application footer.

### 🐞 Bug Fixes

* `NumberInput` will no longer immediately convert its shorthand value (e.g. "3m") into numeric form
  while the user remains focused on the input.
* Grid `actionCol` columns no longer render Button components for each action, relying instead on
  plain HTML / CSS markup for a significant performance improvement when there are many rows and/or
  actions per row.
* Grid exports more reliably include the appropriate file extension.
* `Select` will prevent an `<esc>` keypress from bubbling up to parent components only when its menu
  is open. (In that case, the component assumes escape was pressed to close its menu and captures
  the keypress, otherwise it should leave it alone and let it e.g. close a parent popover).

[Commit Log](https://github.com/xh/hoist-react/compare/v16.0.1...v17.0.0)

## v16.0.1 - 2018-12-12

### 🐞 Bug Fixes

* Fix to FeedbackForm allowing attempted submission with an empty message.

[Commit Log](https://github.com/xh/hoist-react/compare/v16.0.0...v16.0.1)

## v16.0.0

### 🎁 New Features

* Support for ComboBoxes and Dropdowns have been improved dramatically, via a new `Select` component
  based on react-select.
* The AG Grid based `Grid` and `GridModel` are now available on both mobile and desktop. We have
  also added new support for multi-row/multi-field columns via the new `multiFieldRenderer` renderer
  function.
* The app initialization lifecycle has been restructured so that no App classes are constructed
  until Hoist is fully initialized.
* `Column` now supports an optional `rowHeight` property.
* `Button` now defaults to 'minimal' mode, providing a much lighter-weight visual look-and-feel to
  HoistApps. `Button` also implements `@LayoutSupport`.
* Grouping state is now saved by the grid state support on `GridModel`.
* The Hoist `DimChooser` component has been ported to hoist-react.
* `fetchService` now supports an `autoAbortKey` in its fetch methods. This can be used to
  automatically cancel obsolete requests that have been superseded by more recent variants.
* Support for new `clickableLabel` property on `FormField`.
* `RestForm` now supports a read-only view.
* Hoist now supports automatic tracking of app/page load times.

### 💥 Breaking Changes

* The new location for the cross-platform grid component is `@xh/hoist/cmp/grid`. The `columns`
  package has also moved under a new sub-package in this location.
* Hoist top-level App Structure has changed in order to improve consistency of the Model-View
  conventions, to improve the accessibility of services, and to support the improvements in app
  initialization mentioned above:
    - `XH.renderApp` now takes a new `AppSpec` configuration.
    - `XH.app` is now `XH.appModel`.
    - All services are installed directly on `XH`.
    - `@HoistApp` is now `@HoistAppModel`
* `RecordAction` has been substantially refactored and improved. These are now typically immutable
  and may be shared.
    - `prepareFn` has been replaced with a `displayFn`.
    - `actionFn` and `displayFn` now take a single object as their parameter.
* The `hide` property on `Column` has been changed to `hidden`.
* The `ColChooserButton` has been moved from the incorrect location `@xh/hoist/cmp/grid` to
  `@xh/hoist/desktop/cmp/button`. This is a desktop-only component. Apps will have to adjust these
  imports.
* `withDefaultTrue` and `withDefaultFalse` in `@xh/hoist/utils/js` have been removed. Use
  `withDefault` instead.
* `CheckBox` has been renamed `Checkbox`

### ⚙️ Technical

* AG Grid has been upgraded to v19.1
* mobx has been upgraded to v5.6
* React has been upgraded to v16.6
* Allow browsers with proper support for Proxy (e.g Edge) to access Hoist Applications.

### 🐞 Bug Fixes

* Extensive. See full change list below.

[Commit Log](https://github.com/xh/hoist-react/compare/v15.1.2...v16.0.0)

## v15.1.2

🛠 Hotfix release to MultiSelect to cap the maximum number of options rendered by the drop-down
list. Note, this component is being replaced in Hoist v16 by the react-select library.

[Commit Log](https://github.com/xh/hoist-react/compare/v15.1.1...v15.1.2)

## v15.1.1

### 🐞 Bug Fixes

* Fix to minimal validation mode for FormField disrupting input focus.
* Fix to JsonInput disrupting input focus.

### ⚙️ Technical

* Support added for TLBR-style notation when specifying margin/padding via layoutSupport - e.g. box(
  {margin: '10 20 5 5'}).
* Tweak to lockout panel message when the user has no roles.

[Commit Log](https://github.com/xh/hoist-react/compare/v15.1.0...v15.1.1)

## v15.1.0

### 🎁 New Features

* The FormField component takes a new minimal prop to display validation errors with a tooltip only
  as opposed to an inline message string. This can be used to help reduce shifting / jumping form
  layouts as required.
* The admin-only user impersonation toolbar will now accept new/unknown users, to support certain
  SSO application implementations that can create users on the fly.

### ⚙️ Technical

* Error reporting to server w/ custom user messages is disabled if the user is not known to the
  client (edge case with errors early in app lifecycle, prior to successful authentication).

[Commit Log](https://github.com/xh/hoist-react/compare/v15.0.0...v15.1.0)

## v15.0.0

### 💥 Breaking Changes

* This update does not require any application client code changes, but does require updating the
  Hoist Core Grails plugin to >= 5.0. Hoist Core changes to how application roles are loaded and
  users are authenticated required minor changes to how JS clients bootstrap themselves and load
  user data.
* The Hoist Core HoistImplController has also been renamed to XhController, again requiring Hoist
  React adjustments to call the updated /xh/ paths for these (implementation) endpoints. Again, no
  app updates required beyond taking the latest Hoist Core plugin.

[Commit Log](https://github.com/xh/hoist-react/compare/v14.2.0...v15.0.0)

## v14.2.0

### 🎁 New Features

* Upgraded hoist-dev-utils to 3.0.3. Client builds now use the latest Webpack 4 and Babel 7 for
  noticeably faster builds and recompiles during CI and at development time.
* GridModel now has a top-level agColumnApi property to provide a direct handle on the AG Grid
  Column API object.

### ⚙️ Technical

* Support for column groups strengthened with the addition of a dedicated ColumnGroup sibling class
  to Column. This includes additional internal refactoring to reduce unnecessary cloning of Column
  configurations and provide a more managed path for Column updates. Public APIs did not change.
  (#694)

### 📚 Libraries

* Blueprint Core `3.6.1 → 3.7.0`
* Blueprint Datetime `3.2.0 → 3.3.0`
* Fontawesome `5.3.x → 5.4.x`
* MobX `5.1.2 → 5.5.0`
* Router5 `6.5.0 → 6.6.0`

[Commit Log](https://github.com/xh/hoist-react/compare/v14.1.3...v14.2.0)

## v14.1.3

### 🐞 Bug Fixes

* Ensure JsonInput reacts properly to value changes.

### ⚙️ Technical

* Block user pinning/unpinning in Grid via drag-and-drop - pending further work via #687.
* Support "now" as special token for dateIs min/max validation rules.
* Tweak grouped grid row background color.

[Commit Log](https://github.com/xh/hoist-react/compare/v14.1.1...v14.1.3)

## v14.1.1

### 🐞 Bug Fixes

* Fixes GridModel support for row-level grouping at same time as column grouping.

[Commit Log](https://github.com/xh/hoist-react/compare/v14.1.0...v14.1.1)

## v14.1.0

### 🎁 New Features

* GridModel now supports multiple levels of row grouping. Pass the public setGroupBy() method an
  array of string column IDs, or a falsey value / empty array to ungroup. Note that the public and
  observable groupBy property on GridModel will now always be an array, even if the grid is not
  grouped or has only a single level of grouping.
* GridModel exposes public expandAll() and collapseAll() methods for grouped / tree grids, and
  StoreContextMenu supports a new "expandCollapseAll" string token to insert context menu items.
  These are added to the default menu, but auto-hide when the grid is not in a grouped state.
* The Grid component provides a new onKeyDown prop, which takes a callback and will fire on any
  keypress targeted within the Grid. Note such a handler is not provided directly by AG Grid.
* The Column class supports pinned as a top-level config. Supports passing true to pin to the left.

### 🐞 Bug Fixes

* Updates to Grid column widths made via AG Grid's "autosize to fit" API are properly persisted to
  grid state.

[Commit Log](https://github.com/xh/hoist-react/compare/v14.0.0...v14.1.0)

## v14.0.0

* Along with numerous bug fixes, v14 brings with it a number of important enhancements for grids,
  including support for tree display, 'action' columns, and absolute value sorting. It also includes
  some new controls and improvement to focus display.

### 💥 Breaking Changes

* The signatures of the Column.elementRenderer and Column.renderer have been changed to be
  consistent with each other, and more extensible. Each takes two arguments -- the value to be
  rendered, and a single bundle of metadata.
* StoreContextMenuAction has been renamed to RecordAction. Its action property has been renamed to
  actionFn for consistency and clarity.
* LocalStore : The method LocalStore.processRawData no longer takes an array of all records, but
  instead takes just a single record. Applications that need to operate on all raw records in bulk
  should do so before presenting them to LocalStore. Also, LocalStores template methods for override
  have also changed substantially, and sub-classes that rely on these methods will need to be
  adjusted accordingly.

### 🎁 New Features

#### Grid

* The Store API now supports hierarchical datasets. Applications need to simply provide raw data for
  records with a "children" property containing the raw data for their children.
* Grid supports a 'TreeGrid' mode. To show a tree grid, bind the GridModel to a store containing
  hierarchical data (as above), set treeMode: true on the GridModel, and specify a column to display
  the tree controls (isTreeColumn: true)
* Grid supports absolute sorting for numerical columns. Specify absSort: true on your column config
  to enable. Clicking the grid header will now cycle through ASC > DESC > DESC (abs) sort modes.
* Grid supports an 'Actions' column for one-click record actions. See cmp/desktop/columns/actionCol.
* A new showHover prop on the desktop Grid component will highlight the hovered row with default
  styling. A new GridModel.rowClassFn callback was added to support per-row custom classes based on
  record data.
* A new ExportFormat.LONG_TEXT format has been added, along with a new Column.exportWidth config.
  This supports exporting columns that contain long text (e.g. notes) as multi-line cells within
  Excel.

#### Other Components

* RadioInput and ButtonGroupInput have been added to the desktop/cmp/form package.
* DateInput now has support for entering and displaying time values.
* NumberInput displays its unformatted value when focused.
* Focused components are now better highlighted, with additional CSS vars provided to customize as
  needed.

### 🐞 Bug Fixes

* Calls to GridModel.setGroupBy() work properly not only on the first, but also all subsequent calls
  (#644).
* Background / style issues resolved on several input components in dark theme (#657).
* Grid context menus appear properly over other floating components.

### 📚 Libraries

* React `16.5.1 → 16.5.2`
* router5 `6.4.2 → 6.5.0`
* CodeMirror, Highcharts, and MobX patch updates

[Commit Log](https://github.com/xh/hoist-react/compare/v13.0.0...v14.0.0)

## v13.0.0

🍀Lucky v13 brings with it a number of enhancements for forms and validation, grouped column support
in the core Grid API, a fully wrapped MultiSelect component, decorator syntax adjustments, and a
number of other fixes and enhancements.

It also includes contributions from new ExHI team members Arjun and Brendan. 🎉

### 💥 Breaking Changes

* The core `@HoistComponent`, `@HoistService`, and `@HoistModel` decorators are **no longer
  parameterized**, meaning that trailing `()` should be removed after each usage. (#586)
* The little-used `hoistComponentFactory()` method was also removed as a further simplification
  (#587).
* The `HoistField` superclass has been renamed to `HoistInput` and the various **desktop form
  control components have been renamed** to match (55afb8f). Apps using these components (which will
  likely be most apps) will need to adapt to the new names.
    * This was done to better distinguish between the input components and the upgraded Field
      concept on model classes (see below).

### 🎁 New Features

⭐️ **Forms and Fields** have been a major focus of attention, with support for structured data
fields added to Models via the `@FieldSupport` and `@field()` decorators.

* Models annotated with `@FieldSupport` can decorate member properties with `@field()`, making those
  properties observable and settable (with a generated `setXXX()` method).
* The `@field()` decorators themselves can be passed an optional display label string as well as
  zero or more *validation rules* to define required constraints on the value of the field.
* A set of predefined constraints is provided within the toolkit within the `/field/` package.
* Models using `FieldSupport` should be sure to call the `initFields()` method installed by the
  decorator within their constructor. This method can be called without arguments to generally
  initialize the field system, or it can be passed an object of field names to initial/default
  values, which will set those values on the model class properties and provide change/dirty
  detection and the ability to "reset" a form.
* A new `FormField` UI component can be used to wrap input components within a form. The `FormField`
  wrapper can accept the source model and field name, and will apply those to its child input. It
  leverages the Field model to automatically display a label, indicate required fields, and print
  validation error messages. This new component should be the building-block for most non-trivial
  forms within an application.

Other enhancements include:

* **Grid columns can be grouped**, with support for grouping added to the grid state management
  system, column chooser, and export manager (#565). To define a column group, nest column
  definitions passed to `GridModel.columns` within a wrapper object of the
  form `{headerName: 'My group', children: [...]}`.

(Note these release notes are incomplete for this version.)

[Commit Log](https://github.com/xh/hoist-react/compare/v12.1.2...v13.0.0)

## v12.1.2

### 🐞 Bug Fixes

* Fix casing on functions generated by `@settable` decorator
  (35c7daa209a4205cb011583ebf8372319716deba).

[Commit Log](https://github.com/xh/hoist-react/compare/v12.1.1...v12.1.2)

## v12.1.1

### 🐞 Bug Fixes

* Avoid passing unknown HoistField component props down to Blueprint select/checkbox controls.

### 📚 Libraries

* Rollback update of `@blueprintjs/select` package `3.1.0 → 3.0.0` - this included breaking API
  changes and will be revisited in #558.

[Commit Log](https://github.com/xh/hoist-react/compare/v12.1.0...v12.1.1)

## v12.1.0

### 🎁 New Features

* New `@bindable` and `@settable` decorators added for MobX support. Decorating a class member
  property with `@bindable` makes it a MobX `@observable` and auto-generates a setter method on the
  class wrapped in a MobX `@action`.
* A `fontAwesomeIcon` element factory is exported for use with other FA icons not enumerated by the
  `Icon` class.
* CSS variables added to control desktop Blueprint form control margins. These remain defaulted to
  zero, but now within CSS with support for variable overrides. A Blueprint library update also
  brought some changes to certain field-related alignment and style properties. Review any form
  controls within apps to ensure they remain aligned as desired
  (8275719e66b4677ec5c68a56ccc6aa3055283457 and df667b75d41d12dba96cbd206f5736886cb2ac20).

### 🐞 Bug Fixes

* Grid cells are fully refreshed on a data update, ensuring cell renderers that rely on data other
  than their primary display field are updated (#550).
* Grid auto-sizing is run after a data update, ensuring flex columns resize to adjust for possible
  scrollbar visibility changes (#553).
* Dropdown fields can be instantiated with fewer required properties set (#541).

### 📚 Libraries

* Blueprint `3.0.1 → 3.4.0`
* FontAwesome `5.2.0 → 5.3.0`
* CodeMirror `5.39.2 → 5.40.0`
* MobX `5.0.3 → 5.1.0`
* router5 `6.3.0 → 6.4.2`
* React `16.4.1 → 16.4.2`

[Commit Log](https://github.com/xh/hoist-react/compare/v12.0.0...v12.1.0)

## v12.0.0

Hoist React v12 is a relatively large release, with multiple refactorings around grid columns,
`elemFactory` support, classNames, and a re-organization of classes and exports within `utils`.

### 💥 Breaking Changes

#### ⭐️ Grid Columns

**A new `Column` class describes a top-level API for columns and their supported options** and is
intended to be a cross-platform layer on top of AG Grid and TBD mobile grid implementations.

* The desktop `GridModel` class now accepts a collection of `Column` configuration objects to define
  its available columns.
* Columns may be configured with `flex: true` to cause them to stretch all available horizontal
  space within a grid, sharing it equally with any other flex columns. However note that this should
  be used sparingly, as flex columns have some deliberate limitations to ensure stable and
  consistent behavior. Most noticeably, they cannot be resized directly by users. Often, a best
  practice will be to insert an `emptyFlexCol` configuration as the last column in a grid - this
  will avoid messy-looking gaps in the layout while not requiring a data-driven column be flexed.
* User customizations to column widths are now saved if the GridModel has been configured with a
  `stateModel` key or model instance - see `GridStateModel`.
* Columns accept a `renderer` config to format text or HTML-based output. This is a callback that is
  provided the value, the row-level record, and a metadata object with the column's `colId`. An
  `elementRenderer` config is also available for cells that should render a Component.
* An `agOptions` config key continues to provide a way to pass arbitrary options to the underlying
  AG Grid instance (for desktop implementations). This is considered an "escape hatch" and should be
  used with care, but can provide a bridge to required AG Grid features as the Hoist-level API
  continues to develop.
* The "factory pattern" for Column templates / defaults has been removed, replaced by a simpler
  approach that recommends exporting simple configuration partials and spreading them into
  instance-specific column configs.
* See 0798f6bb20092c59659cf888aeaf9ecb01db52a6 for primary commit.

#### ⭐️ Element Factory, LayoutSupport, BaseClassName

Hoist provides core support for creating components via a factory pattern, powered by the `elem()`
and `elemFactory()` methods. This approach remains the recommended way to instantiate component
elements, but was **simplified and streamlined**.

* The rarely used `itemSpec` argument was removed (this previously applied defaults to child items).
* Developers can now also use JSX to instantiate all Hoist-provided components while still taking
  advantage of auto-handling for layout-related properties provided by the `LayoutSupport` mixin.
    * HoistComponents should now spread **`...this.getLayoutProps()`** into their outermost rendered
      child to enable promotion of layout properties.
* All HoistComponents can now specify a **baseClassName** on their component class and should pass
  `className: this.getClassName()` down to their outermost rendered child. This allows components to
  cleanly layer on a base CSS class name with any instance-specific classes.
* See 8342d3870102ee9bda4d11774019c4928866f256 for primary commit.

#### ⭐️ Panel resizing / collapsing

**The `Panel` component now takes a `sizingModel` prop to control and encapsulate newly built-in
resizing and collapsing behavior** (#534).

* See the `PanelSizingModel` class for configurable details, including continued support for saving
  sizing / collapsed state as a user preference.
* **The standalone `Resizable` component was removed** in favor of the improved support built into
  Panel directly.

#### Other

* Two promise-related models have been combined into **a new, more powerful `PendingTaskModel`**,
  and the `LoadMask` component has been removed and consolidated into `Mask`
  (d00a5c6e8fc1e0e89c2ce3eef5f3e14cb842f3c8).
    * `Panel` now exposes a single `mask` prop that can take either a configured `mask` element or a
      simple boolean to display/remove a default mask.
* **Classes within the `utils` package have been re-organized** into more standardized and scalable
  namespaces. Imports of these classes will need to be adjusted.

### 🎁 New Features

* **The desktop Grid component now offers a `compact` mode** with configurable styling to display
  significantly more data with reduced padding and font sizes.
* The top-level `AppBar` refresh button now provides a default implementation, calling a new
  abstract `requestRefresh()` method on `HoistApp`.
* The grid column chooser can now be configured to display its column groups as initially collapsed,
  for especially large collections of columns.
* A new `XH.restoreDefaultsAsync()` method provides a centralized way to wipe out user-specific
  preferences or customizations (#508).
* Additional Blueprint `MultiSelect`, `Tag`, and `FormGroup` controls re-exported.

### 🐞 Bug Fixes

* Some components were unintentionally not exporting their Component class directly, blocking JSX
  usage. All components now export their class.
* Multiple fixes to `DayField` (#531).
* JsonField now responds properly when switching from light to dark theme (#507).
* Context menus properly filter out duplicated separators (#518).

[Commit Log](https://github.com/xh/hoist-react/compare/v11.0.0...v12.0.0)

## v11.0.0

### 💥 Breaking Changes

* **Blueprint has been upgraded to the latest 3.x release.** The primary breaking change here is the
  renaming of all `pt-` CSS classes to use a new `bp3-` prefix. Any in-app usages of the BP
  selectors will need to be updated. See the
  [Blueprint "What's New" page](http://blueprintjs.com/docs/#blueprint/whats-new-3.0).
* **FontAwesome has been upgraded to the latest 5.2 release.** Only the icons enumerated in the
  Hoist `Icon` class are now registered via the FA `library.add()` method for inclusion in bundled
  code, resulting in a significant reduction in bundle size. Apps wishing to use other FA icons not
  included by Hoist must import and register them - see the
  [FA React Readme](https://github.com/FortAwesome/react-fontawesome/blob/master/README.md) for
  details.
* **The `mobx-decorators` dependency has been removed** due to lack of official support for the
  latest MobX update, as well as limited usage within the toolkit. This package was primarily
  providing the optional `@setter` decorator, which should now be replaced as needed by dedicated
  `@action` setter methods (19cbf86138499bda959303e602a6d58f6e95cb40).

### 🎁 Enhancements

* `HoistComponent` now provides a `getClassNames()` method that will merge any `baseCls` CSS class
  names specified on the component with any instance-specific classes passed in via props (#252).
    * Components that wish to declare and support a `baseCls` should use this method to generate and
      apply a combined list of classes to their outermost rendered elements (see `Grid`).
    * Base class names have been added for relevant Hoist-provided components - e.g. `.xh-panel` and
      `.xh-grid`. These will be appended to any instance class names specified within applications
      and be available as public CSS selectors.
* Relevant `HoistField` components support inline `leftIcon` and `rightElement` props. `DayField`
  adds support for `minDay / maxDay` props.
* Styling for the built-in AG Grid loading overlay has been simplified and improved (#401).
* Grid column definitions can now specify an `excludeFromExport` config to drop them from
  server-generated Excel/CSV exports (#485).

### 🐞 Bug Fixes

* Grid data loading and selection reactions have been hardened and better coordinated to prevent
  throwing when attempting to set a selection before data has been loaded (#484).

### 📚 Libraries

* Blueprint `2.x → 3.x`
* FontAwesome `5.0.x → 5.2.x`
* CodeMirror `5.37.0 → 5.39.2`
* router5 `6.2.4 → 6.3.0`

[Commit Log](https://github.com/xh/hoist-react/compare/v10.0.1...v11.0.0)

## v10.0.1

### 🐞 Bug Fixes

* Grid `export` context menu token now defaults to server-side 'exportExcel' export.
    * Specify the `exportLocal` token to return a menu item for local AG Grid export.
* Columns with `field === null` skipped for server-side export (considered spacer / structural
  columns).

## v10.0.0

### 💥 Breaking Changes

* **Access to the router API has changed** with the `XH` global now exposing `router` and
  `routerState` properties and a `navigate()` method directly.
* `ToastManager` has been deprecated. Use `XH.toast` instead.
* `Message` is no longer a public class (and its API has changed). Use `XH.message/confirm/alert`
  instead.
* Export API has changed. The Built-in grid export now uses more powerful server-side support. To
  continue to use local AG based export, call method `GridModel.localExport()`. Built-in export
  needs to be enabled with the new property on `GridModel.enableExport`. See `GridModel` for more
  details.

### 🎁 Enhancements

* New Mobile controls and `AppContainer` provided services (impersonation, about, and version bars).
* Full-featured server-side Excel export for grids.

### 🐞 Bug Fixes

* Prevent automatic zooming upon input focus on mobile devices (#476).
* Clear the selection when showing the context menu for a record which is not already selected
  (#469).
* Fix to make lockout script readable by Compatibility Mode down to IE5.

### 📚 Libraries

* MobX `4.2.x → 5.0.x`

[Commit Log](https://github.com/xh/hoist-react/compare/v9.0.0...v10.0.0)

## v9.0.0

### 💥 Breaking Changes

* **Hoist-provided mixins (decorators) have been refactored to be more granular and have been broken
  out of `HoistComponent`.**
    * New discrete mixins now exist for `LayoutSupport` and `ContextMenuSupport` - these should be
      added directly to components that require the functionality they add for auto-handling of
      layout-related props and support for showing right-click menus. The corresponding options on
      `HoistComponent` that used to enable them have been removed.
    * For consistency, we have also renamed `EventTarget → EventSupport` and `Reactive →
      ReactiveSupport` mixins. These both continue to be auto-applied to HoistModel and HoistService
      classes, and ReactiveSupport enabled by default in HoistComponent.
* **The Context menu API has changed.** The `ContextMenuSupport` mixin now specifies an abstract
  `getContextMenuItems()` method for component implementation (replacing the previous
  `renderContextMenu()` method). See the new [`ContextMenuItem` class for what these items support,
  as well as several static default items that can be used.
    * The top-level `AppContainer` no longer provides a default context menu, instead allowing the
      browser's own context menu to show unless an app / component author has implemented custom
      context-menu handling at any level of their component hierarchy.

### 🐞 Bug Fixes

* TabContainer active tab can become out of sync with the router state (#451)
    * ⚠️ Note this also involved a change to the `TabContainerModel` API - `activateTab()` is now
      the public method to set the active tab and ensure both the tab and the route land in the
      correct state.
* Remove unintended focused cell borders that came back with the prior AG Grid upgrade.

[Commit Log](https://github.com/xh/hoist-react/compare/v8.0.0...v9.0.0)

## v8.0.0

Hoist React v8 brings a big set of improvements and fixes, some API and package re-organizations,
and AG Grid upgrade, and more. 🚀

### 💥 Breaking Changes

* **Component package directories have been re-organized** to provide better symmetry between
  pre-existing "desktop" components and a new set of mobile-first component. Current desktop
  applications should replace imports from `@xh/hoist/cmp/xxx` with `@xh/hoist/desktop/cmp/xxx`.
    * Important exceptions include several classes within `@xh/hoist/cmp/layout/`, which remain
      cross-platform.
    * `Panel` and `Resizable` components have moved to their own packages in
      `@xh/hoist/desktop/cmp/panel` and `@xh/hoist/desktop/cmp/resizable`.
* **Multiple changes and improvements made to tab-related APIs and components.**
    * The `TabContainerModel` constructor API has changed, notably `children` → `tabs`, `useRoutes`
      →
      `route` (to specify a starting route as a string) and `switcherPosition` has moved from a
      model config to a prop on the `TabContainer` component.
    * `TabPane` and `TabPaneModel` have been renamed `Tab` and `TabModel`, respectively, with
      several related renames.
* **Application entry-point classes decorated with `@HoistApp` must implement the new getter method
  `containerClass()`** to specify the platform specific component used to wrap the app's
  `componentClass`.
    * This will typically be `@xh/hoist/[desktop|mobile]/AppContainer` depending on platform.

### 🎁 New Features

* **Tab-related APIs re-worked and improved**, including streamlined support for routing, a new
  `tabRenderMode` config on `TabContainerModel`, and better naming throughout.
* **Ag-grid updated to latest v18.x** - now using native flex for overall grid layout and sizing
  controls, along with multiple other vendor improvements.
* Additional `XH` API methods exposed for control of / integration with Router5.
* The core `@HoistComponent` decorated now installs a new `isDisplayed` getter to report on
  component visibility, taking into account the visibility of its ancestors in the component tree.
* Mobile and Desktop app package / component structure made more symmetrical (#444).
* Initial versions of multiple new mobile components added to the toolkit.
* Support added for **`IdleService` - automatic app suspension on inactivity** (#427).
* Hoist wrapper added for the low-level Blueprint **button component** - provides future hooks into
  button customizations and avoids direct BP import (#406).
* Built-in support for collecting user feedback via a dedicated dialog, convenient XH methods and
  default appBar button (#379).
* New `XH.isDevelopmentMode` constant added, true when running in local Webpack dev-server mode.
* CSS variables have been added to customize and standardize the Blueprint "intent" based styling,
  with defaults adjusted to be less distracting (#420).

### 🐞 Bug Fixes

* Preference-related events have been standardized and bugs resolved related to pushAsync() and the
  `prefChange` event (ee93290).
* Admin log viewer auto-refreshes in tail-mode (#330).
* Distracting grid "loading" overlay removed (#401).
* Clipboard button ("click-to-copy" functionality) restored (#442).

[Commit Log](https://github.com/xh/hoist-react/compare/v7.2.0...v8.0.0)

## v7.2.0

### 🎁 New Features

+ Admin console grids now outfitted with column choosers and grid state. #375
+ Additional components for Onsen UI mobile development.

### 🐞 Bug Fixes

+ Multiple improvements to the Admin console config differ. #380 #381 #392

[Commit Log](https://github.com/xh/hoist-react/compare/v7.1.0...v7.2.0)

## v7.1.0

### 🎁 New Features

* Additional kit components added for Onsen UI mobile development.

### 🐞 Bug Fixes

* Dropdown fields no longer default to `commitOnChange: true` - avoiding unexpected commits of
  type-ahead query values for the comboboxes.
* Exceptions thrown from FetchService more accurately report the remote host when unreachable, along
  with some additional enhancements to fetch exception reporting for clarity.

[Commit Log](https://github.com/xh/hoist-react/compare/v7.0.0...v7.1.0)

## v7.0.0

### 💥 Breaking Changes

* **Restructuring of core `App` concept** with change to new `@HoistApp` decorator and conventions
  around defining `App.js` and `AppComponent.js` files as core app entry points. `XH.app` now
  installed to provide access to singleton instance of primary app class. See #387.

### 🎁 New Features

* **Added `AppBar` component** to help further standardize a pattern for top-level application
  headers.
* **Added `SwitchField` and `SliderField`** form field components.
* **Kit package added for Onsen UI** - base component library for mobile development.
* **Preferences get a group field for better organization**, parity with AppConfigs. (Requires
  hoist-core 3.1.x.)

### 🐞 Bug Fixes

* Improvements to `Grid` component's interaction with underlying AG Grid instance, avoiding extra
  renderings and unwanted loss of state. 03de0ae7

[Commit Log](https://github.com/xh/hoist-react/compare/v6.0.0...v7.0.0)

## v6.0.0

### 💥 Breaking Changes

* API for `MessageModel` has changed as part of the feature addition noted below, with `alert()` and
  `confirm()` replaced by `show()` and new `XH` convenience methods making the need for direct calls
  rare.
* `TabContainerModel` no longer takes an `orientation` prop, replaced by the more flexible
  `switcherPosition` as noted below.

### 🎁 New Features

* **Initial version of grid state** now available, supporting easy persistence of user grid column
  selections and sorting. The `GridModel` constructor now takes a `stateModel` argument, which in
  its simplest form is a string `xhStateId` used to persist grid state to local storage. See the
  `GridStateModel` class for implementation details. #331
* The **Message API** has been improved and simplified, with new `XH.confirm()` and `XH.alert()`
  methods providing an easy way to show pop-up alerts without needing to manually construct or
  maintain a `MessageModel`. #349
* **`TabContainer` components can now be controlled with a remote `TabSwitcher`** that does not need
  to be directly docked to the container itself. Specify `switcherPosition:none` on the
  `TabContainerModel` to suppress showing the switching affordance on the tabs themselves and
  instantiate a `TabSwitcher` bound to the same model to control a tabset from elsewhere in the
  component hierarchy. In particular, this enabled top-level application tab navigation to move up
  into the top toolbar, saving vertical space in the layout. #368
* `DataViewModel` supports an `emptyText` config.

### 🐞 Bugfixes

* Dropdown fields no longer fire multiple commit messages, and no longer commit partial entries
  under some circumstances. #353 and #354
* Grids resizing fixed when shrinking the containing component. #357

[Commit Log](https://github.com/xh/hoist-react/compare/v5.0.0...v6.0.0)

## v5.0.0

### 💥 Breaking Changes

* **Multi environment configs have been unwound** See these release notes/instructions for how to
  migrate: https://github.com/xh/hoist-core/releases/tag/release-3.0.0
* **Breaking change to context menus in dataviews and grids not using the default context menu:**
  StoreContextMenu no longer takes an array of items as an argument to its constructor. Instead it
  takes a configuration object with an ‘items’ key that will point to any current implementation’s
  array of items. This object can also contain an optional gridModel argument which is intended to
  support StoreContextMenuItems that may now be specified as known ‘hoist tokens’, currently limited
  to a ‘colChooser’ token.

### 🎁 New Features

* Config differ presents inline view, easier to read diffs now.
* Print Icon added!

### 🐞 Bugfixes

* Update processFailedLoad to loadData into gridModel store, Fixes #337
* Fix regression to ErrorTracking. Make errorTrackingService safer/simpler to call at any point in
  life-cycle.
* Fix broken LocalStore state.
* Tweak flex prop for charts. Side by side charts in a flexbox now auto-size themselves! Fixes #342
* Provide token parsing for storeContextMenus. Context menus are all grown up! Fixes #300

## v4.0.1

### 🐞 Bugfixes

* DataView now properly re-renders its items when properties on their records change (and the ID
  does not)

## v4.0.0

### 💥 Breaking Changes

* **The `GridModel` selection API has been reworked for clarity.** These models formerly exposed
  their selectionModel as `grid.selection` - now that getter returns the selected records. A new
  `selectedRecord` getter is also available to return a single selection, and new string shortcut
  options are available when configuring GridModel selection behavior.
* **Grid components can now take an `agOptions` prop** to pass directly to the underlying ag-grid
  component, as well as an `onRowDoubleClicked` handler function.
  16be2bfa10e5aab4ce8e7e2e20f8569979dd70d1

### 🎁 New Features

* Additional core components have been updated with built-in `layoutSupport`, allowing developers to
  set width/height/flex and other layout properties directly as top-level props for key comps such
  as Grid, DataView, and Chart. These special props are processed via `elemFactory` into a
  `layoutConfig` prop that is now passed down to the underlying wrapper div for these components.
  081fb1f3a2246a4ff624ab123c6df36c1474ed4b

### 🐞 Bugfixes

* Log viewer tail mode now working properly for long log files - #325

## v3.0.1

### 🐞 Bugfixes

* FetchService throws a dedicated exception when the server is unreachable, fixes a confusing
  failure case detailed in #315

## v3.0.0

### 💥 Breaking Changes

* **An application's `AppModel` class must now implement a new `checkAccess()` method.** This method
  is passed the current user, and the appModel should determine if that user should see the UI and
  return an object with a `hasAccess` boolean and an optional `message` string. For a return with
  `hasAccess: false`, the framework will render a lockout panel instead of the primary UI.
  974c1def99059f11528c476f04e0d8c8a0811804
    * Note that this is only a secondary level of "security" designed to avoid showing an
      unauthorized user a confusing / non-functional UI. The server or any other third-party data
      sources must always be the actual enforcer of access to data or other operations.
* **We updated the APIs for core MobX helper methods added to component/model/service classes.** In
  particular, `addReaction()` was updated to take a more declarative / clear config object.
  8169123a4a8be6940b747e816cba40bd10fa164e
    * See Reactive.js - the mixin that provides this functionality.

### 🎁 New Features

* Built-in client-side lockout support, as per above.

### 🐞 Bugfixes

* None

------------------------------------------

📫☎️🌎 info@xh.io | https://xh.io/contact
Copyright © 2025 Extremely Heavy Industries Inc. - all rights reserved<|MERGE_RESOLUTION|>--- conflicted
+++ resolved
@@ -3,12 +3,10 @@
 ## v75.0.0-SNAPSHOT - unreleased
 
 ### 🎁 New Features
-<<<<<<< HEAD
-* Added `extraMenuItems` prop to `ViewManager` to extend the menu with additional items.
-=======
+
 * Added props to `ViewManager` to customize icons used for different types of views, and modified
   default icons for Global and Shared views.
->>>>>>> c9c2a8b3
+* Added `extraMenuItems` prop to `ViewManager` to extend the menu with additional items.
 
 ## v74.0.0 - 2025-06-11
 
