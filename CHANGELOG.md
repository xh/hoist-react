--- conflicted
+++ resolved
@@ -2,16 +2,14 @@
 
 ## 66.0.0-SNAPSHOT - unreleased
 
-<<<<<<< HEAD
 ### 🎁 New Features
 
 * New option for `XH.reloadApp` to reload specific app path.
 
-=======
 ### 🐞 Bug Fixes
 
 * Mobile `TabContainer` now flexes properly within flexbox containers.
->>>>>>> fb697ede
+
 
 ## 65.0.0 - 2024-06-26
 
