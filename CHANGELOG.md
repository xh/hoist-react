--- conflicted
+++ resolved
@@ -21,17 +21,20 @@
 * New method `XH.showException()` allows using Hoist's built-in exception display to show exceptions
   that have already been handled directly by application code. Use as an alternative to
   `XH.handleException()`.
-<<<<<<< HEAD
-* The flag `GridModel.experimental.externalSort` has been promoted to a standard property on `GridModel`.
-
-=======
-* `XH.track()` now supports an additional `oncePerSession` option.  This flag can be set by
-   applications to avoid duplicate tracking messages for certain types of activity.
+* `XH.track()` now supports an additional `oncePerSession` option. This flag can be set by
+  applications to avoid duplicate tracking messages for certain types of activity.
 * `NavigatorModel` now supports a `track` flag to automatically track user page views on mobile.
-  This is equivalent to the existing `track` flag on `TabContainerModel`.  Both of these
+  This is equivalent to the existing `track` flag on `TabContainerModel`. Both of these
   implementations use the new `oncePerSession` flag to avoid duplicate messages as a user browses
   within a session.
->>>>>>> 7f2b1c20
+
+### 💥 Breaking Changes
+
+* Records in Hoist `Store` will now store default field values on a single prototype object; only
+  non-default values will be explicitly stored on the `data` object. Note that this means that the
+  `data` property on `Record` will no longer contain keys for *all* fields as `own-enumerable`
+  properties. This may be a breaking change for some applications. This behavior was previously
+  available via the experimental flag `Store.experimental.shareDefaults`.
 
 ### 🐞 Bug Fixes
 
@@ -41,14 +44,6 @@
   console. Avoids content within configs and JSON blobs being unintentionally mangled + trusts
   admins not to paste in malicious content.
 
-### 💥 Breaking Changes
-
-* Records in Hoist `Store` will now store default field values on a single prototype object; only
-non-default values will be explicitly stored on the `data` object.   Note that this means that
-the `data` property on `Record` will no longer contain keys for *all* fields as`own-enumerable`
-properties. This may be a breaking change for some applications. This behavior was previously
-available via the experimental flag `Store.experimental.shareDefaults`.
-
 ### ✨ Style
 
 * Buttons nested inline within desktop input components (e.g. clear buttons) tweaked to avoid
@@ -62,6 +57,8 @@
 * ⚠ For API consistency with the new `showBanner()` util, the `actionFn` prop for the recently-added
   `ErrorMessage` component has been deprecated. Specify as an `onClick` handler within the
   component's `actionButtonProps` prop instead.
+* The `GridModel.experimental.externalSort` flag has been promoted from an experiment to a
+  fully-supported config. (Default remains `false`.)
 
 ### 📚 Libraries
 
@@ -104,9 +101,9 @@
 
 #### Models + Configs
 
-* New property `selectedRecordId` on `StoreSelectionModel`, `GridModel`, and `DataViewModel`.
-  Observe this instead of `selectedRecord` when you wish to track only the `id` of the selected
-  record and not changes to its data.
+* New property `selectedRecordId` on `StoreSelectionModel`, `GridModel`, and `DataViewModel`. Observe
+  this instead of `selectedRecord` when you wish to track only the `id` of the selected record and
+  not changes to its data.
 * `TreeMapModel.colorMode` config supports new value `wash`, which retains the positive and negative
   color while ignoring the intensity of the heat value.
 * New method `ChartModel.updateHighchartsConfig()` provides a more convenient API for changing a
@@ -2563,10 +2560,9 @@
 * ag-Grid has been updated to v20.0.0. Most apps shouldn't require any changes - however, if you are
   using `agOptions` to set sorting, filtering or resizing properties, these may need to change:
 
-  For the `Grid`, `agOptions.enableColResize`, `agOptions.enableSorting` and
-  `agOptions.enableFilter` have been removed. You can replicate their effects by using
-  `agOptions.defaultColDef`. For `Columns`, `suppressFilter` has been removed, an should be replaced
-  with `filter: false`.
+  For the `Grid`, `agOptions.enableColResize`, `agOptions.enableSorting` and `agOptions.enableFilter`
+  have been removed. You can replicate their effects by using `agOptions.defaultColDef`. For
+  `Columns`, `suppressFilter` has been removed, an should be replaced with `filter: false`.
 
 * `HoistAppModel.requestRefresh` and `TabContainerModel.requestRefresh` have been removed.
   Applications should use the new Refresh architecture described above instead.
@@ -3377,9 +3373,9 @@
   * `Panel` and `Resizable` components have moved to their own packages in
     `@xh/hoist/desktop/cmp/panel` and `@xh/hoist/desktop/cmp/resizable`.
 * **Multiple changes and improvements made to tab-related APIs and components.**
-  * The `TabContainerModel` constructor API has changed, notably `children` -> `tabs`, `useRoutes`
-    -> `route` (to specify a starting route as a string) and `switcherPosition` has moved from a
-    model config to a prop on the `TabContainer` component.
+  * The `TabContainerModel` constructor API has changed, notably `children` -> `tabs`, `useRoutes` ->
+    `route` (to specify a starting route as a string) and `switcherPosition` has moved from a model
+    config to a prop on the `TabContainer` component.
   * `TabPane` and `TabPaneModel` have been renamed `Tab` and `TabModel`, respectively, with several
     related renames.
 * **Application entry-point classes decorated with `@HoistApp` must implement the new getter method
