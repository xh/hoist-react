# Changelog

## 74.0.0-SNAPSHOT - unreleased

<<<<<<< HEAD
### 🎁 New Features

* Chart context menu is now fully customizable.
  ⚠️ NOTE: if a chart's context menu is turned off with `showContextMenu: false`,
  update to `contextMenu: false`.
=======
### 💥 Breaking Changes (upgrade difficulty: 🟢 LOW - minor change to ViewManagerModel)

* Removed `ViewManagerModel.settleTime`. Now set via individual `PersistOptions.settleTime` instead.

### 🎁 New Features
* Added `ViewManagerModel.preserveUnsavedChanges` flag to opt-out of that behaviour.
* Added `PersistOptions.settleTime` to configure time to wait for state to settle before persisting.

### 🐞 Bug Fixes
* Improved `ViewManagerModel.settleTime` by delegating to individual `PersistenceProviders`.
* Fixed bug where grid column state could become unintentionally dirty when columns were hidden.
>>>>>>> ca809a00

## v73.0.1 - 2025-05-19

### 🐞 Bug Fixes

* Fixed a minor issue with Admin Console Role Management.

## v73.0.0 - 2025-05-16

### 💥 Breaking Changes (upgrade difficulty: 🟢 LOW - upgrade to Hoist Core)

* Requires `hoist-core >= 31` with new APIs to support the consolidated Admin Console "Clients"
  tab and new properties on `TrackLog`.
* Apps with a custom `AppModel` for their admin app that extends `@xh/hoist/admin/AppModel` must
  ensure they call `super.initAsync()` within their override of that lifecycle method, if
  applicable. This did not previously have any effect, but is required now for the superclass to
  initialize a new `ViewManagerModel`.
    * [Here is where Toolbox makes that call](https://github.com/xh/toolbox/blob/f15a8018ce36c2ae998b45724b48a16320b88e49/client-app/src/admin/AppModel.ts#L12).
* Requires call to `makeObservable(this)` in model constructors with `@bindable`. Note that there
  is a new dev-only runtime check on `HoistBase` to warn if this call has not been made.

### 🎁 New Features

* Updated and improved Grid column based filtering to better match the behavior of Excel.
    * `GridFilterModel.commitOnChage` now `false` by default
    * Added ability to append terms to active filter *only* when `commitOnChage:false`
* Added new `PopoverFilterChooser` component - wraps `FilterChooser` in a `Popover` to allow it to
  expand vertically when used in a `Toolbar` or other space-constrained, single-line layout.
* Enhanced OAuth clients with a new `reloginEnabled` config. Set to true to allow the client to do a
  potentially interactive popup login mid-session to re-establish auth if its refresh token has
  expired or been invalidated. Strongly recommended for all OAuth usages.
* Significantly upgraded the Admin Console "User Activity" tab:
    * Consolidated client error reports and user feedback into Activity Tracking.
    * Added support for custom views via `ViewManager`.
    * New ability to promote data in `data` block to grids for aggregation, reporting and charting.
    * Enhanced track messages with new `tabId` and `loadId` properties, to disambiguate activity for
      users across multiple browser tabs + loads of the app.
* Added a new Admin Console "Clients" tab - a consolidated view of all websocket-connected clients
  across all instances in the cluster, with integrated activity detail viewer.
* Updated `FormModel` to support `persistWith` for storing and recalling its values, including
  developer options to persist only a subset of fields.
* Added new `XH.openWindow()` util to ensure that new windows/tabs are opened without an unintended
  `opener` relationship with the original window.

### 🐞 Bug Fixes

* Fixed drag-and-drop usability issues with the mobile `ColChooser`.
* Made `GridModel.defaultGroupSortFn` null-safe and improved type signature.
* Disabled `dashCanvasAddViewButton` if there are no `menuItems` to show.
* Hardened `@bindable` and `@persist` to handle lifecycle-related bugs. Note that previously
  `@bindable` would work even if `makeObservable()` was not called, but this is no longer the case.
  Please ensure you call `makeObservable(this)` in your model's constructor when using `@bindable`!
* Improved client `WebSocketService` heartbeat to check that it has been receiving inbound messages
  from the server, not just successfully sending outbound heartbeats.

### ⚙️ Technical

* Updated the background version checking performed by `EnvironmentService` to use the app version
  and build information baked into the client build when comparing against the latest values from
  the server. Previously the versions loaded from the server on init were used as the baseline.
    * The two versions *should* be the same, but in cases where a browser "restores" a tab and
      re-inits an app without reloading the code itself, the upgrade check would miss the fact that
      the client remained on an older version.
    * ⚠️ NOTE that a misconfigured build - where the client version is not set to the same value
      as the server - would result in a false positive for an upgrade. The two should always match.
* Calls to `Promise.track()` that are rejected with an exception will be tracked with new
  severity level of `TrackSeverity.ERROR`.

### ⚙️ Typescript API Adjustments

* Corrected `GridGroupSortFn` param types.
* Corrected `StoreCountLabelProps` interface.
* Corrected `textAlign` type across several `HoistInput` prop interfaces.

### 📚 Libraries

* @azure/msal-browser `4.8 → 4.12`

Note that all of the below are `devDependencies`, so they will not directly affect your application
build. That said, we *strongly* recommend taking these same changes into your app if you can.

* @xh/hoist-dev-utils `10.x → 11.x`
* eslint `8.x → 9.x`
    * Apps making this update must also rename their `.eslintrc` file to `eslint.config.js`. See the
      configuration found in Toolbox's `eslint.config.js` as your new baseline.
* eslint-config-prettier `9.x → 10.x`
* typescript `5.1 → 5.8`

## v72.5.1 - 2025-04-15

### 🐞 Bug Fixes

* Allow the display of very long log lines in Admin log viewer.

## v72.5.0 - 2025-04-14

### 🎁 New Features

* Added option from the Admin Console > Websockets tab to request a client health report from any
  connected clients.
* Enabled telemetry reporting from `WebSocketService`.
* Updated `MenuItem.actionFn()` to receive the click event as an additional argument.
* Support for reporting App Build, Tab Id, and Load Id in websocket admin page.

## v72.4.0 - 2025-04-09

### 🎁 New Features

* Added new methods for formatting timestamps within JSON objects. See `withFormattedTimestamps`
  and `timestampReplacer` in the `@xh/hoist/format` package.
* Added new `ViewManagerConfig.viewMenuItemFn` option to support custom rendering of pinned views in
  the drop-down menu.

### ⚙️ Technical

* Added dedicated `ClientHealthService` for managing client health report. Additional enhancements
  to health report to include information about web sockets, idle time, and page state.

## v72.3.0 - 2025-04-08

### 🎁 New Features

* Added support for posting a "Client Health Report" track message on a configurable interval. This
  message will include basic client information, and can be extended to include any other desired
  data via `XH.clientHealthService.addSource()`. Enable by updating your app's
  `xhActivityTrackingConfig` to include `clientHealthReport: {intervalMins: XXXX}`.
* Enabled opt-in support for telemetry in `MsalClient`, leveraging hooks built-in to MSAL to collect
  timing and success/failure count for all events emitted by the library.
* Added the reported client app version as a column in the Admin Console WebSockets tab.

### 🐞 Bug Fixes

* Improved fetch request tracking to include time spent loading headers as specified by application.

### 📚 Libraries

* @azure/msal-browser `3.28 → 4.8`

## v72.2.0 - 2025-03-13

### 🎁 New Features

* Modified `TabContainerModel` to make more methods `protected`, improving extensibility for
  advanced use-cases.
* Enhanced `XH.reloadApp` with new argument to clear query parameters before loading.
* Enhanced exception handling in `FetchService` to capture messages returned as raw strings, or
  without explicit names.
* Added dedicated columns to the Admin Console "Client Errors" tab for error names and messages.
* `BaseOAuthClient` has been enhanced to allow `lazy` loading of Access Tokens, and also made more
  robust such that Access Tokens that fail to load will never prevent the client from
  initialization.

### 🐞 Bug Fixes

* Prevented native browser context menu from showing on `DashCanvas` surfaces and obscuring the
  `DashCanvas` custom context menu.

## v72.1.0 - 2025-02-13

### 🎁 New Features

* Introduced a new "JSON Search" feature to the Hoist Admin Console, accessible from the Config,
  User Preference, and JSON Blob tabs. Supports searching JSON values stored within these objects
  to filter and match data using JSON Path expressions.
    * ⚠️Requires `hoist-core >= 28.1` with new APIs for this (optional) feature to function.
* Added new getters `StoreRecord.isDirty`, `Store.dirtyRecords`, and `Store.isDirty` to provide a
  more consistent API in the data package. The pre-existing `isModified` getters are retained as
  aliases, with the same semantics.

### 🐞 Bug Fixes

* Tuned mobile swipe handling to prevent horizontal swipes on a scrolling grid view from triggering
  the Navigator's back gesture.
* Prevented the Admin Console Roles grid from losing its expand/collapse/scroll state on refresh.
* Fixed bug when merging `PersistOptions` with conflicting implicit provider types.
* Fixed bug where explicit `persistGrouping` options were not being respected by `GridModel`.

## v72.0.0 - 2025-01-27

### 💥 Breaking Changes (upgrade difficulty: 🟢 TRIVIAL - minor changes to mobile nav)

* Mobile `Navigator` no longer supports `animation` prop, and `NavigatorModel` no longer supports
  `swipeToGoBack`. Both of these properties are now managed internally by the `Navigator` component.

### 🎁 New Features

* Mobile `Navigator` has been rebuilt to support smooth swipe-based navigation. The API remains
  largely the same, notwithstanding the minor breaking changes detailed above.

### 🐞 Bug Fixes

* Fixed `ViewManagerModel` unique name validation.
* Fixed `GridModel.restoreDefaultsAsync()` to restore any default filter, rather than simply
  clearing it.
* Improved suboptimal column state synchronization between `GridModel` and AG Grid.

### ⚙️ Technical

* Added support for providing custom `PersistenceProvider` implementations to `PersistOptions`.

### ⚙️ Typescript API Adjustments

* Improved signature of `HoistBase.markPersist`.

## v71.0.0 - 2025-01-08

### 💥 Breaking Changes (upgrade difficulty: 🟠 MEDIUM - Hoist core update, import adjustments)

* Requires `hoist-core >= 27.0` with new APIs to support `ViewManager` and enhanced cluster state
  monitoring in the Admin Console.
* `ErrorMessage` is now cross-platform - update imports from `@xh/hoist/desktop/cmp/error`
  or `@xh/hoist/mobile/cmp/error` to `@xh/hoist/cmp/error`.
* `Mask` is now cross-platform - update imports from `@xh/hoist/desktop/cmp/mask` or
  `@xh/hoist/mobile/cmp/mask` to `@xh/hoist/cmp/mask`.
* `LoadingIndicator` is now cross-platform - update imports from
  `@xh/hoist/desktop/cmp/loadingindicator` or `@xh/hoist/mobile/cmp/loadingindicator` to
  `@xh/hoist/cmp/loadingindicator`.
* `TreeMap` and `SplitTreeMap` are now cross-platform and can be used in mobile applications.
  Update imports from `@xh/hoist/desktop/cmp/treemap` to `@xh/hoist/cmp/treemap`.
* Renamed `RefreshButton.model` prop to `target` for clarity and consistency.

### 🎁 New Features

* Major improvements to the `ViewManager` component, including:
    * A clearer, better organized management dialog.
    * Support for persisting a view's pending value, to avoid users losing changes when e.g. an app
      goes into idle mode and requires a page refresh to restore.
    * Improved handling of delete / update collisions.
    * New `ViewManagerModel.settleTime` config, to allow persisted components such as dashboards to
      fully resolve their rendered state before capturing a baseline for dirty checks.
* Added `SessionStorageService` and associated persistence provider to support saving tab-local
  data across reloads. Exact analog to `LocalStorageService`, but scoped to lifetime of current tab.
* Added `AuthZeroClientConfig.audience` config to support improved flow for Auth0 OAuth clients that
  request access tokens. Specify your access token audience here to allow the client to fetch both
  ID and access tokens in a single request and to use refresh tokens to maintain access without
  relying on third-party cookies.
* Updated sorting on grouped grids to place ungrouped items at the bottom.
* Improved `DashCanvas` views to support resizing from left/top edges in addition to right/bottom.
* Added functional form of `FetchService.autoGenCorrelationIds` for per-request behavior.
* Added a new `Cluster›Objects` tab in Admin Console to support comparing state across the cluster
  and alerting of any persistent state inconsistencies.

### 🐞 Bug Fixes

* Fixed sizing and position of mobile `TabContainer` switcher, particularly when the switcher is
  positioned with `top` orientation.
* Fixed styling of `ButtonGroup` in vertical orientations.
* Improved handling of calls to `DashContainerModel.loadStateAsync()` when the component has yet
  to be rendered. Requested state updates are no longer dropped, and will be applied as soon as the
  component is ready to do so.

### ⚙️ Technical

* Added explicit `devDependencies` and `resolutions` blocks for `@types/react[-dom]` at v18.x.
* Added workaround for problematic use of SASS-syntax-in-CSS shipped by `react-dates`. This began
  throwing "This function isn't allowed in plain CSS" with latest version of sass/sass-loader.

### ⚙️ Typescript API Adjustments

* Improved accuracy of `IconProps` interface, with use of the `IconName` and `IconPrefix` types
  provided by FontAwesome.
* Improved accuracy of `PersistOptions.type` enum.
* Corrected the type of `ColumnSpec.editor`.

### 📚 Libraries

* @azure/msal-browser `3.27 → 3.28`
* dompurify `3.1 → 3.2`
* react-grid-layout `1.4 → 1.5`

## v70.0.0 - 2024-11-15

### 💥 Breaking Changes (upgrade difficulty: 🟢 LOW - changes to advanced persistence APIs)

* Upgraded the `PersistenceProvider` API as noted in `New Features`. Could require updates in apps
  with advanced direct usages of this API (uncommon).
* Updated `GridModel` persistence to omit the widths of autosized columns from its persisted state.
  This helps to keep persisted state more stable, avoiding spurious diffs due to autosize updates.
  Note this can result in more visible column resizing for large grids without in-code default
  widths. Please let XH know if this is a noticeable annoyance for your app.
* Removed the following persistence-related model classes, properties, and methods:
    * `GridPersistenceModel` and `ZoneGridPersistenceModel`
    * `GridModel|ZoneGridModel.persistenceModel`
    * `GridModel.autosizeState`
    * `Column.manuallySized`
    * `GroupingChooserModel|FilterChooserModel.persistValue`
    * `DashModel|GroupingChooserModel|FilterChooserModel|PanelModel|TabContainerModel.provider`
    * `PersistenceProvider.clearRaw()`
* Renamed `ZoneGridModelPersistOptions.persistMappings`, adding the trailing `s` for consistency.
* Changed signature of `JsonBlobService.listAsync()` to inline `loadSpec` with all other args in a
  single options object.
* Changed signature of `waitFor()` to take its optional `interval` and `timeout` arguments in a
  single options object.

### 🎁 New Features

* Introduced a new `ViewManager` component and backing model to support user-driven management of
  persisted component state - e.g. saved grid views.
    * Bundled with a desktop-only menu button based component, but designed to be extensible.
    * Bindable to any persistable component with `persistWith: {viewManagerModel: myViewManager}`.
    * Detects changes to any bound components and syncs them back to saved views, with support for
      an autosave option or user-driven saving with a clear "dirty" indicator.
    * Saves persisted state back to the server using Hoist Core `JSONBlob`s for storage.
    * Includes a simple sharing model - if enabled for all or some users, allows those users to
      publish saved views to everyone else in the application.
    * Users can rename views, nest them into folders, and mark them as favorites for quick access.
* Generally enhanced Hoist's persistence-related APIs:
    * Added new `Persistable` interface to formalize the contract for objects that can be persisted.
    * `PersistenceProvider` now targets a `Persistable` and is responsible for setting persisted
      state on its bound `Persistable` when the provider is constructed and persisting state from
      its bound `Persistable` when changes are detected.
    * In its constructor, `PersistenceProvider` also stores the initial state of its bound
      `Persistable` and clears its persisted state when structurally equal to the initial state.
* Updated persistable components to support specifying distinct `PersistOptions` for individual
  bits of persisted state. E.g. you can now configure a `GroupingChooserModel` used within a
  dashboard widget to persist its value to that particular widget's `DashViewModel` while saving the
  user's favorites to a global preference.

### ⚙️ Typescript API Adjustments

* Tightened `FilterChooserFilterLike` union type to remove the generic `Filter` type, as filter
  chooser supports only `FieldFilter` and `CompoundFilter`.
* Improved `HoistBase.markPersist()` signature to ensure the provided property name is a known key
  of the model.
* Expanded the `JsonBlob` interface to include additional properties present on all blobs.
* Corrected `DashViewSpec.title` to be optional - it can be defaulted from the `id`.
* Corrected the return type for `SelectProps.loadingMessageFn` and `noOptionsMessageFn` to return
  `ReactNode` vs `string`. The component supports rendering richer content via these options.

## 69.1.0 - 2024-11-07

### 🐞 Bug Fixes

* Updated minimum required version of FontAwesome to 6.6, as required by the `fileXml()` icon added
  in the prior Hoist release. The previous spec for FA dependencies allowed apps to upgrade to 6.6,
  but did not enforce it, which could result in a build error due to an unresolved import.

### ⚙️ Technical

* Deprecated `FileChooserModel.removeAllFiles()`, replaced with `clear()` for brevity/consistency.
* Improved timeout error message thrown by `FetchService` to format the timeout interval in seconds
  where possible.

### 📚 Libraries

* @azure/msal-browser `3.23 → 3.27`
* @fortawesome/fontawesome-pro `6.2 → 6.6`
* qs `6.12 → 6.13`
* store2 `2.13 → 2.14`

## 69.0.0 - 2024-10-17

### 💥 Breaking Changes (upgrade difficulty: 🟢 LOW - Hoist core update)

* Requires `hoist-core >= 24` to support batch upload of activity tracking logs to server and
  new memory monitoring persistence.
* Replaced `AppState.INITIALIZING` with finer-grained states (not expected to impact most apps).

### 🎁 New Features

* Optimized activity tracking to batch its calls to the server, reducing network overhead.
* Enhanced data posted with the built-in "Loaded App" entry to include a new `timings` block that
  breaks down the overall initial load time into more discrete phases.
* Added an optional refresh button to `RestGrid`s toolbar.
* Updated the nested search input within Grid column filters to match candidate values on `any` vs
  `startsWith`. (Note that this does not change how grid filters are applied, only how users can
  search for values to select/deselect.)
* Support for persisting of memory monitoring results

### ⚙️ Typescript API Adjustments

* Improved typing of `HoistBase.addReaction` to flow types returned by the `track` closure through
  to the `run` closure that receives them.
    * Note that apps might need to adjust their reaction signatures slightly to accommodate the more
      accurate typing, specifically if they are tracking an array of values, destructuring those
      values in their `run` closure, and passing them on to typed APIs. Look out for `tsc` warnings.

### ✨ Styles

* Reset the `--xh-popup-bg` background color to match the primary `--xh-bg` color by default.

### 🐞 Bug Fixes

* Fixed broken `Panel` resizing in Safari. (Other browsers were not affected.)

## 68.1.0 - 2024-09-27

### 🎁 New Features

* `Markdown` now supports a `reactMarkdownOptions` prop to allow passing React Markdown
  props to the underlying `reactMarkdown` instance.

### ⚙️ Technical

* Misc. Improvements to Cluster Tab in Admin Panel.

## 68.0.0 - 2024-09-18

### 💥 Breaking Changes (upgrade difficulty: 🟢 LOW - Hoist Core update)

* Requires `hoist-core >= 22.0` for consolidated polling of Alert Banner updates (see below).

### 🎁 New Features

* Added expand/collapse affordance in the left column header of ZoneGrids in tree mode.

### ⚙️ Technical

* Updated Admin Console's Cluster tab to refresh more frequently.
* Consolidated the polling check for Alert Banner updates into existing `EnvironmentService`
  polling, avoiding an extra request and improving alert banner responsiveness.

### ⚙️ Typescript API Adjustments

* Corrected types of enhanced `Promise` methods.

### 📚 Libraries

* @azure/msal-browser `3.17 → 3.23`
* mobx  `6.9.1 -> 6.13.2`,
* mobx-react-lite  `3.4.3 -> 4.0.7`,

## 67.0.0 - 2024-09-03

### 💥 Breaking Changes (upgrade difficulty: 🟢 LOW - Hoist Core update)

* Requires `hoist-core >= 21.0`.

### 🎁 New Features

* Added support for Correlation IDs across fetch requests and error / activity tracking:
    * New `FetchService` members: `autoGenCorrelationIds`, `genCorrelationId` and
      `correlationIdHeaderKey` to support generation and inclusion of Correlation IDs on outbound
      request headers.
    * Correlation IDs are assigned via:
        * `FetchOptions.correlationId` - specify an ID to be used on a particular request or `true`
          to use a UUID generated by Hoist (see `FetchService.genCorrelationId()`).
        * `TrackOptions.correlationId` - specify an ID for a tracked activity, if not using the
          new `FetchOptions.track` API (see below).
    * If set on a fetch request, Correlation IDs are passed through to downstream error reporting
      and are available for review in the Admin Console.
* Added `FetchOptions.track` as streamlined syntax to track a request via Hoist activity tracking.
  Prefer this option (vs. a chained `.track()` call) to relay the request's `correlationId` and
  `loadSpec` automatically.
* Added `FetchOptions.asJson` to instruct `FetchService` to decode an HTTP response as JSON.
  Note that `FetchService` methods suffixed with `Json` will set this property automatically.
* Added global interceptors on `FetchService`. See `FetchService.addInterceptor()`.
* `GridModel` will now accept `contextMenu: false` to omit context menus.
* Added bindable `AppContainerModel.intializingLoadMaskMessage` to allow apps to customize the
  load mask message shown during app initialization.
* Enhanced `select` component with new `emptyValue` prop, allowing for a custom value to be returned
  when the control is empty (vs `null`). Expected usage is `[]` when `enableMulti:true`.
* Added `GroupingChooserModel.setDimensions()` API, to support updating available dimensions on an
  already constructed `GroupingChooserModel`.

### 🐞 Bug Fixes

* Fixed Admin Console bug where a role with a dot in its name could not be deleted.
* Fixed inline `SelectEditor` to ensure new value is flushed before grid editing stops.
* `WebSocketService` now attempts to establish a new connection when app's server instance changes.

### ✨ Styles

* Added CSS variables to support customization of `Badge` component styling.

### 📚 Libraries

* short-unique-id `added @ 5.2`

## 66.1.1 - 2024-08-01

### 🐞 Bug Fixes

* `HoistException` now correctly passes an exception message to its underlying `Error` instance.
* Fixed `GridModel.cellBorders` to apply top and bottom cell borders, as expected.
* Fix to new `mergeDeep` method.

## 66.1.0 - 2024-07-31

### 🎁 New Features

* Enhanced `markdown` component to support the underlying `components` prop from `react-markdown`.
  Use this prop to customize markdown rendering.
* New `mergeDeep` method provided in `@xh/hoist/utils/js` as an alternative to `lodash.merge`,
  without lodash's surprising deep-merging of array-based properties.
* Enhanced Roles Admin UI to support bulk category reassignment.
* Enhanced the number formatters' `zeroPad` option to take an integer in addition to true/false, for
  finer-grained control over padding length.

### 🐞 Bug Fixes

* Fixed `Record.descendants` and `Record.allDescendants` getters that were incorrectly returning the
  parent record itself. Now only the descendants are returned, as expected.
    * ⚠️ Note that apps relying on the previous behavior will need to adjust to account for the
      parent record no longer being included. (Tree grids with custom parent/child checkbox
      selection are one example of a component that might be affected by this change.)
* Fixed `Grid` regression where pinned columns were automatically un-pinned when the viewport became
  too small to accommodate them.
* Fixed bug where `Grid` context-menus would lose focus when rendered inside `Overlay` components.

### ⚙️ Typescript API Adjustments

* ⚠️ Please ensure you update your app to `hoist-dev-utils >= v9.0.1` - this ensures you have a
  recent version of `type-fest` as a dev dependency, required to compile some recent Hoist
  typescript changes.
* The `NumberFormatOptions.precision` arg has been more strictly typed to `Precision`, a new type
  exported from `@xh/hoist/format`. (It was previously `number`.) Apps might require minor
  adjustments - e.g. typing shared format configs as `NumberFormatOptions` to satisfy the compiler.

### ⚙️ Technical

* Enhanced beta `MsalClient` and `AuthZeroClient` OAuth implementations to support passing
  app-specific configs directly into the constructors of their underlying client implementation.

## 66.0.2 - 2024-07-17

### 🐞 Bug Fixes

* Improved redirect handling within beta `MsalClient` to use Hoist-provided blank URL (an empty,
  static page) for all iFrame-based "silent" token requests, as per MS recommendations. Intended to
  avoid potential race conditions triggered by redirecting to the base app URL in these cases.
* Fixed bug where `ContextMenu` items could be improperly positioned.
    * ⚠️ Note that `MenuItems` inside a desktop `ContextMenu` are now rendered in a portal, outside
      the normal component hierarchy, to ensures that menu items are positioned properly relative to
      their parent. It should not affect most apps, but could impact menu style customizations that
      rely on specific CSS selectors targeting the previous DOM structure.

## 66.0.1 - 2024-07-10

### 🐞 Bug Fixes

* Fixed bug where inline grid edit of `NumberInput` was lost after quick navigation.

## 66.0.0 - 2024-07-09

### 💥 Breaking Changes (upgrade difficulty: 🟢 LOW - minor adjustments to client-side auth)

* New `HoistAuthModel` exposes the client-side authentication lifecycle via a newly consolidated,
  overridable API. This new API provides more easy customization of auth across all client-side
  apps by being easily overrideable and specified via the `AppSpec` passed to `XH.renderApp()`.
    * In most cases, upgrading should be a simple matter of moving code from `HoistAppModel` methods
      `preAuthInitAsync()` and `logoutAsync()` (removed by this change) to new `HoistAuthModel`
      methods `completeAuthAsync()` and `logoutAsync()`.

### 🎁 New Features

* Added option to `XH.reloadApp()` to reload specific app path.
* Added `headerTooltip` prop to `ColumnGroup`.

### 🐞 Bug Fixes

* Updated `.xh-viewport` sizing styles and mobile `dialog` sizing to use `dvw/dvh` instead of prior
  `svw/svh` - resolves edge case mobile issue where redirects back from an OAuth flow could leave
  an unexpected gap across the bottom of the screen. Includes fallback for secure client browsers
  that don't support dynamic viewport units.
* Updated mobile `TabContainer` to flex properly within flexbox containers.
* Fixed timing issue with missing validation for records added immediately to a new `Store`.
* Fixed CSS bug in which date picker dates wrapped when `dateEditor` used in a grid in a dialog.

## 65.0.0 - 2024-06-26

### 💥 Breaking Changes (upgrade difficulty: 🟢 TRIVIAL - dependencies only)

* Requires update to `hoist-dev-utils >= v9.0.0` with updated handling of static/public assets.
  This should be a drop-in change for applications.
* iOS < 16.4 is no longer supported, due to the use of complex RegExes in GFM parsing.

### 🎁 New Features

* Enhanced `markdown` component to support GitHub Flavored Markdown (GFM) syntax.

### ✨ Styles

* Refactored CSS classnames applied to the primary application (☰) menu on desktop and mobile.
  On both platforms the button itself now has an `xh-app-menu-button` class, the popover has
  `xh-app-menu-popover`, and the menu itself has `xh-app-menu`.

### ⚙️ Technical

* Improved popup behavior of (beta) `MsalClient` - uses recommended `blank.html`.
* Added new convenience method `XH.renderAdminApp()` - consider replacing the call within your
  project's `src/apps/admin.ts` file with this new method and removing any duplicate config values
  if the defaults introduced here are suitable for your application's Hoist Admin console.
* Prop types for components passed to `elementFactory` and `createElement` are now inferred from the
  component itself where possible.

### 📚 Libraries

* @xh/hoist-dev-utils `8.x → 9.x`
* react-markdown `8.0 → 9.0`
* remark-breaks `3.0 → 4.0`
* remark-gfm `4.0`

## 64.0.5 - 2024-06-14

### 🐞 Bug Fixes

* Added a workaround for a mobile-only bug where Safari auto-zooms on orientation change if the user
  had previously zoomed the page themselves.

### ⚙️ Technical

* Improved logout behavior of (beta) `MsalClient`.

### 📚 Libraries

* @azure/msal-browser `3.14 → 3.17`

## 64.0.4 - 2024-06-05

### ⚙️ Typescript API Adjustments

* Improved `ref` typing in JSX.

## 64.0.3 - 2024-05-31

### 🐞 Bug Fixes

* Restored previous suppression of Blueprint animations on popovers and tooltips. These had been
  unintentionally (re)enabled in v63 and are now turned off again.

### ⚙️ Technical

* Adjusted (beta) APIs of OAuth-related `BaseOAuthClient`, `MsalClient`, and `AuthZeroClient`.

## 64.0.2 - 2024-05-23

### ⚙️ Technical

* Adjusted (beta) API of `BaseOAuthClient`.
* Improved `FetchService.addDefaultHeaders()` to support async functions.

## 64.0.1 - 2024-05-19

### ⚙️ Technical

* Adjusted (beta) API of `BaseOAuthClient` and its approach to loading ID tokens.

## 64.0.0 - 2024-05-17

### 💥 Breaking Changes (upgrade difficulty: 🟠 MEDIUM - major Hoist Core + AG Grid updates)

#### Hoist Core v20 with Multi-Instance Support

Requires update to `hoist-core >= 20.0.0` with multi-instance support.

* See the Hoist Core changelog for details on this major upgrade to Hoist's back-end capabilities.
* Client-side application changes should be minimal or non-existent, but the Hoist Admin Console has
  been updated extensively to support management of multiple instances within a cluster.

#### AG Grid v31

Requires update to `@ag-grid >= 31.x`, a new major AG Grid release with its own breaking changes.
See AG's [What's New](https://blog.ag-grid.com/whats-new-in-ag-grid-31/)
and [Upgrade Guide](https://www.ag-grid.com/javascript-data-grid/upgrading-to-ag-grid-31/?ref=blog.ag-grid.com)
for more details.

* AG Grid removed `ColumnApi`, consolidating most of its methods to `GridApi`. Corresponding Hoist
  update removes `GridModel.agColumnApi` - review and migrate usages to `GridModel.agApi` as
  appropriate.
* Many methods on `agApi` are replaced with `agApi.updateGridOptions({property: value})`. Review
  your app for any direct usages of the underlying AG API that might need to change.
* All apps will need to update their `@ag-grid` dependencies within `package.json` and make a minor
  update to their `Bootstrap` registration as per
  this [Toolbox example](https://github.com/xh/toolbox/pull/709/files/5626e21d778e1fc72f9735d2d8f011513e1ac9c6#diff-304055320a29f66ea1255446ba8f13e0f3f1b13643bcea0c0466aa60e9288a8f).
    * `Grid` and `AgGrid` components default to `reactiveCustomComponents: true`. If your app has
      custom tooltips or editors, you should confirm that they still work with this setting. (It
      will be the default in agGrid v32.)
    * For custom editors, you will have to convert them from "imperative" to "reactive". If this is
      not possible, you can set `reactiveCustomComponents: false` in your `GridModel` to continue
      using the old "imperative" mode, but note that this will preclude the use of upgraded Hoist
      editors in that same grid instance. (See the links below for AG docs on this change.)
    * For custom tooltips, note AG-Grid's deprecation of `getReactContainerClasses`.
    * Consult the AG Grid docs for more information:
        * [Updated docs on Custom Components](https://ag-grid.com/react-data-grid/cell-editors/#custom-components)
        * [Migrating from Imperative to Reactive components](https://ag-grid.com/react-data-grid/upgrading-to-ag-grid-31-1/#migrating-custom-components-to-use-reactivecustomcomponents-option)
        * [React-related deprecations](https://ag-grid.com/react-data-grid/upgrading-to-ag-grid-31-1/#react)

#### Other Breaking Changes

* Removed support for passing a plain object to the `model` prop of Hoist Components (previously
  deprecated back in v58). Use the `modelConfig` prop instead.
* Removed the `multiFieldRenderer` utility function. This has been made internal and renamed
  to `zoneGridRenderer` for exclusive use by the `ZoneGrid` component.
* Updated CSS variables related to the `ZoneGrid` component - vars formerly prefixed
  by `--xh-grid-multifield` are now prefixed by `--xh-zone-grid`, several vars have been added, and
  some defaults have changed.
* Removed obsolete `AppSpec.isSSO` property in favor of two new properties `AppSpec.enableLogout`
  and `AppSpec.enableLoginForm`. This should have no effect on the vast majority of apps which had
  `isSSO` set to `true`. For apps where `isSSO` was set to `false`, the new flags should be
  used to more clearly indicate the desired auth behavior.

### 🎁 New Features

* Improved mobile viewport handling to ensure that both standard pages and full screen dialogs
  respect "safe area" boundaries, avoiding overlap with system UI elements such as the iOS task
  switcher at the bottom of the screen. Also set background letterboxing color (to black) when
  in landscape mode for a more resolved-looking layout.
* Improved the inline grid `selectEditor` to commit its value to the backing record as soon as an
  option is selected, rather than waiting for the user to click away from the cell.
* Improved the display of Role details in the Admin Console. The detail panel for the selected role
  now includes a sub-tab listing all other roles inherited by the selected role, something that
  was previously accessible only via the linked graph visualization.
* Added new `checkboxRenderer` for rendering booleans with a checkbox input look and feel.
* Added new mobile `checkboxButton`, an alternate input component for toggling boolean values.
* Added beta version of a new Hoist `security` package, providing built-in support for OAuth flows.
  See `BaseOAuthClient`, `MsalClient`, and `AuthZeroClient` for more information. Please note that
  package is being released as a *beta* and is subject to change before final release.

### ✨ Styles

* Default mobile font size has been increased to 16px, both for better overall legibility and also
  specifically for input elements to avoid triggering Safari's auto-zoom behavior on focus.
    * Added new mobile-only CSS vars to allow for more granular control over font sizes:
        * `--xh-mobile-input-font-size`
        * `--xh-mobile-input-label-font-size`
        * `--xh-mobile-input-height-px`
    * Increased height of mobile toolbars to better accommodate larger nested inputs.
    * Grid font sizes have not changed, but other application layouts might need to be adjusted to
      ensure labels and other text elements fit as intended.
* Mobile App Options dialog has been updated to use a full-screen `DialogPanel` to provide a more
  native feel and better accommodate longer lists of app options.

### 🐞 Bug Fixes

* Fixed poor truncation / clipping behavior of the primary (right-side) metric in `ZoneGrid`. Values
  that do not fit within the available width of the cell will now truncate their right edge and
  display an ellipsis to indicate they have been clipped.
* Improved `RestGridModel.actionWarning` behavior to suppress any warning when the provided function
  returns a falsy value.
* Fixed mobile `Toast` intent styling.

### ⚙️ Technical

* NumberEditor no longer activates on keypress of letter characters.
* Removed initial `ping` call `FetchService` init.
* Deprecated `FetchService.setDefaultHeaders` and replaced with new `addDefaultHeaders` method to
  support independent additions of default headers from multiple sources in an application.

### 📚 Libraries

* @ag-grid `30.x → 31.x`
* @auth0/auth0-spa-js `added @ 2.1`
* @azure/msal-browser `added @ 3.14`
* dompurify `3.0 → 3.1`
* jwt-decode `added @ 4.0`
* moment `2.29 → 2.30`
* numbro `2.4 → 2.5`
* qs `6.11 → 6.12`
* semver `7.5 → 7.6`

## 63.1.1 - 2024-04-26

### 🐞 Bug Fixes

* Fixed over-eager error handler installed on window during preflight app initialization. This can
  catch errors thrown by browser extensions unrelated to the app itself, which should not block
  startup. Make opt-in via special query param `catchPreflightError=true`.

## 63.1.0 - 2024-04-23

### 🎁 New Features

* `Store` now supports multiple `summaryRecords`, displayed if so configured as multiple pinned
  rows within a bound grid.

## 63.0.3 - 2024-04-16

### 🐞 Bug Fixes

* Ensure all required styles imported for Blueprint datetime components.

## 63.0.2 - 2024-04-16

### 🐞 Bug Fixes

* Fixed `GroupingChooser` items appearing in incorrect location while dragging to re-order.
* Removed extraneous internal padding override to Blueprint menu styles. Fixes overhang of menu
  divider borders and avoids possible triggering of horizontal scrollbars.

## 63.0.1 - 2024-04-05

### 🐞 Bug Fixes

* Recently added fields now fully available in Admin Console Activity Tracking + Client Errors.

## 63.0.0 - 2024-04-04

### 💥 Breaking Changes (upgrade difficulty: 🟠 MEDIUM - for apps with styling overrides or direct use of Blueprint components)

* Requires `hoist-core >= v19.0.0` to support improvements to activity / client error tracking.

#### Blueprint 4 to 5 Migration

This release includes Blueprint 5, a major version update of that library with breaking changes.
While most of these have been addressed by the Hoist integration layer, developers importing
Blueprint components directly should review
the [Blueprint 5 migration guide](https://github.com/palantir/blueprint/wiki/Blueprint-5.0) for
details.

There are some common breaking changes that most/many apps will need to address:

* CSS rules with the `bp4-` prefix should be updated to use the `bp5-` prefix.
* Popovers
    * For `popover` and `tooltip` components, replace `target` with `item` if using elementFactory.
      If using JSX, replace `target` prop with a child element. Also applies to the
      mobile `popover`.
    * Popovers no longer have a popover-wrapper element - remove/replace any CSS rules
      targeting `bp4-popover-wrapper`.
    * All components which render popovers now depend
      on [`popper.js v2.x`](https://popper.js.org/docs/v2/). Complex customizations to popovers may
      need to be reworked.
    * A breaking change to `Popover` in BP5 was splitting the `boundary` prop into `rootBoundary`
      and `boundary`:
      Popovers were frequently set up with `boundary: 'viewport'`, which is no longer valid since
      "viewport" can be assigned to the `rootBoundary` but not to the `boundary`.
      However, viewport is the DEFAULT value for `rootBoundary`
      per [popper.js docs](https://popper.js.org/docs/v2/utils/detect-overflow/#boundary),
      so `boundary: 'viewport'` should be safe to remove entirely.
        * [see Blueprint's Popover2 migration guide](https://github.com/palantir/blueprint/wiki/Popover2-migration)
        * [see Popover2's `boundary` &
          `rootBoundary` docs](https://popper.js.org/docs/v2/utils/detect-overflow/#boundary)
* Where applicable, the former `elementRef` prop has been replaced by the simpler, more
  straightforward `ref` prop using `React.forwardRef()` - e.g. Hoist's `button.elementRef` prop
  becomes just `ref`. Review your app for uses of `elementRef`.
* The static `ContextMenu.show()` method has been replaced with `showContextMenu()`, importable
  from `@xh/hoist/kit/blueprint`. The method signature has changed slightly.
* The exported `overlay` component now refers to Blueprint's `overlay2` component.
* The exported `datePicker` now refers to Blueprint's `datePicker3` component, which has been
  upgraded to use `react-day-picker` v8. If you are passing `dayPickerProps` to Hoist's `dateInput`,
  you may need to update your code to use the
  new [v8 `DatePickerProps`](https://react-day-picker.js.org/api/interfaces/DayPickerSingleProps).

### 🎁 New Features

* Upgraded Admin Console Activity and Client Error reporting modules to use server-side filtering
  for better support of large datasets, allowing for longer-range queries on filtered categories,
  messages, or users before bumping into configured row limits.
* Added new `MenuItem.className` prop.

### 🐞 Bug Fixes

* Fixed two `ZoneGrid` issues:
    * Internal column definitions were missing the essential `rendererIsComplex` flag and could fail
      to render in-place updates to existing record data.
    * Omitted columns are now properly filtered out.
* Fixed issue where `SplitTreeMap` would not properly render errors as intended.

### 📚 Libraries

* @blueprintjs/core `4.20 → 5.10`
* @blueprintjs/datetime `4.4` → @blueprintjs/datetime2 `2.3`

## 62.0.1 - 2024-03-28

### 🎁 New Features

* New method `clear()` added to `TaskObserver` api.

### 🐞 Bug Fixes

* Ensure application viewport is masked throughout the entire app initialization process.

## 62.0.0 - 2024-03-19

### 💥 Breaking Changes (upgrade difficulty: 🟢 TRIVIAL - dependencies only)

* Requires update to `hoist-dev-utils >= v8.0.0` with updated chunking and code-splitting strategy
  to create shorter bundle names.

### 🎁 New Features

* Added a "Reload App" option to the default mobile app menu.
* Improved perceived responsiveness when constructing a new 'FilterChooserModel' when backing data
  has many records and/or auto-suggest-enabled fields.

### 🐞 Bug Fixes

* Fixed the config differ dialog issue where long field values would cause the toolbar to get hidden
  and/or table columns to be overly wide due to content overflow.

## 61.0.0 - 2024-03-08

### 💥 Breaking Changes (upgrade difficulty: 🟢 TRIVIAL - dependencies only)

* Requires update to `hoist-dev-utils >= v7.2.0` to inject new `xhClientApps` constant.

### 🎁 New Features

* Enhanced Roles Admin UI for more streamlined role editing.
* Supports targeting alert banners to specific client apps.
* Improved logging and error logging of `method` and `headers` in `FetchService`:  Default
  values will now be included.
* Enhanced `XH.reloadApp` with cache-buster.

### 🐞 Bug Fixes

* `FilterChooser` now correctly round-trips `Date` and `LocalDate` values. Previously it emitted
  these as strings, with incorrect results when using the generated filter's test function directly.
* Fixed bug where a discarded browser tab could re-init an app to an obsolete (cached) version.

## 60.2.0 - 2024-02-16

### 🎁 New Features

* The Admin Console now indicates if a Config value is being overridden by an instance config or
  environment variable with a corresponding name.
    * Config overrides now available in `hoist-core >= v18.4`. See the Hoist Core release notes for
      additional details on this new feature. The Hoist Core update is required for this feature,
      but is not a hard requirement for this Hoist React release in general.
* `RestGridEditor` now supports an `omit` flag to hide a field from the editor dialog.
* `FormField.readonlyRenderer` is now passed the backing `FieldModel` as a second argument.

### ⚙️ Typescript API Adjustments

* `FilterChooserModel.value` and related signatures are now typed with a new `FilterChooserFilter`
  type, a union of `CompoundFilter | FieldFilter` - the two concrete filter implementations
  supported by this control.

### 📚 Libraries

* classnames `2.3 → 2.5`

## 60.1.1 - 2024-01-29

### ⚙️ Technical

* Improved unique constraint validation of Roles and Role Members in the Admin Console.

## 60.1.0 - 2024-01-18

### 🐞 Bug Fixes

* Fixed transparent background for popup inline editors.
* Exceptions that occur in custom `Grid` cell tooltips will now be caught and logged to console,
  rather than throwing the render of the entire component.

### ⚙️ Technical

* Improvements to exception handling during app initialization.

## 60.0.1 - 2024-01-16

### 🐞 Bug Fixes

* Fixed regression to `ZoneGrid`.

## 60.0.0 - 2024-01-12

### 💥 Breaking Changes (upgrade difficulty: 🟠 MEDIUM - depends on server-side Roles implementation)

* Requires `hoist-core >= v18`. Even if not using new Hoist provided Role Management, several Admin
  Console features have had deprecation support for older versions of Hoist Core removed.

### 🎁 New Features

* Introduced new Admin Console tools for enhanced Role Management available in `hoist-core >= v18`.
    * Hoist-core now supports an out-of-the-box, database-driven system for maintaining a
      hierarchical set of Roles associating and associating them with individual users.
    * New system supports app and plug-in specific integrations to AD and other enterprise systems.
    * Administration of the new system provided by a new admin UI tab provided here.
    * Consult XH and the
      [Hoist Core CHANGELOG](https://github.com/xh/hoist-core/blob/develop/CHANGELOG.md#1800---2024-01-12)
      for additional details and upgrade instructions.
* Added `labelRenderers` property to `ZoneGridModel`. This allows dynamic "data-specific" labeling
  of fields in `ZoneGrid`.

### ✨ Styles

* Added `xh-bg-intent-xxx` CSS classes, for intent-coloring the `background-color` of elements.

### 🐞 Bug Fixes

* Fixed bug where `ColumnGroup` did not properly support the `omit` flag.

## 59.5.1 - 2024-01-05

### 🐞 Bug Fixes

* Fixed `DateEditor` calendar popover not showing for non-pinned columns.

## 59.5.0 - 2023-12-11

### 🎁 New Features

* Added new `dialogWidth` and `dialogHeight` configs to `DockViewModel`.

### 🐞 Bug Fixes

* Fixed serialization of expand/collapse state within `AgGridModel`, which was badly broken and
  could trigger long browser hangs for grids with > 2 levels of nesting and numeric record IDs.
* Fixed `UniqueAggregator` to properly check equality for `Date` fields.
* Pinned `react-grid-layout@1.4.3` to avoid v1.4.4 bugs affecting `DashCanvas` interactions
  (see https://github.com/react-grid-layout/react-grid-layout/issues/1990).

## 59.4.0 - 2023-11-28

### 💥 Breaking Changes (upgrade difficulty: 🟢 LOW)

* The constructors for `ColumnGroup` no long accept arbitrary rest (e.g `...rest`)
  arguments for applying app-specific data to the object. Instead, use the new `appData` property.

### ⚙️ Technical

* Enhanced `LogUtils` to support logging objects (and any other non-string values). Also
  added new exports for `logWarn()` and `logError()` with the same standardized formatting.
* Added standardized `LogUtils` methods to `HoistBase`, for use within Hoist models and services.

### 🐞 Bug Fixes

* `ZoneGrid` will no longer render labels or delimiters for empty values.

### ⚙️ Typescript API Adjustments

* Updated type for `ReactionSpec.equals` to include already-supported string shorthands.

## 59.3.2 - 2023-11-21

### 🐞 Bug Fixes

* `ZoneGrid` will more gracefully handle state that has become out of sync with its mapper
  requirements.

## 59.3.1 - 2023-11-10

### 🐞 Bug Fixes

* Ensure an unauthorized response from a proxy service endpoint does not prompt the user to refresh
  and log in again on an SSO-enabled application.
* Revert change to `Panel` which affected where `className` was applied with `modalSupport` enabled

## 59.3.0 - 2023-11-09

### 🎁 New Features

* Improved Hoist support for automated testing via Playwright, Cypress, and similar tools:
    * Core Hoist components now accept an optional `testId` prop, to be rendered at an appropriate
      level of the DOM (within a `data-testid` HTML attribute). This can minimize the need to select
      components using criteria such as CSS classes or labels that are more likely to change and
      break tests.
    * When given a `testId`, certain composite components will generate and set "sub-testIds" on
      selected internal components. For example, a `TabContainer` will set a testId on each switcher
      button (derived from its tabId), and a `Form` will set testIds on nested `FormField`
      and `HoistInput` components (derived from their bound field names).
    * This release represents a first step in ongoing work to facilitate automated end-to-end
      testing of Hoist applications. Additional Hoist-specific utilities for writing tests in
      libraries such as Cypress and Playwright are coming soon.
* Added new `ZoneGrid` component, a highly specialized `Grid` that always displays its data with
  multi-line, full-width rows. Each row is broken into four zones (top/bottom and left/right),
  each of which can mapped by the user to render data from one or more fields.
    * Primarily intended for mobile, where horizontal scrolling can present usability issues, but
      also available on desktop, where it can serve as an easily user-configurable `DataView`.
* Added `Column.sortToBottom` to force specified values to sort the bottom, regardless of sort
  direction. Intended primarily to force null values to sort below all others.
* Upgraded the `RelativeTimestamp` component with a new `localDateMode` option to customize how
  near-term date/time differences are rendered with regards to calendar days.

### 🐞 Bug Fixes

* Fixed bug where interacting with a `Select` within a `Popover` can inadvertently cause the
  popover to close. If your app already has special handling in place to prevent this, you should
  be able to unwind it after upgrading.
* Improved the behavior of the clear button in `TextInput`. Clearing a field no longer drops focus,
  allowing the user to immediately begin typing in a new value.
* Fixed arguments passed to `ErrorMessageProps.actionFn` and `ErrorMessageProps.detailsFn`.
* Improved default error text in `ErrorMessage`.

### ⚙️ Technical

* Improved core `HoistComponent` performance by preventing unnecessary re-renderings triggered by
  spurious model lookup changes.
* New flag `GridModel.experimental.enableFullWidthScroll` enables scrollbars to span pinned columns.
    * Early test release behind the flag, expected to made the default behavior in next release.
* Renamed `XH.getActiveModels()` to `XH.getModels()` for clarity / consistency.
    * API change, but not expected to impact applications.
* Added `XH.getModel()` convenience method to return the first matching model.

## 59.2.0 - 2023-10-16

### 🎁 New Features

* New `DockViewConfig.onClose` hook invoked when a user attempts to remove a `DockContainer` view.
* Added `GridModel` APIs to lookup and show / hide entire column groups.
* Left / right borders are now rendered along `Grid` `ColumnGroup` edges by default, controllable
  with new `ColumnGroupSpec.borders` config.
* Enhanced the `CubeQuery` to support per-query post-processing functions
  with `Query.omitFn`, `Query.bucketSpecFn` and `Query.lockFn`. These properties default to their
  respective properties on `Cube`.

### 🐞 Bug Fixes

* `DashContainerModel` fixes:
    * Fix bug where `addView` would throw when adding a view to a row or column
    * Fix bug where `allowRemove` flag was dropped from state for containers
    * Fix bug in `DockContainer` where adding / removing views would cause other views to be
      remounted
* Fixed erroneous `GridModel` warning when using a tree column within a column group
* Fixed regression to alert banners. Resume allowing elements as messages.
* Fix `Grid` cell border styling inconsistencies.

### ⚙️ Typescript API Adjustments

* Added type for `ActionFnData.record`.

## 59.1.0 - 2023-09-20

### 🎁 New Features

* Introduced new `ErrorBoundary` component for finer-grained application handling of React Errors.
    * Hoist now wraps `Tab`, `DashCanvasView`, `DashContainerView`, `DockView`, and `Page` in an
      `ErrorBoundary`. This provides better isolation of application content, minimizing the chance
      that any individual component can crash the entire app.
    * A new `PanelModel.errorBoundary` prop allows developers to opt-in to an `ErrorBoundary`
      wrapper around the contents of any panel.
    * `ErrorMessage` component now provides an ability to show additional exception details.
* Added new `Markdown` component for rendering Markdown formatted strings as markup. This includes
  bundling `react-markdown` in Hoist.
    * If your app already uses `react-markdown` or similar, we recommend updating to use the
      new `Markdown` component exported by Hoist to benefit from future upgrades.
    * Admin-managed alert banners leverage the new markdown component to support bold, italics and
      links within alert messages.
* Improved and fixed up `Panel` headers, including:
    * Added new `Panel.headerClassName` prop for easier CSS manipulation of panel's header.
    * Improved `Panel.collapsedTitle` prop and added `Panel.collapsedIcon` prop. These two props now
      fully govern header display when collapsed.
* Improved styling for disabled `checkbox` inputs.

### ⚙️ Technical

* `XH.showException` has been deprecated. Use similar methods on `XH.exceptionHandler` instead.

### 📚 Libraries

* numbro `2.3 → 2.4`
* react-markdown `added @ 8.0`
* remark-breaks `added @ 3.0`

## 59.0.3 - 2023-08-25

### ⚙️ Technical

* New `XH.flags` property to govern experimental, hotfix, or otherwise provisional features.

* Provide temporary workaround to chromium bug effecting BigNumber. Enabled via flag
  `applyBigNumberWorkaround`. See https://github.com/MikeMcl/bignumber.js/issues/354.

## 59.0.2 - 2023-08-24

### 🐞 Bug Fixes

* Restored support for `Select.selectOnFocus` (had broken with upgrade to `react-select` in v59.0).
* Fixed `DateInput` bug caused by changes in Chrome v116 - clicking on inputs
  with `enableTextInput: false` now open the date picker popup as expected.
* Flex inner title element added to `Panel` headers in v59.0, and set `display:flex` on the new
  element itself. Restores previous flexbox container behavior (when not L/R collapsed) for apps
  that are providing custom components as titles.
* `DashCanvas` now properly updates its layout when shown if the browser window had been resized
  while the component was hidden (e.g. in an inactive tab).
* Reverted upgrade to `react-select` in v59.0.0 due to issues found with `selectEditor` / inline
  grid editing. We will revisit this upgrade in a future release.

### 📚 Libraries

* react-select `5.7 → 4.3`
* react-windowed-select `5.1 → 3.1`

## 59.0.1 - 2023-08-17

### 🎁 New Features

* Added new `Panel.collapsedTitle` prop to make it easier to display a different title when the
  panel is collapsed.

## 59.0.0 - 2023-08-17

### 💥 Breaking Changes (upgrade difficulty: 🟢 LOW)

* Apps must update their `typescript` dependency to v5.1. This should be a drop-in for most
  applications, or require only minor changes. Note that Hoist has not yet adopted the updated
  approach to decorators added in TS v5, maintaining compatibility with the "legacy" syntax.
* Apps that use and provide the `highcharts` library should be sure to update the version to v11.1.
  This should be a drop-in for most applications.
    * Visit https://www.highcharts.com/blog/changelog/ for specific changes.
* Apps must also update their `@xh/hoist-dev-utils` dependency to v7.0.0 or higher.
    * We recommend specifying this as `"@xh/hoist-dev-utils": "7.x"` in your `package.json` to
      automatically pick up future minor releases.
* `DataViewConfig` no longer directly supports `GridConfig` parameters - instead, nest `GridConfig`
  options you wish to set via the new `gridOptions` parameter. Please note that, as before, not
  all `GridConfig` options are supported by (or make sense for) the `DataView` component.

### 🎁 New Features

* New `GridAutosizeOptions.includeHiddenColumns` config controls whether hidden columns should
  also be included during the autosize process. Default of `false`. Useful when applications
  provide quick toggles between different column sets and would prefer to take the up-front cost of
  autosizing rather than doing it after the user loads a column set.
* New `NumberFormatOptions.strictZero` formatter config controls display of values that round to
  zero at the specified precision. Set to `false` to format those values as if they were *exactly*
  zero, triggering display of any `zeroDisplay` value and suppressing sign-based glyphs, '+/-'
  characters, and styling.
* New `DashModel.refreshContextModel` allows apps to programmatically refresh all widgets within
  a `DashCanvas` or `DashContainer`.
* New tab for monitoring JDBC connection pool stats added to the Admin Console. Apps
  with `hoist-core >= v17.2` will collect and display metrics for their primary datasource on a
  configurable frequency.
* `ButtonGroupInput` now allows `null` values for buttons as long as both `enableClear` and
  `enableMulti` are false.

### 🐞 Bug Fixes

* Fixed bug where a titled panel collapsed to either the left or right side of a layout could cause
  severe layout performance degradation (and even browser hangs) when resizing the browser window in
  the latest Chrome v115.
    * Note this required some adjustments to the internal DOM structure of `PanelHeader` - highly
      specific CSS selectors or visual tests may be affected.
* Fixed bug where `manuallySized` was not being set properly on column state.
* Fixed bug where mobile `Dialog` max height was not properly constrained to the viewport.
* Fixed bug where mobile `NumberInput` would clear when trying to enter decimals on certain devices.
* Suppressed extra top border on Grids with `hideHeaders: true`.

### ⚙️ Technical

* Suppressed dev-time console warnings thrown by Blueprint Toaster.

### 📚 Libraries

* mobx `6.8 → 6.9`
* semver `7.3 → 7.5`
* typescript `4.9 → 5.1`
* highcharts `10.3 → 11.1`
* react-select `4.3 → 5.7`
* react-windowed-select `3.1 → 5.1`

## 58.0.1 - 2023-07-13

### 🐞 Bug Fixes

* Fixed bug where `TabContainerModel` with routing enabled would drop route params when navigating
  between tabs.

## 58.0.0 - 2023-07-07

### 💥 Breaking Changes (upgrade difficulty: 🟢 LOW)

* The `Column.getValueFn` and `Column.renderer` functions will no longer be passed the `agParams`
  argument. This argument was not passed consistently by Hoist when calling these functions; and was
  specifically omitted during operations such as column sizing, tooltip generation and Grid content
  searching. We do not expect this argument was being used in practice by applications, but
  applications should ensure this is the case, and adjust these callbacks if necessary.

### 🎁 New Features

* Deprecated `xhAppVersionCheckEnabled` config in favor of object-based `xhAppVersionCheck`. Hoist
  will auto-migrate the existing value to this new config's `mode` flag. While backwards
  compatible with older versions of hoist-core, the new `forceReload` mode
  requires `hoist-core >= v16.4`.
* Enhanced `NumberFormatOptions.colorSpec` to accept CSS properties in addition to class names.
* Enhanced `TabSwitcher` to allow navigation using arrow keys when focused.
* Added new option `TrackOptions.logData` to provide support for logging application data in
  `TrackService.`  Requires `hoist-core >= v16.4`.
* New `XH.pageState` provides observable access to the current lifecycle state of the app, allowing
  apps to react to changes in page visibility and focus, as well as detecting when the browser has
  frozen a tab due to inactivity or navigation.

## 57.0.0 - 2023-06-20

### 💥 Breaking Changes (upgrade difficulty: 🟢 LOW)

* The deprecated `@settable` decorator has now been removed. Use `@bindable` instead.
* The deprecated class `@xh/hoist/admin/App` has been removed. Use `@xh/hoist/admin/AppComponent`
  instead.

### 🎁 New Features

* Enhanced Admin alert banners with the ability to save messages as presets. Useful for
  standardizing alert or downtime banners, where pre-approved language can be saved as a preset for
  later loaded into a banner by members of an application support team (
  requires `hoist-core >= v16.3.0`).
* Added bindable `readonly` property to `LeftRightChooserModel`.

### ⚙️ Technical

* Support the `HOIST_IMPERSONATOR` role introduced in hoist-core `v16.3.0`
* Hoist now supports and requires ag-Grid v30 or higher. This version includes critical
  performance improvements to scrolling without the problematic 'ResizeObserver' issues discussed
  below.

### 🐞 Bug Fixes

* Fixed a bug where Onsen components wrappers could not forward refs.
* Improved the exceptions thrown by fetchService when errors occur parsing response JSON.

## 56.6.0 - 2023-06-01

### 🎁 New Features

* New global property `AgGrid.DEFAULT_PROPS` to provide application wide defaults for any instances
  of `AgGrid` and `Grid` components.

### ⚙️ Technical

* The workaround of defaulting the AG Grid prop `suppressBrowserResizeObserver: true`, added in
  v56.3.0, has been removed. This workaround can cause sizing issues with flex columns and should
  not be needed once [the underlying issue](https://github.com/ag-grid/ag-grid/issues/6562) is fixed
  in an upcoming AG Grid release.
    * As of this release date, we recommend apps stay at AG Grid 29.2. This does not include the
      latest AG performance improvements, but avoids the sizing issues present in 29.3.5.
    * If you want to take the latest AG Grid 29.3.5, please re-enable
      the `suppressBrowserResizeObserver` flag with the new `DEFAULT_PROPS` static described
      above. Scan your app carefully for column sizing issues.

### 🐞 Bug Fixes

* Fixed broken change handler for mobile inputs that wrap around Onsen UI inputs, including
  `NumberInput`, `SearchInput`, and `TextInput`.

### 📚 Libraries

* @blueprintjs/core `^4.14 → ^4.20` (apps might have already updated to a newer minor version)

## 56.5.0 - 2023-05-26

### 🎁 New Features

* Added `regexOption` and `caseSensitive` props to the `LogDisplayModel`. (Case-sensitive search
  requires `hoist-core >= v16.2.0`).
* Added new `GroupingChooserModel.commitOnChange` config - enable to update the observable grouping
  value as the user adjusts their choices within the control. Default behavior is unchanged,
  requiring user to dismiss the popover to commit the new value.
* Added new `Select.enableTooltips` prop - enable for select inputs where the text of a
  selected value might be elided due to space constraints. The tooltip will display the full text.
* Enabled user-driven sorting for the list of available values within Grid column filters.
* Updated `CodeInput.showCopyButton` (copy-to-clipboard feature) default to true (enabled).

### ⚙️ Technical

* `DataView` now supports an `agOptions` prop to allow passing arbitrary AG Grid props to the
  underlying grid instance. (Always supported by `Grid`, now also supported by `DataView`.)

### 🐞 Bug Fixes

* Fixed layout bug where popovers triggered from a parent `Panel` with `modalSupport` active could
  render beneath that parent's own modal dialog.
* Fixed broken `CodeInput` copy-to-clipboard feature.

## v56.4.0 - 2023-05-10

### 🎁 New Features

* Ensure that non-committed values are also checked when filtering a store with a FieldFilter.
  This will maximize chances that records under edit will not disappear from user view due to
  active filters.

### 🐞 Bug Fixes

* Fix bug where Grid ColumnHeaders could throw when `groupDisplayType` was set to `singleColumn`.

### ⚙️ Technical

* Adjustment to core model lookup in Hoist components to better support automated testing.
  Components no longer strictly require rendering within an `AppContainer`.

### ⚙️ Typescript API Adjustments

* Improved return types for `FetchService` methods and corrected `FetchOptions` interface.

## v56.3.0 - 2023-05-08

### 🎁 New Features

* Added support for new `sortOrder` argument to `XH.showBanner()`. A default sort order is applied
  if unspecified, ensuring banners do not unexpectedly change order when refreshed.

### ⚙️ Typescript API Adjustments

* Improved the recommendation for the app `declare` statement within
  our [TypeScript migration docs](https://github.com/xh/hoist-react/blob/develop/docs/upgrade-to-typescript.md#bootstrapts--service-declarations).
    * See this [Toolbox commit](https://github.com/xh/toolbox/commit/8df642cf) for a small,
      recommended app-level change to improve autocompletion and usage checks within IntelliJ.
* Added generic support to `XH.message()` and `XH.prompt()` signatures with return type
  of `Promise<T | boolean>`.
* Moved declaration of optional `children` prop to base `HoistProps` interface - required for TSX
  support.

### ✨ Styles

* Removed `--xh-banner-height` CSS var.
    * Desktop banners are implemented via `Toolbar`, which correctly sets a min height.
    * Mobile banners now specify `min-height: 40px` via the `.xh-banner` class.
    * This change allows banners containing custom components to grow to fit their contents without
      requiring app-level CSS overrides.
* Added new `--xh-grid-filter-popover-[height|width]-px` CSS variables to support easier custom
  sizing for grid column header filter popovers.

### ⚙️ Technical

* Updated internal config defaults to support latest AG Grid v29.3.4+ with use of
  AG `suppressBrowserResizeObserver` config. Applications are encouraged to update to the latest AG
  Grid dependencies to take advantage of ongoing performance updates.

## v56.2.0 - 2023-04-28

### 🎁 New Features

* Added `DashContainerModel.margin` config to customize the width of the resize splitters
  between widgets.

### ⚙️ Technical

* Improve scrolling performance for `Grid` and `DataView` via internal configuration updates.

## v56.1.0 - 2023-04-14

### 🎁 New Features

* Display improved memory management diagnostics within Admin console Memory Monitor.
    * New metrics require optional-but-recommended update to `hoist-core >= v16.1.0`.

### 🐞 Bug Fixes

* Fixes bug with display/reporting of exceptions during app initialization sequence.

## v56.0.0 - 2023-03-29

### 💥 Breaking Changes (upgrade difficulty: 🟠 MEDIUM)

* Requires `hoist-core => v16`.
* Requires AG Grid v29.0.0 or higher - update your AG Grid dependency in your app's `package.json`
  file. See the [AG Grid Changelog](https://www.ag-grid.com/changelog) for details.
    * Add a dependency on `@ag-grid-community/styles` to import new dedicated styles package.
    * Imports of AG Grid CSS files within your app's `Bootstrap.ts` file will also need to be
      updated to import styles from their new location. The recommended imports are now:

```typescript
import '@ag-grid-community/styles/ag-grid.css';
import '@ag-grid-community/styles/ag-theme-balham.css';
```

* New `xhActivityTrackingConfig` soft-configuration entry places new limits on the size of
  any `data` objects passed to `XH.track()` calls.
    * Any track requests with data objects exceeding this length will be persisted, but without the
      requested data.
    * Activity tracking can also be disabled (completely) via this same config.
* "Local" preferences are no longer supported. Application should use `LocalStorageService` instead.
  With v56, the `local` flag on any preferences will be ignored, and all preferences will be saved
  on the server instead.
    * Note that Hoist will execute a one-time migration of any existing local preference values
      from the user's browser to the server on app load.
* Removed `Column.tooltipElement`. Use `tooltip` instead.
* Removed `fill` prop on `TextArea` and `NumberInput` component. Use `flex` instead.
* Removed previously deprecated `Button.modifier.outline` and `Button.modifier.quiet` (mobile only).
* Removed previously deprecated `AppMenuButton.extraItems.onClick`. Use `actionFn` instead.

### 🎁 New Features

* `PanelModel` now supports a `defaultSize` property specified in percentage as well as pixels
  (e.g. `defaultSize: '20%'` as well as `defaultSize: 200`).
* `DashCanvas` views can now be programmatically added with specified width and height dimensions.
* New `FetchService.abort()` API allows manually aborting a pending fetch request.
* Hoist exceptions have been enhanced and standardized, including new TypeScript types. The
  `Error.cause` property is now populated for wrapping exceptions.
* New `GridModel.headerMenuDisplay` config for limiting column header menu visibility to on hover.

### ⚙️ Typescript API Adjustments

* New Typescript types for all Hoist exceptions.
* Integration of AG Grid community types.

### ⚙️ Technical

* Hoist source code has been reformatted with Prettier.
* Admin Console modules that have been disabled via config are no longer hidden completely, but
  instead will render a placeholder pointing to the relevant config name.

### 📚 Libraries

* mobx `6.7 → 6.8`
* dompurify `2.4 → 3.0`

## v55.4.0 - 2023-03-23

### 💥 Breaking Changes

* Requires AG Grid v29.0.0 or higher - see release notes for v56.0.0 above.

### 🐞 Bug Fixes

* Addresses `AgGrid` v28 regression whereby changing column visibility via state breaks grid
  rendering when column groups are set via the `groupId` property.

## v55.3.2 - 2023-03-22

### 🐞 Bug Fixes

* Fixed issue where a filter on a `LocalDate` field created via `FilterChooser` would cause a
  grid column filter on the same field to fail to properly render when shown.

## v55.3.1 - 2023-03-14

### 🐞 Bug Fixes

* Revert native `structuredClone` to lodash `deepClone` throughout toolkit.

## v55.3.0 - 2023-03-03

### 🐞 Bug Fixes

* Grid column filters scroll their internal grid horizontally to avoid clipping longer values.
* Minor improvements to the same grid filter dialog's alignment and labelling.

### ⚙️ Technical

* Use native `structuredClone` instead of lodash `deepClone` throughout toolkit.

## v55.2.1 - 2023-02-24

### 🐞 Bug Fixes

* Fixed issue where a resizable `Panel` splitter could be rendered incorrectly while dragging.

## v55.2.0 - 2023-02-10

### 🎁 New Features

* `DashCanvas` enhancements:
    * Views now support minimum and maximum dimensions.
    * Views now expose an `allowDuplicate` flag for controlling the `Duplicate` menu item
      visibility.

### 🐞 Bug Fixes

* Fixed a bug with Cube views having dimensions containing non-string or `null` values. Rows grouped
  by these dimensions would report values for the dimension which were incorrectly stringified (e.g.
  `'null'` vs. `null` or `'5'` vs. `5`). This has been fixed. Note that the stringified value is
  still reported for the rows' `cubeLabel` value, and will be used for the purposes of grouping.

### ⚙️ Typescript API Adjustments

* Improved signatures of `RestStore` APIs.

## v55.1.0 - 2023-02-09

Version 55 is the first major update of the toolkit after our transition to Typescript. In addition
to a host of runtime fixes and features, it also contains a good number of important Typescript
typing adjustments, which are listed below. It also includes a helpful
[Typescript upgrade guide](https://github.com/xh/hoist-react/blob/develop/docs/upgrade-to-typescript.md).

### 🎁 New Features

* Grid exports can now be tracked in the admin activity tab by setting `exportOptions.track` to
  true (defaults to false).
* Miscellaneous performance improvements to the cube package.
* The implementation of the `Cube.omitFn` feature has been enhanced. This function will now be
  called on *all* non-leaf nodes, not just single child nodes. This allows for more flexible
  editing of the shape of the resulting hierarchical data emitted by cube views.

### 🐞 Bug Fixes

* Fixed: grid cell editors would drop a single character edit.
* Fixed: grid date input editor's popup did not position correctly in a grid with pinned columns.
* Fixed issue with `DashContainer` flashing its "empty" text briefly before loading.
* Several Hoist TypeScript types, interfaces, and signatures have been improved or corrected (typing
  changes only).
* Fix bug where a `className` provided to a `Panel` with `modalSupport` would be dropped when in a
  modal state. Note this necessitated an additional layer in the `Panel` DOM hierarchy. Highly
  specific CSS selectors may be affected.
* Fix bug where `TileFrame` would not pass through the keys of its children.

### 💥 Breaking Changes

* The semantics of `Cube.omitFn` have changed such that it will now be called on all aggregate
  nodes, not just nodes with a single child. Applications may need to adjust any implementation of
  this function accordingly.
* `hoistCmp.containerFactory` and `hoistCmp.withContainerFactory` are removed in favor of
  the basic `hoistCmp.factory` and `hoistCmp.withFactory` respectively. See typescript
  API adjustments below.

### ⚙️ Typescript API Adjustments

The following Typescript API were adjusted in v55.

* Removed the distinction between `StandardElementFactory` and `ContainerElementFactory`. This
  distinction was deemed to be unnecessary, and overcomplicated the understanding of Hoist.
  Applications should simply continue to use `ElementFactory` instead. `hoistCmp.containerFactory`
  and `hoistCmp.withContainerFactory` are also removed in favor of the basic `hoistCmp.factory` and
  `hoistCmp.withFactory` respectively.
* `HoistProps.modelConfig` now references the type declaration of `HoistModel.config`. See
  `PanelModel` and `TabContainerModel` for examples.
* The new `SelectOption` type has been made multi-platform and moved to `@xh/hoist/core`.

**Note** that we do not intend to make such extensive Typescript changes going forward post-v55.0.
These changes were deemed critical and worth adjusting in our first typescript update, and before
typescript has been widely adopted in production Hoist apps.

### ⚙️ Technical

* Hoist's `Icon` enumeration has been re-organized slightly to better separate icons that describe
  "what they look like" - e.g. `Icon.magnifyingGlass()` - from an expanded set of aliases that
  describe "how they are used" - e.g. `Icon.search()`.
    * This allows apps to override icon choices made within Hoist components in a more targeted way,
      e.g. by setting `Icon.columnMenu = Icon.ellipsisVertical`.
* All Hoist configurations that support `omit: boolean` now additionally support a "thunkable"
  callback of type `() => boolean`.
* `Grid` will only persist minimal user column state for hidden columns, to reduce user pref sizes.

### 📚 Libraries

* @blueprintjs/core `^4.12 → ^4.14`
* corejs `^3.26 → ^3.27`
* mobx `6.6 → 6.7`
* onsenui `2.11 → 2.12` (*see testing note below)
* react-onsenui `1.11 > 1.13`

### ✅ Testing Scope

* *Full regression testing recommended for _mobile_ apps.* While the upgrade from 2.11 to 2.12
  appears as a minor release, it was in fact a major update to the library.
  See [the Onsen release notes](https://github.com/OnsenUI/OnsenUI/releases/tag/2.12.0) for
  additional details. Note that Hoist has handled all changes required to its Onsen API calls,
  and there are no breaking changes to the Hoist mobile component APIs. As a result, mobile apps
  _might_ not need to change anything, but extra care in testing is still recommended.

## v54.0.0 - 2022-12-31

We are pleased to announce that Hoist React has been fully rewritten in TypeScript! ✨🚀

All core Hoist Components, Models, and other utilities now have TypeScript interfaces for their
public APIs, improving the developer ergonomics of the toolkit with much more accurate dev-time type
checking and intellisense. Developers now also have the option (but are not required) to write
application code using TypeScript.

Runtime support for TypeScript is provided by `@xh/hoist-dev-utils v6.1+`, which recognizes and
transpiles TypeScript files (`.ts|.tsx`) via the `@babel/plugin-transform-typescript` plugin.
Development-time support can be provided by the user's IDE (e.g. IntelliJ or VSCode, which both
provide strong TypeScript-based error checking and auto-completion).

The goal of this release is to be backward compatible with v53 to the greatest degree possible, and
most applications will run with minimal or no changes. However, some breaking changes were required
and can require application adjustments, as detailed below.

As always, please review our [Toolbox project](https://github.com/xh/toolbox/), which we've updated
to use TypeScript for its own app-level code.

### 🎁 New Features

* New TypeScript interface `HoistProps` and per-component extensions to specify props for all
  components. This replaces the use of the `PropTypes` library, which is no longer included.
* ~~Enhanced TypeScript-aware implementations of `ElementFactory`, including separate factories for
  standard components (`elementFactory`) and components that often take children only
  (`containerElementFactory`).~~
* The `@bindable` annotation has been enhanced to produce a native javascript setter for its
  property as well as the `setXXX()` method it currently produces. This provides a more typescript
  friendly way to set properties in a mobx action, and should be the favored method going forward.
  The use of the `setXXX()` method will continue to be supported for backward compatibility.
* References to singleton instances of services and the app model can now also be gained via the
  static `instance` property on the class name of the singleton - e.g. `MyAppModel.instance`.
  Referencing app-level services and the AppModel via `XH` is still fully supported and recommended.
* New utility function `waitFor` returns a promise that will resolve after a specified condition
  has been met, polling at a specified interval.
* Hoist Components will now automatically remount if the model passed to them (via context or props)
  is changed during the lifetime of the component. This allows applications to swap out models
  without needing to manually force the remounting of related components with an explicit
  `key` setting, i.e.  `key: model.xhId`.
* `fmtQuantity` function now takes two new flags `useMillions` and `useBillions`.

### 💥 Breaking Changes

* The constructors for `GridModel` and `Column` no long accept arbitrary rest (e.g `...rest`)
  arguments for applying app-specific data to the object. Instead, use the new `appData` property
  on these objects.
* ~~The `elemFactory` function has been removed. Applications calling this function should specify
  `elementFactory` (typically) or `containerElementFactory` instead.~~
    * ~~Most application components are defined using helper aliases `hoistCmp.factory`
      and `hoistCmp.withFactory` - these calls do _not_ need to change, unless your component
      needs to take a list of children directly (i.e. `someComponent(child1, child2)`).~~
    * ~~Update the definition of any such components to use `hoistCmp.containerFactory` instead.~~
    * ~~Where possible, favor the simpler, default factory for more streamlined type suggestions /
      error messages regarding your component's valid props.~~
* The use of the `model` prop to provide a config object for a model to be created on-the-fly
  is deprecated.
    * Use the new `modelConfig` prop when passing a *plain object config* -
      e.g. `someComp({modelConfig: {modelOpt: true}})`
    * Continue to use the `model` prop when passing an existing model *instance* -
      e.g. `someComp({model: someCompModel})`.
* PropTypes support has been removed in favor of the type script interfaces discussed above. Apps
  importing Hoist Proptypes instances should simply remove these compile-time references.

### 🐞 Bug Fixes

* Fix bug where dragging on any panel header which is a descendant of a `DashCanvasView` would move
  the `DashCanvasView`.
* Fix bug where `GridModel.ensureRecordsVisibleAsync` could fail to make collapsed nodes visible.
* Fix bug where `GridPersistenceModel` would not clean outdated column state.
* Fix animation bug when popping pages in the mobile navigator.

### ⚙️ Technical

* Update `preflight.js` to catch errors that occur on startup, before our in-app exception handling
  is initialized.

### 📚 Libraries

* @blueprintjs/core `4.11 → 4.12`
* @xh/hoist-dev-utils `6.0 → 6.1`
* typescript `added @ 4.9`
* highcharts `9.3 → 10.3`

### ✅ Testing Scope

* *Full regression testing recommended* - this is a major Hoist release and involved a significant
  amount of refactoring to the toolkit code. As such, we recommend a thorough regression test of any
  applications updating to this release from prior versions.

## v53.2.0 - 2022-11-15

### 🎁 New Features

* New methods `Store.errors`, `Store.errorCount`, and `StoreRecord.allErrors` provide convenient
  access to validation errors in the data package.
* New flag `Store.validationIsComplex` indicates whether *all* uncommitted records in a store should
  be revalidated when *any* record in the store is changed.
    * Defaults to `false`, which should be adequate for most use cases and can provide a significant
      performance boost in apps that bulk-insert 100s or 1000s of rows into editable grids.
    * Set to `true` for stores with validations that depend on other editable record values in the
      store (e.g. unique constraints), where a change to record X should cause another record Y to
      change its own validation status.

## v53.1.0 - 2022-11-03

### 🎁 New Features

* `PanelModel` now supports `modalSupport.defaultModal` option to allow rendering a Panel in an
  initially modal state.

### 🐞 Bug Fixes

* Fixed layout issues caused by top-level DOM elements created by `ModalSupport`
  and `ColumnWidthCalculator` (grid auto-sizing). Resolved occasional gaps between select inputs and
  their drop-down menus.
* Fix desktop styling bug where buttons inside a `Toast` could be rendered with a different color
  than the rest of the toast contents.
* Fix `GridModel` bug where `Store` would fail to recognize dot-separated field names as paths
  when provided as part of a field spec in object form.

### ⚙️ Technical

* Snap info (if available) from the `navigator.connection` global within the built-in call to track
  each application load.

## v53.0.0 - 2022-10-19

### 🎁 New Features

* The Hoist Admin Console is now accessible in a read-only capacity to users assigned the
  new `HOIST_ADMIN_READER` role.
* The pre-existing `HOIST_ADMIN` role inherits this new role, and is still required to take any
  actions that modify data.

### 💥 Breaking Changes

* Requires `hoist-core >= 14.4` to support the new `HOIST_ADMIN_READER` role described above. (Core
  upgrade _not_ required otherwise.)

## v52.0.2 - 2022-10-13

### 🐞 Bug Fixes

* Form field dirty checking now uses lodash `isEqual` to compare initial and current values,
  avoiding false positives with Array values.

## v52.0.1 - 2022-10-10

### 🎁 New Features

* New "Hoist Inspector" tool supports displaying and querying all of the Models, Services, and
  Stores within a running application.
    * Admin/dev-focused UI is built into all Desktop apps, activated via discrete new toggle in the
      bottom version bar (look for the 🔍 icon), or by running `XH.inspectorService.activate()`.
    * Selecting a model/service/store instance provides a quick view of its properties, including
      reactively updated observables. Useful for realtime troubleshooting of application state.
    * Includes auto-updated stats on total application model count and memory usage. Can aid in
      detecting and debugging memory leaks due to missing `@managed` annotations and other issues.
* New `DashCanvasViewModel.autoHeight` option fits the view's height to its rendered contents.
* New `DashCanvasAddViewButton` component supports adding views to `DashCanvas`.
* New `TabContainerModel.refreshContextModel` allows apps to programmatically load a `TabContainer`.
* `FilterChooserModel` now accepts shorthand inputs for numeric fields (e.g. "2m").
* Admin Console Config/Pref/Blob differ now displays the last updated time and user for each value.
* New observable `XH.environmentService.serverVersion` property, updated in the background via
  pre-existing `xhAppVersionCheckSecs` config. Note this does not replace or change the built-in
  upgrade prompt banner, but allows apps to take their own actions (e.g. reload immediately) when
  they detect an update on the server.

### 💥 Breaking Changes

* This release moves Hoist to **React v18**. Update your app's `package.json` to require the latest
  18.x versions of `react` and `react-dom`. Unless your app uses certain react-dom APIs directly, no
  other changes should be required.
* Removed deprecated method `XH.setDarkTheme()`. Use `XH.setTheme()` instead to select from our
  wide range of (two) theme options.

### 🐞 Bug Fixes

* `CompoundTaskObserver` improved to prioritize using specific messages from subtasks over the
  overall task message.
* Grid's built in context-menu option for filtering no longer shows `[object Object]` for columns
  that render React elements.
* `Store.updateData()` properly handles data in the `{rawData, parentId}` format, as documented.
* Disabled tabs now render with a muted text color on both light and dark themes, with
  new `--tab-disabled-text-color` CSS var added to customize.

### ⚙️ Technical

* `HoistComponents` no longer mutate the props object passed to them in React production mode. This
  was not causing noticeable application issues, but could result in a component's base CSS class
  being applied multiple times to its DOM element.
* `ModelSelector` used for model lookup and matching will now accept the class name of the model to
  match. Previously only a class reference could be provided.
* New check within service initialization to ensure that app service classes extend `HoistService`
  as required. (Has always been the expectation, but was not previously enforced.)
* `GridModel` will once again immediately sync data with its underlying AG Grid component. This
  reverses a v50.0.0 change that introduced a minimal debounce in order to work around an AG Grid
  rendering bug. The AG Grid bug has been resolved, and this workaround is no longer needed.
* `GridExportService` has improved support for columns of `FieldType.AUTO` and for columns with
  multiple data types and custom export functions. (`hoist-core >= 14.3` required for these
  particular improvements, but not for this Hoist React version in general.)
* The `trimToDepth` has been improved to return a depth-limited clone of its input that better
  handles nested arrays and passes through primitive inputs unchanged.

### 📚 Libraries

* @blueprintjs/core `4.6 → 4.11`
* @blueprintjs/datetime `4.3 → 4.4`
* @fortawesome `6.1 → 6.2`
* dompurify `2.3 → 2.4`
* react `17.0.1 → 18.2.0`
* react-dom `17.0.1 → 18.2.0`

## v51.0.0 - 2022-08-29

### 🎁 New Features

* `ButtonGroupInput` supports new `enableMulti` prop.
* `AboutDialog` can now display more dynamic custom properties.
* New option added to the Admin Activity Tracking chart to toggle on/off weekends when viewing a
  time series.
* The `filterText` field in `ColumnHeaderFilter` now gets autoFocused.

### 💥 Breaking Changes

* `CodeInput` is now rendered within an additional `div` element. Unlikely to cause issues, unless
  using targeted styling of this component.
* `xhAboutMenuConfigs` soft-config is no longer supported. To customize the `AboutDialog`, see
  `HoistAppModel.getAboutDialogItems()`

### 🐞 Bug Fixes

* Fixed issue where `ModalSupport` would trigger `MobX` memo warning in console.
* Fixed issues with `ModalSupport` implementation in `CodeInput`.
* Fixed `Grid` rendering glitches when used inside `Panel` with `ModalSupport`.
* Fixed incorrect text color on desktop toasts with a warning intent.
* Fixed potential for duplication of default Component `className` within list of CSS classes
  rendered into the DOM.
* Added missing `@computed` annotations to several `Store` getters that relay properties from
  its internal recordsets, including `maxDepth` and getters returning counts and empty status.
    * Avoids unnecessary internal render cycles within `Grid` when in tree mode.
    * Could require adjustments for apps that unintentionally relied on these observable getters
      triggering re-renders when records have changed in any way (but their output values have not).
* Hoist-supported menus will no longer filter out a `MenuDivider` if it has a `title`.
* The default `FormField` read-only renderer now supports line breaks.

### ⚙️ Technical

* The `addReaction()` and `addAutorun()` methods on `HoistBase` (i.e. models and services) now
  support passing multiple reactions in a single call and will ignore nullish inputs.

## v50.1.1 - 2022-07-29

### 🐞 Bug Fixes

* Fixed bug where components utilizing `ModalSupport` could render incorrectly when switching
  between inline and modal views.
* Improved behavior of `GridModel.whenReadyAsync()` to allow Grid more time to finish loading data.
  This improves the behavior of related methods `preSelectFirstAsync`, `selectFirstAsync`, and
  `ensureVisibleAsync`.
* `Grid` context menus are now disabled when a user is inline editing.
* An empty `DashCanvas` / `DashContainer` 'Add View' button now only displays a menu of available
  views, without unnecessarily nesting them inside an 'Add' submenu.
* Update `AppMenuButton` and `ContextMenu` to support Blueprint4 `menuItem`.

## v50.1.0 - 2022-07-21

### 🎁 New Features

* New `GridModel` method `ensureRecordsVisibleAsync` accepts one or more store records or IDs and
  scrolls to make them visible in the grid.

### 📚 Libraries

* @blueprintjs/core `4.5 → 4.6`
* qs `6.10 → 6.11`
* react-popper `2.2 → 2.3`

## v50.0.0 - 2022-07-12

### 🎁 New Features

* New `PanelModel.modalSupport` option allows the user to expand a panel into a configurable modal
  dialog - without developers needing to write custom dialog implementations and without triggering
  a remount/rerender of the panel's contents.
* FilterChooser field suggestions now search within multi-word field names.
* Autosize performance has been improved for very large grids.
* New `@abstract` decorator now available for enforcing abstract methods / getters.
* `MessageModel` now receives `dismissable` and `cancelOnDismiss` flags to control the behavior of a
  popup message when clicking the background or hitting the escape key.

### 💥 Breaking Changes

* Hoist now requires AG Grid v28.0.0 or higher - update your AG Grid dependency in your app's
  `package.json` file. See the [AG Grid Changelog](https://www.ag-grid.com/changelog) for details.
* The data reactions between `GridModel` and the underlying Ag-Grid is now minimally debounced. This
  avoids multiple data updates during a single event loop tick, which can corrupt Ag-Grid's
  underlying state in the latest versions of that library.
    * This change should not affect most apps, but code that queries grid state immediately after
      loading or filtering a grid (e.g. selection, row visibility, or expansion state) should be
      tested carefully and may require a call to `await whenReadyAsync()`.
    * Note that this method is already incorporated in to several public methods on `GridModel`,
      including `selectFirstAsync()` and `ensureSelectionVisibleAsync()`.
    * ⚠ NOTE - this change has been reverted as of v52 (see above).
* Blueprint has updated all of its CSS class names to use the `bp4-` prefix instead of the `bp3-`
  prefix. Any apps styling these classes directly may need to be adjusted. See
  https://github.com/palantir/blueprint/wiki/Blueprint-4.0 for more info.
* Both `Panel.title` and `Panel.icon` props must be null or undefined to avoid rendering
  a `PanelHeader`. Previously specifying any 'falsey' value for both (e.g. an empty string
  title) would omit the header.
* `XHClass` (top-level Singleton model for Hoist) no longer extends `HoistBase`
* `DockView` component has been moved into the desktop-specific package `@xh/hoist/desktop/cmp`.
  Users of this component will need to adjust their imports accordingly.
* Requires `hoist-core >= 14.0`. Excel file exporting defaults to using column FieldType.

### 🐞 Bug Fixes

* Fixed several issues introduced with Ag-Grid v27 where rows gaps and similar rendering issues
  could appear after operating on it programmatically (see breaking changes above).
* `ColumnHeaders` now properly respond to mouse events on tablets (e.g. when using a Bluetooth
  trackpad on an iPad).
* Fixed bug where `DashCanvasModel.removeView()` was not properly disposing of removed views
* Fixed exception dialog getting overwhelmed by large messages.
* Fixed exporting to Excel file erroneously coercing certain strings (like "1e10") into numbers.

### ⚙️ Technical

* Hoist will now throw if you import a desktop specific class to a mobile app or vice-versa.

### 📚 Libraries

* @blueprintjs `3.54 → 4.5`

[Commit Log](https://github.com/xh/hoist-react/compare/v49.2.0...v50.0.0)

## v49.2.0 - 2022-06-14

### 🎁 New Features

* New `@enumerable` decorator for making class members `enumerable`
* New `GridAutosizeOption` `renderedRowsOnly` supports more limited autosizing
  for very large grids.

### 🐞 Bug Fixes

* Fix `FilterChooser` looping between old values if updated too rapidly.
* Allow user to clear an unsupported `FilterChooser` value.
* Fix bug where `Panel` would throw when `headerItems = null`
* Fix column values filtering on `tags` fields if another filter is already present.
* Fix bug where `SwitchInput` `labelSide` would render inappropriately if within `compact` `toolbar`
* Fix bug where `SplitTreeMapModel.showSplitter` property wasn't being set in constructor

### 📚 Libraries

* mobx `6.5 → 6.6`

[Commit Log](https://github.com/xh/hoist-react/compare/v49.1.0...v49.2.0)

## v49.1.0 - 2022-06-03

### 🎁 New Features

* A `DashCanvasViewModel` now supports `headerItems` and `extraMenuItems`
* `Store` now supports a `tags` field type
* `FieldFilter` supports `includes` and `excludes` operators for `tags` fields

### 🐞 Bug Fixes

* Fix regression with `begins`, `ends`, and `not like` filters.
* Fix `DashCanvas` styling so drag-handles no longer cause horizontal scroll bar to appear
* Fix bug where `DashCanvas` would not resize appropriately on scrollbar visibility change

[Commit Log](https://github.com/xh/hoist-react/compare/v49.0.0...v49.1.0)

## v49.0.0 - 2022-05-24

### 🎁 New Features

* Improved desktop `NumberInput`:
    * Re-implemented `min` and `max` props to properly constrain the value entered and fix several
      bugs with the underlying Blueprint control.
    * Fixed the `precision` prop to be fully respected - values emitted by the input are now
      truncated to the specified precision, if set.
    * Added additional debouncing to keep the value more stable while a user is typing.
* Added new `getAppMenuButtonExtraItems()` extension point on `@xh/hoist/admin/AppModel` to allow
  customization of the Admin Console's app menu.
* Devs can now hide the Admin > General > Users tab by setting `hideUsersTab: true` within a new,
  optional `xhAdminAppConfig` soft-config.
* Added new `SplitTreeMapModel.showSplitter` config to insert a four pixel buffer between the
  component's nested maps. Useful for visualizations with both positive and negative heat values on
  each side, to keep the two sides clearly distinguished from each other.
* New `xhChangelogConfig.limitToRoles` soft-config allows the in-app changelog (aka release notes)
  to be gated to a subset of users based on their role.
* Add support for `Map` and `WeakMap` collections in `LangUtils.getOrCreate()`.
* Mobile `textInput` now accepts an `enableClear` property with a default value of false.

### 💥 Breaking Changes

* `GridModel.groupRowElementRenderer` and `DataViewModel.groupRowElementRenderer` have been removed,
  please use `groupRowRenderer` instead. It must now return a React Element rather than an HTML
  string (plain strings are also OK, but any formatting must be done via React).
* Model classes passed to `HoistComponents` or configured in their factory must now
  extend `HoistModel`. This has long been a core assumption, but was not previously enforced.
* Nested model instances stored at properties with a `_` prefix are now considered private and will
  not be auto-wired or returned by model lookups. This should not affect most apps, but will require
  minor changes for apps that were binding components to non-standard or "private" models.
* Hoist will now throw if `Store.summaryRecord` does not have a unique ID.

### 🐞 Bug Fixes

* Fixed a bug with Panel drag-to-resize within iframes on Windows.
* Worked around an Ag-Grid bug where the grid would render incorrectly on certain sorting changes,
  specifically for abs sort columns, leaving mis-aligned rows and gaps in the grid body layout.
* Fixed a bug in `SelectEditor` that would cause the grid to lose keyboard focus during editing.

### ⚙️ Technical

* Hoist now protects against custom Grid renderers that may throw by catching the error and printing
  an "#ERROR" placeholder token in the affected cell.
* `TreeMapModel.valueRenderer` and `heatRenderer` callbacks are now passed the `StoreRecord` as a
  second argument.
* Includes a new, additional `index-manifest.html` static file required for compatibility with the
  upcoming `hoist-dev-utils v6.0` release (but remains compatible with current/older dev-utils).

### 📚 Libraries

* mobx-react-lite `3.3 → 3.4`

[Commit Log](https://github.com/xh/hoist-react/compare/v48.0.1...v49.0.0)

## v48.0.1 - 2022-04-22

### 🐞 Bug Fixes

* Improve default rendering to call `toString()` on non-react elements returned by renderers.
* Fixed issue with `model` property missing from `Model.componentProps` under certain conditions.

[Commit Log](https://github.com/xh/hoist-react/compare/v48.0.0...v48.0.1)

## v48.0.0 - 2022-04-21

### 🎁 New Features

* A new `DashCanvas` layout component for creating scrollable dashboards that allow users to
  manually place and size their widgets using a grid-based layout. Note that this component is in
  beta and its API is subject to change.
* FontAwesome upgraded to v6. This includes redesigns of the majority of bundled icons - please
  check your app's icon usages carefully.
* Enhancements to admin log viewer. Log file metadata (size & last modified) available with
  optional upgrade to `hoist-core >= 13.2`.
* Mobile `Dialog` will scroll internally if taller than the screen.
* Configs passed to `XH.message()` and its variants now take an optional `className` to apply to the
  message dialog.
* `fmtQuantity` now displays values greater than one billion with `b` unit, similar to current
  handling of millions with `m`.

### 💥 Breaking Changes

* Hoist now requires AG Grid v27.2.0 or higher - update your AG Grid dependency in your app's
  `package.json` file. See the [AG Grid Changelog](https://www.ag-grid.com/changelog) for details.
  NOTE that AG Grid 27 includes a big breaking change to render cell contents via native React
  elements rather than HTML, along with other major API changes. To accommodate these changes, the
  following changes are required in Hoist apps:
    * `Column.renderer` must now return a React Element rather than an HTML string (plain strings
      are also OK, but any formatting must be done via React). Please review your app grids and
      update any custom renderers accordingly. `Column.elementRenderer` has been removed.
    * `DataViewModel.elementRenderer` has been renamed `DataViewModel.renderer`.
    * Formatter methods and renderers (e.g. `fmtNumber`, `numberRenderer`, etc.) now return React
      Elements by default. The `asElement` option to these functions has been removed. Use the
      new `asHtml` option to return an HTML string where required.
    * The `isPopup` argument to `useInlineEditorModel()` has been removed. If you want to display
      your inline editor in a popup, you must set the new flag `Column.editorIsPopup` to `true`.
* Deprecated message configs `confirmText`, `confirmIntent`, `cancelText`, `cancelIntent` have been
  removed.

### 🐞 Bug Fixes

* Set AG Grid's `suppressLastEmptyLineOnPaste` to true to work around a bug with Excel (Windows)
  that adds an empty line beneath the range pasted from the clipboard in editable grids.
* Fixes an issue where `NumberInput` would initially render blank values if `max` or `min` were
  set.
* Fixes an issue where tree maps would always show green for a `heatValue` of zero.

### 📚 Libraries

* @fortawesome/fontawesome-pro `5.14 → 6.1`
* mobx `6.3 → 6.5`
* mobx-react-lite `3.2 → 3.3`

[Commit Log](https://github.com/xh/hoist-react/compare/v47.1.2...v48.0.0)

## v47.1.2 - 2022-04-01

### 🐞 Bug Fixes

* `FieldFilter`'s check of `committedData` is now null safe. A record with no `committedData` will
  not be filtered out.

[Commit Log](https://github.com/xh/hoist-react/compare/v47.1.1...v47.1.2)

## v47.1.1 - 2022-03-26

### 🎁 New Features

* New "sync with system" theme option - sets the Hoist theme to light/dark based on the user's OS.
* Added `cancelAlign` config to `XH.message()` and variants. Customize to "left" to render
  Cancel and Confirm actions separated by a filler.
* Added `GridModel.restoreDefaultsFn`, an optional function called after `restoreDefaultsAsync`.
  Allows apps to run additional, app-specific logic after a grid has been reset (e.g. resetting
  other, related preferences or state not managed by `GridModel` directly).
* Added `AppSpec.lockoutPanel`, allowing apps to specify a custom component.

### 🐞 Bug Fixes

* Fixed column auto-sizing when `headerName` is/returns an element.
* Fixed bug where subforms were not properly registering as dirty.
* Fixed an issue where `Select` inputs would commit `null` whilst clearing the text input.
* Fixed `Clock` component bug introduced in v47 (configured timezone was not respected).

### 📚 Libraries

* @blueprintjs/core `3.53 → 3.54`
* @blueprintjs/datetime `3.23 → 3.24`

[Commit Log](https://github.com/xh/hoist-react/compare/v47.0.1...v47.1.1)

## v47.0.1 - 2022-03-06

### 🐞 Bug Fixes

* Fix to mobile `ColChooser` error re. internal model handling.

[Commit Log](https://github.com/xh/hoist-react/compare/v47.0.0...v47.0.1)

## v47.0.0 - 2022-03-04

### 🎁 New Features

* Version 47 provides new features to simplify the wiring of models to each other and the components
  they render. In particular, it formalizes the existing concept of "linked" HoistModels - models
  created by Hoist via the `creates` directive or the `useLocalModel` hook - and provides them with
  the following new features:
    - an observable `componentProps` property with access to the props of their rendered component.
    - a `lookupModel()` method and a `@lookup` decorator that can be used to acquire references to
      other HoistModels that are ancestors of the model in the component hierarchy.
    - new `onLinked()` and `afterLinked()` lifecycle methods, called when the model's associated
      component is first rendered.
* As before, linked models are auto-loaded and registered for refreshes within the `RefreshContext`
  they reside in, as well as destroyed when their linked component is unmounted. Also note that the
  new features described above are all "opt-in" and should be fully backward compatible with
  existing application code.
* Hoist will now more clearly alert if a model specified via the `uses()` directive cannot be
  resolved. A new `optional` config (default false) supports components with optional models.
* New support in Cube views for aggregators that depend on rows in the data set other than their
  direct children. See new property `Aggregator.dependOnChildrenOnly` and new `AggregationContext`
  argument passed to `Aggregator.aggregate()` and `Aggregator.replace()`
* Clarified internal CSS classes and styling for `FormField`.
    * ⚠️ Note that as part of this change, the `xh-form-field-fill` class name is no longer in use.
      Apps should check for any styles for that class and replace with `.xh-form-field-inner--flex`.

### 🐞 Bug Fixes

* Fixed an issue where the menu would flash open and closed when clicking on the `FilterChooser`
  favorites button.

### 💥 Breaking Changes

* Dashboard widgets no longer receive the `viewModel` prop. Access to the `DashViewModel` within a
  widget should be obtained using either the lookup decorator (i.e. `@lookup(DashViewModel)`)
  or the `lookupModel()` method.

### 📚 Libraries

* @blueprintjs/core `3.52 → 3.53`

[Commit Log](https://github.com/xh/hoist-react/compare/v46.1.2...v47.0.0)

## v46.1.2 - 2022-02-18

### 🐞 Bug Fixes

* Fixed an issue where column autosize can reset column order under certain circumstances.

[Commit Log](https://github.com/xh/hoist-react/compare/v46.1.1...v46.1.2)

## v46.1.1 - 2022-02-15

### 🐞 Bug Fixes

* Prevent `onClick` for disabled mobile `Buttons`.

[Commit Log](https://github.com/xh/hoist-react/compare/v46.1.0...v46.1.1)

## v46.1.0 - 2022-02-07

### Technical

* This release modifies our workaround to handle the AG Grid v26 changes to cast all of their node
  ids to strings. The initial approach in v46.0.0 - matching the AG Grid behavior by casting all
  `StoreRecord` ids to strings - was deemed too problematic for applications and has been reverted.
  Numerical ids in Store are once again fully supported.
* To accommodate the AG Grid changes, applications that are using AG Grid APIs (e.g.
  `agApi.getNode()`) should be sure to use the new property `StoreRecord.agId` to locate and compare
  records. We expect such usages to be rare in application code.

### 🎁 New Features

* `XH.showFeedbackDialog()` now takes an optional message to pre-populate within the dialog.
* Admins can now force suspension of individual client apps from the Server > WebSockets tab.
  Intended to e.g. force an app to stop refreshing an expensive query or polling an endpoint removed
  in a new release. Requires websockets to be enabled on both server and client.
* `FormField`s no longer need to specify a child input, and will simply render their readonly
  version if no child is specified. This simplifies the common use-case of fields/forms that are
  always readonly.

### 🐞 Bug Fixes

* `FormField` no longer throw if given a child that did not have `propTypes`.

[Commit Log](https://github.com/xh/hoist-react/compare/v46.0.0...v46.1.0)

## v46.0.0 - 2022-01-25

### 🎁 New Features

* `ExceptionHandler` provides a collection of overridable static properties, allowing you to set
  app-wide default behaviour for exception handling.
* `XH.handleException()` takes new `alertType` option to render error alerts via the familiar
  `dialog` or new `toast` UI.
* `XH.toast()` takes new `actionButtonProps` option to render an action button within a toast.
* New `GridModel.highlightRowOnClick` config adds a temporary highlight class to grid rows on user
  click/tap. Intended to improve UI feedback - especially on mobile, where it's enabled by default.
* New `GridModel.isInEditingMode` observable tracks inline editing start/stop with a built-in
  debounce, avoiding rapid cycling when e.g. tabbing between cells.
* `NumberInput` now supports a new `scaleFactor` prop which will be applied when converting between
  the internal and external values.
* `FilterChooser` now displays more minimal field name suggestions when first focused, as well as a
  new, configurable usage hint (`FilterChooserModel.introHelpText`) above those suggestions.

### 💥 Breaking Changes

* Hoist now requires AG Grid v26.2.0 or higher - update your AG Grid dependency in your app's
  `package.json` file. See the [AG Grid Changelog](https://www.ag-grid.com/changelog) for details.
* ~~`StoreRecord.id` must now be a String. Integers IDs were previously supported, but will be cast
  Strings during record creation.~~
    * ~~Apps using numeric record IDs for internal or server-side APIs will need to be reviewed and
      updated to handle/convert string values.~~
    * ~~This change was necessitated by a change to Ag-Grid, which now also requires String IDs for
      its row node APIs.~~
    * NOTE - the change above to require string IDs was unwound in v46.1.
* `LocalDate` methods `toString()`, `toJSON()`, `valueOf()`, and `isoString()` now all return the
  standard ISO format `YYYY-MM-DD`, consistent with built-in `Date.toISOString()`. Prior versions
  returned`YYYYMMDD`.
* The `stringifyErrorSafely` function has been moved from the `@xh/hoist/exception` package to a
  public method on `XH.exceptionHandler`. (No/little impact expected on app code.)

### 🐞 Bug Fixes

* Fix to incorrect viewport orientation reporting due to laggy mobile resize events and DOM APIs.

[Commit Log](https://github.com/xh/hoist-react/compare/v45.0.2...v46.0.0)

## v45.0.2 - 2022-01-13

### 🎁 New Features

* `FilterChooser` has new `menuWidth` prop, allowing you to specify as width for the dropdown menu
  that is different from the control.

### 🐞 Bug Fixes

* Fixed cache clearing method on Admin Console's Server > Services tab.
* Several fixes to behavior of `GridAutosizeMode.MANAGED`

[Commit Log](https://github.com/xh/hoist-react/compare/v45.0.1...v45.0.2)

## v45.0.1 - 2022-01-07

### 🐞 Bug Fixes

* Fixed a minor bug preventing Hoist apps from running on mobile Blackberry Access (Android)
  browsers

### ⚙️ Technical

* New flag `Store.experimental.castIdToString`

[Commit Log](https://github.com/xh/hoist-react/compare/v45.0.0...v45.0.1)

## v45.0.0 - 2022-01-05

### 🎁 New Features

* Grid filters configured with `GridFilterFieldSpec.enableValues` offer autocomplete suggestions
  for 'Equals' and 'Not Equals' filters.
* `GridFilterFieldSpec` has new `values` and `forceSelection` configs.
* `FilterChooser` displays a list of fields configured for filtering to improve the usability /
  discoverability of the control. Enabled by default, but can be disabled via
  new `suggestFieldsWhenEmpty` model config.
* `TreeMap` uses lightest shading for zero heat, reserving grey for nil.
* New property `Store.reuseRecords` controls if records should be reused across loads based on
  sharing identical (by reference) raw data. NOTE - this behavior was previously always enabled, but
  can be problematic under certain conditions and is not necessary for most applications. Apps with
  large datasets that want to continue to use this caching should set this flag explicitly.
* Grid column filters tweaked with several improvements to usability and styling.
* `LocalDate.get()` now supports both 'YYYY-MM-DD' and 'YYYYMMDD' inputs.
* Mobile `Button` has new `intent`, `minimal` and `outlined` props.

### 💥 Breaking Changes

* `FilterChooserFieldSpec.suggestValues` has been renamed `enableValues`, and now only accepts a
  boolean.
* `Column.exportFormat`, `Column.exportWidth` and the `ExportFormat` enum have been renamed
  `Column.excelFormat`, `Column.excelWidth` and `ExcelFormat` respectively.
* `Store.reuseRecords` must now be explicitly set on Stores with large datasets that wish to cache
  records by raw data identity (see above).
* `Record` class renamed to `StoreRecord` in anticipation of upcoming changes to JavaScript standard
  and to improve compatibility with TypeScript.
    * Not expected to have much or any impact on application code, except potentially JSDoc typings.
* Mobile `Button` no longer supports `modifier` prop. Use `minimal` and `outlined` instead.
* The following deprecated APIs were removed:
    * GridModel.selection
    * GridModel.selectedRecordId
    * StoreSelectionModel.records
    * StoreSelectionModel.ids
    * StoreSelectionModel.singleRecord
    * StoreSelectionModel.selectedRecordId
    * DataViewModel.selection
    * DataViewModel.selectedRecordId
    * RestGridModel.selection
    * LogUtils.withShortDebug
    * Promise.start

### 🐞 Bug Fixes

* `DashContainer` overflow menu still displays when the optional menu button is enabled.
* Charts in fullscreen mode now exit fullscreen mode gracefully before re-rendering.

### 📚 Libraries

* @popperjs/core `2.10 → 2.11`
* codemirror `5.63 → 6.65`
* http-status-codes `2.1 → 2.2`
* prop-types `15.7 → 15.8`
* store2 `2.12 → 2.13`
* ua-parser-js `0.7 → 1.0.2` (re-enables auto-patch updates)

[Commit Log](https://github.com/xh/hoist-react/compare/v44.3.0...v45.0.0)

## v44.3.0 - 2021-12-15

### 🐞 Bug Fixes

* Fixes issue with columns failing to resize on first try.
* Fixes issue preventing use of context menus on iPad.

### 📚 Libraries

* @blueprintjs/core `3.51 → 3.52`

* [Commit Log](https://github.com/xh/hoist-react/compare/v44.2.0...v44.3.0)

## v44.2.0 - 2021-12-07

### 🎁 New Features

* Desktop inline grid editor `Select` now commits the value immediately on selection.
* `DashContainerModel` now supports an observable `showMenuButton` config which will display a
  button in the stack header for showing the context menu
* Added `GridAutosizeMode.MANAGED` to autosize Grid columns on data or `sizingMode` changes, unless
  the user has manually modified their column widths.
* Copying from Grids to the clipboard will now use the value provided by the `exportValue`
  property on the column.
* Refresh application hotkey is now built into hoist's global hotkeys (shift + r).
* Non-SSO applications will now automatically reload when a request fails due to session timeout.
* New utility methods `withInfo` and `logInfo` provide variants of the existing `withDebug` and
  `logDebug` methods, but log at the more verbose `console.log` level.

### 🐞 Bug Fixes

* Desktop panel splitter can now be dragged over an `iframe` and reliably resize the panel.
* Ensure scrollbar does not appear on multi-select in toolbar when not needed.
* `XH.isPortrait` property fixed so that it no longer changes due to the appearance of the mobile
  keyboard.

[Commit Log](https://github.com/xh/hoist-react/compare/v44.1.0...v44.2.0)

## v44.1.0 - 2021-11-08

### 🎁 New Features

* Changes to App Options are now tracked in the admin activity tab.
* New Server > Environment tab added to Admin Console to display UI server environment variables and
  JVM system properties. (Requires `hoist-core >= 10.1` to enable this optional feature.)
* Provided observable getters `XH.viewportSize`, `XH.isPortrait` and `XH.isLandscape` to allow apps
  to react to changes in viewport size and orientation.

### 🐞 Bug Fixes

* Desktop inline grid editor `DateInput` now reliably shows its date picker pop-up aligned with the
  grid cell under edit.
* Desktop `Select.hideDropdownIndicator` now defaults to `true` on tablet devices due to UX bugs
  with the select library component and touch devices.
* Ensure `Column.autosizeBufferPx` is respected if provided.

### ✨ Styles

* New `--xh-menu-item` CSS vars added, with tweaks to default desktop menu styling.
* Highlight background color added to mobile menu items while pressed.

[Commit Log](https://github.com/xh/hoist-react/compare/v44.0.0...v44.1.0)

## v44.0.0 - 2021-10-26

⚠ NOTE - apps must update to `hoist-core >= 10.0.0` when taking this hoist-react update.

### 🎁 New Features

* TileFrame now supports new `onLayoutChange` callback prop.

### 🐞 Bug Fixes

* Field Filters in data package now act only on the `committed` value of the record. This stabilizes
  filtering behavior in editable grids.
* `JsonBlobService.updateAsync()` now supports data modifications with `null` values.
* Fixes an issue with Alert Banner not broadcasting to all users.
* Selected option in `Select` now scrolls into view on menu open.

### 💥 Breaking Changes

* Update required to `hoist-core >= 10.0.0` due to changes in `JsonBlobService` APIs and the
  addition of new, dedicated endpoints for Alert Banner management.

[Commit Log](https://github.com/xh/hoist-react/compare/v43.2.0...v44.0.0)

## v43.2.0 - 2021-10-14

### 🎁 New Features

* Admins can now configure an app-wide alert banner via a new tab in the Hoist Admin console.
  Intended to alert users about planned maintenance / downtime, known problems with data or upstream
  systems, and other similar use cases.
* Minor re-org of the Hoist Admin console tabs. Panels relating primarily to server-side features
  (including logging) are now grouped under a top-level "Server" tab. Configs have moved under
  "General" with the new Alert Banner feature.

### 🐞 Bug Fixes

* Always enforce a minimal `wait()` within `GridModel.autosizeAsync()` to ensure that the Grid has
  reacted to any data changes and AG Grid accurately reports on expanded rows to measure.

[Commit Log](https://github.com/xh/hoist-react/compare/v43.1.0...v43.2.0)

## v43.1.0 - 2021-10-04

### 🎁 New Features

* The Admin Console log viewer now supports downloading log files.
    * Note apps must update to `hoist-core >= v10.0` to enable this feature.
    * Core upgrade is _not_ a general requirement of this Hoist React release.
* The `field` key in the constructor for `Column` will now accept an Object with field defaults, as
  an alternative to the field name. This form allows the auto-construction of fully-defined `Field`
  objects from the column specification.

### 🐞 Bug Fixes

* `GridModel` no longer mutates any `selModel` or `colChooser` config objects provided to its
  constructor, resolving an edge-case bug where re-using the same object for either of these configs
  across multiple GridModel instances (e.g. as a shared set of defaults) would break.
* Grid autosizing tweaked to improve size estimation for indented tree rows and on mobile.

### 📚 Libraries

* @blueprintjs/core `3.50 → 3.51`

[Commit Log](https://github.com/xh/hoist-react/compare/v43.0.2...v43.1.0)

## v43.0.2 - 2021-10-04

### 🐞 Bug Fixes

* Fix (important) to ensure static preload spinner loaded from the intended path.
    * Please also update to latest `hoist-dev-utils >= 5.11.1` if possible.
    * Avoids issue where loading an app on a nested route could trigger double-loading of app
      assets.

[Commit Log](https://github.com/xh/hoist-react/compare/v43.0.1...v43.0.2)

## v43.0.1 - 2021-10-04

### 🎁 New Features

* New `GridFindField` component that enables users to search through a Grid and select rows that
  match the entered search term, _without_ applying any filtering. Especially useful for grids with
  aggregations or other logic that preclude client-side filtering of the data.
* Tree grid rows can be expanded / collapsed by clicking anywhere on the row. The new
  `GridModel.clicksToExpand` config can be used to control how many clicks will toggle the row.
  Defaults to double-click for desktop, and single tap for mobile - set to 0 to disable entirely.
* Added `GridModel.onCellContextMenu` handler. Note that for mobile (phone) apps, this handler fires
  on the "long press" (aka "tap and hold") gesture. This means it can be used as an alternate event
  for actions like drilling into a record detail, especially for parent rows on tree grids, where
  single tap will by default expand/collapse the node.
* In the `@xh/hoist/desktop/grid` package, `CheckboxEditor` has been renamed `BooleanEditor`. This
  new component supports a `quickToggle` prop which allows for more streamlined inline editing of
  boolean values.
* `LoadSpec` now supports a new `meta` property. Use this property to pass app-specific metadata
  through the `LoadSupport` loading and refresh lifecycle.
* A spinner is now shown while the app downloads and parses its javascript - most noticeable when
  loading a new (uncached) version, especially on a slower mobile connection. (Requires
  `@xh/hoist-dev-utils` v5.11 or greater to enable.)
* Log Levels now include information on when the custom config was last updated and by whom.
    * Note apps must update their server-side to `hoist-core v10.0` or greater to persist the date
      and username associated with the config (although this is _not_ a general or hard requirement
      for taking this version of hoist-react).

### ⚙️ Technical

* Removed `DEFAULT_SORTING_ORDER` static from `Column` class in favor of three new preset constants:
  `ASC_FIRST`, `DESC_FIRST`, and `ABS_DESC_FIRST`. Hoist will now default sorting order on columns
  based on field type. Sorting order can still be manually set via `Column.sortingOrder`.

### 🐞 Bug Fixes

* The ag-grid grid property `stopEditingWhenCellsLoseFocus` is now enabled by default to ensure
  values are committed to the Store if the user clicks somewhere outside the grid while editing a
  cell.
* Triggering inline editing of text or select editor cells by typing characters will no longer lose
  the first character pressed.

### ✨ Styles

* New `TreeStyle.COLORS` and `TreeStyle.COLORS_AND_BORDERS` tree grid styles have been added. Use
  the `--xh-grid-tree-group-color-level-*` CSS vars to customize colors as needed.
* `TreeStyle.HIGHLIGHTS` and `TreeStyle.HIGHLIGHTS_AND_BORDERS` now highlight row nodes on a
  gradient according to their depth.
* Default colors for masks and dialog backdrops have been adjusted, with less obtrusive colors used
  for masks via `--xh-mask-bg` and a darker `--xh-backdrop-bg` var now used behind dialogs.
* Mobile-specific styles and CSS vars for panel and dialog title background have been tweaked to use
  desktop defaults, and mobile dialogs now respect `--xh-popup-*` vars as expected.

### 💥 Breaking Changes

* In the `@xh/hoist/desktop/grid` package, `CheckboxEditor` has been renamed `BooleanEditor`.

### ⚙️ Technical

* The `xhLastReadChangelog` preference will not save SNAPSHOT versions to ensure the user continues
  to see the 'What's New?' notification for non-SNAPSHOT releases.

### 📚 Libraries

* @blueprintjs/core `3.49 → 3.50`
* codemirror `5.62 → 5.63`

[Commit Log](https://github.com/xh/hoist-react/compare/v42.6.0...v43.0.1)

## v42.6.0 - 2021-09-17

### 🎁 New Features

* New `Column.autosizeBufferPx` config applies column-specific autosize buffer and overrides
  `GridAutosizeOptions.bufferPx`.
* `Select` input now supports new `maxMenuHeight` prop.

### 🐞 Bug Fixes

* Fixes issue with incorrect Grid auto-sizing for Grids with certain row and cell styles.
* Grid sizing mode styles no longer conflict with custom use of `groupUseEntireRow: false` within
  `agOptions`.
* Fixes an issue on iOS where `NumberInput` would incorrectly bring up a text keyboard.

### ✨ Styles

* Reduced default Grid header and group row heights to minimize their use of vertical space,
  especially at larger sizing modes. As before, apps can override via the `AgGrid.HEADER_HEIGHTS`
  and `AgGrid.GROUP_ROW_HEIGHTS` static properties. The reduction in height does not apply to group
  rows that do not use the entire width of the row.
* Restyled Grid header rows with `--xh-grid-bg` and `--xh-text-color-muted` for a more minimal look
  overall. As before, use the `--xh-grid-header-*` CSS vars to customize if needed.

[Commit Log](https://github.com/xh/hoist-react/compare/v42.5.0...v42.6.0)

## v42.5.0 - 2021-09-10

### 🎁 New Features

* Provide applications with the ability to override default logic for "restore defaults". This
  allows complex and device-specific sub-apps to perform more targeted and complete clearing of user
  state. See new overridable method `HoistAppModel.restoreDefaultsAsync` for more information.

### 🐞 Bug Fixes

* Improved coverage of Fetch `abort` errors.
* The in-app changelog will no longer prompt the user with the "What's New" button if category-based
  filtering results in a version without any release notes.

### ✨ Styles

* New CSS vars added to support easier customization of desktop Tab font/size/color. Tabs now
  respect standard `--xh-font-size` by default.

### 📚 Libraries

* @blueprintjs/core `3.48 → 3.49`
* @popperjs/core `2.9 → 2.10`

[Commit Log](https://github.com/xh/hoist-react/compare/v42.4.0...v42.5.0)

## v42.4.0 - 2021-09-03

### 🎁 New Features

* New `GridFilterModel.commitOnChange` config (default `true`) applies updated filters as soon as
  they are changed within the pop-up menu. Set to `false` for large datasets or whenever filtering
  is a more intensive operation.
* Mobile `Select` input now supports async `queryFn` prop for parity with desktop.
* `TreeMapModel` now supports new `maxLabels` config for improved performance.

### ✨ Styles

* Hoist's default font is now [Inter](https://rsms.me/inter/), shipped and bundled via the
  `inter-ui` npm package. Inter is a modern, open-source font that leverages optical sizing to
  ensure maximum readability, even at very small sizes (e.g. `sizingMode: 'tiny'`). It's also a
  "variable" font, meaning it supports any weights from 1-1000 with a single font file download.
* Default Grid header heights have been reduced for a more compact display and greater
  differentiation between header and data rows. As before, apps can customize the pixel heights used
  by overwriting the `AgGrid.HEADER_HEIGHTS` static, typically within `Bootstrap.js`.

### ⚙️ Technical

* Mobile pull-to-refresh/swipe-to-go-back gestures now disabled over charts to avoid disrupting
  their own swipe-based zooming and panning features.

[Commit Log](https://github.com/xh/hoist-react/compare/v42.2.0...v42.4.0)

## v42.2.0 - 2021-08-27

### 🎁 New Features

* Charts now hide scrollbar, rangeSelector, navigator, and export buttons and show axis labels when
  printing or exporting images.

[Commit Log](https://github.com/xh/hoist-react/compare/v42.1.1...v42.2.0)

## v42.1.1 - 2021-08-20

* Update new `XH.sizingMode` support to store distinct values for the selected sizing mode on
  desktop, tablet, and mobile (phone) platforms.
* Additional configuration supported for newly-introduced `AppOption` preset components.

### 📚 Libraries

* @blueprintjs/core `3.47 → 3.48`

[Commit Log](https://github.com/xh/hoist-react/compare/v42.1.0...v42.1.1)

## v42.1.0 - 2021-08-19

### 🎁 New Features

* Added observable `XH.sizingMode` to govern app-wide `sizingMode`. `GridModel`s will bind to this
  `sizingMode` by default. Apps that have already implemented custom solutions around a centralized
  `sizingMode` should endeavor to unwind in favor of this.
    * ⚠ NOTE - this change requires a new application preference be defined - `xhSizingMode`. This
      should be a JSON pref, with a suggested default value of `{}`.
* Added `GridAutosizeMode.ON_SIZING_MODE_CHANGE` to autosize Grid columns whenever
  `GridModel.sizingMode` changes - it is now the default `GridAutosizeOptions.mode`.
* Added a library of reusable `AppOption` preset components, including `ThemeAppOption`,
  `SizingModeAppOption` and `AutoRefreshAppOptions`. Apps that have implemented custom `AppOption`
  controls to manage these Hoist-provided options should consider migrating to these defaults.
* `Icon` factories now support `intent`.
* `TreeMapModel` and `SplitTreeMapModel` now supports a `theme` config, accepting the strings
  'light' or 'dark'. Leave it undefined to use the global theme.
* Various usability improvements and simplifications to `GroupingChooser`.

### 🐞 Bug Fixes

* Fixed an issue preventing `FormField` labels from rendering if `fieldDefaults` was undefined.

### ✨ Styles

* New `Badge.compact` prop sets size to half that of parent element when true (default false). The
  `position` prop has been removed in favor of customizing placement of the component.

[Commit Log](https://github.com/xh/hoist-react/compare/v42.0.0...v42.1.0)

## v42.0.0 - 2021-08-13

### 🎁 New Features

* Column-level filtering is now officially supported for desktop grids!
    * New `GridModel.filterModel` config accepts a config object to customize filtering options, or
      `true` to enable grid-based filtering with defaults.
    * New `Column.filterable` config enables a customized header menu with filtering options. The
      new control offers two tabs - a "Values" tab for an enumerated "set-type" filter and a "
      Custom" tab to support more complex queries with multiple clauses.
* New `TaskObserver` replaces existing `PendingTaskModel`, providing improved support for joining
  and masking multiple asynchronous tasks.
* Mobile `NavigatorModel` provides a new 'pull down' gesture to trigger an app-wide data refresh.
  This gesture is enabled by default, but can be disabled via the `pullDownToRefresh` flag.
* `RecordAction` now supports a `className` config.
* `Chart` provides a default context menu with its standard menu button actions, including a new
  'Copy to Clipboard' action.

### 💥 Breaking Changes

* `FilterChooserModel.sourceStore` and `FilterChooserModel.targetStore` have been renamed
  `FilterChooserModel.valueSource` and `FilterChooserModel.bind` respectively. Furthermore, both
  configs now support either a `Store` or a cube `View`. This is to provide a common API with the
  new `GridFilterModel` filtering described above.
* `GridModel.setFilter()` and `DataViewModel.setFilter()` have been removed. Either configure your
  grid with a `GridFilterModel`, or set the filter on the underlying `Store` instead.
* `FunctionFilter` now requires a `key` property.
* `PendingTaskModel` has been replaced by the new `TaskObserver` in `@xh/hoist/core`.
    * ⚠ NOTE - `TaskObserver` instances should be created via the provided static factory methods
      and
      _not_ directly via the `new` keyword. `TaskObserver.trackLast()` can be used as a drop-in
      replacement for `new PendingTaskModel()`.
* The `model` prop on `LoadingIndicator` and `Mask` has been replaced with `bind`. Provide one or
  more `TaskObserver`s to this prop.

### ⚙️ Technical

* `GridModel` has a new `selectedIds` getter to get the IDs of currently selected records. To
  provide consistency across models, the following getters have been deprecated and renamed:
    + `selectedRecordId` has been renamed `selectedId` in `GridModel`, `StoreSelectionModel`, and
      `DataViewModel`
    + `selection` has been renamed `selectedRecords` in `GridModel`, `DataViewModel`, and
      `RestGridModel`
    + `singleRecord`, `records`, and `ids` have been renamed `selectedRecord`, `selectedRecords`,
      and
      `selectedIds`, respectively, in `StoreSelectionModel`

### ✨ Styles

* Higher contrast on grid context menus for improved legibility.

[Commit Log](https://github.com/xh/hoist-react/compare/v41.3.0...v42.0.0)

## v41.3.0 - 2021-08-09

### 🎁 New Features

* New `Cube` aggregators `ChildCountAggregator` and `LeafCountAggregator`.
* Mobile `NavigatorModel` provides a new "swipe" gesture to go back in the page stack. This is
  enabled by default, but may be turned off via the new `swipeToGoBack` prop.
* Client error reports now include the full URL for additional troubleshooting context.
    * Note apps must update their server-side to `hoist-core v9.3` or greater to persist URLs with
      error reports (although this is _not_ a general or hard requirement for taking this version of
      hoist-react).

[Commit Log](https://github.com/xh/hoist-react/compare/v41.2.0...v41.3.0)

## v41.2.0 - 2021-07-30

### 🎁 New Features

* New `GridModel.rowClassRules` and `Column.cellClassRules` configs added. Previously apps needed to
  use `agOptions` to dynamically apply and remove CSS classes using either of these options - now
  they are fully supported by Hoist.
    * ⚠ Note that, to avoid conflicts with internal usages of these configs, Hoist will check and
      throw if either is passed via `agOptions`. Apps only need to move their configs to the new
      location - the shape of the rules object does *not* need to change.
* New `GridAutosizeOptions.includeCollapsedChildren` config controls whether values from collapsed
  (i.e. hidden) child records should be measured when computing column sizes. Default of `false`
  improves autosize performance for large tree grids and should generally match user expectations
  around WYSIWYG autosizing.
* New `GridModel.beginEditAsync()` and `endEditAsync()` APIs added to start/stop inline editing.
    * ⚠ Note that - in a minor breaking change - the function form of the `Column.editable` config
      is no longer passed an `agParams` argument, as editing might now begin and need to be
      evaluated outside the context of an AG-Grid event.
* New `GridModel.clicksToEdit` config controls the number of clicks required to trigger
  inline-editing of a grid cell. Default remains 2 (double click ).
* Timeouts are now configurable on grid exports via a new `exportOptions.timeout` config.
* Toasts may now be dismissed programmatically - use the new `ToastModel` returned by the
  `XH.toast()` API and its variants.
* `Form` supports setting readonlyRenderer in `fieldDefaults` prop.
* New utility hook `useCached` provides a more flexible variant of `React.useCallback`.

### 🐞 Bug Fixes

* Inline grid editing supports passing of JSX editor components.
* `GridExportService` catches any exceptions thrown during export preparation and warns the user
  that something went wrong.
* GridModel with 'disabled' selection no longer shows "ghost" selection when using keyboard.
* Tree grids now style "parent" rows consistently with highlights/borders if requested, even for
  mixed-depth trees where some rows have children at a given level and others do not.

### ⚙️ Technical

* `FetchService` will now actively `abort()` fetch requests that it is abandoning due to its own
  `timeout` option. This allows the browser to release the associated resources associated with
  these requests.
* The `start()` function in `@xh/hoist/promise` has been deprecated. Use `wait()` instead, which can
  now be called without any args to establish a Promise chain and/or introduce a minimal amount of
  asynchronousity.
* ⚠ Note that the raw `AgGrid` component no longer enhances the native keyboard handling provided by
  AG Grid. All Hoist key handling customizations are now limited to `Grid`. If you wish to provide
  custom handling in a raw `AgGrid` component, see the example here:
  https://www.ag-grid.com/javascript-grid/row-selection/#example-selection-with-keyboard-arrow-keys

### ✨ Styles

* The red and green color values applied in dark mode have been lightened for improved legibility.
* The default `colorSpec` config for number formatters has changed to use new dedicated CSS classes
  and variables.
* New/renamed CSS vars `--xh-grid-selected-row-bg` and `--xh-grid-selected-row-text-color` now used
  to style selected grid rows.
    * ⚠ Note the `--xh-grid-bg-highlight` CSS var has been removed.
* New `.xh-cell--editable` CSS class applied to cells with inline editing enabled.
    * ⚠ Grid CSS class `.xh-invalid-cell` has been renamed to `.xh-cell--invalid` for consistency -
      any app style overrides should update to this new classname.

### 📚 Libraries

* core-js `3.15 → 3.16`

[Commit Log](https://github.com/xh/hoist-react/compare/v41.1.0...v41.2.0)

## v41.1.0 - 2021-07-23

### 🎁 New Features

* Button to expand / collapse all rows within a tree grid now added by default to the primary tree
  column header. (New `Column.headerHasExpandCollapse` property provided to disable.)
* New `@logWithDebug` annotation provides easy timed logging of method execution (via `withDebug`).
* New `AppSpec.disableXssProtection` config allows default disabling of Field-level XSS protection
  across the app. Intended for secure, internal apps with tight performance tolerances.
* `Constraint` callbacks are now provided with a `record` property when validating Store data and a
  `fieldModel` property when validating Form data.
* New `Badge` component allows a styled badge to be placed inline with text/title, e.g. to show a
  counter or status indicator within a tab title or menu item.
* Updated `TreeMap` color scheme, with a dedicated set of colors for dark mode.
* New XH convenience methods `successToast()`, `warningToast()`, and `dangerToast()` show toast
  alerts with matching intents and appropriate icons.
    * ⚠ Note that the default `XH.toast()` call now shows a toast with the primary (blue) intent and
      no icon. Previously toasts displayed by default with a success (green) intent and checkmark.
* GridModel provides a public API method `setColumnState` for taking a previously saved copy of
  gridModel.columnState and applying it back to a GridModel in one call.

### 🐞 Bug Fixes

* Fixed an issue preventing export of very large (>100k rows) grids.
* Fixed an issue where updating summary data in a Store without also updating other data would not
  update the bound grid.
* Intent styles now properly applied to minimal buttons within `Panel.headerItems`.
* Improved `GridModel` async selection methods to ensure they do not wait forever if grid does not
  mount.
* Fixed an issue preventing dragging the chart navigator range in a dialog.

### ⚙️ Technical

* New `Exception.timeout()` util to throw exceptions explicitly marked as timeouts, used by
  `Promise.timeout` extension.
* `withShortDebug` has been deprecated. Use `withDebug` instead, which has the identical behavior.
  This API simplification mirrors a recent change to `hoist-core`.

### ✨ Styles

* If the first child of a `Placeholder` component is a Hoist icon, it will not automatically be
  styled to 4x size with reduced opacity. (See new Toolbox example under the "Other" tab.)

### 📚 Libraries

* @blueprintjs/core `3.46 → 3.47`
* dompurify `2.2 → 2.3`

[Commit Log](https://github.com/xh/hoist-react/compare/v41.0.0...v41.1.0)

## v41.0.0 - 2021-07-01

### 🎁 New Features

* Inline editing of Grid/Record data is now officially supported:
    + New `Column.editor` config accepts an editor component to enable managed editing of the cells
      in that column. New `CheckboxEditor`, `DateEditor`, `NumberEditor`, `SelectEditor`
      , `TextAreaEditor`
      and `TextEditor` components wrap their corresponding HoistInputs with the required hook-based
      API and can be passed to this new config directly.
    + `Store` now contains built-in support for validation of its uncommitted records. To enable,
      specify the new `rules` property on the `Field`s in your `Store`. Note that these rules and
      constraints use the same API as the forms package, and rules and constraints may be shared
      between the `data` and `form` packages freely.
    + `GridModel` will automatically display editors and record validation messages as the user
      moves between cells and records. The new `GridModel.fullRowEditing` config controls whether
      editors are displayed for the focused cell only or for the entire row.
* All Hoist Components now support a `modelRef` prop. Supply a ref to this prop in order to gain a
  pointer to a Component's backing `HoistModel`.
* `DateInput` has been improved to allow more flexible parsing of user input with multiple formats.
  See the new prop `DateInput.parseStrings`.
* New `Column.sortValue` config takes an alternate field name (as a string) to sort the column by
  that field's value, or a function to produce a custom cell-level value for comparison. The values
  produced by this property will be also passed to any custom comparator, if one is defined.
* New `GridModel.hideEmptyTextBeforeLoad` config prevents showing the `emptyText` until the store
  has been loaded at least once. Apps that depend on showing `emptyText` before first load should
  set this property to `false`.
* `ExpandCollapseButton` now works for grouped grids in addition to tree grids.
* `FieldModel.initialValue` config now accepts functions, allowing for just-in-time initialization
  of Form data (e.g. to pre-populate a Date field with the current time).
* `TreeMapModel` and `SplitTreeMapModel` now support a `maxHeat` config, which can be used to
  provide a stable absolute maximum brightness (positive or negative) within the entire TreeMap.
* `ErrorMessage` will now automatically look for an `error` property on its primary context model.
* `fmtNumber()` supports new flags `withCommas` and `omitFourDigitComma` to customize the treatment
  of commas in number displays.
* `isValidJson` function added to form validation constraints.
* New `Select.enableFullscreen` prop added to the mobile component. Set to true (default on phones)
  to render the input in a full-screen modal when focused, ensuring there is enough room for the
  on-screen keyboard.

### 💥 Breaking Changes

* Removed support for class-based Hoist Components via the `@HoistComponent` decorator (deprecated
  in v38). Use functional components created via the `hoistCmp()` factory instead.
* Removed `DimensionChooser` (deprecated in v37). Use `GroupingChooser` instead.
* Changed the behavior of `FormModel.init()` to always re-initialize *all* fields. (Previously, it
  would only initialize fields explicitly passed via its single argument). We believe that this is
  more in line with developer expectations and will allow the removal of app workarounds to force a
  reset of all values. Most apps using FormModel should not need to change, but please review and
  test any usages of this particular method.
* Replaced the `Grid`, `DataView`, and `RestGrid` props below with new configurable fields on
  `GridModel`, `DataViewModel`, and `RestGridModel`, respectively. This further consolidates grid
  options into the model layer, allowing for more consistent application code and developer
  discovery.
    + `onKeyDown`
    + `onRowClicked`
    + `onRowDoubleClicked`
    + `onCellClicked`
    + `onCellDoubleClicked`
* Renamed the confusing and ambiguous property name `labelAlign` in several components:
    + `FormField`: `labelAlign` has been renamed to `labelTextAlign`
    + `SwitchInput`, `RadioInput`, and `Checkbox`: `labelAlign` has been renamed `labelSide`.
* Renamed all CSS variables beginning with `--navbar` to start with `--appbar`, matching the Hoist
  component name.
* Removed `TreeMapModel.colorMode` value 'balanced'. Use the new `maxHeat` config to prevent outlier
  values from dominating the color range of the TreeMap.
* The classes `Rule` and `ValidationState` and all constraint functions (e.g. `required`,
  `validEmail`, `numberIs`, etc.) have been moved from the `cmp\form` package to the `data` package.
* Hoist grids now require AG Grid v25.3.0 or higher - update your AG Grid dependency in your app's
  `package.json` file. See the [AG Grid Changelog](https://www.ag-grid.com/ag-grid-changelog/) for
  details.
* Hoist charts now require Highcharts v9.1.0 or higher - update your Highcharts dependency in your
  app's `package.json` file. See the
  [Highcharts Changelog](https://www.highcharts.com/changelog/#highcharts-stock) for details.

### 🐞 Bug Fixes

* Fixed disable behavior for Hoist-provided button components using popover.
* Fixed default disabling of autocomplete within `TextInput`.
* Squelched console warning re. precision/stepSize emitted by Blueprint-based `numberInput`.

### ⚙️ Technical

* Improved exception serialization to better handle `LocalDate` and similar custom JS classes.
* Re-exported Blueprint `EditableText` component (w/elemFactory wrapper) from `kit/blueprint`.

### 📚 Libraries

* @blueprintjs/core `3.44 → 3.46`
* codemirror `5.60 → 5.62`
* core-js `3.10 → 3.15`
* filesize `6.2 → 6.4`
* mobx `6.1 → 6.3`
* react-windowed-select `3.0 → 3.1`

[Commit Log](https://github.com/xh/hoist-react/compare/v40.0.0...v41.0.0)

## v40.0.0 - 2021-04-22

⚠ Please ensure your `@xh/hoist-dev-utils` dependency is >= v5.7.0. This is required to support the
new changelog feature described below. Even if you are not yet using the feature, you must update
your dev-utils dependency for your project to build.

### 🎁 New Features

* Added support for displaying an in-app changelog (release notes) to the user. See the new
  `ChangelogService` for details and instructions on how to enable.
* Added `XH.showBanner()` to display a configurable banner across the top of viewport, as another
  non-modal alternative for attention-getting application alerts.
* New method `XH.showException()` uses Hoist's built-in exception display to show exceptions that
  have already been handled directly by application code. Use as an alternative to
  `XH.handleException()`.
* `XH.track()` supports a new `oncePerSession` option. This flag can be set by applications to avoid
  duplicate tracking messages for certain types of activity.
* Mobile `NavigatorModel` now supports a `track` flag to automatically track user page views,
  equivalent to the existing `track` flag on `TabContainerModel`. Both implementations now use the
  new `oncePerSession` flag to avoid duplicate messages as a user browses within a session.
* New `Spinner` component returns a simple img-based spinner as an animated PNG, available in two
  sizes. Used for the platform-specific `Mask` and `LoadingIndicator` components. Replaces previous
  SVG-based implementations to mitigate rendering performance issues over remote connections.

### 💥 Breaking Changes

* `Store` now creates a shared object to hold the default values for every `Field` and uses this
  object as the prototype for the `data` property of every `Record` instance.
    * Only non-default values are explicitly written to `Record.data`, making for a more efficient
      representation of default values and improving the performance of `Record` change detection.
    * Note this means that `Record.data` *no longer* contains keys for *all* fields as
      `own-enumerable` properties.
    * Applications requiring a full enumeration of all values should call the
      new `Record.getValues()`
      method, which returns a new and fully populated object suitable for spreading or cloning.
    * This behavior was previously available via `Store.experimental.shareDefaults` but is now
      always enabled.
* For API consistency with the new `showBanner()` util, the `actionFn` prop for the recently-added
  `ErrorMessage` component has been deprecated. Specify as an `onClick` handler within the
  component's `actionButtonProps` prop instead.
* The `GridModel.experimental.externalSort` flag has been promoted from an experiment to a
  fully-supported config. Default remains `false`, but apps that were using this flag must now pass
  it directly: `new GridModel({externalSort: true, ...})`.
* Hoist re-exports and wrappers for the Blueprint `Spinner` and Onsen `ProgressCircular` components
  have been removed, in favor of the new Hoist `Spinner` component mentioned above.
* Min version for `@xh/hoist-dev-utils` is now v5.7.0, as per above.

### 🐞 Bug Fixes

* Formatters in the `@xh/hoist/format` package no longer modify their options argument.
* `TileFrame` edge-case bug fixed where the appearance of an internal scrollbar could thrash layout
  calculations.
* XSS protection (dompurify processing) disabled on selected REST editor grids within the Hoist
  Admin console. Avoids content within configs and JSON blobs being unintentionally mangled.

### ⚙️ Technical

* Improvements to exception serialization, especially for any raw javascript `Error` thrown by
  client-side code.

### ✨ Styles

* Buttons nested inline within desktop input components (e.g. clear buttons) tweaked to avoid
  odd-looking background highlight on hover.
* Background highlight color of minimal/outlined buttons tweaked for dark theme.
* `CodeInput` respects standard XH theme vars for its background-color and (monospace) font family.
  Its built-in toolbar has also been made compact and slightly re-organized.

### 📚 Libraries

* @blueprintjs/core `3.41 → 3.44`
* @blueprintjs/datetime `3.21 → 3.23`
* classnames `2.2 → 2.3`
* codemirror `5.59 → 5.60`
* core-js `3.9 → 3.10`
* filesize `6.1 → 6.2`
* qs `6.9 → 6.10`
* react-beautiful-dnd `13.0 → 13.1`
* react-select `4.2 → 4.3`

[Commit Log](https://github.com/xh/hoist-react/compare/v39.0.1...v40.0.0)

## v39.0.1 - 2021-03-24

### 🐞 Bug Fixes

* Fixes regression preventing the loading of the Activity Tab in the Hoist Admin console.
* Fixes icon alignment in `DateInput`.

[Commit Log](https://github.com/xh/hoist-react/compare/v39.0.0...v39.0.1)

## v39.0.0 - 2021-03-23

### 🎁 New Features

#### Components + Props

* New `TileFrame` layout component renders a collection of child items using a layout that balances
  filling the available space against maintaining tile width / height ratio.
* Desktop `Toolbar` accepts new `compact` prop. Set to `true` to render the toolbar with reduced
  height and font-size.
* New `StoreFilterField` prop `autoApply` allows developers to more easily use `StoreFilterField` in
  conjunction with other filters or custom logic. Set to `false` and specify an `onFilterChange`
  callback to take full control of filter application.
* New `RestGrid` prop `formClassName` allows custom CSS class to be applied to its managed
  `RestForm` dialog.

#### Models + Configs

* New property `selectedRecordId` on `StoreSelectionModel`, `GridModel`, and `DataViewModel`.
  Observe this instead of `selectedRecord` when you wish to track only the `id` of the selected
  record and not changes to its data.
* `TreeMapModel.colorMode` config supports new value `wash`, which retains the positive and negative
  color while ignoring the intensity of the heat value.
* New method `ChartModel.updateHighchartsConfig()` provides a more convenient API for changing a
  chart's configuration post-construction.
* New `Column.omit` config supports conditionally excluding a column from its `GridModel`.

#### Services + Utils

* New method `FetchService.setDefaultTimeout()`.
* New convenience getter `LocalDate.isToday`.
* `HoistBase.addReaction()` now accepts convenient string values for its `equals` flag.

### 💥 Breaking Changes

* The method `HoistAppModel.preAuthInitAsync()` has been renamed to `preAuthAsync()` and should now
  be defined as `static` within apps that implement it to run custom pre-authentication routines.
    * This change allows Hoist to defer construction of the `AppModel` until Hoist itself has been
      initialized, and also better reflects the special status of this function and when it is
      called in the Hoist lifecycle.
* Hoist grids now require AG Grid v25.1.0 or higher - update your AG Grid dependency in your app's
  `package.json` file. See the [AG Grid Changelog](https://www.ag-grid.com/ag-grid-changelog/) for
  details.

### ⚙️ Technical

* Improvements to behavior/performance of apps in hidden/inactive browser tabs. See the
  [page visibility API reference](https://developer.mozilla.org/en-US/docs/Web/API/Page_Visibility_API)
  for details. Now, when the browser tab is hidden:
    * Auto-refresh is suspended.
    * The `forEachAsync()` and `whileAsync()` utils run synchronously, without inserting waits that
      would be overly throttled by the browser.
* Updates to support compatibility with agGrid 25.1.0.
* Improved serialization of `LoadSpec` instances within error report stacktraces.

### 📚 Libraries

* @blueprintjs/core `3.39 → 3.41`
* @blueprintjs/datetime `3.20 → 3.21`
* @popperjs/core `2.8 → 2.9`
* core-js `3.8 → 3.9`
* react-select `4.1 → 4.2`

[Commit Log](https://github.com/xh/hoist-react/compare/v38.3.0...v39.0.0)

## v38.3.0 - 2021-03-03

### 🎁 New Features

* New `Store.freezeData` and `Store.idEncodesTreePath` configs added as performance optimizations
  when loading very large data sets (50k+ rows).
* New `ColChooserModel.autosizeOnCommit` config triggers an autosize run whenever the chooser is
  closed. (Defaulted to true on mobile.)

[Commit Log](https://github.com/xh/hoist-react/compare/v38.2.0...v38.3.0)

## v38.2.0 - 2021-03-01

### 🐞 Bug Fixes

* Fix to edge-case where `Grid` would lose its selection if set on the model prior to the component
  mounting and AG Grid full rendering.
* Fix to prevent unintended triggering of app auto-refresh immediately after init.

### ⚙️ Technical

* New config `Cube.fieldDefaults` - matches same config added to `Store` in prior release.
* App auto-refresh interval keys off of last *completed* refresh cycle if there is one. Avoids
  over-eager refresh when cycle is fast relative to the time it takes to do the refresh.
* New experimental property `Store.experimental.shareDefaults`. If true, `Record.data` will be
  created with default values for all fields stored on a prototype, with only non-default values
  stored on `data` directly. This can yield major performance improvements for stores with sparsely
  populated records (i.e. many records with default values). Note that when set, the `data` property
  on `Record` will no longer contain keys for *all* fields as `own-enumerable` properties. This may
  be a breaking change for some applications.

[Commit Log](https://github.com/xh/hoist-react/compare/v38.1.1...v38.2.0)

## v38.1.1 - 2021-02-26

### ⚙️ Technical

* New config `Store.fieldDefaults` supports defaulting config options for all `Field` instances
  created by a `Store`.

[Commit Log](https://github.com/xh/hoist-react/compare/v38.1.0...v38.1.1)

## v38.1.0 - 2021-02-24

⚠ Please ensure your `@xh/hoist-dev-utils` dependency is >= v5.6.0. This is required to successfully
resolve and bundle transitive dependencies of the upgraded `react-select` library.

### 🐞 Bug Fixes

* A collapsible `Panel` will now restore its user specified-size when re-opened. Previously the
  panel would be reset to the default size.
* `Store.lastLoaded` property now initialized to `null`. Previously this property had been set to
  the construction time of the Store.
* Tweak to `Grid` style rules to ensure sufficient specificity of rules related to indenting child
  rows within tree grids.
* Improvements to parsing of `Field`s of type 'int': we now correctly parse values presented in
  exponential notation and coerce `NaN` values to `null`.

### 🎁 New Features

* `GridModel` has new async variants of existing methods: `selectFirstAsync`, `selectAsync`, and
  `ensureSelectionVisibleAsync`. These methods build-in the necessary waiting for the underlying
  grid implementation to be ready and fully rendered to ensure reliable selection. In addition, the
  first two methods will internally call the third. The existing non-async counterparts for these
  methods have been deprecated.
* GridModel has a new convenience method `preSelectFirstAsync` for initializing the selection in
  grids, without disturbing any existing selection.
* Added new `Store.loadTreeData` config (default `true`) to enable or disable building of nested
  Records when the raw data elements being loaded have a `children` property.
* Cube `View` now detects and properly handles streaming updates to source data that include changes
  to row dimensions as well as measures.*
* `DataViewModel.itemHeight` can now be a function that returns a pixel height.
* The `LoadSpec` object passed to `doLoadAsync()` is now a defined class with additional properties
  `isStale`, `isObsolete` and `loadNumber`. Use these properties to abandon out-of-order
  asynchronous returns from the server.
    * 💥 NOTE that calls to `loadAsync()` no longer accept a plain object for their `loadSpec`
      parameter. Application code such as `fooModel.loadAsync({isRefresh: true})` should be updated
      to use the wrapper APIs provided by `LoadSupport` - e.g. `fooModel.refreshAsync()`. (This was
      already the best practice, but is now enforced.)
* New `autoHeight` property on grid `Column`. When set the grid will increase the row height
  dynamically to accommodate cell content in this column.

### 📚 Libraries

* @blueprintjs/core `3.38 → 3.39`
* react-select `3.1 → 4.1`
* react-windowed-select `2.0 → 3.0`

[Commit Log](https://github.com/xh/hoist-react/compare/v38.0.0...v38.1.0)

## v38.0.0 - 2021-02-04

Hoist v38 includes major refactoring to streamline core classes, bring the toolkit into closer
alignment with the latest developments in Javascript, React, and MobX, and allow us to more easily
provide documentation and additional features. Most notably, we have removed the use of class based
decorators, in favor of a simpler inheritance-based approach to defining models and services.

* We are introducing a new root superclass `HoistBase` which provides many of the syntax
  enhancements and conventions used throughout Hoist for persistence, resource management, and
  reactivity.
* New base classes of `HoistModel` and `HoistService` replace the existing class decorators
  `@HoistModel` and `@HoistService`. Application models and services should now `extend` these base
  classes instead of applying the (now removed) decorators. For your application's `AppModel`,
  extend the new `HoistAppModel` superclass.
* We have also removed the need for the explicit `@LoadSupport` annotation on these classes. The
  presence of a defined `doLoadAsync()` method is now sufficient to allow classes extending
  `HoistModel` and `HoistService` to participate in the loading and refreshing lifecycle as before.
* We have deprecated support for class-based Components via the `@HoistComponent` class decorator.
  To continue to use this decorator, please import it from the `@xh\hoist\deprecated` package.
  Please note that we plan to remove `@HoistComponent` in a future version.
* Due to changes in MobX v6.0.1, all classes that host observable fields and actions will now also
  need to provide a constructor containing a call to `makeObservable(this)`. This change will
  require updates to most `HoistModel` and `HoistService` classes. See
  [this article from MobX](https://michel.codes/blogs/mobx6) for more on this change and the
  motivation behind it.

### 🎁 New Features

* New utility method `getOrCreate` for easy caching of properties on objects.
* The `Menu` system on mobile has been reworked to be more consistent with desktop. A new
  `MenuButton` component has been added to the mobile framework, which renders a `Menu` of
  `MenuItems` next to the `MenuButton`. This change also includes the removal of `AppMenuModel` (see
  Breaking Changes).
* Added `ExpandCollapseButton` to the mobile toolkit, to expand / collapse all rows in a tree grid.
* Added `Popover` to the mobile toolkit, a component to display floating content next to a target
  element. Its API is based on the Blueprint `Popover` component used on desktop.
* `StoreFilterField` now matches the rendered string values for `date` and `localDate` fields when
  linked to a properly configured `GridModel`.
* `GroupingChooser` gets several minor usability improvements + clearer support for an empty /
  ungrouped state, when so enabled.

### 💥 Breaking Changes

* All `HoistModel` and `HoistService` classes must be adjusted as described above.
* `@HoistComponent` has been deprecated and moved to `@xh\hoist\deprecated`
* Hoist grids now require AG Grid v25.0.1 or higher - if your app uses AG Grid, update your AG Grid
  dependency in your app's `package.json` file.
* The `uses()` function (called within `hoistComponent()` factory configs for model context lookups)
  and the `useContextModel()` function no longer accept class names as strings. Pass the class
  itself (or superclass) of the model you wish to select for your component. `Uses` will throw if
  given any string other than "*", making the need for any updates clear in that case.
* The `Ref` class, deprecated in v26, has now been removed. Use `createObservableRef` instead.
* `AppMenuModel` has been removed. The `AppMenuButton` is now configured via
  `AppBar.appMenuButtonProps`. As with desktop, menu items can be added with
  `AppBar.appMenuButtonProps.extraItems[]`

### ⚙️ Technical

* We have removed the experimental flags `useTransactions`, and `deltaSort` from `GridModel`. The
  former has been the default behavior for Hoist for several releases, and the latter is obsolete.

### 📚 Libraries

* @blueprintjs/core `3.36 → 3.38`
* codemirror `5.58 → 5.59`
* mobx `5.15 → 6.1`
* mobx-react `6.3 → 7.1`

[Commit Log](https://github.com/xh/hoist-react/compare/v37.2.0...v38.0.0)

## v37.2.0 - 2021-01-22

### 🎁 New Features

* New `ErrorMessage` component for standard "inline" rendering of Errors and Exceptions, with retry
  support.
* `Cube` now supports an `omitFn` to allow apps to remove unwanted, single-node children.

[Commit Log](https://github.com/xh/hoist-react/compare/v37.1.0...v37.2.0)

## v37.1.0 - 2021-01-20

### 🎁 New Features

* Columns in `ColChooser` can now be filtered by their `chooserGroup`.
* `Cube` now supports a `bucketSpecFn` config which allows dynamic bucketing and aggregation of
  rows.

### 🐞 Bug Fixes

* Fix issue where a `View` would create a root row even if there were no leaf rows.
* Fixed regression in `LeftRightChooser` not displaying description callout.

[Commit Log](https://github.com/xh/hoist-react/compare/v37.0.0...v37.1.0)

## v37.0.0 - 2020-12-15

### 🎁 New Features

* New `GroupingChooser` component provides a new interface for selecting a list of fields
  (dimensions) for grouping APIs, offering drag-and-drop reordering and persisted favorites.
    * This is intended as a complete replacement for the existing `DimensionChooser`. That component
      should be considered deprecated and will be removed in future releases.
* New props added to `TabSwitcher`:
    * `enableOverflow` shows tabs that would normally overflow their container in a drop down menu.
    * `tabWidth`, `tabMinWidth` & `tabMaxWidth` allow flexible configuration of tab sizes within the
      switcher.
* `TabModel` now supports a bindable `tooltip`, which can be used to render strings or elements
  while hovering over tabs.
* New `Placeholder` component provides a thin wrapper around `Box` with standardized, muted styling.
* New `StoreFilterField.matchMode` prop allows customizing match to `start`, `startWord`, or `any`.
* `Select` now implements enhanced typeahead filtering of options. The default filtering is now
  based on a case-insensitive match of word starts in the label. (Previously it was based on a match
  _anywhere_ in the label _or_ value.) To customize this behavior, applications should use the new
  `filterFn` prop.
* New Admin Console Monitor > Memory tab added to view snapshots of JVM memory usage. (Requires
  Hoist Core v8.7 or greater.)
* `FormModel` and `FieldModel` gain support for Focus Management.
* New `boundInput` getter on `FieldModel` to facilitate imperative access to controls, when needed.
  This getter will return the new `HoistInputModel` interface, which support basic DOM access as
  well as standard methods for `focus()`, `blur()`, and `select()`.
* New `GridModel` config `lockColumnGroups` to allow controlling whether child columns can be moved
  outside their parent group. Defaults to `true` to maintain existing behavior.

### 💥 Breaking Changes

* New `TabContainerModel` config `switcher` replaces `switcherPosition` to allow for more flexible
  configuration of the default `TabSwitcher`.
    * Use `switcher: true` to retain default behavior.
    * Use `switcher: false` to not include a TabSwitcher. (previously `switcherPosition: 'none'`)
    * Use `switcher: {...}` to provide customisation props for the `TabSwitcher`. See `TabSwitcher`
      documentation for more information.
* The `HoistInput` base class has been removed. This change marks the completion of our efforts to
  remove all internal uses of React class-based Components in Hoist. The following adjustments are
  required:
    * Application components extending `HoistInput` should use the `useHoistInputModel` hook
      instead.
    * Applications getting refs to `HoistInputs` should be aware that these refs now return a ref to
      a
      `HoistInputModel`. In order to get the DOM element associated with the component use the new
      `domEl` property of that model rather than the`HoistComponent.getDOMNode()` method.
* Hoist grids now require AG Grid v24.1.0 or higher - update your AG Grid dependency in your app's
  `package.json` file. AG Grid v24.1.0
  [lists 5 breaking changes](https://www.ag-grid.com/ag-grid-changelog/), including the two called
  out below. *Note that these cautions apply only to direct use of the AG Grid APIs* - if your app
  is using the Hoist `Grid` and `GridModel` exclusively, there should be no need to adjust code
  around columns or grid state, as the related Hoist classes have been updated to handle these
  changes.
    * AG-4291 - Reactive Columns - the state pattern for ag-grid wrapper has changed as a result of
      this change. If your app made heavy use of saving/loading grid state, please test carefully
      after upgrade.
    * AG-1959 - Aggregation - Add additional parameters to the Custom Aggregation methods. If your
      app implements custom aggregations, they might need to be updated.

### 🔒 Security

* The data package `Field` class now sanitizes all String values during parsing, using the DOMPurify
  library to defend against XSS attacks and other issues with malformed HTML or scripting content
  loaded into `Record`s and rendered by `Grid` or other data-driven components. Please contact XH if
  you find any reason to disable this protection, or observe any unintended side effects of this
  additional processing.

### 🐞 Bug Fixes

* Fix issue where grid row striping inadvertently disabled by default for non-tree grids.
* Fix issue where grid empty text cleared on autosize.

### ✨ Styles

* Default `Chart` themes reworked in both light and dark modes to better match overall Hoist theme.

### ⚙️ Technical

* Note that the included Onsen fork has been replaced with the latest Onsen release. Apps should not
  need to make any changes.
* `Cube.info` is now directly observable.
* `@managed` and `markManaged` have been enhanced to allow for the cleanup of arrays of objects as
  well as objects. This matches the existing array support in `XH.safeDestroy()`.

### 📚 Libraries

* @xh/onsenui `~0.1.2` → onsenui `~2.11.1`
* @xh/react-onsenui `~0.1.2` → react-onsenui `~1.11.3`
* @blueprintjs/core `3.35 → 3.36`
* @blueprintjs/datetime `3.19 → 3.20`
* clipboard-copy `3.1 → 4.0`
* core-js `3.6 → 3.8`
* dompurify `added @ 2.2`
* react `16.13 → 17.0`
* semver `added @ 7.3`

[Commit Log](https://github.com/xh/hoist-react/compare/v36.6.1...v37.0.0)

## v36.6.1 - 2020-11-06

### 🐞 Bug Fixes

* Fix issue where grid row striping would be turned off by default for non-tree grids

[Commit Log](https://github.com/xh/hoist-react/compare/v36.6.0...v36.6.1)

## v36.6.0 - 2020-10-28

### 🎁 New Features

* New `GridModel.treeStyle` config enables more distinctive styling of tree grids, with optional
  background highlighting and ledger-line style borders on group rows.
    * ⚠ By default, tree grids will now have highlighted group rows (but no group borders). Set
      `treeStyle: 'none'` on any `GridModel` instances where you do _not_ want the new default
      style.
* New `DashContainerModel.extraMenuItems` config supports custom app menu items in Dashboards
* An "About" item has been added to the default app menu.
* The default `TabSwitcher` now supports scrolling, and will show overflowing tabs in a drop down
  menu.

### 🐞 Bug Fixes

* Ensure that `Button`s with `active: true` set directly (outside of a `ButtonGroupInput`) get the
  correct active/pressed styling.
* Fixed regression in `Column.tooltip` function displaying escaped HTML characters.
* Fixed issue where the utility method `calcActionColWidth` was not correctly incorporating the
  padding in the returned value.

### ⚙️ Technical

* Includes technical updates to `JsonBlob` archiving. This change requires an update to `hoist-core`
  `v8.6.1` or later, and modifications to the `xh_json_blob` table. See the
  [hoist-core changelog](https://github.com/xh/hoist-core/blob/develop/CHANGELOG.md) for further
  details.

### 📚 Libraries

* @blueprintjs/core `3.33 → 3.35`

[Commit Log](https://github.com/xh/hoist-react/compare/v36.5.0...v36.6.0)

## v36.5.0 - 2020-10-16

### 🐞 Bug Fixes

* Fix text and hover+active background colors for header tool buttons in light theme.

### ⚙️ Technical

* Install a default simple string renderer on all columns. This provides consistency in column
  rendering, and fixes some additional issues with alignment and rendering of Grid columns
  introduced by the change to flexbox-based styling in grid cells.
* Support (optional) logout action in SSO applications.

### 📚 Libraries

* @blueprintjs/core `3.31 → 3.33`
* @blueprintjs/datetime `3.18 → 3.19`
* @fortawesome/fontawesome-pro `5.14 → 5.15`
* moment `2.24 → 2.29`
* numbro `2.2 → 2.3`

[Commit Log](https://github.com/xh/hoist-react/compare/v36.4.0...v36.5.0)

## v36.4.0 - 2020-10-09

### 🎁 New Features

* `TabContainerModel` supports dynamically adding and removing tabs via new public methods.
* `Select` supports a new `menuWidth` prop to control the width of the dropdown.

### 🐞 Bug Fixes

* Fixed v36.3.0 regression re. horizontal alignment of Grid columns.

[Commit Log](https://github.com/xh/hoist-react/compare/v36.3.0...v36.4.0)

## v36.3.0 - 2020-10-07

### 💥 Breaking Changes

* The following CSS variables are no longer in use:
    + `--xh-grid-line-height`
    + `--xh-grid-line-height-px`
    + `--xh-grid-large-line-height`
    + `--xh-grid-large-line-height-px`
    + `--xh-grid-compact-line-height`
    + `--xh-grid-compact-line-height-px`
    + `--xh-grid-tiny-line-height`
    + `--xh-grid-tiny-line-height-px`

### ⚙️ Technical

* We have improved and simplified the vertical centering of content within Grid cells using
  flexbox-based styling, rather than the CSS variables above.

### 🎁 New Features

* `Select` now supports `hideSelectedOptions` and `closeMenuOnSelect` props.
* `XH.message()` and its variants (`XH.prompt(), XH.confirm(), XH.alert()`) all support an optional
  new config `messageKey`. This key can be used by applications to prevent popping up the same
  dialog repeatedly. Hoist will only show the last message posted for any given key.
* Misc. Improvements to organization of admin client tabs.

### 🐞 Bug Fixes

* Fixed issue with sporadic failures reading grid state using `legacyStateKey`.
* Fixed regression to the display of `autoFocus` buttons; focus rectangle restored.

[Commit Log](https://github.com/xh/hoist-react/compare/v36.2.1...v36.3.0)

## v36.2.1 - 2020-10-01

### 🐞 Bug Fixes

* Fixed issue in `LocalDate.previousWeekday()` which did not correctly handle Sunday dates.
* Fixed regression in `Grid` column header rendering for non-string headerNames.

[Commit Log](https://github.com/xh/hoist-react/compare/v36.2.0...v36.2.1)

## v36.2.0 - 2020-09-25

### 💥 Breaking Changes

* New `GridModel` config `colChooserModel` replaces `enableColChooser` to allow for more flexible
  configuration of the grid `colChooser`
    * Use `colChooserModel: true` to retain default behavior.
    * See documentation on `GridModel.ColChooserModelConfig` for more information.
* The `Grid` `hideHeaders` prop has been converted to a field on `AgGridModel` and `GridModel`. All
  grid options of this type are now on the model hierarchy, allowing consistent application code and
  developer discovery.

### 🎁 New Features

* Provides new `CustomProvider` for applications that want to use the Persistence API, but need to
  provide their own storage implementation.
* Added `restoreDefaults` action to default context menu for `GridModel`.
* Added `restoreDefaultsWarning` config to `GridModel`.
* `FormModel` has a new convenience method `setValues` for putting data into one or more fields in
  the form.
* Admin Preference and Config panels now support bulk regrouping actions.

### 🐞 Bug Fixes

* Fixed an error in implementation of `@managed` preventing proper cleanup of resources.
* Fixed a regression introduced in v36.1.0 in `FilterChooser`: Restore support for `disabled` prop.

[Commit Log](https://github.com/xh/hoist-react/compare/v36.1.0...v36.2.0)

## v36.1.0 - 2020-09-22

⚠ NOTE - apps should update to `hoist-core >= 8.3.0` when taking this hoist-react update. This is
required to support both the new `JsonBlobService` and updates to the Admin Activity and Client
Error tracking tabs described below.

### 🎁 New Features

* Added new `JsonBlobService` for saving and updating named chunks of arbitrary JSON data.
* `GridModelPersistOptions` now supports a `legacyStateKey` property. This key will identify the
  pre-v35 location for grid state, and can be used by applications to provide a more flexible
  migration of user grid state after an upgrade to Hoist v35.0.0 or greater. The value of this
  property will continue to default to 'key', preserving the existing upgrade behavior of the
  initial v35 release.
* The Admin Config and Pref diff tools now support pasting in a config for comparison instead of
  loading one from a remote server (useful for deployments where the remote config cannot be
  accessed via an XHR call).
* The `ClipboardButton.getCopyText` prop now supports async functions.
* The `Select` input supports a new `leftIcon` prop.
* `RestGrid` now supports bulk delete when multiple rows are selected.
* `RestGrid`'s `actionWarning` messages may now be specified as functions.

### 🐞 Bug Fixes

* Fixed several cases where `selectOnFocus` prop on `Select` was not working.
* `FilterChooser` auto-suggest values sourced from the *unfiltered* records on `sourceStore`.
* `RestForm` editors will now source their default label from the corresponding `Field.displayName`
  property. Previously an undocumented `label` config could be provided with each editor object -
  this has been removed.
* Improved time zone handling in the Admin Console "Activity Tracking" and "Client Errors" tabs.
    * Users will now see consistent bucketing of activity into an "App Day" that corresponds to the
      LocalDate when the event occurred in the application's timezone.
    * This day will be reported consistently regardless of the time zones of the local browser or
      deployment server.
* Resetting Grid columns to their default state (e.g. via the Column Chooser) retains enhancements
  applied from matching Store fields.
* Desktop `DateInput` now handles out-of-bounds dates without throwing exception during rendering.
* Dragging a grid column with an element-based header no longer displays `[object Object]` in the
  draggable placeholder.

### 📚 Libraries

* codemirror `5.57 → 5.58`

[Commit Log](https://github.com/xh/hoist-react/compare/v36.0.0...v36.1.0)

## v36.0.0 - 2020-09-04

### 🎁 New Features

#### Data Filtering

We have enhanced support for filtering data in Hoist Grids, Stores, and Cubes with an upgraded
`Filter` API and a new `FilterChooser` component. This bundle of enhancements includes:

* A new `@xh/hoist/data/filter` package to support the creation of composable filters, including the
  following new classes:
    * `FieldFilter` - filters by comparing the value of a given field to one or more given candidate
      values using one of several supported operators.
    * `FunctionFilter` - filters via a custom function specified by the developer.
    * `CompoundFilter` - combines multiple filters (including other nested CompoundFilters) via an
      AND or OR operator.
* A new `FilterChooser` UI component that integrates tightly with these data package classes to
  provide a user and developer friendly autocomplete-enabled UI for filtering data based on
  dimensions (e.g. trader = jdoe, assetClass != Equities), metrics (e.g. P&L > 1m), or any
  combination thereof.
* Updates to `Store`, `StoreFilterField`, and `cube/Query` to use the new Filter API.
* A new `setFilter()` convenience method to `Grid` and `DataView`.

To get the most out of the new Filtering capabilities, developers are encouraged to add or expand
the configs for any relevant `Store.fields` to include both their `type` and a `displayName`. Many
applications might not have Field configs specified at all for their Stores, instead relying on
Store's ability to infer its Fields from Grid Column definitions.

We are looking to gradually invert this relationship, so that core information about an app's
business objects and their properties is configured once at the `data/Field` level and then made
available to related APIs and components such as grids, filters, and forms. See note in New Features
below regarding related updates to `GridModel.columns` config processing.

#### Grid

* Added new `GridModel.setColumnVisible()` method, along with `showColumn()` and `hideColumn()`
  convenience methods. Can replace calls to `applyColumnStateChanges()` when all you need to do is
  show or hide a single column.
* Elided Grid column headers now show the full `headerName` value in a tooltip.
* Grid column definitions now accept a new `displayName` config as the recommended entry point for
  defining a friendly user-facing label for a Column.
    * If the GridModel's Store has configured a `displayName` for the linked data field, the column
      will default to use that (if not otherwise specified).
    * If specified or sourced from a Field, `displayName` will be used as the default value for the
      pre-existing `headerName` and `chooserName` configs.
* Grid columns backed by a Store Field of type `number` or `int` will be right-aligned by default.
* Added new `GridModel.showGroupRowCounts` config to allow easy hiding of group row member counts
  within each full-width group row. Default is `true`, maintaining current behavior of showing the
  counts for each group.

#### Other

* Added new `AppSpec.showBrowserContextMenu` config to control whether the browser's default context
  menu will be shown if no app-specific context menu (e.g. from a grid) would be triggered.
    * ⚠ Note this new config defaults to `false`, meaning the browser context menu will *not* be
      available. Developers should set to true for apps that expect/depend on the built-in menu.
* `LocalDate` has gained several new static factories: `tomorrow()`, `yesterday()`,
  `[start/end]OfMonth()`, and `[start/end]OfYear()`.
* A new `@computeOnce` decorator allows for lazy computation and caching of the results of decorated
  class methods or getters. Used in `LocalDate` and intended for similar immutable, long-lived
  objects that can benefit from such caching.
* `CodeInput` and `JsonInput` get new `enableSearch` and `showToolbar` props. Enabling search
  provides an simple inline find feature for searching the input's contents.
* The Admin console's Monitor Status tab displays more clearly when there are no active monitors.

### 💥 Breaking Changes

* Renamed the `data/Field.label` property to `displayName`.
* Changed the `DimensionChooserModel.dimensions` config to require objects of the
  form `{name, displayName, isLeafDimension}` when provided as an `Object[]`.
    * Previously these objects were expected to be of the form `{value, label, isLeaf}`.
    * Note however that this same config can now be passed the `dimensions` directly from a
      configured
      `Cube` instead, which is the recommended approach and should DRY up dimension definitions for
      typical use cases.
* Changes required due to the new filter API:
    * The classes `StoreFilter` and `ValueFilter` have been removed and replaced by `FunctionFilter`
      and `FieldFilter`, respectively. In most cases apps will need to make minimal or no changes.
    * The `filters/setFilters` property on `Query` has been changed to `filter/setFilter`. In most
      case apps should not need to change anything other than the name of this property - the new
      property will continue to support array representations of multiple filters.
    * `Store` has gained a new property `filterIncludesChildren` to replace the functionality
      previously provided by `StoreFilter.includesChildren`.
    * `StoreFilterField.filterOptions` has been removed. Set `filterIncludesChildren` directly on
      the store instead.

### ✨ Styles

* CSS variables for "intents" - most commonly used on buttons - have been reworked to use HSL color
  values and support several standard variations of lightness and transparency.
    * Developers are encouraged to customize intents by setting the individual HSL vars provided for
      each intent (e.g. `--intent-primary-h` to adjust the primary hue) and/or the different levels
      of lightness (e.g. `--intent-primary-l3` to adjust the default lightness).
    * ⚠ Uses of the prior intent var overrides such as `--intent-primary` will no longer work. It is
      possible to set directly via `--xh-intent-primary`, but components such as buttons will still
      use the default intent shades for variations such as hover and pressed states. Again, review
      and customize the HSL vars if required.
* Desktop `Button` styles and classes have been rationalized and reworked to allow for more
  consistent and direct styling of buttons in all their many permutations (standard/minimal/outlined
  styles * default/hovered/pressed/disabled states * light/dark themes).
    * Customized intent colors will now also be applied to outlined and minimal buttons.
    * Dedicated classes are now applied to desktop buttons based on their style and state.
      Developers can key off of these classes directly if required.

### 🐞 Bug Fixes

* Fixed `Column.tooltipElement` so that it can work if a `headerTooltip` is also specified on the
  same column.
* Fixed issue where certain values (e.g. `%`) would break in `Column.tooltipElement`.
* Fixed issue where newly loaded records in `Store` were not being frozen as promised by the API.

### 📚 Libraries

* @blueprintjs/core `3.30 → 3.31`
* codemirror `5.56 → 5.57`
* http-status-codes `1.4 → 2.1`
* mobx-react `6.2 → 6.3`
* store2 `2.11 → 2.12`

[Commit Log](https://github.com/xh/hoist-react/compare/v35.2.1...v36.0.0)

## v35.2.1 - 2020-07-31

### 🐞 Bug Fixes

* A Grid's docked summary row is now properly cleared when its bound Store is cleared.
* Additional SVG paths added to `requiredBlueprintIcons.js` to bring back calendar scroll icons on
  the DatePicker component.
* Colors specified via the `--xh-intent-` CSS vars have been removed from minimal / outlined desktop
  `Button` components because of incompatibility with `ButtonGroupInput` component. Fix to address
  issue forthcoming. (This reverts the change made in 35.2.0 below.)

[Commit Log](https://github.com/xh/hoist-react/compare/v35.2.0...v35.2.1)

## v35.2.0 - 2020-07-21

### 🎁 New Features

* `TabContainerModel` now supports a `persistWith` config to persist the active tab.
* `TabContainerModel` now supports a `emptyText` config to display when TabContainer gets rendered
  with no children.

### ⚙️ Technical

* Supports smaller bundle sizes via a greatly reduced set of BlueprintJS icons. (Requires apps to be
  built with `@xh/hoist-dev-utils` v5.2 or greater to take advantage of this optimization.)

### 🐞 Bug Fixes

* Colors specified via the `--xh-intent-` CSS vars are now applied to minimal / outlined desktop
  `Button` components. Previously they fell through to use default Blueprint colors in these modes.
* Code input correctly handles dynamically toggling readonly/disabled state.

### 📚 Libraries

* @fortawesome/fontawesome-pro `5.13 → 5.14`
* codemirror `5.55 → 5.56`

[Commit Log](https://github.com/xh/hoist-react/compare/v35.1.1...v35.2.0)

## v35.1.1 - 2020-07-17

### 📚 Libraries

* @blueprintjs/core `3.29 → 3.30`

[Commit Log](https://github.com/xh/hoist-react/compare/v35.1.0...v35.1.1)

## v35.1.0 - 2020-07-16

### 🎁 New Features

* Extend existing environment diff tool to preferences. Now, both configs and preferences may be
  diffed across servers. This feature will require an update of hoist-core to a version 8.1.0 or
  greater.
* `ExportOptions.columns` provided to `GridModel` can now be specified as a function, allowing for
  full control of columns to export, including their sort order.

### 🐞 Bug Fixes

* `GridModel`s export feature was previously excluding summary rows. These are now included.
* Fixed problems with coloring and shading algorithm in `TreeMap`.
* Fixed problems with sort order of exports in `GridModel`.
* Ensure that preferences are written to server, even if set right before navigating away from page.
* Prevent situation where a spurious exception can be sent to server when application is unloaded
  while waiting on a fetch request.

[Commit Log](https://github.com/xh/hoist-react/compare/v35.0.1...v35.1.0)

## v35.0.1 - 2020-07-02

### 🐞 Bug Fixes

* Column headers no longer allocate space for a sort arrow icon when the column has an active
  `GridSorter` in the special state of `sort: null`.
* Grid auto-sizing better accounts for margins on sort arrow icons.

[Commit Log](https://github.com/xh/hoist-react/compare/v35.0.0...v35.0.1)

## v35.0.0 - 2020-06-29

### ⚖️ Licensing Change

As of this release, Hoist is [now licensed](LICENSE.md) under the popular and permissive
[Apache 2.0 open source license](https://www.apache.org/licenses/LICENSE-2.0). Previously, Hoist was
"source available" via our public GitHub repository but still covered by a proprietary license.

We are making this change to align Hoist's licensing with our ongoing commitment to openness,
transparency and ease-of-use, and to clarify and emphasize the suitability of Hoist for use within a
wide variety of enterprise software projects. For any questions regarding this change, please
[contact us](https://xh.io/contact/).

### 🎁 New Features

* Added a new Persistence API to provide a more flexible yet consistent approach to saving state for
  Components, Models, and Services to different persistent locations such as Hoist Preferences,
  browser local storage, and Hoist Dashboard views.
    * The primary entry points for this API are the new `@PersistSupport` and `@persist`
      annotations.
      `@persist` can be added to any observable property on a `@PersistSupport` to make it
      automatically synchronize with a `PersistenceProvider`. Both `HoistModel` and `HoistService`
      are decorated with `@PersistSupport`.
    * This is designed to replace any app-specific code previously added to synchronize fields and
      their values to Preferences via ad-hoc initializers and reactions.
    * This same API is now used to handle state persistence for `GridStateModel`, `PanelModel`,
      `DimensionChooserModel`, and `DashContainerModel` - configurable via the new `persistWith`
      option on those classes.
* `FetchService` now installs a default timeout of 30 seconds for all requests. This can be disabled
  by setting timeout to `null`. Fetch Timeout Exceptions have also been improved to include the same
  information as other standard exceptions thrown by this service.
    * 💥 Apps that were relying on the lack of a built-in timeout for long-running requests should
      ensure they configure such calls with a longer or null timeout.
* `Store` gets new `clearFilter()` and `recordIsFiltered()` helper functions.
* The Admin console's Activity Tracking tab has been significantly upgraded to allow admins to
  better analyze both built-in and custom tracking data generated by their application. Its sibling
  Client Errors tab has also been updated with a docked detail panel.
* `CodeInput` gets new `showCopyButton` prop - set to true to provide an inline action button to
  copy the editor contents to the clipboard.
* Hoist config `xhEnableMonitoring` can be used to enable/disable the Admin monitor tab and its
  associated server-side jobs

### 💥 Breaking Changes

* Applications should update to `hoist-core` v8.0.1 or above, required to support the upgraded Admin
  Activity Tracking tab. Contact XH for assistance with this update.
* The option `PanelModel.prefName` has been removed in favor of `persistWith`. Existing user state
  will be transferred to the new format, assuming a `PersistenceProvider` of type 'pref' referring
  to the same preference is used (e.g. `persistWith: {prefKey: 'my-panel-model-prefName'}`.
* The option `GridModel.stateModel` has been removed in favor of `persistWith`. Existing user state
  will be transferred to the new format, assuming a `PersistenceProvider` of type 'localStorage'
  referring to the same key is used (e.g. `persistWith: {localStorageKey: 'my-grid-state-id'}`.
    * Use the new `GridModel.persistOptions` config for finer control over what grid state is
      persisted (replacement for stateModel configs to disable persistence of column
      state/sorting/grouping).
* The options `DimensionChooserModel.preference` and `DimensionChooserModel.historyPreference` have
  been removed in favor of `persistWith`.
* `AppSpec.idleDetectionEnabled` has been removed. App-specific Idle detection is now enabled via
  the new `xhIdleConfig` config. The old `xhIdleTimeoutMins` has also been deprecated.
* `AppSpec.idleDialogClass` has been renamed `AppSpec.idlePanel`. If specified, it should be a
  full-screen component.
* `PinPad` and `PinPadModel` have been moved to `@xh/hoist/cmp/pinpad`, and is now available for use
  with both standard and mobile toolkits.
* Third-party dependencies updated to properly reflect application-level licensing requirements.
  Applications must now import and provide their licensed version of AG Grid, and Highcharts to
  Hoist. See file `Bootstrap.js` in Toolbox for an example.

### 🐞 Bug Fixes

* Sorting special columns generated by custom AG Grid configurations (e.g. auto-group columns) no
  longer throws with an error.
* The `deepFreeze()` util - used to freeze data in `Record` instances - now only attempts to freeze
  a whitelist of object types that are known to be safely freezable. Custom application classes and
  other potentially-problematic objects (such as `moment` instances) are no longer frozen when
  loaded into `Record` fields.

### 📚 Libraries

Note that certain licensed third-party dependencies have been removed as direct dependencies of this
project, as per note in Breaking Changes above.

* @xh/hoist-dev-utils `4.x → 5.x` - apps should also update to the latest 5.x release of dev-utils.
  Although license and dependency changes triggered a new major version of this dev dependency, no
  application-level changes should be required.
* @blueprintjs/core `3.28 → 3.29`
* codemirror `5.54 → 5.55`
* react-select `3.0 → 3.1`

### 📚 Optional Libraries

* AG Grid `23.0.2` > `23.2.0` (See Toolbox app for example on this upgrade)
* Highcharts `8.0.4 → 8.1.1`

[Commit Log](https://github.com/xh/hoist-react/compare/v34.0.0...v35.0.0)

## v34.0.0 - 2020-05-26

### 🎁 New Features

* Hoist's enhanced autosizing is now enabled on all grids by default. See `GridModel` and
  `GridAutosizeService` for more details.
* New flags `XH.isPhone`, `XH.isTablet`, and `XH.isDesktop` available for device-specific switching.
  Corresponding `.xh-phone`, `.xh-tablet`, and `.xh-desktop` CSS classes are added to the document
  `body`. These flags and classes are set based on the detected device, as per its user-agent.
    * One of the two higher-level CSS classes `.xh-standard` or `.xh-mobile` will also be applied
      based on an app's use of the primary (desktop-centric) components vs mobile components - as
      declared by its `AppSpec.isMobileApp` - regardless of the detected device.
    * These changes provide more natural support for use cases such as apps that are built with
      standard components yet target/support tablet users.
* New method `Record.get()` provides an alternative API for checked data access.
* The mobile `Select` component supports the `enableFilter` and `enableCreate` props.
* `DashContainerModel` supports new `layoutLocked`, `contentLocked` and `renameLocked` modes.
* `DimensionChooser` now has the ability to persist its value and history separately.
* Enhance Hoist Admin's Activity Tracking tab.
* Enhance Hoist Admin's Client Error tab.

### 💥 Breaking Changes

* `emptyFlexCol` has been removed from the Hoist API and should simply be removed from all client
  applications. Improvements to agGrid's default rendering of empty space have made it obsolete.
* `isMobile` property on `XH` and `AppSpec` has been renamed to `isMobileApp`. All apps will need to
  update their (required) use of this flag in the app specifications within their
  `/client-app/src/apps` directory.
* The `xh-desktop` class should no longer be used to indicate a non-mobile toolkit based app. For
  this purpose, use `xh-standard` instead.

### 🐞 Bug Fixes

* Fix to Average Aggregators when used with hierarchical data.
* Fixes to Context Menu handling on `Panel` to allow better handling of `[]` and `null`.

### 📚 Libraries

* @blueprintjs/core `3.26 → 3.28`
* @blueprintjs/datetime `3.16 → 3.18`
* codemirror `5.53 → 5.54`
* react-transition-group `4.3 → 4.4`

[Commit Log](https://github.com/xh/hoist-react/compare/v33.3.0...v34.0.0)

## v33.3.0 - 2020-05-08

### ⚙️ Technical

* Additional updates to experimental autosize feature: standardization of naming, better masking
  control, and API fixes. Added new property `autosizeOptions` on `GridModel` and main entry point
  is now named `GridModel.autosizeAsync()`.

### 🐞 Bug Fixes

* `Column.hideable` will now be respected by ag-grid column drag and drop
  [#1900](https://github.com/xh/hoist-react/issues/1900)
* Fixed an issue where dragging a column would cause it to be sorted unintentionally.

[Commit Log](https://github.com/xh/hoist-react/compare/v33.2.0...v33.3.0)

## v33.2.0 - 2020-05-07

### 🎁 New Features

* Virtual column rendering has been disabled by default, as it offered a minimal performance benefit
  for most grids while compromising autosizing. See new `GridModel.useVirtualColumns` config, which
  can be set to `true` to re-enable this behavior if required.
* Any `GridModel` can now be reset to its code-prescribed defaults via the column chooser reset
  button. Previously, resetting to defaults was only possible for grids that persisted their state
  with a `GridModel.stateModel` config.

### 🐞 Bug Fixes

* Fixed several issues with new grid auto-sizing feature.
* Fixed issues with and generally improved expand/collapse column alignment in tree grids.
    * 💥 Note that this improvement introduced a minor breaking change for apps that have customized
      tree indentation via the removed `--grid-tree-indent-px` CSS var. Use `--grid-tree-indent`
      instead. Note the new var is specified in em units to scale well across grid sizing modes.

### ⚙️ Technical

* Note that the included version of Onsen has been replaced with a fork that includes updates for
  react 16.13. Apps should not need to make any changes.

### 📚 Libraries

* react `~16.8 → ~16.13`
* onsenui `~16.8` → @xh/onsenui `~16.13`
* react-onsenui `~16.8` → @xh/react-onsenui `~16.13`

[Commit Log](https://github.com/xh/hoist-react/compare/v33.1.0...33.2.0)

## v33.1.0 - 2020-05-05

### 🎁 New Features

* Added smart auto-resizing of columns in `GridModel` Unlike AG Grid's native auto-resizing support,
  Hoist's auto-resizing will also take into account collapsed rows, off-screen cells that are not
  currently rendered in the DOM, and summary rows. See the new `GridAutosizeService` for details.
    * This feature is currently marked as 'experimental' and must be enabled by passing a special
      config to the `GridModel` constructor of the form `experimental: {useHoistAutosize: true}`. In
      future versions of Hoist, we expect to make it the default behavior.
* `GridModel.autoSizeColumns()` has been renamed `GridModel.autosizeColumns()`, with lowercase 's'.
  Similarly, the `autoSizeColumns` context menu token has been renamed `autosizeColumns`.

### 🐞 Bug Fixes

* Fixed a regression with `StoreFilterField` introduced in v33.0.1.

[Commit Log](https://github.com/xh/hoist-react/compare/v33.0.2...33.1.0)

## v33.0.2 - 2020-05-01

### 🎁 New Features

* Add Hoist Cube Aggregators: `AverageAggregator` and `AverageStrictAggregator`
* `ColAutosizeButton` has been added to desktop and mobile

### 🐞 Bug Fixes

* Fixed mobile menus to constrain to the bottom of the viewport, scrolling if necessary.
  [#1862](https://github.com/xh/hoist-react/issues/1862)
* Tightened up mobile tree grid, fixed issues in mobile column chooser.
* Fixed a bug with reloading hierarchical data in `Store`.
  [#1871](https://github.com/xh/hoist-react/issues/1871)

[Commit Log](https://github.com/xh/hoist-react/compare/v33.0.1...33.0.2)

## v33.0.1 - 2020-04-29

### 🎁 New Features

* `StoreFieldField` supports dot-separated field names in a bound `GridModel`, meaning it will now
  match on columns with fields such as `address.city`.

* `Toolbar.enableOverflowMenu` now defaults to `false`. This was determined safer and more
  appropriate due to issues with the underlying Blueprint implementation, and the need to configure
  it carefully.

### 🐞 Bug Fixes

* Fixed an important bug with state management in `StoreFilterField`. See
  https://github.com/xh/hoist-react/issues/1854

* Fixed the default sort order for grids. ABS DESC should be first when present.

### 📚 Libraries

* @blueprintjs/core `3.25 → 3.26`
* codemirror `5.52 → 5.53`

[Commit Log](https://github.com/xh/hoist-react/compare/v33.0.0...v33.0.1)

## v33.0.0 - 2020-04-22

### 🎁 New Features

* The object returned by the `data` property on `Record` now includes the record `id`. This will
  allow for convenient access of the id with the other field values on the record.
* The `Timer` class has been enhanced and further standardized with its Hoist Core counterpart:
    * Both the `interval` and `timeout` arguments may be specified as functions, or config keys
      allowing for dynamic lookup and reconfiguration.
    * Added `intervalUnits` and `timeoutUnits` arguments.
    * `delay` can now be specified as a boolean for greater convenience.

### 💥 Breaking Changes

* We have consolidated the import location for several packages, removing unintended nested index
  files and 'sub-packages'. In particular, the following locations now provide a single index file
  for import for all of their public contents: `@xh/hoist/core`, `@xh/hoist/data`,
  `@xh/hoist/cmp/grid`, and `@xh/hoist/desktop/cmp/grid`. Applications may need to update import
  statements that referred to index files nested within these directories.
* Removed the unnecessary and confusing `values` getter on `BaseFieldModel`. This getter was not
  intended for public use and was intended for the framework's internal implementation only.
* `ColumnGroup.align` has been renamed to `ColumnGroup.headerAlign`. This avoids confusion with the
  `Column` API, where `align` refers to the alignment of cell contents within the column.

### 🐞 Bug Fixes

* Exceptions will no longer overwrite the currently shown exception in the exception dialog if the
  currently shown exception requires reloading the application.
  [#1834](https://github.com/xh/hoist-react/issues/1834)

### ⚙️ Technical

* Note that the Mobx React bindings have been updated to 6.2, and we have enabled the recommended
  "observer batching" feature as per
  [the mobx-react docs](https://github.com/mobxjs/mobx-react-lite/#observer-batching).

### 📚 Libraries

* @blueprintjs/core `3.24 → 3.25`
* @blueprintjs/datetime `3.15 → 3.16`
* mobx-react `6.1 → 6.2`

[Commit Log](https://github.com/xh/hoist-react/compare/v32.0.4...v33.0.0)

## v32.0.5 - 2020-07-14

### 🐞 Bug Fixes

* Fixes a regression in which grid exports were no longer sorting rows properly.

[Commit Log](https://github.com/xh/hoist-react/compare/v32.0.4...v32.0.5)

## v32.0.4 - 2020-04-09

### 🐞 Bug Fixes

* Fixes a regression with the alignment of `ColumnGroup` headers.
* Fixes a bug with 'Copy Cell' context menu item for certain columns displaying the Record ID.
* Quiets console logging of 'routine' exceptions to 'debug' instead of 'log'.

[Commit Log](https://github.com/xh/hoist-react/compare/v32.0.3...v32.0.4)

## v32.0.3 - 2020-04-06

### 🐞 Bug Fixes

* Suppresses a console warning from AG Grid for `GridModel`s that do not specify an `emptyText`.

[Commit Log](https://github.com/xh/hoist-react/compare/v32.0.2...v32.0.3)

## v32.0.2 - 2020-04-03

⚠ Note that this release includes a *new major version of AG Grid*. Please consult the
[AG Grid Changelog](https://www.ag-grid.com/ag-grid-changelog/) for versions 22-23 to review
possible breaking changes to any direct/custom use of AG Grid APIs and props within applications.

### 🎁 New Features

* GridModel `groupSortFn` now accepts `null` to turn off sorting of group rows.
* `DockViewModel` now supports optional `width`, `height` and `collapsedWidth` configs.
* The `appMenuButton.extraItems` prop now accepts `MenuItem` configs (as before) but also React
  elements and the special string token '-' (shortcut to render a `MenuDivider`).
* Grid column `flex` param will now accept numbers, with available space divided between flex
  columns in proportion to their `flex` value.
* `Column` now supports a `sortingOrder` config to allow control of the sorting options that will be
  cycled through when the user clicks on the header.
* `PanelModel` now supports setting a `refreshMode` to control how collapsed panels respond to
  refresh requests.

### 💥 Breaking Changes

* The internal DOM structure of desktop `Panel` has changed to always include an inner frame with
  class `.xh-panel__content`. You may need to update styling that targets the inner structure of
  `Panel` via `.xh-panel`.
* The hooks `useOnResize()` and `useOnVisibleChange()` no longer take a `ref` argument. Use
  `composeRefs` to combine the ref that they return with any ref you wish to compose them with.
* The callback for `useOnResize()` will now receive an object representing the locations and
  dimensions of the element's content box. (Previously it incorrectly received an array of
  `ResizeObserver` entries that had to be de-referenced)
* `PanelModel.collapsedRenderMode` has been renamed to `PanelModel.renderMode`, to be more
  consistent with other Hoist APIs such as `TabContainer`, `DashContainer`, and `DockContainer`.

### 🐞 Bug Fixes

* Checkboxes in grid rows in Tiny sizing mode have been styled to fit correctly within the row.
* `GridStateModel` no longer saves/restores the width of non-resizable columns.
  [#1718](https://github.com/xh/hoist-react/issues/1718)
* Fixed an issue with the hooks useOnResize and useOnVisibleChange. In certain conditions these
  hooks would not be called. [#1808](https://github.com/xh/hoist-react/issues/1808)
* Inputs that accept a rightElement prop will now properly display an Icon passed as that element.
  [#1803](https://github.com/xh/hoist-react/issues/1803)

### ⚙️ Technical

* Flex columns now use the built-in AG Grid flex functionality.

### 📚 Libraries

* ag-grid-community `removed @ 21.2`
* ag-grid-enterprise `21.2` replaced with @ag-grid-enterprise/all-modules `23.0`
* ag-grid-react `21.2` replaced with @ag-grid-community/react `23.0`
* @fortawesome/* `5.12 → 5.13`
* codemirror `5.51 → 5.52`
* filesize `6.0 → 6.1`
* numbro `2.1 → 2.2`
* react-beautiful-dnd `12.0 → 13.0`
* store2 `2.10 → 2.11`
* compose-react-refs `NEW 1.0.4`

[Commit Log](https://github.com/xh/hoist-react/compare/v31.0.0...v32.0.2)

## v31.0.0 - 2020-03-16

### 🎁 New Features

* The mobile `Navigator` / `NavigatorModel` API has been improved and made consistent with other
  Hoist content container APIs such as `TabContainer`, `DashContainer`, and `DockContainer`.
    * `NavigatorModel` and `PageModel` now support setting a `RenderMode` and `RefreshMode` to
      control how inactive pages are mounted/unmounted and how they respond to refresh requests.
    * `Navigator` pages are no longer required to to return `Page` components - they can now return
      any suitable component.
* `DockContainerModel` and `DockViewModel` also now support `refreshMode` and `renderMode` configs.
* `Column` now auto-sizes when double-clicking / double-tapping its header.
* `Toolbar` will now collapse overflowing items into a drop down menu. (Supported for horizontal
  toolbars only at this time.)
* Added new `xhEnableLogViewer` config (default `true`) to enable or disable the Admin Log Viewer.

#### 🎨 Icons

* Added `Icon.icon()` factory method as a new common entry point for creating new FontAwesome based
  icons in Hoist. It should typically be used instead of using the `FontAwesomeIcon` component
  directly.
* Also added a new `Icon.fileIcon()` factory. This method take a filename and returns an appropriate
  icon based on its extension.
* All Icon factories can now accept an `asHtml` parameter, as an alternative to calling the helper
  function `convertIconToSVG()` on the element. Use this to render icons as raw html where needed
  (e.g. grid renderers).
* Icons rendered as html will now preserve their styling, tooltips, and size.

### 💥 Breaking Changes

* The application's primary `HoistApplicationModel` is now instantiated and installed as
  `XH.appModel` earlier within the application initialization sequence, with construction happening
  prior to the init of the XH identity, config, and preference services.
    * This allows for a new `preAuthInitAsync()` lifecycle method to be called on the model before
      auth has completed, but could be a breaking change for appModel code that relied on these
      services for field initialization or in its constructor.
    * Such code should be moved to the core `initAsync()` method instead, which continues to be
      called after all XH-level services are initialized and ready.
* Mobile apps may need to adjust to the following updates to `NavigatorModel` and related APIs:
    * `NavigatorModel`'s `routes` constructor parameter has been renamed `pages`.
    * `NavigatorModel`'s observable `pages[]` has been renamed `stack[]`.
    * `NavigatorPageModel` has been renamed `PageModel`. Apps do not usually create `PageModels`
      directly, so this change is unlikely to require code updates.
    * `Page` has been removed from the mobile toolkit. Components that previously returned a `Page`
      for inclusion in a `Navigator` or `TabContainer` can now return any component. It is
      recommended you replace `Page` with `Panel` where appropriate.
* Icon enhancements described above removed the following public methods:
    * The `fontAwesomeIcon()` factory function (used to render icons not already enumerated by
      Hoist)
      has been replaced by the improved `Icon.icon()` factory - e.g. `fontAwesomeIcon({icon: ['far',
      'alicorn']}) → Icon.icon({iconName: 'alicorn'})`.
    * The `convertIconToSvg()` utility method has been replaced by the new `asHtml` parameter on
      icon factory functions. If you need to convert an existing icon element,
      use `convertIconToHtml()`.
* `Toolbar` items should be provided as direct children. Wrapping Toolbar items in container
  components can result in unexpected item overflow.

### 🐞 Bug Fixes

* The `fmtDate()` utility now properly accepts, parses, and formats a string value input as
  documented.
* Mobile `PinPad` input responsiveness improved on certain browsers to avoid lag.

### ⚙️ Technical

* New lifecycle methods `preAuthInitAsync()` and `logoutAsync()` added to the `HoistAppModel`
  decorator (aka the primary `XH.appModel`).

[Commit Log](https://github.com/xh/hoist-react/compare/v30.1.0...v31.0.0)

## v30.1.0 - 2020-03-04

### 🐞 Bug Fixes

* Ensure `WebSocketService.connected` remains false until `channelKey` assigned and received from
  server.
* When empty, `DashContainer` now displays a user-friendly prompt to add an initial view.

### ⚙️ Technical

* Form validation enhanced to improve handling of asynchronous validation. Individual rules and
  constraints are now re-evaluated in parallel, allowing for improved asynchronous validation.
* `Select` will now default to selecting contents on focus if in filter or creatable mode.

[Commit Log](https://github.com/xh/hoist-react/compare/v30.0.0...30.1.0)

## v30.0.0 - 2020-02-29

### 🎁 New Features

* `GridModel` and `DataViewModel` now support `groupRowHeight`, `groupRowRenderer` and
  `groupRowElementRenderer` configs. Grouping is new in general to `DataViewModel`, which now takes
  a `groupBy` config.
    * `DataViewModel` allows for settable and multiple groupings and sorters.
    * `DataViewModel` also now supports additional configs from the underlying `GridModel` that make
      sense in a `DataView` context, such as `showHover` and `rowBorders`.
* `TabContainerModel` now accepts a `track` property (default false) for easily tracking tab views
  via Hoist's built-in activity tracking.
* The browser document title is now set to match `AppSpec.clientAppName` - helpful for projects with
  multiple javascript client apps.
* `StoreFilterField` accepts all other config options from `TextInput` (e.g. `disabled`).
* Clicking on a summary row in `Grid` now clears its record selection.
* The `@LoadSupport` decorator now provides an additional observable property `lastException`. The
  decorator also now logs load execution times and failures to `console.debug` automatically.
* Support for mobile `Panel.scrollable` prop made more robust with re-implementation of inner
  content element. Note this change included a tweak to some CSS class names for mobile `Panel`
  internals that could require adjustments if directly targeted by app stylesheets.
* Added new `useOnVisibleChange` hook.
* Columns now support a `headerAlign` config to allow headers to be aligned differently from column
  contents.

### 💥 Breaking Changes

* `Toolbar` items must be provided as direct children. Wrapping Toolbar items in container
  components can result in unexpected item overflow.
* `DataView.rowCls` prop removed, replaced by new `DataViewModel.rowClassFn` config for more
  flexibility and better symmetry with `GridModel`.
* `DataViewModel.itemRenderer` renamed to `DataViewModel.elementRenderer`
* `DataView` styling has been updated to avoid applying several unwanted styles from `Grid`. Note
  that apps might rely on these styles (intentionally or not) for their `itemRenderer` components
  and appearance and will need to adjust.
* Several CSS variables related to buttons have been renamed for consistency, and button style rules
  have been adjusted to ensure they take effect reliably across desktop and mobile buttons
  ([#1568](https://github.com/xh/hoist-react/pull/1568)).
* The optional `TreeMapModel.highchartsConfig` object will now be recursively merged with the
  top-level config generated by the Hoist model and component, where previously it was spread onto
  the generated config. This could cause a change in behavior for apps using this config to
  customize map instances, but provides more flexibility for e.g. customizing the `series`.
* The signature of `useOnResize` hook has been modified slightly for API consistency and clarity.
  Options are now passed in a configuration object.

### 🐞 Bug Fixes

* Fixed an issue where charts that are rendered while invisible would have the incorrect size.
  [#1703](https://github.com/xh/hoist-react/issues/1703)
* Fixed an issue where zeroes entered by the user in `PinPad` would be displayed as blanks.
* Fixed `fontAwesomeIcon` elem factory component to always include the default 'fa-fw' className.
  Previously, it was overridden if a `className` prop was provided.
* Fixed an issue where ConfigDiffer would always warn about deletions, even when there weren't any.
  [#1652](https://github.com/xh/hoist-react/issues/1652)
* `TextInput` will now set its value to `null` when all text is deleted and the clear icon will
  automatically hide.
* Fixed an issue where multiple buttons in a `ButtonGroupInput` could be shown as active
  simultaneously. [#1592](https://github.com/xh/hoist-react/issues/1592)
* `StoreFilterField` will again match on `Record.id` if bound to a Store or a GridModel with the
  `id` column visible. [#1697](https://github.com/xh/hoist-react/issues/1697)
* A number of fixes have been applied to `RelativeTimeStamp` and `getRelativeTimestamp`, especially
  around its handling of 'equal' or 'epsilon equal' times. Remove unintended leading whitespace from
  `getRelativeTimestamp`.

### ⚙️ Technical

* The `addReaction` and `addAutorun` methods (added to Hoist models, components, and services by the
  `ReactiveSupport` mixin) now support a configurable `debounce` argument. In many cases, this is
  preferable to the built-in MobX `delay` argument, which only provides throttling and not true
  debouncing.
* New `ChartModel.highchart` property provides a reference to the underlying HighChart component.

### 📚 Libraries

* @blueprintjs/core `3.23 → 3.24`
* react-dates `21.7 → 21.8`
* react-beautiful-dnd `11.0 → 12.2`

[Commit Log](https://github.com/xh/hoist-react/compare/v29.1.0...v30.0.0)

## v29.1.0 - 2020-02-07

### 🎁 New Features

#### Grid

* The `compact` config on `GridModel` has been deprecated in favor of the more powerful `sizingMode`
  which supports the values 'large', 'standard', 'compact', or 'tiny'.
    * Each new mode has its own set of CSS variables for applications to override as needed.
    * Header and row heights are configurable for each via the `HEADER_HEIGHTS` and `ROW_HEIGHTS`
      static properties of the `AgGrid` component. These objects can be modified on init by
      applications that wish to customize the default row heights globally.
    * 💥 Note that these height config objects were previously exported as constants from AgGrid.js.
      This would be a breaking change for any apps that imported the old objects directly (
      considered unlikely).
* `GridModel` now exposes an `autoSizeColumns` method, and the Grid context menu now contains an
  `Autosize Columns` option by default.
* `Column` and `ColumnGroup` now support React elements for `headerName`.

#### Data

* The `Store` constructor now accepts a `data` argument to load data at initialization.
* The `xh/hoist/data/cube` package has been modified substantially to better integrate with the core
  data package and support observable "Views". See documentation on `Cube` for more information.

#### Other

* Added a `PinPad` component for streamlined handling of PIN entry on mobile devices.
* `FormField` now takes `tooltipPosition` and `tooltipBoundary` props for customizing minimal
  validation tooltip.
* `RecordAction.actionFn` parameters now include a `buttonEl` property containing the button element
  when used in an action column.
* Mobile Navigator component now takes an `animation` prop which can be set to 'slide' (default),
  'lift', 'fade', or 'none'. These values are passed to the underlying onsenNavigator component.
  ([#1641](https://github.com/xh/hoist-react/pull/1641))
* `AppOption` configs now accept an `omit` property for conditionally excluding options.

### 🐞 Bug Fixes

* Unselectable grid rows are now skipped during up/down keyboard navigation.
* Fix local quick filtering in `LeftRightChooser` (v29 regression).
* Fix `SplitTreeMap` - the default filtering once again splits the map across positive and negative
  values as intended (v29 regression).

### ⚙️ Technical

* `FormFields` now check that they are contained in a Hoist `Form`.

### 📚 Libraries

* @blueprintjs/core `3.22 → 3.23`
* codemirror `5.50 → 5.51`
* react-dates `21.5 → 21.7`

[Commit Log](https://github.com/xh/hoist-react/compare/v29.0.0...v29.1.0)

## v29.0.0 - 2020-01-24

### 🗄️ Data Package Changes

Several changes have been made to data package (`Store` and `Record`) APIs for loading, updating,
and modifying data. They include some breaking changes, but pave the way for upcoming enhancements
to fully support inline grid editing and other new features.

Store now tracks the "committed" state of its records, which represents the data as it was loaded
(typically from the server) via `loadData()` or `updateData()`. Records are now immutable and
frozen, so they cannot be changed directly, but Store offers a new `modifyRecords()` API to apply
local modifications to data in a tracked and managed way. (Store creates new records internally to
hold both this modified data and the original, "committed" data.) This additional state tracking
allows developers to query Stores for modified or added records (e.g. to flush back to the server
and persist) as well as call new methods to revert changes (e.g. to undo a block of changes that the
user wishes to discard).

Note the following more specific changes to these related classes:

#### Record

* 💥 Record data properties are now nested within a `data` object on Record instances and are no
  longer available as top-level properties on the Record itself.
    * Calls to access data such as `rec.quantity` must be modified to `rec.data.quantity`.
    * When accessing multiple properties, destructuring provides an efficient syntax -
      e.g. `const {quantity, price} = rec.data;`.
* 💥 Records are now immutable and cannot be modified by applications directly.
    * This is a breaking change, but should only affect apps with custom inline grid editing
      implementations or similar code that modifies individual record values.
    * Calls to change data such as `rec.quantity = 100` must now be made through the Record's Store,
      e.g. `store.modifyData({id: 41, quantity: 100})`
* Record gains new getters for inspecting its state, including: `isAdd`, `isModified`, and
  `isCommitted`.

#### Store

* 💥 `noteDataUpdated()` has been removed, as out-of-band modifications to Store Records are no
  longer possible.
* 💥 Store's `idSpec` function is now called with the raw record data - previously it was passed
  source data after it had been run through the store's optional `processRawData` function. (This is
  unlikely to have a practical impact on most apps, but is included here for completeness.)
* `Store.updateData()` now accepts a flat list of raw data to process into Record additions and
  updates. Previously developers needed to call this method with an object containing add, update,
  and/or remove keys mapped to arrays. Now Store will produce an object of this shape automatically.
* `Store.refreshFilter()` method has been added to allow applications to rebuild the filtered data
  set if some application state has changed (apart from the store's data itself) which would affect
  the store filter.
* Store gains new methods for manipulating its Records and data, including `addRecords()`,
  `removeRecords()`, `modifyRecords()`, `revertRecords()`, and `revert()`. New getters have been
  added for `addedRecords`, `removedRecords`, `modifiedRecords`, and `isModified`.

#### Column

* Columns have been enhanced for provide basic support for inline-editing of record data. Further
  inline editing support enhancements are planned for upcoming Hoist releases.
* `Column.getValueFn` config added to retrieve the cell value for a Record field. The default
  implementation pulls the value from the Record's new `data` property (see above). Apps that
  specify custom `valueGetter` callbacks via `Column.agOptions` should now implement their custom
  logic in this new config.
* `Column.setValueFn` config added to support modifying the Column field's value on the underlying
  Record. The default implementation calls the new `Store.modifyRecords()` API and should be
  sufficient for the majority of cases.
* `Column.editable` config added to indicate if a column/cell should be inline-editable.

### 🎁 New Features

* Added keyboard support to AG Grid context menus.
* Added `GridModel.setEmptyText()` to allow updates to placeholder text after initial construction.
* Added `GridModel.ensureSelectionVisible()` to scroll the currently selected row into view.
* When a `TreeMap` is bound to a `GridModel`, the grid will now respond to map selection changes by
  scrolling to ensure the selected grid row is visible.
* Added a `Column.tooltipElement` config to support fully customizable tooltip components.
* Added a `useOnResize` hook, which runs a function when a component is resized.
* Exposed an `inputRef` prop on numberInput, textArea, and textInput
* `PanelModel` now accepts a `maxSize` config.
* `RelativeTimeStamp` now support a `relativeTo` option, allowing it to display the difference
  between a timestamp and another reference time other than now. Both the component and the
  `getRelativeTimestamp()` helper function now leverage moment.js for their underlying
  implementation.
* A new `Clock` component displays the time, either local to the browser or for a configurable
  timezone.
* `LeftRightChooser` gets a new `showCounts` option to print the number of items on each side.
* `Select` inputs support a new property `enableWindowed` (desktop platform only) to improve
  rendering performance with large lists of options.
* `Select` inputs support grouped options. To use, add an attribute `options` containing an array of
  sub-options.
* `FetchService` methods support a new `timeout` option. This config chains `Promise.timeout()` to
  the promises returned by the service.
* Added alpha version of `DashContainer` for building dynamic, draggable dashboard-style layouts.
  Please note: the API for this component is subject to change - use at your own risk!
* `Select` now allows the use of objects as values.
* Added a new `xhEnableImpersonation` config to enable or disable the ability of Hoist Admins to
  impersonate other users. Note that this defaults to `false`. Apps will need to set this config to
  continue using impersonation. (Note that an update to hoist-core 6.4+ is required for this config
  to be enforced on the server.)
* `FormField` now supports a `requiredIndicator` to customize how required fields are displayed.
* Application build tags are now included in version update checks, primarily to prompt dev/QA users
  to refresh when running SNAPSHOT versions. (Note that an update to hoist-core 6.4+ is required for
  the server to emit build tag for comparison.)
* `CodeInput` component added to provide general `HoistInput` support around the CodeMirror code
  editor. The pre-existing `JsonInput` has been converted to a wrapper around this class.
* `JsonInput` now supports an `autoFocus` prop.
* `Select` now supports a `hideDropdownIndicator` prop.
* `useOnResize` hook will now ignore visibility changes, i.e. a component resizing to a size of 0.
* `DimensionChooser` now supports a `popoverPosition` prop.
* `AppBar.appMenuButtonPosition` prop added to configure the App Menu on the left or the right, and
  `AppMenuButton` now accepts and applies any `Button` props to customize.
* New `--xh-grid-tree-indent-px` CSS variable added to allow control over the amount of indentation
  applied to tree grid child nodes.

### 💥 Breaking Changes

* `GridModel.contextMenuFn` config replaced with a `contextMenu` parameter. The new parameter will
  allow context menus to be specified with a simple array in addition to the function specification
  currently supported.
* `GridModel.defaultContextMenuTokens` config renamed to `defaultContextMenu`.
* `Chart` and `ChartModel` have been moved from `desktop/cmp/charts` to `cmp/charts`.
* `StoreFilterField` has been moved from `desktop/cmp/store` to `cmp/store`.
* The options `nowEpsilon` and `nowString` on `RelativeTimestamp` have been renamed to `epsilon` and
  `equalString`, respectively.
* `TabRenderMode` and `TabRefreshMode` have been renamed to `RenderMode` and `RefreshMode` and moved
  to the `core` package. These enumerations are now used in the APIs for `Panel`, `TabContainer`,
  and `DashContainer`.
* `DockViewModel` now requires a function, or a HoistComponent as its `content` param. It has always
  been documented this way, but a bug in the original implementation had it accepting an actual
  element rather than a function. As now implemented, the form of the `content` param is consistent
  across `TabModel`, `DockViewModel`, and `DashViewSpec`.
* `JsonInput.showActionButtons` prop replaced with more specific `showFormatButton` and
  `showFullscreenButton` props.
* The `DataView.itemHeight` prop has been moved to `DataViewModel` where it can now be changed
  dynamically by applications.
* Desktop `AppBar.appMenuButtonOptions` prop renamed to `appMenuButtonProps` for consistency.

### 🐞 Bug Fixes

* Fixed issue where JsonInput was not receiving its `model` from context
  ([#1456](https://github.com/xh/hoist-react/issues/1456))
* Fixed issue where TreeMap would not be initialized if the TreeMapModel was created after the
  GridModel data was loaded ([#1471](https://github.com/xh/hoist-react/issues/1471))
* Fixed issue where export would create malformed file with dynamic header names
* Fixed issue where exported tree grids would have incorrect aggregate data
  ([#1447](https://github.com/xh/hoist-react/issues/1447))
* Fixed issue where resizable Panels could grow larger than desired
  ([#1498](https://github.com/xh/hoist-react/issues/1498))
* Changed RestGrid to only display export button if export is enabled
  ([#1490](https://github.com/xh/hoist-react/issues/1490))
* Fixed errors when grouping rows in Grids with `groupUseEntireRow` turned off
  ([#1520](https://github.com/xh/hoist-react/issues/1520))
* Fixed problem where charts were resized when being hidden
  ([#1528](https://github.com/xh/hoist-react/issues/1528))
* Fixed problem where charts were needlessly re-rendered, hurting performance and losing some state
  ([#1505](https://github.com/xh/hoist-react/issues/1505))
* Removed padding from Select option wrapper elements which was making it difficult for custom
  option renderers to control the padding ([1571](https://github.com/xh/hoist-react/issues/1571))
* Fixed issues with inconsistent indentation for tree grid nodes under certain conditions
  ([#1546](https://github.com/xh/hoist-react/issues/1546))
* Fixed autoFocus on NumberInput.

### 📚 Libraries

* @blueprintjs/core `3.19 → 3.22`
* @blueprintjs/datetime `3.14 → 3.15`
* @fortawesome/fontawesome-pro `5.11 → 5.12`
* codemirror `5.49 → 5.50`
* core-js `3.3 → 3.6`
* fast-deep-equal `2.0 → 3.1`
* filesize `5.0 → 6.0`
* highcharts 7.2 → 8.0`
* mobx `5.14 → 5.15`
* react-dates `21.3 → 21.5`
* react-dropzone `10.1 → 10.2`
* react-windowed-select `added @ 2.0.1`

[Commit Log](https://github.com/xh/hoist-react/compare/v28.2.0...v29.0.0)

## v28.2.0 - 2019-11-08

### 🎁 New Features

* Added a `DateInput` component to the mobile toolkit. Its API supports many of the same options as
  its desktop analog with the exception of `timePrecision`, which is not yet supported.
* Added `minSize` to panelModel. A resizable panel can now be prevented from resizing to a size
  smaller than minSize. ([#1431](https://github.com/xh/hoist-react/issues/1431))

### 🐞 Bug Fixes

* Made `itemHeight` a required prop for `DataView`. This avoids an issue where agGrid went into an
  infinite loop if this value was not set.
* Fixed a problem with `RestStore` behavior when `dataRoot` changed from its default value.

[Commit Log](https://github.com/xh/hoist-react/compare/v28.1.1...v28.2.0)

## v28.1.1 - 2019-10-23

### 🐞 Bug Fixes

* Fixes a bug with default model context being set incorrectly within context inside of `Panel`.

[Commit Log](https://github.com/xh/hoist-react/compare/v28.1.0...v28.1.1)

## v28.1.0 - 2019-10-18

### 🎁 New Features

* `DateInput` supports a new `strictInputParsing` prop to enforce strict parsing of keyed-in entries
  by the underlying moment library. The default value is false, maintained the existing behavior
  where [moment will do its best](https://momentjs.com/guides/#/parsing/) to parse an entered date
  string that doesn't exactly match the specified format
* Any `DateInput` values entered that exceed any specified max/minDate will now be reset to null,
  instead of being set to the boundary date (which was surprising and potentially much less obvious
  to a user that their input had been adjusted automatically).
* `Column` and `ColumnGroup` now accept a function for `headerName`. The header will be
  automatically re-rendered when any observable properties referenced by the `headerName` function
  are modified.
* `ColumnGroup` now accepts an `align` config for setting the header text alignment
* The flag `toContext` for `uses` and `creates` has been replaced with a new flag `publishMode` that
  provides more granular control over how models are published and looked up via context. Components
  can specify `ModelPublishMode.LIMITED` to make their model available for contained components
  without it becoming the default model or exposing its sub-models.

### 🐞 Bug Fixes

* Tree columns can now specify `renderer` or `elementRenderer` configs without breaking the standard
  AG Grid group cell renderer auto-applied to tree columns (#1397).
* Use of a custom `Column.comparator` function will no longer break agGrid-provided column header
  filter menus (#1400).
* The MS Edge browser does not return a standard Promise from `async` functions, so the the return
  of those functions did not previously have the required Hoist extensions installed on its
  prototype. Edge "native" Promises are now also polyfilled / extended as required. (#1411).
* Async `Select` combobox queries are now properly debounced as per the `queryBuffer` prop (#1416).

### ⚙️ Technical

* Grid column group headers now use a custom React component instead of the default AG Grid column
  header, resulting in a different DOM structure and CSS classes. Existing CSS overrides of the
  AG Grid column group headers may need to be updated to work with the new structure/classes.
* We have configured `stylelint` to enforce greater consistency in our stylesheets within this
  project. The initial linting run resulted in a large number of updates to our SASS files, almost
  exclusively whitespace changes. No functional changes are intended/expected. We have also enabled
  hooks to run both JS and style linting on pre-commit. Neither of these updates directly affects
  applications, but the same tools could be configured for apps if desired.

### 📚 Libraries

* core-js `3.2 → 3.3`
* filesize `4.2 → 5.0`
* http-status-codes `added @ 1.3`

[Commit Log](https://github.com/xh/hoist-react/compare/v28.0.0...v28.1.0)

## v28.0.0 - 2019-10-07

_"The one with the hooks."_

**Hoist now fully supports React functional components and hooks.** The new `hoistComponent`
function is now the recommended method for defining new components and their corresponding element
factories. See that (within HoistComponentFunctional.js) and the new `useLocalModel()` and
`useContextModel()` hooks (within [core/model](core/model)) for more information.

Along with the performance benefits and the ability to use React hooks, Hoist functional components
are designed to read and write their models via context. This allows a much less verbose
specification of component element trees.

Note that **Class-based Components remain fully supported** (by both Hoist and React) using the
familiar `@HoistComponent` decorator, but transitioning to functional components within Hoist apps
is now strongly encouraged. In particular note that Class-based Components will *not* be able to
leverage the context for model support discussed above.

### 🎁 New Features

* Resizable panels now default to not redrawing their content when resized until the resize bar is
  dropped. This offers an improved user experience for most situations, especially when layouts are
  complex. To re-enable the previous dynamic behavior, set `PanelModel.resizeWhileDragging: true`.
* The default text input shown by `XH.prompt()` now has `selectOnFocus: true` and will confirm the
  user's entry on an `<enter>` keypress (same as clicking 'OK').
* `stringExcludes` function added to form validation constraints. This allows an input value to
  block specific characters or strings, e.g. no slash "/" in a textInput for a filename.
* `constrainAll` function added to form validation constraints. This takes another constraint as its
  only argument, and applies that constraint to an array of values, rather than just to one value.
  This is useful for applying a constraint to inputs that produce arrays, such as tag pickers.
* `DateInput` now accepts LocalDates as `value`, `minDate` and `maxDate` props.
* `RelativeTimestamp` now accepts a `bind` prop to specify a model field name from which it can pull
  its timestamp. The model itself can either be passed as a prop or (better) sourced automatically
  from the parent context. Developers are encouraged to take this change to minimize re-renders of
  parent components (which often contain grids and other intensive layouts).
* `Record` now has properties and methods for accessing and iterating over children, descendants,
  and ancestors
* `Store` now has methods for retrieving the descendants and ancestors of a given Record

### 💥 Breaking Changes

* **Apps must update their dev dependencies** to the latest `@xh/hoist-dev-utils` package: v4.0+.
  This updates the versions of Babel / Webpack used in builds to their latest / current versions and
  swaps to the updated Babel recommendation of `core-js` for polyfills.
* The `allSettled` function in `@xh/promise` has been removed. Applications using this method should
  use the ECMA standard (stage-2) `Promise.allSettled` instead. This method is now fully available
  in Hoist via bundled polyfills. Note that the standard method returns an array of objects of the
  form `{status: [rejected|fulfilled], ...}`, rather than `{state: [rejected|fulfilled], ...}`.
* The `containerRef` argument for `XH.toast()` should now be a DOM element. Component instances are
  no longer supported types for this value. This is required to support functional Components
  throughout the toolkit.
* Apps that need to prevent a `StoreFilterField` from binding to a `GridModel` in context, need to
  set the `store` or `gridModel` property explicitly to null.
* The Blueprint non-standard decorators `ContextMenuTarget` and `HotkeysTarget` are no longer
  supported. Use the new hooks `useContextMenu()` and `useHotkeys()` instead. For convenience, this
  functionality has also been made available directly on `Panel` via the `contextMenu` and `hotkeys`
  props.
* `DataView` and `DataViewModel` have been moved from `/desktop/cmp/dataview` to the cross-platform
  package `/cmp/dataview`.
* `isReactElement` has been removed. Applications should use the native React API method
  `React.isValidElement` instead.

### ⚙️ Technical

* `createObservableRef()` is now available in `@xh/hoist/utils/react` package. Use this function for
  creating refs that are functionally equivalent to refs created with `React.createRef()`, yet fully
  observable. With this change the `Ref` class in the same package is now obsolete.
* Hoist now establishes a proper react "error boundary" around all application code. This means that
  errors throw when rendering will be caught and displayed in the standard Hoist exception dialog,
  and stack traces for rendering errors should be significantly less verbose.
* Not a Hoist feature, exactly, but the latest version of `@xh/hoist-dev-utils` (see below) enables
  support for the `optional chaining` (aka null safe) and `nullish coalescing` operators via their
  Babel proposal plugins. Developers are encouraged to make good use of the new syntax below:
    * conditional-chaining: `let foo = bar?.baz?.qux;`
    * nullish coalescing: `let foo = bar ?? 'someDefaultValue';`

### 🐞 Bug Fixes

* Date picker month and year controls will now work properly in `localDate` mode. (Previously would
  reset to underlying value.)
* Individual `Buttons` within a `ButtonGroupInput` will accept a disabled prop while continuing to
  respect the overall `ButtonGroupInput`'s disabled prop.
* Raised z-index level of AG-Grid tooltip to ensure tooltips for AG-Grid context menu items appear
  above the context menu.

### 📚 Libraries

* @blueprintjs/core `3.18 → 3.19`
* @blueprintjs/datetime `3.12 → 3.14`
* @fortawesome/fontawesome-pro `5.10 → 5.11`
* @xh/hoist-dev-utils `3.8 → 4.3` (multiple transitive updates to build tooling)
* ag-grid `21.1 → 21.2`
* highcharts `7.1 → 7.2`
* mobx `5.13 → 5.14`
* react-transition-group `4.2 → 4.3`
* rsvp (removed)
* store2 `2.9 → 2.10`

[Commit Log](https://github.com/xh/hoist-react/compare/v27.1.0...v28.0.0)

## v27.1.0 - 2019-09-05

### 🎁 New Features

* `Column.exportFormat` can now be a function, which supports setting Excel formats on a per-cell
  (vs. entire column) basis by returning a conditional `exportFormat` based upon the value and / or
  record.
    * ⚠️ Note that per-cell formatting _requires_ that apps update their server to use hoist-core
      v6.3.0+ to work, although earlier versions of hoist-core _are_ backwards compatible with the
      pre-existing, column-level export formatting.
* `DataViewModel` now supports a `sortBy` config. Accepts the same inputs as `GridModel.sortBy`,
  with the caveat that only a single-level sort is supported at this time.

[Commit Log](https://github.com/xh/hoist-react/compare/v27.0.1...v27.1.0)

## v27.0.1 - 2019-08-26

### 🐞 Bug Fixes

* Fix to `Store.clear()` and `GridModel.clear()`, which delegates to the same (#1324).

[Commit Log](https://github.com/xh/hoist-react/compare/v27.0.0...v27.0.1)

## v27.0.0 - 2019-08-23

### 🎁 New Features

* A new `LocalDate` class has been added to the toolkit. This class provides client-side support for
  "business" or "calendar" days that do not have a time component. It is an immutable class that
  supports '==', '<' and '>', as well as a number of convenient manipulation functions. Support for
  the `LocalDate` class has also been added throughout the toolkit, including:
    * `Field.type` now supports an additional `localDate` option for automatic conversion of server
      data to this type when loading into a `Store`.
    * `fetchService` is aware of this class and will automatically serialize all instances of it for
      posting to the server. ⚠ NOTE that along with this change, `fetchService` and its methods such
      as `XH.fetchJson()` will now serialize regular JS Date objects as ms timestamps when provided
      in params. Previously Dates were serialized in their default `toString()` format. This would
      be a breaking change for an app that relied on that default Date serialization, but it was
      made for increased symmetry with how Hoist JSON-serializes Dates and LocalDates on the
      server-side.
    * `DateInput` can now be used to seamlessly bind to a `LocalDate` as well as a `Date`. See its
      new prop of `valueType` which can be set to `localDate` or `date` (default).
    * A new `localDateCol` config has been added to the `@xh/hoist/grid/columns` package with
      standardized rendering and formatting.
* New `TreeMap` and `SplitTreeMap` components added, to render hierarchical data in a configurable
  TreeMap visualization based on the Highcharts library. Supports optional binding to a GridModel,
  which syncs selection and expand / collapse state.
* `Column` gets a new `highlightOnChange` config. If true, the grid will highlight the cell on each
  change by flashing its background. (Currently this is a simple on/off config - future iterations
  could support a function variant or other options to customize the flash effect based on the
  old/new values.) A new CSS var `--xh-grid-cell-change-bg-highlight` can be used to customize the
  color used, app-wide or scoped to a particular grid selector. Note that columns must *not* specify
  `rendererIsComplex` (see below) if they wish to enable the new highlight flag.

### 💥 Breaking Changes

* The updating of `Store` data has been reworked to provide a simpler and more powerful API that
  allows for the applications of additions, deletions, and updates in a single transaction:
    * The signature of `Store.updateData()` has been substantially changed, and is now the main
      entry point for all updates.
    * `Store.removeRecords()` has been removed. Use `Store.updateData()` instead.
    * `Store.addData()` has been removed. Use `Store.updateData()` instead.
* `Column` takes an additional property `rendererIsComplex`. Application must set this flag to
  `true` to indicate if a column renderer uses values other than its own bound field. This change
  provides an efficiency boost by allowing AG Grid to use its default change detection instead of
  forcing a cell refresh on any change.

### ⚙️ Technical

* `Grid` will now update the underlying AG Grid using AG Grid transactions rather than relying on
  agGrid `deltaRowMode`. This is intended to provide the best possible grid performance and
  generally streamline the use of the AG Grid Api.

### 🐞 Bug Fixes

* Panel resize events are now properly throttled, avoiding extreme lagginess when resizing panels
  that contain complex components such as big grids.
* Workaround for issues with the mobile Onsen toolkit throwing errors while resetting page stack.
* Dialogs call `doCancel()` handler if cancelled via `<esc>` keypress.

### 📚 Libraries

* @xh/hoist-dev-utils `3.7 → 3.8`
* qs `6.7 → 6.8`
* store2 `2.8 → 2.9`

[Commit Log](https://github.com/xh/hoist-react/compare/v26.0.1...v27.0.0)

## v26.0.1 - 2019-08-07

### 🎁 New Features

* **WebSocket support** has been added in the form of `XH.webSocketService` to establish and
  maintain a managed websocket connection with the Hoist UI server. This is implemented on the
  client via the native `WebSocket` object supported by modern browsers and relies on the
  corresponding service and management endpoints added to Hoist Core v6.1.
    * Apps must declare `webSocketsEnabled: true` in their `AppSpec` configuration to enable this
      overall functionality on the client.
    * Apps can then subscribe via the new service to updates on a requested topic and will receive
      any inbound messages for that topic via a callback.
    * The service will monitor the socket connection with a regular heartbeat and attempt to
      re-establish if dropped.
    * A new admin console snap-in provides an overview of connected websocket clients.
* The `XH.message()` and related methods such as `XH.alert()` now support more flexible
  `confirmProps` and `cancelProps` configs, each of which will be passed to their respective button
  and merged with suitable defaults. Allows use of the new `autoFocus` prop with these preconfigured
  dialogs.
    * By default, `XH.alert()` and `XH.confirm()` will auto focus the confirm button for user
      convenience.
    * The previous text/intent configs have been deprecated and the message methods will log a
      console warning if they are used (although it will continue to respect them to aid
      transitioning to the new configs).
* `GridModel` now supports a `copyCell` context menu action. See `StoreContextMenu` for more
  details.
* New `GridCountLabel` component provides an alternative to existing `StoreCountLabel`, outputting
  both overall record count and current selection count in a configurable way.
* The `Button` component accepts an `autoFocus` prop to attempt to focus on render.
* The `Checkbox` component accepts an `autoFocus` prop to attempt to focus on render.

### 💥 Breaking Changes

* `StoreCountLabel` has been moved from `/desktop/cmp/store` to the cross-platform package
  `/cmp/store`. Its `gridModel` prop has also been removed - usages with grids should likely switch
  to the new `GridCountLabel` component, noted above and imported from `/cmp/grid`.
* The API for `ClipboardButton` and `ClipboardMenuItem` has been simplified, and made implementation
  independent. Specify a single `getCopyText` function rather than the `clipboardSpec`.
  (`clipboardSpec` is an artifact from the removed `clipboard` library).
* The `XH.prompt()` and `XH.message()` input config has been updated to work as documented, with any
  initial/default value for the input sourced from `input.initialValue`. Was previously sourced from
  `input.value` (#1298).
* ChartModel `config` has been deprecated. Please use `highchartsConfig` instead.

### 🐞 Bug Fixes

* The `Select.selectOnFocus` prop is now respected when used in tandem with `enableCreate` and/or
  `queryFn` props.
* `DateInput` popup _will_ now close when input is blurred but will _not_ immediately close when
  `enableTextInput` is `false` and a month or year is clicked (#1293).
* Buttons within a grid `actionCol` now render properly in compact mode, without clipping/overflow.

### ⚙️ Technical

* `AgGridModel` will now throw an exception if any of its methods which depend on AG Grid state are
  called before the grid has been fully initialized (AG Grid onGridReady event has fired).
  Applications can check the new `isReady` property on `AgGridModel` before calling such methods
  to️️ verify the grid is fully initialized.

### 📚 Libraries

* @blueprintjs/core `3.17 → 3.18`
* @blueprintjs/datetime `3.11 → 3.12`
* @fortawesome/fontawesome `5.9 → 5.10`
* ag-grid `21.0.1 → 21.1.1`
* store2 `2.7 → 2.8`
* The `clipboard` library has been replaced with the simpler `clipboard-copy` library.

[Commit Log](https://github.com/xh/hoist-react/compare/v25.2.0...v26.0.1)

## v25.2.0 - 2019-07-25

### 🎁 New Features

* `RecordAction` supports a new `secondaryText` property. When used for a Grid context menu item,
  this text appears on the right side of the menu item, usually used for displaying the shortcut key
  associated with an action.

### 🐞 Bug Fixes

* Fixed issue with loopy behavior when using `Select.selectOnFocus` and changing focus
  simultaneously with keyboard and mouse.

[Commit Log](https://github.com/xh/hoist-react/compare/v25.1.0...v25.2.0)

## v25.1.0 - 2019-07-23

### 🎁 New Features

* `JsonInput` includes buttons for toggling showing in a full-screen dialog window. Also added a
  convenience button to auto-format `JsonInput's` content.
* `DateInput` supports a new `enableTextInput` prop. When this property is set to false, `DateInput`
  will be entirely driven by the provided date picker. Additionally, `DateInput` styles have been
  improved for its various modes to more clearly convey its functionality.
* `ExportButton` will auto-disable itself if bound to an empty `GridModel`. This helper button will
  now also throw a console warning (to alert the developer) if `gridModel.enableExport != true`.

### ⚙️ Technical

* Classes decorated with `@LoadSupport` will now throw an exception out of their provided
  `loadAsync()` method if called with a parameter that's not a plain object (i.e. param is clearly
  not a `LoadSpec`). Note this might be a breaking change, in so far as it introduces additional
  validation around this pre-existing API requirement.
* Requirements for the `colorSpec` option passed to Hoist number formatters have been relaxed to
  allow partial definitions such that, for example, only negative values may receive the CSS class
  specified, without having to account for positive value styling.

### 🐞 Bug Fixes

* `RestFormModel` now submits dirty fields only when editing a record, as intended (#1245).
* `FormField` will no longer override the disabled prop of its child input if true (#1262).

### 📚 Libraries

* mobx `5.11 → 5.13`
* Misc. patch-level updates

[Commit Log](https://github.com/xh/hoist-react/compare/v25.0.0...v25.1.0)

## v25.0.0 - 2019-07-16

### 🎁 New Features

* `Column` accepts a new `comparator` callback to customize how column cell values are sorted by the
  grid.
* Added `XH.prompt()` to show a simple message popup with a built-in, configurable HoistInput. When
  submitted by the user, its callback or resolved promise will include the input's value.
* `Select` accepts a new `selectOnFocus` prop. The behaviour is analogous to the `selectOnFocus`
  prop already in `TextInput`, `TextArea` and `NumberInput`.

### 💥 Breaking Changes

* The `fmtPercent` and `percentRenderer` methods will now multiply provided value by 100. This is
  consistent with the behavior of Excel's percentage formatting and matches the expectations of
  `ExportFormat.PCT`. Columns that were previously using `exportValue: v => v/100` as a workaround
  to the previous renderer behavior should remove this line of code.
* `DimensionChooserModel`'s `historyPreference` config has been renamed `preference`. It now
  supports saving both value and history to the same preference (existing history preferences will
  be handled).

[Commit Log](https://github.com/xh/hoist-react/compare/v24.2.0...v25.0.0)

## v24.2.0 - 2019-07-08

### 🎁 New Features

* `GridModel` accepts a new `colDefaults` configuration. Defaults provided via this object will be
  merged (deeply) into all column configs as they are instantiated.
* New `Panel.compactHeader` and `DockContainer.compactHeaders` props added to enable more compact
  and space efficient styling for headers in these components.
    * ⚠️ Note that as part of this change, internal panel header CSS class names changed slightly -
      apps that were targeting these internal selectors would need to adjust. See
      desktop/cmp/panel/impl/PanelHeader.scss for the relevant updates.
* A new `exportOptions.columns` option on `GridModel` replaces `exportOptions.includeHiddenCols`.
  The updated and more flexible config supports special strings 'VISIBLE' (default), 'ALL', and/or a
  list of specific colIds to include in an export.
    * To avoid immediate breaking changes, GridModel will log a warning on any remaining usages of
      `includeHiddenCols` but auto-set to `columns: 'ALL'` to maintain the same behavior.
* Added new preference `xhShowVersionBar` to allow more fine-grained control of when the Hoist
  version bar is showing. It defaults to `auto`, preserving the current behavior of always showing
  the footer to Hoist Admins while including it for non-admins *only* in non-production
  environments. The pref can alternatively be set to 'always' or 'never' on a per-user basis.

### 📚 Libraries

* @blueprintjs/core `3.16 → 3.17`
* @blueprintjs/datetime `3.10 → 3.11`
* mobx `5.10 → 5.11`
* react-transition-group `2.8 → 4.2`

[Commit Log](https://github.com/xh/hoist-react/compare/v24.1.1...v24.2.0)

## v24.1.1 - 2019-07-01

### 🐞 Bug Fixes

* Mobile column chooser internal layout/sizing fixed when used in certain secure mobile browsers.

[Commit Log](https://github.com/xh/hoist-react/compare/v24.1.0...v24.1.1)

## v24.1.0 - 2019-07-01

### 🎁 New Features

* `DateInput.enableClear` prop added to support built-in button to null-out a date input's value.

### 🐞 Bug Fixes

* The `Select` component now properly shows all options when the pick-list is re-shown after a
  change without first blurring the control. (Previously this interaction edge case would only show
  the option matching the current input value.) #1198
* Mobile mask component `onClick` callback prop restored - required to dismiss mobile menus when not
  tapping a menu option.
* When checking for a possible expired session within `XH.handleException()`, prompt for app login
  only for Ajax requests made to relative URLs (not e.g. remote APIs accessed via CORS). #1189

### ✨ Styles

* Panel splitter collapse button more visible in dark theme. CSS vars to customize further fixed.
* The mobile app menu button has been moved to the right side of the top appBar, consistent with its
  placement in desktop apps.

### 📚 Libraries

* @blueprintjs/core `3.15 → 3.16`
* @blueprintjs/datetime `3.9 → 3.10`
* codemirror `5.47 → 5.48`
* mobx `6.0 → 6.1`

[Commit Log](https://github.com/xh/hoist-react/compare/v24.0.0...v24.1.0)

## v24.0.0 - 2019-06-24

### 🎁 New Features

#### Data

* A `StoreFilter` object has been introduced to the data API. This allows `Store` and
  `StoreFilterField` to support the ability to conditionally include all children when filtering
  hierarchical data stores, and could support additional filtering customizations in the future.
* `Store` now provides a `summaryRecord` property which can be used to expose aggregated data for
  the data it contains. The raw data for this record can be provided to `loadData()` and
  `updateData()` either via an explicit argument to these methods, or as the root node of the raw
  data provided (see `Store.loadRootAsSummary`).
* The `StoreFilterField` component accepts new optional `model` and `bind` props to allow control of
  its text value from an external model's observable.
* `pwd` is now a new supported type of `Field` in the `@xh/hoist/core/data` package.

#### Grid

* `GridModel` now supports a `showSummary` config which can be used to display its store's
  summaryRecord (see above) as either a pinned top or bottom row.
* `GridModel` also adds a `enableColumnPinning` config to enable/disable user-driven pinning. On
  desktop, if enabled, users can pin columns by dragging them to the left or right edges of the grid
  (the default AG Grid gesture). Column pinned state is now also captured and maintained by the
  overall grid state system.
* The desktop column chooser now options in a non-modal popover when triggered from the standard
  `ColChooserButton` component. This offers a quicker and less disruptive alternative to the modal
  dialog (which is still used when launched from the grid context menu). In this popover mode,
  updates to columns are immediately reflected in the underlying grid.
* The mobile `ColChooser` has been improved significantly. It now renders displayed and available
  columns as two lists, allowing drag and drop between to update the visibility and ordering. It
  also provides an easy option to toggle pinning the first column.
* `DimensionChooser` now supports an optional empty / ungrouped configuration with a value of `[]`.
  See `DimensionChooserModel.enableClear` and `DimensionChooser.emptyText`.

#### Other Features

* Core `AutoRefreshService` added to trigger an app-wide data refresh on a configurable interval, if
  so enabled via a combination of soft-config and user preference. Auto-refresh relies on the use of
  the root `RefreshContextModel` and model-level `LoadSupport`.
* A new `LoadingIndicator` component is available as a more minimal / unobtrusive alternative to a
  modal mask. Typically configured via a new `Panel.loadingIndicator` prop, the indicator can be
  bound to a `PendingTaskModel` and will automatically show/hide a spinner and/or custom message in
  an overlay docked to the corner of the parent Panel.
* `DateInput` adds support for new `enablePicker` and `showPickerOnFocus` props, offering greater
  control over when the calendar picker is shown. The new default behaviour is to not show the
  picker on focus, instead showing it via a built-in button.
* Transitions have been disabled by default on desktop Dialog and Popover components (both are from
  the Blueprint library) and on the Hoist Mask component. This should result in a snappier user
  experience, especially when working on remote / virtual workstations. Any in-app customizations to
  disable or remove transitions can now be removed in favor of this toolkit-wide change.
* Added new `@bindable.ref` variant of the `@bindable` decorator.

### 💥 Breaking Changes

* Apps that defined and initialized their own `AutoRefreshService` service or functionality should
  leverage the new Hoist service if possible. Apps with a pre-existing custom service of the same
  name must either remove in favor of the new service or - if they have special requirements not
  covered by the Hoist implementation - rename their own service to avoid a naming conflict.
* The `StoreFilterField.onFilterChange` callback will now be passed a `StoreFilter`, rather than a
  function.
* `DateInput` now has a calendar button on the right side of the input which is 22 pixels square.
  Applications explicitly setting width or height on this component should ensure that they are
  providing enough space for it to display its contents without clipping.

### 🐞 Bug Fixes

* Performance for bulk grid selections has been greatly improved (#1157)
* Toolbars now specify a minimum height (or width when vertical) to avoid shrinking unexpectedly
  when they contain only labels or are entirely empty (but still desired to e.g. align UIs across
  multiple panels). Customize if needed via the new `--xh-tbar-min-size` CSS var.
* All Hoist Components that accept a `model` prop now have that properly documented in their
  prop-types.
* Admin Log Viewer no longer reverses its lines when not in tail mode.

### ⚙️ Technical

* The `AppSpec` config passed to `XH.renderApp()` now supports a `clientAppCode` value to compliment
  the existing `clientAppName`. Both values are now optional and defaulted from the project-wide
  `appCode` and `appName` values set via the project's Webpack config. (Note that `clientAppCode` is
  referenced by the new `AutoRefreshService` to support configurable auto-refresh intervals on a
  per-app basis.)

### 📚 Libraries

* ag-grid `20.0 → 21.0`
* react-select `2.4 → 3.0`
* mobx-react `5.4 → 6.0.3`
* font-awesome `5.8 → 5.9`
* react-beautiful-dnd `10.1.1 → 11.0.4`

[Commit Log](https://github.com/xh/hoist-react/compare/v23.0.0...v24.0.0)

## v23.0.0 - 2019-05-30

### 🎁 New Features

* `GridModel` now accepts a config of `cellBorders`, similar to `rowBorders`
* `Panel.tbar` and `Panel.bbar` props now accept an array of Elements and will auto-generate a
  `Toolbar` to contain them, avoiding the need for the extra import of `toolbar()`.
* New functions `withDebug` and `withShortDebug` have been added to provide a terse syntax for
  adding debug messages that track the execution of specific blocks of code.
* `XH.toast()` now supports an optional `containerRef` argument that can be used for anchoring a
  toast within another component (desktop only). Can be used to display more targeted toasts within
  the relevant section of an application UI, as opposed to the edge of the screen.
* `ButtonGroupInput` accepts a new `enableClear` prop that allows the active / depressed button to
  be unselected by pressing it again - this sets the value of the input as a whole to `null`.
* Hoist Admins now always see the VersionBar in the footer.
* `Promise.track` now accepts an optional `omit` config that indicates when no tracking will be
  performed.
* `fmtNumber` now accepts an optional `prefix` config that prepends immediately before the number,
  but after the sign (`+`, `-`).
* New utility methods `forEachAsync()` and `whileAsync()` have been added to allow non-blocking
  execution of time-consuming loops.

### 💥 Breaking Changes

* The `AppOption.refreshRequired` config has been renamed to `reloadRequired` to better match the
  `XH.reloadApp()` method called to reload the entire app in the browser. Any options defined by an
  app that require it to be fully reloaded should have this renamed config set to `true`.
* The options dialog will now automatically trigger an app-wide data _refresh_ via
  `XH.refreshAppAsync()` if options have changed that don't require a _reload_.
* The `EventSupport` mixin has been removed. There are no known uses of it and it is in conflict
  with the overall reactive structure of the hoist-react API. If your app listens to the
  `appStateChanged`, `prefChange` or `prefsPushed` events you will need to adjust accordingly.

### 🐞 Bug Fixes

* `Select` will now let the user edit existing text in conditions where it is expected to be
  editable. #880
* The Admin "Config Differ" tool has been updated to reflect changes to `Record` made in v22. It is
  once again able to apply remote config values.
* A `Panel` with configs `resizable: true, collapsible: false` now renders with a splitter.
* A `Panel` with no `icon`, `title`, or `headerItems` will not render a blank header.
* `FileChooser.enableMulti` now behaves as one might expect -- true to allow multiple files in a
  single upload. Previous behavior (the ability to add multiple files to dropzone) is now controlled
  by `enableAddMulti`.

[Commit Log](https://github.com/xh/hoist-react/compare/v22.0.0...v23.0.0)

## v22.0.0 - 2019-04-29

### 🎁 New Features

* A new `DockContainer` component provides a user-friendly way to render multiple child components
  "docked" to its bottom edge. Each child view is rendered with a configurable header and controls
  to allow the user to expand it, collapse it, or optionally "pop it out" into a modal dialog.
* A new `AgGrid` component provides a much lighter Hoist wrapper around AG Grid while maintaining
  consistent styling and layout support. This allows apps to use any features supported by AG Grid
  without conflicting with functionality added by the core Hoist `Grid`.
    * Note that this lighter wrapper lacks a number of core Hoist features and integrations,
      including store support, grid state, enhanced column and renderer APIs, absolute value
      sorting, and more.
    * An associated `AgGridModel` provides access to to the AG Grid APIs, minimal styling configs,
      and several utility methods for managing Grid state.
* Added `GridModel.groupSortFn` config to support custom group sorting (replaces any use of
  `agOptions.defaultGroupSortComparator`).
* The `Column.cellClass` and `Column.headerClass` configs now accept functions to dynamically
  generate custom classes based on the Record and/or Column being rendered.
* The `Record` object now provides an additional getter `Record.allChildren` to return all children
  of the record, irrespective of the current filter in place on the record's store. This supplements
  the existing `Record.children` getter, which returns only the children meeting the filter.

### 💥 Breaking Changes

* The class `LocalStore` has been renamed `Store`, and is now the main implementation and base class
  for Store Data. The extraneous abstract superclass `BaseStore` has been removed.
* `Store.dataLastUpdated` had been renamed `Store.lastUpdated` on the new class and is now a simple
  timestamp (ms) rather than a Javascript Date object.
* The constructor argument `Store.processRawData` now expects a function that *returns* a modified
  object with the necessary edits. This allows implementations to safely *clone* the raw data rather
  than mutating it.
* The method `Store.removeRecord` has been replaced with the method `Store.removeRecords`. This will
  facilitate efficient bulk deletes.

### ⚙️ Technical

* `Grid` now performs an important performance workaround when loading a new dataset that would
  result in the removal of a significant amount of existing records/rows. The underlying AG Grid
  component has a serious bottleneck here (acknowledged as AG-2879 in their bug tracker). The Hoist
  grid wrapper will now detect when this is likely and proactively clear all data using a different
  API call before loading the new dataset.
* The implementations `Store`, `RecordSet`, and `Record` have been updated to more efficiently
  re-use existing record references when loading, updating, or filtering data in a store. This keeps
  the Record objects within a store as stable as possible, and allows additional optimizations by
  AG Grid and its `deltaRowDataMode`.
* When loading raw data into store `Record`s, Hoist will now perform additional conversions based on
  the declared `Field.type`. The unused `Field.nullable` has been removed.
* `LocalStorageService` now uses both the `appCode` and current username for its namespace key,
  ensuring that e.g. local prefs/grid state are not overwritten across multiple app users on one OS
  profile, or when admin impersonation is active. The service will automatically perform a one-time
  migration of existing local state from the old namespace to the new. #674
* `elem` no longer skips `null` children in its calls to `React.createElement()`. These children may
  play the role of placeholders when using conditional rendering, and skipping them was causing
  React to trigger extra re-renders. This change further simplifies Hoist's element factory and
  removes an unnecessary divergence with the behavior of JSX.

### 🐞 Bug Fixes

* `Grid` exports retain sorting, including support for absolute value sorting. #1068
* Ensure `FormField`s are keyed with their model ID, so that React can properly account for dynamic
  changes to fields within a form. #1031
* Prompt for app refresh in (rare) case of mismatch between client and server-side session user.
  (This can happen during impersonation and is defended against in server-side code.) #675

[Commit Log](https://github.com/xh/hoist-react/compare/v21.0.2...v22.0.0)

## v21.0.2 - 2019-04-05

### 📚 Libraries

* Rollback AG Grid to v20.0.0 after running into new performance issues with large datasets and
  `deltaRowDataMode`. Updates to tree filtering logic, also related to grid performance issues with
  filtered tree results returning much larger record counts.

## v21.0.0 - 2019-04-04

### 🎁 New Features

* `FetchService` fetch methods now accept a plain object as the `headers` argument. These headers
  will be merged with the default headers provided by FetchService.
* An app can also now specify default headers to be sent with every fetch request via
  `XH.fetchService.setDefaultHeaders()`. You can pass either a plain object, or a closure which
  returns one.
* `Grid` supports a new `onGridReady` prop, allowing apps to hook into the AG Grid event callback
  without inadvertently short-circuiting the Grid's own internal handler.

### 💥 Breaking Changes

* The shortcut getter `FormModel.isNotValid` was deemed confusing and has been removed from the API.
  In most cases applications should use `!FormModel.isValid` instead; this expression will return
  `false` for the `Unknown` as well as the `NotValid` state. Applications that wish to explicitly
  test for the `NotValid` state should use the `validationState` getter.
* Multiple HoistInputs have changed their `onKeyPress` props to `onKeyDown`, including TextInput,
  NumberInput, TextArea & SearchInput. The `onKeyPress` event has been deprecated in general and has
  limitations on which keys will trigger the event to fire (i.e. it would not fire on an arrow
  keypress).
* FetchService's fetch methods no longer support `contentType` parameter. Instead, specify a custom
  content-type by setting a 'Content-Type' header using the `headers` parameter.
* FetchService's fetch methods no longer support `acceptJson` parameter. Instead, pass an {"Accept":
  "application/json"} header using the `headers` parameter.

### ✨ Styles

* Black point + grid colors adjusted in dark theme to better blend with overall blue-gray tint.
* Mobile styles have been adjusted to increase the default font size and grid row height, in
  addition to a number of other smaller visual adjustments.

### 🐞 Bug Fixes

* Avoid throwing React error due to tab / routing interactions. Tab / routing / state support
  generally improved. (#1052)
* `GridModel.selectFirst()` improved to reliably select first visible record even when one or more
  groupBy levels active. (#1058)

### 📚 Libraries

* AG Grid `~20.1 → ~20.2` (fixes ag-grid sorting bug with treeMode)
* @blueprint/core `3.14 → 3.15`
* @blueprint/datetime `3.7 → 3.8`
* react-dropzone `10.0 → 10.1`
* react-transition-group `2.6 → 2.8`

[Commit Log](https://github.com/xh/hoist-react/compare/v20.2.1...v21.0.0)

## v20.2.1 - 2019-03-28

* Minor tweaks to grid styles - CSS var for pinned column borders, drop left/right padding on
  center-aligned grid cells.

[Commit Log](https://github.com/xh/hoist-react/compare/v20.2.0...v20.2.1)

## v20.2.0 - 2019-03-27

### 🎁 New Features

* `GridModel` exposes three new configs - `rowBorders`, `stripeRows`, and `showCellFocus` - to
  provide additional control over grid styling. The former `Grid` prop `showHover` has been
  converted to a `GridModel` config for symmetry with these other flags and more efficient
  re-rendering. Note that some grid-related CSS classes have also been modified to better conform to
  the BEM approach used elsewhere - this could be a breaking change for apps that keyed off of
  certain Hoist grid styles (not expected to be a common case).
* `Select` adds a `queryBuffer` prop to avoid over-eager calls to an async `queryFn`. This buffer is
  defaulted to 300ms to provide some out-of-the-box debouncing of keyboard input when an async query
  is provided. A longer value might be appropriate for slow / intensive queries to a remote API.

### 🐞 Bug Fixes

* A small `FormField.labelWidth` config value will now be respected, even if it is less than the
  default minWidth of 80px.
* Unnecessary re-renders of inactive tab panels now avoided.
* `Grid`'s filter will now be consistently applied to all tree grid records. Previously, the filter
  skipped deeply nested records under specific conditions.
* `Timer` no longer requires its `runFn` to be a promise, as it briefly (and unintentionally) did.
* Suppressed default browser resize handles on `textarea`.

[Commit Log](https://github.com/xh/hoist-react/compare/v20.1.1...v20.2.0)

## v20.1.1 - 2019-03-27

### 🐞 Bug Fixes

* Fix form field reset so that it will call computeValidationAsync even if revalidation is not
  triggered because the field's value did not change when reset.

[Commit Log](https://github.com/xh/hoist-react/compare/v20.1.0...v20.1.1)

## v20.1.0 - 2019-03-14

### 🎁 New Features

* Standard app options panel now includes a "Restore Defaults" button to clear all user preferences
  as well as any custom grid state, resetting the app to its default state for that user.

### 🐞 Bug Fixes

* Removed a delay from `HoistInput` blur handling, ensuring `noteBlurred()` is called as soon as the
  element loses focus. This should remove a class of bugs related to input values not flushing into
  their models quickly enough when `commitOnChange: false` and the user moves directly from an input
  to e.g. clicking a submit button. #1023
* Fix to Admin ConfigDiffer tool (missing decorator).

### ⚙️ Technical

* The `GridModel.store` config now accepts a plain object and will internally create a `LocalStore`.
  This store config can also be partially specified or even omitted entirely. GridModel will ensure
  that the store is auto-configured with all fields in configured grid columns, reducing the need
  for app code boilerplate (re)enumerating field names.
* `Timer` class reworked to allow its interval to be adjusted dynamically via `setInterval()`,
  without requiring the Timer to be re-created.

[Commit Log](https://github.com/xh/hoist-react/compare/v20.0.1...v20.1.0)

## v20.0.1 - 2019-03-08

### 🐞 Bug Fixes

* Ensure `RestStore` processes records in a standard way following a save/add operation (#1010).

[Commit Log](https://github.com/xh/hoist-react/compare/v20.0.0...v20.0.1)

## v20.0.0 - 2019-03-06

### 💥 Breaking Changes

* The `@LoadSupport` decorator has been substantially reworked and enhanced from its initial release
  in v19. It is no longer needed on the HoistComponent, but rather should be put directly on the
  owned HoistModel implementing the loading. IMPORTANT NOTE: all models should implement
  `doLoadAsync` rather than `loadAsync`. Please see `LoadSupport` for more information on this
  important change.
* `TabContainer` and `TabContainerModel` are now cross-platform. Apps should update their code to
  import both from `@xh/hoist/cmp/tab`.
* `TabContainer.switcherPosition` has been moved to `TabContainerModel`. Please note that changes to
  `switcherPosition` are not supported on mobile, where the switcher will always appear beneath the
  container.
* The `Label` component from `@xh/hoist/desktop/cmp/input` has been removed. Applications should
  consider using the basic html `label` element instead (or a `FormField` if applicable).
* The `LeftRightChooserModel` constructor no longer accepts a `leftSortBy` and `rightSortBy`
  property. The implementation of these properties was generally broken. Use `leftSorted` and
  `rightSorted` instead.

#### Mobile

* Mobile `Page` has changed - `Pages` are now wrappers around `Panels` that are designed to be used
  with a `NavigationModel` or `TabContainer`. `Page` accepts the same props as `Panel`, meaning uses
  of `loadModel` should be replaced with `mask`.
* The mobile `AppBar` title is static and defaults to the app name. If you want to display page
  titles, it is recommended to use the `title` prop on the `Page`.

### 🎁 New Features

* Enhancements to Model and Component data loading via `@LoadSupport` provides a stronger set of
  conventions and better support for distinguishing between initial loads / auto/background
  refreshes / user- driven refreshes. It also provides new patterns for ensuring application
  Services are refreshed as part of a reworked global refresh cycle.
* RestGridModel supports a new `cloneAction` to take an existing record and open the editor form in
  "add mode" with all editable fields pre-populated from the source record. The action calls
  `prepareCloneFn`, if defined on the RestGridModel, to perform any transform operations before
  rendering the form.
* Tabs in `TabContainerModel` now support an `icon` property on the desktop.
* Charts take a new optional `aspectRatio` prop.
* Added new `Column.headerTooltip` config.
* Added new method `markManaged` on `ManagedSupport`.
* Added new function decorator `debounced`.
* Added new function `applyMixin` providing support for structured creation of class decorators
  (mixins).

#### Mobile

* Column chooser support available for mobile Grids. Users can check/uncheck columns to add/remove
  them from a configurable grid and reorder the columns in the list via drag and drop. Pair
  `GridModel.enableColChooser` with a mobile `colChooserButton` to allow use.
* Added `DialogPage` to the mobile toolkit. These floating pages do not participate in navigation or
  routing, and are used for showing fullscreen views outside of the Navigator / TabContainer
  context.
* Added `Panel` to the mobile toolkit, which offers a header element with standardized styling,
  title, and icon, as well as support for top and bottom toolbars.
* The mobile `AppBar` has been updated to more closely match the desktop `AppBar`, adding `icon`,
  `leftItems`, `hideAppMenuButton` and `appMenuButtonProps` props.
* Added routing support to mobile.

### 🐞 Bug Fixes

* The HighCharts wrapper component properly resizes its chart.
* Mobile dimension chooser button properly handles overflow for longer labels.
* Sizing fixes for multi-line inputs such as textArea and jsonInput.
* NumberInput calls a `onKeyPress` prop if given.
* Layout fixes on several admin panels and detail popups.

### 📚 Libraries

* @blueprintjs/core `3.13 → 3.14`
* @xh/hoist-dev-utils `3.5 → 3.6`
* ag-grid `~20.0 → ~20.1`
* react-dropzone `~8.0 → ~9.0`
* react-select `~2.3 → ~2.4`
* router5 `~6.6 → ~7.0`
* react `~16.7 → ~16.8`

[Commit Log](https://github.com/xh/hoist-react/compare/v19.0.1...v20.0.0)

## v19.0.1 - 2019-02-12

### 🐞 Bug Fixes

* Additional updates and simplifications to `FormField` sizing of child `HoistInput` elements, for
  more reliable sizing and spacing filling behavior.

[Commit Log](https://github.com/xh/hoist-react/compare/v19.0.0...v19.0.1)

## v19.0.0 - 2019-02-08

### 🎁 New Features

* Added a new architecture for signaling the need to load / refresh new data across either the
  entire app or a section of the component hierarchy. This new system relies on React context to
  minimizes the need for explicit application wiring, and improves support for auto-refresh. See
  newly added decorator `@LoadSupport` and classes/components `RefreshContext`,
  `RefreshContextModel`, and `RefreshContextView` for more info.
* `TabContainerModel` and `TabModel` now support `refreshMode` and `renderMode` configs to allow
  better control over how inactive tabs are mounted/unmounted and how tabs handle refresh requests
  when hidden or (re)activated.
* Apps can implement `getAppOptions()` in their `AppModel` class to specify a set of app-wide
  options that should be editable via a new built-in Options dialog. This system includes built-in
  support for reading/writing options to preferences, or getting/setting their values via custom
  handlers. The toolkit handles the rendering of the dialog.
* Standard top-level app buttons - for actions such as launching the new Options dialog, switching
  themes, launching the admin client, and logging out - have been moved into a new menu accessible
  from the top-right corner of the app, leaving more space for app-specific controls in the AppBar.
* `RecordGridModel` now supports an enhanced `editors` configuration that exposes the full set of
  validation and display support from the Forms package.
* `HoistInput` sizing is now consistently implemented using `LayoutSupport`. All sizable
  `HoistInputs` now have default `width` to ensure a standard display out of the box. `JsonInput`
  and `TextArea` also have default `height`. These defaults can be overridden by declaring explicit
  `width` and `height` values, or unset by setting the prop to `null`.
* `HoistInputs` within `FormFields` will be automatically sized to fill the available space in the
  `FormField`. In these cases, it is advised to either give the `FormField` an explicit size or
  render it in a flex layout.

### 💥 Breaking Changes

* AG Grid has been updated to v20.0.0. Most apps shouldn't require any changes - however, if you are
  using `agOptions` to set sorting, filtering or resizing properties, these may need to change:

  For the `Grid`, `agOptions.enableColResize`, `agOptions.enableSorting`
  and `agOptions.enableFilter`
  have been removed. You can replicate their effects by using `agOptions.defaultColDef`. For
  `Columns`, `suppressFilter` has been removed, an should be replaced with `filter: false`.

* `HoistAppModel.requestRefresh` and `TabContainerModel.requestRefresh` have been removed.
  Applications should use the new Refresh architecture described above instead.
* `tabRefreshMode` on TabContainer has been renamed `renderMode`.
* `TabModel.reloadOnShow` has been removed. Set the `refreshMode` property on TabContainerModel or
  TabModel to `TabRefreshMode.ON_SHOW_ALWAYS` instead.
* The mobile APIs for `TabContainerModel`, `TabModel`, and `RefreshButton` have been rewritten to
  more closely mirror the desktop API.
* The API for `RecordGridModel` editors has changed -- `type` is no longer supported. Use
  `fieldModel` and `formField` instead.
* `LocalStore.loadRawData` requires that all records presented to store have unique IDs specified.
  See `LocalStore.idSpec` for more information.

### 🐞 Bug Fixes

* SwitchInput and RadioInput now properly highlight validation errors in `minimal` mode.

### 📚 Libraries

* @blueprintjs/core `3.12 → 3.13`
* ag-grid `~19.1.4 → ~20.0.0`

[Commit Log](https://github.com/xh/hoist-react/compare/v18.1.2...v19.0.0)

## v18.1.2 - 2019-01-30

### 🐞 Bug Fixes

* Grid integrations relying on column visibility (namely export, storeFilterField) now correctly
  consult updated column state from GridModel. #935
* Ensure `FieldModel.initialValue` is observable to ensure that computed dirty state (and any other
  derivations) are updated if it changes. #934
* Fixes to ensure Admin console log viewer more cleanly handles exceptions (e.g. attempting to
  auto-refresh on a log file that has been deleted).

[Commit Log](https://github.com/xh/hoist-react/compare/v18.1.1...v18.1.2)

## v18.1.1 - 2019-01-29

* Grid cell padding can be controlled via a new set of CSS vars and is reduced by default for grids
  in compact mode.
* The `addRecordAsync()` and `saveRecordAsync()` methods on `RestStore` return the updated record.

[Commit Log](https://github.com/xh/hoist-react/compare/v18.1.0...v18.1.1)

## v18.1.0 - 2019-01-28

### 🎁 New Features

* New `@managed` class field decorator can be used to mark a property as fully created/owned by its
  containing class (provided that class has installed the matching `@ManagedSupport` decorator).
    * The framework will automatically pass any `@managed` class members to `XH.safeDestroy()` on
      destroy/unmount to ensure their own `destroy()` lifecycle methods are called and any related
      resources are disposed of properly, notably MobX observables and reactions.
    * In practice, this should be used to decorate any properties on `HoistModel`, `HoistService`,
      or
      `HoistComponent` classes that hold a reference to a `HoistModel` created by that class. All of
      those core artifacts support the new decorator, `HoistModel` already provides a built-in
      `destroy()` method, and calling that method when an app is done with a Model is an important
      best practice that can now happen more reliably / easily.
* `FormModel.getData()` accepts a new single parameter `dirtyOnly` - pass true to get back only
  fields which have been modified.
* The mobile `Select` component indicates the current value with a ✅ in the drop-down list.
* Excel exports from tree grids now include the matching expand/collapse tree controls baked into
  generated Excel file.

### 🐞 Bug Fixes

* The `JsonInput` component now properly respects / indicates disabled state.

### 📚 Libraries

* Hoist-dev-utils `3.4.1 → 3.5.0` - updated webpack and other build tool dependencies, as well as
  an improved eslint configuration.
* @blueprintjs/core `3.10 → 3.12`
* @blueprintjs/datetime `3.5 → 3.7`
* fontawesome `5.6 → 5.7`
* mobx `5.8 → 5.9`
* react-select `2.2 → 2.3`
* Other patch updates

[Commit Log](https://github.com/xh/hoist-react/compare/v18.0.0...v18.1.0)

## v18.0.0 - 2019-01-15

### 🎁 New Features

* Form support has been substantially enhanced and restructured to provide both a cleaner API and
  new functionality:
    * `FormModel` and `FieldModel` are now concrete classes and provide the main entry point for
      specifying the contents of a form. The `Field` and `FieldSupport` decorators have been
      removed.
    * Fields and sub-forms may now be dynamically added to FormModel.
    * The validation state of a FormModel is now *immediately* available after construction and
      independent of the GUI. The triggering of the *display* of that state is now a separate
      process triggered by GUI actions such as blur.
    * `FormField` has been substantially reworked to support a read-only display and inherit common
      property settings from its containing `Form`.
    * `HoistInput` has been moved into the `input` package to clarify that these are lower level
      controls and independent of the Forms package.

* `RestGrid` now supports a `mask` prop. RestGrid loading is now masked by default.
* `Chart` component now supports a built-in zoom out gesture: click and drag from right-to-left on
  charts with x-axis zooming.
* `Select` now supports an `enableClear` prop to control the presence of an optional inline clear
  button.
* `Grid` components take `onCellClicked` and `onCellDoubleClicked` event handlers.
* A new desktop `FileChooser` wraps a preconfigured react-dropzone component to allow users to
  easily select files for upload or other client-side processing.

### 💥 Breaking Changes

* Major changes to Form (see above). `HoistInput` imports will also need to be adjusted to move from
  `form` to `input`.
* The name of the HoistInput `field` prop has been changed to `bind`. This change distinguishes the
  lower-level input package more clearly from the higher-level form package which uses it. It also
  more clearly relates the property to the associated `@bindable` annotation for models.
* A `Select` input with `enableMulti = true` will by default no longer show an inline x to clear the
  input value. Use the `enableClear` prop to re-enable.
* Column definitions are exported from the `grid` package. To ensure backwards compatibility,
  replace imports from `@xh/hoist/desktop/columns` with `@xh/hoist/desktop/cmp/grid`.

### 📚 Libraries

* React `~16.6.0 → ~16.7.0`
* Patch version updates to multiple other dependencies.

[Commit Log](https://github.com/xh/hoist-react/compare/v17.0.0...v18.0.0)

## v17.0.0 - 2018-12-21

### 💥 Breaking Changes

* The implementation of the `model` property on `HoistComponent` has been substantially enhanced:
    * "Local" Models should now be specified on the Component class declaration by simply setting
      the
      `model` property, rather than the confusing `localModel` property.
    * HoistComponent now supports a static `modelClass` class property. If set, this property will
      allow a HoistComponent to auto-create a model internally when presented with a plain
      javascript object as its `model` prop. This is especially useful in cases like `Panel`
      and `TabContainer`, where apps often need to specify a model but do not require a reference to
      the model. Those usages can now skip importing and instantiating an instance of the
      component's model class themselves.
    * Hoist will now throw an Exception if an application attempts to changes the model on an
      existing HoistComponent instance or presents the wrong type of model to a HoistComponent where
      `modelClass` has been specified.

* `PanelSizingModel` has been renamed `PanelModel`. The class now also has the following new
  optional properties, all of which are `true` by default:
    * `showSplitter` - controls visibility of the splitter bar on the outside edge of the component.
    * `showSplitterCollapseButton` - controls visibility of the collapse button on the splitter bar.
    * `showHeaderCollapseButton` - controls visibility of a (new) collapse button in the header.

* The API methods for exporting grid data have changed and gained new features:
    * Grids must opt-in to export with the `GridModel.enableExport` config.
    * Exporting a `GridModel` is handled by the new `GridExportService`, which takes a collection of
      `exportOptions`. See `GridExportService.exportAsync` for available `exportOptions`.
    * All export entry points (`GridModel.exportAsync()`, `ExportButton` and the export context menu
      items) support `exportOptions`. Additionally, `GridModel` can be configured with default
      `exportOptions` in its config.

* The `buttonPosition` prop on `NumberInput` has been removed due to problems with the underlying
  implementation. Support for incrementing buttons on NumberInputs will be re-considered for future
  versions of Hoist.

### 🎁 New Features

* `TextInput` on desktop now supports an `enableClear` property to allow easy addition of a clear
  button at the right edge of the component.
* `TabContainer` enhancements:
    * An `omit` property can now be passed in the tab configs passed to the `TabContainerModel`
      constructor to conditionally exclude a tab from the container
    * Each `TabModel` can now be retrieved by id via the new `getTabById` method on
      `TabContainerModel`.
    * `TabModel.title` can now be changed at runtime.
    * `TabModel` now supports the following properties, which can be changed at runtime or set via
      the config:
        * `disabled` - applies a disabled style in the switcher and blocks navigation to the tab via
          user click, routing, or the API.
        * `excludeFromSwitcher` - removes the tab from the switcher, but the tab can still be
          navigated to programmatically or via routing.
* `MultiFieldRenderer` `multiFieldConfig` now supports a `delimiter` property to separate
  consecutive SubFields.
* `MultiFieldRenderer` SubFields now support a `position` property, to allow rendering in either the
  top or bottom row.
* `StoreCountLabel` now supports a new 'includeChildren' prop to control whether or not children
  records are included in the count. By default this is `false`.
* `Checkbox` now supports a `displayUnsetState` prop which may be used to display a visually
  distinct state for null values.
* `Select` now renders with a checkbox next to the selected item in its dropdown menu, instead of
  relying on highlighting. A new `hideSelectedOptionCheck` prop is available to disable.
* `RestGridModel` supports a `readonly` property.
* `DimensionChooser`, various `HoistInput` components, `Toolbar` and `ToolbarSeparator` have been
  added to the mobile component library.
* Additional environment enums for UAT and BCP, added to Hoist Core 5.4.0, are supported in the
  application footer.

### 🐞 Bug Fixes

* `NumberInput` will no longer immediately convert its shorthand value (e.g. "3m") into numeric form
  while the user remains focused on the input.
* Grid `actionCol` columns no longer render Button components for each action, relying instead on
  plain HTML / CSS markup for a significant performance improvement when there are many rows and/or
  actions per row.
* Grid exports more reliably include the appropriate file extension.
* `Select` will prevent an `<esc>` keypress from bubbling up to parent components only when its menu
  is open. (In that case, the component assumes escape was pressed to close its menu and captures
  the keypress, otherwise it should leave it alone and let it e.g. close a parent popover).

[Commit Log](https://github.com/xh/hoist-react/compare/v16.0.1...v17.0.0)

## v16.0.1 - 2018-12-12

### 🐞 Bug Fixes

* Fix to FeedbackForm allowing attempted submission with an empty message.

[Commit Log](https://github.com/xh/hoist-react/compare/v16.0.0...v16.0.1)

## v16.0.0

### 🎁 New Features

* Support for ComboBoxes and Dropdowns have been improved dramatically, via a new `Select` component
  based on react-select.
* The AG Grid based `Grid` and `GridModel` are now available on both mobile and desktop. We have
  also added new support for multi-row/multi-field columns via the new `multiFieldRenderer` renderer
  function.
* The app initialization lifecycle has been restructured so that no App classes are constructed
  until Hoist is fully initialized.
* `Column` now supports an optional `rowHeight` property.
* `Button` now defaults to 'minimal' mode, providing a much lighter-weight visual look-and-feel to
  HoistApps. `Button` also implements `@LayoutSupport`.
* Grouping state is now saved by the grid state support on `GridModel`.
* The Hoist `DimChooser` component has been ported to hoist-react.
* `fetchService` now supports an `autoAbortKey` in its fetch methods. This can be used to
  automatically cancel obsolete requests that have been superseded by more recent variants.
* Support for new `clickableLabel` property on `FormField`.
* `RestForm` now supports a read-only view.
* Hoist now supports automatic tracking of app/page load times.

### 💥 Breaking Changes

* The new location for the cross-platform grid component is `@xh/hoist/cmp/grid`. The `columns`
  package has also moved under a new sub-package in this location.
* Hoist top-level App Structure has changed in order to improve consistency of the Model-View
  conventions, to improve the accessibility of services, and to support the improvements in app
  initialization mentioned above:
    - `XH.renderApp` now takes a new `AppSpec` configuration.
    - `XH.app` is now `XH.appModel`.
    - All services are installed directly on `XH`.
    - `@HoistApp` is now `@HoistAppModel`
* `RecordAction` has been substantially refactored and improved. These are now typically immutable
  and may be shared.
    - `prepareFn` has been replaced with a `displayFn`.
    - `actionFn` and `displayFn` now take a single object as their parameter.
* The `hide` property on `Column` has been changed to `hidden`.
* The `ColChooserButton` has been moved from the incorrect location `@xh/hoist/cmp/grid` to
  `@xh/hoist/desktop/cmp/button`. This is a desktop-only component. Apps will have to adjust these
  imports.
* `withDefaultTrue` and `withDefaultFalse` in `@xh/hoist/utils/js` have been removed. Use
  `withDefault` instead.
* `CheckBox` has been renamed `Checkbox`

### ⚙️ Technical

* AG Grid has been upgraded to v19.1
* mobx has been upgraded to v5.6
* React has been upgraded to v16.6
* Allow browsers with proper support for Proxy (e.g Edge) to access Hoist Applications.

### 🐞 Bug Fixes

* Extensive. See full change list below.

[Commit Log](https://github.com/xh/hoist-react/compare/v15.1.2...v16.0.0)

## v15.1.2

🛠 Hotfix release to MultiSelect to cap the maximum number of options rendered by the drop-down
list. Note, this component is being replaced in Hoist v16 by the react-select library.

[Commit Log](https://github.com/xh/hoist-react/compare/v15.1.1...v15.1.2)

## v15.1.1

### 🐞 Bug Fixes

* Fix to minimal validation mode for FormField disrupting input focus.
* Fix to JsonInput disrupting input focus.

### ⚙️ Technical

* Support added for TLBR-style notation when specifying margin/padding via layoutSupport - e.g. box(
  {margin: '10 20 5 5'}).
* Tweak to lockout panel message when the user has no roles.

[Commit Log](https://github.com/xh/hoist-react/compare/v15.1.0...v15.1.1)

## v15.1.0

### 🎁 New Features

* The FormField component takes a new minimal prop to display validation errors with a tooltip only
  as opposed to an inline message string. This can be used to help reduce shifting / jumping form
  layouts as required.
* The admin-only user impersonation toolbar will now accept new/unknown users, to support certain
  SSO application implementations that can create users on the fly.

### ⚙️ Technical

* Error reporting to server w/ custom user messages is disabled if the user is not known to the
  client (edge case with errors early in app lifecycle, prior to successful authentication).

[Commit Log](https://github.com/xh/hoist-react/compare/v15.0.0...v15.1.0)

## v15.0.0

### 💥 Breaking Changes

* This update does not require any application client code changes, but does require updating the
  Hoist Core Grails plugin to >= 5.0. Hoist Core changes to how application roles are loaded and
  users are authenticated required minor changes to how JS clients bootstrap themselves and load
  user data.
* The Hoist Core HoistImplController has also been renamed to XhController, again requiring Hoist
  React adjustments to call the updated /xh/ paths for these (implementation) endpoints. Again, no
  app updates required beyond taking the latest Hoist Core plugin.

[Commit Log](https://github.com/xh/hoist-react/compare/v14.2.0...v15.0.0)

## v14.2.0

### 🎁 New Features

* Upgraded hoist-dev-utils to 3.0.3. Client builds now use the latest Webpack 4 and Babel 7 for
  noticeably faster builds and recompiles during CI and at development time.
* GridModel now has a top-level agColumnApi property to provide a direct handle on the AG Grid
  Column API object.

### ⚙️ Technical

* Support for column groups strengthened with the addition of a dedicated ColumnGroup sibling class
  to Column. This includes additional internal refactoring to reduce unnecessary cloning of Column
  configurations and provide a more managed path for Column updates. Public APIs did not change.
  (#694)

### 📚 Libraries

* Blueprint Core `3.6.1 → 3.7.0`
* Blueprint Datetime `3.2.0 → 3.3.0`
* Fontawesome `5.3.x → 5.4.x`
* MobX `5.1.2 → 5.5.0`
* Router5 `6.5.0 → 6.6.0`

[Commit Log](https://github.com/xh/hoist-react/compare/v14.1.3...v14.2.0)

## v14.1.3

### 🐞 Bug Fixes

* Ensure JsonInput reacts properly to value changes.

### ⚙️ Technical

* Block user pinning/unpinning in Grid via drag-and-drop - pending further work via #687.
* Support "now" as special token for dateIs min/max validation rules.
* Tweak grouped grid row background color.

[Commit Log](https://github.com/xh/hoist-react/compare/v14.1.1...v14.1.3)

## v14.1.1

### 🐞 Bug Fixes

* Fixes GridModel support for row-level grouping at same time as column grouping.

[Commit Log](https://github.com/xh/hoist-react/compare/v14.1.0...v14.1.1)

## v14.1.0

### 🎁 New Features

* GridModel now supports multiple levels of row grouping. Pass the public setGroupBy() method an
  array of string column IDs, or a falsey value / empty array to ungroup. Note that the public and
  observable groupBy property on GridModel will now always be an array, even if the grid is not
  grouped or has only a single level of grouping.
* GridModel exposes public expandAll() and collapseAll() methods for grouped / tree grids, and
  StoreContextMenu supports a new "expandCollapseAll" string token to insert context menu items.
  These are added to the default menu, but auto-hide when the grid is not in a grouped state.
* The Grid component provides a new onKeyDown prop, which takes a callback and will fire on any
  keypress targeted within the Grid. Note such a handler is not provided directly by AG Grid.
* The Column class supports pinned as a top-level config. Supports passing true to pin to the left.

### 🐞 Bug Fixes

* Updates to Grid column widths made via AG Grid's "autosize to fit" API are properly persisted to
  grid state.

[Commit Log](https://github.com/xh/hoist-react/compare/v14.0.0...v14.1.0)

## v14.0.0

* Along with numerous bug fixes, v14 brings with it a number of important enhancements for grids,
  including support for tree display, 'action' columns, and absolute value sorting. It also includes
  some new controls and improvement to focus display.

### 💥 Breaking Changes

* The signatures of the Column.elementRenderer and Column.renderer have been changed to be
  consistent with each other, and more extensible. Each takes two arguments -- the value to be
  rendered, and a single bundle of metadata.
* StoreContextMenuAction has been renamed to RecordAction. Its action property has been renamed to
  actionFn for consistency and clarity.
* LocalStore : The method LocalStore.processRawData no longer takes an array of all records, but
  instead takes just a single record. Applications that need to operate on all raw records in bulk
  should do so before presenting them to LocalStore. Also, LocalStores template methods for override
  have also changed substantially, and sub-classes that rely on these methods will need to be
  adjusted accordingly.

### 🎁 New Features

#### Grid

* The Store API now supports hierarchical datasets. Applications need to simply provide raw data for
  records with a "children" property containing the raw data for their children.
* Grid supports a 'TreeGrid' mode. To show a tree grid, bind the GridModel to a store containing
  hierarchical data (as above), set treeMode: true on the GridModel, and specify a column to display
  the tree controls (isTreeColumn: true)
* Grid supports absolute sorting for numerical columns. Specify absSort: true on your column config
  to enable. Clicking the grid header will now cycle through ASC > DESC > DESC (abs) sort modes.
* Grid supports an 'Actions' column for one-click record actions. See cmp/desktop/columns/actionCol.
* A new showHover prop on the desktop Grid component will highlight the hovered row with default
  styling. A new GridModel.rowClassFn callback was added to support per-row custom classes based on
  record data.
* A new ExportFormat.LONG_TEXT format has been added, along with a new Column.exportWidth config.
  This supports exporting columns that contain long text (e.g. notes) as multi-line cells within
  Excel.

#### Other Components

* RadioInput and ButtonGroupInput have been added to the desktop/cmp/form package.
* DateInput now has support for entering and displaying time values.
* NumberInput displays its unformatted value when focused.
* Focused components are now better highlighted, with additional CSS vars provided to customize as
  needed.

### 🐞 Bug Fixes

* Calls to GridModel.setGroupBy() work properly not only on the first, but also all subsequent calls
  (#644).
* Background / style issues resolved on several input components in dark theme (#657).
* Grid context menus appear properly over other floating components.

### 📚 Libraries

* React `16.5.1 → 16.5.2`
* router5 `6.4.2 → 6.5.0`
* CodeMirror, Highcharts, and MobX patch updates

[Commit Log](https://github.com/xh/hoist-react/compare/v13.0.0...v14.0.0)

## v13.0.0

🍀Lucky v13 brings with it a number of enhancements for forms and validation, grouped column support
in the core Grid API, a fully wrapped MultiSelect component, decorator syntax adjustments, and a
number of other fixes and enhancements.

It also includes contributions from new ExHI team members Arjun and Brendan. 🎉

### 💥 Breaking Changes

* The core `@HoistComponent`, `@HoistService`, and `@HoistModel` decorators are **no longer
  parameterized**, meaning that trailing `()` should be removed after each usage. (#586)
* The little-used `hoistComponentFactory()` method was also removed as a further simplification
  (#587).
* The `HoistField` superclass has been renamed to `HoistInput` and the various **desktop form
  control components have been renamed** to match (55afb8f). Apps using these components (which will
  likely be most apps) will need to adapt to the new names.
    * This was done to better distinguish between the input components and the upgraded Field
      concept on model classes (see below).

### 🎁 New Features

⭐️ **Forms and Fields** have been a major focus of attention, with support for structured data
fields added to Models via the `@FieldSupport` and `@field()` decorators.

* Models annotated with `@FieldSupport` can decorate member properties with `@field()`, making those
  properties observable and settable (with a generated `setXXX()` method).
* The `@field()` decorators themselves can be passed an optional display label string as well as
  zero or more *validation rules* to define required constraints on the value of the field.
* A set of predefined constraints is provided within the toolkit within the `/field/` package.
* Models using `FieldSupport` should be sure to call the `initFields()` method installed by the
  decorator within their constructor. This method can be called without arguments to generally
  initialize the field system, or it can be passed an object of field names to initial/default
  values, which will set those values on the model class properties and provide change/dirty
  detection and the ability to "reset" a form.
* A new `FormField` UI component can be used to wrap input components within a form. The `FormField`
  wrapper can accept the source model and field name, and will apply those to its child input. It
  leverages the Field model to automatically display a label, indicate required fields, and print
  validation error messages. This new component should be the building-block for most non-trivial
  forms within an application.

Other enhancements include:

* **Grid columns can be grouped**, with support for grouping added to the grid state management
  system, column chooser, and export manager (#565). To define a column group, nest column
  definitions passed to `GridModel.columns` within a wrapper object of the
  form `{headerName: 'My group', children: [...]}`.

(Note these release notes are incomplete for this version.)

[Commit Log](https://github.com/xh/hoist-react/compare/v12.1.2...v13.0.0)

## v12.1.2

### 🐞 Bug Fixes

* Fix casing on functions generated by `@settable` decorator
  (35c7daa209a4205cb011583ebf8372319716deba).

[Commit Log](https://github.com/xh/hoist-react/compare/v12.1.1...v12.1.2)

## v12.1.1

### 🐞 Bug Fixes

* Avoid passing unknown HoistField component props down to Blueprint select/checkbox controls.

### 📚 Libraries

* Rollback update of `@blueprintjs/select` package `3.1.0 → 3.0.0` - this included breaking API
  changes and will be revisited in #558.

[Commit Log](https://github.com/xh/hoist-react/compare/v12.1.0...v12.1.1)

## v12.1.0

### 🎁 New Features

* New `@bindable` and `@settable` decorators added for MobX support. Decorating a class member
  property with `@bindable` makes it a MobX `@observable` and auto-generates a setter method on the
  class wrapped in a MobX `@action`.
* A `fontAwesomeIcon` element factory is exported for use with other FA icons not enumerated by the
  `Icon` class.
* CSS variables added to control desktop Blueprint form control margins. These remain defaulted to
  zero, but now within CSS with support for variable overrides. A Blueprint library update also
  brought some changes to certain field-related alignment and style properties. Review any form
  controls within apps to ensure they remain aligned as desired
  (8275719e66b4677ec5c68a56ccc6aa3055283457 and df667b75d41d12dba96cbd206f5736886cb2ac20).

### 🐞 Bug Fixes

* Grid cells are fully refreshed on a data update, ensuring cell renderers that rely on data other
  than their primary display field are updated (#550).
* Grid auto-sizing is run after a data update, ensuring flex columns resize to adjust for possible
  scrollbar visibility changes (#553).
* Dropdown fields can be instantiated with fewer required properties set (#541).

### 📚 Libraries

* Blueprint `3.0.1 → 3.4.0`
* FontAwesome `5.2.0 → 5.3.0`
* CodeMirror `5.39.2 → 5.40.0`
* MobX `5.0.3 → 5.1.0`
* router5 `6.3.0 → 6.4.2`
* React `16.4.1 → 16.4.2`

[Commit Log](https://github.com/xh/hoist-react/compare/v12.0.0...v12.1.0)

## v12.0.0

Hoist React v12 is a relatively large release, with multiple refactorings around grid columns,
`elemFactory` support, classNames, and a re-organization of classes and exports within `utils`.

### 💥 Breaking Changes

#### ⭐️ Grid Columns

**A new `Column` class describes a top-level API for columns and their supported options** and is
intended to be a cross-platform layer on top of AG Grid and TBD mobile grid implementations.

* The desktop `GridModel` class now accepts a collection of `Column` configuration objects to define
  its available columns.
* Columns may be configured with `flex: true` to cause them to stretch all available horizontal
  space within a grid, sharing it equally with any other flex columns. However note that this should
  be used sparingly, as flex columns have some deliberate limitations to ensure stable and
  consistent behavior. Most noticeably, they cannot be resized directly by users. Often, a best
  practice will be to insert an `emptyFlexCol` configuration as the last column in a grid - this
  will avoid messy-looking gaps in the layout while not requiring a data-driven column be flexed.
* User customizations to column widths are now saved if the GridModel has been configured with a
  `stateModel` key or model instance - see `GridStateModel`.
* Columns accept a `renderer` config to format text or HTML-based output. This is a callback that is
  provided the value, the row-level record, and a metadata object with the column's `colId`. An
  `elementRenderer` config is also available for cells that should render a Component.
* An `agOptions` config key continues to provide a way to pass arbitrary options to the underlying
  AG Grid instance (for desktop implementations). This is considered an "escape hatch" and should be
  used with care, but can provide a bridge to required AG Grid features as the Hoist-level API
  continues to develop.
* The "factory pattern" for Column templates / defaults has been removed, replaced by a simpler
  approach that recommends exporting simple configuration partials and spreading them into
  instance-specific column configs.
* See 0798f6bb20092c59659cf888aeaf9ecb01db52a6 for primary commit.

#### ⭐️ Element Factory, LayoutSupport, BaseClassName

Hoist provides core support for creating components via a factory pattern, powered by the `elem()`
and `elemFactory()` methods. This approach remains the recommended way to instantiate component
elements, but was **simplified and streamlined**.

* The rarely used `itemSpec` argument was removed (this previously applied defaults to child items).
* Developers can now also use JSX to instantiate all Hoist-provided components while still taking
  advantage of auto-handling for layout-related properties provided by the `LayoutSupport` mixin.
    * HoistComponents should now spread **`...this.getLayoutProps()`** into their outermost rendered
      child to enable promotion of layout properties.
* All HoistComponents can now specify a **baseClassName** on their component class and should pass
  `className: this.getClassName()` down to their outermost rendered child. This allows components to
  cleanly layer on a base CSS class name with any instance-specific classes.
* See 8342d3870102ee9bda4d11774019c4928866f256 for primary commit.

#### ⭐️ Panel resizing / collapsing

**The `Panel` component now takes a `sizingModel` prop to control and encapsulate newly built-in
resizing and collapsing behavior** (#534).

* See the `PanelSizingModel` class for configurable details, including continued support for saving
  sizing / collapsed state as a user preference.
* **The standalone `Resizable` component was removed** in favor of the improved support built into
  Panel directly.

#### Other

* Two promise-related models have been combined into **a new, more powerful `PendingTaskModel`**,
  and the `LoadMask` component has been removed and consolidated into `Mask`
  (d00a5c6e8fc1e0e89c2ce3eef5f3e14cb842f3c8).
    * `Panel` now exposes a single `mask` prop that can take either a configured `mask` element or a
      simple boolean to display/remove a default mask.
* **Classes within the `utils` package have been re-organized** into more standardized and scalable
  namespaces. Imports of these classes will need to be adjusted.

### 🎁 New Features

* **The desktop Grid component now offers a `compact` mode** with configurable styling to display
  significantly more data with reduced padding and font sizes.
* The top-level `AppBar` refresh button now provides a default implementation, calling a new
  abstract `requestRefresh()` method on `HoistApp`.
* The grid column chooser can now be configured to display its column groups as initially collapsed,
  for especially large collections of columns.
* A new `XH.restoreDefaultsAsync()` method provides a centralized way to wipe out user-specific
  preferences or customizations (#508).
* Additional Blueprint `MultiSelect`, `Tag`, and `FormGroup` controls re-exported.

### 🐞 Bug Fixes

* Some components were unintentionally not exporting their Component class directly, blocking JSX
  usage. All components now export their class.
* Multiple fixes to `DayField` (#531).
* JsonField now responds properly when switching from light to dark theme (#507).
* Context menus properly filter out duplicated separators (#518).

[Commit Log](https://github.com/xh/hoist-react/compare/v11.0.0...v12.0.0)

## v11.0.0

### 💥 Breaking Changes

* **Blueprint has been upgraded to the latest 3.x release.** The primary breaking change here is the
  renaming of all `pt-` CSS classes to use a new `bp3-` prefix. Any in-app usages of the BP
  selectors will need to be updated. See the
  [Blueprint "What's New" page](http://blueprintjs.com/docs/#blueprint/whats-new-3.0).
* **FontAwesome has been upgraded to the latest 5.2 release.** Only the icons enumerated in the
  Hoist `Icon` class are now registered via the FA `library.add()` method for inclusion in bundled
  code, resulting in a significant reduction in bundle size. Apps wishing to use other FA icons not
  included by Hoist must import and register them - see the
  [FA React Readme](https://github.com/FortAwesome/react-fontawesome/blob/master/README.md) for
  details.
* **The `mobx-decorators` dependency has been removed** due to lack of official support for the
  latest MobX update, as well as limited usage within the toolkit. This package was primarily
  providing the optional `@setter` decorator, which should now be replaced as needed by dedicated
  `@action` setter methods (19cbf86138499bda959303e602a6d58f6e95cb40).

### 🎁 Enhancements

* `HoistComponent` now provides a `getClassNames()` method that will merge any `baseCls` CSS class
  names specified on the component with any instance-specific classes passed in via props (#252).
    * Components that wish to declare and support a `baseCls` should use this method to generate and
      apply a combined list of classes to their outermost rendered elements (see `Grid`).
    * Base class names have been added for relevant Hoist-provided components - e.g. `.xh-panel` and
      `.xh-grid`. These will be appended to any instance class names specified within applications
      and be available as public CSS selectors.
* Relevant `HoistField` components support inline `leftIcon` and `rightElement` props. `DayField`
  adds support for `minDay / maxDay` props.
* Styling for the built-in AG Grid loading overlay has been simplified and improved (#401).
* Grid column definitions can now specify an `excludeFromExport` config to drop them from
  server-generated Excel/CSV exports (#485).

### 🐞 Bug Fixes

* Grid data loading and selection reactions have been hardened and better coordinated to prevent
  throwing when attempting to set a selection before data has been loaded (#484).

### 📚 Libraries

* Blueprint `2.x → 3.x`
* FontAwesome `5.0.x → 5.2.x`
* CodeMirror `5.37.0 → 5.39.2`
* router5 `6.2.4 → 6.3.0`

[Commit Log](https://github.com/xh/hoist-react/compare/v10.0.1...v11.0.0)

## v10.0.1

### 🐞 Bug Fixes

* Grid `export` context menu token now defaults to server-side 'exportExcel' export.
    * Specify the `exportLocal` token to return a menu item for local AG Grid export.
* Columns with `field === null` skipped for server-side export (considered spacer / structural
  columns).

## v10.0.0

### 💥 Breaking Changes

* **Access to the router API has changed** with the `XH` global now exposing `router` and
  `routerState` properties and a `navigate()` method directly.
* `ToastManager` has been deprecated. Use `XH.toast` instead.
* `Message` is no longer a public class (and its API has changed). Use `XH.message/confirm/alert`
  instead.
* Export API has changed. The Built-in grid export now uses more powerful server-side support. To
  continue to use local AG based export, call method `GridModel.localExport()`. Built-in export
  needs to be enabled with the new property on `GridModel.enableExport`. See `GridModel` for more
  details.

### 🎁 Enhancements

* New Mobile controls and `AppContainer` provided services (impersonation, about, and version bars).
* Full-featured server-side Excel export for grids.

### 🐞 Bug Fixes

* Prevent automatic zooming upon input focus on mobile devices (#476).
* Clear the selection when showing the context menu for a record which is not already selected
  (#469).
* Fix to make lockout script readable by Compatibility Mode down to IE5.

### 📚 Libraries

* MobX `4.2.x → 5.0.x`

[Commit Log](https://github.com/xh/hoist-react/compare/v9.0.0...v10.0.0)

## v9.0.0

### 💥 Breaking Changes

* **Hoist-provided mixins (decorators) have been refactored to be more granular and have been broken
  out of `HoistComponent`.**
    * New discrete mixins now exist for `LayoutSupport` and `ContextMenuSupport` - these should be
      added directly to components that require the functionality they add for auto-handling of
      layout-related props and support for showing right-click menus. The corresponding options on
      `HoistComponent` that used to enable them have been removed.
    * For consistency, we have also renamed `EventTarget → EventSupport` and `Reactive →
      ReactiveSupport` mixins. These both continue to be auto-applied to HoistModel and HoistService
      classes, and ReactiveSupport enabled by default in HoistComponent.
* **The Context menu API has changed.** The `ContextMenuSupport` mixin now specifies an abstract
  `getContextMenuItems()` method for component implementation (replacing the previous
  `renderContextMenu()` method). See the new [`ContextMenuItem` class for what these items support,
  as well as several static default items that can be used.
    * The top-level `AppContainer` no longer provides a default context menu, instead allowing the
      browser's own context menu to show unless an app / component author has implemented custom
      context-menu handling at any level of their component hierarchy.

### 🐞 Bug Fixes

* TabContainer active tab can become out of sync with the router state (#451)
    * ⚠️ Note this also involved a change to the `TabContainerModel` API - `activateTab()` is now
      the public method to set the active tab and ensure both the tab and the route land in the
      correct state.
* Remove unintended focused cell borders that came back with the prior AG Grid upgrade.

[Commit Log](https://github.com/xh/hoist-react/compare/v8.0.0...v9.0.0)

## v8.0.0

Hoist React v8 brings a big set of improvements and fixes, some API and package re-organizations,
and AG Grid upgrade, and more. 🚀

### 💥 Breaking Changes

* **Component package directories have been re-organized** to provide better symmetry between
  pre-existing "desktop" components and a new set of mobile-first component. Current desktop
  applications should replace imports from `@xh/hoist/cmp/xxx` with `@xh/hoist/desktop/cmp/xxx`.
    * Important exceptions include several classes within `@xh/hoist/cmp/layout/`, which remain
      cross-platform.
    * `Panel` and `Resizable` components have moved to their own packages in
      `@xh/hoist/desktop/cmp/panel` and `@xh/hoist/desktop/cmp/resizable`.
* **Multiple changes and improvements made to tab-related APIs and components.**
    * The `TabContainerModel` constructor API has changed, notably `children` → `tabs`, `useRoutes`
      →
      `route` (to specify a starting route as a string) and `switcherPosition` has moved from a
      model config to a prop on the `TabContainer` component.
    * `TabPane` and `TabPaneModel` have been renamed `Tab` and `TabModel`, respectively, with
      several related renames.
* **Application entry-point classes decorated with `@HoistApp` must implement the new getter method
  `containerClass()`** to specify the platform specific component used to wrap the app's
  `componentClass`.
    * This will typically be `@xh/hoist/[desktop|mobile]/AppContainer` depending on platform.

### 🎁 New Features

* **Tab-related APIs re-worked and improved**, including streamlined support for routing, a new
  `tabRenderMode` config on `TabContainerModel`, and better naming throughout.
* **Ag-grid updated to latest v18.x** - now using native flex for overall grid layout and sizing
  controls, along with multiple other vendor improvements.
* Additional `XH` API methods exposed for control of / integration with Router5.
* The core `@HoistComponent` decorated now installs a new `isDisplayed` getter to report on
  component visibility, taking into account the visibility of its ancestors in the component tree.
* Mobile and Desktop app package / component structure made more symmetrical (#444).
* Initial versions of multiple new mobile components added to the toolkit.
* Support added for **`IdleService` - automatic app suspension on inactivity** (#427).
* Hoist wrapper added for the low-level Blueprint **button component** - provides future hooks into
  button customizations and avoids direct BP import (#406).
* Built-in support for collecting user feedback via a dedicated dialog, convenient XH methods and
  default appBar button (#379).
* New `XH.isDevelopmentMode` constant added, true when running in local Webpack dev-server mode.
* CSS variables have been added to customize and standardize the Blueprint "intent" based styling,
  with defaults adjusted to be less distracting (#420).

### 🐞 Bug Fixes

* Preference-related events have been standardized and bugs resolved related to pushAsync() and the
  `prefChange` event (ee93290).
* Admin log viewer auto-refreshes in tail-mode (#330).
* Distracting grid "loading" overlay removed (#401).
* Clipboard button ("click-to-copy" functionality) restored (#442).

[Commit Log](https://github.com/xh/hoist-react/compare/v7.2.0...v8.0.0)

## v7.2.0

### 🎁 New Features

+ Admin console grids now outfitted with column choosers and grid state. #375
+ Additional components for Onsen UI mobile development.

### 🐞 Bug Fixes

+ Multiple improvements to the Admin console config differ. #380 #381 #392

[Commit Log](https://github.com/xh/hoist-react/compare/v7.1.0...v7.2.0)

## v7.1.0

### 🎁 New Features

* Additional kit components added for Onsen UI mobile development.

### 🐞 Bug Fixes

* Dropdown fields no longer default to `commitOnChange: true` - avoiding unexpected commits of
  type-ahead query values for the comboboxes.
* Exceptions thrown from FetchService more accurately report the remote host when unreachable, along
  with some additional enhancements to fetch exception reporting for clarity.

[Commit Log](https://github.com/xh/hoist-react/compare/v7.0.0...v7.1.0)

## v7.0.0

### 💥 Breaking Changes

* **Restructuring of core `App` concept** with change to new `@HoistApp` decorator and conventions
  around defining `App.js` and `AppComponent.js` files as core app entry points. `XH.app` now
  installed to provide access to singleton instance of primary app class. See #387.

### 🎁 New Features

* **Added `AppBar` component** to help further standardize a pattern for top-level application
  headers.
* **Added `SwitchField` and `SliderField`** form field components.
* **Kit package added for Onsen UI** - base component library for mobile development.
* **Preferences get a group field for better organization**, parity with AppConfigs. (Requires
  hoist-core 3.1.x.)

### 🐞 Bug Fixes

* Improvements to `Grid` component's interaction with underlying AG Grid instance, avoiding extra
  renderings and unwanted loss of state. 03de0ae7

[Commit Log](https://github.com/xh/hoist-react/compare/v6.0.0...v7.0.0)

## v6.0.0

### 💥 Breaking Changes

* API for `MessageModel` has changed as part of the feature addition noted below, with `alert()` and
  `confirm()` replaced by `show()` and new `XH` convenience methods making the need for direct calls
  rare.
* `TabContainerModel` no longer takes an `orientation` prop, replaced by the more flexible
  `switcherPosition` as noted below.

### 🎁 New Features

* **Initial version of grid state** now available, supporting easy persistence of user grid column
  selections and sorting. The `GridModel` constructor now takes a `stateModel` argument, which in
  its simplest form is a string `xhStateId` used to persist grid state to local storage. See the
  `GridStateModel` class for implementation details. #331
* The **Message API** has been improved and simplified, with new `XH.confirm()` and `XH.alert()`
  methods providing an easy way to show pop-up alerts without needing to manually construct or
  maintain a `MessageModel`. #349
* **`TabContainer` components can now be controlled with a remote `TabSwitcher`** that does not need
  to be directly docked to the container itself. Specify `switcherPosition:none` on the
  `TabContainerModel` to suppress showing the switching affordance on the tabs themselves and
  instantiate a `TabSwitcher` bound to the same model to control a tabset from elsewhere in the
  component hierarchy. In particular, this enabled top-level application tab navigation to move up
  into the top toolbar, saving vertical space in the layout. #368
* `DataViewModel` supports an `emptyText` config.

### 🐞 Bugfixes

* Dropdown fields no longer fire multiple commit messages, and no longer commit partial entries
  under some circumstances. #353 and #354
* Grids resizing fixed when shrinking the containing component. #357

[Commit Log](https://github.com/xh/hoist-react/compare/v5.0.0...v6.0.0)

## v5.0.0

### 💥 Breaking Changes

* **Multi environment configs have been unwound** See these release notes/instructions for how to
  migrate: https://github.com/xh/hoist-core/releases/tag/release-3.0.0
* **Breaking change to context menus in dataviews and grids not using the default context menu:**
  StoreContextMenu no longer takes an array of items as an argument to its constructor. Instead it
  takes a configuration object with an ‘items’ key that will point to any current implementation’s
  array of items. This object can also contain an optional gridModel argument which is intended to
  support StoreContextMenuItems that may now be specified as known ‘hoist tokens’, currently limited
  to a ‘colChooser’ token.

### 🎁 New Features

* Config differ presents inline view, easier to read diffs now.
* Print Icon added!

### 🐞 Bugfixes

* Update processFailedLoad to loadData into gridModel store, Fixes #337
* Fix regression to ErrorTracking. Make errorTrackingService safer/simpler to call at any point in
  life-cycle.
* Fix broken LocalStore state.
* Tweak flex prop for charts. Side by side charts in a flexbox now auto-size themselves! Fixes #342
* Provide token parsing for storeContextMenus. Context menus are all grown up! Fixes #300

## v4.0.1

### 🐞 Bugfixes

* DataView now properly re-renders its items when properties on their records change (and the ID
  does not)

## v4.0.0

### 💥 Breaking Changes

* **The `GridModel` selection API has been reworked for clarity.** These models formerly exposed
  their selectionModel as `grid.selection` - now that getter returns the selected records. A new
  `selectedRecord` getter is also available to return a single selection, and new string shortcut
  options are available when configuring GridModel selection behavior.
* **Grid components can now take an `agOptions` prop** to pass directly to the underlying ag-grid
  component, as well as an `onRowDoubleClicked` handler function.
  16be2bfa10e5aab4ce8e7e2e20f8569979dd70d1

### 🎁 New Features

* Additional core components have been updated with built-in `layoutSupport`, allowing developers to
  set width/height/flex and other layout properties directly as top-level props for key comps such
  as Grid, DataView, and Chart. These special props are processed via `elemFactory` into a
  `layoutConfig` prop that is now passed down to the underlying wrapper div for these components.
  081fb1f3a2246a4ff624ab123c6df36c1474ed4b

### 🐞 Bugfixes

* Log viewer tail mode now working properly for long log files - #325

## v3.0.1

### 🐞 Bugfixes

* FetchService throws a dedicated exception when the server is unreachable, fixes a confusing
  failure case detailed in #315

## v3.0.0

### 💥 Breaking Changes

* **An application's `AppModel` class must now implement a new `checkAccess()` method.** This method
  is passed the current user, and the appModel should determine if that user should see the UI and
  return an object with a `hasAccess` boolean and an optional `message` string. For a return with
  `hasAccess: false`, the framework will render a lockout panel instead of the primary UI.
  974c1def99059f11528c476f04e0d8c8a0811804
    * Note that this is only a secondary level of "security" designed to avoid showing an
      unauthorized user a confusing / non-functional UI. The server or any other third-party data
      sources must always be the actual enforcer of access to data or other operations.
* **We updated the APIs for core MobX helper methods added to component/model/service classes.** In
  particular, `addReaction()` was updated to take a more declarative / clear config object.
  8169123a4a8be6940b747e816cba40bd10fa164e
    * See Reactive.js - the mixin that provides this functionality.

### 🎁 New Features

* Built-in client-side lockout support, as per above.

### 🐞 Bugfixes

* None

------------------------------------------

📫☎️🌎 info@xh.io | https://xh.io/contact
Copyright © 2025 Extremely Heavy Industries Inc. - all rights reserved<|MERGE_RESOLUTION|>--- conflicted
+++ resolved
@@ -2,25 +2,20 @@
 
 ## 74.0.0-SNAPSHOT - unreleased
 
-<<<<<<< HEAD
-### 🎁 New Features
-
+### 💥 Breaking Changes (upgrade difficulty: 🟢 LOW - minor change to ViewManagerModel)
+
+* Removed `ViewManagerModel.settleTime`. Now set via individual `PersistOptions.settleTime` instead.
+
+### 🎁 New Features
+* Added `ViewManagerModel.preserveUnsavedChanges` flag to opt-out of that behaviour.
+* Added `PersistOptions.settleTime` to configure time to wait for state to settle before persisting.
 * Chart context menu is now fully customizable.
   ⚠️ NOTE: if a chart's context menu is turned off with `showContextMenu: false`,
   update to `contextMenu: false`.
-=======
-### 💥 Breaking Changes (upgrade difficulty: 🟢 LOW - minor change to ViewManagerModel)
-
-* Removed `ViewManagerModel.settleTime`. Now set via individual `PersistOptions.settleTime` instead.
-
-### 🎁 New Features
-* Added `ViewManagerModel.preserveUnsavedChanges` flag to opt-out of that behaviour.
-* Added `PersistOptions.settleTime` to configure time to wait for state to settle before persisting.
 
 ### 🐞 Bug Fixes
 * Improved `ViewManagerModel.settleTime` by delegating to individual `PersistenceProviders`.
 * Fixed bug where grid column state could become unintentionally dirty when columns were hidden.
->>>>>>> ca809a00
 
 ## v73.0.1 - 2025-05-19
 
