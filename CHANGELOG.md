--- conflicted
+++ resolved
@@ -2,14 +2,11 @@
 
 ## v34.0.0-SNAPSHOT - unreleased
 
-<<<<<<< HEAD
-### 🎁 New Features
-
+### 🎁 New Features
 * Add Hoist Cube Aggregators: `AverageAggregator` and `AverageStrictAggregator`
-=======
+
 [Commit Log](https://github.com/xh/hoist-react/compare/v33.0.1...develop)
 
->>>>>>> 3ff6a826
 
 ## v33.0.1 - 2020-04-29
 
