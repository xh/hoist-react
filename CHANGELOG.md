--- conflicted
+++ resolved
@@ -2,8 +2,11 @@
 
 ## v45.0.0-SNAPSHOT - unreleased
 
+### 💥 Breaking Changes
+* Hoist grids now require ag-Grid v26.1.0 or higher - update your ag-Grid dependency in your app's
+  `package.json` file. See the [ag-Grid Changelog](https://www.ag-grid.com/changelog) for details.
+
 * [Commit Log](https://github.com/xh/hoist-react/compare/v44.3.0...develop)
-
 
 ## v44.3.0 - 2021-12-15
 
@@ -33,15 +36,7 @@
 * New utility methods `withInfo` and `logInfo` provide variants of the existing `withDebug` and
   `logDebug` methods, but log at the more verbose `console.log` level.
 
-<<<<<<< HEAD
-### 💥 Breaking Changes
-* Hoist grids now require ag-Grid v26.1.0 or higher - update your ag-Grid dependency in your app's
-  `package.json` file. See the [ag-Grid Changelog](https://www.ag-grid.com/changelog) for details.
-
-### ⚙️ Technical
-=======
-### 🐞 Bug Fixes
->>>>>>> 2f7c2745
+### 🐞 Bug Fixes
 
 * Desktop panel splitter can now be dragged over an `iframe` and reliably resize the panel.
 * Ensure scrollbar does not appear on multi-select in toolbar when not needed.
