--- conflicted
+++ resolved
@@ -4,7 +4,6 @@
 
 ### 🎁 New Features
 
-<<<<<<< HEAD
 * Column-level filtering is now official supported for desktop grids:
     + `GridModel` now has a `filterModel` config, which accepts a config for the new `GridFilterModel`
       or a boolean `true` to create the default `GridFilterModel`. `GridFilterModel` is designed to be
@@ -23,7 +22,8 @@
   configs now support either a `Store` or a cube `View`. This is to provide a common API with
   the new `GridFilterModel` filtering described above.
 + `Cube.executeQuery()` has been renamed `Cube.executeQueryAsync()`, and is now asynchronous.
-=======
+
+
 ### ✨ Style
 
 * The red and green color values applied in dark mode have been lightened for improved legibility.
@@ -33,8 +33,6 @@
   to style selected grid rows.
   * ⚠ Note the `--xh-grid-bg-highlight` CSS var has been removed.
 
-
->>>>>>> 98f1dbd6
 
 [Commit Log](https://github.com/xh/hoist-react/compare/v41.1.0...develop)
 
