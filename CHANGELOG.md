--- conflicted
+++ resolved
@@ -2,17 +2,16 @@
 
 ## SNAPSHOT - unreleased
 
-<<<<<<< HEAD
+### 🐞 Bug Fixes
+
+* Fix bug where components utilizing `ModalSupport` could render incorrectly when switching
+  between inline and modal views.
+*
 ### ⚙️ Technical
 
 * An empty `DashCanvas` / `DashContainer` 'Add View' button now only displays a menu of available
   views, without unnecessarily nesting them inside an 'Add' submenu
-=======
-### 🐞 Bug Fixes
-
-* Fix bug where components utilizing `ModalSupport` could render incorrectly when switching
-  between inline and modal views.
->>>>>>> e45df53c
+* Update `AppMenuButton` and `ContextMenu` to support Blueprint4 `menuItem`'s
 
 ## v50.1.0 - 2022-07-21
 
