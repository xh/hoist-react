# Changelog

## v28.0.0-SNAPSHOT - Unreleased

### 🎁 New Features

* Hoist now fully supports React functional components and hooks. See the new function
  `hoistComponent` for more information. While functional components and hooks are considered
  essential forward-looking patterns in the React world, Class-based Components remain fully
  supported (by both Hoist and React) using the familiar `@HoistComponent` decorator.
* The default text input shown by `XH.prompt()` now has `selectOnFocus: true` and will confirm the
  user's entry on an <enter> keypress (same as clicking 'OK').
* `stringExcludes` function added to form validation constraints. This allows an input value to
  block specific characters or strings, e.g. no slash "/" in a textInput for a filename.
* `constrainAll` function added to form validation constraints. This takes another constraint as its
  only argument, and applies that constraint to an array of values, rather than just to one value.
  This is useful for applying a constraint to inputs that produce arrays, such as tag pickers.
* `DateInput` will now accept LocalDates as `minDate` and `maxDate` props.
* Individual `Buttons` within a `ButtonGroupInput` will accept a disabled prop while continuing to
  respect the overall `ButtonGroupInput`'s disabled prop.
* Not a Hoist feature, exactly, but the latest version of `@xh/hoist-dev-utils` (see below) enables
  support for the nullsafe operator `let foo = bar?.baz` via the
  `@babel/plugin-proposal-optional-chaining` plugin.

### 💥 Breaking Changes

* Apps should update their dev dependencies to the latest `@xh/hoist-dev-utils` package: v4.0+. This
  updates the versions of Babel / Webpack used in builds and swaps to the updated Babel
  recommendation of `core-js` for polyfills.
* The `allSettled` function in `@xh/promise` has been removed. Applications using this method should
  use the ECMA standard (stage-2) `Promise.allSettled` instead. This method is now fully available
  in Hoist via bundled polyfills. Note that the standard method returns an array of objects of the
  form `{status: [rejected|fulfilled], ...}`, rather than `{state: [rejected|fulfilled], ...}`.
* The `containerRef` argument for `XH.toast()` should now be a DOM element. Component instances are
  no longer supported types for this value. This is required to support functional Components
  throughout the toolkit.

<<<<<<< HEAD
### 📚 Libraries

* @xh/hoist-dev-utils `3.8 -> 4.0`
* rsvp (removed)
=======
### 🐞 Bug Fixes

* Date picker month and year controls will now work properly in LocalDate mode. (Previously would
  reset to underlying value.)

### 📚 Libraries

* ag-grid `21.1 -> 21.2`
>>>>>>> 9eb8fdf6

[Commit Log](https://github.com/exhi/hoist-react/compare/v27.1.0...develop)

## v27.1.0 - 2019-09-05

### 🎁 New Features

* `Column.exportFormat` can now be a function, which supports setting Excel formats on a per-cell
  (vs. entire column) basis by returning a conditional `exportFormat` based upon the value and / or
  record.
  * ⚠️ Note that per-cell formatting _requires_ that apps update their server to use hoist-core
    v6.3.0+ to work, although earlier versions of hoist-core _are_ backwards compatible with the
    pre-existing, column-level export formatting.
* `DataViewModel` now supports a `sortBy` config. Accepts the same inputs as `GridModel.sortBy`,
  with the caveat that only a single-level sort is supported at this time.

[Commit Log](https://github.com/exhi/hoist-react/compare/v27.0.1...v27.1.0)

## v27.0.1 - 2019-08-26

### 🐞 Bug Fixes

* Fix to `Store.clear()` and `GridModel.clear()`, which delegates to the same (#1324).

[Commit Log](https://github.com/exhi/hoist-react/compare/v27.0.0...v27.0.1)

## v27.0.0 - 2019-08-23

### 🎁 New Features

* A new `LocalDate` class has been added to the toolkit. This class provides client-side support for
  "business" or "calendar" days that do not have a time component. It is an immutable class that
  supports '==', '<' and '>', as well as a number of convenient manipulation functions. Support for
  the `LocalDate` class has also been added throughout the toolkit, including:
  * `Field.type` now supports an additional `localDate` option for automatic conversion of server
    data to this type when loading into a `Store`.
  * `fetchService` is aware of this class and will automatically serialize all instances of it for
    posting to the server. ⚠ NOTE that along with this change, `fetchService` and its methods such
    as `XH.fetchJson()` will now serialize regular JS Date objects as ms timestamps when provided in
    params. Previously Dates were serialized in their default `toString()` format. This would be a
    breaking change for an app that relied on that default Date serialization, but it was made for
    increased symmetry with how Hoist JSON-serializes Dates and LocalDates on the server-side.
  * `DateInput` can now be used to seamlessly bind to a `LocalDate` as well as a `Date`. See its new
    prop of `valueType` which can be set to `localDate` or `date` (default).
  * A new `localDateCol` config has been added to the `@xh/hoist/grid/columns` package with
    standardized rendering and formatting.
* New `TreeMap` and `SplitTreeMap` components added, to render hierarchical data in a configurable
  TreeMap visualization based on the Highcharts library. Supports optional binding to a GridModel,
  which syncs selection and expand / collapse state.
* `Column` gets a new `highlightOnChange` config. If true, the grid will highlight the cell on each
  change by flashing its background. (Currently this is a simple on/off config - future iterations
  could support a function variant or other options to customize the flash effect based on the
  old/new values.) A new CSS var `--xh-grid-cell-change-bg-highlight` can be used to customize the
  color used, app-wide or scoped to a particular grid selector. Note that columns must *not* specify
  `rendererIsComplex` (see below) if they wish to enable the new highlight flag.

### 💥 Breaking Changes

* The updating of `Store` data has been reworked to provide a simpler and more powerful API that
  allows for the applications of additions, deletions, and updates in a single transaction:
  * The signature of `Store.updateData()` has been substantially changed, and is now the main entry
    point for all updates.
  * `Store.removeRecords()` has been removed. Use `Store.updateData()` instead.
  * `Store.addData()` has been removed. Use `Store.updateData()` instead.
* `Column` takes an additional property `rendererIsComplex`. Application must set this flag to
  `true` to indicate if a column renderer uses values other than its own bound field. This change
  provides an efficiency boost by allowing ag-Grid to use its default change detection instead of
  forcing a cell refresh on any change.

### ⚙️ Technical

* `Grid` will now update the underlying ag-Grid using ag-Grid transactions rather than relying on
  agGrid `deltaRowMode`. This is intended to provide the best possible grid performance and
  generally streamline the use of the ag-Grid Api.

### 🐞 Bug Fixes

* Panel resize events are now properly throttled, avoiding extreme lagginess when resizing panels
  that contain complex components such as big grids.
* Workaround for issues with the mobile Onsen toolkit throwing errors while resetting page stack.
* Dialogs call `doCancel()` handler if cancelled via <escape> key.

### 📚 Libraries

* @xh/hoist-dev-utils `3.7 -> 3.8`
* qs `6.7 -> 6.8`
* store2 `2.8 -> 2.9`

[Commit Log](https://github.com/exhi/hoist-react/compare/v26.0.1...v27.0.0)

## v26.0.1 - 2019-08-07

### 🎁 New Features

* **WebSocket support** has been added in the form of `XH.webSocketService` to establish and
  maintain a managed websocket connection with the Hoist UI server. This is implemented on the
  client via the native `WebSocket` object supported by modern browsers and relies on the
  corresponding service and management endpoints added to Hoist Core v6.1.
  * Apps must declare `webSocketsEnabled: true` in their `AppSpec` configuration to enable this
    overall functionality on the client.
  * Apps can then subscribe via the new service to updates on a requested topic and will receive any
    inbound messages for that topic via a callback.
  * The service will monitor the socket connection with a regular heartbeat and attempt to
    re-establish if dropped.
  * A new admin console snap-in provides an overview of connected websocket clients.
* The `XH.message()` and related methods such as `XH.alert()` now support more flexible
  `confirmProps` and `cancelProps` configs, each of which will be passed to their respective button
  and merged with suitable defaults. Allows use of the new `autoFocus` prop with these preconfigured
  dialogs.
  * By default, `XH.alert()` and `XH.confirm()` will auto focus the confirm button for user
    convenience.
  * The previous text/intent configs have been deprecated and the message methods will log a console
    warning if they are used (although it will continue to respect them to aid transitioning to the
    new configs).
* `GridModel` now supports a `copyCell` context menu action. See `StoreContextMenu` for more
  details.
* New `GridCountLabel` component provides an alternative to existing `StoreCountLabel`, outputting
  both overall record count and current selection count in a configurable way.
* The `Button` component accepts an `autoFocus` prop to attempt to focus on render.
* The `Checkbox` component accepts an `autoFocus` prop to attempt to focus on render.

### 💥 Breaking Changes

* `StoreCountLabel` has been moved from `/desktop/cmp/store` to the cross-platform package
  `/cmp/store`. Its `gridModel` prop has also been removed - usages with grids should likely switch
  to the new `GridCountLabel` component, noted above and imported from `/cmp/grid`.
* The API for `ClipboardButton` and `ClipboardMenuItem` has been simplified, and made implementation
  independent. Specify a single `getCopyText` function rather than the `clipboardSpec`.
  (`clipboardSpec` is an artifact from the removed `clipboard` library).
* The `XH.prompt()` and `XH.message()` input config has been updated to work as documented, with any
  initial/default value for the input sourced from `input.initialValue`. Was previously sourced from
  `input.value` (#1298).
* ChartModel `config` has been deprecated. Please use `highchartsConfig` instead.

### 🐞 Bug Fixes

* The `Select.selectOnFocus` prop is now respected when used in tandem with `enableCreate` and/or
  `queryFn` props.
* `DateInput` popup _will_ now close when input is blurred but will _not_ immediately close when
  `enableTextInput` is `false` and a month or year is clicked (#1293).
* Buttons within a grid `actionCol` now render properly in compact mode, without clipping/overflow.

### ⚙️ Technical

* `AgGridModel` will now throw an exception if any of its methods which depend on ag-Grid state are
  called before the grid has been fully initialized (ag-Grid onGridReady event has fired).
  Applications can check the new `isReady` property on `AgGridModel` before calling such methods to
  verify the grid is fully initialized.

### 📚 Libraries

* @blueprintjs/core `3.17 -> 3.18`
* @blueprintjs/datetime `3.11 -> 3.12`
* @fortawesome/fontawesome `5.9 -> 5.10`
* ag-grid `21.0.1 -> 21.1.1`
* store2 `2.7 -> 2.8`
* The `clipboard` library has been replaced with the simpler `clipboard-copy` library.

[Commit Log](https://github.com/exhi/hoist-react/compare/v25.2.0...v26.0.1)

## v25.2.0 - 2019-07-25

### 🎁 New Features

* `RecordAction` supports a new `secondaryText` property. When used for a Grid context menu item,
  this text appears on the right side of the menu item, usually used for displaying the shortcut key
  associated with an action.

### 🐞 Bug Fixes

* Fixed issue with loopy behavior when using `Select.selectOnFocus` and changing focus
  simultaneously with keyboard and mouse.

[Commit Log](https://github.com/exhi/hoist-react/compare/v25.1.0...v25.2.0)

## v25.1.0 - 2019-07-23

### 🎁 New Features

* `JsonInput` includes buttons for toggling showing in a full-screen dialog window. Also added a
  convenience button to auto-format `JsonInput's` content.
* `DateInput` supports a new `enableTextInput` prop. When this property is set to false, `DateInput`
  will be entirely driven by the provided date picker. Additionally, `DateInput` styles have been
  improved for its various modes to more clearly convey its functionality.
* `ExportButton` will auto-disable itself if bound to an empty `GridModel`. This helper button will
  now also throw a console warning (to alert the developer) if `gridModel.enableExport != true`.

### ⚙️ Technical

* Classes decorated with `@LoadSupport` will now throw an exception out of their provided
  `loadAsync()` method if called with a parameter that's not a plain object (i.e. param is clearly
  not a `LoadSpec`). Note this might be a breaking change, in so far as it introduces additional
  validation around this pre-existing API requirement.
* Requirements for the `colorSpec` option passed to Hoist number formatters have been relaxed to
  allow partial definitions such that, for example, only negative values may receive the CSS class
  specified, without having to account for positive value styling.

### 🐞 Bug Fixes

* `RestFormModel` now submits dirty fields only when editing a record, as intended (#1245).
* `FormField` will no longer override the disabled prop of its child input if true (#1262).

### 📚 Libraries

* mobx `5.11 -> 5.13`
* Misc. patch-level updates

[Commit Log](https://github.com/exhi/hoist-react/compare/v25.0.0...v25.1.0)

## v25.0.0 - 2019-07-16

### 🎁 New Features

* `Column` accepts a new `comparator` callback to customize how column cell values are sorted by the
  grid.
* Added `XH.prompt()` to show a simple message popup with a built-in, configurable HoistInput. When
  submitted by the user, its callback or resolved promise will include the input's value.
* `Select` accepts a new `selectOnFocus` prop. The behaviour is analogous to the `selectOnFocus`
  prop already in `TextInput`, `TextArea` and `NumberInput`.

### 💥 Breaking Changes

* The `fmtPercent` and `percentRenderer` methods will now multiply provided value by 100. This is
  consistent with the behavior of Excel's percentage formatting and matches the expectations of
  `ExportFormat.PCT`. Columns that were previously using `exportValue: v => v/100` as a workaround
  to the previous renderer behavior should remove this line of code.
* `DimensionChooserModel`'s `historyPreference` config has been renamed `preference`. It now
  supports saving both value and history to the same preference (existing history preferences will
  be handled).

[Commit Log](https://github.com/exhi/hoist-react/compare/v24.2.0...v25.0.0)

## v24.2.0 - 2019-07-08

### 🎁 New Features

* `GridModel` accepts a new `colDefaults` configuration. Defaults provided via this object will be
  merged (deeply) into all column configs as they are instantiated.
* New `Panel.compactHeader` and `DockContainer.compactHeaders` props added to enable more compact
  and space efficient styling for headers in these components.
  * ⚠️ Note that as part of this change, internal panel header CSS class names changed slightly -
    apps that were targeting these internal selectors would need to adjust. See
    desktop/cmp/panel/impl/PanelHeader.scss for the relevant updates.
* A new `exportOptions.columns` option on `GridModel` replaces `exportOptions.includeHiddenCols`.
  The updated and more flexible config supports special strings 'VISIBLE' (default), 'ALL', and/or a
  list of specific colIds to include in an export.
  * To avoid immediate breaking changes, GridModel will log a warning on any remaining usages of
    `includeHiddenCols` but auto-set to `columns: 'ALL'` to maintain the same behavior.
* Added new preference `xhShowVersionBar` to allow more fine-grained control of when the Hoist
  version bar is showing. It defaults to `auto`, preserving the current behavior of always showing
  the footer to Hoist Admins while including it for non-admins *only* in non-production
  environments. The pref can alternatively be set to 'always' or 'never' on a per-user basis.

### 📚 Libraries

* @blueprintjs/core `3.16 -> 3.17`
* @blueprintjs/datetime `3.10 -> 3.11`
* mobx `5.10 -> 5.11`
* react-transition-group `2.8 -> 4.2`

[Commit Log](https://github.com/exhi/hoist-react/compare/v24.1.1...v24.2.0)

## v24.1.1 - 2019-07-01

### 🐞 Bug Fixes

* Mobile column chooser internal layout/sizing fixed when used in certain secure mobile browsers.

[Commit Log](https://github.com/exhi/hoist-react/compare/v24.1.0...v24.1.1)

## v24.1.0 - 2019-07-01

### 🎁 New Features

* `DateInput.enableClear` prop added to support built-in button to null-out a date input's value.

### 🐞 Bug Fixes

* The `Select` component now properly shows all options when the pick-list is re-shown after a
  change without first blurring the control. (Previously this interaction edge case would only show
  the option matching the current input value.) #1198
* Mobile mask component `onClick` callback prop restored - required to dismiss mobile menus when not
  tapping a menu option.
* When checking for a possible expired session within `XH.handleException()`, prompt for app login
  only for Ajax requests made to relative URLs (not e.g. remote APIs accessed via CORS). #1189

### ✨ Style

* Panel splitter collapse button more visible in dark theme. CSS vars to customize further fixed.
* The mobile app menu button has been moved to the right side of the top appBar, consistent with its
  placement in desktop apps.

### 📚 Libraries

* @blueprintjs/core `3.15 -> 3.16`
* @blueprintjs/datetime `3.9 -> 3.10`
* codemirror `5.47 -> 5.48`
* mobx `6.0 -> 6.1`

[Commit Log](https://github.com/exhi/hoist-react/compare/v24.0.0...v24.1.0)

## v24.0.0 - 2019-06-24

### 🎁 New Features

#### Data

* A `StoreFilter` object has been introduced to the data API. This allows `Store` and
  `StoreFilterField` to support the ability to conditionally include all children when filtering
  hierarchical data stores, and could support additional filtering customizations in the future.
* `Store` now provides a `summaryRecord` property which can be used to expose aggregated data for
  the data it contains. The raw data for this record can be provided to `loadData()` and
  `updateData()` either via an explicit argument to these methods, or as the root node of the raw
  data provided (see `Store.loadRootAsSummary`).
* The `StoreFilterField` component accepts new optional `model` and `bind` props to allow control of
  its text value from an external model's observable.
* `pwd` is now a new supported type of `Field` in the `@xh/hoist/core/data` package.

#### Grid

* `GridModel` now supports a `showSummary` config which can be used to display its store's
  summaryRecord (see above) as either a pinned top or bottom row.
* `GridModel` also adds a `enableColumnPinning` config to enable/disable user-driven pinning. On
  desktop, if enabled, users can pin columns by dragging them to the left or right edges of the grid
  (the default ag-Grid gesture). Column pinned state is now also captured and maintained by the
  overall grid state system.
* The desktop column chooser now options in a non-modal popover when triggered from the standard
  `ColChooserButton` component. This offers a quicker and less disruptive alternative to the modal
  dialog (which is still used when launched from the grid context menu). In this popover mode,
  updates to columns are immediately reflected in the underlying grid.
* The mobile `ColChooser` has been improved significantly. It now renders displayed and available
  columns as two lists, allowing drag and drop between to update the visibility and ordering. It
  also provides an easy option to toggle pinning the first column.
* `DimensionChooser` now supports an optional empty / ungrouped configuration with a value of `[]`.
  See `DimensionChooserModel.enableClear` and `DimensionChooser.emptyText`.

#### Other Features

* Core `AutoRefreshService` added to trigger an app-wide data refresh on a configurable interval, if
  so enabled via a combination of soft-config and user preference. Auto-refresh relies on the use of
  the root `RefreshContextModel` and model-level `LoadSupport`.
* A new `LoadingIndicator` component is available as a more minimal / unobtrusive alternative to a
  modal mask. Typically configured via a new `Panel.loadingIndicator` prop, the indicator can be
  bound to a `PendingTaskModel` and will automatically show/hide a spinner and/or custom message in
  an overlay docked to the corner of the parent Panel.
* `DateInput` adds support for new `enablePicker` and `showPickerOnFocus` props, offering greater
  control over when the calendar picker is shown. The new default behaviour is to not show the
  picker on focus, instead showing it via a built-in button.
* Transitions have been disabled by default on desktop Dialog and Popover components (both are from
  the Blueprint library) and on the Hoist Mask component. This should result in a snappier user
  experience, especially when working on remote / virtual workstations. Any in-app customizations to
  disable or remove transitions can now be removed in favor of this toolkit-wide change.
* Added new `@bindable.ref` variant of the `@bindable` decorator.

### 💥 Breaking Changes

* Apps that defined and initialized their own `AutoRefreshService` service or functionality should
  leverage the new Hoist service if possible. Apps with a pre-existing custom service of the same
  name must either remove in favor of the new service or - if they have special requirements not
  covered by the Hoist implementation - rename their own service to avoid a naming conflict.
* The `StoreFilterField.onFilterChange` callback will now be passed a `StoreFilter`, rather than a
  function.
* `DateInput` now has a calendar button on the right side of the input which is 22 pixels square.
  Applications explicitly setting width or height on this component should ensure that they are
  providing enough space for it to display its contents without clipping.

### 🐞 Bug Fixes

* Performance for bulk grid selections has been greatly improved (#1157)
* Toolbars now specify a minimum height (or width when vertical) to avoid shrinking unexpectedly
  when they contain only labels or are entirely empty (but still desired to e.g. align UIs across
  multiple panels). Customize if needed via the new `--xh-tbar-min-size` CSS var.
* All Hoist Components that accept a `model` prop now have that properly documented in their
  prop-types.
* Admin Log Viewer no longer reverses its lines when not in tail mode.

### ⚙️ Technical

* The `AppSpec` config passed to `XH.renderApp()` now supports a `clientAppCode` value to compliment
  the existing `clientAppName`. Both values are now optional and defaulted from the project-wide
  `appCode` and `appName` values set via the project's Webpack config. (Note that `clientAppCode` is
  referenced by the new `AutoRefreshService` to support configurable auto-refresh intervals on a
  per-app basis.)

### 📚 Libraries

* ag-grid `20.0 -> 21.0`
* react-select `2.4 -> 3.0`
* mobx-react `5.4 -> 6.0.3`
* font-awesome `5.8 -> 5.9`
* react-beautiful-dnd `10.1.1 -> 11.0.4`

[Commit Log](https://github.com/exhi/hoist-react/compare/v23.0.0...v24.0.0)

## v23.0.0 - 2019-05-30

### 🎁 New Features

* `GridModel` now accepts a config of `cellBorders`, similar to `rowBorders`
* `Panel.tbar` and `Panel.bbar` props now accept an array of Elements and will auto-generate a
  `Toolbar` to contain them, avoiding the need for the extra import of `toolbar()`.
* New functions `withDebug` and `withShortDebug` have been added to provide a terse syntax for
  adding debug messages that track the execution of specific blocks of code.
* `XH.toast()` now supports an optional `containerRef` argument that can be used for anchoring a
  toast within another component (desktop only). Can be used to display more targeted toasts within
  the relevant section of an application UI, as opposed to the edge of the screen.
* `ButtonGroupInput` accepts a new `enableClear` prop that allows the active / depressed button to
  be unselected by pressing it again - this sets the value of the input as a whole to `null`.
* Hoist Admins now always see the VersionBar in the footer.
* `Promise.track` now accepts an optional `omit` config that indicates when no tracking will be
  performed.
* `fmtNumber` now accepts an optional `prefix` config that prepends immediately before the number,
  but after the sign (`+`, `-`).
* New utility methods `forEachAsync()` and `whileAsync()` have been added to allow non-blocking
  execution of time-consuming loops.

### 💥 Breaking Changes

* The `AppOption.refreshRequired` config has been renamed to `reloadRequired` to better match the
  `XH.reloadApp()` method called to reload the entire app in the browser. Any options defined by an
  app that require it to be fully reloaded should have this renamed config set to `true`.
* The options dialog will now automatically trigger an app-wide data _refresh_ via
  `XH.refreshAppAsync()` if options have changed that don't require a _reload_.
* The `EventSupport` mixin has been removed. There are no known uses of it and it is in conflict
  with the overall reactive structure of the hoist-react API. If your app listens to the
  `appStateChanged`, `prefChange` or `prefsPushed` events you will need to adjust accordingly.

### 🐞 Bug Fixes

* `Select` will now let the user edit existing text in conditions where it is expected to be
  editable. #880
* The Admin "Config Differ" tool has been updated to reflect changes to `Record` made in v22. It is
  once again able to apply remote config values.
* A `Panel` with configs `resizable: true, collapsible: false` now renders with a splitter.
* A `Panel` with no `icon`, `title`, or `headerItems` will not render a blank header.
* `FileChooser.enableMulti` now behaves as one might expect -- true to allow multiple files in a
  single upload. Previous behavior (the ability to add multiple files to dropzone) is now controlled
  by `enableAddMulti`.

[Commit Log](https://github.com/exhi/hoist-react/compare/v22.0.0...v23.0.0)


## v22.0.0 - 2019-04-29

### 🎁 New Features

* A new `DockContainer` component provides a user-friendly way to render multiple child components
  "docked" to its bottom edge. Each child view is rendered with a configurable header and controls
  to allow the user to expand it, collapse it, or optionally "pop it out" into a modal dialog.
* A new `AgGrid` component provides a much lighter Hoist wrapper around ag-Grid while maintaining
  consistent styling and layout support. This allows apps to use any features supported by ag-Grid
  without conflicting with functionality added by the core Hoist `Grid`.
  * Note that this lighter wrapper lacks a number of core Hoist features and integrations, including
    store support, grid state, enhanced column and renderer APIs, absolute value sorting, and more.
  * An associated `AgGridModel` provides access to to the ag-Grid APIs, minimal styling configs, and
    several utility methods for managing Grid state.
* Added `GridModel.groupSortFn` config to support custom group sorting (replaces any use of
  `agOptions.defaultGroupSortComparator`).
* The `Column.cellClass` and `Column.headerClass` configs now accept functions to dynamically
  generate custom classes based on the Record and/or Column being rendered.
* The `Record` object now provides an additional getter `Record.allChildren` to return all children
  of the record, irrespective of the current filter in place on the record's store. This supplements
  the existing `Record.children` getter, which returns only the children meeting the filter.

### 💥 Breaking Changes

* The class `LocalStore` has been renamed `Store`, and is now the main implementation and base class
  for Store Data. The extraneous abstract superclass `BaseStore` has been removed.
* `Store.dataLastUpdated` had been renamed `Store.lastUpdated` on the new class and is now a simple
  timestamp (ms) rather than a Javascript Date object.
* The constructor argument `Store.processRawData` now expects a function that *returns* a modified
  object with the necessary edits. This allows implementations to safely *clone* the raw data rather
  than mutating it.
* The method `Store.removeRecord` has been replaced with the method `Store.removeRecords`. This will
  facilitate efficient bulk deletes.

### ⚙️ Technical

* `Grid` now performs an important performance workaround when loading a new dataset that would
  result in the removal of a significant amount of existing records/rows. The underlying ag-Grid
  component has a serious bottleneck here (acknowledged as AG-2879 in their bug tracker). The Hoist
  grid wrapper will now detect when this is likely and proactively clear all data using a different
  API call before loading the new dataset.
* The implementations `Store`, `RecordSet`, and `Record` have been updated to more efficiently
  re-use existing record references when loading, updating, or filtering data in a store. This keeps
  the Record objects within a store as stable as possible, and allows additional optimizations by
  ag-Grid and its `deltaRowDataMode`.
* When loading raw data into store `Record`s, Hoist will now perform additional conversions based on
  the declared `Field.type`. The unused `Field.nullable` has been removed.
* `LocalStorageService` now uses both the `appCode` and current username for its namespace key,
  ensuring that e.g. local prefs/grid state are not overwritten across multiple app users on one OS
  profile, or when admin impersonation is active. The service will automatically perform a one-time
  migration of existing local state from the old namespace to the new. #674
* `elem` no longer skips `null` children in its calls to `React.createElement()`. These children may
  play the role of placeholders when using conditional rendering, and skipping them was causing
  React to trigger extra re-renders. This change further simplifies Hoist's element factory and
  removes an unnecessary divergence with the behavior of JSX.


### 🐞 Bug Fixes

* `Grid` exports retain sorting, including support for absolute value sorting. #1068
* Ensure `FormField`s are keyed with their model ID, so that React can properly account for dynamic
  changes to fields within a form. #1031
* Prompt for app refresh in (rare) case of mismatch between client and server-side session user.
  (This can happen during impersonation and is defended against in server-side code.) #675

[Commit Log](https://github.com/exhi/hoist-react/compare/v21.0.2...v22.0.0)

## v21.0.2 - 2019-04-05

### 📚 Libraries

* Rollback ag-Grid to v20.0.0 after running into new performance issues with large datasets and
  `deltaRowDataMode`. Updates to tree filtering logic, also related to grid performance issues with
  filtered tree results returning much larger record counts.

## v21.0.0 - 2019-04-04

### 🎁 New Features

* `FetchService` fetch methods now accept a plain object as the `headers` argument. These headers
  will be merged with the default headers provided by FetchService.
* An app can also now specify default headers to be sent with every fetch request via
  `XH.fetchService.setDefaultHeaders()`. You can pass either a plain object, or a closure which
  returns one.
* `Grid` supports a new `onGridReady` prop, allowing apps to hook into the ag-Grid event callback
  without inadvertently short-circuiting the Grid's own internal handler.

### 💥 Breaking Changes

* The shortcut getter `FormModel.isNotValid` was deemed confusing and has been removed from the API.
  In most cases applications should use `!FormModel.isValid` instead; this expression will return
  `false` for the `Unknown` as well as the `NotValid` state. Applications that wish to explicitly
  test for the `NotValid` state should use the `validationState` getter.
* Multiple HoistInputs have changed their `onKeyPress` props to `onKeyDown`, including TextInput,
  NumberInput, TextArea & SearchInput. The `onKeyPress` event has been deprecated in general and has
  limitations on which keys will trigger the event to fire (i.e. it would not fire on an arrow
  keypress).
* FetchService's fetch methods no longer support `contentType` parameter. Instead, specify a custom
  content-type by setting a 'Content-Type' header using the `headers` parameter.
* FetchService's fetch methods no longer support `acceptJson` parameter. Instead, pass an {"Accept":
  "application/json"} header using the `headers` parameter.

### ✨ Style

* Black point + grid colors adjusted in dark theme to better blend with overall blue-gray tint.
* Mobile styles have been adjusted to increase the default font size and grid row height, in
  addition to a number of other smaller visual adjustments.

### 🐞 Bug Fixes

* Avoid throwing React error due to tab / routing interactions. Tab / routing / state support
  generally improved. (#1052)
* `GridModel.selectFirst()` improved to reliably select first visible record even when one or more
  groupBy levels active. (#1058)

### 📚 Libraries

* ag-Grid `~20.1 -> ~20.2` (fixes ag-grid sorting bug with treeMode)
* @blueprint/core `3.14 -> 3.15`
* @blueprint/datetime `3.7 -> 3.8`
* react-dropzone `10.0 -> 10.1`
* react-transition-group `2.6 -> 2.8`

[Commit Log](https://github.com/exhi/hoist-react/compare/v20.2.1...v21.0.0)

## v20.2.1 - 2019-03-28

* Minor tweaks to grid styles - CSS var for pinned column borders, drop left/right padding on
  center-aligned grid cells.

[Commit Log](https://github.com/exhi/hoist-react/compare/v20.2.0...v20.2.1)

## v20.2.0 - 2019-03-27

### 🎁 New Features

* `GridModel` exposes three new configs - `rowBorders`, `stripeRows`, and `showCellFocus` - to
  provide additional control over grid styling. The former `Grid` prop `showHover` has been
  converted to a `GridModel` config for symmetry with these other flags and more efficient
  re-rendering. Note that some grid-related CSS classes have also been modified to better conform to
  the BEM approach used elsewhere - this could be a breaking change for apps that keyed off of
  certain Hoist grid styles (not expected to be a common case).
* `Select` adds a `queryBuffer` prop to avoid over-eager calls to an async `queryFn`. This buffer is
  defaulted to 300ms to provide some out-of-the-box debouncing of keyboard input when an async query
  is provided. A longer value might be appropriate for slow / intensive queries to a remote API.

### 🐞 Bug Fixes

* A small `FormField.labelWidth` config value will now be respected, even if it is less than the
  default minWidth of 80px.
* Unnecessary re-renders of inactive tab panels now avoided.
* `Grid`'s filter will now be consistently applied to all tree grid records. Previously, the filter
  skipped deeply nested records under specific conditions.
* `Timer` no longer requires its `runFn` to be a promise, as it briefly (and unintentionally) did.
* Suppressed default browser resize handles on `textarea`.

[Commit Log](https://github.com/exhi/hoist-react/compare/v20.1.1...v20.2.0)

## v20.1.1 - 2019-03-27

### 🐞 Bug Fixes

* Fix form field reset so that it will call computeValidationAsync even if revalidation is not
  triggered because the field's value did not change when reset.

[Commit Log](https://github.com/exhi/hoist-react/compare/v20.1.0...v20.1.1)


## v20.1.0 - 2019-03-14

### 🎁 New Features

* Standard app options panel now includes a "Restore Defaults" button to clear all user preferences
  as well as any custom grid state, resetting the app to its default state for that user.

### 🐞 Bug Fixes

* Removed a delay from `HoistInput` blur handling, ensuring `noteBlurred()` is called as soon as the
  element loses focus. This should remove a class of bugs related to input values not flushing into
  their models quickly enough when `commitOnChange: false` and the user moves directly from an input
  to e.g. clicking a submit button. #1023
* Fix to Admin ConfigDiffer tool (missing decorator).

### ⚙️ Technical

* The `GridModel.store` config now accepts a plain object and will internally create a `LocalStore`.
  This store config can also be partially specified or even omitted entirely. GridModel will ensure
  that the store is auto-configured with all fields in configured grid columns, reducing the need
  for app code boilerplate (re)enumerating field names.
* `Timer` class reworked to allow its interval to be adjusted dynamically via `setInterval()`,
  without requiring the Timer to be re-created.

[Commit Log](https://github.com/exhi/hoist-react/compare/v20.0.1...v20.1.0)


## v20.0.1 - 2019-03-08

### 🐞 Bug Fixes

* Ensure `RestStore` processes records in a standard way following a save/add operation (#1010).

[Commit Log](https://github.com/exhi/hoist-react/compare/v20.0.0...v20.0.1)


## v20.0.0 - 2019-03-06

### 💥 Breaking Changes

* The `@LoadSupport` decorator has been substantially reworked and enhanced from its initial release
  in v19. It is no longer needed on the HoistComponent, but rather should be put directly on the
  owned HoistModel implementing the loading. IMPORTANT NOTE: all models should implement
  `doLoadAsync` rather than `loadAsync`. Please see `LoadSupport` for more information on this
  important change.
* `TabContainer` and `TabContainerModel` are now cross-platform. Apps should update their code to
  import both from `@xh/hoist/cmp/tab`.
* `TabContainer.switcherPosition` has been moved to `TabContainerModel`. Please note that changes to
  `switcherPosition` are not supported on mobile, where the switcher will always appear beneath the
  container.
* The `Label` component from `@xh/hoist/desktop/cmp/input` has been removed. Applications should
  consider using the basic html `label` element instead (or a `FormField` if applicable).
* The `LeftRightChooserModel` constructor no longer accepts a `leftSortBy` and `rightSortBy`
  property. The implementation of these properties was generally broken. Use `leftSorted` and
  `rightSorted` instead.

#### Mobile

* Mobile `Page` has changed - `Pages` are now wrappers around `Panels` that are designed to be used
  with a `NavigationModel` or `TabContainer`. `Page` accepts the same props as `Panel`, meaning uses
  of `loadModel` should be replaced with `mask`.
* The mobile `AppBar` title is static and defaults to the app name. If you want to display page
  titles, it is recommended to use the `title` prop on the `Page`.

### 🎁 New Features

* Enhancements to Model and Component data loading via `@LoadSupport` provides a stronger set of
  conventions and better support for distinguishing between initial loads / auto/background
  refreshes / user- driven refreshes. It also provides new patterns for ensuring application
  Services are refreshed as part of a reworked global refresh cycle.
* RestGridModel supports a new `cloneAction` to take an existing record and open the editor form in
  "add mode" with all editable fields pre-populated from the source record. The action calls
  `prepareCloneFn`, if defined on the RestGridModel, to perform any transform operations before
  rendering the form.
* Tabs in `TabContainerModel` now support an `icon` property on the desktop.
* Charts take a new optional `aspectRatio` prop.
* Added new `Column.headerTooltip` config.
* Added new method `markManaged` on `ManagedSupport`.
* Added new function decorator `debounced`.
* Added new function `applyMixin` providing support for structured creation of class decorators
  (mixins).

#### Mobile

* Column chooser support available for mobile Grids. Users can check/uncheck columns to add/remove
  them from a configurable grid and reorder the columns in the list via drag and drop. Pair
  `GridModel.enableColChooser` with a mobile `colChooserButton` to allow use.
* Added `DialogPage` to the mobile toolkit. These floating pages do not participate in navigation or
  routing, and are used for showing fullscreen views outside of the Navigator / TabContainer
  context.
* Added `Panel` to the mobile toolkit, which offers a header element with standardized styling,
  title, and icon, as well as support for top and bottom toolbars.
* The mobile `AppBar` has been updated to more closely match the desktop `AppBar`, adding `icon`,
  `leftItems`, `hideAppMenuButton` and `appMenuButtonProps` props.
* Added routing support to mobile.

### 🐞 Bug Fixes

* The HighCharts wrapper component properly resizes its chart.
* Mobile dimension chooser button properly handles overflow for longer labels.
* Sizing fixes for multi-line inputs such as textArea and jsonInput.
* NumberInput calls a `onKeyPress` prop if given.
* Layout fixes on several admin panels and detail popups.

### 📚 Libraries

* @blueprintjs/core `3.13 -> 3.14`
* @xh/hoist-dev-utils `3.5 -> 3.6`
* ag-Grid `~20.0 -> ~20.1`
* react-dropzone `~8.0 -> ~9.0`
* react-select `~2.3 -> ~2.4`
* router5 `~6.6 -> ~7.0`
* react `~16.7 -> ~16.8`

[Commit Log](https://github.com/exhi/hoist-react/compare/v19.0.1...v20.0.0)

## v19.0.1 - 2019-02-12

### 🐞 Bug Fixes

* Additional updates and simplifications to `FormField` sizing of child `HoistInput` elements, for
  more reliable sizing and spacing filling behavior.

[Commit Log](https://github.com/exhi/hoist-react/compare/v19.0.0...v19.0.1)


## v19.0.0 - 2019-02-08

### 🎁 New Features

* Added a new architecture for signaling the need to load / refresh new data across either the
  entire app or a section of the component hierarchy. This new system relies on React context to
  minimizes the need for explicit application wiring, and improves support for auto-refresh. See
  newly added decorator `@LoadSupport` and classes/components `RefreshContext`,
  `RefreshContextModel`, and `RefreshContextView` for more info.
* `TabContainerModel` and `TabModel` now support `refreshMode` and `renderMode` configs to allow
  better control over how inactive tabs are mounted/unmounted and how tabs handle refresh requests
  when hidden or (re)activated.
* Apps can implement `getAppOptions()` in their `AppModel` class to specify a set of app-wide
  options that should be editable via a new built-in Options dialog. This system includes built-in
  support for reading/writing options to preferences, or getting/setting their values via custom
  handlers. The toolkit handles the rendering of the dialog.
* Standard top-level app buttons - for actions such as launching the new Options dialog, switching
  themes, launching the admin client, and logging out - have been moved into a new menu accessible
  from the top-right corner of the app, leaving more space for app-specific controls in the AppBar.
* `RecordGridModel` now supports an enhanced `editors` configuration that exposes the full set of
  validation and display support from the Forms package.
* `HoistInput` sizing is now consistently implemented using `LayoutSupport`. All sizable
  `HoistInputs` now have default `width` to ensure a standard display out of the box. `JsonInput`
  and `TextArea` also have default `height`. These defaults can be overridden by declaring explicit
  `width` and `height` values, or unset by setting the prop to `null`.
* `HoistInputs` within `FormFields` will be automatically sized to fill the available space in the
  `FormField`. In these cases, it is advised to either give the `FormField` an explicit size or
  render it in a flex layout.

### 💥 Breaking Changes

* ag-Grid has been updated to v20.0.0. Most apps shouldn't require any changes - however, if you are
  using `agOptions` to set sorting, filtering or resizing properties, these may need to change:

  For the `Grid`, `agOptions.enableColResize`, `agOptions.enableSorting` and `agOptions.enableFilter`
  have been removed. You can replicate their effects by using `agOptions.defaultColDef`. For
  `Columns`, `suppressFilter` has been removed, an should be replaced with `filter: false`.

* `HoistAppModel.requestRefresh` and `TabContainerModel.requestRefresh` have been removed.
  Applications should use the new Refresh architecture described above instead.
* `tabRefreshMode` on TabContainer has been renamed `renderMode`.
* `TabModel.reloadOnShow` has been removed. Set the `refreshMode` property on TabContainerModel or
  TabModel to `TabRefreshMode.ON_SHOW_ALWAYS` instead.
* The mobile APIs for `TabContainerModel`, `TabModel`, and `RefreshButton` have been rewritten to
  more closely mirror the desktop API.
* The API for `RecordGridModel` editors has changed -- `type` is no longer supported. Use
  `fieldModel` and `formField` intead.
* `LocalStore.loadRawData` requires that all records presented to store have unique IDs specified.
  See `LocalStore.idSpec` for more information.

### 🐞 Bug Fixes

* SwitchInput and RadioInput now properly highlight validation errors in `minimal` mode.

### 📚 Libraries

* @blueprintjs/core `3.12 -> 3.13`
* ag-Grid `~19.1.4 -> ~20.0.0`

[Commit Log](https://github.com/exhi/hoist-react/compare/v18.1.2...v19.0.0)


## v18.1.2 - 2019-01-30

### 🐞 Bug Fixes

* Grid integrations relying on column visibility (namely export, storeFilterField) now correctly
  consult updated column state from GridModel. #935
* Ensure `FieldModel.initialValue` is observable to ensure that computed dirty state (and any other
  derivations) are updated if it changes. #934
* Fixes to ensure Admin console log viewer more cleanly handles exceptions (e.g. attempting to
  auto-refresh on a log file that has been deleted).

[Commit Log](https://github.com/exhi/hoist-react/compare/v18.1.1...v18.1.2)

## v18.1.1 - 2019-01-29

* Grid cell padding can be controlled via a new set of CSS vars and is reduced by default for grids
  in compact mode.
* The `addRecordAsync()` and `saveRecordAsync()` methods on `RestStore` return the updated record.

[Commit Log](https://github.com/exhi/hoist-react/compare/v18.1.0...v18.1.1)


## v18.1.0 - 2019-01-28

### 🎁 New Features

* New `@managed` class field decorator can be used to mark a property as fully created/owned by its
  containing class (provided that class has installed the matching `@ManagedSupport` decorator).
  * The framework will automatically pass any `@managed` class members to `XH.safeDestroy()` on
    destroy/unmount to ensure their own `destroy()` lifecycle methods are called and any related
    resources are disposed of properly, notably MobX observables and reactions.
  * In practice, this should be used to decorate any properties on `HoistModel`, `HoistService`, or
    `HoistComponent` classes that hold a reference to a `HoistModel` created by that class. All of
    those core artifacts support the new decorator, `HoistModel` already provides a built-in
    `destroy()` method, and calling that method when an app is done with a Model is an important
    best practice that can now happen more reliably / easily.
* `FormModel.getData()` accepts a new single parameter `dirtyOnly` - pass true to get back only
  fields which have been modified.
* The mobile `Select` component indicates the current value with a ✅ in the drop-down list.
* Excel exports from tree grids now include the matching expand/collapse tree controls baked into
  generated Excel file.

### 🐞 Bug Fixes

* The `JsonInput` component now properly respects / indicates disabled state.

### 📚 Libraries

* Hoist-dev-utils `3.4.1 -> 3.5.0` - updated webpack and other build tool dependencies, as well as
  an improved eslint configuration.
* @blueprintjs/core `3.10 -> 3.12`
* @blueprintjs/datetime `3.5 -> 3.7`
* fontawesome `5.6 -> 5.7`
* mobx `5.8 -> 5.9`
* react-select `2.2 -> 2.3`
* Other patch updates

[Commit Log](https://github.com/exhi/hoist-react/compare/v18.0.0...v18.1.0)

## v18.0.0 - 2019-01-15

### 🎁 New Features

* Form support has been substantially enhanced and restructured to provide both a cleaner API and
  new functionality:
  * `FormModel` and `FieldModel` are now concrete classes and provide the main entry point for
    specifying the contents of a form. The `Field` and `FieldSupport` decorators have been removed.
  * Fields and sub-forms may now be dynamically added to FormModel.
  * The validation state of a FormModel is now *immediately* available after construction and
    independent of the GUI. The triggering of the *display* of that state is now a separate process
    triggered by GUI actions such as blur.
  * `FormField` has been substantially reworked to support a read-only display and inherit common
    property settings from its containing `Form`.
  * `HoistInput` has been moved into the `input` package to clarify that these are lower level
    controls and independent of the Forms package.

* `RestGrid` now supports a `mask` prop. RestGrid loading is now masked by default.
* `Chart` component now supports a built-in zoom out gesture: click and drag from right-to-left on
  charts with x-axis zooming.
* `Select` now supports an `enableClear` prop to control the presence of an optional inline clear
  button.
* `Grid` components take `onCellClicked` and `onCellDoubleClicked` event handlers.
* A new desktop `FileChooser` wraps a preconfigured react-dropzone component to allow users to
  easily select files for upload or other client-side processing.

### 💥 Breaking Changes

* Major changes to Form (see above). `HoistInput` imports will also need to be adjusted to move from
  `form` to `input`.
* The name of the HoistInput `field` prop has been changed to `bind`. This change distinguishes the
  lower-level input package more clearly from the higher-level form package which uses it. It also
  more clearly relates the property to the associated `@bindable` annotation for models.
* A `Select` input with `enableMulti = true` will by default no longer show an inline x to clear the
  input value. Use the `enableClear` prop to re-enable.
* Column definitions are exported from the `grid` package. To ensure backwards compatibility,
  replace imports from `@xh/hoist/desktop/columns` with `@xh/hoist/desktop/cmp/grid`.

### 📚 Libraries

* React `~16.6.0 -> ~16.7.0`
* Patch version updates to multiple other dependencies.

[Commit Log](https://github.com/exhi/hoist-react/compare/v17.0.0...v18.0.0)

## v17.0.0 - 2018-12-21

### 💥 Breaking Changes

* The implementation of the `model` property on `HoistComponent` has been substantially enhanced:
  *  "Local" Models should now be specified on the Component class declaration by simply setting the
     `model` property, rather than the confusing `localModel` property.
  *  HoistComponent now supports a static `modelClass` class property. If set, this property will
     allow a HoistComponent to auto-create a model internally when presented with a plain javascript
     object as its `model` prop. This is especially useful in cases like `Panel` and `TabContainer`,
     where apps often need to specify a model but do not require a reference to the model. Those
     usages can now skip importing and instantiating an instance of the component's model class
     themselves.
  *  Hoist will now throw an Exception if an application attempts to changes the model on an
     existing HoistComponent instance or presents the wrong type of model to a HoistComponent where
     `modelClass` has been specified.

* `PanelSizingModel` has been renamed `PanelModel`. The class now also has the following new
  optional properties, all of which are `true` by default:
  * `showSplitter` - controls visibility of the splitter bar on the outside edge of the component.
  * `showSplitterCollapseButton` - controls visibility of the collapse button on the splitter bar.
  * `showHeaderCollapseButton` - controls visibility of a (new) collapse button in the header.

* The API methods for exporting grid data have changed and gained new features:
  * Grids must opt-in to export with the `GridModel.enableExport` config.
  * Exporting a `GridModel` is handled by the new `GridExportService`, which takes a collection of
    `exportOptions`. See `GridExportService.exportAsync` for available `exportOptions`.
  * All export entry points (`GridModel.exportAsync()`, `ExportButton` and the export context menu
    items) support `exportOptions`. Additionally, `GridModel` can be configured with default
    `exportOptions` in its config.

* The `buttonPosition` prop on `NumberInput` has been removed due to problems with the underlying
  implementation. Support for incrementing buttons on NumberInputs will be re-considered for future
  versions of Hoist.

### 🎁 New Features

* `TextInput` on desktop now supports an `enableClear` property to allow easy addition of a clear
  button at the right edge of the component.
* `TabContainer` enhancements:
  * An `omit` property can now be passed in the tab configs passed to the `TabContainerModel`
    constructor to conditionally exclude a tab from the container
  * Each `TabModel` can now be retrieved by id via the new `getTabById` method on
    `TabContainerModel`.
  * `TabModel.title` can now be changed at runtime.
  * `TabModel` now supports the following properties, which can be changed at runtime or set via the
    config:
    * `disabled` - applies a disabled style in the switcher and blocks navigation to the tab via
      user click, routing, or the API.
    * `excludeFromSwitcher` - removes the tab from the switcher, but the tab can still be navigated
      to programmatically or via routing.
* `MultiFieldRenderer` `multiFieldConfig` now supports a `delimiter` property to separate
  consecutive SubFields.
* `MultiFieldRenderer` SubFields now support a `position` property, to allow rendering in either the
  top or bottom row.
* `StoreCountLabel` now supports a new 'includeChildren' prop to control whether or not children
  records are included in the count. By default this is `false`.
* `Checkbox` now supports a `displayUnsetState` prop which may be used to display a visually
  distinct state for null values.
* `Select` now renders with a checkbox next to the selected item in its drowndown menu, instead of
  relying on highlighting. A new `hideSelectedOptionCheck` prop is available to disable.
* `RestGridModel` supports a `readonly` property.
* `DimensionChooser`, various `HoistInput` components, `Toolbar` and `ToolbarSeparator` have been
  added to the mobile component library.
* Additional environment enums for UAT and BCP, added to Hoist Core 5.4.0, are supported in the
  application footer.

### 🐞 Bug Fixes

* `NumberInput` will no longer immediately convert its shorthand value (e.g. "3m") into numeric form
  while the user remains focused on the input.
* Grid `actionCol` columns no longer render Button components for each action, relying instead on
  plain HTML / CSS markup for a significant performance improvement when there are many rows and/or
  actions per row.
* Grid exports more reliably include the appropriate file extension.
* `Select` will prevent an `<esc>` keypress from bubbling up to parent components only when its menu
  is open. (In that case, the component assumes escape was pressed to close its menu and captures
  the keypress, otherwise it should leave it alone and let it e.g. close a parent popover).

[Commit Log](https://github.com/exhi/hoist-react/compare/v16.0.1...v17.0.0)

## v16.0.1 - 2018-12-12

### 🐞 Bug Fixes

* Fix to FeedbackForm allowing attempted submission with an empty message.

[Commit Log](https://github.com/exhi/hoist-react/compare/v16.0.0...v16.0.1)


## v16.0.0

### 🎁 New Features

* Support for ComboBoxes and Dropdowns have been improved dramatically, via a new `Select` component
  based on react-select.
* The ag-Grid based `Grid` and `GridModel` are now available on both mobile and desktop. We have
  also added new support for multi-row/multi-field columns via the new `multiFieldRenderer` renderer
  function.
* The app initialization lifecycle has been restructured so that no App classes are constructed
  until Hoist is fully initialized.
* `Column` now supports an optional `rowHeight` property.
* `Button` now defaults to 'minimal' mode, providing a much lighter-weight visual look-and-feel to
  HoistApps. `Button` also implements `@LayoutSupport`.
* Grouping state is now saved by the grid state support on `GridModel`.
* The Hoist `DimChooser` component has been ported to hoist-react.
* `fetchService` now supports an `autoAbortKey` in its fetch methods. This can be used to
  automatically cancel obsolete requests that have been superceded by more recent variants.
* Support for new `clickableLabel` property on `FormField`.
* `RestForm` now supports a read-only view.
* Hoist now supports automatic tracking of app/page load times.

### 💥 Breaking Changes

* The new location for the cross-platform grid component is `@xh/hoist/cmp/grid`. The `columns`
  package has also moved under a new sub-package in this location.
* Hoist top-level App Structure has changed in order to improve consistency of the Model-View
  conventions, to improve the accessibility of services, and to support the improvements in app
  initialization mentioned above:
  - `XH.renderApp` now takes a new `AppSpec` configuration.
  - `XH.app` is now `XH.appModel`.
  - All services are installed directly on `XH`.
  - `@HoistApp` is now `@HoistAppModel`
* `RecordAction` has been substantially refactored and improved. These are now typically immutable
  and may be shared.
  - `prepareFn` has been replaced with a `displayFn`.
  - `actionFn` and `displayFn` now take a single object as their parameter.
* The `hide` property on `Column` has been changed to `hidden`.
* The `ColChooserButton` has been moved from the incorrect location `@xh/hoist/cmp/grid` to
  `@xh/hoist/desktop/cmp/button`. This is a desktop-only component. Apps will have to adjust these
  imports.
* `withDefaultTrue` and `withDefaultFalse` in `@xh/hoist/utils/js` have been removed. Use
  `withDefault` instead.
* `CheckBox` has been renamed `Checkbox`


### ⚙️ Technical

* ag-Grid has been upgraded to v19.1
* mobx has been upgraded to v5.6
* React has been upgraded to v16.6
* Allow browsers with proper support for Proxy (e.g Edge) to access Hoist Applications.


### 🐞 Bug Fixes

* Extensive. See full change list below.

[Commit Log](https://github.com/exhi/hoist-react/compare/v15.1.2...v16.0.0)


## v15.1.2

🛠 Hotfix release to MultiSelect to cap the maximum number of options rendered by the drop-down
list. Note, this component is being replaced in Hoist v16 by the react-select library.

[Commit Log](https://github.com/exhi/hoist-react/compare/v15.1.1...v15.1.2)

## v15.1.1

### 🐞 Bug Fixes

* Fix to minimal validation mode for FormField disrupting input focus.
* Fix to JsonInput disrupting input focus.

### ⚙️ Technical

* Support added for TLBR-style notation when specifying margin/padding via layoutSupport - e.g.
  box({margin: '10 20 5 5'}).
* Tweak to lockout panel message when the user has no roles.

[Commit Log](https://github.com/exhi/hoist-react/compare/v15.1.0...v15.1.1)


## v15.1.0

### 🎁 New Features

* The FormField component takes a new minimal prop to display validation errors with a tooltip only
  as opposed to an inline message string. This can be used to help reduce shifting / jumping form
  layouts as required.
* The admin-only user impersonation toolbar will now accept new/unknown users, to support certain
  SSO application implementations that can create users on the fly.

### ⚙️ Technical

* Error reporting to server w/ custom user messages is disabled if the user is not known to the
  client (edge case with errors early in app lifecycle, prior to successful authentication).

[Commit Log](https://github.com/exhi/hoist-react/compare/v15.0.0...v15.1.0)


## v15.0.0

### 💥 Breaking Changes

* This update does not require any application client code changes, but does require updating the
  Hoist Core Grails plugin to >= 5.0. Hoist Core changes to how application roles are loaded and
  users are authenticated required minor changes to how JS clients bootstrap themselves and load
  user data.
* The Hoist Core HoistImplController has also been renamed to XhController, again requiring Hoist
  React adjustments to call the updated /xh/ paths for these (implementation) endpoints. Again, no
  app updates required beyond taking the latest Hoist Core plugin.

[Commit Log](https://github.com/exhi/hoist-react/compare/v14.2.0...v15.0.0)


## v14.2.0

### 🎁 New Features

* Upgraded hoist-dev-utils to 3.0.3. Client builds now use the latest Webpack 4 and Babel 7 for
  noticeably faster builds and recompiles during CI and at development time.
* GridModel now has a top-level agColumnApi property to provide a direct handle on the ag-Grid
  Column API object.

### ⚙️ Technical

* Support for column groups strengthened with the addition of a dedicated ColumnGroup sibling class
  to Column. This includes additional internal refactoring to reduce unnecessary cloning of Column
  configurations and provide a more managed path for Column updates. Public APIs did not change.
  (#694)

### 📚 Libraries

* Blueprint Core `3.6.1 -> 3.7.0`
* Blueprint Datetime `3.2.0 -> 3.3.0`
* Fontawesome `5.3.x -> 5.4.x`
* MobX `5.1.2 -> 5.5.0`
* Router5 `6.5.0 -> 6.6.0`

[Commit Log](https://github.com/exhi/hoist-react/compare/v14.1.3...v14.2.0)


## v14.1.3

### 🐞 Bug Fixes

* Ensure JsonInput reacts properly to value changes.

### ⚙️ Technical

* Block user pinning/unpinning in Grid via drag-and-drop - pending further work via #687.
* Support "now" as special token for dateIs min/max validation rules.
* Tweak grouped grid row background color.

[Commit Log](https://github.com/exhi/hoist-react/compare/v14.1.1...v14.1.3)


## v14.1.1

### 🐞 Bug Fixes

* Fixes GridModel support for row-level grouping at same time as column grouping.

[Commit Log](https://github.com/exhi/hoist-react/compare/v14.1.0...v14.1.1)


## v14.1.0

### 🎁 New Features

* GridModel now supports multiple levels of row grouping. Pass the public setGroupBy() method an
  array of string column IDs, or a falsey value / empty array to ungroup. Note that the public and
  observable groupBy property on GridModel will now always be an array, even if the grid is not
  grouped or has only a single level of grouping.
* GridModel exposes public expandAll() and collapseAll() methods for grouped / tree grids, and
  StoreContextMenu supports a new "expandCollapseAll" string token to insert context menu items.
  These are added to the default menu, but auto-hide when the grid is not in a grouped state.
* The Grid component provides a new onKeyDown prop, which takes a callback and will fire on any
  keypress targeted within the Grid. Note such a handler is not provided directly by ag-Grid.
* The Column class supports pinned as a top-level config. Supports passing true to pin to the left.

### 🐞 Bug Fixes

* Updates to Grid column widths made via ag-Grid's "autosize to fit" API are properly persisted to
  grid state.

[Commit Log](https://github.com/exhi/hoist-react/compare/v14.0.0...v14.1.0)


## v14.0.0

* Along with numerous bug fixes, v14 brings with it a number of important enhancements for grids,
  including support for tree display, 'action' columns, and absolute value sorting. It also includes
  some new controls and improvement to focus display.

### 💥 Breaking Changes

* The signatures of the Column.elementRenderer and Column.renderer have been changed to be
  consistent with each other, and more extensible. Each takes two arguments -- the value to be
  rendered, and a single bundle of metadata.
* StoreContextMenuAction has been renamed to RecordAction. Its action property has been renamed to
  actionFn for consistency and clarity.
* LocalStore : The method LocalStore.processRawData no longer takes an array of all records, but
  instead takes just a single record. Applications that need to operate on all raw records in bulk
  should do so before presenting them to LocalStore. Also, LocalStores template methods for override
  have also changed substantially, and sub-classes that rely on these methods will need to be
  adjusted accordingly.

### 🎁 New Features

#### Grid

* The Store API now supports hierarchical datasets. Applications need to simply provide raw data for
  records with a "children" property containing the raw data for their children.
* Grid supports a 'TreeGrid' mode. To show a tree grid, bind the GridModel to a store containing
  hierarchical data (as above), set treeMode: true on the GridModel, and specify a column to display
  the tree controls (isTreeColumn: true)
* Grid supports absolute sorting for numerical columns. Specify absSort: true on your column config
  to enable. Clicking the grid header will now cycle through ASC > DESC > DESC (abs) sort modes.
* Grid supports an 'Actions' column for one-click record actions. See cmp/desktop/columns/actionCol.
* A new showHover prop on the desktop Grid component will highlight the hovered row with default
  styling. A new GridModel.rowClassFn callback was added to support per-row custom classes based on
  record data.
* A new ExportFormat.LONG_TEXT format has been added, along with a new Column.exportWidth config.
  This supports exporting columns that contain long text (e.g. notes) as multi-line cells within
  Excel.

#### Other Components

* RadioInput and ButtonGroupInputhave been added to the desktop/cmp/form package.
* DateInput now has support for entering and displaying time values.
* NumberInput displays its unformatted value when focused.
* Focused components are now better highlighted, with additional CSS vars provided to customize as
  needed.

### 🐞 Bug Fixes

* Calls to GridModel.setGroupBy() work properly not only on the first, but also all subsequent calls
  (#644).
* Background / style issues resolved on several input components in dark theme (#657).
* Grid context menus appear properly over other floating components.

### 📚 Libraries

* React `16.5.1 -> 16.5.2`
* router5 `6.4.2 -> 6.5.0`
* CodeMirror, Highcharts, and MobX patch updates

[Commit Log](https://github.com/exhi/hoist-react/compare/v13.0.0...v14.0.0)


## v13.0.0

🍀Lucky v13 brings with it a number of enhancements for forms and validation, grouped column
support in the core Grid API, a fully wrapped MultiSelect component, decorator syntax adjustments,
and a number of other fixes and enhancements.

It also includes contributions from new ExHI team members Arjun and Brendan. 🎉

### 💥 Breaking Changes

* The core `@HoistComponent`, `@HoistService`, and `@HoistModel` decorators are **no longer
  parameterized**, meaning that trailing `()` should be removed after each usage. (#586)
* The little-used `hoistComponentFactory()` method was also removed as a further simplification
  (#587).
* The `HoistField` superclass has been renamed to `HoistInput` and the various **desktop form
  control components have been renamed** to match (55afb8f). Apps using these components (which will
  likely be most apps) will need to adapt to the new names.
  * This was done to better distinguish between the input components and the upgraded Field concept
    on model classes (see below).

### 🎁 New Features

⭐️ **Forms and Fields** have been a major focus of attention, with support for structured data
fields added to Models via the `@FieldSupport` and `@field()` decorators.
* Models annotated with `@FieldSupport` can decorate member properties with `@field()`, making those
  properties observable and settable (with a generated `setXXX()` method).
* The `@field()` decorators themselves can be passed an optional display label string as well as
  zero or more *validation rules* to define required constraints on the value of the field.
* A set of predefined constraints is provided within the toolkit within the `/field/` package.
* Models using `FieldSupport` should be sure to call the `initFields()` method installed by the
  decorator within their constructor. This method can be called without arguments to generally
  initialize the field system, or it can be passed an object of field names to initial/default
  values, which will set those values on the model class properties and provide change/dirty
  detection and the ability to "reset" a form.
* A new `FormField` UI component can be used to wrap input components within a form. The `FormField`
  wrapper can accept the source model and field name, and will apply those to its child input. It
  leverages the Field model to automatically display a label, indicate required fields, and print
  validation error messages. This new component should be the building-block for most non-trivial
  forms within an application.

Other enhancements include:
* **Grid columns can be grouped**, with support for grouping added to the grid state management
  system, column chooser, and export manager (#565). To define a column group, nest column
  definitions passed to `GridModel.columns` within a wrapper object of the form `{headerName: 'My
  group', children: [...]}`.

(Note these release notes are incomplete for this version.)

[Commit Log](https://github.com/exhi/hoist-react/compare/v12.1.2...v13.0.0)


## v12.1.2

### 🐞 Bug Fixes

* Fix casing on functions generated by `@settable` decorator
  (35c7daa209a4205cb011583ebf8372319716deba).

[Commit Log](https://github.com/exhi/hoist-react/compare/v12.1.1...v12.1.2)


## v12.1.1

### 🐞 Bug Fixes

* Avoid passing unknown HoistField component props down to Blueprint select/checkbox controls.

### 📚 Libraries

* Rollback update of `@blueprintjs/select` package `3.1.0 -> 3.0.0` - this included breaking API
  changes and will be revisited in #558.

[Commit Log](https://github.com/exhi/hoist-react/compare/v12.1.0...v12.1.1)


## v12.1.0

### 🎁 New Features

* New `@bindable` and `@settable` decorators added for MobX support. Decorating a class member
  property with `@bindable` makes it a MobX `@observable` and auto-generates a setter method on the
  class wrapped in a MobX `@action`.
* A `fontAwesomeIcon` element factory is exported for use with other FA icons not enumerated by the
  `Icon` class.
* CSS variables added to control desktop Blueprint form control margins. These remain defaulted to
  zero, but now within CSS with support for variable overrides. A Blueprint library update also
  brought some changes to certain field-related alignment and style properties. Review any form
  controls within apps to ensure they remain aligned as desired
  (8275719e66b4677ec5c68a56ccc6aa3055283457 and df667b75d41d12dba96cbd206f5736886cb2ac20).

### 🐞 Bug Fixes

* Grid cells are fully refreshed on a data update, ensuring cell renderers that rely on data other
  than their primary display field are updated (#550).
* Grid auto-sizing is run after a data update, ensuring flex columns resize to adjust for possible
  scrollbar visibility changes (#553).
* Dropdown fields can be instantiated with fewer required properties set (#541).

### 📚 Libraries

* Blueprint `3.0.1 -> 3.4.0`
* FontAwesome `5.2.0 -> 5.3.0`
* CodeMirror `5.39.2 -> 5.40.0`
* MobX `5.0.3 -> 5.1.0`
* router5 `6.3.0 -> 6.4.2`
* React `16.4.1 -> 16.4.2`

[Commit Log](https://github.com/exhi/hoist-react/compare/v12.0.0...v12.1.0)


## v12.0.0

Hoist React v12 is a relatively large release, with multiple refactorings around grid columns,
`elemFactory` support, classNames, and a re-organization of classes and exports within `utils`.

### 💥 Breaking Changes

#### ⭐️ Grid Columns

**A new `Column` class describes a top-level API for columns and their supported options** and is
intended to be a cross-platform layer on top of ag-Grid and TBD mobile grid implementations.
* The desktop `GridModel` class now accepts a collection of `Column` configuration objects to define
  its available columns.
* Columns may be configured with `flex: true` to cause them to stretch all available horizontal
  space within a grid, sharing it equally with any other flex columns. However note that this should
  be used sparingly, as flex columns have some deliberate limitations to ensure stable and
  consistent behavior. Most noticeably, they cannot be resized directly by users. Often, a best
  practice will be to insert an `emptyFlexCol` configuration as the last column in a grid - this
  will avoid messy-looking gaps in the layout while not requiring a data-driven column be flexed.
* User customizations to column widths are now saved if the GridModel has been configured with a
  `stateModel` key or model instance - see `GridStateModel`.
* Columns accept a `renderer` config to format text or HTML-based output. This is a callback that is
  provided the value, the row-level record, and a metadata object with the column's `colId`. An
  `elementRenderer` config is also available for cells that should render a Component.
* An `agOptions` config key continues to provide a way to pass arbitrary options to the underlying
  ag-Grid instance (for desktop implementations). This is considered an "escape hatch" and should be
  used with care, but can provide a bridge to required ag-Grid features as the Hoist-level API
  continues to develop.
* The "factory pattern" for Column templates / defaults has been removed, replaced by a simpler
  approach that recommends exporting simple configuration partials and spreading them into
  instance-specific column configs.
  [See the Admin app for some examples](https://github.com/exhi/hoist-react/blob/a1b14ac6d41aa8f8108a518218ce889fe5596780/admin/tabs/activity/tracking/ActivityGridModel.js#L42)
  of this pattern.
* See 0798f6bb20092c59659cf888aeaf9ecb01db52a6 for primary commit.

#### ⭐️ Element Factory, LayoutSupport, BaseClassName

Hoist provides core support for creating components via a factory pattern, powered by the `elem()`
and `elemFactory()` methods. This approach remains the recommended way to instantiate component
elements, but was **simplified and streamlined**.
* The rarely used `itemSpec` argument was removed (this previously applied defaults to child items).
* Developers can now also use JSX to instantiate all Hoist-provided components while still taking
  advantage of auto-handling for layout-related properties provided by the `LayoutSupport` mixin.
  * HoistComponents should now spread **`...this.getLayoutProps()`** into their outermost rendered
    child to enable promotion of layout properties.
* All HoistComponents can now specify a **baseClassName** on their component class and should pass
  `className: this.getClassName()` down to their outermost rendered child. This allows components to
  cleanly layer on a base CSS class name with any instance-specific classes.
* See 8342d3870102ee9bda4d11774019c4928866f256 for primary commit.

#### ⭐️ Panel resizing / collapsing

**The `Panel` component now takes a `sizingModel` prop to control and encapsulate newly built-in
resizing and collapsing behavior** (#534).
* See the `PanelSizingModel` class for configurable details, including continued support for saving
  sizing / collapsed state as a user preference.
* **The standalone `Resizable` component was removed** in favor of the improved support built into
  Panel directly.

#### Other

* Two promise-related models have been combined into **a new, more powerful `PendingTaskModel`**,
  and the `LoadMask` component has been removed and consolidated into `Mask`
  (d00a5c6e8fc1e0e89c2ce3eef5f3e14cb842f3c8).
  * `Panel` now exposes a single `mask` prop that can take either a configured `mask` element or a
    simple boolean to display/remove a default mask.
* **Classes within the `utils` package have been re-organized** into more standardized and scalable
  namespaces. Imports of these classes will need to be adjusted.

### 🎁 New Features

* **The desktop Grid component now offers a `compact` mode** with configurable styling to display
  significantly more data with reduced padding and font sizes.
* The top-level `AppBar` refresh button now provides a default implementation, calling a new
  abstract `requestRefresh()` method on `HoistApp`.
* The grid column chooser can now be configured to display its column groups as initially collapsed,
  for especially large collections of columns.
* A new `XH.restoreDefaultsAsync()` method provides a centralized way to wipe out user-specific
  preferences or customizations (#508).
* Additional Blueprint `MultiSelect`, `Tag`, and `FormGroup` controls re-exported.

### 🐞 Bug Fixes

* Some components were unintentionally not exporting their Component class directly, blocking JSX
  usage. All components now export their class.
* Multiple fixes to `DayField` (#531).
* JsonField now responds properly when switching from light to dark theme (#507).
* Context menus properly filter out duplicated separators (#518).

[Commit Log](https://github.com/exhi/hoist-react/compare/v11.0.0...v12.0.0)


## v11.0.0

### 💥 Breaking Changes

* **Blueprint has been upgraded to the latest 3.x release.** The primary breaking change here is the
  renaming of all `pt-` CSS classes to use a new `bp3-` prefix. Any in-app usages of the BP
  selectors will need to be updated. See the
  [Blueprint "What's New" page](http://blueprintjs.com/docs/#blueprint/whats-new-3.0).
* **FontAwesome has been upgraded to the latest 5.2 release.** Only the icons enumerated in the
  Hoist `Icon` class are now registered via the FA `library.add()` method for inclusion in bundled
  code, resulting in a significant reduction in bundle size. Apps wishing to use other FA icons not
  included by Hoist must import and register them - see the
  [FA React Readme](https://github.com/FortAwesome/react-fontawesome/blob/master/README.md) for
  details.
* **The `mobx-decorators` dependency has been removed** due to lack of official support for the
  latest MobX update, as well as limited usage within the toolkit. This package was primarily
  providing the optional `@setter` decorator, which should now be replaced as needed by dedicated
  `@action` setter methods (19cbf86138499bda959303e602a6d58f6e95cb40).

### 🎁 Enhancements

* `HoistComponent` now provides a `getClassNames()` method that will merge any `baseCls` CSS class
  names specified on the component with any instance-specific classes passed in via props (#252).
  * Components that wish to declare and support a `baseCls` should use this method to generate and
    apply a combined list of classes to their outermost rendered elements (see `Grid`).
  * Base class names have been added for relevant Hoist-provided components - e.g. `.xh-panel` and
    `.xh-grid`. These will be appended to any instance class names specified within applications and
    be available as public CSS selectors.
* Relevant `HoistField` components support inline `leftIcon` and `rightElement` props. `DayField`
  adds support for `minDay / maxDay` props.
* Styling for the built-in ag-Grid loading overlay has been simplified and improved (#401).
* Grid column definitions can now specify an `excludeFromExport` config to drop them from
  server-generated Excel/CSV exports (#485).

### 🐞 Bug Fixes

* Grid data loading and selection reactions have been hardened and better coordinated to prevent
  throwing when attempting to set a selection before data has been loaded (#484).

### 📚 Libraries

* Blueprint `2.x -> 3.x`
* FontAwesome `5.0.x -> 5.2.x`
* CodeMirror `5.37.0 -> 5.39.2`
* router5 `6.2.4 -> 6.3.0`

[Commit Log](https://github.com/exhi/hoist-react/compare/v10.0.1...v11.0.0)


## v10.0.1

### 🐞 Bug Fixes

* Grid `export` context menu token now defaults to server-side 'exportExcel' export.
  * Specify the `exportLocal` token to return a menu item for local ag-Grid export.
* Columns with `field === null` skipped for server-side export (considered spacer / structural
  columns).

## v10.0.0

### 💥 Breaking Changes

* **Access to the router API has changed** with the `XH` global now exposing `router` and
  `routerState` properties and a `navigate()` method directly.
* `ToastManager` has been deprecated. Use `XH.toast` instead.
* `Message` is no longer a public class (and its API has changed). Use `XH.message/confirm/alert`
  instead.
*  Export API has changed. The Built-in grid export now uses more powerful server-side support. To
   continue to use local AG based export, call method `GridModel.localExport()`. Built-in export
   needs to be enabled with the new property on `GridModel.enableExport`. See `GridModel` for more
   details.

### 🎁 Enhancements

* New Mobile controls and `AppContainer` provided services (impersonation, about, and version bars).
* Full-featured server-side Excel export for grids.

### 🐞 Bug Fixes

* Prevent automatic zooming upon input focus on mobile devices (#476).
* Clear the selection when showing the context menu for a record which is not already selected
  (#469).
* Fix to make lockout script readable by Compatibility Mode down to IE5.

### 📚 Libraries

* MobX `4.2.x -> 5.0.x`

[Commit Log](https://github.com/exhi/hoist-react/compare/v9.0.0...v10.0.0)


## v9.0.0

### 💥 Breaking Changes

* **Hoist-provided mixins (decorators) have been refactored to be more granular and have been broken
  out of `HoistComponent`.**
  * New discrete mixins now exist for `LayoutSupport` and `ContextMenuSupport` - these should be
    added directly to components that require the functionality they add for auto-handling of
    layout-related props and support for showing right-click menus. The corresponding options on
    `HoistComponent` that used to enable them have been removed.
  * For consistency, we have also renamed `EventTarget -> EventSupport` and `Reactive ->
    ReactiveSupport` mixins. These both continue to be auto-applied to HoistModel and HoistService
    classes, and ReactiveSupport enabled by default in HoistComponent.
* **The Context menu API has changed.** The
  [`ContextMenuSupport` mixin](https://github.com/exhi/hoist-react/blob/develop/desktop/cmp/contextmenu/ContextMenuSupport.js)
  now specifies an abstract `getContextMenuItems()` method for component implementation (replacing
  the previous `renderContextMenu()` method). See the new
  [`ContextMenuItem` class](https://github.com/exhi/hoist-react/blob/develop/desktop/cmp/contextmenu/ContextMenuItem.js)
  for what these items support, as well as several static default items that can be used.
  * The top-level `AppContainer` no longer provides a default context menu, instead allowing the
    browser's own context menu to show unless an app / component author has implemented custom
    context-menu handling at any level of their component hierarchy.

### 🐞 Bug Fixes

* TabContainer active tab can become out of sync with the router state (#451)
  * ⚠️ Note this also involved a change to the `TabContainerModel` API - `activateTab()` is now the
    public method to set the active tab and ensure both the tab and the route land in the correct
    state.
* Remove unintended focused cell borders that came back with the prior ag-Grid upgrade.

[Commit Log](https://github.com/exhi/hoist-react/compare/v8.0.0...v9.0.0)


## v8.0.0

Hoist React v8 brings a big set of improvements and fixes, some API and package re-organizations,
and ag-Grid upgrade, and more. 🚀

### 💥 Breaking Changes

* **Component package directories have been re-organized** to provide better symmetry between
  pre-existing "desktop" components and a new set of mobile-first component. Current desktop
  applications should replace imports from `@xh/hoist/cmp/xxx` with `@xh/hoist/desktop/cmp/xxx`.
  * Important exceptions include several classes within `@xh/hoist/cmp/layout/`, which remain
    cross-platform.
  * `Panel` and `Resizable` components have moved to their own packages in
    `@xh/hoist/desktop/cmp/panel` and `@xh/hoist/desktop/cmp/resizable`.
* **Multiple changes and improvements made to tab-related APIs and components.**
  * The `TabContainerModel` constructor API has changed, notably `children` -> `tabs`, `useRoutes` ->
    `route` (to specify a starting route as a string) and `switcherPosition` has moved from a model
    config to a prop on the `TabContainer` component.
  * `TabPane` and `TabPaneModel` have been renamed `Tab` and `TabModel`, respectively, with several
    related renames.
* **Application entry-point classes decorated with `@HoistApp` must implement the new getter method
  `containerClass()`** to specify the platform specific component used to wrap the app's
  `componentClass`.
  * This will typically be `@xh/hoist/[desktop|mobile]/AppContainer` depending on platform.

### 🎁 New Features

* **Tab-related APIs re-worked and improved**, including streamlined support for routing, a new
  `tabRenderMode` config on `TabContainerModel`, and better naming throughout.
* **Ag-grid updated to latest v18.x** - now using native flex for overall grid layout and sizing
  controls, along with multiple other vendor improvements.
* Additional `XH` API methods exposed for control of / integration with Router5.
* The core `@HoistComponent` decorated now installs a new `isDisplayed` getter to report on
  component visibility, taking into account the visibility of its ancestors in the component tree.
* Mobile and Desktop app package / component structure made more symmetrical (#444).
* Initial versions of multiple new mobile components added to the toolkit.
* Support added for **`IdleService` - automatic app suspension on inactivity** (#427).
* Hoist wrapper added for the low-level Blueprint **button component** - provides future hooks into
  button customizations and avoids direct BP import (#406).
* Built-in support for collecting user feedback via a dedicated dialog, convenient XH methods and
  default appBar button (#379).
* New `XH.isDevelopmentMode` constant added, true when running in local Webpack dev-server mode.
* CSS variables have been added to customize and standardize the Blueprint "intent" based styling,
  with defaults adjusted to be less distracting (#420).

### 🐞 Bug Fixes

* Preference-related events have been standardized and bugs resolved related to pushAsync() and the
  `prefChange` event (ee93290).
* Admin log viewer auto-refreshes in tail-mode (#330).
* Distracting grid "loading" overlay removed (#401).
* Clipboard button ("click-to-copy" functionality) restored (#442).

[Commit Log](https://github.com/exhi/hoist-react/compare/v7.2.0...v8.0.0)

## v7.2.0

### 🎁 New Features

+ Admin console grids now outfitted with column choosers and grid state. #375
+ Additional components for Onsen UI mobile development.

### 🐞 Bug Fixes

+ Multiple improvements to the Admin console config differ. #380 #381 #392

[Commit Log](https://github.com/exhi/hoist-react/compare/v7.1.0...v7.2.0)

## v7.1.0

### 🎁 New Features

* Additional kit components added for Onsen UI mobile development.

### 🐞 Bug Fixes

* Dropdown fields no longer default to `commitOnChange: true` - avoiding unexpected commits of
  type-ahead query values for the comboboxes.
* Exceptions thrown from FetchService more accurately report the remote host when unreachable, along
  with some additional enhancements to fetch exception reporting for clarity.

[Commit Log](https://github.com/exhi/hoist-react/compare/v7.0.0...v7.1.0)

## v7.0.0

### 💥 Breaking Changes

* **Restructuring of core `App` concept** with change to new `@HoistApp` decorator and conventions
  around defining `App.js` and `AppComponent.js` files as core app entry points. `XH.app` now
  installed to provide access to singleton instance of primary app class. See #387.

### 🎁 New Features

* **Added `AppBar` component** to help further standardize a pattern for top-level application
  headers.
* **Added `SwitchField` and `SliderField`** form field components.
* **Kit package added for Onsen UI** - base component library for mobile development.
* **Preferences get a group field for better organization**, parity with AppConfigs. (Requires
  hoist-core 3.1.x.)

### 🐞 Bug Fixes

* Improvements to `Grid` component's interaction with underlying ag-Grid instance, avoiding extra
  renderings and unwanted loss of state. 03de0ae7

[Commit Log](https://github.com/exhi/hoist-react/compare/v6.0.0...v7.0.0)


## v6.0.0

### 💥 Breaking Changes

* API for `MessageModel` has changed as part of the feature addition noted below, with `alert()` and
  `confirm()` replaced by `show()` and new `XH` convenience methods making the need for direct calls
  rare.
* `TabContainerModel` no longer takes an `orientation` prop, replaced by the more flexible
  `switcherPosition` as noted below.

### 🎁 New Features

* **Initial version of grid state** now available, supporting easy persistence of user grid column
  selections and sorting. The `GridModel` constructor now takes a `stateModel` argument, which in
  its simplest form is a string `xhStateId` used to persist grid state to local storage. See the
  [`GridStateModel` class](https://github.com/exhi/hoist-react/blob/develop/cmp/grid/GridStateModel.js)
  for implementation details. #331
* The **Message API** has been improved and simplified, with new `XH.confirm()` and `XH.alert()`
  methods providing an easy way to show pop-up alerts without needing to manually construct or
  maintain a `MessageModel`. #349
* **`TabContainer` components can now be controlled with a remote `TabSwitcher`** that does not need
  to be directly docked to the container itself. Specify `switcherPosition:none` on the
  `TabContainerModel` to suppress showing the switching affordance on the tabs themselves and
  instantiate a `TabSwitcher` bound to the same model to control a tabset from elsewhere in the
  component hierarchy. In particular, this enabled top-level application tab navigation to move up
  into the top toolbar, saving vertical space in the layout. #368
* `DataViewModel` supports an `emptyText` config.

### 🐞 Bugfixes

* Dropdown fields no longer fire multiple commit messages, and no longer commit partial entries
  under some circumstances. #353 and #354
* Grids resizing fixed when shrinking the containing component. #357

[Commit Log](https://github.com/exhi/hoist-react/compare/v5.0.0...v6.0.0)


## v5.0.0

### 💥 Breaking Changes

* **Multi environment configs have been unwound** See these release notes/instructions for how to
  migrate: https://github.com/exhi/hoist-core/releases/tag/release-3.0.0
* **Breaking change to context menus in dataviews and grids not using the default context menu:**
  StoreContextMenu no longer takes an array of items as an argument to its constructor. Instead it
  takes a configuration object with an ‘items’ key that will point to any current implementation’s
  array of items. This object can also contain an optional gridModel argument which is intended to
  support StoreContextMenuItems that may now be specified as known ‘hoist tokens’, currently limited
  to a ‘colChooser’ token.

### 🎁 New Features

* Config differ presents inline view, easier to read diffs now.
* Print Icon added!

### 🐞 Bugfixes

* Update processFailedLoad to loadData into gridModel store, Fixes #337
* Fix regression to ErrorTracking. Make errorTrackingService safer/simpler to call at any point in
  life-cycle.
*  Fix broken LocalStore state.
* Tweak flex prop for charts. Side by side charts in a flexbox now auto-size themselves! Fixes #342
* Provide token parsing for storeContextMenus. Context menus are all grown up! Fixes #300

## v4.0.1

### 🐞 Bugfixes

* DataView now properly re-renders its items when properties on their records change (and the ID
  does not)


## v4.0.0

### 💥 Breaking Changes

* **The `GridModel` selection API has been reworked for clarity.** These models formerly exposed
  their selectionModel as `grid.selection` - now that getter returns the selected records. A new
  `selectedRecord` getter is also available to return a single selection, and new string shortcut
  options are available when configuring GridModel selection behavior.
* **Grid components can now take an `agOptions` prop** to pass directly to the underlying ag-grid
  component, as well as an `onRowDoubleClicked` handler function.
  16be2bfa10e5aab4ce8e7e2e20f8569979dd70d1

### 🎁 New Features

* Additional core components have been updated with built-in `layoutSupport`, allowing developers to
  set width/height/flex and other layout properties directly as top-level props for key comps such
  as Grid, DataView, and Chart. These special props are processed via `elemFactory` into a
  `layoutConfig` prop that is now passed down to the underlying wrapper div for these components.
  081fb1f3a2246a4ff624ab123c6df36c1474ed4b

### 🐞 Bugfixes

* Log viewer tail mode now working properly for long log files - #325


## v3.0.1

### 🐞 Bugfixes

* FetchService throws a dedicated exception when the server is unreachable, fixes a confusing
  failure case detailed in #315


## v3.0.0

### 💥 Breaking Changes

* **An application's `AppModel` class must now implement a new `checkAccess()` method.** This method
  is passed the current user, and the appModel should determine if that user should see the UI and
  return an object with a `hasAccess` boolean and an optional `message` string. For a return with
  `hasAccess: false`, the framework will render a lockout panel instead of the primary UI.
  974c1def99059f11528c476f04e0d8c8a0811804
  * Note that this is only a secondary level of "security" designed to avoid showing an unauthorized
    user a confusing / non-functional UI. The server or any other third-party data sources must
    always be the actual enforcer of access to data or other operations.
* **We updated the APIs for core MobX helper methods added to component/model/service classes.** In
  particular, `addReaction()` was updated to take a more declarative / clear config object.
  8169123a4a8be6940b747e816cba40bd10fa164e
  * See Reactive.js - the mixin that provides this functionality.

### 🎁 New Features

* Built-in client-side lockout support, as per above.

### 🐞 Bugfixes

* None<|MERGE_RESOLUTION|>--- conflicted
+++ resolved
@@ -24,7 +24,7 @@
 
 ### 💥 Breaking Changes
 
-* Apps should update their dev dependencies to the latest `@xh/hoist-dev-utils` package: v4.0+. This
+* Apps must update their dev dependencies to the latest `@xh/hoist-dev-utils` package: v4.0+. This
   updates the versions of Babel / Webpack used in builds and swaps to the updated Babel
   recommendation of `core-js` for polyfills.
 * The `allSettled` function in `@xh/promise` has been removed. Applications using this method should
@@ -35,12 +35,6 @@
   no longer supported types for this value. This is required to support functional Components
   throughout the toolkit.
 
-<<<<<<< HEAD
-### 📚 Libraries
-
-* @xh/hoist-dev-utils `3.8 -> 4.0`
-* rsvp (removed)
-=======
 ### 🐞 Bug Fixes
 
 * Date picker month and year controls will now work properly in LocalDate mode. (Previously would
@@ -48,8 +42,9 @@
 
 ### 📚 Libraries
 
+* @xh/hoist-dev-utils `3.8 -> 4.0` (multiple transitive updates to build tooling)
 * ag-grid `21.1 -> 21.2`
->>>>>>> 9eb8fdf6
+* rsvp (removed)
 
 [Commit Log](https://github.com/exhi/hoist-react/compare/v27.1.0...develop)
 
