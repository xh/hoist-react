# Changelog


## v24.0.0-SNAPSHOT - UNDER DEVELOPMENT

### 🎁 New Features

#### Data

* A `StoreFilter` object has been introduced to the data API. This allows `Store` and
  `StoreFilterField` to support the ability to conditionally include all children when filtering
  hierarchical data stores, and could support additional filtering customizations in the future.
* `Store` now provides a `summaryRecord` property which can be used to expose aggregated data for
  the data it contains. The raw data for this record can be provided to `loadData()` and
  `updateData()` either via an explicit argument to these methods, or as the root node of the raw
  data provided (see `Store.loadRootAsSummary`).

#### Grid

* `GridModel` now supports a `showSummary` config which can be used to display its store's
  summaryRecord (see above) as either a pinned top or bottom row.
* `GridModel` also adds a `enableColumnPinning` config to enable/disable user-driven pinning. On
  desktop, if enabled, users can pin columns by dragging them to the left or right edges of the grid
  (the default ag-Grid gesture). Column pinned state is now also captured and maintained by the
  overall grid state system.
* The desktop column chooser now options in a non-modal popover when triggered from the standard
  `ColChooserButton` component. This offers a quicker and less disruptive alternative to the modal
  dialog (which is still used when launched from the grid context menu). In this popover mode,
  updates to columns are immediately reflected in the underlying grid.
* The mobile `ColChooser` has been improved significantly. It now renders displayed and available
  columns as two lists, allowing drag and drop between to update the visibility and ordering. It
  also provides an easy option to toggle pinning the first column.
* `DimensionChooser` now supports an optional empty / ungrouped configuration with a value of `[]`.
  See `DimensionChooserModel.enableClear` and `DimensionChooser.emptyText`.

#### Other Features

* A new `LoadingIndicator` component is available as a more minimal / unobtrusive alternative to a
  modal mask. Typically configured via a new `Panel.loadingIndicator` prop, the indicator can be
  bound to a `PendingTaskModel` and will automatically show/hide a spinner and/or custom message in
  an overlay docked to the corner of the parent Panel.
* `DateInput` adds support for new `enablePicker` and `showPickerOnFocus` props, offering greater
  control over when the calendar picker is shown. The new default behaviour is to not show the
  picker on focus, instead showing it via a built-in button.
* Transitions have been disabled by default on desktop Dialog and Popover components (both are from
  the Blueprint library). This should result in a snappier user experience, especially when working
  on remote / virtual workstations.
<<<<<<< HEAD
* The mobile `ColChooser` has been significantly reworked. It now renders displayed and available
  columns as two lists, allowing drag and drop between to update the visibility and ordering.
  It also provides an easy affordance to toggle pinning the first column.
* Add new `@bindable.ref` variant of the `@bindable` decorator.

=======
>>>>>>> 5783ae1b

### 🎁 Breaking Changes

*  The `StoreFilterField.onFilterChange` callback will now be passed a `StoreFilter`, rather than a
   function.

### 🐞 Bug Fixes

* Performance for bulk grid selections has been greatly improved (#1157)
* Toolbars now specify a minimum height (or width when vertical) to avoid shrinking unexpectedly
  when they contain only labels or are entirely empty (but still desired to e.g. align UIs across
  multiple panels). Customize if needed via the new `--xh-tbar-min-size` CSS var.
* All Hoist Components that accept a `model` prop now have that properly documented in their
  prop-types.
* Admin Log Viewer no longer reverses its lines when not in tail mode.


### 📚 Libraries

* ag-grid `20.0 -> 21.0`
* react-select `2.4 -> 3.0`
* mobx-react `5.4 -> 6.0.3`
* font-awesome `5.8 -> 5.9`

## v23.0.0 - 2019-05-30

### 🎁 New Features

* `GridModel` now accepts a config of `cellBorders`, similar to `rowBorders`
* `Panel.tbar` and `Panel.bbar` props now accept an array of Elements and will auto-generate a
  `Toolbar` to contain them, avoiding the need for the extra import of `toolbar()`.
* New functions `withDebug` and `withShortDebug` have been added to provide a terse syntax for
  adding debug messages that track the execution of specific blocks of code.
* `XH.toast()` now supports an optional `containerRef` argument that can be used for anchoring a
  toast within another component (desktop only). Can be used to display more targeted toasts within
  the relevant section of an application UI, as opposed to the edge of the screen.
* `ButtonGroupInput` accepts a new `enableClear` prop that allows the active / depressed button to
  be unselected by pressing it again - this sets the value of the input as a whole to `null`.
* Hoist Admins now always see the VersionBar in the footer.
* `Promise.track` now accepts an optional `omit` config that indicates when no tracking will be
  performed.
* `fmtNumber` now accepts an optional `prefix` config that prepends immediately before the number,
  but after the sign (`+`, `-`).
* New utility methods `forEachAsync()` and `whileAsync()` have been added to allow non-blocking
  execution of time-consuming loops.

### 💥 Breaking Changes

* The `AppOption.refreshRequired` config has been renamed to `reloadRequired` to better match the
  `XH.reloadApp()` method called to reload the entire app in the browser. Any options defined by an
  app that require it to be fully reloaded should have this renamed config set to `true`.
* The options dialog will now automatically trigger an app-wide data _refresh_ via
  `XH.refreshAppAsync()` if options have changed that don't require a _reload_.
* The `EventSupport` mixin has been removed. There are no known uses of it and it is in conflict
  with the overall reactive structure of the hoist-react API. If your app listens to the
  `appStateChanged`, `prefChange` or `prefsPushed` events you will need to adjust accordingly.

### 🐞 Bug Fixes

* `Select` will now let the user edit existing text in conditions where it is expected to be
  editable. #880
* The Admin "Config Differ" tool has been updated to reflect changes to `Record` made in v22. It is
  once again able to apply remote config values.
* A `Panel` with configs `resizable: true, collapsible: false` now renders with a splitter.
* A `Panel` with no `icon`, `title`, or `headerItems` will not render a blank header.
* `FileChooser.enableMulti` now behaves as one might expect -- true to allow multiple files in a
  single upload. Previous behavior (the ability to add multiple files to dropzone) is now controlled
  by `enableAddMulti`.


## v22.0.0 - 2019-04-29

### 🎁 New Features

* A new `DockContainer` component provides a user-friendly way to render multiple child components
  "docked" to its bottom edge. Each child view is rendered with a configurable header and controls
  to allow the user to expand it, collapse it, or optionally "pop it out" into a modal dialog.
* A new `AgGrid` component provides a much lighter Hoist wrapper around ag-Grid while maintaining
  consistent styling and layout support. This allows apps to use any features supported by ag-Grid
  without conflicting with functionality added by the core Hoist `Grid`.
  * Note that this lighter wrapper lacks a number of core Hoist features and integrations, including
    store support, grid state, enhanced column and renderer APIs, absolute value sorting, and more.
  * An associated `AgGridModel` provides access to to the ag-Grid APIs, minimal styling configs, and
    several utility methods for managing Grid state.
* Added `GridModel.groupSortFn` config to support custom group sorting (replaces any use of
  `agOptions.defaultGroupSortComparator`).
* The `Column.cellClass` and `Column.headerClass` configs now accept functions to dynamically
  generate custom classes based on the Record and/or Column being rendered.
* The `Record` object now provides an additional getter `Record.allChildren` to return all children
  of the record, irrespective of the current filter in place on the record's store. This supplements
  the existing `Record.children` getter, which returns only the children meeting the filter.

### 💥 Breaking Changes

* The class `LocalStore` has been renamed `Store`, and is now the main implementation and base class
  for Store Data. The extraneous abstract superclass `BaseStore` has been removed.
* `Store.dataLastUpdated` had been renamed `Store.lastUpdated` on the new class and is now a simple
  timestamp (ms) rather than a Javascript Date object.
* The constructor argument `Store.processRawData` now expects a function that *returns* a modified
  object with the necessary edits. This allows implementations to safely *clone* the raw data rather
  than mutating it.
* The method `Store.removeRecord` has been replaced with the method `Store.removeRecords`. This will
  facilitate efficient bulk deletes.

### ⚙️ Technical

* `Grid` now performs an important performance workaround when loading a new dataset that would
  result in the removal of a significant amount of existing records/rows. The underlying ag-Grid
  component has a serious bottleneck here (acknowledged as AG-2879 in their bug tracker). The Hoist
  grid wrapper will now detect when this is likely and proactively clear all data using a different
  API call before loading the new dataset.
* The implementations `Store`, `RecordSet`, and `Record` have been updated to more efficiently
  re-use existing record references when loading, updating, or filtering data in a store. This keeps
  the Record objects within a store as stable as possible, and allows additional optimizations by
  ag-Grid and its `deltaRowDataMode`.
* When loading raw data into store `Record`s, Hoist will now perform additional conversions based on
  the declared `Field.type`. The unused `Field.nullable` has been removed.
* `LocalStorageService` now uses both the `appCode` and current username for its namespace key,
  ensuring that e.g. local prefs/grid state are not overwritten across multiple app users on one OS
  profile, or when admin impersonation is active. The service will automatically perform a one-time
  migration of existing local state from the old namespace to the new. #674
* `elem` no longer skips `null` children in its calls to `React.createElement()`. These children may
  play the role of placeholders when using conditional rendering, and skipping them was causing
  React to trigger extra re-renders. This change further simplifies Hoist's element factory and
  removes an unnecessary divergence with the behavior of JSX.


### 🐞 Bug Fixes

* `Grid` exports retain sorting, including support for absolute value sorting. #1068
* Ensure `FormField`s are keyed with their model ID, so that React can properly account for dynamic
  changes to fields within a form. #1031
* Prompt for app refresh in (rare) case of mismatch between client and server-side session user.
  (This can happen during impersonation and is defended against in server-side code.) #675

[Commit Log](https://github.com/exhi/hoist-react/compare/v21.0.2...v22.0.0)

## v21.0.2 - 2019-04-05

### 📚 Libraries

* Rollback ag-Grid to v20.0.0 after running into new performance issues with large datasets and
  `deltaRowDataMode`. Updates to tree filtering logic, also related to grid performance issues with
  filtered tree results returning much larger record counts.

## v21.0.0 - 2019-04-04

### 🎁 New Features

* `FetchService` fetch methods now accept a plain object as the `headers` argument. These headers
  will be merged with the default headers provided by FetchService.
* An app can also now specify default headers to be sent with every fetch request via
  `XH.fetchService.setDefaultHeaders()`. You can pass either a plain object, or a closure which
  returns one.
* `Grid` supports a new `onGridReady` prop, allowing apps to hook into the ag-Grid event callback
  without inadvertently short-circuiting the Grid's own internal handler.

### 💥 Breaking Changes

* The shortcut getter `FormModel.isNotValid` was deemed confusing and has been removed from the API.
  In most cases applications should use `!FormModel.isValid` instead; this expression will return
  `false` for the `Unknown` as well as the `NotValid` state. Applications that wish to explicitly
  test for the `NotValid` state should use the `validationState` getter.
* Multiple HoistInputs have changed their `onKeyPress` props to `onKeyDown`, including TextInput,
  NumberInput, TextArea & SearchInput. The `onKeyPress` event has been deprecated in general and has
  limitations on which keys will trigger the event to fire (i.e. it would not fire on an arrow
  keypress).
* FetchService's fetch methods no longer support `contentType` parameter. Instead, specify a custom
  content-type by setting a 'Content-Type' header using the `headers` parameter.
* FetchService's fetch methods no longer support `acceptJson` parameter. Instead, pass an {"Accept":
  "application/json"} header using the `headers` parameter.

### ✨ Style

* Black point + grid colors adjusted in dark theme to better blend with overall blue-gray tint.
* Mobile styles have been adjusted to increase the default font size and grid row height, in
  addition to a number of other smaller visual adjustments.

### 🐞 Bug Fixes

* Avoid throwing React error due to tab / routing interactions. Tab / routing / state support
  generally improved. (#1052)
* `GridModel.selectFirst()` improved to reliably select first visible record even when one or more
  groupBy levels active. (#1058)

### 📚 Libraries

* ag-Grid `~20.1 -> ~20.2` (fixes ag-grid sorting bug with treeMode)
* @blueprint/core `3.14 -> 3.15`
* @blueprint/datetime `3.7 -> 3.8`
* react-dropzone `10.0 -> 10.1`
* react-transition-group `2.6 -> 2.8`

[Commit Log](https://github.com/exhi/hoist-react/compare/v20.2.1...v21.0.0)

## v20.2.1 - 2019-03-28

* Minor tweaks to grid styles - CSS var for pinned column borders, drop left/right padding on
  center-aligned grid cells.

[Commit Log](https://github.com/exhi/hoist-react/compare/v20.2.0...v20.2.1)

## v20.2.0 - 2019-03-27

### 🎁 New Features

* `GridModel` exposes three new configs - `rowBorders`, `stripeRows`, and `showCellFocus` - to
  provide additional control over grid styling. The former `Grid` prop `showHover` has been
  converted to a `GridModel` config for symmetry with these other flags and more efficient
  re-rendering. Note that some grid-related CSS classes have also been modified to better conform to
  the BEM approach used elsewhere - this could be a breaking change for apps that keyed off of
  certain Hoist grid styles (not expected to be a common case).
* `Select` adds a `queryBuffer` prop to avoid over-eager calls to an async `queryFn`. This buffer is
  defaulted to 300ms to provide some out-of-the-box debouncing of keyboard input when an async query
  is provided. A longer value might be appropriate for slow / intensive queries to a remote API.

### 🐞 Bug Fixes

* A small `FormField.labelWidth` config value will now be respected, even if it is less than the
  default minWidth of 80px.
* Unnecessary re-renders of inactive tab panels now avoided.
* `Grid`'s filter will now be consistently applied to all tree grid records. Previously, the filter
  skipped deeply nested records under specific conditions.
* `Timer` no longer requires its `runFn` to be a promise, as it briefly (and unintentionally) did.
* Suppressed default browser resize handles on `textarea`.

[Commit Log](https://github.com/exhi/hoist-react/compare/v20.1.1...v20.2.0)

## v20.1.1 - 2019-03-27

### 🐞 Bug Fixes

* Fix form field reset so that it will call computeValidationAsync even if revalidation is not
  triggered because the field's value did not change when reset.

[Commit Log](https://github.com/exhi/hoist-react/compare/v20.1.0...v20.1.1)


## v20.1.0 - 2019-03-14

### 🎁 New Features

* Standard app options panel now includes a "Restore Defaults" button to clear all user preferences
  as well as any custom grid state, resetting the app to its default state for that user.

### 🐞 Bug Fixes

* Removed a delay from `HoistInput` blur handling, ensuring `noteBlurred()` is called as soon as the
  element loses focus. This should remove a class of bugs related to input values not flushing into
  their models quickly enough when `commitOnChange: false` and the user moves directly from an input
  to e.g. clicking a submit button. #1023
* Fix to Admin ConfigDiffer tool (missing decorator).

### ⚙️ Technical

* The `GridModel.store` config now accepts a plain object and will internally create a `LocalStore`.
  This store config can also be partially specified or even omitted entirely. GridModel will ensure
  that the store is auto-configured with all fields in configured grid columns, reducing the need
  for app code boilerplate (re)enumerating field names.
* `Timer` class reworked to allow its interval to be adjusted dynamically via `setInterval()`,
  without requiring the Timer to be re-created.

[Commit Log](https://github.com/exhi/hoist-react/compare/v20.0.1...v20.1.0)


## v20.0.1 - 2019-03-08

### 🐞 Bug Fixes

* Ensure `RestStore` processes records in a standard way following a save/add operation (#1010).

[Commit Log](https://github.com/exhi/hoist-react/compare/v20.0.0...v20.0.1)


## v20.0.0 - 2019-03-06

### 💥 Breaking Changes

* The `@LoadSupport` decorator has been substantially reworked and enhanced from its initial release
  in v19. It is no longer needed on the HoistComponent, but rather should be put directly on the
  owned HoistModel implementing the loading. IMPORTANT NOTE: all models should implement
  `doLoadAsync` rather than `loadAsync`. Please see `LoadSupport` for more information on this
  important change.
* `TabContainer` and `TabContainerModel` are now cross-platform. Apps should update their code to
  import both from `@xh/hoist/cmp/tab`.
* `TabContainer.switcherPosition` has been moved to `TabContainerModel`. Please note that changes to
  `switcherPosition` are not supported on mobile, where the switcher will always appear beneath the
  container.
* The `Label` component from `@xh/hoist/desktop/cmp/input` has been removed. Applications should
  consider using the basic html `label` element instead (or a `FormField` if applicable).
* The `LeftRightChooserModel` constructor no longer accepts a `leftSortBy` and `rightSortBy`
  property. The implementation of these properties was generally broken. Use `leftSorted` and
  `rightSorted` instead.

#### Mobile

* Mobile `Page` has changed - `Pages` are now wrappers around `Panels` that are designed to be used
  with a `NavigationModel` or `TabContainer`. `Page` accepts the same props as `Panel`, meaning uses
  of `loadModel` should be replaced with `mask`.
* The mobile `AppBar` title is static and defaults to the app name. If you want to display page
  titles, it is recommended to use the `title` prop on the `Page`.

### 🎁 New Features

* Enhancements to Model and Component data loading via `@LoadSupport` provides a stronger set of
  conventions and better support for distinguishing between initial loads / auto/background
  refreshes / user- driven refreshes. It also provides new patterns for ensuring application
  Services are refreshed as part of a reworked global refresh cycle.
* RestGridModel supports a new `cloneAction` to take an existing record and open the editor form in
  "add mode" with all editable fields pre-populated from the source record. The action calls
  `prepareCloneFn`, if defined on the RestGridModel, to perform any transform operations before
  rendering the form.
* Tabs in `TabContainerModel` now support an `icon` property on the desktop.
* Charts take a new optional `aspectRatio` prop.
* Added new `Column.headerTooltip` config.
* Added new method `markManaged` on `ManagedSupport`.
* Added new function decorator `debounced`.
* Added new function `applyMixin` providing support for structured creation of class decorators
  (mixins).

#### Mobile

* Column chooser support available for mobile Grids. Users can check/uncheck columns to add/remove
  them from a configurable grid and reorder the columns in the list via drag and drop. Pair
  `GridModel.enableColChooser` with a mobile `colChooserButton` to allow use.
* Added `DialogPage` to the mobile toolkit. These floating pages do not participate in navigation or
  routing, and are used for showing fullscreen views outside of the Navigator / TabContainer
  context.
* Added `Panel` to the mobile toolkit, which offers a header element with standardized styling,
  title, and icon, as well as support for top and bottom toolbars.
* The mobile `AppBar` has been updated to more closely match the desktop `AppBar`, adding `icon`,
  `leftItems`, `hideAppMenuButton` and `appMenuButtonProps` props.
* Added routing support to mobile.

### 🐞 Bug Fixes

* The HighCharts wrapper component properly resizes its chart.
* Mobile dimension chooser button properly handles overflow for longer labels.
* Sizing fixes for multi-line inputs such as textArea and jsonInput.
* NumberInput calls a `onKeyPress` prop if given.
* Layout fixes on several admin panels and detail popups.

### 📚 Libraries

* @blueprintjs/core `3.13 -> 3.14`
* @xh/hoist-dev-utils `3.5 -> 3.6`
* ag-Grid `~20.0 -> ~20.1`
* react-dropzone `~8.0 -> ~9.0`
* react-select `~2.3 -> ~2.4`
* router5 `~6.6 -> ~7.0`
* react `~16.7 -> ~16.8`

[Commit Log](https://github.com/exhi/hoist-react/compare/v19.0.1...v20.0.0)

## v19.0.1 - 2019-02-12

### 🐞 Bug Fixes

* Additional updates and simplifications to `FormField` sizing of child `HoistInput` elements, for
  more reliable sizing and spacing filling behavior.

[Commit Log](https://github.com/exhi/hoist-react/compare/v19.0.0...v19.0.1)


## v19.0.0 - 2019-02-08

### 🎁 New Features

* Added a new architecture for signaling the need to load / refresh new data across either the
  entire app or a section of the component hierarchy. This new system relies on React context to
  minimizes the need for explicit application wiring, and improves support for auto-refresh. See
  newly added decorator `@LoadSupport` and classes/components `RefreshContext`,
  `RefreshContextModel`, and `RefreshContextView` for more info.
* `TabContainerModel` and `TabModel` now support `refreshMode` and `renderMode` configs to allow
  better control over how inactive tabs are mounted/unmounted and how tabs handle refresh requests
  when hidden or (re)activated.
* Apps can implement `getAppOptions()` in their `AppModel` class to specify a set of app-wide
  options that should be editable via a new built-in Options dialog. This system includes built-in
  support for reading/writing options to preferences, or getting/setting their values via custom
  handlers. The toolkit handles the rendering of the dialog.
* Standard top-level app buttons - for actions such as launching the new Options dialog, switching
  themes, launching the admin client, and logging out - have been moved into a new menu accessible
  from the top-right corner of the app, leaving more space for app-specific controls in the AppBar.
* `RecordGridModel` now supports an enhanced `editors` configuration that exposes the full set of
  validation and display support from the Forms package.
* `HoistInput` sizing is now consistently implemented using `LayoutSupport`. All sizable
  `HoistInputs` now have default `width` to ensure a standard display out of the box. `JsonInput`
  and `TextArea` also have default `height`. These defaults can be overridden by declaring explicit
  `width` and `height` values, or unset by setting the prop to `null`.
* `HoistInputs` within `FormFields` will be automatically sized to fill the available space in the
  `FormField`. In these cases, it is advised to either give the `FormField` an explicit size or
  render it in a flex layout.

### 💥 Breaking Changes

* ag-Grid has been updated to v20.0.0. Most apps shouldn't require any changes - however, if you are
  using `agOptions` to set sorting, filtering or resizing properties, these may need to change:

  For the `Grid`, `agOptions.enableColResize`, `agOptions.enableSorting` and
  `agOptions.enableFilter` have been removed. You can replicate their effects by using
  `agOptions.defaultColDef`. For `Columns`, `suppressFilter` has been removed, an should be replaced
  with `filter: false`.

* `HoistAppModel.requestRefresh` and `TabContainerModel.requestRefresh` have been removed.
  Applications should use the new Refresh architecture described above instead.
* `tabRefreshMode` on TabContainer has been renamed `renderMode`.
* `TabModel.reloadOnShow` has been removed. Set the `refreshMode` property on TabContainerModel or
  TabModel to `TabRefreshMode.ON_SHOW_ALWAYS` instead.
* The mobile APIs for `TabContainerModel`, `TabModel`, and `RefreshButton` have been rewritten to
  more closely mirror the desktop API.
* The API for `RecordGridModel` editors has changed -- `type` is no longer supported. Use
  `fieldModel` and `formField` intead.
* `LocalStore.loadRawData` requires that all records presented to store have unique IDs specified.
  See `LocalStore.idSpec` for more information.

### 🐞 Bug Fixes

* SwitchInput and RadioInput now properly highlight validation errors in `minimal` mode.

### 📚 Libraries

* @blueprintjs/core `3.12 -> 3.13`
* ag-Grid `~19.1.4 -> ~20.0.0`

[Commit Log](https://github.com/exhi/hoist-react/compare/v18.1.2...v19.0.0)


## v18.1.2 - 2019-01-30

### 🐞 Bug Fixes

* Grid integrations relying on column visibility (namely export, storeFilterField) now correctly
  consult updated column state from GridModel. #935
* Ensure `FieldModel.initialValue` is observable to ensure that computed dirty state (and any other
  derivations) are updated if it changes. #934
* Fixes to ensure Admin console log viewer more cleanly handles exceptions (e.g. attempting to
  auto-refresh on a log file that has been deleted).

[Commit Log](https://github.com/exhi/hoist-react/compare/v18.1.1...v18.1.2)

## v18.1.1 - 2019-01-29

* Grid cell padding can be controlled via a new set of CSS vars and is reduced by default for grids
  in compact mode.
* The `addRecordAsync()` and `saveRecordAsync()` methods on `RestStore` return the updated record.

[Commit Log](https://github.com/exhi/hoist-react/compare/v18.1.0...v18.1.1)


## v18.1.0 - 2019-01-28

### 🎁 New Features

* New `@managed` class field decorator can be used to mark a property as fully created/owned by its
  containing class (provided that class has installed the matching `@ManagedSupport` decorator).
  * The framework will automatically pass any `@managed` class members to `XH.safeDestroy()` on
    destroy/unmount to ensure their own `destroy()` lifecycle methods are called and any related
    resources are disposed of properly, notably MobX observables and reactions.
  * In practice, this should be used to decorate any properties on `HoistModel`, `HoistService`, or
    `HoistComponent` classes that hold a reference to a `HoistModel` created by that class. All of
    those core artifacts support the new decorator, `HoistModel` already provides a built-in
    `destroy()` method, and calling that method when an app is done with a Model is an important
    best practice that can now happen more reliably / easily.
* `FormModel.getData()` accepts a new single parameter `dirtyOnly` - pass true to get back only
  fields which have been modified.
* The mobile `Select` component indicates the current value with a ✅ in the drop-down list.
* Excel exports from tree grids now include the matching expand/collapse tree controls baked into
  generated Excel file.

### 🐞 Bug Fixes

* The `JsonInput` component now properly respects / indicates disabled state.

### 📚 Libraries

* Hoist-dev-utils `3.4.1 -> 3.5.0` - updated webpack and other build tool dependencies, as well as
  an improved eslint configuration.
* @blueprintjs/core `3.10 -> 3.12`
* @blueprintjs/datetime `3.5 -> 3.7`
* fontawesome `5.6 -> 5.7`
* mobx `5.8 -> 5.9`
* react-select `2.2 -> 2.3`
* Other patch updates

[Commit Log](https://github.com/exhi/hoist-react/compare/v18.0.0...v18.1.0)

## v18.0.0 - 2019-01-15

### 🎁 New Features

* Form support has been substantially enhanced and restructured to provide both a cleaner API and
  new functionality:
  * `FormModel` and `FieldModel` are now concrete classes and provide the main entry point for
    specifying the contents of a form. The `Field` and `FieldSupport` decorators have been removed.
  * Fields and sub-forms may now be dynamically added to FormModel.
  * The validation state of a FormModel is now *immediately* available after construction and
    independent of the GUI. The triggering of the *display* of that state is now a separate process
    triggered by GUI actions such as blur.
  * `FormField` has been substantially reworked to support a read-only display and inherit common
    property settings from its containing `Form`.
  * `HoistInput` has been moved into the `input` package to clarify that these are lower level
    controls and independent of the Forms package.

* `RestGrid` now supports a `mask` prop. RestGrid loading is now masked by default.
* `Chart` component now supports a built-in zoom out gesture: click and drag from right-to-left on
  charts with x-axis zooming.
* `Select` now supports an `enableClear` prop to control the presence of an optional inline clear
  button.
* `Grid` components take `onCellClicked` and `onCellDoubleClicked` event handlers.
* A new desktop `FileChooser` wraps a preconfigured react-dropzone component to allow users to
  easily select files for upload or other client-side processing.

### 💥 Breaking Changes

* Major changes to Form (see above). `HoistInput` imports will also need to be adjusted to move from
  `form` to `input`.
* The name of the HoistInput `field` prop has been changed to `bind`. This change distinguishes the
  lower-level input package more clearly from the higher-level form package which uses it. It also
  more clearly relates the property to the associated `@bindable` annotation for models.
* A `Select` input with `enableMulti = true` will by default no longer show an inline x to clear the
  input value. Use the `enableClear` prop to re-enable.
* Column definitions are exported from the `grid` package. To ensure backwards compatibility,
  replace imports from `@xh/hoist/desktop/columns` with `@xh/hoist/desktop/cmp/grid`.

### 📚 Libraries

* React `~16.6.0 -> ~16.7.0`
* Patch version updates to multiple other dependencies.

[Commit Log](https://github.com/exhi/hoist-react/compare/v17.0.0...v18.0.0)

## v17.0.0 - 2018-12-21

### 💥 Breaking Changes

* The implementation of the `model` property on `HoistComponent` has been substantially enhanced:
  *  "Local" Models should now be specified on the Component class declaration by simply setting the
     `model` property, rather than the confusing `localModel` property.
  *  HoistComponent now supports a static `modelClass` class property. If set, this property will
     allow a HoistComponent to auto-create a model internally when presented with a plain javascript
     object as its `model` prop. This is especially useful in cases like `Panel` and `TabContainer`,
     where apps often need to specify a model but do not require a reference to the model. Those
     usages can now skip importing and instantiating an instance of the component's model class
     themselves.
  *  Hoist will now throw an Exception if an application attempts to changes the model on an
     existing HoistComponent instance or presents the wrong type of model to a HoistComponent where
     `modelClass` has been specified.

* `PanelSizingModel` has been renamed `PanelModel`. The class now also has the following new
  optional properties, all of which are `true` by default:
  * `showSplitter` - controls visibility of the splitter bar on the outside edge of the component.
  * `showSplitterCollapseButton` - controls visibility of the collapse button on the splitter bar.
  * `showHeaderCollapseButton` - controls visibility of a (new) collapse button in the header.

* The API methods for exporting grid data have changed and gained new features:
  * Grids must opt-in to export with the `GridModel.enableExport` config.
  * Exporting a `GridModel` is handled by the new `GridExportService`, which takes a collection of
    `exportOptions`. See `GridExportService.exportAsync` for available `exportOptions`.
  * All export entry points (`GridModel.exportAsync()`, `ExportButton` and the export context menu
    items) support `exportOptions`. Additionally, `GridModel` can be configured with default
    `exportOptions` in its config.

* The `buttonPosition` prop on `NumberInput` has been removed due to problems with the underlying
  implementation. Support for incrementing buttons on NumberInputs will be re-considered for future
  versions of Hoist.

### 🎁 New Features

* `TextInput` on desktop now supports an `enableClear` property to allow easy addition of a clear
  button at the right edge of the component.
* `TabContainer` enhancements:
  * An `omit` property can now be passed in the tab configs passed to the `TabContainerModel`
    constructor to conditionally exclude a tab from the container
  * Each `TabModel` can now be retrieved by id via the new `getTabById` method on
    `TabContainerModel`.
  * `TabModel.title` can now be changed at runtime.
  * `TabModel` now supports the following properties, which can be changed at runtime or set via the
    config:
    * `disabled` - applies a disabled style in the switcher and blocks navigation to the tab via
      user click, routing, or the API.
    * `excludeFromSwitcher` - removes the tab from the switcher, but the tab can still be navigated
      to programmatically or via routing.
* `MultiFieldRenderer` `multiFieldConfig` now supports a `delimiter` property to separate
  consecutive SubFields.
* `MultiFieldRenderer` SubFields now support a `position` property, to allow rendering in either the
  top or bottom row.
* `StoreCountLabel` now supports a new 'includeChildren' prop to control whether or not children
  records are included in the count. By default this is `false`.
* `Checkbox` now supports a `displayUnsetState` prop which may be used to display a visually
  distinct state for null values.
* `Select` now renders with a checkbox next to the selected item in its drowndown menu, instead of
  relying on highlighting. A new `hideSelectedOptionCheck` prop is available to disable.
* `RestGridModel` supports a `readonly` property.
* `DimensionChooser`, various `HoistInput` components, `Toolbar` and `ToolbarSeparator` have been
  added to the mobile component library.
* Additional environment enums for UAT and BCP, added to Hoist Core 5.4.0, are supported in the
  application footer.

### 🐞 Bug Fixes

* `NumberInput` will no longer immediately convert its shorthand value (e.g. "3m") into numeric form
  while the user remains focused on the input.
* Grid `actionCol` columns no longer render Button components for each action, relying instead on
  plain HTML / CSS markup for a significant performance improvement when there are many rows and/or
  actions per row.
* Grid exports more reliably include the appropriate file extension.
* `Select` will prevent an `<esc>` keypress from bubbling up to parent components only when its menu
  is open. (In that case, the component assumes escape was pressed to close its menu and captures
  the keypress, otherwise it should leave it alone and let it e.g. close a parent popover).

[Commit Log](https://github.com/exhi/hoist-react/compare/v16.0.1...v17.0.0)

## v16.0.1 - 2018-12-12

### 🐞 Bug Fixes

* Fix to FeedbackForm allowing attempted submission with an empty message.

[Commit Log](https://github.com/exhi/hoist-react/compare/v16.0.0...v16.0.1)


## v16.0.0

### 🎁 New Features

* Support for ComboBoxes and Dropdowns have been improved dramatically, via a new `Select` component
  based on react-select.
* The ag-Grid based `Grid` and `GridModel` are now available on both mobile and desktop. We have
  also added new support for multi-row/multi-field columns via the new `multiFieldRenderer` renderer
  function.
* The app initialization lifecycle has been restructured so that no App classes are constructed
  until Hoist is fully initialized.
* `Column` now supports an optional `rowHeight` property.
* `Button` now defaults to 'minimal' mode, providing a much lighter-weight visual look-and-feel to
  HoistApps. `Button` also implements `@LayoutSupport`.
* Grouping state is now saved by the grid state support on `GridModel`.
* The Hoist `DimChooser` component has been ported to hoist-react.
* `fetchService` now supports an `autoAbortKey` in its fetch methods. This can be used to
  automatically cancel obsolete requests that have been superceded by more recent variants.
* Support for new `clickableLabel` property on `FormField`.
* `RestForm` now supports a read-only view.
* Hoist now supports automatic tracking of app/page load times.

### 💥 Breaking Changes

* The new location for the cross-platform grid component is `@xh/hoist/cmp/grid`. The `columns`
  package has also moved under a new sub-package in this location.
* Hoist top-level App Structure has changed in order to improve consistency of the Model-View
  conventions, to improve the accessibility of services, and to support the improvements in app
  initialization mentioned above:
  - `XH.renderApp` now takes a new `AppSpec` configuration.
  - `XH.app` is now `XH.appModel`.
  - All services are installed directly on `XH`.
  - `@HoistApp` is now `@HoistAppModel`
* `RecordAction` has been substantially refactored and improved. These are now typically immutable
  and may be shared.
  - `prepareFn` has been replaced with a `displayFn`.
  - `actionFn` and `displayFn` now take a single object as their parameter.
* The `hide` property on `Column` has been changed to `hidden`.
* The `ColChooserButton` has been moved from the incorrect location `@xh/hoist/cmp/grid` to
  `@xh/hoist/desktop/cmp/button`. This is a desktop-only component. Apps will have to adjust these
  imports.
* `withDefaultTrue` and `withDefaultFalse` in `@xh/hoist/utils/js` have been removed. Use
  `withDefault` instead.
* `CheckBox` has been renamed `Checkbox`


### ⚙️ Technical

* ag-Grid has been upgraded to v19.1
* mobx has been upgraded to v5.6
* React has been upgraded to v16.6
* Allow browsers with proper support for Proxy (e.g Edge) to access Hoist Applications.


### 🐞 Bug Fixes

* Extensive. See full change list below.

[Commit Log](https://github.com/exhi/hoist-react/compare/v15.1.2...v16.0.0)


## v15.1.2

🛠 Hotfix release to MultiSelect to cap the maximum number of options rendered by the drop-down
list. Note, this component is being replaced in Hoist v16 by the react-select library.

[Commit Log](https://github.com/exhi/hoist-react/compare/v15.1.1...v15.1.2)

## v15.1.1

### 🐞 Bug Fixes

* Fix to minimal validation mode for FormField disrupting input focus.
* Fix to JsonInput disrupting input focus.

### ⚙️ Technical

* Support added for TLBR-style notation when specifying margin/padding via layoutSupport - e.g.
  box({margin: '10 20 5 5'}).
* Tweak to lockout panel message when the user has no roles.

[Commit Log](https://github.com/exhi/hoist-react/compare/v15.1.0...v15.1.1)


## v15.1.0

### 🎁 New Features

* The FormField component takes a new minimal prop to display validation errors with a tooltip only
  as opposed to an inline message string. This can be used to help reduce shifting / jumping form
  layouts as required.
* The admin-only user impersonation toolbar will now accept new/unknown users, to support certain
  SSO application implementations that can create users on the fly.

### ⚙️ Technical

* Error reporting to server w/ custom user messages is disabled if the user is not known to the
  client (edge case with errors early in app lifecycle, prior to successful authentication).

[Commit Log](https://github.com/exhi/hoist-react/compare/v15.0.0...v15.1.0)


## v15.0.0

### 💥 Breaking Changes

* This update does not require any application client code changes, but does require updating the
  Hoist Core Grails plugin to >= 5.0. Hoist Core changes to how application roles are loaded and
  users are authenticated required minor changes to how JS clients bootstrap themselves and load
  user data.
* The Hoist Core HoistImplController has also been renamed to XhController, again requiring Hoist
  React adjustments to call the updated /xh/ paths for these (implementation) endpoints. Again, no
  app updates required beyond taking the latest Hoist Core plugin.

[Commit Log](https://github.com/exhi/hoist-react/compare/v14.2.0...v15.0.0)


## v14.2.0

### 🎁 New Features

* Upgraded hoist-dev-utils to 3.0.3. Client builds now use the latest Webpack 4 and Babel 7 for
  noticeably faster builds and recompiles during CI and at development time.
* GridModel now has a top-level agColumnApi property to provide a direct handle on the ag-Grid
  Column API object.

### ⚙️ Technical

* Support for column groups strengthened with the addition of a dedicated ColumnGroup sibling class
  to Column. This includes additional internal refactoring to reduce unnecessary cloning of Column
  configurations and provide a more managed path for Column updates. Public APIs did not change.
  (#694)

### 📚 Libraries

* Blueprint Core `3.6.1 -> 3.7.0`
* Blueprint Datetime `3.2.0 -> 3.3.0`
* Fontawesome `5.3.x -> 5.4.x`
* MobX `5.1.2 -> 5.5.0`
* Router5 `6.5.0 -> 6.6.0`

[Commit Log](https://github.com/exhi/hoist-react/compare/v14.1.3...v14.2.0)


## v14.1.3

### 🐞 Bug Fixes

* Ensure JsonInput reacts properly to value changes.

### ⚙️ Technical

* Block user pinning/unpinning in Grid via drag-and-drop - pending further work via #687.
* Support "now" as special token for dateIs min/max validation rules.
* Tweak grouped grid row background color.

[Commit Log](https://github.com/exhi/hoist-react/compare/v14.1.1...v14.1.3)


## v14.1.1

### 🐞 Bug Fixes

* Fixes GridModel support for row-level grouping at same time as column grouping.

[Commit Log](https://github.com/exhi/hoist-react/compare/v14.1.0...v14.1.1)


## v14.1.0

### 🎁 New Features

* GridModel now supports multiple levels of row grouping. Pass the public setGroupBy() method an
  array of string column IDs, or a falsey value / empty array to ungroup. Note that the public and
  observable groupBy property on GridModel will now always be an array, even if the grid is not
  grouped or has only a single level of grouping.
* GridModel exposes public expandAll() and collapseAll() methods for grouped / tree grids, and
  StoreContextMenu supports a new "expandCollapseAll" string token to insert context menu items.
  These are added to the default menu, but auto-hide when the grid is not in a grouped state.
* The Grid component provides a new onKeyDown prop, which takes a callback and will fire on any
  keypress targeted within the Grid. Note such a handler is not provided directly by ag-Grid.
* The Column class supports pinned as a top-level config. Supports passing true to pin to the left.

### 🐞 Bug Fixes

* Updates to Grid column widths made via ag-Grid's "autosize to fit" API are properly persisted to
  grid state.

[Commit Log](https://github.com/exhi/hoist-react/compare/v14.0.0...v14.1.0)


## v14.0.0

* Along with numerous bug fixes, v14 brings with it a number of important enhancements for grids,
  including support for tree display, 'action' columns, and absolute value sorting. It also includes
  some new controls and improvement to focus display.

### 💥 Breaking Changes

* The signatures of the Column.elementRenderer and Column.renderer have been changed to be
  consistent with each other, and more extensible. Each takes two arguments -- the value to be
  rendered, and a single bundle of metadata.
* StoreContextMenuAction has been renamed to RecordAction. Its action property has been renamed to
  actionFn for consistency and clarity.
* LocalStore : The method LocalStore.processRawData no longer takes an array of all records, but
  instead takes just a single record. Applications that need to operate on all raw records in bulk
  should do so before presenting them to LocalStore. Also, LocalStores template methods for override
  have also changed substantially, and sub-classes that rely on these methods will need to be
  adjusted accordingly.

### 🎁 New Features

#### Grid

* The Store API now supports hierarchical datasets. Applications need to simply provide raw data for
  records with a "children" property containing the raw data for their children.
* Grid supports a 'TreeGrid' mode. To show a tree grid, bind the GridModel to a store containing
  hierarchical data (as above), set treeMode: true on the GridModel, and specify a column to display
  the tree controls (isTreeColumn: true)
* Grid supports absolute sorting for numerical columns. Specify absSort: true on your column config
  to enable. Clicking the grid header will now cycle through ASC > DESC > DESC (abs) sort modes.
* Grid supports an 'Actions' column for one-click record actions. See cmp/desktop/columns/actionCol.
* A new showHover prop on the desktop Grid component will highlight the hovered row with default
  styling. A new GridModel.rowClassFn callback was added to support per-row custom classes based on
  record data.
* A new ExportFormat.LONG_TEXT format has been added, along with a new Column.exportWidth config.
  This supports exporting columns that contain long text (e.g. notes) as multi-line cells within
  Excel.

#### Other Components

* RadioInput and ButtonGroupInputhave been added to the desktop/cmp/form package.
* DateInput now has support for entering and displaying time values.
* NumberInput displays its unformatted value when focused.
* Focused components are now better highlighted, with additional CSS vars provided to customize as
  needed.

### 🐞 Bug Fixes

* Calls to GridModel.setGroupBy() work properly not only on the first, but also all subsequent calls
  (#644).
* Background / style issues resolved on several input components in dark theme (#657).
* Grid context menus appear properly over other floating components.

### 📚 Libraries

* React `16.5.1 -> 16.5.2`
* router5 `6.4.2 -> 6.5.0`
* CodeMirror, Highcharts, and MobX patch updates

[Commit Log](https://github.com/exhi/hoist-react/compare/v13.0.0...v14.0.0)


## v13.0.0

🍀Lucky v13 brings with it a number of enhancements for forms and validation, grouped column
support in the core Grid API, a fully wrapped MultiSelect component, decorator syntax adjustments,
and a number of other fixes and enhancements.

It also includes contributions from new ExHI team members Arjun and Brendan. 🎉

### 💥 Breaking Changes

* The core `@HoistComponent`, `@HoistService`, and `@HoistModel` decorators are **no longer
  parameterized**, meaning that trailing `()` should be removed after each usage. (#586)
* The little-used `hoistComponentFactory()` method was also removed as a further simplification
  (#587).
* The `HoistField` superclass has been renamed to `HoistInput` and the various **desktop form
  control components have been renamed** to match (55afb8f). Apps using these components (which will
  likely be most apps) will need to adapt to the new names.
  * This was done to better distinguish between the input components and the upgraded Field concept
    on model classes (see below).

### 🎁 New Features

⭐️ **Forms and Fields** have been a major focus of attention, with support for structured data
fields added to Models via the `@FieldSupport` and `@field()` decorators.
* Models annotated with `@FieldSupport` can decorate member properties with `@field()`, making those
  properties observable and settable (with a generated `setXXX()` method).
* The `@field()` decorators themselves can be passed an optional display label string as well as
  zero or more *validation rules* to define required constraints on the value of the field.
* A set of predefined constraints is provided within the toolkit within the `/field/` package.
* Models using `FieldSupport` should be sure to call the `initFields()` method installed by the
  decorator within their constructor. This method can be called without arguments to generally
  initialize the field system, or it can be passed an object of field names to initial/default
  values, which will set those values on the model class properties and provide change/dirty
  detection and the ability to "reset" a form.
* A new `FormField` UI component can be used to wrap input components within a form. The `FormField`
  wrapper can accept the source model and field name, and will apply those to its child input. It
  leverages the Field model to automatically display a label, indicate required fields, and print
  validation error messages. This new component should be the building-block for most non-trivial
  forms within an application.

Other enhancements include:
* **Grid columns can be grouped**, with support for grouping added to the grid state management
  system, column chooser, and export manager (#565). To define a column group, nest column
  definitions passed to `GridModel.columns` within a wrapper object of the form `{headerName: 'My
  group', children: [...]}`.

(Note these release notes are incomplete for this version.)

[Commit Log](https://github.com/exhi/hoist-react/compare/v12.1.2...v13.0.0)


## v12.1.2

### 🐞 Bug Fixes

* Fix casing on functions generated by `@settable` decorator
  (35c7daa209a4205cb011583ebf8372319716deba).

[Commit Log](https://github.com/exhi/hoist-react/compare/v12.1.1...v12.1.2)


## v12.1.1

### 🐞 Bug Fixes

* Avoid passing unknown HoistField component props down to Blueprint select/checkbox controls.

### 📚 Libraries

* Rollback update of `@blueprintjs/select` package `3.1.0 -> 3.0.0` - this included breaking API
  changes and will be revisited in #558.

[Commit Log](https://github.com/exhi/hoist-react/compare/v12.1.0...v12.1.1)


## v12.1.0

### 🎁 New Features

* New `@bindable` and `@settable` decorators added for MobX support. Decorating a class member
  property with `@bindable` makes it a MobX `@observable` and auto-generates a setter method on the
  class wrapped in a MobX `@action`.
* A `fontAwesomeIcon` element factory is exported for use with other FA icons not enumerated by the
  `Icon` class.
* CSS variables added to control desktop Blueprint form control margins. These remain defaulted to
  zero, but now within CSS with support for variable overrides. A Blueprint library update also
  brought some changes to certain field-related alignment and style properties. Review any form
  controls within apps to ensure they remain aligned as desired
  (8275719e66b4677ec5c68a56ccc6aa3055283457 and df667b75d41d12dba96cbd206f5736886cb2ac20).

### 🐞 Bug Fixes

* Grid cells are fully refreshed on a data update, ensuring cell renderers that rely on data other
  than their primary display field are updated (#550).
* Grid auto-sizing is run after a data update, ensuring flex columns resize to adjust for possible
  scrollbar visibility changes (#553).
* Dropdown fields can be instantiated with fewer required properties set (#541).

### 📚 Libraries

* Blueprint `3.0.1 -> 3.4.0`
* FontAwesome `5.2.0 -> 5.3.0`
* CodeMirror `5.39.2 -> 5.40.0`
* MobX `5.0.3 -> 5.1.0`
* router5 `6.3.0 -> 6.4.2`
* React `16.4.1 -> 16.4.2`

[Commit Log](https://github.com/exhi/hoist-react/compare/v12.0.0...v12.1.0)


## v12.0.0

Hoist React v12 is a relatively large release, with multiple refactorings around grid columns,
`elemFactory` support, classNames, and a re-organization of classes and exports within `utils`.

### 💥 Breaking Changes

#### ⭐️ Grid Columns

**A new `Column` class describes a top-level API for columns and their supported options** and is
intended to be a cross-platform layer on top of ag-Grid and TBD mobile grid implementations.
* The desktop `GridModel` class now accepts a collection of `Column` configuration objects to define
  its available columns.
* Columns may be configured with `flex: true` to cause them to stretch all available horizontal
  space within a grid, sharing it equally with any other flex columns. However note that this should
  be used sparingly, as flex columns have some deliberate limitations to ensure stable and
  consistent behavior. Most noticeably, they cannot be resized directly by users. Often, a best
  practice will be to insert an `emptyFlexCol` configuration as the last column in a grid - this
  will avoid messy-looking gaps in the layout while not requiring a data-driven column be flexed.
* User customizations to column widths are now saved if the GridModel has been configured with a
  `stateModel` key or model instance - see `GridStateModel`.
* Columns accept a `renderer` config to format text or HTML-based output. This is a callback that is
  provided the value, the row-level record, and a metadata object with the column's `colId`. An
  `elementRenderer` config is also available for cells that should render a Component.
* An `agOptions` config key continues to provide a way to pass arbitrary options to the underlying
  ag-Grid instance (for desktop implementations). This is considered an "escape hatch" and should be
  used with care, but can provide a bridge to required ag-Grid features as the Hoist-level API
  continues to develop.
* The "factory pattern" for Column templates / defaults has been removed, replaced by a simpler
  approach that recommends exporting simple configuration partials and spreading them into
  instance-specific column configs.
  [See the Admin app for some examples](https://github.com/exhi/hoist-react/blob/a1b14ac6d41aa8f8108a518218ce889fe5596780/admin/tabs/activity/tracking/ActivityGridModel.js#L42)
  of this pattern.
* See 0798f6bb20092c59659cf888aeaf9ecb01db52a6 for primary commit.

#### ⭐️ Element Factory, LayoutSupport, BaseClassName

Hoist provides core support for creating components via a factory pattern, powered by the `elem()`
and `elemFactory()` methods. This approach remains the recommended way to instantiate component
elements, but was **simplified and streamlined**.
* The rarely used `itemSpec` argument was removed (this previously applied defaults to child items).
* Developers can now also use JSX to instantiate all Hoist-provided components while still taking
  advantage of auto-handling for layout-related properties provided by the `LayoutSupport` mixin.
  * HoistComponents should now spread **`...this.getLayoutProps()`** into their outermost rendered
    child to enable promotion of layout properties.
* All HoistComponents can now specify a **baseClassName** on their component class and should pass
  `className: this.getClassName()` down to their outermost rendered child. This allows components to
  cleanly layer on a base CSS class name with any instance-specific classes.
* See 8342d3870102ee9bda4d11774019c4928866f256 for primary commit.

#### ⭐️ Panel resizing / collapsing

**The `Panel` component now takes a `sizingModel` prop to control and encapsulate newly built-in
resizing and collapsing behavior** (#534).
* See the `PanelSizingModel` class for configurable details, including continued support for saving
  sizing / collapsed state as a user preference.
* **The standalone `Resizable` component was removed** in favor of the improved support built into
  Panel directly.

#### Other

* Two promise-related models have been combined into **a new, more powerful `PendingTaskModel`**,
  and the `LoadMask` component has been removed and consolidated into `Mask`
  (d00a5c6e8fc1e0e89c2ce3eef5f3e14cb842f3c8).
  * `Panel` now exposes a single `mask` prop that can take either a configured `mask` element or a
    simple boolean to display/remove a default mask.
* **Classes within the `utils` package have been re-organized** into more standardized and scalable
  namespaces. Imports of these classes will need to be adjusted.

### 🎁 New Features

* **The desktop Grid component now offers a `compact` mode** with configurable styling to display
  significantly more data with reduced padding and font sizes.
* The top-level `AppBar` refresh button now provides a default implementation, calling a new
  abstract `requestRefresh()` method on `HoistApp`.
* The grid column chooser can now be configured to display its column groups as initially collapsed,
  for especially large collections of columns.
* A new `XH.restoreDefaultsAsync()` method provides a centralized way to wipe out user-specific
  preferences or customizations (#508).
* Additional Blueprint `MultiSelect`, `Tag`, and `FormGroup` controls re-exported.

### 🐞 Bug Fixes

* Some components were unintentionally not exporting their Component class directly, blocking JSX
  usage. All components now export their class.
* Multiple fixes to `DayField` (#531).
* JsonField now responds properly when switching from light to dark theme (#507).
* Context menus properly filter out duplicated separators (#518).

[Commit Log](https://github.com/exhi/hoist-react/compare/v11.0.0...v12.0.0)


## v11.0.0

### 💥 Breaking Changes

* **Blueprint has been upgraded to the latest 3.x release.** The primary breaking change here is the
  renaming of all `pt-` CSS classes to use a new `bp3-` prefix. Any in-app usages of the BP
  selectors will need to be updated. See the
  [Blueprint "What's New" page](http://blueprintjs.com/docs/#blueprint/whats-new-3.0).
* **FontAwesome has been upgraded to the latest 5.2 release.** Only the icons enumerated in the
  Hoist `Icon` class are now registered via the FA `library.add()` method for inclusion in bundled
  code, resulting in a significant reduction in bundle size. Apps wishing to use other FA icons not
  included by Hoist must import and register them - see the
  [FA React Readme](https://github.com/FortAwesome/react-fontawesome/blob/master/README.md) for
  details.
* **The `mobx-decorators` dependency has been removed** due to lack of official support for the
  latest MobX update, as well as limited usage within the toolkit. This package was primarily
  providing the optional `@setter` decorator, which should now be replaced as needed by dedicated
  `@action` setter methods (19cbf86138499bda959303e602a6d58f6e95cb40).

### 🎁 Enhancements

* `HoistComponent` now provides a `getClassNames()` method that will merge any `baseCls` CSS class
  names specified on the component with any instance-specific classes passed in via props (#252).
  * Components that wish to declare and support a `baseCls` should use this method to generate and
    apply a combined list of classes to their outermost rendered elements (see `Grid`).
  * Base class names have been added for relevant Hoist-provided components - e.g. `.xh-panel` and
    `.xh-grid`. These will be appended to any instance class names specified within applications and
    be available as public CSS selectors.
* Relevant `HoistField` components support inline `leftIcon` and `rightElement` props. `DayField`
  adds support for `minDay / maxDay` props.
* Styling for the built-in ag-Grid loading overlay has been simplified and improved (#401).
* Grid column definitions can now specify an `excludeFromExport` config to drop them from
  server-generated Excel/CSV exports (#485).

### 🐞 Bug Fixes

* Grid data loading and selection reactions have been hardened and better coordinated to prevent
  throwing when attempting to set a selection before data has been loaded (#484).

### 📚 Libraries

* Blueprint `2.x -> 3.x`
* FontAwesome `5.0.x -> 5.2.x`
* CodeMirror `5.37.0 -> 5.39.2`
* router5 `6.2.4 -> 6.3.0`

[Commit Log](https://github.com/exhi/hoist-react/compare/v10.0.1...v11.0.0)


## v10.0.1

### 🐞 Bug Fixes

* Grid `export` context menu token now defaults to server-side 'exportExcel' export.
  * Specify the `exportLocal` token to return a menu item for local ag-Grid export.
* Columns with `field === null` skipped for server-side export (considered spacer / structural
  columns).

## v10.0.0

### 💥 Breaking Changes

* **Access to the router API has changed** with the `XH` global now exposing `router` and
  `routerState` properties and a `navigate()` method directly.
* `ToastManager` has been deprecated. Use `XH.toast` instead.
* `Message` is no longer a public class (and its API has changed). Use `XH.message/confirm/alert`
  instead.
*  Export API has changed. The Built-in grid export now uses more powerful server-side support. To
   continue to use local AG based export, call method `GridModel.localExport()`. Built-in export
   needs to be enabled with the new property on `GridModel.enableExport`. See `GridModel` for more
   details.

### 🎁 Enhancements

* New Mobile controls and `AppContainer` provided services (impersonation, about, and version bars).
* Full-featured server-side Excel export for grids.

### 🐞 Bug Fixes

* Prevent automatic zooming upon input focus on mobile devices (#476).
* Clear the selection when showing the context menu for a record which is not already selected
  (#469).
* Fix to make lockout script readable by Compatibility Mode down to IE5.

### 📚 Libraries

* MobX `4.2.x -> 5.0.x`

[Commit Log](https://github.com/exhi/hoist-react/compare/v9.0.0...v10.0.0)


## v9.0.0

### 💥 Breaking Changes

* **Hoist-provided mixins (decorators) have been refactored to be more granular and have been broken
  out of `HoistComponent`.**
  * New discrete mixins now exist for `LayoutSupport` and `ContextMenuSupport` - these should be
    added directly to components that require the functionality they add for auto-handling of
    layout-related props and support for showing right-click menus. The corresponding options on
    `HoistComponent` that used to enable them have been removed.
  * For consistency, we have also renamed `EventTarget -> EventSupport` and `Reactive ->
    ReactiveSupport` mixins. These both continue to be auto-applied to HoistModel and HoistService
    classes, and ReactiveSupport enabled by default in HoistComponent.
* **The Context menu API has changed.** The
  [`ContextMenuSupport` mixin](https://github.com/exhi/hoist-react/blob/develop/desktop/cmp/contextmenu/ContextMenuSupport.js)
  now specifies an abstract `getContextMenuItems()` method for component implementation (replacing
  the previous `renderContextMenu()` method). See the new
  [`ContextMenuItem` class](https://github.com/exhi/hoist-react/blob/develop/desktop/cmp/contextmenu/ContextMenuItem.js)
  for what these items support, as well as several static default items that can be used.
  * The top-level `AppContainer` no longer provides a default context menu, instead allowing the
    browser's own context menu to show unless an app / component author has implemented custom
    context-menu handling at any level of their component hierarchy.

### 🐞 Bug Fixes

* TabContainer active tab can become out of sync with the router state (#451)
  * ⚠️ Note this also involved a change to the `TabContainerModel` API - `activateTab()` is now the
    public method to set the active tab and ensure both the tab and the route land in the correct
    state.
* Remove unintended focused cell borders that came back with the prior ag-Grid upgrade.

[Commit Log](https://github.com/exhi/hoist-react/compare/v8.0.0...v9.0.0)


## v8.0.0

Hoist React v8 brings a big set of improvements and fixes, some API and package re-organizations,
and ag-Grid upgrade, and more. 🚀

### 💥 Breaking Changes

* **Component package directories have been re-organized** to provide better symmetry between
  pre-existing "desktop" components and a new set of mobile-first component. Current desktop
  applications should replace imports from `@xh/hoist/cmp/xxx` with `@xh/hoist/desktop/cmp/xxx`.
  * Important exceptions include several classes within `@xh/hoist/cmp/layout/`, which remain
    cross-platform.
  * `Panel` and `Resizable` components have moved to their own packages in
    `@xh/hoist/desktop/cmp/panel` and `@xh/hoist/desktop/cmp/resizable`.
* **Multiple changes and improvements made to tab-related APIs and components.**
  * The `TabContainerModel` constructor API has changed, notably `children` -> `tabs`, `useRoutes`
    -> `route` (to specify a starting route as a string) and `switcherPosition` has moved from a
    model config to a prop on the `TabContainer` component.
  * `TabPane` and `TabPaneModel` have been renamed `Tab` and `TabModel`, respectively, with several
    related renames.
* **Application entry-point classes decorated with `@HoistApp` must implement the new getter method
  `containerClass()`** to specify the platform specific component used to wrap the app's
  `componentClass`.
  * This will typically be `@xh/hoist/[desktop|mobile]/AppContainer` depending on platform.

### 🎁 New Features

* **Tab-related APIs re-worked and improved**, including streamlined support for routing, a new
  `tabRenderMode` config on `TabContainerModel`, and better naming throughout.
* **Ag-grid updated to latest v18.x** - now using native flex for overall grid layout and sizing
  controls, along with multiple other vendor improvements.
* Additional `XH` API methods exposed for control of / integration with Router5.
* The core `@HoistComponent` decorated now installs a new `isDisplayed` getter to report on
  component visibility, taking into account the visibility of its ancestors in the component tree.
* Mobile and Desktop app package / component structure made more symmetrical (#444).
* Initial versions of multiple new mobile components added to the toolkit.
* Support added for **`IdleService` - automatic app suspension on inactivity** (#427).
* Hoist wrapper added for the low-level Blueprint **button component** - provides future hooks into
  button customizations and avoids direct BP import (#406).
* Built-in support for collecting user feedback via a dedicated dialog, convenient XH methods and
  default appBar button (#379).
* New `XH.isDevelopmentMode` constant added, true when running in local Webpack dev-server mode.
* CSS variables have been added to customize and standardize the Blueprint "intent" based styling,
  with defaults adjusted to be less distracting (#420).

### 🐞 Bug Fixes

* Preference-related events have been standardized and bugs resolved related to pushAsync() and the
  `prefChange` event (ee93290).
* Admin log viewer auto-refreshes in tail-mode (#330).
* Distracting grid "loading" overlay removed (#401).
* Clipboard button ("click-to-copy" functionality) restored (#442).

[Commit Log](https://github.com/exhi/hoist-react/compare/v7.2.0...v8.0.0)

## v7.2.0

### 🎁 New Features

+ Admin console grids now outfitted with column choosers and grid state. #375
+ Additional components for Onsen UI mobile development.

### 🐞 Bug Fixes

+ Multiple improvements to the Admin console config differ. #380 #381 #392

[Commit Log](https://github.com/exhi/hoist-react/compare/v7.1.0...v7.2.0)

## v7.1.0

### 🎁 New Features

* Additional kit components added for Onsen UI mobile development.

### 🐞 Bug Fixes

* Dropdown fields no longer default to `commitOnChange: true` - avoiding unexpected commits of
  type-ahead query values for the comboboxes.
* Exceptions thrown from FetchService more accurately report the remote host when unreachable, along
  with some additional enhancements to fetch exception reporting for clarity.

[Commit Log](https://github.com/exhi/hoist-react/compare/v7.0.0...v7.1.0)

## v7.0.0

### 💥 Breaking Changes

* **Restructuring of core `App` concept** with change to new `@HoistApp` decorator and conventions
  around defining `App.js` and `AppComponent.js` files as core app entry points. `XH.app` now
  installed to provide access to singleton instance of primary app class. See #387.

### 🎁 New Features

* **Added `AppBar` component** to help further standardize a pattern for top-level application
  headers.
* **Added `SwitchField` and `SliderField`** form field components.
* **Kit package added for Onsen UI** - base component library for mobile development.
* **Preferences get a group field for better organization**, parity with AppConfigs. (Requires
  hoist-core 3.1.x.)

### 🐞 Bug Fixes

* Improvements to `Grid` component's interaction with underlying ag-Grid instance, avoiding extra
  renderings and unwanted loss of state. 03de0ae7

[Commit Log](https://github.com/exhi/hoist-react/compare/v6.0.0...v7.0.0)


## v6.0.0

### 💥 Breaking Changes

* API for `MessageModel` has changed as part of the feature addition noted below, with `alert()` and
  `confirm()` replaced by `show()` and new `XH` convenience methods making the need for direct calls
  rare.
* `TabContainerModel` no longer takes an `orientation` prop, replaced by the more flexible
  `switcherPosition` as noted below.

### 🎁 New Features

* **Initial version of grid state** now available, supporting easy persistence of user grid column
  selections and sorting. The `GridModel` constructor now takes a `stateModel` argument, which in
  its simplest form is a string `xhStateId` used to persist grid state to local storage. See the
  [`GridStateModel` class](https://github.com/exhi/hoist-react/blob/develop/cmp/grid/GridStateModel.js)
  for implementation details. #331
* The **Message API** has been improved and simplified, with new `XH.confirm()` and `XH.alert()`
  methods providing an easy way to show pop-up alerts without needing to manually construct or
  maintain a `MessageModel`. #349
* **`TabContainer` components can now be controlled with a remote `TabSwitcher`** that does not need
  to be directly docked to the container itself. Specify `switcherPosition:none` on the
  `TabContainerModel` to suppress showing the switching affordance on the tabs themselves and
  instantiate a `TabSwitcher` bound to the same model to control a tabset from elsewhere in the
  component hierarchy. In particular, this enabled top-level application tab navigation to move up
  into the top toolbar, saving vertical space in the layout. #368
* `DataViewModel` supports an `emptyText` config.

### 🐞 Bugfixes

* Dropdown fields no longer fire multiple commit messages, and no longer commit partial entries
  under some circumstances. #353 and #354
* Grids resizing fixed when shrinking the containing component. #357

[Commit Log](https://github.com/exhi/hoist-react/compare/v5.0.0...v6.0.0)


## v5.0.0

### 💥 Breaking Changes

* **Multi environment configs have been unwound** See these release notes/instructions for how to
  migrate: https://github.com/exhi/hoist-core/releases/tag/release-3.0.0
* **Breaking change to context menus in dataviews and grids not using the default context menu:**
  StoreContextMenu no longer takes an array of items as an argument to its constructor. Instead it
  takes a configuration object with an ‘items’ key that will point to any current implementation’s
  array of items. This object can also contain an optional gridModel argument which is intended to
  support StoreContextMenuItems that may now be specified as known ‘hoist tokens’, currently limited
  to a ‘colChooser’ token.

### 🎁 New Features

* Config differ presents inline view, easier to read diffs now.
* Print Icon added!

### 🐞 Bugfixes

* Update processFailedLoad to loadData into gridModel store, Fixes #337
* Fix regression to ErrorTracking. Make errorTrackingService safer/simpler to call at any point in
  life-cycle.
*  Fix broken LocalStore state.
* Tweak flex prop for charts. Side by side charts in a flexbox now auto-size themselves! Fixes #342
* Provide token parsing for storeContextMenus. Context menus are all grown up! Fixes #300

## v4.0.1

### 🐞 Bugfixes

* DataView now properly re-renders its items when properties on their records change (and the ID
  does not)


## v4.0.0

### 💥 Breaking Changes

* **The `GridModel` selection API has been reworked for clarity.** These models formerly exposed
  their selectionModel as `grid.selection` - now that getter returns the selected records. A new
  `selectedRecord` getter is also available to return a single selection, and new string shortcut
  options are available when configuring GridModel selection behavior.
* **Grid components can now take an `agOptions` prop** to pass directly to the underlying ag-grid
  component, as well as an `onRowDoubleClicked` handler function.
  16be2bfa10e5aab4ce8e7e2e20f8569979dd70d1

### 🎁 New Features

* Additional core components have been updated with built-in `layoutSupport`, allowing developers to
  set width/height/flex and other layout properties directly as top-level props for key comps such
  as Grid, DataView, and Chart. These special props are processed via `elemFactory` into a
  `layoutConfig` prop that is now passed down to the underlying wrapper div for these components.
  081fb1f3a2246a4ff624ab123c6df36c1474ed4b

### 🐞 Bugfixes

* Log viewer tail mode now working properly for long log files - #325


## v3.0.1

### 🐞 Bugfixes

* FetchService throws a dedicated exception when the server is unreachable, fixes a confusing
  failure case detailed in #315


## v3.0.0

### 💥 Breaking Changes

* **An application's `AppModel` class must now implement a new `checkAccess()` method.** This method
  is passed the current user, and the appModel should determine if that user should see the UI and
  return an object with a `hasAccess` boolean and an optional `message` string. For a return with
  `hasAccess: false`, the framework will render a lockout panel instead of the primary UI.
  974c1def99059f11528c476f04e0d8c8a0811804
  * Note that this is only a secondary level of "security" designed to avoid showing an unauthorized
    user a confusing / non-functional UI. The server or any other third-party data sources must
    always be the actual enforcer of access to data or other operations.
* **We updated the APIs for core MobX helper methods added to component/model/service classes.** In
  particular, `addReaction()` was updated to take a more declarative / clear config object.
  8169123a4a8be6940b747e816cba40bd10fa164e
  * See Reactive.js - the mixin that provides this functionality.

### 🎁 New Features

* Built-in client-side lockout support, as per above.

### 🐞 Bugfixes

* None<|MERGE_RESOLUTION|>--- conflicted
+++ resolved
@@ -45,14 +45,7 @@
 * Transitions have been disabled by default on desktop Dialog and Popover components (both are from
   the Blueprint library). This should result in a snappier user experience, especially when working
   on remote / virtual workstations.
-<<<<<<< HEAD
-* The mobile `ColChooser` has been significantly reworked. It now renders displayed and available
-  columns as two lists, allowing drag and drop between to update the visibility and ordering.
-  It also provides an easy affordance to toggle pinning the first column.
-* Add new `@bindable.ref` variant of the `@bindable` decorator.
-
-=======
->>>>>>> 5783ae1b
+* Added new `@bindable.ref` variant of the `@bindable` decorator.
 
 ### 🎁 Breaking Changes
 
