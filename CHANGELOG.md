# Changelog

## v72.0.0-SNAPSHOT - unreleased

<<<<<<< HEAD
### 💥 Breaking Changes

* Mobile `Navigator` no longer supports `animation` prop, and `NavigatorModel` no longer supports
  `swipeToGoBack`. Both of these properties are now managed internally by the `Navigator` component.

### 🎁 New Features

* Mobile `Navigator` has been rebuilt to support smooth swipe-based navigation. The API remains
  largely the same, notwithstanding the minor breaking changes detailed above.
=======
### 🐞 Bug Fixes

* Fixed `ViewManagerModel` unique name validation.
>>>>>>> 2d7e67aa

### ⚙️ Technical

* Added support for providing custom `PersistenceProvider` implementations to `PersistOptions`.

### ⚙️ Typescript API Adjustments

* Improved signature of `HoistBase.markPersist`.

## v71.0.0 - 2025-01-08

### 💥 Breaking Changes (upgrade difficulty: 🟠 MEDIUM - Hoist core update, import adjustments)

* Requires `hoist-core >= 27.0` with new APIs to support `ViewManager` and enhanced cluster state
  monitoring in the Admin Console.
* `ErrorMessage` is now cross-platform - update imports from `@xh/hoist/desktop/cmp/error`
  or `@xh/hoist/mobile/cmp/error` to `@xh/hoist/cmp/error`.
* `Mask` is now cross-platform - update imports from `@xh/hoist/desktop/cmp/mask` or
  `@xh/hoist/mobile/cmp/mask` to `@xh/hoist/cmp/mask`.
* `LoadingIndicator` is now cross-platform - update imports from
  `@xh/hoist/desktop/cmp/loadingindicator` or `@xh/hoist/mobile/cmp/loadingindicator` to
  `@xh/hoist/cmp/loadingindicator`.
* `TreeMap` and `SplitTreeMap` are now cross-platform and can be used in mobile applications.
  Update imports from `@xh/hoist/desktop/cmp/treemap` to `@xh/hoist/cmp/treemap`.
* Renamed `RefreshButton.model` prop to `target` for clarity and consistency.

### 🎁 New Features

* Major improvements to the `ViewManager` component, including:
    * A clearer, better organized management dialog.
    * Support for persisting a view's pending value, to avoid users losing changes when e.g. an app
      goes into idle mode and requires a page refresh to restore.
    * Improved handling of delete / update collisions.
    * New `ViewManagerModel.settleTime` config, to allow persisted components such as dashboards to
      fully resolve their rendered state before capturing a baseline for dirty checks.
* Added `SessionStorageService` and associated persistence provider to support saving tab-local
  data across reloads. Exact analog to `LocalStorageService`, but scoped to lifetime of current tab.
* Added `AuthZeroClientConfig.audience` config to support improved flow for Auth0 OAuth clients that
  request access tokens. Specify your access token audience here to allow the client to fetch both
  ID and access tokens in a single request and to use refresh tokens to maintain access without
  relying on third-party cookies.
* Updated sorting on grouped grids to place ungrouped items at the bottom.
* Improved `DashCanvas` views to support resizing from left/top edges in addition to right/bottom.
* Added functional form of `FetchService.autoGenCorrelationIds` for per-request behavior.
* Added a new `Cluster›Objects` tab in Admin Console to support comparing state across the cluster
  and alerting of any persistent state inconsistencies.

### 🐞 Bug Fixes

* Fixed sizing and position of mobile `TabContainer` switcher, particularly when the switcher is
  positioned with `top` orientation.
* Fixed styling of `ButtonGroup` in vertical orientations.
* Improved handling of calls to `DashContainerModel.loadStateAsync()` when the component has yet
  to be rendered. Requested state updates are no longer dropped, and will be applied as soon as the
  component is ready to do so.

### ⚙️ Technical

* Added explicit `devDependencies` and `resolutions` blocks for `@types/react[-dom]` at v18.x.
* Added workaround for problematic use of SASS-syntax-in-CSS shipped by `react-dates`. This began
  throwing "This function isn't allowed in plain CSS" with latest version of sass/sass-loader.

### ⚙️ Typescript API Adjustments

* Improved accuracy of `IconProps` interface, with use of the `IconName` and `IconPrefix` types
  provided by FontAwesome.
* Improved accuracy of `PersistOptions.type` enum.
* Corrected the type of `ColumnSpec.editor`.

### 📚 Libraries

* @azure/msal-browser `3.27 → 3.28`
* dompurify `3.1 → 3.2`
* react-grid-layout `1.4 → 1.5`

## v70.0.0 - 2024-11-15

### 💥 Breaking Changes (upgrade difficulty: 🟢 LOW - changes to advanced persistence APIs)

* Upgraded the `PersistenceProvider` API as noted in `New Features`. Could require updates in apps
  with advanced direct usages of this API (uncommon).
* Updated `GridModel` persistence to omit the widths of autosized columns from its persisted state.
  This helps to keep persisted state more stable, avoiding spurious diffs due to autosize updates.
  Note this can result in more visible column resizing for large grids without in-code default
  widths. Please let XH know if this is a noticeable annoyance for your app.
* Removed the following persistence-related model classes, properties, and methods:
    * `GridPersistenceModel` and `ZoneGridPersistenceModel`
    * `GridModel|ZoneGridModel.persistenceModel`
    * `GridModel.autosizeState`
    * `Column.manuallySized`
    * `GroupingChooserModel|FilterChooserModel.persistValue`
    * `DashModel|GroupingChooserModel|FilterChooserModel|PanelModel|TabContainerModel.provider`
    * `PersistenceProvider.clearRaw()`
* Renamed `ZoneGridModelPersistOptions.persistMappings`, adding the trailing `s` for consistency.
* Changed signature of `JsonBlobService.listAsync()` to inline `loadSpec` with all other args in a
  single options object.
* Changed signature of `waitFor()` to take its optional `interval` and `timeout` arguments in a
  single options object.

### 🎁 New Features

* Introduced a new `ViewManager` component and backing model to support user-driven management of
  persisted component state - e.g. saved grid views.
    * Bundled with a desktop-only menu button based component, but designed to be extensible.
    * Bindable to any persistable component with `persistWith: {viewManagerModel: myViewManager}`.
    * Detects changes to any bound components and syncs them back to saved views, with support for
      an autosave option or user-driven saving with a clear "dirty" indicator.
    * Saves persisted state back to the server using Hoist Core `JSONBlob`s for storage.
    * Includes a simple sharing model - if enabled for all or some users, allows those users to
      publish saved views to everyone else in the application.
    * Users can rename views, nest them into folders, and mark them as favorites for quick access.
* Generally enhanced Hoist's persistence-related APIs:
    * Added new `Persistable` interface to formalize the contract for objects that can be persisted.
    * `PersistenceProvider` now targets a `Persistable` and is responsible for setting persisted
      state on its bound `Persistable` when the provider is constructed and persisting state from
      its bound `Persistable` when changes are detected.
    * In its constructor, `PersistenceProvider` also stores the initial state of its bound
      `Persistable` and clears its persisted state when structurally equal to the initial state.
* Updated persistable components to support specifying distinct `PersistOptions` for individual
  bits of persisted state. E.g. you can now configure a `GroupingChooserModel` used within a
  dashboard widget to persist its value to that particular widget's `DashViewModel` while saving the
  user's favorites to a global preference.

### ⚙️ Typescript API Adjustments

* Tightened `FilterChooserFilterLike` union type to remove the generic `Filter` type, as filter
  chooser supports only `FieldFilter` and `CompoundFilter`.
* Improved `HoistBase.markPersist()` signature to ensure the provided property name is a known key
  of the model.
* Expanded the `JsonBlob` interface to include additional properties present on all blobs.
* Corrected `DashViewSpec.title` to be optional - it can be defaulted from the `id`.
* Corrected the return type for `SelectProps.loadingMessageFn` and `noOptionsMessageFn` to return
  `ReactNode` vs `string`. The component supports rendering richer content via these options.

## 69.1.0 - 2024-11-07

### 🐞 Bug Fixes

* Updated minimum required version of FontAwesome to 6.6, as required by the `fileXml()` icon added
  in the prior Hoist release. The previous spec for FA dependencies allowed apps to upgrade to 6.6,
  but did not enforce it, which could result in a build error due to an unresolved import.

### ⚙️ Technical

* Deprecated `FileChooserModel.removeAllFiles()`, replaced with `clear()` for brevity/consistency.
* Improved timeout error message thrown by `FetchService` to format the timeout interval in seconds
  where possible.

### 📚 Libraries

* @azure/msal-browser `3.23 → 3.27`
* @fortawesome/fontawesome-pro `6.2 → 6.6`
* qs `6.12 → 6.13`
* store2 `2.13 → 2.14`

## 69.0.0 - 2024-10-17

### 💥 Breaking Changes (upgrade difficulty: 🟢 LOW - Hoist core update)

* Requires `hoist-core >= 24` to support batch upload of activity tracking logs to server and
  new memory monitoring persistence.
* Replaced `AppState.INITIALIZING` with finer-grained states (not expected to impact most apps).

### 🎁 New Features

* Optimized activity tracking to batch its calls to the server, reducing network overhead.
* Enhanced data posted with the built-in "Loaded App" entry to include a new `timings` block that
  breaks down the overall initial load time into more discrete phases.
* Added an optional refresh button to `RestGrid`s toolbar.
* Updated the nested search input within Grid column filters to match candidate values on `any` vs
  `startsWith`. (Note that this does not change how grid filters are applied, only how users can
  search for values to select/deselect.)
* Support for persisting of memory monitoring results

### ⚙️ Typescript API Adjustments

* Improved typing of `HoistBase.addReaction` to flow types returned by the `track` closure through
  to the `run` closure that receives them.
    * Note that apps might need to adjust their reaction signatures slightly to accommodate the more
      accurate typing, specifically if they are tracking an array of values, destructuring those
      values in their `run` closure, and passing them on to typed APIs. Look out for `tsc` warnings.

### ✨ Styles

* Reset the `--xh-popup-bg` background color to match the primary `--xh-bg` color by default.

### 🐞 Bug Fixes

* Fixed broken `Panel` resizing in Safari. (Other browsers were not affected.)

## 68.1.0 - 2024-09-27

### 🎁 New Features

* `Markdown` now supports a `reactMarkdownOptions` prop to allow passing React Markdown
  props to the underlying `reactMarkdown` instance.

### ⚙️ Technical

* Misc. Improvements to Cluster Tab in Admin Panel.

## 68.0.0 - 2024-09-18

### 💥 Breaking Changes (upgrade difficulty: 🟢 LOW - Hoist Core update)

* Requires `hoist-core >= 22.0` for consolidated polling of Alert Banner updates (see below).

### 🎁 New Features

* Added expand/collapse affordance in the left column header of ZoneGrids in tree mode.

### ⚙️ Technical

* Updated Admin Console's Cluster tab to refresh more frequently.
* Consolidated the polling check for Alert Banner updates into existing `EnvironmentService`
  polling, avoiding an extra request and improving alert banner responsiveness.

### ⚙️ Typescript API Adjustments

* Corrected types of enhanced `Promise` methods.

### 📚 Libraries

* @azure/msal-browser `3.17 → 3.23`
* mobx  `6.9.1 -> 6.13.2`,
* mobx-react-lite  `3.4.3 -> 4.0.7`,

## 67.0.0 - 2024-09-03

### 💥 Breaking Changes (upgrade difficulty: 🟢 LOW - Hoist Core update)

* Requires `hoist-core >= 21.0`.

### 🎁 New Features

* Added support for Correlation IDs across fetch requests and error / activity tracking:
    * New `FetchService` members: `autoGenCorrelationIds`, `genCorrelationId` and
      `correlationIdHeaderKey` to support generation and inclusion of Correlation IDs on outbound
      request headers.
    * Correlation IDs are assigned via:
        * `FetchOptions.correlationId` - specify an ID to be used on a particular request or `true`
          to use a UUID generated by Hoist (see `FetchService.genCorrelationId()`).
        * `TrackOptions.correlationId` - specify an ID for a tracked activity, if not using the
          new `FetchOptions.track` API (see below).
    * If set on a fetch request, Correlation IDs are passed through to downstream error reporting
      and are available for review in the Admin Console.
* Added `FetchOptions.track` as streamlined syntax to track a request via Hoist activity tracking.
  Prefer this option (vs. a chained `.track()` call) to relay the request's `correlationId` and
  `loadSpec` automatically.
* Added `FetchOptions.asJson` to instruct `FetchService` to decode an HTTP response as JSON.
  Note that `FetchService` methods suffixed with `Json` will set this property automatically.
* Added global interceptors on `FetchService`. See `FetchService.addInterceptor()`.
* `GridModel` will now accept `contextMenu: false` to omit context menus.
* Added bindable `AppContainerModel.intializingLoadMaskMessage` to allow apps to customize the
  load mask message shown during app initialization.
* Enhanced `select` component with new `emptyValue` prop, allowing for a custom value to be returned
  when the control is empty (vs `null`). Expected usage is `[]` when `enableMulti:true`.
* Added `GroupingChooserModel.setDimensions()` API, to support updating available dimensions on an
  already constructed `GroupingChooserModel`.

### 🐞 Bug Fixes

* Fixed Admin Console bug where a role with a dot in its name could not be deleted.
* Fixed inline `SelectEditor` to ensure new value is flushed before grid editing stops.
* `WebSocketService` now attempts to establish a new connection when app's server instance changes.

### ✨ Styles

* Added CSS variables to support customization of `Badge` component styling.

### 📚 Libraries

* short-unique-id `added @ 5.2`

## 66.1.1 - 2024-08-01

### 🐞 Bug Fixes

* `HoistException` now correctly passes an exception message to its underlying `Error` instance.
* Fixed `GridModel.cellBorders` to apply top and bottom cell borders, as expected.
* Fix to new `mergeDeep` method.

## 66.1.0 - 2024-07-31

### 🎁 New Features

* Enhanced `markdown` component to support the underlying `components` prop from `react-markdown`.
  Use this prop to customize markdown rendering.
* New `mergeDeep` method provided in `@xh/hoist/utils/js` as an alternative to `lodash.merge`,
  without lodash's surprising deep-merging of array-based properties.
* Enhanced Roles Admin UI to support bulk category reassignment.
* Enhanced the number formatters' `zeroPad` option to take an integer in addition to true/false, for
  finer-grained control over padding length.

### 🐞 Bug Fixes

* Fixed `Record.descendants` and `Record.allDescendants` getters that were incorrectly returning the
  parent record itself. Now only the descendants are returned, as expected.
    * ⚠️ Note that apps relying on the previous behavior will need to adjust to account for the
      parent record no longer being included. (Tree grids with custom parent/child checkbox
      selection are one example of a component that might be affected by this change.)
* Fixed `Grid` regression where pinned columns were automatically un-pinned when the viewport became
  too small to accommodate them.
* Fixed bug where `Grid` context-menus would lose focus when rendered inside `Overlay` components.

### ⚙️ Typescript API Adjustments

* ⚠️ Please ensure you update your app to `hoist-dev-utils >= v9.0.1` - this ensures you have a
  recent version of `type-fest` as a dev dependency, required to compile some recent Hoist
  typescript changes.
* The `NumberFormatOptions.precision` arg has been more strictly typed to `Precision`, a new type
  exported from `@xh/hoist/format`. (It was previously `number`.) Apps might require minor
  adjustments - e.g. typing shared format configs as `NumberFormatOptions` to satisfy the compiler.

### ⚙️ Technical

* Enhanced beta `MsalClient` and `AuthZeroClient` OAuth implementations to support passing
  app-specific configs directly into the constructors of their underlying client implementation.

## 66.0.2 - 2024-07-17

### 🐞 Bug Fixes

* Improved redirect handling within beta `MsalClient` to use Hoist-provided blank URL (an empty,
  static page) for all iFrame-based "silent" token requests, as per MS recommendations. Intended to
  avoid potential race conditions triggered by redirecting to the base app URL in these cases.
* Fixed bug where `ContextMenu` items could be improperly positioned.
    * ⚠️ Note that `MenuItems` inside a desktop `ContextMenu` are now rendered in a portal, outside
      the normal component hierarchy, to ensures that menu items are positioned properly relative to
      their parent. It should not affect most apps, but could impact menu style customizations that
      rely on specific CSS selectors targeting the previous DOM structure.

## 66.0.1 - 2024-07-10

### 🐞 Bug Fixes

* Fixed bug where inline grid edit of `NumberInput` was lost after quick navigation.

## 66.0.0 - 2024-07-09

### 💥 Breaking Changes (upgrade difficulty: 🟢 LOW - minor adjustments to client-side auth)

* New `HoistAuthModel` exposes the client-side authentication lifecycle via a newly consolidated,
  overridable API. This new API provides more easy customization of auth across all client-side
  apps by being easily overrideable and specified via the `AppSpec` passed to `XH.renderApp()`.
    * In most cases, upgrading should be a simple matter of moving code from `HoistAppModel` methods
      `preAuthInitAsync()` and `logoutAsync()` (removed by this change) to new `HoistAuthModel`
      methods `completeAuthAsync()` and `logoutAsync()`.

### 🎁 New Features

* Added option to `XH.reloadApp()` to reload specific app path.
* Added `headerTooltip` prop to `ColumnGroup`.

### 🐞 Bug Fixes

* Updated `.xh-viewport` sizing styles and mobile `dialog` sizing to use `dvw/dvh` instead of prior
  `svw/svh` - resolves edge case mobile issue where redirects back from an OAuth flow could leave
  an unexpected gap across the bottom of the screen. Includes fallback for secure client browsers
  that don't support dynamic viewport units.
* Updated mobile `TabContainer` to flex properly within flexbox containers.
* Fixed timing issue with missing validation for records added immediately to a new `Store`.
* Fixed CSS bug in which date picker dates wrapped when `dateEditor` used in a grid in a dialog.

## 65.0.0 - 2024-06-26

### 💥 Breaking Changes (upgrade difficulty: 🟢 TRIVIAL - dependencies only)

* Requires update to `hoist-dev-utils >= v9.0.0` with updated handling of static/public assets.
  This should be a drop-in change for applications.
* iOS < 16.4 is no longer supported, due to the use of complex RegExes in GFM parsing.

### 🎁 New Features

* Enhanced `markdown` component to support GitHub Flavored Markdown (GFM) syntax.

### ✨ Styles

* Refactored CSS classnames applied to the primary application (☰) menu on desktop and mobile.
  On both platforms the button itself now has an `xh-app-menu-button` class, the popover has
  `xh-app-menu-popover`, and the menu itself has `xh-app-menu`.

### ⚙️ Technical

* Improved popup behavior of (beta) `MsalClient` - uses recommended `blank.html`.
* Added new convenience method `XH.renderAdminApp()` - consider replacing the call within your
  project's `src/apps/admin.ts` file with this new method and removing any duplicate config values
  if the defaults introduced here are suitable for your application's Hoist Admin console.
* Prop types for components passed to `elementFactory` and `createElement` are now inferred from the
  component itself where possible.

### 📚 Libraries

* @xh/hoist-dev-utils `8.x → 9.x`
* react-markdown `8.0 → 9.0`
* remark-breaks `3.0 → 4.0`
* remark-gfm `4.0`

## 64.0.5 - 2024-06-14

### 🐞 Bug Fixes

* Added a workaround for a mobile-only bug where Safari auto-zooms on orientation change if the user
  had previously zoomed the page themselves.

### ⚙️ Technical

* Improved logout behavior of (beta) `MsalClient`.

### 📚 Libraries

* @azure/msal-browser `3.14 → 3.17`

## 64.0.4 - 2024-06-05

### ⚙️ Typescript API Adjustments

* Improved `ref` typing in JSX.

## 64.0.3 - 2024-05-31

### 🐞 Bug Fixes

* Restored previous suppression of Blueprint animations on popovers and tooltips. These had been
  unintentionally (re)enabled in v63 and are now turned off again.

### ⚙️ Technical

* Adjusted (beta) APIs of OAuth-related `BaseOAuthClient`, `MsalClient`, and `AuthZeroClient`.

## 64.0.2 - 2024-05-23

### ⚙️ Technical

* Adjusted (beta) API of `BaseOAuthClient`.
* Improved `FetchService.addDefaultHeaders()` to support async functions.

## 64.0.1 - 2024-05-19

### ⚙️ Technical

* Adjusted (beta) API of `BaseOAuthClient` and its approach to loading ID tokens.

## 64.0.0 - 2024-05-17

### 💥 Breaking Changes (upgrade difficulty: 🟠 MEDIUM - major Hoist Core + AG Grid updates)

#### Hoist Core v20 with Multi-Instance Support

Requires update to `hoist-core >= 20.0.0` with multi-instance support.

* See the Hoist Core changelog for details on this major upgrade to Hoist's back-end capabilities.
* Client-side application changes should be minimal or non-existent, but the Hoist Admin Console has
  been updated extensively to support management of multiple instances within a cluster.

#### AG Grid v31

Requires update to `@ag-grid >= 31.x`, a new major AG Grid release with its own breaking changes.
See AG's [What's New](https://blog.ag-grid.com/whats-new-in-ag-grid-31/)
and [Upgrade Guide](https://www.ag-grid.com/javascript-data-grid/upgrading-to-ag-grid-31/?ref=blog.ag-grid.com)
for more details.

* AG Grid removed `ColumnApi`, consolidating most of its methods to `GridApi`. Corresponding Hoist
  update removes `GridModel.agColumnApi` - review and migrate usages to `GridModel.agApi` as
  appropriate.
* Many methods on `agApi` are replaced with `agApi.updateGridOptions({property: value})`. Review
  your app for any direct usages of the underlying AG API that might need to change.
* All apps will need to update their `@ag-grid` dependencies within `package.json` and make a minor
  update to their `Bootstrap` registration as per
  this [Toolbox example](https://github.com/xh/toolbox/pull/709/files/5626e21d778e1fc72f9735d2d8f011513e1ac9c6#diff-304055320a29f66ea1255446ba8f13e0f3f1b13643bcea0c0466aa60e9288a8f).
    * `Grid` and `AgGrid` components default to `reactiveCustomComponents: true`. If your app has
      custom tooltips or editors, you should confirm that they still work with this setting. (It
      will be the default in agGrid v32.)
    * For custom editors, you will have to convert them from "imperative" to "reactive". If this is
      not possible, you can set `reactiveCustomComponents: false` in your `GridModel` to continue
      using the old "imperative" mode, but note that this will preclude the use of upgraded Hoist
      editors in that same grid instance. (See the links below for AG docs on this change.)
    * For custom tooltips, note AG-Grid's deprecation of `getReactContainerClasses`.
    * Consult the AG Grid docs for more information:
        * [Updated docs on Custom Components](https://ag-grid.com/react-data-grid/cell-editors/#custom-components)
        * [Migrating from Imperative to Reactive components](https://ag-grid.com/react-data-grid/upgrading-to-ag-grid-31-1/#migrating-custom-components-to-use-reactivecustomcomponents-option)
        * [React-related deprecations](https://ag-grid.com/react-data-grid/upgrading-to-ag-grid-31-1/#react)

#### Other Breaking Changes

* Removed support for passing a plain object to the `model` prop of Hoist Components (previously
  deprecated back in v58). Use the `modelConfig` prop instead.
* Removed the `multiFieldRenderer` utility function. This has been made internal and renamed
  to `zoneGridRenderer` for exclusive use by the `ZoneGrid` component.
* Updated CSS variables related to the `ZoneGrid` component - vars formerly prefixed
  by `--xh-grid-multifield` are now prefixed by `--xh-zone-grid`, several vars have been added, and
  some defaults have changed.
* Removed obsolete `AppSpec.isSSO` property in favor of two new properties `AppSpec.enableLogout`
  and `AppSpec.enableLoginForm`. This should have no effect on the vast majority of apps which had
  `isSSO` set to `true`. For apps where `isSSO` was set to `false`, the new flags should be
  used to more clearly indicate the desired auth behavior.

### 🎁 New Features

* Improved mobile viewport handling to ensure that both standard pages and full screen dialogs
  respect "safe area" boundaries, avoiding overlap with system UI elements such as the iOS task
  switcher at the bottom of the screen. Also set background letterboxing color (to black) when
  in landscape mode for a more resolved-looking layout.
* Improved the inline grid `selectEditor` to commit its value to the backing record as soon as an
  option is selected, rather than waiting for the user to click away from the cell.
* Improved the display of Role details in the Admin Console. The detail panel for the selected role
  now includes a sub-tab listing all other roles inherited by the selected role, something that
  was previously accessible only via the linked graph visualization.
* Added new `checkboxRenderer` for rendering booleans with a checkbox input look and feel.
* Added new mobile `checkboxButton`, an alternate input component for toggling boolean values.
* Added beta version of a new Hoist `security` package, providing built-in support for OAuth flows.
  See `BaseOAuthClient`, `MsalClient`, and `AuthZeroClient` for more information. Please note that
  package is being released as a *beta* and is subject to change before final release.

### ✨ Styles

* Default mobile font size has been increased to 16px, both for better overall legibility and also
  specifically for input elements to avoid triggering Safari's auto-zoom behavior on focus.
    * Added new mobile-only CSS vars to allow for more granular control over font sizes:
        * `--xh-mobile-input-font-size`
        * `--xh-mobile-input-label-font-size`
        * `--xh-mobile-input-height-px`
    * Increased height of mobile toolbars to better accommodate larger nested inputs.
    * Grid font sizes have not changed, but other application layouts might need to be adjusted to
      ensure labels and other text elements fit as intended.
* Mobile App Options dialog has been updated to use a full-screen `DialogPanel` to provide a more
  native feel and better accommodate longer lists of app options.

### 🐞 Bug Fixes

* Fixed poor truncation / clipping behavior of the primary (right-side) metric in `ZoneGrid`. Values
  that do not fit within the available width of the cell will now truncate their right edge and
  display an ellipsis to indicate they have been clipped.
* Improved `RestGridModel.actionWarning` behavior to suppress any warning when the provided function
  returns a falsy value.
* Fixed mobile `Toast` intent styling.

### ⚙️ Technical

* NumberEditor no longer activates on keypress of letter characters.
* Removed initial `ping` call `FetchService` init.
* Deprecated `FetchService.setDefaultHeaders` and replaced with new `addDefaultHeaders` method to
  support independent additions of default headers from multiple sources in an application.

### 📚 Libraries

* @ag-grid `30.x → 31.x`
* @auth0/auth0-spa-js `added @ 2.1`
* @azure/msal-browser `added @ 3.14`
* dompurify `3.0 → 3.1`
* jwt-decode `added @ 4.0`
* moment `2.29 → 2.30`
* numbro `2.4 → 2.5`
* qs `6.11 → 6.12`
* semver `7.5 → 7.6`

## 63.1.1 - 2024-04-26

### 🐞 Bug Fixes

* Fixed over-eager error handler installed on window during preflight app initialization. This can
  catch errors thrown by browser extensions unrelated to the app itself, which should not block
  startup. Make opt-in via special query param `catchPreflightError=true`.

## 63.1.0 - 2024-04-23

### 🎁 New Features

* `Store` now supports multiple `summaryRecords`, displayed if so configured as multiple pinned
  rows within a bound grid.

## 63.0.3 - 2024-04-16

### 🐞 Bug Fixes

* Ensure all required styles imported for Blueprint datetime components.

## 63.0.2 - 2024-04-16

### 🐞 Bug Fixes

* Fixed `GroupingChooser` items appearing in incorrect location while dragging to re-order.
* Removed extraneous internal padding override to Blueprint menu styles. Fixes overhang of menu
  divider borders and avoids possible triggering of horizontal scrollbars.

## 63.0.1 - 2024-04-05

### 🐞 Bug Fixes

* Recently added fields now fully available in Admin Console Activity Tracking + Client Errors.

## 63.0.0 - 2024-04-04

### 💥 Breaking Changes (upgrade difficulty: 🟠 MEDIUM - for apps with styling overrides or direct use of Blueprint components)

* Requires `hoist-core >= v19.0.0` to support improvements to activity / client error tracking.

#### Blueprint 4 to 5 Migration

This release includes Blueprint 5, a major version update of that library with breaking changes.
While most of these have been addressed by the Hoist integration layer, developers importing
Blueprint components directly should review
the [Blueprint 5 migration guide](https://github.com/palantir/blueprint/wiki/Blueprint-5.0) for
details.

There are some common breaking changes that most/many apps will need to address:

* CSS rules with the `bp4-` prefix should be updated to use the `bp5-` prefix.
* Popovers
    * For `popover` and `tooltip` components, replace `target` with `item` if using elementFactory.
      If using JSX, replace `target` prop with a child element. Also applies to the
      mobile `popover`.
    * Popovers no longer have a popover-wrapper element - remove/replace any CSS rules
      targeting `bp4-popover-wrapper`.
    * All components which render popovers now depend
      on [`popper.js v2.x`](https://popper.js.org/docs/v2/). Complex customizations to popovers may
      need to be reworked.
    * A breaking change to `Popover` in BP5 was splitting the `boundary` prop into `rootBoundary`
      and `boundary`:
      Popovers were frequently set up with `boundary: 'viewport'`, which is no longer valid since
      "viewport" can be assigned to the `rootBoundary` but not to the `boundary`.
      However, viewport is the DEFAULT value for `rootBoundary`
      per [popper.js docs](https://popper.js.org/docs/v2/utils/detect-overflow/#boundary),
      so `boundary: 'viewport'` should be safe to remove entirely.
        * [see Blueprint's Popover2 migration guide](https://github.com/palantir/blueprint/wiki/Popover2-migration)
        * [see Popover2's `boundary` &
          `rootBoundary` docs](https://popper.js.org/docs/v2/utils/detect-overflow/#boundary)
* Where applicable, the former `elementRef` prop has been replaced by the simpler, more
  straightforward `ref` prop using `React.forwardRef()` - e.g. Hoist's `button.elementRef` prop
  becomes just `ref`. Review your app for uses of `elementRef`.
* The static `ContextMenu.show()` method has been replaced with `showContextMenu()`, importable
  from `@xh/hoist/kit/blueprint`. The method signature has changed slightly.
* The exported `overlay` component now refers to Blueprint's `overlay2` component.
* The exported `datePicker` now refers to Blueprint's `datePicker3` component, which has been
  upgraded to use `react-day-picker` v8. If you are passing `dayPickerProps` to Hoist's `dateInput`,
  you may need to update your code to use the
  new [v8 `DatePickerProps`](https://react-day-picker.js.org/api/interfaces/DayPickerSingleProps).

### 🎁 New Features

* Upgraded Admin Console Activity and Client Error reporting modules to use server-side filtering
  for better support of large datasets, allowing for longer-range queries on filtered categories,
  messages, or users before bumping into configured row limits.
* Added new `MenuItem.className` prop.

### 🐞 Bug Fixes

* Fixed two `ZoneGrid` issues:
    * Internal column definitions were missing the essential `rendererIsComplex` flag and could fail
      to render in-place updates to existing record data.
    * Omitted columns are now properly filtered out.
* Fixed issue where `SplitTreeMap` would not properly render errors as intended.

### 📚 Libraries

* @blueprintjs/core `4.20 → 5.10`
* @blueprintjs/datetime `4.4` → @blueprintjs/datetime2 `2.3`

## 62.0.1 - 2024-03-28

### 🎁 New Features

* New method `clear()` added to `TaskObserver` api.

### 🐞 Bug Fixes

* Ensure application viewport is masked throughout the entire app initialization process.

## 62.0.0 - 2024-03-19

### 💥 Breaking Changes (upgrade difficulty: 🟢 TRIVIAL - dependencies only)

* Requires update to `hoist-dev-utils >= v8.0.0` with updated chunking and code-splitting strategy
  to create shorter bundle names.

### 🎁 New Features

* Added a "Reload App" option to the default mobile app menu.
* Improved perceived responsiveness when constructing a new 'FilterChooserModel' when backing data
  has many records and/or auto-suggest-enabled fields.

### 🐞 Bug Fixes

* Fixed the config differ dialog issue where long field values would cause the toolbar to get hidden
  and/or table columns to be overly wide due to content overflow.

## 61.0.0 - 2024-03-08

### 💥 Breaking Changes (upgrade difficulty: 🟢 TRIVIAL - dependencies only)

* Requires update to `hoist-dev-utils >= v7.2.0` to inject new `xhClientApps` constant.

### 🎁 New Features

* Enhanced Roles Admin UI for more streamlined role editing.
* Supports targeting alert banners to specific client apps.
* Improved logging and error logging of `method` and `headers` in `FetchService`:  Default
  values will now be included.
* Enhanced `XH.reloadApp` with cache-buster.

### 🐞 Bug Fixes

* `FilterChooser` now correctly round-trips `Date` and `LocalDate` values. Previously it emitted
  these as strings, with incorrect results when using the generated filter's test function directly.
* Fixed bug where a discarded browser tab could re-init an app to an obsolete (cached) version.

## 60.2.0 - 2024-02-16

### 🎁 New Features

* The Admin Console now indicates if a Config value is being overridden by an instance config or
  environment variable with a corresponding name.
    * Config overrides now available in `hoist-core >= v18.4`. See the Hoist Core release notes for
      additional details on this new feature. The Hoist Core update is required for this feature,
      but is not a hard requirement for this Hoist React release in general.
* `RestGridEditor` now supports an `omit` flag to hide a field from the editor dialog.
* `FormField.readonlyRenderer` is now passed the backing `FieldModel` as a second argument.

### ⚙️ Typescript API Adjustments

* `FilterChooserModel.value` and related signatures are now typed with a new `FilterChooserFilter`
  type, a union of `CompoundFilter | FieldFilter` - the two concrete filter implementations
  supported by this control.

### 📚 Libraries

* classnames `2.3 → 2.5`

## 60.1.1 - 2024-01-29

### ⚙️ Technical

* Improved unique constraint validation of Roles and Role Members in the Admin Console.

## 60.1.0 - 2024-01-18

### 🐞 Bug Fixes

* Fixed transparent background for popup inline editors.
* Exceptions that occur in custom `Grid` cell tooltips will now be caught and logged to console,
  rather than throwing the render of the entire component.

### ⚙️ Technical

* Improvements to exception handling during app initialization.

## 60.0.1 - 2024-01-16

### 🐞 Bug Fixes

* Fixed regression to `ZoneGrid`.

## 60.0.0 - 2024-01-12

### 💥 Breaking Changes (upgrade difficulty: 🟠 MEDIUM - depends on server-side Roles implementation)

* Requires `hoist-core >= v18`. Even if not using new Hoist provided Role Management, several Admin
  Console features have had deprecation support for older versions of Hoist Core removed.

### 🎁 New Features

* Introduced new Admin Console tools for enhanced Role Management available in `hoist-core >= v18`.
    * Hoist-core now supports an out-of-the-box, database-driven system for maintaining a
      hierarchical set of Roles associating and associating them with individual users.
    * New system supports app and plug-in specific integrations to AD and other enterprise systems.
    * Administration of the new system provided by a new admin UI tab provided here.
    * Consult XH and the
      [Hoist Core CHANGELOG](https://github.com/xh/hoist-core/blob/develop/CHANGELOG.md#1800---2024-01-12)
      for additional details and upgrade instructions.
* Added `labelRenderers` property to `ZoneGridModel`. This allows dynamic "data-specific" labeling
  of fields in `ZoneGrid`.

### ✨ Styles

* Added `xh-bg-intent-xxx` CSS classes, for intent-coloring the `background-color` of elements.

### 🐞 Bug Fixes

* Fixed bug where `ColumnGroup` did not properly support the `omit` flag.

## 59.5.1 - 2024-01-05

### 🐞 Bug Fixes

* Fixed `DateEditor` calendar popover not showing for non-pinned columns.

## 59.5.0 - 2023-12-11

### 🎁 New Features

* Added new `dialogWidth` and `dialogHeight` configs to `DockViewModel`.

### 🐞 Bug Fixes

* Fixed serialization of expand/collapse state within `AgGridModel`, which was badly broken and
  could trigger long browser hangs for grids with > 2 levels of nesting and numeric record IDs.
* Fixed `UniqueAggregator` to properly check equality for `Date` fields.
* Pinned `react-grid-layout@1.4.3` to avoid v1.4.4 bugs affecting `DashCanvas` interactions
  (see https://github.com/react-grid-layout/react-grid-layout/issues/1990).

## 59.4.0 - 2023-11-28

### 💥 Breaking Changes (upgrade difficulty: 🟢 LOW)

* The constructors for `ColumnGroup` no long accept arbitrary rest (e.g `...rest`)
  arguments for applying app-specific data to the object. Instead, use the new `appData` property.

### ⚙️ Technical

* Enhanced `LogUtils` to support logging objects (and any other non-string values). Also
  added new exports for `logWarn()` and `logError()` with the same standardized formatting.
* Added standardized `LogUtils` methods to `HoistBase`, for use within Hoist models and services.

### 🐞 Bug Fixes

* `ZoneGrid` will no longer render labels or delimiters for empty values.

### ⚙️ Typescript API Adjustments

* Updated type for `ReactionSpec.equals` to include already-supported string shorthands.

## 59.3.2 - 2023-11-21

### 🐞 Bug Fixes

* `ZoneGrid` will more gracefully handle state that has become out of sync with its mapper
  requirements.

## 59.3.1 - 2023-11-10

### 🐞 Bug Fixes

* Ensure an unauthorized response from a proxy service endpoint does not prompt the user to refresh
  and log in again on an SSO-enabled application.
* Revert change to `Panel` which affected where `className` was applied with `modalSupport` enabled

## 59.3.0 - 2023-11-09

### 🎁 New Features

* Improved Hoist support for automated testing via Playwright, Cypress, and similar tools:
    * Core Hoist components now accept an optional `testId` prop, to be rendered at an appropriate
      level of the DOM (within a `data-testid` HTML attribute). This can minimize the need to select
      components using criteria such as CSS classes or labels that are more likely to change and
      break tests.
    * When given a `testId`, certain composite components will generate and set "sub-testIds" on
      selected internal components. For example, a `TabContainer` will set a testId on each switcher
      button (derived from its tabId), and a `Form` will set testIds on nested `FormField`
      and `HoistInput` components (derived from their bound field names).
    * This release represents a first step in ongoing work to facilitate automated end-to-end
      testing of Hoist applications. Additional Hoist-specific utilities for writing tests in
      libraries such as Cypress and Playwright are coming soon.
* Added new `ZoneGrid` component, a highly specialized `Grid` that always displays its data with
  multi-line, full-width rows. Each row is broken into four zones (top/bottom and left/right),
  each of which can mapped by the user to render data from one or more fields.
    * Primarily intended for mobile, where horizontal scrolling can present usability issues, but
      also available on desktop, where it can serve as an easily user-configurable `DataView`.
* Added `Column.sortToBottom` to force specified values to sort the bottom, regardless of sort
  direction. Intended primarily to force null values to sort below all others.
* Upgraded the `RelativeTimestamp` component with a new `localDateMode` option to customize how
  near-term date/time differences are rendered with regards to calendar days.

### 🐞 Bug Fixes

* Fixed bug where interacting with a `Select` within a `Popover` can inadvertently cause the
  popover to close. If your app already has special handling in place to prevent this, you should
  be able to unwind it after upgrading.
* Improved the behavior of the clear button in `TextInput`. Clearing a field no longer drops focus,
  allowing the user to immediately begin typing in a new value.
* Fixed arguments passed to `ErrorMessageProps.actionFn` and `ErrorMessageProps.detailsFn`.
* Improved default error text in `ErrorMessage`.

### ⚙️ Technical

* Improved core `HoistComponent` performance by preventing unnecessary re-renderings triggered by
  spurious model lookup changes.
* New flag `GridModel.experimental.enableFullWidthScroll` enables scrollbars to span pinned columns.
    * Early test release behind the flag, expected to made the default behavior in next release.
* Renamed `XH.getActiveModels()` to `XH.getModels()` for clarity / consistency.
    * API change, but not expected to impact applications.
* Added `XH.getModel()` convenience method to return the first matching model.

## 59.2.0 - 2023-10-16

### 🎁 New Features

* New `DockViewConfig.onClose` hook invoked when a user attempts to remove a `DockContainer` view.
* Added `GridModel` APIs to lookup and show / hide entire column groups.
* Left / right borders are now rendered along `Grid` `ColumnGroup` edges by default, controllable
  with new `ColumnGroupSpec.borders` config.
* Enhanced the `CubeQuery` to support per-query post-processing functions
  with `Query.omitFn`, `Query.bucketSpecFn` and `Query.lockFn`. These properties default to their
  respective properties on `Cube`.

### 🐞 Bug Fixes

* `DashContainerModel` fixes:
    * Fix bug where `addView` would throw when adding a view to a row or column
    * Fix bug where `allowRemove` flag was dropped from state for containers
    * Fix bug in `DockContainer` where adding / removing views would cause other views to be
      remounted
* Fixed erroneous `GridModel` warning when using a tree column within a column group
* Fixed regression to alert banners. Resume allowing elements as messages.
* Fix `Grid` cell border styling inconsistencies.

### ⚙️ Typescript API Adjustments

* Added type for `ActionFnData.record`.

## 59.1.0 - 2023-09-20

### 🎁 New Features

* Introduced new `ErrorBoundary` component for finer-grained application handling of React Errors.
    * Hoist now wraps `Tab`, `DashCanvasView`, `DashContainerView`, `DockView`, and `Page` in an
      `ErrorBoundary`. This provides better isolation of application content, minimizing the chance
      that any individual component can crash the entire app.
    * A new `PanelModel.errorBoundary` prop allows developers to opt-in to an `ErrorBoundary`
      wrapper around the contents of any panel.
    * `ErrorMessage` component now provides an ability to show additional exception details.
* Added new `Markdown` component for rendering Markdown formatted strings as markup. This includes
  bundling `react-markdown` in Hoist.
    * If your app already uses `react-markdown` or similar, we recommend updating to use the
      new `Markdown` component exported by Hoist to benefit from future upgrades.
    * Admin-managed alert banners leverage the new markdown component to support bold, italics and
      links within alert messages.
* Improved and fixed up `Panel` headers, including:
    * Added new `Panel.headerClassName` prop for easier CSS manipulation of panel's header.
    * Improved `Panel.collapsedTitle` prop and added `Panel.collapsedIcon` prop. These two props now
      fully govern header display when collapsed.
* Improved styling for disabled `checkbox` inputs.

### ⚙️ Technical

* `XH.showException` has been deprecated. Use similar methods on `XH.exceptionHandler` instead.

### 📚 Libraries

* numbro `2.3 → 2.4`
* react-markdown `added @ 8.0`
* remark-breaks `added @ 3.0`

## 59.0.3 - 2023-08-25

### ⚙️ Technical

* New `XH.flags` property to govern experimental, hotfix, or otherwise provisional features.

* Provide temporary workaround to chromium bug effecting BigNumber. Enabled via flag
  `applyBigNumberWorkaround`. See https://github.com/MikeMcl/bignumber.js/issues/354.

## 59.0.2 - 2023-08-24

### 🐞 Bug Fixes

* Restored support for `Select.selectOnFocus` (had broken with upgrade to `react-select` in v59.0).
* Fixed `DateInput` bug caused by changes in Chrome v116 - clicking on inputs
  with `enableTextInput: false` now open the date picker popup as expected.
* Flex inner title element added to `Panel` headers in v59.0, and set `display:flex` on the new
  element itself. Restores previous flexbox container behavior (when not L/R collapsed) for apps
  that are providing custom components as titles.
* `DashCanvas` now properly updates its layout when shown if the browser window had been resized
  while the component was hidden (e.g. in an inactive tab).
* Reverted upgrade to `react-select` in v59.0.0 due to issues found with `selectEditor` / inline
  grid editing. We will revisit this upgrade in a future release.

### 📚 Libraries

* react-select `5.7 → 4.3`
* react-windowed-select `5.1 → 3.1`

## 59.0.1 - 2023-08-17

### 🎁 New Features

* Added new `Panel.collapsedTitle` prop to make it easier to display a different title when the
  panel is collapsed.

## 59.0.0 - 2023-08-17

### 💥 Breaking Changes (upgrade difficulty: 🟢 LOW)

* Apps must update their `typescript` dependency to v5.1. This should be a drop-in for most
  applications, or require only minor changes. Note that Hoist has not yet adopted the updated
  approach to decorators added in TS v5, maintaining compatibility with the "legacy" syntax.
* Apps that use and provide the `highcharts` library should be sure to update the version to v11.1.
  This should be a drop-in for most applications.
    * Visit https://www.highcharts.com/blog/changelog/ for specific changes.
* Apps must also update their `@xh/hoist-dev-utils` dependency to v7.0.0 or higher.
    * We recommend specifying this as `"@xh/hoist-dev-utils": "7.x"` in your `package.json` to
      automatically pick up future minor releases.
* `DataViewConfig` no longer directly supports `GridConfig` parameters - instead, nest `GridConfig`
  options you wish to set via the new `gridOptions` parameter. Please note that, as before, not
  all `GridConfig` options are supported by (or make sense for) the `DataView` component.

### 🎁 New Features

* New `GridAutosizeOptions.includeHiddenColumns` config controls whether hidden columns should
  also be included during the autosize process. Default of `false`. Useful when applications
  provide quick toggles between different column sets and would prefer to take the up-front cost of
  autosizing rather than doing it after the user loads a column set.
* New `NumberFormatOptions.strictZero` formatter config controls display of values that round to
  zero at the specified precision. Set to `false` to format those values as if they were *exactly*
  zero, triggering display of any `zeroDisplay` value and suppressing sign-based glyphs, '+/-'
  characters, and styling.
* New `DashModel.refreshContextModel` allows apps to programmatically refresh all widgets within
  a `DashCanvas` or `DashContainer`.
* New tab for monitoring JDBC connection pool stats added to the Admin Console. Apps
  with `hoist-core >= v17.2` will collect and display metrics for their primary datasource on a
  configurable frequency.
* `ButtonGroupInput` now allows `null` values for buttons as long as both `enableClear` and
  `enableMulti` are false.

### 🐞 Bug Fixes

* Fixed bug where a titled panel collapsed to either the left or right side of a layout could cause
  severe layout performance degradation (and even browser hangs) when resizing the browser window in
  the latest Chrome v115.
    * Note this required some adjustments to the internal DOM structure of `PanelHeader` - highly
      specific CSS selectors or visual tests may be affected.
* Fixed bug where `manuallySized` was not being set properly on column state.
* Fixed bug where mobile `Dialog` max height was not properly constrained to the viewport.
* Fixed bug where mobile `NumberInput` would clear when trying to enter decimals on certain devices.
* Suppressed extra top border on Grids with `hideHeaders: true`.

### ⚙️ Technical

* Suppressed dev-time console warnings thrown by Blueprint Toaster.

### 📚 Libraries

* mobx `6.8 → 6.9`
* semver `7.3 → 7.5`
* typescript `4.9 → 5.1`
* highcharts `10.3 → 11.1`
* react-select `4.3 → 5.7`
* react-windowed-select `3.1 → 5.1`

## 58.0.1 - 2023-07-13

### 🐞 Bug Fixes

* Fixed bug where `TabContainerModel` with routing enabled would drop route params when navigating
  between tabs.

## 58.0.0 - 2023-07-07

### 💥 Breaking Changes (upgrade difficulty: 🟢 LOW)

* The `Column.getValueFn` and `Column.renderer` functions will no longer be passed the `agParams`
  argument. This argument was not passed consistently by Hoist when calling these functions; and was
  specifically omitted during operations such as column sizing, tooltip generation and Grid content
  searching. We do not expect this argument was being used in practice by applications, but
  applications should ensure this is the case, and adjust these callbacks if necessary.

### 🎁 New Features

* Deprecated `xhAppVersionCheckEnabled` config in favor of object-based `xhAppVersionCheck`. Hoist
  will auto-migrate the existing value to this new config's `mode` flag. While backwards
  compatible with older versions of hoist-core, the new `forceReload` mode
  requires `hoist-core >= v16.4`.
* Enhanced `NumberFormatOptions.colorSpec` to accept CSS properties in addition to class names.
* Enhanced `TabSwitcher` to allow navigation using arrow keys when focused.
* Added new option `TrackOptions.logData` to provide support for logging application data in
  `TrackService.`  Requires `hoist-core >= v16.4`.
* New `XH.pageState` provides observable access to the current lifecycle state of the app, allowing
  apps to react to changes in page visibility and focus, as well as detecting when the browser has
  frozen a tab due to inactivity or navigation.

## 57.0.0 - 2023-06-20

### 💥 Breaking Changes (upgrade difficulty: 🟢 LOW)

* The deprecated `@settable` decorator has now been removed. Use `@bindable` instead.
* The deprecated class `@xh/hoist/admin/App` has been removed. Use `@xh/hoist/admin/AppComponent`
  instead.

### 🎁 New Features

* Enhanced Admin alert banners with the ability to save messages as presets. Useful for
  standardizing alert or downtime banners, where pre-approved language can be saved as a preset for
  later loaded into a banner by members of an application support team (
  requires `hoist-core >= v16.3.0`).
* Added bindable `readonly` property to `LeftRightChooserModel`.

### ⚙️ Technical

* Support the `HOIST_IMPERSONATOR` role introduced in hoist-core `v16.3.0`
* Hoist now supports and requires ag-Grid v30 or higher. This version includes critical
  performance improvements to scrolling without the problematic 'ResizeObserver' issues discussed
  below.

### 🐞 Bug Fixes

* Fixed a bug where Onsen components wrappers could not forward refs.
* Improved the exceptions thrown by fetchService when errors occur parsing response JSON.

## 56.6.0 - 2023-06-01

### 🎁 New Features

* New global property `AgGrid.DEFAULT_PROPS` to provide application wide defaults for any instances
  of `AgGrid` and `Grid` components.

### ⚙️ Technical

* The workaround of defaulting the AG Grid prop `suppressBrowserResizeObserver: true`, added in
  v56.3.0, has been removed. This workaround can cause sizing issues with flex columns and should
  not be needed once [the underlying issue](https://github.com/ag-grid/ag-grid/issues/6562) is fixed
  in an upcoming AG Grid release.
    * As of this release date, we recommend apps stay at AG Grid 29.2. This does not include the
      latest AG performance improvements, but avoids the sizing issues present in 29.3.5.
    * If you want to take the latest AG Grid 29.3.5, please re-enable
      the `suppressBrowserResizeObserver` flag with the new `DEFAULT_PROPS` static described
      above. Scan your app carefully for column sizing issues.

### 🐞 Bug Fixes

* Fixed broken change handler for mobile inputs that wrap around Onsen UI inputs, including
  `NumberInput`, `SearchInput`, and `TextInput`.

### 📚 Libraries

* @blueprintjs/core `^4.14 → ^4.20` (apps might have already updated to a newer minor version)

## 56.5.0 - 2023-05-26

### 🎁 New Features

* Added `regexOption` and `caseSensitive` props to the `LogDisplayModel`. (Case-sensitive search
  requires `hoist-core >= v16.2.0`).
* Added new `GroupingChooserModel.commitOnChange` config - enable to update the observable grouping
  value as the user adjusts their choices within the control. Default behavior is unchanged,
  requiring user to dismiss the popover to commit the new value.
* Added new `Select.enableTooltips` prop - enable for select inputs where the text of a
  selected value might be elided due to space constraints. The tooltip will display the full text.
* Enabled user-driven sorting for the list of available values within Grid column filters.
* Updated `CodeInput.showCopyButton` (copy-to-clipboard feature) default to true (enabled).

### ⚙️ Technical

* `DataView` now supports an `agOptions` prop to allow passing arbitrary AG Grid props to the
  underlying grid instance. (Always supported by `Grid`, now also supported by `DataView`.)

### 🐞 Bug Fixes

* Fixed layout bug where popovers triggered from a parent `Panel` with `modalSupport` active could
  render beneath that parent's own modal dialog.
* Fixed broken `CodeInput` copy-to-clipboard feature.

## v56.4.0 - 2023-05-10

### 🎁 New Features

* Ensure that non-committed values are also checked when filtering a store with a FieldFilter.
  This will maximize chances that records under edit will not disappear from user view due to
  active filters.

### 🐞 Bug Fixes

* Fix bug where Grid ColumnHeaders could throw when `groupDisplayType` was set to `singleColumn`.

### ⚙️ Technical

* Adjustment to core model lookup in Hoist components to better support automated testing.
  Components no longer strictly require rendering within an `AppContainer`.

### ⚙️ Typescript API Adjustments

* Improved return types for `FetchService` methods and corrected `FetchOptions` interface.

## v56.3.0 - 2023-05-08

### 🎁 New Features

* Added support for new `sortOrder` argument to `XH.showBanner()`. A default sort order is applied
  if unspecified, ensuring banners do not unexpectedly change order when refreshed.

### ⚙️ Typescript API Adjustments

* Improved the recommendation for the app `declare` statement within
  our [TypeScript migration docs](https://github.com/xh/hoist-react/blob/develop/docs/upgrade-to-typescript.md#bootstrapts--service-declarations).
    * See this [Toolbox commit](https://github.com/xh/toolbox/commit/8df642cf) for a small,
      recommended app-level change to improve autocompletion and usage checks within IntelliJ.
* Added generic support to `XH.message()` and `XH.prompt()` signatures with return type
  of `Promise<T | boolean>`.
* Moved declaration of optional `children` prop to base `HoistProps` interface - required for TSX
  support.

### ✨ Styles

* Removed `--xh-banner-height` CSS var.
    * Desktop banners are implemented via `Toolbar`, which correctly sets a min height.
    * Mobile banners now specify `min-height: 40px` via the `.xh-banner` class.
    * This change allows banners containing custom components to grow to fit their contents without
      requiring app-level CSS overrides.
* Added new `--xh-grid-filter-popover-[height|width]-px` CSS variables to support easier custom
  sizing for grid column header filter popovers.

### ⚙️ Technical

* Updated internal config defaults to support latest AG Grid v29.3.4+ with use of
  AG `suppressBrowserResizeObserver` config. Applications are encouraged to update to the latest AG
  Grid dependencies to take advantage of ongoing performance updates.

## v56.2.0 - 2023-04-28

### 🎁 New Features

* Added `DashContainerModel.margin` config to customize the width of the resize splitters
  between widgets.

### ⚙️ Technical

* Improve scrolling performance for `Grid` and `DataView` via internal configuration updates.

## v56.1.0 - 2023-04-14

### 🎁 New Features

* Display improved memory management diagnostics within Admin console Memory Monitor.
    * New metrics require optional-but-recommended update to `hoist-core >= v16.1.0`.

### 🐞 Bug Fixes

* Fixes bug with display/reporting of exceptions during app initialization sequence.

## v56.0.0 - 2023-03-29

### 💥 Breaking Changes (upgrade difficulty: 🟠 MEDIUM)

* Requires `hoist-core => v16`.
* Requires AG Grid v29.0.0 or higher - update your AG Grid dependency in your app's `package.json`
  file. See the [AG Grid Changelog](https://www.ag-grid.com/changelog) for details.
    * Add a dependency on `@ag-grid-community/styles` to import new dedicated styles package.
    * Imports of AG Grid CSS files within your app's `Bootstrap.ts` file will also need to be
      updated to import styles from their new location. The recommended imports are now:

```typescript
import '@ag-grid-community/styles/ag-grid.css';
import '@ag-grid-community/styles/ag-theme-balham.css';
```

* New `xhActivityTrackingConfig` soft-configuration entry places new limits on the size of
  any `data` objects passed to `XH.track()` calls.
    * Any track requests with data objects exceeding this length will be persisted, but without the
      requested data.
    * Activity tracking can also be disabled (completely) via this same config.
* "Local" preferences are no longer supported. Application should use `LocalStorageService` instead.
  With v56, the `local` flag on any preferences will be ignored, and all preferences will be saved
  on the server instead.
    * Note that Hoist will execute a one-time migration of any existing local preference values
      from the user's browser to the server on app load.
* Removed `Column.tooltipElement`. Use `tooltip` instead.
* Removed `fill` prop on `TextArea` and `NumberInput` component. Use `flex` instead.
* Removed previously deprecated `Button.modifier.outline` and `Button.modifier.quiet` (mobile only).
* Removed previously deprecated `AppMenuButton.extraItems.onClick`. Use `actionFn` instead.

### 🎁 New Features

* `PanelModel` now supports a `defaultSize` property specified in percentage as well as pixels
  (e.g. `defaultSize: '20%'` as well as `defaultSize: 200`).
* `DashCanvas` views can now be programmatically added with specified width and height dimensions.
* New `FetchService.abort()` API allows manually aborting a pending fetch request.
* Hoist exceptions have been enhanced and standardized, including new TypeScript types. The
  `Error.cause` property is now populated for wrapping exceptions.
* New `GridModel.headerMenuDisplay` config for limiting column header menu visibility to on hover.

### ⚙️ Typescript API Adjustments

* New Typescript types for all Hoist exceptions.
* Integration of AG Grid community types.

### ⚙️ Technical

* Hoist source code has been reformatted with Prettier.
* Admin Console modules that have been disabled via config are no longer hidden completely, but
  instead will render a placeholder pointing to the relevant config name.

### 📚 Libraries

* mobx `6.7 → 6.8`
* dompurify `2.4 → 3.0`

## v55.4.0 - 2023-03-23

### 💥 Breaking Changes

* Requires AG Grid v29.0.0 or higher - see release notes for v56.0.0 above.

### 🐞 Bug Fixes

* Addresses `AgGrid` v28 regression whereby changing column visibility via state breaks grid
  rendering when column groups are set via the `groupId` property.

## v55.3.2 - 2023-03-22

### 🐞 Bug Fixes

* Fixed issue where a filter on a `LocalDate` field created via `FilterChooser` would cause a
  grid column filter on the same field to fail to properly render when shown.

## v55.3.1 - 2023-03-14

### 🐞 Bug Fixes

* Revert native `structuredClone` to lodash `deepClone` throughout toolkit.

## v55.3.0 - 2023-03-03

### 🐞 Bug Fixes

* Grid column filters scroll their internal grid horizontally to avoid clipping longer values.
* Minor improvements to the same grid filter dialog's alignment and labelling.

### ⚙️ Technical

* Use native `structuredClone` instead of lodash `deepClone` throughout toolkit.

## v55.2.1 - 2023-02-24

### 🐞 Bug Fixes

* Fixed issue where a resizable `Panel` splitter could be rendered incorrectly while dragging.

## v55.2.0 - 2023-02-10

### 🎁 New Features

* `DashCanvas` enhancements:
    * Views now support minimum and maximum dimensions.
    * Views now expose an `allowDuplicate` flag for controlling the `Duplicate` menu item
      visibility.

### 🐞 Bug Fixes

* Fixed a bug with Cube views having dimensions containing non-string or `null` values. Rows grouped
  by these dimensions would report values for the dimension which were incorrectly stringified (e.g.
  `'null'` vs. `null` or `'5'` vs. `5`). This has been fixed. Note that the stringified value is
  still reported for the rows' `cubeLabel` value, and will be used for the purposes of grouping.

### ⚙️ Typescript API Adjustments

* Improved signatures of `RestStore` APIs.

## v55.1.0 - 2023-02-09

Version 55 is the first major update of the toolkit after our transition to Typescript. In addition
to a host of runtime fixes and features, it also contains a good number of important Typescript
typing adjustments, which are listed below. It also includes a helpful
[Typescript upgrade guide](https://github.com/xh/hoist-react/blob/develop/docs/upgrade-to-typescript.md).

### 🎁 New Features

* Grid exports can now be tracked in the admin activity tab by setting `exportOptions.track` to
  true (defaults to false).
* Miscellaneous performance improvements to the cube package.
* The implementation of the `Cube.omitFn` feature has been enhanced. This function will now be
  called on *all* non-leaf nodes, not just single child nodes. This allows for more flexible
  editing of the shape of the resulting hierarchical data emitted by cube views.

### 🐞 Bug Fixes

* Fixed: grid cell editors would drop a single character edit.
* Fixed: grid date input editor's popup did not position correctly in a grid with pinned columns.
* Fixed issue with `DashContainer` flashing its "empty" text briefly before loading.
* Several Hoist TypeScript types, interfaces, and signatures have been improved or corrected (typing
  changes only).
* Fix bug where a `className` provided to a `Panel` with `modalSupport` would be dropped when in a
  modal state. Note this necessitated an additional layer in the `Panel` DOM hierarchy. Highly
  specific CSS selectors may be affected.
* Fix bug where `TileFrame` would not pass through the keys of its children.

### 💥 Breaking Changes

* The semantics of `Cube.omitFn` have changed such that it will now be called on all aggregate
  nodes, not just nodes with a single child. Applications may need to adjust any implementation of
  this function accordingly.
* `hoistCmp.containerFactory` and `hoistCmp.withContainerFactory` are removed in favor of
  the basic `hoistCmp.factory` and `hoistCmp.withFactory` respectively. See typescript
  API adjustments below.

### ⚙️ Typescript API Adjustments

The following Typescript API were adjusted in v55.

* Removed the distinction between `StandardElementFactory` and `ContainerElementFactory`. This
  distinction was deemed to be unnecessary, and overcomplicated the understanding of Hoist.
  Applications should simply continue to use `ElementFactory` instead. `hoistCmp.containerFactory`
  and `hoistCmp.withContainerFactory` are also removed in favor of the basic `hoistCmp.factory` and
  `hoistCmp.withFactory` respectively.
* `HoistProps.modelConfig` now references the type declaration of `HoistModel.config`. See
  `PanelModel` and `TabContainerModel` for examples.
* The new `SelectOption` type has been made multi-platform and moved to `@xh/hoist/core`.

**Note** that we do not intend to make such extensive Typescript changes going forward post-v55.0.
These changes were deemed critical and worth adjusting in our first typescript update, and before
typescript has been widely adopted in production Hoist apps.

### ⚙️ Technical

* Hoist's `Icon` enumeration has been re-organized slightly to better separate icons that describe
  "what they look like" - e.g. `Icon.magnifyingGlass()` - from an expanded set of aliases that
  describe "how they are used" - e.g. `Icon.search()`.
    * This allows apps to override icon choices made within Hoist components in a more targeted way,
      e.g. by setting `Icon.columnMenu = Icon.ellipsisVertical`.
* All Hoist configurations that support `omit: boolean` now additionally support a "thunkable"
  callback of type `() => boolean`.
* `Grid` will only persist minimal user column state for hidden columns, to reduce user pref sizes.

### 📚 Libraries

* @blueprintjs/core `^4.12 → ^4.14`
* corejs `^3.26 → ^3.27`
* mobx `6.6 → 6.7`
* onsenui `2.11 → 2.12` (*see testing note below)
* react-onsenui `1.11 > 1.13`

### ✅ Testing Scope

* *Full regression testing recommended for _mobile_ apps.* While the upgrade from 2.11 to 2.12
  appears as a minor release, it was in fact a major update to the library.
  See [the Onsen release notes](https://github.com/OnsenUI/OnsenUI/releases/tag/2.12.0) for
  additional details. Note that Hoist has handled all changes required to its Onsen API calls,
  and there are no breaking changes to the Hoist mobile component APIs. As a result, mobile apps
  _might_ not need to change anything, but extra care in testing is still recommended.

## v54.0.0 - 2022-12-31

We are pleased to announce that Hoist React has been fully rewritten in TypeScript! ✨🚀

All core Hoist Components, Models, and other utilities now have TypeScript interfaces for their
public APIs, improving the developer ergonomics of the toolkit with much more accurate dev-time type
checking and intellisense. Developers now also have the option (but are not required) to write
application code using TypeScript.

Runtime support for TypeScript is provided by `@xh/hoist-dev-utils v6.1+`, which recognizes and
transpiles TypeScript files (`.ts|.tsx`) via the `@babel/plugin-transform-typescript` plugin.
Development-time support can be provided by the user's IDE (e.g. IntelliJ or VSCode, which both
provide strong TypeScript-based error checking and auto-completion).

The goal of this release is to be backward compatible with v53 to the greatest degree possible, and
most applications will run with minimal or no changes. However, some breaking changes were required
and can require application adjustments, as detailed below.

As always, please review our [Toolbox project](https://github.com/xh/toolbox/), which we've updated
to use TypeScript for its own app-level code.

### 🎁 New Features

* New TypeScript interface `HoistProps` and per-component extensions to specify props for all
  components. This replaces the use of the `PropTypes` library, which is no longer included.
* ~~Enhanced TypeScript-aware implementations of `ElementFactory`, including separate factories for
  standard components (`elementFactory`) and components that often take children only
  (`containerElementFactory`).~~
* The `@bindable` annotation has been enhanced to produce a native javascript setter for its
  property as well as the `setXXX()` method it currently produces. This provides a more typescript
  friendly way to set properties in a mobx action, and should be the favored method going forward.
  The use of the `setXXX()` method will continue to be supported for backward compatibility.
* References to singleton instances of services and the app model can now also be gained via the
  static `instance` property on the class name of the singleton - e.g. `MyAppModel.instance`.
  Referencing app-level services and the AppModel via `XH` is still fully supported and recommended.
* New utility function `waitFor` returns a promise that will resolve after a specified condition
  has been met, polling at a specified interval.
* Hoist Components will now automatically remount if the model passed to them (via context or props)
  is changed during the lifetime of the component. This allows applications to swap out models
  without needing to manually force the remounting of related components with an explicit
  `key` setting, i.e.  `key: model.xhId`.
* `fmtQuantity` function now takes two new flags `useMillions` and `useBillions`.

### 💥 Breaking Changes

* The constructors for `GridModel` and `Column` no long accept arbitrary rest (e.g `...rest`)
  arguments for applying app-specific data to the object. Instead, use the new `appData` property
  on these objects.
* ~~The `elemFactory` function has been removed. Applications calling this function should specify
  `elementFactory` (typically) or `containerElementFactory` instead.~~
    * ~~Most application components are defined using helper aliases `hoistCmp.factory`
      and `hoistCmp.withFactory` - these calls do _not_ need to change, unless your component
      needs to take a list of children directly (i.e. `someComponent(child1, child2)`).~~
    * ~~Update the definition of any such components to use `hoistCmp.containerFactory` instead.~~
    * ~~Where possible, favor the simpler, default factory for more streamlined type suggestions /
      error messages regarding your component's valid props.~~
* The use of the `model` prop to provide a config object for a model to be created on-the-fly
  is deprecated.
    * Use the new `modelConfig` prop when passing a *plain object config* -
      e.g. `someComp({modelConfig: {modelOpt: true}})`
    * Continue to use the `model` prop when passing an existing model *instance* -
      e.g. `someComp({model: someCompModel})`.
* PropTypes support has been removed in favor of the type script interfaces discussed above. Apps
  importing Hoist Proptypes instances should simply remove these compile-time references.

### 🐞 Bug Fixes

* Fix bug where dragging on any panel header which is a descendant of a `DashCanvasView` would move
  the `DashCanvasView`.
* Fix bug where `GridModel.ensureRecordsVisibleAsync` could fail to make collapsed nodes visible.
* Fix bug where `GridPersistenceModel` would not clean outdated column state.
* Fix animation bug when popping pages in the mobile navigator.

### ⚙️ Technical

* Update `preflight.js` to catch errors that occur on startup, before our in-app exception handling
  is initialized.

### 📚 Libraries

* @blueprintjs/core `4.11 → 4.12`
* @xh/hoist-dev-utils `6.0 → 6.1`
* typescript `added @ 4.9`
* highcharts `9.3 → 10.3`

### ✅ Testing Scope

* *Full regression testing recommended* - this is a major Hoist release and involved a significant
  amount of refactoring to the toolkit code. As such, we recommend a thorough regression test of any
  applications updating to this release from prior versions.

## v53.2.0 - 2022-11-15

### 🎁 New Features

* New methods `Store.errors`, `Store.errorCount`, and `StoreRecord.allErrors` provide convenient
  access to validation errors in the data package.
* New flag `Store.validationIsComplex` indicates whether *all* uncommitted records in a store should
  be revalidated when *any* record in the store is changed.
    * Defaults to `false`, which should be adequate for most use cases and can provide a significant
      performance boost in apps that bulk-insert 100s or 1000s of rows into editable grids.
    * Set to `true` for stores with validations that depend on other editable record values in the
      store (e.g. unique constraints), where a change to record X should cause another record Y to
      change its own validation status.

## v53.1.0 - 2022-11-03

### 🎁 New Features

* `PanelModel` now supports `modalSupport.defaultModal` option to allow rendering a Panel in an
  initially modal state.

### 🐞 Bug Fixes

* Fixed layout issues caused by top-level DOM elements created by `ModalSupport`
  and `ColumnWidthCalculator` (grid auto-sizing). Resolved occasional gaps between select inputs and
  their drop-down menus.
* Fix desktop styling bug where buttons inside a `Toast` could be rendered with a different color
  than the rest of the toast contents.
* Fix `GridModel` bug where `Store` would fail to recognize dot-separated field names as paths
  when provided as part of a field spec in object form.

### ⚙️ Technical

* Snap info (if available) from the `navigator.connection` global within the built-in call to track
  each application load.

## v53.0.0 - 2022-10-19

### 🎁 New Features

* The Hoist Admin Console is now accessible in a read-only capacity to users assigned the
  new `HOIST_ADMIN_READER` role.
* The pre-existing `HOIST_ADMIN` role inherits this new role, and is still required to take any
  actions that modify data.

### 💥 Breaking Changes

* Requires `hoist-core >= 14.4` to support the new `HOIST_ADMIN_READER` role described above. (Core
  upgrade _not_ required otherwise.)

## v52.0.2 - 2022-10-13

### 🐞 Bug Fixes

* Form field dirty checking now uses lodash `isEqual` to compare initial and current values,
  avoiding false positives with Array values.

## v52.0.1 - 2022-10-10

### 🎁 New Features

* New "Hoist Inspector" tool supports displaying and querying all of the Models, Services, and
  Stores within a running application.
    * Admin/dev-focused UI is built into all Desktop apps, activated via discrete new toggle in the
      bottom version bar (look for the 🔍 icon), or by running `XH.inspectorService.activate()`.
    * Selecting a model/service/store instance provides a quick view of its properties, including
      reactively updated observables. Useful for realtime troubleshooting of application state.
    * Includes auto-updated stats on total application model count and memory usage. Can aid in
      detecting and debugging memory leaks due to missing `@managed` annotations and other issues.
* New `DashCanvasViewModel.autoHeight` option fits the view's height to its rendered contents.
* New `DashCanvasAddViewButton` component supports adding views to `DashCanvas`.
* New `TabContainerModel.refreshContextModel` allows apps to programmatically load a `TabContainer`.
* `FilterChooserModel` now accepts shorthand inputs for numeric fields (e.g. "2m").
* Admin Console Config/Pref/Blob differ now displays the last updated time and user for each value.
* New observable `XH.environmentService.serverVersion` property, updated in the background via
  pre-existing `xhAppVersionCheckSecs` config. Note this does not replace or change the built-in
  upgrade prompt banner, but allows apps to take their own actions (e.g. reload immediately) when
  they detect an update on the server.

### 💥 Breaking Changes

* This release moves Hoist to **React v18**. Update your app's `package.json` to require the latest
  18.x versions of `react` and `react-dom`. Unless your app uses certain react-dom APIs directly, no
  other changes should be required.
* Removed deprecated method `XH.setDarkTheme()`. Use `XH.setTheme()` instead to select from our
  wide range of (two) theme options.

### 🐞 Bug Fixes

* `CompoundTaskObserver` improved to prioritize using specific messages from subtasks over the
  overall task message.
* Grid's built in context-menu option for filtering no longer shows `[object Object]` for columns
  that render React elements.
* `Store.updateData()` properly handles data in the `{rawData, parentId}` format, as documented.
* Disabled tabs now render with a muted text color on both light and dark themes, with
  new `--tab-disabled-text-color` CSS var added to customize.

### ⚙️ Technical

* `HoistComponents` no longer mutate the props object passed to them in React production mode. This
  was not causing noticeable application issues, but could result in a component's base CSS class
  being applied multiple times to its DOM element.
* `ModelSelector` used for model lookup and matching will now accept the class name of the model to
  match. Previously only a class reference could be provided.
* New check within service initialization to ensure that app service classes extend `HoistService`
  as required. (Has always been the expectation, but was not previously enforced.)
* `GridModel` will once again immediately sync data with its underlying AG Grid component. This
  reverses a v50.0.0 change that introduced a minimal debounce in order to work around an AG Grid
  rendering bug. The AG Grid bug has been resolved, and this workaround is no longer needed.
* `GridExportService` has improved support for columns of `FieldType.AUTO` and for columns with
  multiple data types and custom export functions. (`hoist-core >= 14.3` required for these
  particular improvements, but not for this Hoist React version in general.)
* The `trimToDepth` has been improved to return a depth-limited clone of its input that better
  handles nested arrays and passes through primitive inputs unchanged.

### 📚 Libraries

* @blueprintjs/core `4.6 → 4.11`
* @blueprintjs/datetime `4.3 → 4.4`
* @fortawesome `6.1 → 6.2`
* dompurify `2.3 → 2.4`
* react `17.0.1 → 18.2.0`
* react-dom `17.0.1 → 18.2.0`

## v51.0.0 - 2022-08-29

### 🎁 New Features

* `ButtonGroupInput` supports new `enableMulti` prop.
* `AboutDialog` can now display more dynamic custom properties.
* New option added to the Admin Activity Tracking chart to toggle on/off weekends when viewing a
  time series.
* The `filterText` field in `ColumnHeaderFilter` now gets autoFocused.

### 💥 Breaking Changes

* `CodeInput` is now rendered within an additional `div` element. Unlikely to cause issues, unless
  using targeted styling of this component.
* `xhAboutMenuConfigs` soft-config is no longer supported. To customize the `AboutDialog`, see
  `HoistAppModel.getAboutDialogItems()`

### 🐞 Bug Fixes

* Fixed issue where `ModalSupport` would trigger `MobX` memo warning in console.
* Fixed issues with `ModalSupport` implementation in `CodeInput`.
* Fixed `Grid` rendering glitches when used inside `Panel` with `ModalSupport`.
* Fixed incorrect text color on desktop toasts with a warning intent.
* Fixed potential for duplication of default Component `className` within list of CSS classes
  rendered into the DOM.
* Added missing `@computed` annotations to several `Store` getters that relay properties from
  its internal recordsets, including `maxDepth` and getters returning counts and empty status.
    * Avoids unnecessary internal render cycles within `Grid` when in tree mode.
    * Could require adjustments for apps that unintentionally relied on these observable getters
      triggering re-renders when records have changed in any way (but their output values have not).
* Hoist-supported menus will no longer filter out a `MenuDivider` if it has a `title`.
* The default `FormField` read-only renderer now supports line breaks.

### ⚙️ Technical

* The `addReaction()` and `addAutorun()` methods on `HoistBase` (i.e. models and services) now
  support passing multiple reactions in a single call and will ignore nullish inputs.

## v50.1.1 - 2022-07-29

### 🐞 Bug Fixes

* Fixed bug where components utilizing `ModalSupport` could render incorrectly when switching
  between inline and modal views.
* Improved behavior of `GridModel.whenReadyAsync()` to allow Grid more time to finish loading data.
  This improves the behavior of related methods `preSelectFirstAsync`, `selectFirstAsync`, and
  `ensureVisibleAsync`.
* `Grid` context menus are now disabled when a user is inline editing.
* An empty `DashCanvas` / `DashContainer` 'Add View' button now only displays a menu of available
  views, without unnecessarily nesting them inside an 'Add' submenu.
* Update `AppMenuButton` and `ContextMenu` to support Blueprint4 `menuItem`.

## v50.1.0 - 2022-07-21

### 🎁 New Features

* New `GridModel` method `ensureRecordsVisibleAsync` accepts one or more store records or IDs and
  scrolls to make them visible in the grid.

### 📚 Libraries

* @blueprintjs/core `4.5 → 4.6`
* qs `6.10 → 6.11`
* react-popper `2.2 → 2.3`

## v50.0.0 - 2022-07-12

### 🎁 New Features

* New `PanelModel.modalSupport` option allows the user to expand a panel into a configurable modal
  dialog - without developers needing to write custom dialog implementations and without triggering
  a remount/rerender of the panel's contents.
* FilterChooser field suggestions now search within multi-word field names.
* Autosize performance has been improved for very large grids.
* New `@abstract` decorator now available for enforcing abstract methods / getters.
* `MessageModel` now receives `dismissable` and `cancelOnDismiss` flags to control the behavior of a
  popup message when clicking the background or hitting the escape key.

### 💥 Breaking Changes

* Hoist now requires AG Grid v28.0.0 or higher - update your AG Grid dependency in your app's
  `package.json` file. See the [AG Grid Changelog](https://www.ag-grid.com/changelog) for details.
* The data reactions between `GridModel` and the underlying Ag-Grid is now minimally debounced. This
  avoids multiple data updates during a single event loop tick, which can corrupt Ag-Grid's
  underlying state in the latest versions of that library.
    * This change should not affect most apps, but code that queries grid state immediately after
      loading or filtering a grid (e.g. selection, row visibility, or expansion state) should be
      tested carefully and may require a call to `await whenReadyAsync()`.
    * Note that this method is already incorporated in to several public methods on `GridModel`,
      including `selectFirstAsync()` and `ensureSelectionVisibleAsync()`.
    * ⚠ NOTE - this change has been reverted as of v52 (see above).
* Blueprint has updated all of its CSS class names to use the `bp4-` prefix instead of the `bp3-`
  prefix. Any apps styling these classes directly may need to be adjusted. See
  https://github.com/palantir/blueprint/wiki/Blueprint-4.0 for more info.
* Both `Panel.title` and `Panel.icon` props must be null or undefined to avoid rendering
  a `PanelHeader`. Previously specifying any 'falsey' value for both (e.g. an empty string
  title) would omit the header.
* `XHClass` (top-level Singleton model for Hoist) no longer extends `HoistBase`
* `DockView` component has been moved into the desktop-specific package `@xh/hoist/desktop/cmp`.
  Users of this component will need to adjust their imports accordingly.
* Requires `hoist-core >= 14.0`. Excel file exporting defaults to using column FieldType.

### 🐞 Bug Fixes

* Fixed several issues introduced with Ag-Grid v27 where rows gaps and similar rendering issues
  could appear after operating on it programmatically (see breaking changes above).
* `ColumnHeaders` now properly respond to mouse events on tablets (e.g. when using a Bluetooth
  trackpad on an iPad).
* Fixed bug where `DashCanvasModel.removeView()` was not properly disposing of removed views
* Fixed exception dialog getting overwhelmed by large messages.
* Fixed exporting to Excel file erroneously coercing certain strings (like "1e10") into numbers.

### ⚙️ Technical

* Hoist will now throw if you import a desktop specific class to a mobile app or vice-versa.

### 📚 Libraries

* @blueprintjs `3.54 → 4.5`

[Commit Log](https://github.com/xh/hoist-react/compare/v49.2.0...v50.0.0)

## v49.2.0 - 2022-06-14

### 🎁 New Features

* New `@enumerable` decorator for making class members `enumerable`
* New `GridAutosizeOption` `renderedRowsOnly` supports more limited autosizing
  for very large grids.

### 🐞 Bug Fixes

* Fix `FilterChooser` looping between old values if updated too rapidly.
* Allow user to clear an unsupported `FilterChooser` value.
* Fix bug where `Panel` would throw when `headerItems = null`
* Fix column values filtering on `tags` fields if another filter is already present.
* Fix bug where `SwitchInput` `labelSide` would render inappropriately if within `compact` `toolbar`
* Fix bug where `SplitTreeMapModel.showSplitter` property wasn't being set in constructor

### 📚 Libraries

* mobx `6.5 → 6.6`

[Commit Log](https://github.com/xh/hoist-react/compare/v49.1.0...v49.2.0)

## v49.1.0 - 2022-06-03

### 🎁 New Features

* A `DashCanvasViewModel` now supports `headerItems` and `extraMenuItems`
* `Store` now supports a `tags` field type
* `FieldFilter` supports `includes` and `excludes` operators for `tags` fields

### 🐞 Bug Fixes

* Fix regression with `begins`, `ends`, and `not like` filters.
* Fix `DashCanvas` styling so drag-handles no longer cause horizontal scroll bar to appear
* Fix bug where `DashCanvas` would not resize appropriately on scrollbar visibility change

[Commit Log](https://github.com/xh/hoist-react/compare/v49.0.0...v49.1.0)

## v49.0.0 - 2022-05-24

### 🎁 New Features

* Improved desktop `NumberInput`:
    * Re-implemented `min` and `max` props to properly constrain the value entered and fix several
      bugs with the underlying Blueprint control.
    * Fixed the `precision` prop to be fully respected - values emitted by the input are now
      truncated to the specified precision, if set.
    * Added additional debouncing to keep the value more stable while a user is typing.
* Added new `getAppMenuButtonExtraItems()` extension point on `@xh/hoist/admin/AppModel` to allow
  customization of the Admin Console's app menu.
* Devs can now hide the Admin > General > Users tab by setting `hideUsersTab: true` within a new,
  optional `xhAdminAppConfig` soft-config.
* Added new `SplitTreeMapModel.showSplitter` config to insert a four pixel buffer between the
  component's nested maps. Useful for visualizations with both positive and negative heat values on
  each side, to keep the two sides clearly distinguished from each other.
* New `xhChangelogConfig.limitToRoles` soft-config allows the in-app changelog (aka release notes)
  to be gated to a subset of users based on their role.
* Add support for `Map` and `WeakMap` collections in `LangUtils.getOrCreate()`.
* Mobile `textInput` now accepts an `enableClear` property with a default value of false.

### 💥 Breaking Changes

* `GridModel.groupRowElementRenderer` and `DataViewModel.groupRowElementRenderer` have been removed,
  please use `groupRowRenderer` instead. It must now return a React Element rather than an HTML
  string (plain strings are also OK, but any formatting must be done via React).
* Model classes passed to `HoistComponents` or configured in their factory must now
  extend `HoistModel`. This has long been a core assumption, but was not previously enforced.
* Nested model instances stored at properties with a `_` prefix are now considered private and will
  not be auto-wired or returned by model lookups. This should not affect most apps, but will require
  minor changes for apps that were binding components to non-standard or "private" models.
* Hoist will now throw if `Store.summaryRecord` does not have a unique ID.

### 🐞 Bug Fixes

* Fixed a bug with Panel drag-to-resize within iframes on Windows.
* Worked around an Ag-Grid bug where the grid would render incorrectly on certain sorting changes,
  specifically for abs sort columns, leaving mis-aligned rows and gaps in the grid body layout.
* Fixed a bug in `SelectEditor` that would cause the grid to lose keyboard focus during editing.

### ⚙️ Technical

* Hoist now protects against custom Grid renderers that may throw by catching the error and printing
  an "#ERROR" placeholder token in the affected cell.
* `TreeMapModel.valueRenderer` and `heatRenderer` callbacks are now passed the `StoreRecord` as a
  second argument.
* Includes a new, additional `index-manifest.html` static file required for compatibility with the
  upcoming `hoist-dev-utils v6.0` release (but remains compatible with current/older dev-utils).

### 📚 Libraries

* mobx-react-lite `3.3 → 3.4`

[Commit Log](https://github.com/xh/hoist-react/compare/v48.0.1...v49.0.0)

## v48.0.1 - 2022-04-22

### 🐞 Bug Fixes

* Improve default rendering to call `toString()` on non-react elements returned by renderers.
* Fixed issue with `model` property missing from `Model.componentProps` under certain conditions.

[Commit Log](https://github.com/xh/hoist-react/compare/v48.0.0...v48.0.1)

## v48.0.0 - 2022-04-21

### 🎁 New Features

* A new `DashCanvas` layout component for creating scrollable dashboards that allow users to
  manually place and size their widgets using a grid-based layout. Note that this component is in
  beta and its API is subject to change.
* FontAwesome upgraded to v6. This includes redesigns of the majority of bundled icons - please
  check your app's icon usages carefully.
* Enhancements to admin log viewer. Log file metadata (size & last modified) available with
  optional upgrade to `hoist-core >= 13.2`.
* Mobile `Dialog` will scroll internally if taller than the screen.
* Configs passed to `XH.message()` and its variants now take an optional `className` to apply to the
  message dialog.
* `fmtQuantity` now displays values greater than one billion with `b` unit, similar to current
  handling of millions with `m`.

### 💥 Breaking Changes

* Hoist now requires AG Grid v27.2.0 or higher - update your AG Grid dependency in your app's
  `package.json` file. See the [AG Grid Changelog](https://www.ag-grid.com/changelog) for details.
  NOTE that AG Grid 27 includes a big breaking change to render cell contents via native React
  elements rather than HTML, along with other major API changes. To accommodate these changes, the
  following changes are required in Hoist apps:
    * `Column.renderer` must now return a React Element rather than an HTML string (plain strings
      are also OK, but any formatting must be done via React). Please review your app grids and
      update any custom renderers accordingly. `Column.elementRenderer` has been removed.
    * `DataViewModel.elementRenderer` has been renamed `DataViewModel.renderer`.
    * Formatter methods and renderers (e.g. `fmtNumber`, `numberRenderer`, etc.) now return React
      Elements by default. The `asElement` option to these functions has been removed. Use the
      new `asHtml` option to return an HTML string where required.
    * The `isPopup` argument to `useInlineEditorModel()` has been removed. If you want to display
      your inline editor in a popup, you must set the new flag `Column.editorIsPopup` to `true`.
* Deprecated message configs `confirmText`, `confirmIntent`, `cancelText`, `cancelIntent` have been
  removed.

### 🐞 Bug Fixes

* Set AG Grid's `suppressLastEmptyLineOnPaste` to true to work around a bug with Excel (Windows)
  that adds an empty line beneath the range pasted from the clipboard in editable grids.
* Fixes an issue where `NumberInput` would initially render blank values if `max` or `min` were
  set.
* Fixes an issue where tree maps would always show green for a `heatValue` of zero.

### 📚 Libraries

* @fortawesome/fontawesome-pro `5.14 → 6.1`
* mobx `6.3 → 6.5`
* mobx-react-lite `3.2 → 3.3`

[Commit Log](https://github.com/xh/hoist-react/compare/v47.1.2...v48.0.0)

## v47.1.2 - 2022-04-01

### 🐞 Bug Fixes

* `FieldFilter`'s check of `committedData` is now null safe. A record with no `committedData` will
  not be filtered out.

[Commit Log](https://github.com/xh/hoist-react/compare/v47.1.1...v47.1.2)

## v47.1.1 - 2022-03-26

### 🎁 New Features

* New "sync with system" theme option - sets the Hoist theme to light/dark based on the user's OS.
* Added `cancelAlign` config to `XH.message()` and variants. Customize to "left" to render
  Cancel and Confirm actions separated by a filler.
* Added `GridModel.restoreDefaultsFn`, an optional function called after `restoreDefaultsAsync`.
  Allows apps to run additional, app-specific logic after a grid has been reset (e.g. resetting
  other, related preferences or state not managed by `GridModel` directly).
* Added `AppSpec.lockoutPanel`, allowing apps to specify a custom component.

### 🐞 Bug Fixes

* Fixed column auto-sizing when `headerName` is/returns an element.
* Fixed bug where subforms were not properly registering as dirty.
* Fixed an issue where `Select` inputs would commit `null` whilst clearing the text input.
* Fixed `Clock` component bug introduced in v47 (configured timezone was not respected).

### 📚 Libraries

* @blueprintjs/core `3.53 → 3.54`
* @blueprintjs/datetime `3.23 → 3.24`

[Commit Log](https://github.com/xh/hoist-react/compare/v47.0.1...v47.1.1)

## v47.0.1 - 2022-03-06

### 🐞 Bug Fixes

* Fix to mobile `ColChooser` error re. internal model handling.

[Commit Log](https://github.com/xh/hoist-react/compare/v47.0.0...v47.0.1)

## v47.0.0 - 2022-03-04

### 🎁 New Features

* Version 47 provides new features to simplify the wiring of models to each other and the components
  they render. In particular, it formalizes the existing concept of "linked" HoistModels - models
  created by Hoist via the `creates` directive or the `useLocalModel` hook - and provides them with
  the following new features:
    - an observable `componentProps` property with access to the props of their rendered component.
    - a `lookupModel()` method and a `@lookup` decorator that can be used to acquire references to
      other HoistModels that are ancestors of the model in the component hierarchy.
    - new `onLinked()` and `afterLinked()` lifecycle methods, called when the model's associated
      component is first rendered.
* As before, linked models are auto-loaded and registered for refreshes within the `RefreshContext`
  they reside in, as well as destroyed when their linked component is unmounted. Also note that the
  new features described above are all "opt-in" and should be fully backward compatible with
  existing application code.
* Hoist will now more clearly alert if a model specified via the `uses()` directive cannot be
  resolved. A new `optional` config (default false) supports components with optional models.
* New support in Cube views for aggregators that depend on rows in the data set other than their
  direct children. See new property `Aggregator.dependOnChildrenOnly` and new `AggregationContext`
  argument passed to `Aggregator.aggregate()` and `Aggregator.replace()`
* Clarified internal CSS classes and styling for `FormField`.
    * ⚠️ Note that as part of this change, the `xh-form-field-fill` class name is no longer in use.
      Apps should check for any styles for that class and replace with `.xh-form-field-inner--flex`.

### 🐞 Bug Fixes

* Fixed an issue where the menu would flash open and closed when clicking on the `FilterChooser`
  favorites button.

### 💥 Breaking Changes

* Dashboard widgets no longer receive the `viewModel` prop. Access to the `DashViewModel` within a
  widget should be obtained using either the lookup decorator (i.e. `@lookup(DashViewModel)`)
  or the `lookupModel()` method.

### 📚 Libraries

* @blueprintjs/core `3.52 → 3.53`

[Commit Log](https://github.com/xh/hoist-react/compare/v46.1.2...v47.0.0)

## v46.1.2 - 2022-02-18

### 🐞 Bug Fixes

* Fixed an issue where column autosize can reset column order under certain circumstances.

[Commit Log](https://github.com/xh/hoist-react/compare/v46.1.1...v46.1.2)

## v46.1.1 - 2022-02-15

### 🐞 Bug Fixes

* Prevent `onClick` for disabled mobile `Buttons`.

[Commit Log](https://github.com/xh/hoist-react/compare/v46.1.0...v46.1.1)

## v46.1.0 - 2022-02-07

### Technical

* This release modifies our workaround to handle the AG Grid v26 changes to cast all of their node
  ids to strings. The initial approach in v46.0.0 - matching the AG Grid behavior by casting all
  `StoreRecord` ids to strings - was deemed too problematic for applications and has been reverted.
  Numerical ids in Store are once again fully supported.
* To accommodate the AG Grid changes, applications that are using AG Grid APIs (e.g.
  `agApi.getNode()`) should be sure to use the new property `StoreRecord.agId` to locate and compare
  records. We expect such usages to be rare in application code.

### 🎁 New Features

* `XH.showFeedbackDialog()` now takes an optional message to pre-populate within the dialog.
* Admins can now force suspension of individual client apps from the Server > WebSockets tab.
  Intended to e.g. force an app to stop refreshing an expensive query or polling an endpoint removed
  in a new release. Requires websockets to be enabled on both server and client.
* `FormField`s no longer need to specify a child input, and will simply render their readonly
  version if no child is specified. This simplifies the common use-case of fields/forms that are
  always readonly.

### 🐞 Bug Fixes

* `FormField` no longer throw if given a child that did not have `propTypes`.

[Commit Log](https://github.com/xh/hoist-react/compare/v46.0.0...v46.1.0)

## v46.0.0 - 2022-01-25

### 🎁 New Features

* `ExceptionHandler` provides a collection of overridable static properties, allowing you to set
  app-wide default behaviour for exception handling.
* `XH.handleException()` takes new `alertType` option to render error alerts via the familiar
  `dialog` or new `toast` UI.
* `XH.toast()` takes new `actionButtonProps` option to render an action button within a toast.
* New `GridModel.highlightRowOnClick` config adds a temporary highlight class to grid rows on user
  click/tap. Intended to improve UI feedback - especially on mobile, where it's enabled by default.
* New `GridModel.isInEditingMode` observable tracks inline editing start/stop with a built-in
  debounce, avoiding rapid cycling when e.g. tabbing between cells.
* `NumberInput` now supports a new `scaleFactor` prop which will be applied when converting between
  the internal and external values.
* `FilterChooser` now displays more minimal field name suggestions when first focused, as well as a
  new, configurable usage hint (`FilterChooserModel.introHelpText`) above those suggestions.

### 💥 Breaking Changes

* Hoist now requires AG Grid v26.2.0 or higher - update your AG Grid dependency in your app's
  `package.json` file. See the [AG Grid Changelog](https://www.ag-grid.com/changelog) for details.
* ~~`StoreRecord.id` must now be a String. Integers IDs were previously supported, but will be cast
  Strings during record creation.~~
    * ~~Apps using numeric record IDs for internal or server-side APIs will need to be reviewed and
      updated to handle/convert string values.~~
    * ~~This change was necessitated by a change to Ag-Grid, which now also requires String IDs for
      its row node APIs.~~
    * NOTE - the change above to require string IDs was unwound in v46.1.
* `LocalDate` methods `toString()`, `toJSON()`, `valueOf()`, and `isoString()` now all return the
  standard ISO format `YYYY-MM-DD`, consistent with built-in `Date.toISOString()`. Prior versions
  returned`YYYYMMDD`.
* The `stringifyErrorSafely` function has been moved from the `@xh/hoist/exception` package to a
  public method on `XH.exceptionHandler`. (No/little impact expected on app code.)

### 🐞 Bug Fixes

* Fix to incorrect viewport orientation reporting due to laggy mobile resize events and DOM APIs.

[Commit Log](https://github.com/xh/hoist-react/compare/v45.0.2...v46.0.0)

## v45.0.2 - 2022-01-13

### 🎁 New Features

* `FilterChooser` has new `menuWidth` prop, allowing you to specify as width for the dropdown menu
  that is different from the control.

### 🐞 Bug Fixes

* Fixed cache clearing method on Admin Console's Server > Services tab.
* Several fixes to behavior of `GridAutosizeMode.MANAGED`

[Commit Log](https://github.com/xh/hoist-react/compare/v45.0.1...v45.0.2)

## v45.0.1 - 2022-01-07

### 🐞 Bug Fixes

* Fixed a minor bug preventing Hoist apps from running on mobile Blackberry Access (Android)
  browsers

### ⚙️ Technical

* New flag `Store.experimental.castIdToString`

[Commit Log](https://github.com/xh/hoist-react/compare/v45.0.0...v45.0.1)

## v45.0.0 - 2022-01-05

### 🎁 New Features

* Grid filters configured with `GridFilterFieldSpec.enableValues` offer autocomplete suggestions
  for 'Equals' and 'Not Equals' filters.
* `GridFilterFieldSpec` has new `values` and `forceSelection` configs.
* `FilterChooser` displays a list of fields configured for filtering to improve the usability /
  discoverability of the control. Enabled by default, but can be disabled via
  new `suggestFieldsWhenEmpty` model config.
* `TreeMap` uses lightest shading for zero heat, reserving grey for nil.
* New property `Store.reuseRecords` controls if records should be reused across loads based on
  sharing identical (by reference) raw data. NOTE - this behavior was previously always enabled, but
  can be problematic under certain conditions and is not necessary for most applications. Apps with
  large datasets that want to continue to use this caching should set this flag explicitly.
* Grid column filters tweaked with several improvements to usability and styling.
* `LocalDate.get()` now supports both 'YYYY-MM-DD' and 'YYYYMMDD' inputs.
* Mobile `Button` has new `intent`, `minimal` and `outlined` props.

### 💥 Breaking Changes

* `FilterChooserFieldSpec.suggestValues` has been renamed `enableValues`, and now only accepts a
  boolean.
* `Column.exportFormat`, `Column.exportWidth` and the `ExportFormat` enum have been renamed
  `Column.excelFormat`, `Column.excelWidth` and `ExcelFormat` respectively.
* `Store.reuseRecords` must now be explicitly set on Stores with large datasets that wish to cache
  records by raw data identity (see above).
* `Record` class renamed to `StoreRecord` in anticipation of upcoming changes to JavaScript standard
  and to improve compatibility with TypeScript.
    * Not expected to have much or any impact on application code, except potentially JSDoc typings.
* Mobile `Button` no longer supports `modifier` prop. Use `minimal` and `outlined` instead.
* The following deprecated APIs were removed:
    * GridModel.selection
    * GridModel.selectedRecordId
    * StoreSelectionModel.records
    * StoreSelectionModel.ids
    * StoreSelectionModel.singleRecord
    * StoreSelectionModel.selectedRecordId
    * DataViewModel.selection
    * DataViewModel.selectedRecordId
    * RestGridModel.selection
    * LogUtils.withShortDebug
    * Promise.start

### 🐞 Bug Fixes

* `DashContainer` overflow menu still displays when the optional menu button is enabled.
* Charts in fullscreen mode now exit fullscreen mode gracefully before re-rendering.

### 📚 Libraries

* @popperjs/core `2.10 → 2.11`
* codemirror `5.63 → 6.65`
* http-status-codes `2.1 → 2.2`
* prop-types `15.7 → 15.8`
* store2 `2.12 → 2.13`
* ua-parser-js `0.7 → 1.0.2` (re-enables auto-patch updates)

[Commit Log](https://github.com/xh/hoist-react/compare/v44.3.0...v45.0.0)

## v44.3.0 - 2021-12-15

### 🐞 Bug Fixes

* Fixes issue with columns failing to resize on first try.
* Fixes issue preventing use of context menus on iPad.

### 📚 Libraries

* @blueprintjs/core `3.51 → 3.52`

* [Commit Log](https://github.com/xh/hoist-react/compare/v44.2.0...v44.3.0)

## v44.2.0 - 2021-12-07

### 🎁 New Features

* Desktop inline grid editor `Select` now commits the value immediately on selection.
* `DashContainerModel` now supports an observable `showMenuButton` config which will display a
  button in the stack header for showing the context menu
* Added `GridAutosizeMode.MANAGED` to autosize Grid columns on data or `sizingMode` changes, unless
  the user has manually modified their column widths.
* Copying from Grids to the clipboard will now use the value provided by the `exportValue`
  property on the column.
* Refresh application hotkey is now built into hoist's global hotkeys (shift + r).
* Non-SSO applications will now automatically reload when a request fails due to session timeout.
* New utility methods `withInfo` and `logInfo` provide variants of the existing `withDebug` and
  `logDebug` methods, but log at the more verbose `console.log` level.

### 🐞 Bug Fixes

* Desktop panel splitter can now be dragged over an `iframe` and reliably resize the panel.
* Ensure scrollbar does not appear on multi-select in toolbar when not needed.
* `XH.isPortrait` property fixed so that it no longer changes due to the appearance of the mobile
  keyboard.

[Commit Log](https://github.com/xh/hoist-react/compare/v44.1.0...v44.2.0)

## v44.1.0 - 2021-11-08

### 🎁 New Features

* Changes to App Options are now tracked in the admin activity tab.
* New Server > Environment tab added to Admin Console to display UI server environment variables and
  JVM system properties. (Requires `hoist-core >= 10.1` to enable this optional feature.)
* Provided observable getters `XH.viewportSize`, `XH.isPortrait` and `XH.isLandscape` to allow apps
  to react to changes in viewport size and orientation.

### 🐞 Bug Fixes

* Desktop inline grid editor `DateInput` now reliably shows its date picker pop-up aligned with the
  grid cell under edit.
* Desktop `Select.hideDropdownIndicator` now defaults to `true` on tablet devices due to UX bugs
  with the select library component and touch devices.
* Ensure `Column.autosizeBufferPx` is respected if provided.

### ✨ Styles

* New `--xh-menu-item` CSS vars added, with tweaks to default desktop menu styling.
* Highlight background color added to mobile menu items while pressed.

[Commit Log](https://github.com/xh/hoist-react/compare/v44.0.0...v44.1.0)

## v44.0.0 - 2021-10-26

⚠ NOTE - apps must update to `hoist-core >= 10.0.0` when taking this hoist-react update.

### 🎁 New Features

* TileFrame now supports new `onLayoutChange` callback prop.

### 🐞 Bug Fixes

* Field Filters in data package now act only on the `committed` value of the record. This stabilizes
  filtering behavior in editable grids.
* `JsonBlobService.updateAsync()` now supports data modifications with `null` values.
* Fixes an issue with Alert Banner not broadcasting to all users.
* Selected option in `Select` now scrolls into view on menu open.

### 💥 Breaking Changes

* Update required to `hoist-core >= 10.0.0` due to changes in `JsonBlobService` APIs and the
  addition of new, dedicated endpoints for Alert Banner management.

[Commit Log](https://github.com/xh/hoist-react/compare/v43.2.0...v44.0.0)

## v43.2.0 - 2021-10-14

### 🎁 New Features

* Admins can now configure an app-wide alert banner via a new tab in the Hoist Admin console.
  Intended to alert users about planned maintenance / downtime, known problems with data or upstream
  systems, and other similar use cases.
* Minor re-org of the Hoist Admin console tabs. Panels relating primarily to server-side features
  (including logging) are now grouped under a top-level "Server" tab. Configs have moved under
  "General" with the new Alert Banner feature.

### 🐞 Bug Fixes

* Always enforce a minimal `wait()` within `GridModel.autosizeAsync()` to ensure that the Grid has
  reacted to any data changes and AG Grid accurately reports on expanded rows to measure.

[Commit Log](https://github.com/xh/hoist-react/compare/v43.1.0...v43.2.0)

## v43.1.0 - 2021-10-04

### 🎁 New Features

* The Admin Console log viewer now supports downloading log files.
    * Note apps must update to `hoist-core >= v10.0` to enable this feature.
    * Core upgrade is _not_ a general requirement of this Hoist React release.
* The `field` key in the constructor for `Column` will now accept an Object with field defaults, as
  an alternative to the field name. This form allows the auto-construction of fully-defined `Field`
  objects from the column specification.

### 🐞 Bug Fixes

* `GridModel` no longer mutates any `selModel` or `colChooser` config objects provided to its
  constructor, resolving an edge-case bug where re-using the same object for either of these configs
  across multiple GridModel instances (e.g. as a shared set of defaults) would break.
* Grid autosizing tweaked to improve size estimation for indented tree rows and on mobile.

### 📚 Libraries

* @blueprintjs/core `3.50 → 3.51`

[Commit Log](https://github.com/xh/hoist-react/compare/v43.0.2...v43.1.0)

## v43.0.2 - 2021-10-04

### 🐞 Bug Fixes

* Fix (important) to ensure static preload spinner loaded from the intended path.
    * Please also update to latest `hoist-dev-utils >= 5.11.1` if possible.
    * Avoids issue where loading an app on a nested route could trigger double-loading of app
      assets.

[Commit Log](https://github.com/xh/hoist-react/compare/v43.0.1...v43.0.2)

## v43.0.1 - 2021-10-04

### 🎁 New Features

* New `GridFindField` component that enables users to search through a Grid and select rows that
  match the entered search term, _without_ applying any filtering. Especially useful for grids with
  aggregations or other logic that preclude client-side filtering of the data.
* Tree grid rows can be expanded / collapsed by clicking anywhere on the row. The new
  `GridModel.clicksToExpand` config can be used to control how many clicks will toggle the row.
  Defaults to double-click for desktop, and single tap for mobile - set to 0 to disable entirely.
* Added `GridModel.onCellContextMenu` handler. Note that for mobile (phone) apps, this handler fires
  on the "long press" (aka "tap and hold") gesture. This means it can be used as an alternate event
  for actions like drilling into a record detail, especially for parent rows on tree grids, where
  single tap will by default expand/collapse the node.
* In the `@xh/hoist/desktop/grid` package, `CheckboxEditor` has been renamed `BooleanEditor`. This
  new component supports a `quickToggle` prop which allows for more streamlined inline editing of
  boolean values.
* `LoadSpec` now supports a new `meta` property. Use this property to pass app-specific metadata
  through the `LoadSupport` loading and refresh lifecycle.
* A spinner is now shown while the app downloads and parses its javascript - most noticeable when
  loading a new (uncached) version, especially on a slower mobile connection. (Requires
  `@xh/hoist-dev-utils` v5.11 or greater to enable.)
* Log Levels now include information on when the custom config was last updated and by whom.
    * Note apps must update their server-side to `hoist-core v10.0` or greater to persist the date
      and username associated with the config (although this is _not_ a general or hard requirement
      for taking this version of hoist-react).

### ⚙️ Technical

* Removed `DEFAULT_SORTING_ORDER` static from `Column` class in favor of three new preset constants:
  `ASC_FIRST`, `DESC_FIRST`, and `ABS_DESC_FIRST`. Hoist will now default sorting order on columns
  based on field type. Sorting order can still be manually set via `Column.sortingOrder`.

### 🐞 Bug Fixes

* The ag-grid grid property `stopEditingWhenCellsLoseFocus` is now enabled by default to ensure
  values are committed to the Store if the user clicks somewhere outside the grid while editing a
  cell.
* Triggering inline editing of text or select editor cells by typing characters will no longer lose
  the first character pressed.

### ✨ Styles

* New `TreeStyle.COLORS` and `TreeStyle.COLORS_AND_BORDERS` tree grid styles have been added. Use
  the `--xh-grid-tree-group-color-level-*` CSS vars to customize colors as needed.
* `TreeStyle.HIGHLIGHTS` and `TreeStyle.HIGHLIGHTS_AND_BORDERS` now highlight row nodes on a
  gradient according to their depth.
* Default colors for masks and dialog backdrops have been adjusted, with less obtrusive colors used
  for masks via `--xh-mask-bg` and a darker `--xh-backdrop-bg` var now used behind dialogs.
* Mobile-specific styles and CSS vars for panel and dialog title background have been tweaked to use
  desktop defaults, and mobile dialogs now respect `--xh-popup-*` vars as expected.

### 💥 Breaking Changes

* In the `@xh/hoist/desktop/grid` package, `CheckboxEditor` has been renamed `BooleanEditor`.

### ⚙️ Technical

* The `xhLastReadChangelog` preference will not save SNAPSHOT versions to ensure the user continues
  to see the 'What's New?' notification for non-SNAPSHOT releases.

### 📚 Libraries

* @blueprintjs/core `3.49 → 3.50`
* codemirror `5.62 → 5.63`

[Commit Log](https://github.com/xh/hoist-react/compare/v42.6.0...v43.0.1)

## v42.6.0 - 2021-09-17

### 🎁 New Features

* New `Column.autosizeBufferPx` config applies column-specific autosize buffer and overrides
  `GridAutosizeOptions.bufferPx`.
* `Select` input now supports new `maxMenuHeight` prop.

### 🐞 Bug Fixes

* Fixes issue with incorrect Grid auto-sizing for Grids with certain row and cell styles.
* Grid sizing mode styles no longer conflict with custom use of `groupUseEntireRow: false` within
  `agOptions`.
* Fixes an issue on iOS where `NumberInput` would incorrectly bring up a text keyboard.

### ✨ Styles

* Reduced default Grid header and group row heights to minimize their use of vertical space,
  especially at larger sizing modes. As before, apps can override via the `AgGrid.HEADER_HEIGHTS`
  and `AgGrid.GROUP_ROW_HEIGHTS` static properties. The reduction in height does not apply to group
  rows that do not use the entire width of the row.
* Restyled Grid header rows with `--xh-grid-bg` and `--xh-text-color-muted` for a more minimal look
  overall. As before, use the `--xh-grid-header-*` CSS vars to customize if needed.

[Commit Log](https://github.com/xh/hoist-react/compare/v42.5.0...v42.6.0)

## v42.5.0 - 2021-09-10

### 🎁 New Features

* Provide applications with the ability to override default logic for "restore defaults". This
  allows complex and device-specific sub-apps to perform more targeted and complete clearing of user
  state. See new overridable method `HoistAppModel.restoreDefaultsAsync` for more information.

### 🐞 Bug Fixes

* Improved coverage of Fetch `abort` errors.
* The in-app changelog will no longer prompt the user with the "What's New" button if category-based
  filtering results in a version without any release notes.

### ✨ Styles

* New CSS vars added to support easier customization of desktop Tab font/size/color. Tabs now
  respect standard `--xh-font-size` by default.

### 📚 Libraries

* @blueprintjs/core `3.48 → 3.49`
* @popperjs/core `2.9 → 2.10`

[Commit Log](https://github.com/xh/hoist-react/compare/v42.4.0...v42.5.0)

## v42.4.0 - 2021-09-03

### 🎁 New Features

* New `GridFilterModel.commitOnChange` config (default `true`) applies updated filters as soon as
  they are changed within the pop-up menu. Set to `false` for large datasets or whenever filtering
  is a more intensive operation.
* Mobile `Select` input now supports async `queryFn` prop for parity with desktop.
* `TreeMapModel` now supports new `maxLabels` config for improved performance.

### ✨ Styles

* Hoist's default font is now [Inter](https://rsms.me/inter/), shipped and bundled via the
  `inter-ui` npm package. Inter is a modern, open-source font that leverages optical sizing to
  ensure maximum readability, even at very small sizes (e.g. `sizingMode: 'tiny'`). It's also a
  "variable" font, meaning it supports any weights from 1-1000 with a single font file download.
* Default Grid header heights have been reduced for a more compact display and greater
  differentiation between header and data rows. As before, apps can customize the pixel heights used
  by overwriting the `AgGrid.HEADER_HEIGHTS` static, typically within `Bootstrap.js`.

### ⚙️ Technical

* Mobile pull-to-refresh/swipe-to-go-back gestures now disabled over charts to avoid disrupting
  their own swipe-based zooming and panning features.

[Commit Log](https://github.com/xh/hoist-react/compare/v42.2.0...v42.4.0)

## v42.2.0 - 2021-08-27

### 🎁 New Features

* Charts now hide scrollbar, rangeSelector, navigator, and export buttons and show axis labels when
  printing or exporting images.

[Commit Log](https://github.com/xh/hoist-react/compare/v42.1.1...v42.2.0)

## v42.1.1 - 2021-08-20

* Update new `XH.sizingMode` support to store distinct values for the selected sizing mode on
  desktop, tablet, and mobile (phone) platforms.
* Additional configuration supported for newly-introduced `AppOption` preset components.

### 📚 Libraries

* @blueprintjs/core `3.47 → 3.48`

[Commit Log](https://github.com/xh/hoist-react/compare/v42.1.0...v42.1.1)

## v42.1.0 - 2021-08-19

### 🎁 New Features

* Added observable `XH.sizingMode` to govern app-wide `sizingMode`. `GridModel`s will bind to this
  `sizingMode` by default. Apps that have already implemented custom solutions around a centralized
  `sizingMode` should endeavor to unwind in favor of this.
    * ⚠ NOTE - this change requires a new application preference be defined - `xhSizingMode`. This
      should be a JSON pref, with a suggested default value of `{}`.
* Added `GridAutosizeMode.ON_SIZING_MODE_CHANGE` to autosize Grid columns whenever
  `GridModel.sizingMode` changes - it is now the default `GridAutosizeOptions.mode`.
* Added a library of reusable `AppOption` preset components, including `ThemeAppOption`,
  `SizingModeAppOption` and `AutoRefreshAppOptions`. Apps that have implemented custom `AppOption`
  controls to manage these Hoist-provided options should consider migrating to these defaults.
* `Icon` factories now support `intent`.
* `TreeMapModel` and `SplitTreeMapModel` now supports a `theme` config, accepting the strings
  'light' or 'dark'. Leave it undefined to use the global theme.
* Various usability improvements and simplifications to `GroupingChooser`.

### 🐞 Bug Fixes

* Fixed an issue preventing `FormField` labels from rendering if `fieldDefaults` was undefined.

### ✨ Styles

* New `Badge.compact` prop sets size to half that of parent element when true (default false). The
  `position` prop has been removed in favor of customizing placement of the component.

[Commit Log](https://github.com/xh/hoist-react/compare/v42.0.0...v42.1.0)

## v42.0.0 - 2021-08-13

### 🎁 New Features

* Column-level filtering is now officially supported for desktop grids!
    * New `GridModel.filterModel` config accepts a config object to customize filtering options, or
      `true` to enable grid-based filtering with defaults.
    * New `Column.filterable` config enables a customized header menu with filtering options. The
      new control offers two tabs - a "Values" tab for an enumerated "set-type" filter and a "
      Custom" tab to support more complex queries with multiple clauses.
* New `TaskObserver` replaces existing `PendingTaskModel`, providing improved support for joining
  and masking multiple asynchronous tasks.
* Mobile `NavigatorModel` provides a new 'pull down' gesture to trigger an app-wide data refresh.
  This gesture is enabled by default, but can be disabled via the `pullDownToRefresh` flag.
* `RecordAction` now supports a `className` config.
* `Chart` provides a default context menu with its standard menu button actions, including a new
  'Copy to Clipboard' action.

### 💥 Breaking Changes

* `FilterChooserModel.sourceStore` and `FilterChooserModel.targetStore` have been renamed
  `FilterChooserModel.valueSource` and `FilterChooserModel.bind` respectively. Furthermore, both
  configs now support either a `Store` or a cube `View`. This is to provide a common API with the
  new `GridFilterModel` filtering described above.
* `GridModel.setFilter()` and `DataViewModel.setFilter()` have been removed. Either configure your
  grid with a `GridFilterModel`, or set the filter on the underlying `Store` instead.
* `FunctionFilter` now requires a `key` property.
* `PendingTaskModel` has been replaced by the new `TaskObserver` in `@xh/hoist/core`.
    * ⚠ NOTE - `TaskObserver` instances should be created via the provided static factory methods
      and
      _not_ directly via the `new` keyword. `TaskObserver.trackLast()` can be used as a drop-in
      replacement for `new PendingTaskModel()`.
* The `model` prop on `LoadingIndicator` and `Mask` has been replaced with `bind`. Provide one or
  more `TaskObserver`s to this prop.

### ⚙️ Technical

* `GridModel` has a new `selectedIds` getter to get the IDs of currently selected records. To
  provide consistency across models, the following getters have been deprecated and renamed:
    + `selectedRecordId` has been renamed `selectedId` in `GridModel`, `StoreSelectionModel`, and
      `DataViewModel`
    + `selection` has been renamed `selectedRecords` in `GridModel`, `DataViewModel`, and
      `RestGridModel`
    + `singleRecord`, `records`, and `ids` have been renamed `selectedRecord`, `selectedRecords`,
      and
      `selectedIds`, respectively, in `StoreSelectionModel`

### ✨ Styles

* Higher contrast on grid context menus for improved legibility.

[Commit Log](https://github.com/xh/hoist-react/compare/v41.3.0...v42.0.0)

## v41.3.0 - 2021-08-09

### 🎁 New Features

* New `Cube` aggregators `ChildCountAggregator` and `LeafCountAggregator`.
* Mobile `NavigatorModel` provides a new "swipe" gesture to go back in the page stack. This is
  enabled by default, but may be turned off via the new `swipeToGoBack` prop.
* Client error reports now include the full URL for additional troubleshooting context.
    * Note apps must update their server-side to `hoist-core v9.3` or greater to persist URLs with
      error reports (although this is _not_ a general or hard requirement for taking this version of
      hoist-react).

[Commit Log](https://github.com/xh/hoist-react/compare/v41.2.0...v41.3.0)

## v41.2.0 - 2021-07-30

### 🎁 New Features

* New `GridModel.rowClassRules` and `Column.cellClassRules` configs added. Previously apps needed to
  use `agOptions` to dynamically apply and remove CSS classes using either of these options - now
  they are fully supported by Hoist.
    * ⚠ Note that, to avoid conflicts with internal usages of these configs, Hoist will check and
      throw if either is passed via `agOptions`. Apps only need to move their configs to the new
      location - the shape of the rules object does *not* need to change.
* New `GridAutosizeOptions.includeCollapsedChildren` config controls whether values from collapsed
  (i.e. hidden) child records should be measured when computing column sizes. Default of `false`
  improves autosize performance for large tree grids and should generally match user expectations
  around WYSIWYG autosizing.
* New `GridModel.beginEditAsync()` and `endEditAsync()` APIs added to start/stop inline editing.
    * ⚠ Note that - in a minor breaking change - the function form of the `Column.editable` config
      is no longer passed an `agParams` argument, as editing might now begin and need to be
      evaluated outside the context of an AG-Grid event.
* New `GridModel.clicksToEdit` config controls the number of clicks required to trigger
  inline-editing of a grid cell. Default remains 2 (double click ).
* Timeouts are now configurable on grid exports via a new `exportOptions.timeout` config.
* Toasts may now be dismissed programmatically - use the new `ToastModel` returned by the
  `XH.toast()` API and its variants.
* `Form` supports setting readonlyRenderer in `fieldDefaults` prop.
* New utility hook `useCached` provides a more flexible variant of `React.useCallback`.

### 🐞 Bug Fixes

* Inline grid editing supports passing of JSX editor components.
* `GridExportService` catches any exceptions thrown during export preparation and warns the user
  that something went wrong.
* GridModel with 'disabled' selection no longer shows "ghost" selection when using keyboard.
* Tree grids now style "parent" rows consistently with highlights/borders if requested, even for
  mixed-depth trees where some rows have children at a given level and others do not.

### ⚙️ Technical

* `FetchService` will now actively `abort()` fetch requests that it is abandoning due to its own
  `timeout` option. This allows the browser to release the associated resources associated with
  these requests.
* The `start()` function in `@xh/hoist/promise` has been deprecated. Use `wait()` instead, which can
  now be called without any args to establish a Promise chain and/or introduce a minimal amount of
  asynchronousity.
* ⚠ Note that the raw `AgGrid` component no longer enhances the native keyboard handling provided by
  AG Grid. All Hoist key handling customizations are now limited to `Grid`. If you wish to provide
  custom handling in a raw `AgGrid` component, see the example here:
  https://www.ag-grid.com/javascript-grid/row-selection/#example-selection-with-keyboard-arrow-keys

### ✨ Styles

* The red and green color values applied in dark mode have been lightened for improved legibility.
* The default `colorSpec` config for number formatters has changed to use new dedicated CSS classes
  and variables.
* New/renamed CSS vars `--xh-grid-selected-row-bg` and `--xh-grid-selected-row-text-color` now used
  to style selected grid rows.
    * ⚠ Note the `--xh-grid-bg-highlight` CSS var has been removed.
* New `.xh-cell--editable` CSS class applied to cells with inline editing enabled.
    * ⚠ Grid CSS class `.xh-invalid-cell` has been renamed to `.xh-cell--invalid` for consistency -
      any app style overrides should update to this new classname.

### 📚 Libraries

* core-js `3.15 → 3.16`

[Commit Log](https://github.com/xh/hoist-react/compare/v41.1.0...v41.2.0)

## v41.1.0 - 2021-07-23

### 🎁 New Features

* Button to expand / collapse all rows within a tree grid now added by default to the primary tree
  column header. (New `Column.headerHasExpandCollapse` property provided to disable.)
* New `@logWithDebug` annotation provides easy timed logging of method execution (via `withDebug`).
* New `AppSpec.disableXssProtection` config allows default disabling of Field-level XSS protection
  across the app. Intended for secure, internal apps with tight performance tolerances.
* `Constraint` callbacks are now provided with a `record` property when validating Store data and a
  `fieldModel` property when validating Form data.
* New `Badge` component allows a styled badge to be placed inline with text/title, e.g. to show a
  counter or status indicator within a tab title or menu item.
* Updated `TreeMap` color scheme, with a dedicated set of colors for dark mode.
* New XH convenience methods `successToast()`, `warningToast()`, and `dangerToast()` show toast
  alerts with matching intents and appropriate icons.
    * ⚠ Note that the default `XH.toast()` call now shows a toast with the primary (blue) intent and
      no icon. Previously toasts displayed by default with a success (green) intent and checkmark.
* GridModel provides a public API method `setColumnState` for taking a previously saved copy of
  gridModel.columnState and applying it back to a GridModel in one call.

### 🐞 Bug Fixes

* Fixed an issue preventing export of very large (>100k rows) grids.
* Fixed an issue where updating summary data in a Store without also updating other data would not
  update the bound grid.
* Intent styles now properly applied to minimal buttons within `Panel.headerItems`.
* Improved `GridModel` async selection methods to ensure they do not wait forever if grid does not
  mount.
* Fixed an issue preventing dragging the chart navigator range in a dialog.

### ⚙️ Technical

* New `Exception.timeout()` util to throw exceptions explicitly marked as timeouts, used by
  `Promise.timeout` extension.
* `withShortDebug` has been deprecated. Use `withDebug` instead, which has the identical behavior.
  This API simplification mirrors a recent change to `hoist-core`.

### ✨ Styles

* If the first child of a `Placeholder` component is a Hoist icon, it will not automatically be
  styled to 4x size with reduced opacity. (See new Toolbox example under the "Other" tab.)

### 📚 Libraries

* @blueprintjs/core `3.46 → 3.47`
* dompurify `2.2 → 2.3`

[Commit Log](https://github.com/xh/hoist-react/compare/v41.0.0...v41.1.0)

## v41.0.0 - 2021-07-01

### 🎁 New Features

* Inline editing of Grid/Record data is now officially supported:
    + New `Column.editor` config accepts an editor component to enable managed editing of the cells
      in that column. New `CheckboxEditor`, `DateEditor`, `NumberEditor`, `SelectEditor`
      , `TextAreaEditor`
      and `TextEditor` components wrap their corresponding HoistInputs with the required hook-based
      API and can be passed to this new config directly.
    + `Store` now contains built-in support for validation of its uncommitted records. To enable,
      specify the new `rules` property on the `Field`s in your `Store`. Note that these rules and
      constraints use the same API as the forms package, and rules and constraints may be shared
      between the `data` and `form` packages freely.
    + `GridModel` will automatically display editors and record validation messages as the user
      moves between cells and records. The new `GridModel.fullRowEditing` config controls whether
      editors are displayed for the focused cell only or for the entire row.
* All Hoist Components now support a `modelRef` prop. Supply a ref to this prop in order to gain a
  pointer to a Component's backing `HoistModel`.
* `DateInput` has been improved to allow more flexible parsing of user input with multiple formats.
  See the new prop `DateInput.parseStrings`.
* New `Column.sortValue` config takes an alternate field name (as a string) to sort the column by
  that field's value, or a function to produce a custom cell-level value for comparison. The values
  produced by this property will be also passed to any custom comparator, if one is defined.
* New `GridModel.hideEmptyTextBeforeLoad` config prevents showing the `emptyText` until the store
  has been loaded at least once. Apps that depend on showing `emptyText` before first load should
  set this property to `false`.
* `ExpandCollapseButton` now works for grouped grids in addition to tree grids.
* `FieldModel.initialValue` config now accepts functions, allowing for just-in-time initialization
  of Form data (e.g. to pre-populate a Date field with the current time).
* `TreeMapModel` and `SplitTreeMapModel` now support a `maxHeat` config, which can be used to
  provide a stable absolute maximum brightness (positive or negative) within the entire TreeMap.
* `ErrorMessage` will now automatically look for an `error` property on its primary context model.
* `fmtNumber()` supports new flags `withCommas` and `omitFourDigitComma` to customize the treatment
  of commas in number displays.
* `isValidJson` function added to form validation constraints.
* New `Select.enableFullscreen` prop added to the mobile component. Set to true (default on phones)
  to render the input in a full-screen modal when focused, ensuring there is enough room for the
  on-screen keyboard.

### 💥 Breaking Changes

* Removed support for class-based Hoist Components via the `@HoistComponent` decorator (deprecated
  in v38). Use functional components created via the `hoistCmp()` factory instead.
* Removed `DimensionChooser` (deprecated in v37). Use `GroupingChooser` instead.
* Changed the behavior of `FormModel.init()` to always re-initialize *all* fields. (Previously, it
  would only initialize fields explicitly passed via its single argument). We believe that this is
  more in line with developer expectations and will allow the removal of app workarounds to force a
  reset of all values. Most apps using FormModel should not need to change, but please review and
  test any usages of this particular method.
* Replaced the `Grid`, `DataView`, and `RestGrid` props below with new configurable fields on
  `GridModel`, `DataViewModel`, and `RestGridModel`, respectively. This further consolidates grid
  options into the model layer, allowing for more consistent application code and developer
  discovery.
    + `onKeyDown`
    + `onRowClicked`
    + `onRowDoubleClicked`
    + `onCellClicked`
    + `onCellDoubleClicked`
* Renamed the confusing and ambiguous property name `labelAlign` in several components:
    + `FormField`: `labelAlign` has been renamed to `labelTextAlign`
    + `SwitchInput`, `RadioInput`, and `Checkbox`: `labelAlign` has been renamed `labelSide`.
* Renamed all CSS variables beginning with `--navbar` to start with `--appbar`, matching the Hoist
  component name.
* Removed `TreeMapModel.colorMode` value 'balanced'. Use the new `maxHeat` config to prevent outlier
  values from dominating the color range of the TreeMap.
* The classes `Rule` and `ValidationState` and all constraint functions (e.g. `required`,
  `validEmail`, `numberIs`, etc.) have been moved from the `cmp\form` package to the `data` package.
* Hoist grids now require AG Grid v25.3.0 or higher - update your AG Grid dependency in your app's
  `package.json` file. See the [AG Grid Changelog](https://www.ag-grid.com/ag-grid-changelog/) for
  details.
* Hoist charts now require Highcharts v9.1.0 or higher - update your Highcharts dependency in your
  app's `package.json` file. See the
  [Highcharts Changelog](https://www.highcharts.com/changelog/#highcharts-stock) for details.

### 🐞 Bug Fixes

* Fixed disable behavior for Hoist-provided button components using popover.
* Fixed default disabling of autocomplete within `TextInput`.
* Squelched console warning re. precision/stepSize emitted by Blueprint-based `numberInput`.

### ⚙️ Technical

* Improved exception serialization to better handle `LocalDate` and similar custom JS classes.
* Re-exported Blueprint `EditableText` component (w/elemFactory wrapper) from `kit/blueprint`.

### 📚 Libraries

* @blueprintjs/core `3.44 → 3.46`
* codemirror `5.60 → 5.62`
* core-js `3.10 → 3.15`
* filesize `6.2 → 6.4`
* mobx `6.1 → 6.3`
* react-windowed-select `3.0 → 3.1`

[Commit Log](https://github.com/xh/hoist-react/compare/v40.0.0...v41.0.0)

## v40.0.0 - 2021-04-22

⚠ Please ensure your `@xh/hoist-dev-utils` dependency is >= v5.7.0. This is required to support the
new changelog feature described below. Even if you are not yet using the feature, you must update
your dev-utils dependency for your project to build.

### 🎁 New Features

* Added support for displaying an in-app changelog (release notes) to the user. See the new
  `ChangelogService` for details and instructions on how to enable.
* Added `XH.showBanner()` to display a configurable banner across the top of viewport, as another
  non-modal alternative for attention-getting application alerts.
* New method `XH.showException()` uses Hoist's built-in exception display to show exceptions that
  have already been handled directly by application code. Use as an alternative to
  `XH.handleException()`.
* `XH.track()` supports a new `oncePerSession` option. This flag can be set by applications to avoid
  duplicate tracking messages for certain types of activity.
* Mobile `NavigatorModel` now supports a `track` flag to automatically track user page views,
  equivalent to the existing `track` flag on `TabContainerModel`. Both implementations now use the
  new `oncePerSession` flag to avoid duplicate messages as a user browses within a session.
* New `Spinner` component returns a simple img-based spinner as an animated PNG, available in two
  sizes. Used for the platform-specific `Mask` and `LoadingIndicator` components. Replaces previous
  SVG-based implementations to mitigate rendering performance issues over remote connections.

### 💥 Breaking Changes

* `Store` now creates a shared object to hold the default values for every `Field` and uses this
  object as the prototype for the `data` property of every `Record` instance.
    * Only non-default values are explicitly written to `Record.data`, making for a more efficient
      representation of default values and improving the performance of `Record` change detection.
    * Note this means that `Record.data` *no longer* contains keys for *all* fields as
      `own-enumerable` properties.
    * Applications requiring a full enumeration of all values should call the
      new `Record.getValues()`
      method, which returns a new and fully populated object suitable for spreading or cloning.
    * This behavior was previously available via `Store.experimental.shareDefaults` but is now
      always enabled.
* For API consistency with the new `showBanner()` util, the `actionFn` prop for the recently-added
  `ErrorMessage` component has been deprecated. Specify as an `onClick` handler within the
  component's `actionButtonProps` prop instead.
* The `GridModel.experimental.externalSort` flag has been promoted from an experiment to a
  fully-supported config. Default remains `false`, but apps that were using this flag must now pass
  it directly: `new GridModel({externalSort: true, ...})`.
* Hoist re-exports and wrappers for the Blueprint `Spinner` and Onsen `ProgressCircular` components
  have been removed, in favor of the new Hoist `Spinner` component mentioned above.
* Min version for `@xh/hoist-dev-utils` is now v5.7.0, as per above.

### 🐞 Bug Fixes

* Formatters in the `@xh/hoist/format` package no longer modify their options argument.
* `TileFrame` edge-case bug fixed where the appearance of an internal scrollbar could thrash layout
  calculations.
* XSS protection (dompurify processing) disabled on selected REST editor grids within the Hoist
  Admin console. Avoids content within configs and JSON blobs being unintentionally mangled.

### ⚙️ Technical

* Improvements to exception serialization, especially for any raw javascript `Error` thrown by
  client-side code.

### ✨ Styles

* Buttons nested inline within desktop input components (e.g. clear buttons) tweaked to avoid
  odd-looking background highlight on hover.
* Background highlight color of minimal/outlined buttons tweaked for dark theme.
* `CodeInput` respects standard XH theme vars for its background-color and (monospace) font family.
  Its built-in toolbar has also been made compact and slightly re-organized.

### 📚 Libraries

* @blueprintjs/core `3.41 → 3.44`
* @blueprintjs/datetime `3.21 → 3.23`
* classnames `2.2 → 2.3`
* codemirror `5.59 → 5.60`
* core-js `3.9 → 3.10`
* filesize `6.1 → 6.2`
* qs `6.9 → 6.10`
* react-beautiful-dnd `13.0 → 13.1`
* react-select `4.2 → 4.3`

[Commit Log](https://github.com/xh/hoist-react/compare/v39.0.1...v40.0.0)

## v39.0.1 - 2021-03-24

### 🐞 Bug Fixes

* Fixes regression preventing the loading of the Activity Tab in the Hoist Admin console.
* Fixes icon alignment in `DateInput`.

[Commit Log](https://github.com/xh/hoist-react/compare/v39.0.0...v39.0.1)

## v39.0.0 - 2021-03-23

### 🎁 New Features

#### Components + Props

* New `TileFrame` layout component renders a collection of child items using a layout that balances
  filling the available space against maintaining tile width / height ratio.
* Desktop `Toolbar` accepts new `compact` prop. Set to `true` to render the toolbar with reduced
  height and font-size.
* New `StoreFilterField` prop `autoApply` allows developers to more easily use `StoreFilterField` in
  conjunction with other filters or custom logic. Set to `false` and specify an `onFilterChange`
  callback to take full control of filter application.
* New `RestGrid` prop `formClassName` allows custom CSS class to be applied to its managed
  `RestForm` dialog.

#### Models + Configs

* New property `selectedRecordId` on `StoreSelectionModel`, `GridModel`, and `DataViewModel`.
  Observe this instead of `selectedRecord` when you wish to track only the `id` of the selected
  record and not changes to its data.
* `TreeMapModel.colorMode` config supports new value `wash`, which retains the positive and negative
  color while ignoring the intensity of the heat value.
* New method `ChartModel.updateHighchartsConfig()` provides a more convenient API for changing a
  chart's configuration post-construction.
* New `Column.omit` config supports conditionally excluding a column from its `GridModel`.

#### Services + Utils

* New method `FetchService.setDefaultTimeout()`.
* New convenience getter `LocalDate.isToday`.
* `HoistBase.addReaction()` now accepts convenient string values for its `equals` flag.

### 💥 Breaking Changes

* The method `HoistAppModel.preAuthInitAsync()` has been renamed to `preAuthAsync()` and should now
  be defined as `static` within apps that implement it to run custom pre-authentication routines.
    * This change allows Hoist to defer construction of the `AppModel` until Hoist itself has been
      initialized, and also better reflects the special status of this function and when it is
      called in the Hoist lifecycle.
* Hoist grids now require AG Grid v25.1.0 or higher - update your AG Grid dependency in your app's
  `package.json` file. See the [AG Grid Changelog](https://www.ag-grid.com/ag-grid-changelog/) for
  details.

### ⚙️ Technical

* Improvements to behavior/performance of apps in hidden/inactive browser tabs. See the
  [page visibility API reference](https://developer.mozilla.org/en-US/docs/Web/API/Page_Visibility_API)
  for details. Now, when the browser tab is hidden:
    * Auto-refresh is suspended.
    * The `forEachAsync()` and `whileAsync()` utils run synchronously, without inserting waits that
      would be overly throttled by the browser.
* Updates to support compatibility with agGrid 25.1.0.
* Improved serialization of `LoadSpec` instances within error report stacktraces.

### 📚 Libraries

* @blueprintjs/core `3.39 → 3.41`
* @blueprintjs/datetime `3.20 → 3.21`
* @popperjs/core `2.8 → 2.9`
* core-js `3.8 → 3.9`
* react-select `4.1 → 4.2`

[Commit Log](https://github.com/xh/hoist-react/compare/v38.3.0...v39.0.0)

## v38.3.0 - 2021-03-03

### 🎁 New Features

* New `Store.freezeData` and `Store.idEncodesTreePath` configs added as performance optimizations
  when loading very large data sets (50k+ rows).
* New `ColChooserModel.autosizeOnCommit` config triggers an autosize run whenever the chooser is
  closed. (Defaulted to true on mobile.)

[Commit Log](https://github.com/xh/hoist-react/compare/v38.2.0...v38.3.0)

## v38.2.0 - 2021-03-01

### 🐞 Bug Fixes

* Fix to edge-case where `Grid` would lose its selection if set on the model prior to the component
  mounting and AG Grid full rendering.
* Fix to prevent unintended triggering of app auto-refresh immediately after init.

### ⚙️ Technical

* New config `Cube.fieldDefaults` - matches same config added to `Store` in prior release.
* App auto-refresh interval keys off of last *completed* refresh cycle if there is one. Avoids
  over-eager refresh when cycle is fast relative to the time it takes to do the refresh.
* New experimental property `Store.experimental.shareDefaults`. If true, `Record.data` will be
  created with default values for all fields stored on a prototype, with only non-default values
  stored on `data` directly. This can yield major performance improvements for stores with sparsely
  populated records (i.e. many records with default values). Note that when set, the `data` property
  on `Record` will no longer contain keys for *all* fields as `own-enumerable` properties. This may
  be a breaking change for some applications.

[Commit Log](https://github.com/xh/hoist-react/compare/v38.1.1...v38.2.0)

## v38.1.1 - 2021-02-26

### ⚙️ Technical

* New config `Store.fieldDefaults` supports defaulting config options for all `Field` instances
  created by a `Store`.

[Commit Log](https://github.com/xh/hoist-react/compare/v38.1.0...v38.1.1)

## v38.1.0 - 2021-02-24

⚠ Please ensure your `@xh/hoist-dev-utils` dependency is >= v5.6.0. This is required to successfully
resolve and bundle transitive dependencies of the upgraded `react-select` library.

### 🐞 Bug Fixes

* A collapsible `Panel` will now restore its user specified-size when re-opened. Previously the
  panel would be reset to the default size.
* `Store.lastLoaded` property now initialized to `null`. Previously this property had been set to
  the construction time of the Store.
* Tweak to `Grid` style rules to ensure sufficient specificity of rules related to indenting child
  rows within tree grids.
* Improvements to parsing of `Field`s of type 'int': we now correctly parse values presented in
  exponential notation and coerce `NaN` values to `null`.

### 🎁 New Features

* `GridModel` has new async variants of existing methods: `selectFirstAsync`, `selectAsync`, and
  `ensureSelectionVisibleAsync`. These methods build-in the necessary waiting for the underlying
  grid implementation to be ready and fully rendered to ensure reliable selection. In addition, the
  first two methods will internally call the third. The existing non-async counterparts for these
  methods have been deprecated.
* GridModel has a new convenience method `preSelectFirstAsync` for initializing the selection in
  grids, without disturbing any existing selection.
* Added new `Store.loadTreeData` config (default `true`) to enable or disable building of nested
  Records when the raw data elements being loaded have a `children` property.
* Cube `View` now detects and properly handles streaming updates to source data that include changes
  to row dimensions as well as measures.*
* `DataViewModel.itemHeight` can now be a function that returns a pixel height.
* The `LoadSpec` object passed to `doLoadAsync()` is now a defined class with additional properties
  `isStale`, `isObsolete` and `loadNumber`. Use these properties to abandon out-of-order
  asynchronous returns from the server.
    * 💥 NOTE that calls to `loadAsync()` no longer accept a plain object for their `loadSpec`
      parameter. Application code such as `fooModel.loadAsync({isRefresh: true})` should be updated
      to use the wrapper APIs provided by `LoadSupport` - e.g. `fooModel.refreshAsync()`. (This was
      already the best practice, but is now enforced.)
* New `autoHeight` property on grid `Column`. When set the grid will increase the row height
  dynamically to accommodate cell content in this column.

### 📚 Libraries

* @blueprintjs/core `3.38 → 3.39`
* react-select `3.1 → 4.1`
* react-windowed-select `2.0 → 3.0`

[Commit Log](https://github.com/xh/hoist-react/compare/v38.0.0...v38.1.0)

## v38.0.0 - 2021-02-04

Hoist v38 includes major refactoring to streamline core classes, bring the toolkit into closer
alignment with the latest developments in Javascript, React, and MobX, and allow us to more easily
provide documentation and additional features. Most notably, we have removed the use of class based
decorators, in favor of a simpler inheritance-based approach to defining models and services.

* We are introducing a new root superclass `HoistBase` which provides many of the syntax
  enhancements and conventions used throughout Hoist for persistence, resource management, and
  reactivity.
* New base classes of `HoistModel` and `HoistService` replace the existing class decorators
  `@HoistModel` and `@HoistService`. Application models and services should now `extend` these base
  classes instead of applying the (now removed) decorators. For your application's `AppModel`,
  extend the new `HoistAppModel` superclass.
* We have also removed the need for the explicit `@LoadSupport` annotation on these classes. The
  presence of a defined `doLoadAsync()` method is now sufficient to allow classes extending
  `HoistModel` and `HoistService` to participate in the loading and refreshing lifecycle as before.
* We have deprecated support for class-based Components via the `@HoistComponent` class decorator.
  To continue to use this decorator, please import it from the `@xh\hoist\deprecated` package.
  Please note that we plan to remove `@HoistComponent` in a future version.
* Due to changes in MobX v6.0.1, all classes that host observable fields and actions will now also
  need to provide a constructor containing a call to `makeObservable(this)`. This change will
  require updates to most `HoistModel` and `HoistService` classes. See
  [this article from MobX](https://michel.codes/blogs/mobx6) for more on this change and the
  motivation behind it.

### 🎁 New Features

* New utility method `getOrCreate` for easy caching of properties on objects.
* The `Menu` system on mobile has been reworked to be more consistent with desktop. A new
  `MenuButton` component has been added to the mobile framework, which renders a `Menu` of
  `MenuItems` next to the `MenuButton`. This change also includes the removal of `AppMenuModel` (see
  Breaking Changes).
* Added `ExpandCollapseButton` to the mobile toolkit, to expand / collapse all rows in a tree grid.
* Added `Popover` to the mobile toolkit, a component to display floating content next to a target
  element. Its API is based on the Blueprint `Popover` component used on desktop.
* `StoreFilterField` now matches the rendered string values for `date` and `localDate` fields when
  linked to a properly configured `GridModel`.
* `GroupingChooser` gets several minor usability improvements + clearer support for an empty /
  ungrouped state, when so enabled.

### 💥 Breaking Changes

* All `HoistModel` and `HoistService` classes must be adjusted as described above.
* `@HoistComponent` has been deprecated and moved to `@xh\hoist\deprecated`
* Hoist grids now require AG Grid v25.0.1 or higher - if your app uses AG Grid, update your AG Grid
  dependency in your app's `package.json` file.
* The `uses()` function (called within `hoistComponent()` factory configs for model context lookups)
  and the `useContextModel()` function no longer accept class names as strings. Pass the class
  itself (or superclass) of the model you wish to select for your component. `Uses` will throw if
  given any string other than "*", making the need for any updates clear in that case.
* The `Ref` class, deprecated in v26, has now been removed. Use `createObservableRef` instead.
* `AppMenuModel` has been removed. The `AppMenuButton` is now configured via
  `AppBar.appMenuButtonProps`. As with desktop, menu items can be added with
  `AppBar.appMenuButtonProps.extraItems[]`

### ⚙️ Technical

* We have removed the experimental flags `useTransactions`, and `deltaSort` from `GridModel`. The
  former has been the default behavior for Hoist for several releases, and the latter is obsolete.

### 📚 Libraries

* @blueprintjs/core `3.36 → 3.38`
* codemirror `5.58 → 5.59`
* mobx `5.15 → 6.1`
* mobx-react `6.3 → 7.1`

[Commit Log](https://github.com/xh/hoist-react/compare/v37.2.0...v38.0.0)

## v37.2.0 - 2021-01-22

### 🎁 New Features

* New `ErrorMessage` component for standard "inline" rendering of Errors and Exceptions, with retry
  support.
* `Cube` now supports an `omitFn` to allow apps to remove unwanted, single-node children.

[Commit Log](https://github.com/xh/hoist-react/compare/v37.1.0...v37.2.0)

## v37.1.0 - 2021-01-20

### 🎁 New Features

* Columns in `ColChooser` can now be filtered by their `chooserGroup`.
* `Cube` now supports a `bucketSpecFn` config which allows dynamic bucketing and aggregation of
  rows.

### 🐞 Bug Fixes

* Fix issue where a `View` would create a root row even if there were no leaf rows.
* Fixed regression in `LeftRightChooser` not displaying description callout.

[Commit Log](https://github.com/xh/hoist-react/compare/v37.0.0...v37.1.0)

## v37.0.0 - 2020-12-15

### 🎁 New Features

* New `GroupingChooser` component provides a new interface for selecting a list of fields
  (dimensions) for grouping APIs, offering drag-and-drop reordering and persisted favorites.
    * This is intended as a complete replacement for the existing `DimensionChooser`. That component
      should be considered deprecated and will be removed in future releases.
* New props added to `TabSwitcher`:
    * `enableOverflow` shows tabs that would normally overflow their container in a drop down menu.
    * `tabWidth`, `tabMinWidth` & `tabMaxWidth` allow flexible configuration of tab sizes within the
      switcher.
* `TabModel` now supports a bindable `tooltip`, which can be used to render strings or elements
  while hovering over tabs.
* New `Placeholder` component provides a thin wrapper around `Box` with standardized, muted styling.
* New `StoreFilterField.matchMode` prop allows customizing match to `start`, `startWord`, or `any`.
* `Select` now implements enhanced typeahead filtering of options. The default filtering is now
  based on a case-insensitive match of word starts in the label. (Previously it was based on a match
  _anywhere_ in the label _or_ value.) To customize this behavior, applications should use the new
  `filterFn` prop.
* New Admin Console Monitor > Memory tab added to view snapshots of JVM memory usage. (Requires
  Hoist Core v8.7 or greater.)
* `FormModel` and `FieldModel` gain support for Focus Management.
* New `boundInput` getter on `FieldModel` to facilitate imperative access to controls, when needed.
  This getter will return the new `HoistInputModel` interface, which support basic DOM access as
  well as standard methods for `focus()`, `blur()`, and `select()`.
* New `GridModel` config `lockColumnGroups` to allow controlling whether child columns can be moved
  outside their parent group. Defaults to `true` to maintain existing behavior.

### 💥 Breaking Changes

* New `TabContainerModel` config `switcher` replaces `switcherPosition` to allow for more flexible
  configuration of the default `TabSwitcher`.
    * Use `switcher: true` to retain default behavior.
    * Use `switcher: false` to not include a TabSwitcher. (previously `switcherPosition: 'none'`)
    * Use `switcher: {...}` to provide customisation props for the `TabSwitcher`. See `TabSwitcher`
      documentation for more information.
* The `HoistInput` base class has been removed. This change marks the completion of our efforts to
  remove all internal uses of React class-based Components in Hoist. The following adjustments are
  required:
    * Application components extending `HoistInput` should use the `useHoistInputModel` hook
      instead.
    * Applications getting refs to `HoistInputs` should be aware that these refs now return a ref to
      a
      `HoistInputModel`. In order to get the DOM element associated with the component use the new
      `domEl` property of that model rather than the`HoistComponent.getDOMNode()` method.
* Hoist grids now require AG Grid v24.1.0 or higher - update your AG Grid dependency in your app's
  `package.json` file. AG Grid v24.1.0
  [lists 5 breaking changes](https://www.ag-grid.com/ag-grid-changelog/), including the two called
  out below. *Note that these cautions apply only to direct use of the AG Grid APIs* - if your app
  is using the Hoist `Grid` and `GridModel` exclusively, there should be no need to adjust code
  around columns or grid state, as the related Hoist classes have been updated to handle these
  changes.
    * AG-4291 - Reactive Columns - the state pattern for ag-grid wrapper has changed as a result of
      this change. If your app made heavy use of saving/loading grid state, please test carefully
      after upgrade.
    * AG-1959 - Aggregation - Add additional parameters to the Custom Aggregation methods. If your
      app implements custom aggregations, they might need to be updated.

### 🔒 Security

* The data package `Field` class now sanitizes all String values during parsing, using the DOMPurify
  library to defend against XSS attacks and other issues with malformed HTML or scripting content
  loaded into `Record`s and rendered by `Grid` or other data-driven components. Please contact XH if
  you find any reason to disable this protection, or observe any unintended side effects of this
  additional processing.

### 🐞 Bug Fixes

* Fix issue where grid row striping inadvertently disabled by default for non-tree grids.
* Fix issue where grid empty text cleared on autosize.

### ✨ Styles

* Default `Chart` themes reworked in both light and dark modes to better match overall Hoist theme.

### ⚙️ Technical

* Note that the included Onsen fork has been replaced with the latest Onsen release. Apps should not
  need to make any changes.
* `Cube.info` is now directly observable.
* `@managed` and `markManaged` have been enhanced to allow for the cleanup of arrays of objects as
  well as objects. This matches the existing array support in `XH.safeDestroy()`.

### 📚 Libraries

* @xh/onsenui `~0.1.2` → onsenui `~2.11.1`
* @xh/react-onsenui `~0.1.2` → react-onsenui `~1.11.3`
* @blueprintjs/core `3.35 → 3.36`
* @blueprintjs/datetime `3.19 → 3.20`
* clipboard-copy `3.1 → 4.0`
* core-js `3.6 → 3.8`
* dompurify `added @ 2.2`
* react `16.13 → 17.0`
* semver `added @ 7.3`

[Commit Log](https://github.com/xh/hoist-react/compare/v36.6.1...v37.0.0)

## v36.6.1 - 2020-11-06

### 🐞 Bug Fixes

* Fix issue where grid row striping would be turned off by default for non-tree grids

[Commit Log](https://github.com/xh/hoist-react/compare/v36.6.0...v36.6.1)

## v36.6.0 - 2020-10-28

### 🎁 New Features

* New `GridModel.treeStyle` config enables more distinctive styling of tree grids, with optional
  background highlighting and ledger-line style borders on group rows.
    * ⚠ By default, tree grids will now have highlighted group rows (but no group borders). Set
      `treeStyle: 'none'` on any `GridModel` instances where you do _not_ want the new default
      style.
* New `DashContainerModel.extraMenuItems` config supports custom app menu items in Dashboards
* An "About" item has been added to the default app menu.
* The default `TabSwitcher` now supports scrolling, and will show overflowing tabs in a drop down
  menu.

### 🐞 Bug Fixes

* Ensure that `Button`s with `active: true` set directly (outside of a `ButtonGroupInput`) get the
  correct active/pressed styling.
* Fixed regression in `Column.tooltip` function displaying escaped HTML characters.
* Fixed issue where the utility method `calcActionColWidth` was not correctly incorporating the
  padding in the returned value.

### ⚙️ Technical

* Includes technical updates to `JsonBlob` archiving. This change requires an update to `hoist-core`
  `v8.6.1` or later, and modifications to the `xh_json_blob` table. See the
  [hoist-core changelog](https://github.com/xh/hoist-core/blob/develop/CHANGELOG.md) for further
  details.

### 📚 Libraries

* @blueprintjs/core `3.33 → 3.35`

[Commit Log](https://github.com/xh/hoist-react/compare/v36.5.0...v36.6.0)

## v36.5.0 - 2020-10-16

### 🐞 Bug Fixes

* Fix text and hover+active background colors for header tool buttons in light theme.

### ⚙️ Technical

* Install a default simple string renderer on all columns. This provides consistency in column
  rendering, and fixes some additional issues with alignment and rendering of Grid columns
  introduced by the change to flexbox-based styling in grid cells.
* Support (optional) logout action in SSO applications.

### 📚 Libraries

* @blueprintjs/core `3.31 → 3.33`
* @blueprintjs/datetime `3.18 → 3.19`
* @fortawesome/fontawesome-pro `5.14 → 5.15`
* moment `2.24 → 2.29`
* numbro `2.2 → 2.3`

[Commit Log](https://github.com/xh/hoist-react/compare/v36.4.0...v36.5.0)

## v36.4.0 - 2020-10-09

### 🎁 New Features

* `TabContainerModel` supports dynamically adding and removing tabs via new public methods.
* `Select` supports a new `menuWidth` prop to control the width of the dropdown.

### 🐞 Bug Fixes

* Fixed v36.3.0 regression re. horizontal alignment of Grid columns.

[Commit Log](https://github.com/xh/hoist-react/compare/v36.3.0...v36.4.0)

## v36.3.0 - 2020-10-07

### 💥 Breaking Changes

* The following CSS variables are no longer in use:
    + `--xh-grid-line-height`
    + `--xh-grid-line-height-px`
    + `--xh-grid-large-line-height`
    + `--xh-grid-large-line-height-px`
    + `--xh-grid-compact-line-height`
    + `--xh-grid-compact-line-height-px`
    + `--xh-grid-tiny-line-height`
    + `--xh-grid-tiny-line-height-px`

### ⚙️ Technical

* We have improved and simplified the vertical centering of content within Grid cells using
  flexbox-based styling, rather than the CSS variables above.

### 🎁 New Features

* `Select` now supports `hideSelectedOptions` and `closeMenuOnSelect` props.
* `XH.message()` and its variants (`XH.prompt(), XH.confirm(), XH.alert()`) all support an optional
  new config `messageKey`. This key can be used by applications to prevent popping up the same
  dialog repeatedly. Hoist will only show the last message posted for any given key.
* Misc. Improvements to organization of admin client tabs.

### 🐞 Bug Fixes

* Fixed issue with sporadic failures reading grid state using `legacyStateKey`.
* Fixed regression to the display of `autoFocus` buttons; focus rectangle restored.

[Commit Log](https://github.com/xh/hoist-react/compare/v36.2.1...v36.3.0)

## v36.2.1 - 2020-10-01

### 🐞 Bug Fixes

* Fixed issue in `LocalDate.previousWeekday()` which did not correctly handle Sunday dates.
* Fixed regression in `Grid` column header rendering for non-string headerNames.

[Commit Log](https://github.com/xh/hoist-react/compare/v36.2.0...v36.2.1)

## v36.2.0 - 2020-09-25

### 💥 Breaking Changes

* New `GridModel` config `colChooserModel` replaces `enableColChooser` to allow for more flexible
  configuration of the grid `colChooser`
    * Use `colChooserModel: true` to retain default behavior.
    * See documentation on `GridModel.ColChooserModelConfig` for more information.
* The `Grid` `hideHeaders` prop has been converted to a field on `AgGridModel` and `GridModel`. All
  grid options of this type are now on the model hierarchy, allowing consistent application code and
  developer discovery.

### 🎁 New Features

* Provides new `CustomProvider` for applications that want to use the Persistence API, but need to
  provide their own storage implementation.
* Added `restoreDefaults` action to default context menu for `GridModel`.
* Added `restoreDefaultsWarning` config to `GridModel`.
* `FormModel` has a new convenience method `setValues` for putting data into one or more fields in
  the form.
* Admin Preference and Config panels now support bulk regrouping actions.

### 🐞 Bug Fixes

* Fixed an error in implementation of `@managed` preventing proper cleanup of resources.
* Fixed a regression introduced in v36.1.0 in `FilterChooser`: Restore support for `disabled` prop.

[Commit Log](https://github.com/xh/hoist-react/compare/v36.1.0...v36.2.0)

## v36.1.0 - 2020-09-22

⚠ NOTE - apps should update to `hoist-core >= 8.3.0` when taking this hoist-react update. This is
required to support both the new `JsonBlobService` and updates to the Admin Activity and Client
Error tracking tabs described below.

### 🎁 New Features

* Added new `JsonBlobService` for saving and updating named chunks of arbitrary JSON data.
* `GridModelPersistOptions` now supports a `legacyStateKey` property. This key will identify the
  pre-v35 location for grid state, and can be used by applications to provide a more flexible
  migration of user grid state after an upgrade to Hoist v35.0.0 or greater. The value of this
  property will continue to default to 'key', preserving the existing upgrade behavior of the
  initial v35 release.
* The Admin Config and Pref diff tools now support pasting in a config for comparison instead of
  loading one from a remote server (useful for deployments where the remote config cannot be
  accessed via an XHR call).
* The `ClipboardButton.getCopyText` prop now supports async functions.
* The `Select` input supports a new `leftIcon` prop.
* `RestGrid` now supports bulk delete when multiple rows are selected.
* `RestGrid`'s `actionWarning` messages may now be specified as functions.

### 🐞 Bug Fixes

* Fixed several cases where `selectOnFocus` prop on `Select` was not working.
* `FilterChooser` auto-suggest values sourced from the *unfiltered* records on `sourceStore`.
* `RestForm` editors will now source their default label from the corresponding `Field.displayName`
  property. Previously an undocumented `label` config could be provided with each editor object -
  this has been removed.
* Improved time zone handling in the Admin Console "Activity Tracking" and "Client Errors" tabs.
    * Users will now see consistent bucketing of activity into an "App Day" that corresponds to the
      LocalDate when the event occurred in the application's timezone.
    * This day will be reported consistently regardless of the time zones of the local browser or
      deployment server.
* Resetting Grid columns to their default state (e.g. via the Column Chooser) retains enhancements
  applied from matching Store fields.
* Desktop `DateInput` now handles out-of-bounds dates without throwing exception during rendering.
* Dragging a grid column with an element-based header no longer displays `[object Object]` in the
  draggable placeholder.

### 📚 Libraries

* codemirror `5.57 → 5.58`

[Commit Log](https://github.com/xh/hoist-react/compare/v36.0.0...v36.1.0)

## v36.0.0 - 2020-09-04

### 🎁 New Features

#### Data Filtering

We have enhanced support for filtering data in Hoist Grids, Stores, and Cubes with an upgraded
`Filter` API and a new `FilterChooser` component. This bundle of enhancements includes:

* A new `@xh/hoist/data/filter` package to support the creation of composable filters, including the
  following new classes:
    * `FieldFilter` - filters by comparing the value of a given field to one or more given candidate
      values using one of several supported operators.
    * `FunctionFilter` - filters via a custom function specified by the developer.
    * `CompoundFilter` - combines multiple filters (including other nested CompoundFilters) via an
      AND or OR operator.
* A new `FilterChooser` UI component that integrates tightly with these data package classes to
  provide a user and developer friendly autocomplete-enabled UI for filtering data based on
  dimensions (e.g. trader = jdoe, assetClass != Equities), metrics (e.g. P&L > 1m), or any
  combination thereof.
* Updates to `Store`, `StoreFilterField`, and `cube/Query` to use the new Filter API.
* A new `setFilter()` convenience method to `Grid` and `DataView`.

To get the most out of the new Filtering capabilities, developers are encouraged to add or expand
the configs for any relevant `Store.fields` to include both their `type` and a `displayName`. Many
applications might not have Field configs specified at all for their Stores, instead relying on
Store's ability to infer its Fields from Grid Column definitions.

We are looking to gradually invert this relationship, so that core information about an app's
business objects and their properties is configured once at the `data/Field` level and then made
available to related APIs and components such as grids, filters, and forms. See note in New Features
below regarding related updates to `GridModel.columns` config processing.

#### Grid

* Added new `GridModel.setColumnVisible()` method, along with `showColumn()` and `hideColumn()`
  convenience methods. Can replace calls to `applyColumnStateChanges()` when all you need to do is
  show or hide a single column.
* Elided Grid column headers now show the full `headerName` value in a tooltip.
* Grid column definitions now accept a new `displayName` config as the recommended entry point for
  defining a friendly user-facing label for a Column.
    * If the GridModel's Store has configured a `displayName` for the linked data field, the column
      will default to use that (if not otherwise specified).
    * If specified or sourced from a Field, `displayName` will be used as the default value for the
      pre-existing `headerName` and `chooserName` configs.
* Grid columns backed by a Store Field of type `number` or `int` will be right-aligned by default.
* Added new `GridModel.showGroupRowCounts` config to allow easy hiding of group row member counts
  within each full-width group row. Default is `true`, maintaining current behavior of showing the
  counts for each group.

#### Other

* Added new `AppSpec.showBrowserContextMenu` config to control whether the browser's default context
  menu will be shown if no app-specific context menu (e.g. from a grid) would be triggered.
    * ⚠ Note this new config defaults to `false`, meaning the browser context menu will *not* be
      available. Developers should set to true for apps that expect/depend on the built-in menu.
* `LocalDate` has gained several new static factories: `tomorrow()`, `yesterday()`,
  `[start/end]OfMonth()`, and `[start/end]OfYear()`.
* A new `@computeOnce` decorator allows for lazy computation and caching of the results of decorated
  class methods or getters. Used in `LocalDate` and intended for similar immutable, long-lived
  objects that can benefit from such caching.
* `CodeInput` and `JsonInput` get new `enableSearch` and `showToolbar` props. Enabling search
  provides an simple inline find feature for searching the input's contents.
* The Admin console's Monitor Status tab displays more clearly when there are no active monitors.

### 💥 Breaking Changes

* Renamed the `data/Field.label` property to `displayName`.
* Changed the `DimensionChooserModel.dimensions` config to require objects of the
  form `{name, displayName, isLeafDimension}` when provided as an `Object[]`.
    * Previously these objects were expected to be of the form `{value, label, isLeaf}`.
    * Note however that this same config can now be passed the `dimensions` directly from a
      configured
      `Cube` instead, which is the recommended approach and should DRY up dimension definitions for
      typical use cases.
* Changes required due to the new filter API:
    * The classes `StoreFilter` and `ValueFilter` have been removed and replaced by `FunctionFilter`
      and `FieldFilter`, respectively. In most cases apps will need to make minimal or no changes.
    * The `filters/setFilters` property on `Query` has been changed to `filter/setFilter`. In most
      case apps should not need to change anything other than the name of this property - the new
      property will continue to support array representations of multiple filters.
    * `Store` has gained a new property `filterIncludesChildren` to replace the functionality
      previously provided by `StoreFilter.includesChildren`.
    * `StoreFilterField.filterOptions` has been removed. Set `filterIncludesChildren` directly on
      the store instead.

### ✨ Styles

* CSS variables for "intents" - most commonly used on buttons - have been reworked to use HSL color
  values and support several standard variations of lightness and transparency.
    * Developers are encouraged to customize intents by setting the individual HSL vars provided for
      each intent (e.g. `--intent-primary-h` to adjust the primary hue) and/or the different levels
      of lightness (e.g. `--intent-primary-l3` to adjust the default lightness).
    * ⚠ Uses of the prior intent var overrides such as `--intent-primary` will no longer work. It is
      possible to set directly via `--xh-intent-primary`, but components such as buttons will still
      use the default intent shades for variations such as hover and pressed states. Again, review
      and customize the HSL vars if required.
* Desktop `Button` styles and classes have been rationalized and reworked to allow for more
  consistent and direct styling of buttons in all their many permutations (standard/minimal/outlined
  styles * default/hovered/pressed/disabled states * light/dark themes).
    * Customized intent colors will now also be applied to outlined and minimal buttons.
    * Dedicated classes are now applied to desktop buttons based on their style and state.
      Developers can key off of these classes directly if required.

### 🐞 Bug Fixes

* Fixed `Column.tooltipElement` so that it can work if a `headerTooltip` is also specified on the
  same column.
* Fixed issue where certain values (e.g. `%`) would break in `Column.tooltipElement`.
* Fixed issue where newly loaded records in `Store` were not being frozen as promised by the API.

### 📚 Libraries

* @blueprintjs/core `3.30 → 3.31`
* codemirror `5.56 → 5.57`
* http-status-codes `1.4 → 2.1`
* mobx-react `6.2 → 6.3`
* store2 `2.11 → 2.12`

[Commit Log](https://github.com/xh/hoist-react/compare/v35.2.1...v36.0.0)

## v35.2.1 - 2020-07-31

### 🐞 Bug Fixes

* A Grid's docked summary row is now properly cleared when its bound Store is cleared.
* Additional SVG paths added to `requiredBlueprintIcons.js` to bring back calendar scroll icons on
  the DatePicker component.
* Colors specified via the `--xh-intent-` CSS vars have been removed from minimal / outlined desktop
  `Button` components because of incompatibility with `ButtonGroupInput` component. Fix to address
  issue forthcoming. (This reverts the change made in 35.2.0 below.)

[Commit Log](https://github.com/xh/hoist-react/compare/v35.2.0...v35.2.1)

## v35.2.0 - 2020-07-21

### 🎁 New Features

* `TabContainerModel` now supports a `persistWith` config to persist the active tab.
* `TabContainerModel` now supports a `emptyText` config to display when TabContainer gets rendered
  with no children.

### ⚙️ Technical

* Supports smaller bundle sizes via a greatly reduced set of BlueprintJS icons. (Requires apps to be
  built with `@xh/hoist-dev-utils` v5.2 or greater to take advantage of this optimization.)

### 🐞 Bug Fixes

* Colors specified via the `--xh-intent-` CSS vars are now applied to minimal / outlined desktop
  `Button` components. Previously they fell through to use default Blueprint colors in these modes.
* Code input correctly handles dynamically toggling readonly/disabled state.

### 📚 Libraries

* @fortawesome/fontawesome-pro `5.13 → 5.14`
* codemirror `5.55 → 5.56`

[Commit Log](https://github.com/xh/hoist-react/compare/v35.1.1...v35.2.0)

## v35.1.1 - 2020-07-17

### 📚 Libraries

* @blueprintjs/core `3.29 → 3.30`

[Commit Log](https://github.com/xh/hoist-react/compare/v35.1.0...v35.1.1)

## v35.1.0 - 2020-07-16

### 🎁 New Features

* Extend existing environment diff tool to preferences. Now, both configs and preferences may be
  diffed across servers. This feature will require an update of hoist-core to a version 8.1.0 or
  greater.
* `ExportOptions.columns` provided to `GridModel` can now be specified as a function, allowing for
  full control of columns to export, including their sort order.

### 🐞 Bug Fixes

* `GridModel`s export feature was previously excluding summary rows. These are now included.
* Fixed problems with coloring and shading algorithm in `TreeMap`.
* Fixed problems with sort order of exports in `GridModel`.
* Ensure that preferences are written to server, even if set right before navigating away from page.
* Prevent situation where a spurious exception can be sent to server when application is unloaded
  while waiting on a fetch request.

[Commit Log](https://github.com/xh/hoist-react/compare/v35.0.1...v35.1.0)

## v35.0.1 - 2020-07-02

### 🐞 Bug Fixes

* Column headers no longer allocate space for a sort arrow icon when the column has an active
  `GridSorter` in the special state of `sort: null`.
* Grid auto-sizing better accounts for margins on sort arrow icons.

[Commit Log](https://github.com/xh/hoist-react/compare/v35.0.0...v35.0.1)

## v35.0.0 - 2020-06-29

### ⚖️ Licensing Change

As of this release, Hoist is [now licensed](LICENSE.md) under the popular and permissive
[Apache 2.0 open source license](https://www.apache.org/licenses/LICENSE-2.0). Previously, Hoist was
"source available" via our public GitHub repository but still covered by a proprietary license.

We are making this change to align Hoist's licensing with our ongoing commitment to openness,
transparency and ease-of-use, and to clarify and emphasize the suitability of Hoist for use within a
wide variety of enterprise software projects. For any questions regarding this change, please
[contact us](https://xh.io/contact/).

### 🎁 New Features

* Added a new Persistence API to provide a more flexible yet consistent approach to saving state for
  Components, Models, and Services to different persistent locations such as Hoist Preferences,
  browser local storage, and Hoist Dashboard views.
    * The primary entry points for this API are the new `@PersistSupport` and `@persist`
      annotations.
      `@persist` can be added to any observable property on a `@PersistSupport` to make it
      automatically synchronize with a `PersistenceProvider`. Both `HoistModel` and `HoistService`
      are decorated with `@PersistSupport`.
    * This is designed to replace any app-specific code previously added to synchronize fields and
      their values to Preferences via ad-hoc initializers and reactions.
    * This same API is now used to handle state persistence for `GridStateModel`, `PanelModel`,
      `DimensionChooserModel`, and `DashContainerModel` - configurable via the new `persistWith`
      option on those classes.
* `FetchService` now installs a default timeout of 30 seconds for all requests. This can be disabled
  by setting timeout to `null`. Fetch Timeout Exceptions have also been improved to include the same
  information as other standard exceptions thrown by this service.
    * 💥 Apps that were relying on the lack of a built-in timeout for long-running requests should
      ensure they configure such calls with a longer or null timeout.
* `Store` gets new `clearFilter()` and `recordIsFiltered()` helper functions.
* The Admin console's Activity Tracking tab has been significantly upgraded to allow admins to
  better analyze both built-in and custom tracking data generated by their application. Its sibling
  Client Errors tab has also been updated with a docked detail panel.
* `CodeInput` gets new `showCopyButton` prop - set to true to provide an inline action button to
  copy the editor contents to the clipboard.
* Hoist config `xhEnableMonitoring` can be used to enable/disable the Admin monitor tab and its
  associated server-side jobs

### 💥 Breaking Changes

* Applications should update to `hoist-core` v8.0.1 or above, required to support the upgraded Admin
  Activity Tracking tab. Contact XH for assistance with this update.
* The option `PanelModel.prefName` has been removed in favor of `persistWith`. Existing user state
  will be transferred to the new format, assuming a `PersistenceProvider` of type 'pref' referring
  to the same preference is used (e.g. `persistWith: {prefKey: 'my-panel-model-prefName'}`.
* The option `GridModel.stateModel` has been removed in favor of `persistWith`. Existing user state
  will be transferred to the new format, assuming a `PersistenceProvider` of type 'localStorage'
  referring to the same key is used (e.g. `persistWith: {localStorageKey: 'my-grid-state-id'}`.
    * Use the new `GridModel.persistOptions` config for finer control over what grid state is
      persisted (replacement for stateModel configs to disable persistence of column
      state/sorting/grouping).
* The options `DimensionChooserModel.preference` and `DimensionChooserModel.historyPreference` have
  been removed in favor of `persistWith`.
* `AppSpec.idleDetectionEnabled` has been removed. App-specific Idle detection is now enabled via
  the new `xhIdleConfig` config. The old `xhIdleTimeoutMins` has also been deprecated.
* `AppSpec.idleDialogClass` has been renamed `AppSpec.idlePanel`. If specified, it should be a
  full-screen component.
* `PinPad` and `PinPadModel` have been moved to `@xh/hoist/cmp/pinpad`, and is now available for use
  with both standard and mobile toolkits.
* Third-party dependencies updated to properly reflect application-level licensing requirements.
  Applications must now import and provide their licensed version of AG Grid, and Highcharts to
  Hoist. See file `Bootstrap.js` in Toolbox for an example.

### 🐞 Bug Fixes

* Sorting special columns generated by custom AG Grid configurations (e.g. auto-group columns) no
  longer throws with an error.
* The `deepFreeze()` util - used to freeze data in `Record` instances - now only attempts to freeze
  a whitelist of object types that are known to be safely freezable. Custom application classes and
  other potentially-problematic objects (such as `moment` instances) are no longer frozen when
  loaded into `Record` fields.

### 📚 Libraries

Note that certain licensed third-party dependencies have been removed as direct dependencies of this
project, as per note in Breaking Changes above.

* @xh/hoist-dev-utils `4.x → 5.x` - apps should also update to the latest 5.x release of dev-utils.
  Although license and dependency changes triggered a new major version of this dev dependency, no
  application-level changes should be required.
* @blueprintjs/core `3.28 → 3.29`
* codemirror `5.54 → 5.55`
* react-select `3.0 → 3.1`

### 📚 Optional Libraries

* AG Grid `23.0.2` > `23.2.0` (See Toolbox app for example on this upgrade)
* Highcharts `8.0.4 → 8.1.1`

[Commit Log](https://github.com/xh/hoist-react/compare/v34.0.0...v35.0.0)

## v34.0.0 - 2020-05-26

### 🎁 New Features

* Hoist's enhanced autosizing is now enabled on all grids by default. See `GridModel` and
  `GridAutosizeService` for more details.
* New flags `XH.isPhone`, `XH.isTablet`, and `XH.isDesktop` available for device-specific switching.
  Corresponding `.xh-phone`, `.xh-tablet`, and `.xh-desktop` CSS classes are added to the document
  `body`. These flags and classes are set based on the detected device, as per its user-agent.
    * One of the two higher-level CSS classes `.xh-standard` or `.xh-mobile` will also be applied
      based on an app's use of the primary (desktop-centric) components vs mobile components - as
      declared by its `AppSpec.isMobileApp` - regardless of the detected device.
    * These changes provide more natural support for use cases such as apps that are built with
      standard components yet target/support tablet users.
* New method `Record.get()` provides an alternative API for checked data access.
* The mobile `Select` component supports the `enableFilter` and `enableCreate` props.
* `DashContainerModel` supports new `layoutLocked`, `contentLocked` and `renameLocked` modes.
* `DimensionChooser` now has the ability to persist its value and history separately.
* Enhance Hoist Admin's Activity Tracking tab.
* Enhance Hoist Admin's Client Error tab.

### 💥 Breaking Changes

* `emptyFlexCol` has been removed from the Hoist API and should simply be removed from all client
  applications. Improvements to agGrid's default rendering of empty space have made it obsolete.
* `isMobile` property on `XH` and `AppSpec` has been renamed to `isMobileApp`. All apps will need to
  update their (required) use of this flag in the app specifications within their
  `/client-app/src/apps` directory.
* The `xh-desktop` class should no longer be used to indicate a non-mobile toolkit based app. For
  this purpose, use `xh-standard` instead.

### 🐞 Bug Fixes

* Fix to Average Aggregators when used with hierarchical data.
* Fixes to Context Menu handling on `Panel` to allow better handling of `[]` and `null`.

### 📚 Libraries

* @blueprintjs/core `3.26 → 3.28`
* @blueprintjs/datetime `3.16 → 3.18`
* codemirror `5.53 → 5.54`
* react-transition-group `4.3 → 4.4`

[Commit Log](https://github.com/xh/hoist-react/compare/v33.3.0...v34.0.0)

## v33.3.0 - 2020-05-08

### ⚙️ Technical

* Additional updates to experimental autosize feature: standardization of naming, better masking
  control, and API fixes. Added new property `autosizeOptions` on `GridModel` and main entry point
  is now named `GridModel.autosizeAsync()`.

### 🐞 Bug Fixes

* `Column.hideable` will now be respected by ag-grid column drag and drop
  [#1900](https://github.com/xh/hoist-react/issues/1900)
* Fixed an issue where dragging a column would cause it to be sorted unintentionally.

[Commit Log](https://github.com/xh/hoist-react/compare/v33.2.0...v33.3.0)

## v33.2.0 - 2020-05-07

### 🎁 New Features

* Virtual column rendering has been disabled by default, as it offered a minimal performance benefit
  for most grids while compromising autosizing. See new `GridModel.useVirtualColumns` config, which
  can be set to `true` to re-enable this behavior if required.
* Any `GridModel` can now be reset to its code-prescribed defaults via the column chooser reset
  button. Previously, resetting to defaults was only possible for grids that persisted their state
  with a `GridModel.stateModel` config.

### 🐞 Bug Fixes

* Fixed several issues with new grid auto-sizing feature.
* Fixed issues with and generally improved expand/collapse column alignment in tree grids.
    * 💥 Note that this improvement introduced a minor breaking change for apps that have customized
      tree indentation via the removed `--grid-tree-indent-px` CSS var. Use `--grid-tree-indent`
      instead. Note the new var is specified in em units to scale well across grid sizing modes.

### ⚙️ Technical

* Note that the included version of Onsen has been replaced with a fork that includes updates for
  react 16.13. Apps should not need to make any changes.

### 📚 Libraries

* react `~16.8 → ~16.13`
* onsenui `~16.8` → @xh/onsenui `~16.13`
* react-onsenui `~16.8` → @xh/react-onsenui `~16.13`

[Commit Log](https://github.com/xh/hoist-react/compare/v33.1.0...33.2.0)

## v33.1.0 - 2020-05-05

### 🎁 New Features

* Added smart auto-resizing of columns in `GridModel` Unlike AG Grid's native auto-resizing support,
  Hoist's auto-resizing will also take into account collapsed rows, off-screen cells that are not
  currently rendered in the DOM, and summary rows. See the new `GridAutosizeService` for details.
    * This feature is currently marked as 'experimental' and must be enabled by passing a special
      config to the `GridModel` constructor of the form `experimental: {useHoistAutosize: true}`. In
      future versions of Hoist, we expect to make it the default behavior.
* `GridModel.autoSizeColumns()` has been renamed `GridModel.autosizeColumns()`, with lowercase 's'.
  Similarly, the `autoSizeColumns` context menu token has been renamed `autosizeColumns`.

### 🐞 Bug Fixes

* Fixed a regression with `StoreFilterField` introduced in v33.0.1.

[Commit Log](https://github.com/xh/hoist-react/compare/v33.0.2...33.1.0)

## v33.0.2 - 2020-05-01

### 🎁 New Features

* Add Hoist Cube Aggregators: `AverageAggregator` and `AverageStrictAggregator`
* `ColAutosizeButton` has been added to desktop and mobile

### 🐞 Bug Fixes

* Fixed mobile menus to constrain to the bottom of the viewport, scrolling if necessary.
  [#1862](https://github.com/xh/hoist-react/issues/1862)
* Tightened up mobile tree grid, fixed issues in mobile column chooser.
* Fixed a bug with reloading hierarchical data in `Store`.
  [#1871](https://github.com/xh/hoist-react/issues/1871)

[Commit Log](https://github.com/xh/hoist-react/compare/v33.0.1...33.0.2)

## v33.0.1 - 2020-04-29

### 🎁 New Features

* `StoreFieldField` supports dot-separated field names in a bound `GridModel`, meaning it will now
  match on columns with fields such as `address.city`.

* `Toolbar.enableOverflowMenu` now defaults to `false`. This was determined safer and more
  appropriate due to issues with the underlying Blueprint implementation, and the need to configure
  it carefully.

### 🐞 Bug Fixes

* Fixed an important bug with state management in `StoreFilterField`. See
  https://github.com/xh/hoist-react/issues/1854

* Fixed the default sort order for grids. ABS DESC should be first when present.

### 📚 Libraries

* @blueprintjs/core `3.25 → 3.26`
* codemirror `5.52 → 5.53`

[Commit Log](https://github.com/xh/hoist-react/compare/v33.0.0...v33.0.1)

## v33.0.0 - 2020-04-22

### 🎁 New Features

* The object returned by the `data` property on `Record` now includes the record `id`. This will
  allow for convenient access of the id with the other field values on the record.
* The `Timer` class has been enhanced and further standardized with its Hoist Core counterpart:
    * Both the `interval` and `timeout` arguments may be specified as functions, or config keys
      allowing for dynamic lookup and reconfiguration.
    * Added `intervalUnits` and `timeoutUnits` arguments.
    * `delay` can now be specified as a boolean for greater convenience.

### 💥 Breaking Changes

* We have consolidated the import location for several packages, removing unintended nested index
  files and 'sub-packages'. In particular, the following locations now provide a single index file
  for import for all of their public contents: `@xh/hoist/core`, `@xh/hoist/data`,
  `@xh/hoist/cmp/grid`, and `@xh/hoist/desktop/cmp/grid`. Applications may need to update import
  statements that referred to index files nested within these directories.
* Removed the unnecessary and confusing `values` getter on `BaseFieldModel`. This getter was not
  intended for public use and was intended for the framework's internal implementation only.
* `ColumnGroup.align` has been renamed to `ColumnGroup.headerAlign`. This avoids confusion with the
  `Column` API, where `align` refers to the alignment of cell contents within the column.

### 🐞 Bug Fixes

* Exceptions will no longer overwrite the currently shown exception in the exception dialog if the
  currently shown exception requires reloading the application.
  [#1834](https://github.com/xh/hoist-react/issues/1834)

### ⚙️ Technical

* Note that the Mobx React bindings have been updated to 6.2, and we have enabled the recommended
  "observer batching" feature as per
  [the mobx-react docs](https://github.com/mobxjs/mobx-react-lite/#observer-batching).

### 📚 Libraries

* @blueprintjs/core `3.24 → 3.25`
* @blueprintjs/datetime `3.15 → 3.16`
* mobx-react `6.1 → 6.2`

[Commit Log](https://github.com/xh/hoist-react/compare/v32.0.4...v33.0.0)

## v32.0.5 - 2020-07-14

### 🐞 Bug Fixes

* Fixes a regression in which grid exports were no longer sorting rows properly.

[Commit Log](https://github.com/xh/hoist-react/compare/v32.0.4...v32.0.5)

## v32.0.4 - 2020-04-09

### 🐞 Bug Fixes

* Fixes a regression with the alignment of `ColumnGroup` headers.
* Fixes a bug with 'Copy Cell' context menu item for certain columns displaying the Record ID.
* Quiets console logging of 'routine' exceptions to 'debug' instead of 'log'.

[Commit Log](https://github.com/xh/hoist-react/compare/v32.0.3...v32.0.4)

## v32.0.3 - 2020-04-06

### 🐞 Bug Fixes

* Suppresses a console warning from AG Grid for `GridModel`s that do not specify an `emptyText`.

[Commit Log](https://github.com/xh/hoist-react/compare/v32.0.2...v32.0.3)

## v32.0.2 - 2020-04-03

⚠ Note that this release includes a *new major version of AG Grid*. Please consult the
[AG Grid Changelog](https://www.ag-grid.com/ag-grid-changelog/) for versions 22-23 to review
possible breaking changes to any direct/custom use of AG Grid APIs and props within applications.

### 🎁 New Features

* GridModel `groupSortFn` now accepts `null` to turn off sorting of group rows.
* `DockViewModel` now supports optional `width`, `height` and `collapsedWidth` configs.
* The `appMenuButton.extraItems` prop now accepts `MenuItem` configs (as before) but also React
  elements and the special string token '-' (shortcut to render a `MenuDivider`).
* Grid column `flex` param will now accept numbers, with available space divided between flex
  columns in proportion to their `flex` value.
* `Column` now supports a `sortingOrder` config to allow control of the sorting options that will be
  cycled through when the user clicks on the header.
* `PanelModel` now supports setting a `refreshMode` to control how collapsed panels respond to
  refresh requests.

### 💥 Breaking Changes

* The internal DOM structure of desktop `Panel` has changed to always include an inner frame with
  class `.xh-panel__content`. You may need to update styling that targets the inner structure of
  `Panel` via `.xh-panel`.
* The hooks `useOnResize()` and `useOnVisibleChange()` no longer take a `ref` argument. Use
  `composeRefs` to combine the ref that they return with any ref you wish to compose them with.
* The callback for `useOnResize()` will now receive an object representing the locations and
  dimensions of the element's content box. (Previously it incorrectly received an array of
  `ResizeObserver` entries that had to be de-referenced)
* `PanelModel.collapsedRenderMode` has been renamed to `PanelModel.renderMode`, to be more
  consistent with other Hoist APIs such as `TabContainer`, `DashContainer`, and `DockContainer`.

### 🐞 Bug Fixes

* Checkboxes in grid rows in Tiny sizing mode have been styled to fit correctly within the row.
* `GridStateModel` no longer saves/restores the width of non-resizable columns.
  [#1718](https://github.com/xh/hoist-react/issues/1718)
* Fixed an issue with the hooks useOnResize and useOnVisibleChange. In certain conditions these
  hooks would not be called. [#1808](https://github.com/xh/hoist-react/issues/1808)
* Inputs that accept a rightElement prop will now properly display an Icon passed as that element.
  [#1803](https://github.com/xh/hoist-react/issues/1803)

### ⚙️ Technical

* Flex columns now use the built-in AG Grid flex functionality.

### 📚 Libraries

* ag-grid-community `removed @ 21.2`
* ag-grid-enterprise `21.2` replaced with @ag-grid-enterprise/all-modules `23.0`
* ag-grid-react `21.2` replaced with @ag-grid-community/react `23.0`
* @fortawesome/* `5.12 → 5.13`
* codemirror `5.51 → 5.52`
* filesize `6.0 → 6.1`
* numbro `2.1 → 2.2`
* react-beautiful-dnd `12.0 → 13.0`
* store2 `2.10 → 2.11`
* compose-react-refs `NEW 1.0.4`

[Commit Log](https://github.com/xh/hoist-react/compare/v31.0.0...v32.0.2)

## v31.0.0 - 2020-03-16

### 🎁 New Features

* The mobile `Navigator` / `NavigatorModel` API has been improved and made consistent with other
  Hoist content container APIs such as `TabContainer`, `DashContainer`, and `DockContainer`.
    * `NavigatorModel` and `PageModel` now support setting a `RenderMode` and `RefreshMode` to
      control how inactive pages are mounted/unmounted and how they respond to refresh requests.
    * `Navigator` pages are no longer required to to return `Page` components - they can now return
      any suitable component.
* `DockContainerModel` and `DockViewModel` also now support `refreshMode` and `renderMode` configs.
* `Column` now auto-sizes when double-clicking / double-tapping its header.
* `Toolbar` will now collapse overflowing items into a drop down menu. (Supported for horizontal
  toolbars only at this time.)
* Added new `xhEnableLogViewer` config (default `true`) to enable or disable the Admin Log Viewer.

#### 🎨 Icons

* Added `Icon.icon()` factory method as a new common entry point for creating new FontAwesome based
  icons in Hoist. It should typically be used instead of using the `FontAwesomeIcon` component
  directly.
* Also added a new `Icon.fileIcon()` factory. This method take a filename and returns an appropriate
  icon based on its extension.
* All Icon factories can now accept an `asHtml` parameter, as an alternative to calling the helper
  function `convertIconToSVG()` on the element. Use this to render icons as raw html where needed
  (e.g. grid renderers).
* Icons rendered as html will now preserve their styling, tooltips, and size.

### 💥 Breaking Changes

* The application's primary `HoistApplicationModel` is now instantiated and installed as
  `XH.appModel` earlier within the application initialization sequence, with construction happening
  prior to the init of the XH identity, config, and preference services.
    * This allows for a new `preAuthInitAsync()` lifecycle method to be called on the model before
      auth has completed, but could be a breaking change for appModel code that relied on these
      services for field initialization or in its constructor.
    * Such code should be moved to the core `initAsync()` method instead, which continues to be
      called after all XH-level services are initialized and ready.
* Mobile apps may need to adjust to the following updates to `NavigatorModel` and related APIs:
    * `NavigatorModel`'s `routes` constructor parameter has been renamed `pages`.
    * `NavigatorModel`'s observable `pages[]` has been renamed `stack[]`.
    * `NavigatorPageModel` has been renamed `PageModel`. Apps do not usually create `PageModels`
      directly, so this change is unlikely to require code updates.
    * `Page` has been removed from the mobile toolkit. Components that previously returned a `Page`
      for inclusion in a `Navigator` or `TabContainer` can now return any component. It is
      recommended you replace `Page` with `Panel` where appropriate.
* Icon enhancements described above removed the following public methods:
    * The `fontAwesomeIcon()` factory function (used to render icons not already enumerated by
      Hoist)
      has been replaced by the improved `Icon.icon()` factory - e.g. `fontAwesomeIcon({icon: ['far',
      'alicorn']}) → Icon.icon({iconName: 'alicorn'})`.
    * The `convertIconToSvg()` utility method has been replaced by the new `asHtml` parameter on
      icon factory functions. If you need to convert an existing icon element,
      use `convertIconToHtml()`.
* `Toolbar` items should be provided as direct children. Wrapping Toolbar items in container
  components can result in unexpected item overflow.

### 🐞 Bug Fixes

* The `fmtDate()` utility now properly accepts, parses, and formats a string value input as
  documented.
* Mobile `PinPad` input responsiveness improved on certain browsers to avoid lag.

### ⚙️ Technical

* New lifecycle methods `preAuthInitAsync()` and `logoutAsync()` added to the `HoistAppModel`
  decorator (aka the primary `XH.appModel`).

[Commit Log](https://github.com/xh/hoist-react/compare/v30.1.0...v31.0.0)

## v30.1.0 - 2020-03-04

### 🐞 Bug Fixes

* Ensure `WebSocketService.connected` remains false until `channelKey` assigned and received from
  server.
* When empty, `DashContainer` now displays a user-friendly prompt to add an initial view.

### ⚙️ Technical

* Form validation enhanced to improve handling of asynchronous validation. Individual rules and
  constraints are now re-evaluated in parallel, allowing for improved asynchronous validation.
* `Select` will now default to selecting contents on focus if in filter or creatable mode.

[Commit Log](https://github.com/xh/hoist-react/compare/v30.0.0...30.1.0)

## v30.0.0 - 2020-02-29

### 🎁 New Features

* `GridModel` and `DataViewModel` now support `groupRowHeight`, `groupRowRenderer` and
  `groupRowElementRenderer` configs. Grouping is new in general to `DataViewModel`, which now takes
  a `groupBy` config.
    * `DataViewModel` allows for settable and multiple groupings and sorters.
    * `DataViewModel` also now supports additional configs from the underlying `GridModel` that make
      sense in a `DataView` context, such as `showHover` and `rowBorders`.
* `TabContainerModel` now accepts a `track` property (default false) for easily tracking tab views
  via Hoist's built-in activity tracking.
* The browser document title is now set to match `AppSpec.clientAppName` - helpful for projects with
  multiple javascript client apps.
* `StoreFilterField` accepts all other config options from `TextInput` (e.g. `disabled`).
* Clicking on a summary row in `Grid` now clears its record selection.
* The `@LoadSupport` decorator now provides an additional observable property `lastException`. The
  decorator also now logs load execution times and failures to `console.debug` automatically.
* Support for mobile `Panel.scrollable` prop made more robust with re-implementation of inner
  content element. Note this change included a tweak to some CSS class names for mobile `Panel`
  internals that could require adjustments if directly targeted by app stylesheets.
* Added new `useOnVisibleChange` hook.
* Columns now support a `headerAlign` config to allow headers to be aligned differently from column
  contents.

### 💥 Breaking Changes

* `Toolbar` items must be provided as direct children. Wrapping Toolbar items in container
  components can result in unexpected item overflow.
* `DataView.rowCls` prop removed, replaced by new `DataViewModel.rowClassFn` config for more
  flexibility and better symmetry with `GridModel`.
* `DataViewModel.itemRenderer` renamed to `DataViewModel.elementRenderer`
* `DataView` styling has been updated to avoid applying several unwanted styles from `Grid`. Note
  that apps might rely on these styles (intentionally or not) for their `itemRenderer` components
  and appearance and will need to adjust.
* Several CSS variables related to buttons have been renamed for consistency, and button style rules
  have been adjusted to ensure they take effect reliably across desktop and mobile buttons
  ([#1568](https://github.com/xh/hoist-react/pull/1568)).
* The optional `TreeMapModel.highchartsConfig` object will now be recursively merged with the
  top-level config generated by the Hoist model and component, where previously it was spread onto
  the generated config. This could cause a change in behavior for apps using this config to
  customize map instances, but provides more flexibility for e.g. customizing the `series`.
* The signature of `useOnResize` hook has been modified slightly for API consistency and clarity.
  Options are now passed in a configuration object.

### 🐞 Bug Fixes

* Fixed an issue where charts that are rendered while invisible would have the incorrect size.
  [#1703](https://github.com/xh/hoist-react/issues/1703)
* Fixed an issue where zeroes entered by the user in `PinPad` would be displayed as blanks.
* Fixed `fontAwesomeIcon` elem factory component to always include the default 'fa-fw' className.
  Previously, it was overridden if a `className` prop was provided.
* Fixed an issue where ConfigDiffer would always warn about deletions, even when there weren't any.
  [#1652](https://github.com/xh/hoist-react/issues/1652)
* `TextInput` will now set its value to `null` when all text is deleted and the clear icon will
  automatically hide.
* Fixed an issue where multiple buttons in a `ButtonGroupInput` could be shown as active
  simultaneously. [#1592](https://github.com/xh/hoist-react/issues/1592)
* `StoreFilterField` will again match on `Record.id` if bound to a Store or a GridModel with the
  `id` column visible. [#1697](https://github.com/xh/hoist-react/issues/1697)
* A number of fixes have been applied to `RelativeTimeStamp` and `getRelativeTimestamp`, especially
  around its handling of 'equal' or 'epsilon equal' times. Remove unintended leading whitespace from
  `getRelativeTimestamp`.

### ⚙️ Technical

* The `addReaction` and `addAutorun` methods (added to Hoist models, components, and services by the
  `ReactiveSupport` mixin) now support a configurable `debounce` argument. In many cases, this is
  preferable to the built-in MobX `delay` argument, which only provides throttling and not true
  debouncing.
* New `ChartModel.highchart` property provides a reference to the underlying HighChart component.

### 📚 Libraries

* @blueprintjs/core `3.23 → 3.24`
* react-dates `21.7 → 21.8`
* react-beautiful-dnd `11.0 → 12.2`

[Commit Log](https://github.com/xh/hoist-react/compare/v29.1.0...v30.0.0)

## v29.1.0 - 2020-02-07

### 🎁 New Features

#### Grid

* The `compact` config on `GridModel` has been deprecated in favor of the more powerful `sizingMode`
  which supports the values 'large', 'standard', 'compact', or 'tiny'.
    * Each new mode has its own set of CSS variables for applications to override as needed.
    * Header and row heights are configurable for each via the `HEADER_HEIGHTS` and `ROW_HEIGHTS`
      static properties of the `AgGrid` component. These objects can be modified on init by
      applications that wish to customize the default row heights globally.
    * 💥 Note that these height config objects were previously exported as constants from AgGrid.js.
      This would be a breaking change for any apps that imported the old objects directly (
      considered unlikely).
* `GridModel` now exposes an `autoSizeColumns` method, and the Grid context menu now contains an
  `Autosize Columns` option by default.
* `Column` and `ColumnGroup` now support React elements for `headerName`.

#### Data

* The `Store` constructor now accepts a `data` argument to load data at initialization.
* The `xh/hoist/data/cube` package has been modified substantially to better integrate with the core
  data package and support observable "Views". See documentation on `Cube` for more information.

#### Other

* Added a `PinPad` component for streamlined handling of PIN entry on mobile devices.
* `FormField` now takes `tooltipPosition` and `tooltipBoundary` props for customizing minimal
  validation tooltip.
* `RecordAction.actionFn` parameters now include a `buttonEl` property containing the button element
  when used in an action column.
* Mobile Navigator component now takes an `animation` prop which can be set to 'slide' (default),
  'lift', 'fade', or 'none'. These values are passed to the underlying onsenNavigator component.
  ([#1641](https://github.com/xh/hoist-react/pull/1641))
* `AppOption` configs now accept an `omit` property for conditionally excluding options.

### 🐞 Bug Fixes

* Unselectable grid rows are now skipped during up/down keyboard navigation.
* Fix local quick filtering in `LeftRightChooser` (v29 regression).
* Fix `SplitTreeMap` - the default filtering once again splits the map across positive and negative
  values as intended (v29 regression).

### ⚙️ Technical

* `FormFields` now check that they are contained in a Hoist `Form`.

### 📚 Libraries

* @blueprintjs/core `3.22 → 3.23`
* codemirror `5.50 → 5.51`
* react-dates `21.5 → 21.7`

[Commit Log](https://github.com/xh/hoist-react/compare/v29.0.0...v29.1.0)

## v29.0.0 - 2020-01-24

### 🗄️ Data Package Changes

Several changes have been made to data package (`Store` and `Record`) APIs for loading, updating,
and modifying data. They include some breaking changes, but pave the way for upcoming enhancements
to fully support inline grid editing and other new features.

Store now tracks the "committed" state of its records, which represents the data as it was loaded
(typically from the server) via `loadData()` or `updateData()`. Records are now immutable and
frozen, so they cannot be changed directly, but Store offers a new `modifyRecords()` API to apply
local modifications to data in a tracked and managed way. (Store creates new records internally to
hold both this modified data and the original, "committed" data.) This additional state tracking
allows developers to query Stores for modified or added records (e.g. to flush back to the server
and persist) as well as call new methods to revert changes (e.g. to undo a block of changes that the
user wishes to discard).

Note the following more specific changes to these related classes:

#### Record

* 💥 Record data properties are now nested within a `data` object on Record instances and are no
  longer available as top-level properties on the Record itself.
    * Calls to access data such as `rec.quantity` must be modified to `rec.data.quantity`.
    * When accessing multiple properties, destructuring provides an efficient syntax -
      e.g. `const {quantity, price} = rec.data;`.
* 💥 Records are now immutable and cannot be modified by applications directly.
    * This is a breaking change, but should only affect apps with custom inline grid editing
      implementations or similar code that modifies individual record values.
    * Calls to change data such as `rec.quantity = 100` must now be made through the Record's Store,
      e.g. `store.modifyData({id: 41, quantity: 100})`
* Record gains new getters for inspecting its state, including: `isAdd`, `isModified`, and
  `isCommitted`.

#### Store

* 💥 `noteDataUpdated()` has been removed, as out-of-band modifications to Store Records are no
  longer possible.
* 💥 Store's `idSpec` function is now called with the raw record data - previously it was passed
  source data after it had been run through the store's optional `processRawData` function. (This is
  unlikely to have a practical impact on most apps, but is included here for completeness.)
* `Store.updateData()` now accepts a flat list of raw data to process into Record additions and
  updates. Previously developers needed to call this method with an object containing add, update,
  and/or remove keys mapped to arrays. Now Store will produce an object of this shape automatically.
* `Store.refreshFilter()` method has been added to allow applications to rebuild the filtered data
  set if some application state has changed (apart from the store's data itself) which would affect
  the store filter.
* Store gains new methods for manipulating its Records and data, including `addRecords()`,
  `removeRecords()`, `modifyRecords()`, `revertRecords()`, and `revert()`. New getters have been
  added for `addedRecords`, `removedRecords`, `modifiedRecords`, and `isModified`.

#### Column

* Columns have been enhanced for provide basic support for inline-editing of record data. Further
  inline editing support enhancements are planned for upcoming Hoist releases.
* `Column.getValueFn` config added to retrieve the cell value for a Record field. The default
  implementation pulls the value from the Record's new `data` property (see above). Apps that
  specify custom `valueGetter` callbacks via `Column.agOptions` should now implement their custom
  logic in this new config.
* `Column.setValueFn` config added to support modifying the Column field's value on the underlying
  Record. The default implementation calls the new `Store.modifyRecords()` API and should be
  sufficient for the majority of cases.
* `Column.editable` config added to indicate if a column/cell should be inline-editable.

### 🎁 New Features

* Added keyboard support to AG Grid context menus.
* Added `GridModel.setEmptyText()` to allow updates to placeholder text after initial construction.
* Added `GridModel.ensureSelectionVisible()` to scroll the currently selected row into view.
* When a `TreeMap` is bound to a `GridModel`, the grid will now respond to map selection changes by
  scrolling to ensure the selected grid row is visible.
* Added a `Column.tooltipElement` config to support fully customizable tooltip components.
* Added a `useOnResize` hook, which runs a function when a component is resized.
* Exposed an `inputRef` prop on numberInput, textArea, and textInput
* `PanelModel` now accepts a `maxSize` config.
* `RelativeTimeStamp` now support a `relativeTo` option, allowing it to display the difference
  between a timestamp and another reference time other than now. Both the component and the
  `getRelativeTimestamp()` helper function now leverage moment.js for their underlying
  implementation.
* A new `Clock` component displays the time, either local to the browser or for a configurable
  timezone.
* `LeftRightChooser` gets a new `showCounts` option to print the number of items on each side.
* `Select` inputs support a new property `enableWindowed` (desktop platform only) to improve
  rendering performance with large lists of options.
* `Select` inputs support grouped options. To use, add an attribute `options` containing an array of
  sub-options.
* `FetchService` methods support a new `timeout` option. This config chains `Promise.timeout()` to
  the promises returned by the service.
* Added alpha version of `DashContainer` for building dynamic, draggable dashboard-style layouts.
  Please note: the API for this component is subject to change - use at your own risk!
* `Select` now allows the use of objects as values.
* Added a new `xhEnableImpersonation` config to enable or disable the ability of Hoist Admins to
  impersonate other users. Note that this defaults to `false`. Apps will need to set this config to
  continue using impersonation. (Note that an update to hoist-core 6.4+ is required for this config
  to be enforced on the server.)
* `FormField` now supports a `requiredIndicator` to customize how required fields are displayed.
* Application build tags are now included in version update checks, primarily to prompt dev/QA users
  to refresh when running SNAPSHOT versions. (Note that an update to hoist-core 6.4+ is required for
  the server to emit build tag for comparison.)
* `CodeInput` component added to provide general `HoistInput` support around the CodeMirror code
  editor. The pre-existing `JsonInput` has been converted to a wrapper around this class.
* `JsonInput` now supports an `autoFocus` prop.
* `Select` now supports a `hideDropdownIndicator` prop.
* `useOnResize` hook will now ignore visibility changes, i.e. a component resizing to a size of 0.
* `DimensionChooser` now supports a `popoverPosition` prop.
* `AppBar.appMenuButtonPosition` prop added to configure the App Menu on the left or the right, and
  `AppMenuButton` now accepts and applies any `Button` props to customize.
* New `--xh-grid-tree-indent-px` CSS variable added to allow control over the amount of indentation
  applied to tree grid child nodes.

### 💥 Breaking Changes

* `GridModel.contextMenuFn` config replaced with a `contextMenu` parameter. The new parameter will
  allow context menus to be specified with a simple array in addition to the function specification
  currently supported.
* `GridModel.defaultContextMenuTokens` config renamed to `defaultContextMenu`.
* `Chart` and `ChartModel` have been moved from `desktop/cmp/charts` to `cmp/charts`.
* `StoreFilterField` has been moved from `desktop/cmp/store` to `cmp/store`.
* The options `nowEpsilon` and `nowString` on `RelativeTimestamp` have been renamed to `epsilon` and
  `equalString`, respectively.
* `TabRenderMode` and `TabRefreshMode` have been renamed to `RenderMode` and `RefreshMode` and moved
  to the `core` package. These enumerations are now used in the APIs for `Panel`, `TabContainer`,
  and `DashContainer`.
* `DockViewModel` now requires a function, or a HoistComponent as its `content` param. It has always
  been documented this way, but a bug in the original implementation had it accepting an actual
  element rather than a function. As now implemented, the form of the `content` param is consistent
  across `TabModel`, `DockViewModel`, and `DashViewSpec`.
* `JsonInput.showActionButtons` prop replaced with more specific `showFormatButton` and
  `showFullscreenButton` props.
* The `DataView.itemHeight` prop has been moved to `DataViewModel` where it can now be changed
  dynamically by applications.
* Desktop `AppBar.appMenuButtonOptions` prop renamed to `appMenuButtonProps` for consistency.

### 🐞 Bug Fixes

* Fixed issue where JsonInput was not receiving its `model` from context
  ([#1456](https://github.com/xh/hoist-react/issues/1456))
* Fixed issue where TreeMap would not be initialized if the TreeMapModel was created after the
  GridModel data was loaded ([#1471](https://github.com/xh/hoist-react/issues/1471))
* Fixed issue where export would create malformed file with dynamic header names
* Fixed issue where exported tree grids would have incorrect aggregate data
  ([#1447](https://github.com/xh/hoist-react/issues/1447))
* Fixed issue where resizable Panels could grow larger than desired
  ([#1498](https://github.com/xh/hoist-react/issues/1498))
* Changed RestGrid to only display export button if export is enabled
  ([#1490](https://github.com/xh/hoist-react/issues/1490))
* Fixed errors when grouping rows in Grids with `groupUseEntireRow` turned off
  ([#1520](https://github.com/xh/hoist-react/issues/1520))
* Fixed problem where charts were resized when being hidden
  ([#1528](https://github.com/xh/hoist-react/issues/1528))
* Fixed problem where charts were needlessly re-rendered, hurting performance and losing some state
  ([#1505](https://github.com/xh/hoist-react/issues/1505))
* Removed padding from Select option wrapper elements which was making it difficult for custom
  option renderers to control the padding ([1571](https://github.com/xh/hoist-react/issues/1571))
* Fixed issues with inconsistent indentation for tree grid nodes under certain conditions
  ([#1546](https://github.com/xh/hoist-react/issues/1546))
* Fixed autoFocus on NumberInput.

### 📚 Libraries

* @blueprintjs/core `3.19 → 3.22`
* @blueprintjs/datetime `3.14 → 3.15`
* @fortawesome/fontawesome-pro `5.11 → 5.12`
* codemirror `5.49 → 5.50`
* core-js `3.3 → 3.6`
* fast-deep-equal `2.0 → 3.1`
* filesize `5.0 → 6.0`
* highcharts 7.2 → 8.0`
* mobx `5.14 → 5.15`
* react-dates `21.3 → 21.5`
* react-dropzone `10.1 → 10.2`
* react-windowed-select `added @ 2.0.1`

[Commit Log](https://github.com/xh/hoist-react/compare/v28.2.0...v29.0.0)

## v28.2.0 - 2019-11-08

### 🎁 New Features

* Added a `DateInput` component to the mobile toolkit. Its API supports many of the same options as
  its desktop analog with the exception of `timePrecision`, which is not yet supported.
* Added `minSize` to panelModel. A resizable panel can now be prevented from resizing to a size
  smaller than minSize. ([#1431](https://github.com/xh/hoist-react/issues/1431))

### 🐞 Bug Fixes

* Made `itemHeight` a required prop for `DataView`. This avoids an issue where agGrid went into an
  infinite loop if this value was not set.
* Fixed a problem with `RestStore` behavior when `dataRoot` changed from its default value.

[Commit Log](https://github.com/xh/hoist-react/compare/v28.1.1...v28.2.0)

## v28.1.1 - 2019-10-23

### 🐞 Bug Fixes

* Fixes a bug with default model context being set incorrectly within context inside of `Panel`.

[Commit Log](https://github.com/xh/hoist-react/compare/v28.1.0...v28.1.1)

## v28.1.0 - 2019-10-18

### 🎁 New Features

* `DateInput` supports a new `strictInputParsing` prop to enforce strict parsing of keyed-in entries
  by the underlying moment library. The default value is false, maintained the existing behavior
  where [moment will do its best](https://momentjs.com/guides/#/parsing/) to parse an entered date
  string that doesn't exactly match the specified format
* Any `DateInput` values entered that exceed any specified max/minDate will now be reset to null,
  instead of being set to the boundary date (which was surprising and potentially much less obvious
  to a user that their input had been adjusted automatically).
* `Column` and `ColumnGroup` now accept a function for `headerName`. The header will be
  automatically re-rendered when any observable properties referenced by the `headerName` function
  are modified.
* `ColumnGroup` now accepts an `align` config for setting the header text alignment
* The flag `toContext` for `uses` and `creates` has been replaced with a new flag `publishMode` that
  provides more granular control over how models are published and looked up via context. Components
  can specify `ModelPublishMode.LIMITED` to make their model available for contained components
  without it becoming the default model or exposing its sub-models.

### 🐞 Bug Fixes

* Tree columns can now specify `renderer` or `elementRenderer` configs without breaking the standard
  AG Grid group cell renderer auto-applied to tree columns (#1397).
* Use of a custom `Column.comparator` function will no longer break agGrid-provided column header
  filter menus (#1400).
* The MS Edge browser does not return a standard Promise from `async` functions, so the the return
  of those functions did not previously have the required Hoist extensions installed on its
  prototype. Edge "native" Promises are now also polyfilled / extended as required. (#1411).
* Async `Select` combobox queries are now properly debounced as per the `queryBuffer` prop (#1416).

### ⚙️ Technical

* Grid column group headers now use a custom React component instead of the default AG Grid column
  header, resulting in a different DOM structure and CSS classes. Existing CSS overrides of the
  AG Grid column group headers may need to be updated to work with the new structure/classes.
* We have configured `stylelint` to enforce greater consistency in our stylesheets within this
  project. The initial linting run resulted in a large number of updates to our SASS files, almost
  exclusively whitespace changes. No functional changes are intended/expected. We have also enabled
  hooks to run both JS and style linting on pre-commit. Neither of these updates directly affects
  applications, but the same tools could be configured for apps if desired.

### 📚 Libraries

* core-js `3.2 → 3.3`
* filesize `4.2 → 5.0`
* http-status-codes `added @ 1.3`

[Commit Log](https://github.com/xh/hoist-react/compare/v28.0.0...v28.1.0)

## v28.0.0 - 2019-10-07

_"The one with the hooks."_

**Hoist now fully supports React functional components and hooks.** The new `hoistComponent`
function is now the recommended method for defining new components and their corresponding element
factories. See that (within HoistComponentFunctional.js) and the new `useLocalModel()` and
`useContextModel()` hooks (within [core/model](core/model)) for more information.

Along with the performance benefits and the ability to use React hooks, Hoist functional components
are designed to read and write their models via context. This allows a much less verbose
specification of component element trees.

Note that **Class-based Components remain fully supported** (by both Hoist and React) using the
familiar `@HoistComponent` decorator, but transitioning to functional components within Hoist apps
is now strongly encouraged. In particular note that Class-based Components will *not* be able to
leverage the context for model support discussed above.

### 🎁 New Features

* Resizable panels now default to not redrawing their content when resized until the resize bar is
  dropped. This offers an improved user experience for most situations, especially when layouts are
  complex. To re-enable the previous dynamic behavior, set `PanelModel.resizeWhileDragging: true`.
* The default text input shown by `XH.prompt()` now has `selectOnFocus: true` and will confirm the
  user's entry on an `<enter>` keypress (same as clicking 'OK').
* `stringExcludes` function added to form validation constraints. This allows an input value to
  block specific characters or strings, e.g. no slash "/" in a textInput for a filename.
* `constrainAll` function added to form validation constraints. This takes another constraint as its
  only argument, and applies that constraint to an array of values, rather than just to one value.
  This is useful for applying a constraint to inputs that produce arrays, such as tag pickers.
* `DateInput` now accepts LocalDates as `value`, `minDate` and `maxDate` props.
* `RelativeTimestamp` now accepts a `bind` prop to specify a model field name from which it can pull
  its timestamp. The model itself can either be passed as a prop or (better) sourced automatically
  from the parent context. Developers are encouraged to take this change to minimize re-renders of
  parent components (which often contain grids and other intensive layouts).
* `Record` now has properties and methods for accessing and iterating over children, descendants,
  and ancestors
* `Store` now has methods for retrieving the descendants and ancestors of a given Record

### 💥 Breaking Changes

* **Apps must update their dev dependencies** to the latest `@xh/hoist-dev-utils` package: v4.0+.
  This updates the versions of Babel / Webpack used in builds to their latest / current versions and
  swaps to the updated Babel recommendation of `core-js` for polyfills.
* The `allSettled` function in `@xh/promise` has been removed. Applications using this method should
  use the ECMA standard (stage-2) `Promise.allSettled` instead. This method is now fully available
  in Hoist via bundled polyfills. Note that the standard method returns an array of objects of the
  form `{status: [rejected|fulfilled], ...}`, rather than `{state: [rejected|fulfilled], ...}`.
* The `containerRef` argument for `XH.toast()` should now be a DOM element. Component instances are
  no longer supported types for this value. This is required to support functional Components
  throughout the toolkit.
* Apps that need to prevent a `StoreFilterField` from binding to a `GridModel` in context, need to
  set the `store` or `gridModel` property explicitly to null.
* The Blueprint non-standard decorators `ContextMenuTarget` and `HotkeysTarget` are no longer
  supported. Use the new hooks `useContextMenu()` and `useHotkeys()` instead. For convenience, this
  functionality has also been made available directly on `Panel` via the `contextMenu` and `hotkeys`
  props.
* `DataView` and `DataViewModel` have been moved from `/desktop/cmp/dataview` to the cross-platform
  package `/cmp/dataview`.
* `isReactElement` has been removed. Applications should use the native React API method
  `React.isValidElement` instead.

### ⚙️ Technical

* `createObservableRef()` is now available in `@xh/hoist/utils/react` package. Use this function for
  creating refs that are functionally equivalent to refs created with `React.createRef()`, yet fully
  observable. With this change the `Ref` class in the same package is now obsolete.
* Hoist now establishes a proper react "error boundary" around all application code. This means that
  errors throw when rendering will be caught and displayed in the standard Hoist exception dialog,
  and stack traces for rendering errors should be significantly less verbose.
* Not a Hoist feature, exactly, but the latest version of `@xh/hoist-dev-utils` (see below) enables
  support for the `optional chaining` (aka null safe) and `nullish coalescing` operators via their
  Babel proposal plugins. Developers are encouraged to make good use of the new syntax below:
    * conditional-chaining: `let foo = bar?.baz?.qux;`
    * nullish coalescing: `let foo = bar ?? 'someDefaultValue';`

### 🐞 Bug Fixes

* Date picker month and year controls will now work properly in `localDate` mode. (Previously would
  reset to underlying value.)
* Individual `Buttons` within a `ButtonGroupInput` will accept a disabled prop while continuing to
  respect the overall `ButtonGroupInput`'s disabled prop.
* Raised z-index level of AG-Grid tooltip to ensure tooltips for AG-Grid context menu items appear
  above the context menu.

### 📚 Libraries

* @blueprintjs/core `3.18 → 3.19`
* @blueprintjs/datetime `3.12 → 3.14`
* @fortawesome/fontawesome-pro `5.10 → 5.11`
* @xh/hoist-dev-utils `3.8 → 4.3` (multiple transitive updates to build tooling)
* ag-grid `21.1 → 21.2`
* highcharts `7.1 → 7.2`
* mobx `5.13 → 5.14`
* react-transition-group `4.2 → 4.3`
* rsvp (removed)
* store2 `2.9 → 2.10`

[Commit Log](https://github.com/xh/hoist-react/compare/v27.1.0...v28.0.0)

## v27.1.0 - 2019-09-05

### 🎁 New Features

* `Column.exportFormat` can now be a function, which supports setting Excel formats on a per-cell
  (vs. entire column) basis by returning a conditional `exportFormat` based upon the value and / or
  record.
    * ⚠️ Note that per-cell formatting _requires_ that apps update their server to use hoist-core
      v6.3.0+ to work, although earlier versions of hoist-core _are_ backwards compatible with the
      pre-existing, column-level export formatting.
* `DataViewModel` now supports a `sortBy` config. Accepts the same inputs as `GridModel.sortBy`,
  with the caveat that only a single-level sort is supported at this time.

[Commit Log](https://github.com/xh/hoist-react/compare/v27.0.1...v27.1.0)

## v27.0.1 - 2019-08-26

### 🐞 Bug Fixes

* Fix to `Store.clear()` and `GridModel.clear()`, which delegates to the same (#1324).

[Commit Log](https://github.com/xh/hoist-react/compare/v27.0.0...v27.0.1)

## v27.0.0 - 2019-08-23

### 🎁 New Features

* A new `LocalDate` class has been added to the toolkit. This class provides client-side support for
  "business" or "calendar" days that do not have a time component. It is an immutable class that
  supports '==', '<' and '>', as well as a number of convenient manipulation functions. Support for
  the `LocalDate` class has also been added throughout the toolkit, including:
    * `Field.type` now supports an additional `localDate` option for automatic conversion of server
      data to this type when loading into a `Store`.
    * `fetchService` is aware of this class and will automatically serialize all instances of it for
      posting to the server. ⚠ NOTE that along with this change, `fetchService` and its methods such
      as `XH.fetchJson()` will now serialize regular JS Date objects as ms timestamps when provided
      in params. Previously Dates were serialized in their default `toString()` format. This would
      be a breaking change for an app that relied on that default Date serialization, but it was
      made for increased symmetry with how Hoist JSON-serializes Dates and LocalDates on the
      server-side.
    * `DateInput` can now be used to seamlessly bind to a `LocalDate` as well as a `Date`. See its
      new prop of `valueType` which can be set to `localDate` or `date` (default).
    * A new `localDateCol` config has been added to the `@xh/hoist/grid/columns` package with
      standardized rendering and formatting.
* New `TreeMap` and `SplitTreeMap` components added, to render hierarchical data in a configurable
  TreeMap visualization based on the Highcharts library. Supports optional binding to a GridModel,
  which syncs selection and expand / collapse state.
* `Column` gets a new `highlightOnChange` config. If true, the grid will highlight the cell on each
  change by flashing its background. (Currently this is a simple on/off config - future iterations
  could support a function variant or other options to customize the flash effect based on the
  old/new values.) A new CSS var `--xh-grid-cell-change-bg-highlight` can be used to customize the
  color used, app-wide or scoped to a particular grid selector. Note that columns must *not* specify
  `rendererIsComplex` (see below) if they wish to enable the new highlight flag.

### 💥 Breaking Changes

* The updating of `Store` data has been reworked to provide a simpler and more powerful API that
  allows for the applications of additions, deletions, and updates in a single transaction:
    * The signature of `Store.updateData()` has been substantially changed, and is now the main
      entry point for all updates.
    * `Store.removeRecords()` has been removed. Use `Store.updateData()` instead.
    * `Store.addData()` has been removed. Use `Store.updateData()` instead.
* `Column` takes an additional property `rendererIsComplex`. Application must set this flag to
  `true` to indicate if a column renderer uses values other than its own bound field. This change
  provides an efficiency boost by allowing AG Grid to use its default change detection instead of
  forcing a cell refresh on any change.

### ⚙️ Technical

* `Grid` will now update the underlying AG Grid using AG Grid transactions rather than relying on
  agGrid `deltaRowMode`. This is intended to provide the best possible grid performance and
  generally streamline the use of the AG Grid Api.

### 🐞 Bug Fixes

* Panel resize events are now properly throttled, avoiding extreme lagginess when resizing panels
  that contain complex components such as big grids.
* Workaround for issues with the mobile Onsen toolkit throwing errors while resetting page stack.
* Dialogs call `doCancel()` handler if cancelled via `<esc>` keypress.

### 📚 Libraries

* @xh/hoist-dev-utils `3.7 → 3.8`
* qs `6.7 → 6.8`
* store2 `2.8 → 2.9`

[Commit Log](https://github.com/xh/hoist-react/compare/v26.0.1...v27.0.0)

## v26.0.1 - 2019-08-07

### 🎁 New Features

* **WebSocket support** has been added in the form of `XH.webSocketService` to establish and
  maintain a managed websocket connection with the Hoist UI server. This is implemented on the
  client via the native `WebSocket` object supported by modern browsers and relies on the
  corresponding service and management endpoints added to Hoist Core v6.1.
    * Apps must declare `webSocketsEnabled: true` in their `AppSpec` configuration to enable this
      overall functionality on the client.
    * Apps can then subscribe via the new service to updates on a requested topic and will receive
      any inbound messages for that topic via a callback.
    * The service will monitor the socket connection with a regular heartbeat and attempt to
      re-establish if dropped.
    * A new admin console snap-in provides an overview of connected websocket clients.
* The `XH.message()` and related methods such as `XH.alert()` now support more flexible
  `confirmProps` and `cancelProps` configs, each of which will be passed to their respective button
  and merged with suitable defaults. Allows use of the new `autoFocus` prop with these preconfigured
  dialogs.
    * By default, `XH.alert()` and `XH.confirm()` will auto focus the confirm button for user
      convenience.
    * The previous text/intent configs have been deprecated and the message methods will log a
      console warning if they are used (although it will continue to respect them to aid
      transitioning to the new configs).
* `GridModel` now supports a `copyCell` context menu action. See `StoreContextMenu` for more
  details.
* New `GridCountLabel` component provides an alternative to existing `StoreCountLabel`, outputting
  both overall record count and current selection count in a configurable way.
* The `Button` component accepts an `autoFocus` prop to attempt to focus on render.
* The `Checkbox` component accepts an `autoFocus` prop to attempt to focus on render.

### 💥 Breaking Changes

* `StoreCountLabel` has been moved from `/desktop/cmp/store` to the cross-platform package
  `/cmp/store`. Its `gridModel` prop has also been removed - usages with grids should likely switch
  to the new `GridCountLabel` component, noted above and imported from `/cmp/grid`.
* The API for `ClipboardButton` and `ClipboardMenuItem` has been simplified, and made implementation
  independent. Specify a single `getCopyText` function rather than the `clipboardSpec`.
  (`clipboardSpec` is an artifact from the removed `clipboard` library).
* The `XH.prompt()` and `XH.message()` input config has been updated to work as documented, with any
  initial/default value for the input sourced from `input.initialValue`. Was previously sourced from
  `input.value` (#1298).
* ChartModel `config` has been deprecated. Please use `highchartsConfig` instead.

### 🐞 Bug Fixes

* The `Select.selectOnFocus` prop is now respected when used in tandem with `enableCreate` and/or
  `queryFn` props.
* `DateInput` popup _will_ now close when input is blurred but will _not_ immediately close when
  `enableTextInput` is `false` and a month or year is clicked (#1293).
* Buttons within a grid `actionCol` now render properly in compact mode, without clipping/overflow.

### ⚙️ Technical

* `AgGridModel` will now throw an exception if any of its methods which depend on AG Grid state are
  called before the grid has been fully initialized (AG Grid onGridReady event has fired).
  Applications can check the new `isReady` property on `AgGridModel` before calling such methods
  to️️ verify the grid is fully initialized.

### 📚 Libraries

* @blueprintjs/core `3.17 → 3.18`
* @blueprintjs/datetime `3.11 → 3.12`
* @fortawesome/fontawesome `5.9 → 5.10`
* ag-grid `21.0.1 → 21.1.1`
* store2 `2.7 → 2.8`
* The `clipboard` library has been replaced with the simpler `clipboard-copy` library.

[Commit Log](https://github.com/xh/hoist-react/compare/v25.2.0...v26.0.1)

## v25.2.0 - 2019-07-25

### 🎁 New Features

* `RecordAction` supports a new `secondaryText` property. When used for a Grid context menu item,
  this text appears on the right side of the menu item, usually used for displaying the shortcut key
  associated with an action.

### 🐞 Bug Fixes

* Fixed issue with loopy behavior when using `Select.selectOnFocus` and changing focus
  simultaneously with keyboard and mouse.

[Commit Log](https://github.com/xh/hoist-react/compare/v25.1.0...v25.2.0)

## v25.1.0 - 2019-07-23

### 🎁 New Features

* `JsonInput` includes buttons for toggling showing in a full-screen dialog window. Also added a
  convenience button to auto-format `JsonInput's` content.
* `DateInput` supports a new `enableTextInput` prop. When this property is set to false, `DateInput`
  will be entirely driven by the provided date picker. Additionally, `DateInput` styles have been
  improved for its various modes to more clearly convey its functionality.
* `ExportButton` will auto-disable itself if bound to an empty `GridModel`. This helper button will
  now also throw a console warning (to alert the developer) if `gridModel.enableExport != true`.

### ⚙️ Technical

* Classes decorated with `@LoadSupport` will now throw an exception out of their provided
  `loadAsync()` method if called with a parameter that's not a plain object (i.e. param is clearly
  not a `LoadSpec`). Note this might be a breaking change, in so far as it introduces additional
  validation around this pre-existing API requirement.
* Requirements for the `colorSpec` option passed to Hoist number formatters have been relaxed to
  allow partial definitions such that, for example, only negative values may receive the CSS class
  specified, without having to account for positive value styling.

### 🐞 Bug Fixes

* `RestFormModel` now submits dirty fields only when editing a record, as intended (#1245).
* `FormField` will no longer override the disabled prop of its child input if true (#1262).

### 📚 Libraries

* mobx `5.11 → 5.13`
* Misc. patch-level updates

[Commit Log](https://github.com/xh/hoist-react/compare/v25.0.0...v25.1.0)

## v25.0.0 - 2019-07-16

### 🎁 New Features

* `Column` accepts a new `comparator` callback to customize how column cell values are sorted by the
  grid.
* Added `XH.prompt()` to show a simple message popup with a built-in, configurable HoistInput. When
  submitted by the user, its callback or resolved promise will include the input's value.
* `Select` accepts a new `selectOnFocus` prop. The behaviour is analogous to the `selectOnFocus`
  prop already in `TextInput`, `TextArea` and `NumberInput`.

### 💥 Breaking Changes

* The `fmtPercent` and `percentRenderer` methods will now multiply provided value by 100. This is
  consistent with the behavior of Excel's percentage formatting and matches the expectations of
  `ExportFormat.PCT`. Columns that were previously using `exportValue: v => v/100` as a workaround
  to the previous renderer behavior should remove this line of code.
* `DimensionChooserModel`'s `historyPreference` config has been renamed `preference`. It now
  supports saving both value and history to the same preference (existing history preferences will
  be handled).

[Commit Log](https://github.com/xh/hoist-react/compare/v24.2.0...v25.0.0)

## v24.2.0 - 2019-07-08

### 🎁 New Features

* `GridModel` accepts a new `colDefaults` configuration. Defaults provided via this object will be
  merged (deeply) into all column configs as they are instantiated.
* New `Panel.compactHeader` and `DockContainer.compactHeaders` props added to enable more compact
  and space efficient styling for headers in these components.
    * ⚠️ Note that as part of this change, internal panel header CSS class names changed slightly -
      apps that were targeting these internal selectors would need to adjust. See
      desktop/cmp/panel/impl/PanelHeader.scss for the relevant updates.
* A new `exportOptions.columns` option on `GridModel` replaces `exportOptions.includeHiddenCols`.
  The updated and more flexible config supports special strings 'VISIBLE' (default), 'ALL', and/or a
  list of specific colIds to include in an export.
    * To avoid immediate breaking changes, GridModel will log a warning on any remaining usages of
      `includeHiddenCols` but auto-set to `columns: 'ALL'` to maintain the same behavior.
* Added new preference `xhShowVersionBar` to allow more fine-grained control of when the Hoist
  version bar is showing. It defaults to `auto`, preserving the current behavior of always showing
  the footer to Hoist Admins while including it for non-admins *only* in non-production
  environments. The pref can alternatively be set to 'always' or 'never' on a per-user basis.

### 📚 Libraries

* @blueprintjs/core `3.16 → 3.17`
* @blueprintjs/datetime `3.10 → 3.11`
* mobx `5.10 → 5.11`
* react-transition-group `2.8 → 4.2`

[Commit Log](https://github.com/xh/hoist-react/compare/v24.1.1...v24.2.0)

## v24.1.1 - 2019-07-01

### 🐞 Bug Fixes

* Mobile column chooser internal layout/sizing fixed when used in certain secure mobile browsers.

[Commit Log](https://github.com/xh/hoist-react/compare/v24.1.0...v24.1.1)

## v24.1.0 - 2019-07-01

### 🎁 New Features

* `DateInput.enableClear` prop added to support built-in button to null-out a date input's value.

### 🐞 Bug Fixes

* The `Select` component now properly shows all options when the pick-list is re-shown after a
  change without first blurring the control. (Previously this interaction edge case would only show
  the option matching the current input value.) #1198
* Mobile mask component `onClick` callback prop restored - required to dismiss mobile menus when not
  tapping a menu option.
* When checking for a possible expired session within `XH.handleException()`, prompt for app login
  only for Ajax requests made to relative URLs (not e.g. remote APIs accessed via CORS). #1189

### ✨ Styles

* Panel splitter collapse button more visible in dark theme. CSS vars to customize further fixed.
* The mobile app menu button has been moved to the right side of the top appBar, consistent with its
  placement in desktop apps.

### 📚 Libraries

* @blueprintjs/core `3.15 → 3.16`
* @blueprintjs/datetime `3.9 → 3.10`
* codemirror `5.47 → 5.48`
* mobx `6.0 → 6.1`

[Commit Log](https://github.com/xh/hoist-react/compare/v24.0.0...v24.1.0)

## v24.0.0 - 2019-06-24

### 🎁 New Features

#### Data

* A `StoreFilter` object has been introduced to the data API. This allows `Store` and
  `StoreFilterField` to support the ability to conditionally include all children when filtering
  hierarchical data stores, and could support additional filtering customizations in the future.
* `Store` now provides a `summaryRecord` property which can be used to expose aggregated data for
  the data it contains. The raw data for this record can be provided to `loadData()` and
  `updateData()` either via an explicit argument to these methods, or as the root node of the raw
  data provided (see `Store.loadRootAsSummary`).
* The `StoreFilterField` component accepts new optional `model` and `bind` props to allow control of
  its text value from an external model's observable.
* `pwd` is now a new supported type of `Field` in the `@xh/hoist/core/data` package.

#### Grid

* `GridModel` now supports a `showSummary` config which can be used to display its store's
  summaryRecord (see above) as either a pinned top or bottom row.
* `GridModel` also adds a `enableColumnPinning` config to enable/disable user-driven pinning. On
  desktop, if enabled, users can pin columns by dragging them to the left or right edges of the grid
  (the default AG Grid gesture). Column pinned state is now also captured and maintained by the
  overall grid state system.
* The desktop column chooser now options in a non-modal popover when triggered from the standard
  `ColChooserButton` component. This offers a quicker and less disruptive alternative to the modal
  dialog (which is still used when launched from the grid context menu). In this popover mode,
  updates to columns are immediately reflected in the underlying grid.
* The mobile `ColChooser` has been improved significantly. It now renders displayed and available
  columns as two lists, allowing drag and drop between to update the visibility and ordering. It
  also provides an easy option to toggle pinning the first column.
* `DimensionChooser` now supports an optional empty / ungrouped configuration with a value of `[]`.
  See `DimensionChooserModel.enableClear` and `DimensionChooser.emptyText`.

#### Other Features

* Core `AutoRefreshService` added to trigger an app-wide data refresh on a configurable interval, if
  so enabled via a combination of soft-config and user preference. Auto-refresh relies on the use of
  the root `RefreshContextModel` and model-level `LoadSupport`.
* A new `LoadingIndicator` component is available as a more minimal / unobtrusive alternative to a
  modal mask. Typically configured via a new `Panel.loadingIndicator` prop, the indicator can be
  bound to a `PendingTaskModel` and will automatically show/hide a spinner and/or custom message in
  an overlay docked to the corner of the parent Panel.
* `DateInput` adds support for new `enablePicker` and `showPickerOnFocus` props, offering greater
  control over when the calendar picker is shown. The new default behaviour is to not show the
  picker on focus, instead showing it via a built-in button.
* Transitions have been disabled by default on desktop Dialog and Popover components (both are from
  the Blueprint library) and on the Hoist Mask component. This should result in a snappier user
  experience, especially when working on remote / virtual workstations. Any in-app customizations to
  disable or remove transitions can now be removed in favor of this toolkit-wide change.
* Added new `@bindable.ref` variant of the `@bindable` decorator.

### 💥 Breaking Changes

* Apps that defined and initialized their own `AutoRefreshService` service or functionality should
  leverage the new Hoist service if possible. Apps with a pre-existing custom service of the same
  name must either remove in favor of the new service or - if they have special requirements not
  covered by the Hoist implementation - rename their own service to avoid a naming conflict.
* The `StoreFilterField.onFilterChange` callback will now be passed a `StoreFilter`, rather than a
  function.
* `DateInput` now has a calendar button on the right side of the input which is 22 pixels square.
  Applications explicitly setting width or height on this component should ensure that they are
  providing enough space for it to display its contents without clipping.

### 🐞 Bug Fixes

* Performance for bulk grid selections has been greatly improved (#1157)
* Toolbars now specify a minimum height (or width when vertical) to avoid shrinking unexpectedly
  when they contain only labels or are entirely empty (but still desired to e.g. align UIs across
  multiple panels). Customize if needed via the new `--xh-tbar-min-size` CSS var.
* All Hoist Components that accept a `model` prop now have that properly documented in their
  prop-types.
* Admin Log Viewer no longer reverses its lines when not in tail mode.

### ⚙️ Technical

* The `AppSpec` config passed to `XH.renderApp()` now supports a `clientAppCode` value to compliment
  the existing `clientAppName`. Both values are now optional and defaulted from the project-wide
  `appCode` and `appName` values set via the project's Webpack config. (Note that `clientAppCode` is
  referenced by the new `AutoRefreshService` to support configurable auto-refresh intervals on a
  per-app basis.)

### 📚 Libraries

* ag-grid `20.0 → 21.0`
* react-select `2.4 → 3.0`
* mobx-react `5.4 → 6.0.3`
* font-awesome `5.8 → 5.9`
* react-beautiful-dnd `10.1.1 → 11.0.4`

[Commit Log](https://github.com/xh/hoist-react/compare/v23.0.0...v24.0.0)

## v23.0.0 - 2019-05-30

### 🎁 New Features

* `GridModel` now accepts a config of `cellBorders`, similar to `rowBorders`
* `Panel.tbar` and `Panel.bbar` props now accept an array of Elements and will auto-generate a
  `Toolbar` to contain them, avoiding the need for the extra import of `toolbar()`.
* New functions `withDebug` and `withShortDebug` have been added to provide a terse syntax for
  adding debug messages that track the execution of specific blocks of code.
* `XH.toast()` now supports an optional `containerRef` argument that can be used for anchoring a
  toast within another component (desktop only). Can be used to display more targeted toasts within
  the relevant section of an application UI, as opposed to the edge of the screen.
* `ButtonGroupInput` accepts a new `enableClear` prop that allows the active / depressed button to
  be unselected by pressing it again - this sets the value of the input as a whole to `null`.
* Hoist Admins now always see the VersionBar in the footer.
* `Promise.track` now accepts an optional `omit` config that indicates when no tracking will be
  performed.
* `fmtNumber` now accepts an optional `prefix` config that prepends immediately before the number,
  but after the sign (`+`, `-`).
* New utility methods `forEachAsync()` and `whileAsync()` have been added to allow non-blocking
  execution of time-consuming loops.

### 💥 Breaking Changes

* The `AppOption.refreshRequired` config has been renamed to `reloadRequired` to better match the
  `XH.reloadApp()` method called to reload the entire app in the browser. Any options defined by an
  app that require it to be fully reloaded should have this renamed config set to `true`.
* The options dialog will now automatically trigger an app-wide data _refresh_ via
  `XH.refreshAppAsync()` if options have changed that don't require a _reload_.
* The `EventSupport` mixin has been removed. There are no known uses of it and it is in conflict
  with the overall reactive structure of the hoist-react API. If your app listens to the
  `appStateChanged`, `prefChange` or `prefsPushed` events you will need to adjust accordingly.

### 🐞 Bug Fixes

* `Select` will now let the user edit existing text in conditions where it is expected to be
  editable. #880
* The Admin "Config Differ" tool has been updated to reflect changes to `Record` made in v22. It is
  once again able to apply remote config values.
* A `Panel` with configs `resizable: true, collapsible: false` now renders with a splitter.
* A `Panel` with no `icon`, `title`, or `headerItems` will not render a blank header.
* `FileChooser.enableMulti` now behaves as one might expect -- true to allow multiple files in a
  single upload. Previous behavior (the ability to add multiple files to dropzone) is now controlled
  by `enableAddMulti`.

[Commit Log](https://github.com/xh/hoist-react/compare/v22.0.0...v23.0.0)

## v22.0.0 - 2019-04-29

### 🎁 New Features

* A new `DockContainer` component provides a user-friendly way to render multiple child components
  "docked" to its bottom edge. Each child view is rendered with a configurable header and controls
  to allow the user to expand it, collapse it, or optionally "pop it out" into a modal dialog.
* A new `AgGrid` component provides a much lighter Hoist wrapper around AG Grid while maintaining
  consistent styling and layout support. This allows apps to use any features supported by AG Grid
  without conflicting with functionality added by the core Hoist `Grid`.
    * Note that this lighter wrapper lacks a number of core Hoist features and integrations,
      including store support, grid state, enhanced column and renderer APIs, absolute value
      sorting, and more.
    * An associated `AgGridModel` provides access to to the AG Grid APIs, minimal styling configs,
      and several utility methods for managing Grid state.
* Added `GridModel.groupSortFn` config to support custom group sorting (replaces any use of
  `agOptions.defaultGroupSortComparator`).
* The `Column.cellClass` and `Column.headerClass` configs now accept functions to dynamically
  generate custom classes based on the Record and/or Column being rendered.
* The `Record` object now provides an additional getter `Record.allChildren` to return all children
  of the record, irrespective of the current filter in place on the record's store. This supplements
  the existing `Record.children` getter, which returns only the children meeting the filter.

### 💥 Breaking Changes

* The class `LocalStore` has been renamed `Store`, and is now the main implementation and base class
  for Store Data. The extraneous abstract superclass `BaseStore` has been removed.
* `Store.dataLastUpdated` had been renamed `Store.lastUpdated` on the new class and is now a simple
  timestamp (ms) rather than a Javascript Date object.
* The constructor argument `Store.processRawData` now expects a function that *returns* a modified
  object with the necessary edits. This allows implementations to safely *clone* the raw data rather
  than mutating it.
* The method `Store.removeRecord` has been replaced with the method `Store.removeRecords`. This will
  facilitate efficient bulk deletes.

### ⚙️ Technical

* `Grid` now performs an important performance workaround when loading a new dataset that would
  result in the removal of a significant amount of existing records/rows. The underlying AG Grid
  component has a serious bottleneck here (acknowledged as AG-2879 in their bug tracker). The Hoist
  grid wrapper will now detect when this is likely and proactively clear all data using a different
  API call before loading the new dataset.
* The implementations `Store`, `RecordSet`, and `Record` have been updated to more efficiently
  re-use existing record references when loading, updating, or filtering data in a store. This keeps
  the Record objects within a store as stable as possible, and allows additional optimizations by
  AG Grid and its `deltaRowDataMode`.
* When loading raw data into store `Record`s, Hoist will now perform additional conversions based on
  the declared `Field.type`. The unused `Field.nullable` has been removed.
* `LocalStorageService` now uses both the `appCode` and current username for its namespace key,
  ensuring that e.g. local prefs/grid state are not overwritten across multiple app users on one OS
  profile, or when admin impersonation is active. The service will automatically perform a one-time
  migration of existing local state from the old namespace to the new. #674
* `elem` no longer skips `null` children in its calls to `React.createElement()`. These children may
  play the role of placeholders when using conditional rendering, and skipping them was causing
  React to trigger extra re-renders. This change further simplifies Hoist's element factory and
  removes an unnecessary divergence with the behavior of JSX.

### 🐞 Bug Fixes

* `Grid` exports retain sorting, including support for absolute value sorting. #1068
* Ensure `FormField`s are keyed with their model ID, so that React can properly account for dynamic
  changes to fields within a form. #1031
* Prompt for app refresh in (rare) case of mismatch between client and server-side session user.
  (This can happen during impersonation and is defended against in server-side code.) #675

[Commit Log](https://github.com/xh/hoist-react/compare/v21.0.2...v22.0.0)

## v21.0.2 - 2019-04-05

### 📚 Libraries

* Rollback AG Grid to v20.0.0 after running into new performance issues with large datasets and
  `deltaRowDataMode`. Updates to tree filtering logic, also related to grid performance issues with
  filtered tree results returning much larger record counts.

## v21.0.0 - 2019-04-04

### 🎁 New Features

* `FetchService` fetch methods now accept a plain object as the `headers` argument. These headers
  will be merged with the default headers provided by FetchService.
* An app can also now specify default headers to be sent with every fetch request via
  `XH.fetchService.setDefaultHeaders()`. You can pass either a plain object, or a closure which
  returns one.
* `Grid` supports a new `onGridReady` prop, allowing apps to hook into the AG Grid event callback
  without inadvertently short-circuiting the Grid's own internal handler.

### 💥 Breaking Changes

* The shortcut getter `FormModel.isNotValid` was deemed confusing and has been removed from the API.
  In most cases applications should use `!FormModel.isValid` instead; this expression will return
  `false` for the `Unknown` as well as the `NotValid` state. Applications that wish to explicitly
  test for the `NotValid` state should use the `validationState` getter.
* Multiple HoistInputs have changed their `onKeyPress` props to `onKeyDown`, including TextInput,
  NumberInput, TextArea & SearchInput. The `onKeyPress` event has been deprecated in general and has
  limitations on which keys will trigger the event to fire (i.e. it would not fire on an arrow
  keypress).
* FetchService's fetch methods no longer support `contentType` parameter. Instead, specify a custom
  content-type by setting a 'Content-Type' header using the `headers` parameter.
* FetchService's fetch methods no longer support `acceptJson` parameter. Instead, pass an {"Accept":
  "application/json"} header using the `headers` parameter.

### ✨ Styles

* Black point + grid colors adjusted in dark theme to better blend with overall blue-gray tint.
* Mobile styles have been adjusted to increase the default font size and grid row height, in
  addition to a number of other smaller visual adjustments.

### 🐞 Bug Fixes

* Avoid throwing React error due to tab / routing interactions. Tab / routing / state support
  generally improved. (#1052)
* `GridModel.selectFirst()` improved to reliably select first visible record even when one or more
  groupBy levels active. (#1058)

### 📚 Libraries

* AG Grid `~20.1 → ~20.2` (fixes ag-grid sorting bug with treeMode)
* @blueprint/core `3.14 → 3.15`
* @blueprint/datetime `3.7 → 3.8`
* react-dropzone `10.0 → 10.1`
* react-transition-group `2.6 → 2.8`

[Commit Log](https://github.com/xh/hoist-react/compare/v20.2.1...v21.0.0)

## v20.2.1 - 2019-03-28

* Minor tweaks to grid styles - CSS var for pinned column borders, drop left/right padding on
  center-aligned grid cells.

[Commit Log](https://github.com/xh/hoist-react/compare/v20.2.0...v20.2.1)

## v20.2.0 - 2019-03-27

### 🎁 New Features

* `GridModel` exposes three new configs - `rowBorders`, `stripeRows`, and `showCellFocus` - to
  provide additional control over grid styling. The former `Grid` prop `showHover` has been
  converted to a `GridModel` config for symmetry with these other flags and more efficient
  re-rendering. Note that some grid-related CSS classes have also been modified to better conform to
  the BEM approach used elsewhere - this could be a breaking change for apps that keyed off of
  certain Hoist grid styles (not expected to be a common case).
* `Select` adds a `queryBuffer` prop to avoid over-eager calls to an async `queryFn`. This buffer is
  defaulted to 300ms to provide some out-of-the-box debouncing of keyboard input when an async query
  is provided. A longer value might be appropriate for slow / intensive queries to a remote API.

### 🐞 Bug Fixes

* A small `FormField.labelWidth` config value will now be respected, even if it is less than the
  default minWidth of 80px.
* Unnecessary re-renders of inactive tab panels now avoided.
* `Grid`'s filter will now be consistently applied to all tree grid records. Previously, the filter
  skipped deeply nested records under specific conditions.
* `Timer` no longer requires its `runFn` to be a promise, as it briefly (and unintentionally) did.
* Suppressed default browser resize handles on `textarea`.

[Commit Log](https://github.com/xh/hoist-react/compare/v20.1.1...v20.2.0)

## v20.1.1 - 2019-03-27

### 🐞 Bug Fixes

* Fix form field reset so that it will call computeValidationAsync even if revalidation is not
  triggered because the field's value did not change when reset.

[Commit Log](https://github.com/xh/hoist-react/compare/v20.1.0...v20.1.1)

## v20.1.0 - 2019-03-14

### 🎁 New Features

* Standard app options panel now includes a "Restore Defaults" button to clear all user preferences
  as well as any custom grid state, resetting the app to its default state for that user.

### 🐞 Bug Fixes

* Removed a delay from `HoistInput` blur handling, ensuring `noteBlurred()` is called as soon as the
  element loses focus. This should remove a class of bugs related to input values not flushing into
  their models quickly enough when `commitOnChange: false` and the user moves directly from an input
  to e.g. clicking a submit button. #1023
* Fix to Admin ConfigDiffer tool (missing decorator).

### ⚙️ Technical

* The `GridModel.store` config now accepts a plain object and will internally create a `LocalStore`.
  This store config can also be partially specified or even omitted entirely. GridModel will ensure
  that the store is auto-configured with all fields in configured grid columns, reducing the need
  for app code boilerplate (re)enumerating field names.
* `Timer` class reworked to allow its interval to be adjusted dynamically via `setInterval()`,
  without requiring the Timer to be re-created.

[Commit Log](https://github.com/xh/hoist-react/compare/v20.0.1...v20.1.0)

## v20.0.1 - 2019-03-08

### 🐞 Bug Fixes

* Ensure `RestStore` processes records in a standard way following a save/add operation (#1010).

[Commit Log](https://github.com/xh/hoist-react/compare/v20.0.0...v20.0.1)

## v20.0.0 - 2019-03-06

### 💥 Breaking Changes

* The `@LoadSupport` decorator has been substantially reworked and enhanced from its initial release
  in v19. It is no longer needed on the HoistComponent, but rather should be put directly on the
  owned HoistModel implementing the loading. IMPORTANT NOTE: all models should implement
  `doLoadAsync` rather than `loadAsync`. Please see `LoadSupport` for more information on this
  important change.
* `TabContainer` and `TabContainerModel` are now cross-platform. Apps should update their code to
  import both from `@xh/hoist/cmp/tab`.
* `TabContainer.switcherPosition` has been moved to `TabContainerModel`. Please note that changes to
  `switcherPosition` are not supported on mobile, where the switcher will always appear beneath the
  container.
* The `Label` component from `@xh/hoist/desktop/cmp/input` has been removed. Applications should
  consider using the basic html `label` element instead (or a `FormField` if applicable).
* The `LeftRightChooserModel` constructor no longer accepts a `leftSortBy` and `rightSortBy`
  property. The implementation of these properties was generally broken. Use `leftSorted` and
  `rightSorted` instead.

#### Mobile

* Mobile `Page` has changed - `Pages` are now wrappers around `Panels` that are designed to be used
  with a `NavigationModel` or `TabContainer`. `Page` accepts the same props as `Panel`, meaning uses
  of `loadModel` should be replaced with `mask`.
* The mobile `AppBar` title is static and defaults to the app name. If you want to display page
  titles, it is recommended to use the `title` prop on the `Page`.

### 🎁 New Features

* Enhancements to Model and Component data loading via `@LoadSupport` provides a stronger set of
  conventions and better support for distinguishing between initial loads / auto/background
  refreshes / user- driven refreshes. It also provides new patterns for ensuring application
  Services are refreshed as part of a reworked global refresh cycle.
* RestGridModel supports a new `cloneAction` to take an existing record and open the editor form in
  "add mode" with all editable fields pre-populated from the source record. The action calls
  `prepareCloneFn`, if defined on the RestGridModel, to perform any transform operations before
  rendering the form.
* Tabs in `TabContainerModel` now support an `icon` property on the desktop.
* Charts take a new optional `aspectRatio` prop.
* Added new `Column.headerTooltip` config.
* Added new method `markManaged` on `ManagedSupport`.
* Added new function decorator `debounced`.
* Added new function `applyMixin` providing support for structured creation of class decorators
  (mixins).

#### Mobile

* Column chooser support available for mobile Grids. Users can check/uncheck columns to add/remove
  them from a configurable grid and reorder the columns in the list via drag and drop. Pair
  `GridModel.enableColChooser` with a mobile `colChooserButton` to allow use.
* Added `DialogPage` to the mobile toolkit. These floating pages do not participate in navigation or
  routing, and are used for showing fullscreen views outside of the Navigator / TabContainer
  context.
* Added `Panel` to the mobile toolkit, which offers a header element with standardized styling,
  title, and icon, as well as support for top and bottom toolbars.
* The mobile `AppBar` has been updated to more closely match the desktop `AppBar`, adding `icon`,
  `leftItems`, `hideAppMenuButton` and `appMenuButtonProps` props.
* Added routing support to mobile.

### 🐞 Bug Fixes

* The HighCharts wrapper component properly resizes its chart.
* Mobile dimension chooser button properly handles overflow for longer labels.
* Sizing fixes for multi-line inputs such as textArea and jsonInput.
* NumberInput calls a `onKeyPress` prop if given.
* Layout fixes on several admin panels and detail popups.

### 📚 Libraries

* @blueprintjs/core `3.13 → 3.14`
* @xh/hoist-dev-utils `3.5 → 3.6`
* ag-grid `~20.0 → ~20.1`
* react-dropzone `~8.0 → ~9.0`
* react-select `~2.3 → ~2.4`
* router5 `~6.6 → ~7.0`
* react `~16.7 → ~16.8`

[Commit Log](https://github.com/xh/hoist-react/compare/v19.0.1...v20.0.0)

## v19.0.1 - 2019-02-12

### 🐞 Bug Fixes

* Additional updates and simplifications to `FormField` sizing of child `HoistInput` elements, for
  more reliable sizing and spacing filling behavior.

[Commit Log](https://github.com/xh/hoist-react/compare/v19.0.0...v19.0.1)

## v19.0.0 - 2019-02-08

### 🎁 New Features

* Added a new architecture for signaling the need to load / refresh new data across either the
  entire app or a section of the component hierarchy. This new system relies on React context to
  minimizes the need for explicit application wiring, and improves support for auto-refresh. See
  newly added decorator `@LoadSupport` and classes/components `RefreshContext`,
  `RefreshContextModel`, and `RefreshContextView` for more info.
* `TabContainerModel` and `TabModel` now support `refreshMode` and `renderMode` configs to allow
  better control over how inactive tabs are mounted/unmounted and how tabs handle refresh requests
  when hidden or (re)activated.
* Apps can implement `getAppOptions()` in their `AppModel` class to specify a set of app-wide
  options that should be editable via a new built-in Options dialog. This system includes built-in
  support for reading/writing options to preferences, or getting/setting their values via custom
  handlers. The toolkit handles the rendering of the dialog.
* Standard top-level app buttons - for actions such as launching the new Options dialog, switching
  themes, launching the admin client, and logging out - have been moved into a new menu accessible
  from the top-right corner of the app, leaving more space for app-specific controls in the AppBar.
* `RecordGridModel` now supports an enhanced `editors` configuration that exposes the full set of
  validation and display support from the Forms package.
* `HoistInput` sizing is now consistently implemented using `LayoutSupport`. All sizable
  `HoistInputs` now have default `width` to ensure a standard display out of the box. `JsonInput`
  and `TextArea` also have default `height`. These defaults can be overridden by declaring explicit
  `width` and `height` values, or unset by setting the prop to `null`.
* `HoistInputs` within `FormFields` will be automatically sized to fill the available space in the
  `FormField`. In these cases, it is advised to either give the `FormField` an explicit size or
  render it in a flex layout.

### 💥 Breaking Changes

* AG Grid has been updated to v20.0.0. Most apps shouldn't require any changes - however, if you are
  using `agOptions` to set sorting, filtering or resizing properties, these may need to change:

  For the `Grid`, `agOptions.enableColResize`, `agOptions.enableSorting`
  and `agOptions.enableFilter`
  have been removed. You can replicate their effects by using `agOptions.defaultColDef`. For
  `Columns`, `suppressFilter` has been removed, an should be replaced with `filter: false`.

* `HoistAppModel.requestRefresh` and `TabContainerModel.requestRefresh` have been removed.
  Applications should use the new Refresh architecture described above instead.
* `tabRefreshMode` on TabContainer has been renamed `renderMode`.
* `TabModel.reloadOnShow` has been removed. Set the `refreshMode` property on TabContainerModel or
  TabModel to `TabRefreshMode.ON_SHOW_ALWAYS` instead.
* The mobile APIs for `TabContainerModel`, `TabModel`, and `RefreshButton` have been rewritten to
  more closely mirror the desktop API.
* The API for `RecordGridModel` editors has changed -- `type` is no longer supported. Use
  `fieldModel` and `formField` instead.
* `LocalStore.loadRawData` requires that all records presented to store have unique IDs specified.
  See `LocalStore.idSpec` for more information.

### 🐞 Bug Fixes

* SwitchInput and RadioInput now properly highlight validation errors in `minimal` mode.

### 📚 Libraries

* @blueprintjs/core `3.12 → 3.13`
* ag-grid `~19.1.4 → ~20.0.0`

[Commit Log](https://github.com/xh/hoist-react/compare/v18.1.2...v19.0.0)

## v18.1.2 - 2019-01-30

### 🐞 Bug Fixes

* Grid integrations relying on column visibility (namely export, storeFilterField) now correctly
  consult updated column state from GridModel. #935
* Ensure `FieldModel.initialValue` is observable to ensure that computed dirty state (and any other
  derivations) are updated if it changes. #934
* Fixes to ensure Admin console log viewer more cleanly handles exceptions (e.g. attempting to
  auto-refresh on a log file that has been deleted).

[Commit Log](https://github.com/xh/hoist-react/compare/v18.1.1...v18.1.2)

## v18.1.1 - 2019-01-29

* Grid cell padding can be controlled via a new set of CSS vars and is reduced by default for grids
  in compact mode.
* The `addRecordAsync()` and `saveRecordAsync()` methods on `RestStore` return the updated record.

[Commit Log](https://github.com/xh/hoist-react/compare/v18.1.0...v18.1.1)

## v18.1.0 - 2019-01-28

### 🎁 New Features

* New `@managed` class field decorator can be used to mark a property as fully created/owned by its
  containing class (provided that class has installed the matching `@ManagedSupport` decorator).
    * The framework will automatically pass any `@managed` class members to `XH.safeDestroy()` on
      destroy/unmount to ensure their own `destroy()` lifecycle methods are called and any related
      resources are disposed of properly, notably MobX observables and reactions.
    * In practice, this should be used to decorate any properties on `HoistModel`, `HoistService`,
      or
      `HoistComponent` classes that hold a reference to a `HoistModel` created by that class. All of
      those core artifacts support the new decorator, `HoistModel` already provides a built-in
      `destroy()` method, and calling that method when an app is done with a Model is an important
      best practice that can now happen more reliably / easily.
* `FormModel.getData()` accepts a new single parameter `dirtyOnly` - pass true to get back only
  fields which have been modified.
* The mobile `Select` component indicates the current value with a ✅ in the drop-down list.
* Excel exports from tree grids now include the matching expand/collapse tree controls baked into
  generated Excel file.

### 🐞 Bug Fixes

* The `JsonInput` component now properly respects / indicates disabled state.

### 📚 Libraries

* Hoist-dev-utils `3.4.1 → 3.5.0` - updated webpack and other build tool dependencies, as well as
  an improved eslint configuration.
* @blueprintjs/core `3.10 → 3.12`
* @blueprintjs/datetime `3.5 → 3.7`
* fontawesome `5.6 → 5.7`
* mobx `5.8 → 5.9`
* react-select `2.2 → 2.3`
* Other patch updates

[Commit Log](https://github.com/xh/hoist-react/compare/v18.0.0...v18.1.0)

## v18.0.0 - 2019-01-15

### 🎁 New Features

* Form support has been substantially enhanced and restructured to provide both a cleaner API and
  new functionality:
    * `FormModel` and `FieldModel` are now concrete classes and provide the main entry point for
      specifying the contents of a form. The `Field` and `FieldSupport` decorators have been
      removed.
    * Fields and sub-forms may now be dynamically added to FormModel.
    * The validation state of a FormModel is now *immediately* available after construction and
      independent of the GUI. The triggering of the *display* of that state is now a separate
      process triggered by GUI actions such as blur.
    * `FormField` has been substantially reworked to support a read-only display and inherit common
      property settings from its containing `Form`.
    * `HoistInput` has been moved into the `input` package to clarify that these are lower level
      controls and independent of the Forms package.

* `RestGrid` now supports a `mask` prop. RestGrid loading is now masked by default.
* `Chart` component now supports a built-in zoom out gesture: click and drag from right-to-left on
  charts with x-axis zooming.
* `Select` now supports an `enableClear` prop to control the presence of an optional inline clear
  button.
* `Grid` components take `onCellClicked` and `onCellDoubleClicked` event handlers.
* A new desktop `FileChooser` wraps a preconfigured react-dropzone component to allow users to
  easily select files for upload or other client-side processing.

### 💥 Breaking Changes

* Major changes to Form (see above). `HoistInput` imports will also need to be adjusted to move from
  `form` to `input`.
* The name of the HoistInput `field` prop has been changed to `bind`. This change distinguishes the
  lower-level input package more clearly from the higher-level form package which uses it. It also
  more clearly relates the property to the associated `@bindable` annotation for models.
* A `Select` input with `enableMulti = true` will by default no longer show an inline x to clear the
  input value. Use the `enableClear` prop to re-enable.
* Column definitions are exported from the `grid` package. To ensure backwards compatibility,
  replace imports from `@xh/hoist/desktop/columns` with `@xh/hoist/desktop/cmp/grid`.

### 📚 Libraries

* React `~16.6.0 → ~16.7.0`
* Patch version updates to multiple other dependencies.

[Commit Log](https://github.com/xh/hoist-react/compare/v17.0.0...v18.0.0)

## v17.0.0 - 2018-12-21

### 💥 Breaking Changes

* The implementation of the `model` property on `HoistComponent` has been substantially enhanced:
    * "Local" Models should now be specified on the Component class declaration by simply setting
      the
      `model` property, rather than the confusing `localModel` property.
    * HoistComponent now supports a static `modelClass` class property. If set, this property will
      allow a HoistComponent to auto-create a model internally when presented with a plain
      javascript object as its `model` prop. This is especially useful in cases like `Panel`
      and `TabContainer`, where apps often need to specify a model but do not require a reference to
      the model. Those usages can now skip importing and instantiating an instance of the
      component's model class themselves.
    * Hoist will now throw an Exception if an application attempts to changes the model on an
      existing HoistComponent instance or presents the wrong type of model to a HoistComponent where
      `modelClass` has been specified.

* `PanelSizingModel` has been renamed `PanelModel`. The class now also has the following new
  optional properties, all of which are `true` by default:
    * `showSplitter` - controls visibility of the splitter bar on the outside edge of the component.
    * `showSplitterCollapseButton` - controls visibility of the collapse button on the splitter bar.
    * `showHeaderCollapseButton` - controls visibility of a (new) collapse button in the header.

* The API methods for exporting grid data have changed and gained new features:
    * Grids must opt-in to export with the `GridModel.enableExport` config.
    * Exporting a `GridModel` is handled by the new `GridExportService`, which takes a collection of
      `exportOptions`. See `GridExportService.exportAsync` for available `exportOptions`.
    * All export entry points (`GridModel.exportAsync()`, `ExportButton` and the export context menu
      items) support `exportOptions`. Additionally, `GridModel` can be configured with default
      `exportOptions` in its config.

* The `buttonPosition` prop on `NumberInput` has been removed due to problems with the underlying
  implementation. Support for incrementing buttons on NumberInputs will be re-considered for future
  versions of Hoist.

### 🎁 New Features

* `TextInput` on desktop now supports an `enableClear` property to allow easy addition of a clear
  button at the right edge of the component.
* `TabContainer` enhancements:
    * An `omit` property can now be passed in the tab configs passed to the `TabContainerModel`
      constructor to conditionally exclude a tab from the container
    * Each `TabModel` can now be retrieved by id via the new `getTabById` method on
      `TabContainerModel`.
    * `TabModel.title` can now be changed at runtime.
    * `TabModel` now supports the following properties, which can be changed at runtime or set via
      the config:
        * `disabled` - applies a disabled style in the switcher and blocks navigation to the tab via
          user click, routing, or the API.
        * `excludeFromSwitcher` - removes the tab from the switcher, but the tab can still be
          navigated to programmatically or via routing.
* `MultiFieldRenderer` `multiFieldConfig` now supports a `delimiter` property to separate
  consecutive SubFields.
* `MultiFieldRenderer` SubFields now support a `position` property, to allow rendering in either the
  top or bottom row.
* `StoreCountLabel` now supports a new 'includeChildren' prop to control whether or not children
  records are included in the count. By default this is `false`.
* `Checkbox` now supports a `displayUnsetState` prop which may be used to display a visually
  distinct state for null values.
* `Select` now renders with a checkbox next to the selected item in its dropdown menu, instead of
  relying on highlighting. A new `hideSelectedOptionCheck` prop is available to disable.
* `RestGridModel` supports a `readonly` property.
* `DimensionChooser`, various `HoistInput` components, `Toolbar` and `ToolbarSeparator` have been
  added to the mobile component library.
* Additional environment enums for UAT and BCP, added to Hoist Core 5.4.0, are supported in the
  application footer.

### 🐞 Bug Fixes

* `NumberInput` will no longer immediately convert its shorthand value (e.g. "3m") into numeric form
  while the user remains focused on the input.
* Grid `actionCol` columns no longer render Button components for each action, relying instead on
  plain HTML / CSS markup for a significant performance improvement when there are many rows and/or
  actions per row.
* Grid exports more reliably include the appropriate file extension.
* `Select` will prevent an `<esc>` keypress from bubbling up to parent components only when its menu
  is open. (In that case, the component assumes escape was pressed to close its menu and captures
  the keypress, otherwise it should leave it alone and let it e.g. close a parent popover).

[Commit Log](https://github.com/xh/hoist-react/compare/v16.0.1...v17.0.0)

## v16.0.1 - 2018-12-12

### 🐞 Bug Fixes

* Fix to FeedbackForm allowing attempted submission with an empty message.

[Commit Log](https://github.com/xh/hoist-react/compare/v16.0.0...v16.0.1)

## v16.0.0

### 🎁 New Features

* Support for ComboBoxes and Dropdowns have been improved dramatically, via a new `Select` component
  based on react-select.
* The AG Grid based `Grid` and `GridModel` are now available on both mobile and desktop. We have
  also added new support for multi-row/multi-field columns via the new `multiFieldRenderer` renderer
  function.
* The app initialization lifecycle has been restructured so that no App classes are constructed
  until Hoist is fully initialized.
* `Column` now supports an optional `rowHeight` property.
* `Button` now defaults to 'minimal' mode, providing a much lighter-weight visual look-and-feel to
  HoistApps. `Button` also implements `@LayoutSupport`.
* Grouping state is now saved by the grid state support on `GridModel`.
* The Hoist `DimChooser` component has been ported to hoist-react.
* `fetchService` now supports an `autoAbortKey` in its fetch methods. This can be used to
  automatically cancel obsolete requests that have been superseded by more recent variants.
* Support for new `clickableLabel` property on `FormField`.
* `RestForm` now supports a read-only view.
* Hoist now supports automatic tracking of app/page load times.

### 💥 Breaking Changes

* The new location for the cross-platform grid component is `@xh/hoist/cmp/grid`. The `columns`
  package has also moved under a new sub-package in this location.
* Hoist top-level App Structure has changed in order to improve consistency of the Model-View
  conventions, to improve the accessibility of services, and to support the improvements in app
  initialization mentioned above:
    - `XH.renderApp` now takes a new `AppSpec` configuration.
    - `XH.app` is now `XH.appModel`.
    - All services are installed directly on `XH`.
    - `@HoistApp` is now `@HoistAppModel`
* `RecordAction` has been substantially refactored and improved. These are now typically immutable
  and may be shared.
    - `prepareFn` has been replaced with a `displayFn`.
    - `actionFn` and `displayFn` now take a single object as their parameter.
* The `hide` property on `Column` has been changed to `hidden`.
* The `ColChooserButton` has been moved from the incorrect location `@xh/hoist/cmp/grid` to
  `@xh/hoist/desktop/cmp/button`. This is a desktop-only component. Apps will have to adjust these
  imports.
* `withDefaultTrue` and `withDefaultFalse` in `@xh/hoist/utils/js` have been removed. Use
  `withDefault` instead.
* `CheckBox` has been renamed `Checkbox`

### ⚙️ Technical

* AG Grid has been upgraded to v19.1
* mobx has been upgraded to v5.6
* React has been upgraded to v16.6
* Allow browsers with proper support for Proxy (e.g Edge) to access Hoist Applications.

### 🐞 Bug Fixes

* Extensive. See full change list below.

[Commit Log](https://github.com/xh/hoist-react/compare/v15.1.2...v16.0.0)

## v15.1.2

🛠 Hotfix release to MultiSelect to cap the maximum number of options rendered by the drop-down
list. Note, this component is being replaced in Hoist v16 by the react-select library.

[Commit Log](https://github.com/xh/hoist-react/compare/v15.1.1...v15.1.2)

## v15.1.1

### 🐞 Bug Fixes

* Fix to minimal validation mode for FormField disrupting input focus.
* Fix to JsonInput disrupting input focus.

### ⚙️ Technical

* Support added for TLBR-style notation when specifying margin/padding via layoutSupport - e.g. box(
  {margin: '10 20 5 5'}).
* Tweak to lockout panel message when the user has no roles.

[Commit Log](https://github.com/xh/hoist-react/compare/v15.1.0...v15.1.1)

## v15.1.0

### 🎁 New Features

* The FormField component takes a new minimal prop to display validation errors with a tooltip only
  as opposed to an inline message string. This can be used to help reduce shifting / jumping form
  layouts as required.
* The admin-only user impersonation toolbar will now accept new/unknown users, to support certain
  SSO application implementations that can create users on the fly.

### ⚙️ Technical

* Error reporting to server w/ custom user messages is disabled if the user is not known to the
  client (edge case with errors early in app lifecycle, prior to successful authentication).

[Commit Log](https://github.com/xh/hoist-react/compare/v15.0.0...v15.1.0)

## v15.0.0

### 💥 Breaking Changes

* This update does not require any application client code changes, but does require updating the
  Hoist Core Grails plugin to >= 5.0. Hoist Core changes to how application roles are loaded and
  users are authenticated required minor changes to how JS clients bootstrap themselves and load
  user data.
* The Hoist Core HoistImplController has also been renamed to XhController, again requiring Hoist
  React adjustments to call the updated /xh/ paths for these (implementation) endpoints. Again, no
  app updates required beyond taking the latest Hoist Core plugin.

[Commit Log](https://github.com/xh/hoist-react/compare/v14.2.0...v15.0.0)

## v14.2.0

### 🎁 New Features

* Upgraded hoist-dev-utils to 3.0.3. Client builds now use the latest Webpack 4 and Babel 7 for
  noticeably faster builds and recompiles during CI and at development time.
* GridModel now has a top-level agColumnApi property to provide a direct handle on the AG Grid
  Column API object.

### ⚙️ Technical

* Support for column groups strengthened with the addition of a dedicated ColumnGroup sibling class
  to Column. This includes additional internal refactoring to reduce unnecessary cloning of Column
  configurations and provide a more managed path for Column updates. Public APIs did not change.
  (#694)

### 📚 Libraries

* Blueprint Core `3.6.1 → 3.7.0`
* Blueprint Datetime `3.2.0 → 3.3.0`
* Fontawesome `5.3.x → 5.4.x`
* MobX `5.1.2 → 5.5.0`
* Router5 `6.5.0 → 6.6.0`

[Commit Log](https://github.com/xh/hoist-react/compare/v14.1.3...v14.2.0)

## v14.1.3

### 🐞 Bug Fixes

* Ensure JsonInput reacts properly to value changes.

### ⚙️ Technical

* Block user pinning/unpinning in Grid via drag-and-drop - pending further work via #687.
* Support "now" as special token for dateIs min/max validation rules.
* Tweak grouped grid row background color.

[Commit Log](https://github.com/xh/hoist-react/compare/v14.1.1...v14.1.3)

## v14.1.1

### 🐞 Bug Fixes

* Fixes GridModel support for row-level grouping at same time as column grouping.

[Commit Log](https://github.com/xh/hoist-react/compare/v14.1.0...v14.1.1)

## v14.1.0

### 🎁 New Features

* GridModel now supports multiple levels of row grouping. Pass the public setGroupBy() method an
  array of string column IDs, or a falsey value / empty array to ungroup. Note that the public and
  observable groupBy property on GridModel will now always be an array, even if the grid is not
  grouped or has only a single level of grouping.
* GridModel exposes public expandAll() and collapseAll() methods for grouped / tree grids, and
  StoreContextMenu supports a new "expandCollapseAll" string token to insert context menu items.
  These are added to the default menu, but auto-hide when the grid is not in a grouped state.
* The Grid component provides a new onKeyDown prop, which takes a callback and will fire on any
  keypress targeted within the Grid. Note such a handler is not provided directly by AG Grid.
* The Column class supports pinned as a top-level config. Supports passing true to pin to the left.

### 🐞 Bug Fixes

* Updates to Grid column widths made via AG Grid's "autosize to fit" API are properly persisted to
  grid state.

[Commit Log](https://github.com/xh/hoist-react/compare/v14.0.0...v14.1.0)

## v14.0.0

* Along with numerous bug fixes, v14 brings with it a number of important enhancements for grids,
  including support for tree display, 'action' columns, and absolute value sorting. It also includes
  some new controls and improvement to focus display.

### 💥 Breaking Changes

* The signatures of the Column.elementRenderer and Column.renderer have been changed to be
  consistent with each other, and more extensible. Each takes two arguments -- the value to be
  rendered, and a single bundle of metadata.
* StoreContextMenuAction has been renamed to RecordAction. Its action property has been renamed to
  actionFn for consistency and clarity.
* LocalStore : The method LocalStore.processRawData no longer takes an array of all records, but
  instead takes just a single record. Applications that need to operate on all raw records in bulk
  should do so before presenting them to LocalStore. Also, LocalStores template methods for override
  have also changed substantially, and sub-classes that rely on these methods will need to be
  adjusted accordingly.

### 🎁 New Features

#### Grid

* The Store API now supports hierarchical datasets. Applications need to simply provide raw data for
  records with a "children" property containing the raw data for their children.
* Grid supports a 'TreeGrid' mode. To show a tree grid, bind the GridModel to a store containing
  hierarchical data (as above), set treeMode: true on the GridModel, and specify a column to display
  the tree controls (isTreeColumn: true)
* Grid supports absolute sorting for numerical columns. Specify absSort: true on your column config
  to enable. Clicking the grid header will now cycle through ASC > DESC > DESC (abs) sort modes.
* Grid supports an 'Actions' column for one-click record actions. See cmp/desktop/columns/actionCol.
* A new showHover prop on the desktop Grid component will highlight the hovered row with default
  styling. A new GridModel.rowClassFn callback was added to support per-row custom classes based on
  record data.
* A new ExportFormat.LONG_TEXT format has been added, along with a new Column.exportWidth config.
  This supports exporting columns that contain long text (e.g. notes) as multi-line cells within
  Excel.

#### Other Components

* RadioInput and ButtonGroupInput have been added to the desktop/cmp/form package.
* DateInput now has support for entering and displaying time values.
* NumberInput displays its unformatted value when focused.
* Focused components are now better highlighted, with additional CSS vars provided to customize as
  needed.

### 🐞 Bug Fixes

* Calls to GridModel.setGroupBy() work properly not only on the first, but also all subsequent calls
  (#644).
* Background / style issues resolved on several input components in dark theme (#657).
* Grid context menus appear properly over other floating components.

### 📚 Libraries

* React `16.5.1 → 16.5.2`
* router5 `6.4.2 → 6.5.0`
* CodeMirror, Highcharts, and MobX patch updates

[Commit Log](https://github.com/xh/hoist-react/compare/v13.0.0...v14.0.0)

## v13.0.0

🍀Lucky v13 brings with it a number of enhancements for forms and validation, grouped column support
in the core Grid API, a fully wrapped MultiSelect component, decorator syntax adjustments, and a
number of other fixes and enhancements.

It also includes contributions from new ExHI team members Arjun and Brendan. 🎉

### 💥 Breaking Changes

* The core `@HoistComponent`, `@HoistService`, and `@HoistModel` decorators are **no longer
  parameterized**, meaning that trailing `()` should be removed after each usage. (#586)
* The little-used `hoistComponentFactory()` method was also removed as a further simplification
  (#587).
* The `HoistField` superclass has been renamed to `HoistInput` and the various **desktop form
  control components have been renamed** to match (55afb8f). Apps using these components (which will
  likely be most apps) will need to adapt to the new names.
    * This was done to better distinguish between the input components and the upgraded Field
      concept on model classes (see below).

### 🎁 New Features

⭐️ **Forms and Fields** have been a major focus of attention, with support for structured data
fields added to Models via the `@FieldSupport` and `@field()` decorators.

* Models annotated with `@FieldSupport` can decorate member properties with `@field()`, making those
  properties observable and settable (with a generated `setXXX()` method).
* The `@field()` decorators themselves can be passed an optional display label string as well as
  zero or more *validation rules* to define required constraints on the value of the field.
* A set of predefined constraints is provided within the toolkit within the `/field/` package.
* Models using `FieldSupport` should be sure to call the `initFields()` method installed by the
  decorator within their constructor. This method can be called without arguments to generally
  initialize the field system, or it can be passed an object of field names to initial/default
  values, which will set those values on the model class properties and provide change/dirty
  detection and the ability to "reset" a form.
* A new `FormField` UI component can be used to wrap input components within a form. The `FormField`
  wrapper can accept the source model and field name, and will apply those to its child input. It
  leverages the Field model to automatically display a label, indicate required fields, and print
  validation error messages. This new component should be the building-block for most non-trivial
  forms within an application.

Other enhancements include:

* **Grid columns can be grouped**, with support for grouping added to the grid state management
  system, column chooser, and export manager (#565). To define a column group, nest column
  definitions passed to `GridModel.columns` within a wrapper object of the
  form `{headerName: 'My group', children: [...]}`.

(Note these release notes are incomplete for this version.)

[Commit Log](https://github.com/xh/hoist-react/compare/v12.1.2...v13.0.0)

## v12.1.2

### 🐞 Bug Fixes

* Fix casing on functions generated by `@settable` decorator
  (35c7daa209a4205cb011583ebf8372319716deba).

[Commit Log](https://github.com/xh/hoist-react/compare/v12.1.1...v12.1.2)

## v12.1.1

### 🐞 Bug Fixes

* Avoid passing unknown HoistField component props down to Blueprint select/checkbox controls.

### 📚 Libraries

* Rollback update of `@blueprintjs/select` package `3.1.0 → 3.0.0` - this included breaking API
  changes and will be revisited in #558.

[Commit Log](https://github.com/xh/hoist-react/compare/v12.1.0...v12.1.1)

## v12.1.0

### 🎁 New Features

* New `@bindable` and `@settable` decorators added for MobX support. Decorating a class member
  property with `@bindable` makes it a MobX `@observable` and auto-generates a setter method on the
  class wrapped in a MobX `@action`.
* A `fontAwesomeIcon` element factory is exported for use with other FA icons not enumerated by the
  `Icon` class.
* CSS variables added to control desktop Blueprint form control margins. These remain defaulted to
  zero, but now within CSS with support for variable overrides. A Blueprint library update also
  brought some changes to certain field-related alignment and style properties. Review any form
  controls within apps to ensure they remain aligned as desired
  (8275719e66b4677ec5c68a56ccc6aa3055283457 and df667b75d41d12dba96cbd206f5736886cb2ac20).

### 🐞 Bug Fixes

* Grid cells are fully refreshed on a data update, ensuring cell renderers that rely on data other
  than their primary display field are updated (#550).
* Grid auto-sizing is run after a data update, ensuring flex columns resize to adjust for possible
  scrollbar visibility changes (#553).
* Dropdown fields can be instantiated with fewer required properties set (#541).

### 📚 Libraries

* Blueprint `3.0.1 → 3.4.0`
* FontAwesome `5.2.0 → 5.3.0`
* CodeMirror `5.39.2 → 5.40.0`
* MobX `5.0.3 → 5.1.0`
* router5 `6.3.0 → 6.4.2`
* React `16.4.1 → 16.4.2`

[Commit Log](https://github.com/xh/hoist-react/compare/v12.0.0...v12.1.0)

## v12.0.0

Hoist React v12 is a relatively large release, with multiple refactorings around grid columns,
`elemFactory` support, classNames, and a re-organization of classes and exports within `utils`.

### 💥 Breaking Changes

#### ⭐️ Grid Columns

**A new `Column` class describes a top-level API for columns and their supported options** and is
intended to be a cross-platform layer on top of AG Grid and TBD mobile grid implementations.

* The desktop `GridModel` class now accepts a collection of `Column` configuration objects to define
  its available columns.
* Columns may be configured with `flex: true` to cause them to stretch all available horizontal
  space within a grid, sharing it equally with any other flex columns. However note that this should
  be used sparingly, as flex columns have some deliberate limitations to ensure stable and
  consistent behavior. Most noticeably, they cannot be resized directly by users. Often, a best
  practice will be to insert an `emptyFlexCol` configuration as the last column in a grid - this
  will avoid messy-looking gaps in the layout while not requiring a data-driven column be flexed.
* User customizations to column widths are now saved if the GridModel has been configured with a
  `stateModel` key or model instance - see `GridStateModel`.
* Columns accept a `renderer` config to format text or HTML-based output. This is a callback that is
  provided the value, the row-level record, and a metadata object with the column's `colId`. An
  `elementRenderer` config is also available for cells that should render a Component.
* An `agOptions` config key continues to provide a way to pass arbitrary options to the underlying
  AG Grid instance (for desktop implementations). This is considered an "escape hatch" and should be
  used with care, but can provide a bridge to required AG Grid features as the Hoist-level API
  continues to develop.
* The "factory pattern" for Column templates / defaults has been removed, replaced by a simpler
  approach that recommends exporting simple configuration partials and spreading them into
  instance-specific column configs.
* See 0798f6bb20092c59659cf888aeaf9ecb01db52a6 for primary commit.

#### ⭐️ Element Factory, LayoutSupport, BaseClassName

Hoist provides core support for creating components via a factory pattern, powered by the `elem()`
and `elemFactory()` methods. This approach remains the recommended way to instantiate component
elements, but was **simplified and streamlined**.

* The rarely used `itemSpec` argument was removed (this previously applied defaults to child items).
* Developers can now also use JSX to instantiate all Hoist-provided components while still taking
  advantage of auto-handling for layout-related properties provided by the `LayoutSupport` mixin.
    * HoistComponents should now spread **`...this.getLayoutProps()`** into their outermost rendered
      child to enable promotion of layout properties.
* All HoistComponents can now specify a **baseClassName** on their component class and should pass
  `className: this.getClassName()` down to their outermost rendered child. This allows components to
  cleanly layer on a base CSS class name with any instance-specific classes.
* See 8342d3870102ee9bda4d11774019c4928866f256 for primary commit.

#### ⭐️ Panel resizing / collapsing

**The `Panel` component now takes a `sizingModel` prop to control and encapsulate newly built-in
resizing and collapsing behavior** (#534).

* See the `PanelSizingModel` class for configurable details, including continued support for saving
  sizing / collapsed state as a user preference.
* **The standalone `Resizable` component was removed** in favor of the improved support built into
  Panel directly.

#### Other

* Two promise-related models have been combined into **a new, more powerful `PendingTaskModel`**,
  and the `LoadMask` component has been removed and consolidated into `Mask`
  (d00a5c6e8fc1e0e89c2ce3eef5f3e14cb842f3c8).
    * `Panel` now exposes a single `mask` prop that can take either a configured `mask` element or a
      simple boolean to display/remove a default mask.
* **Classes within the `utils` package have been re-organized** into more standardized and scalable
  namespaces. Imports of these classes will need to be adjusted.

### 🎁 New Features

* **The desktop Grid component now offers a `compact` mode** with configurable styling to display
  significantly more data with reduced padding and font sizes.
* The top-level `AppBar` refresh button now provides a default implementation, calling a new
  abstract `requestRefresh()` method on `HoistApp`.
* The grid column chooser can now be configured to display its column groups as initially collapsed,
  for especially large collections of columns.
* A new `XH.restoreDefaultsAsync()` method provides a centralized way to wipe out user-specific
  preferences or customizations (#508).
* Additional Blueprint `MultiSelect`, `Tag`, and `FormGroup` controls re-exported.

### 🐞 Bug Fixes

* Some components were unintentionally not exporting their Component class directly, blocking JSX
  usage. All components now export their class.
* Multiple fixes to `DayField` (#531).
* JsonField now responds properly when switching from light to dark theme (#507).
* Context menus properly filter out duplicated separators (#518).

[Commit Log](https://github.com/xh/hoist-react/compare/v11.0.0...v12.0.0)

## v11.0.0

### 💥 Breaking Changes

* **Blueprint has been upgraded to the latest 3.x release.** The primary breaking change here is the
  renaming of all `pt-` CSS classes to use a new `bp3-` prefix. Any in-app usages of the BP
  selectors will need to be updated. See the
  [Blueprint "What's New" page](http://blueprintjs.com/docs/#blueprint/whats-new-3.0).
* **FontAwesome has been upgraded to the latest 5.2 release.** Only the icons enumerated in the
  Hoist `Icon` class are now registered via the FA `library.add()` method for inclusion in bundled
  code, resulting in a significant reduction in bundle size. Apps wishing to use other FA icons not
  included by Hoist must import and register them - see the
  [FA React Readme](https://github.com/FortAwesome/react-fontawesome/blob/master/README.md) for
  details.
* **The `mobx-decorators` dependency has been removed** due to lack of official support for the
  latest MobX update, as well as limited usage within the toolkit. This package was primarily
  providing the optional `@setter` decorator, which should now be replaced as needed by dedicated
  `@action` setter methods (19cbf86138499bda959303e602a6d58f6e95cb40).

### 🎁 Enhancements

* `HoistComponent` now provides a `getClassNames()` method that will merge any `baseCls` CSS class
  names specified on the component with any instance-specific classes passed in via props (#252).
    * Components that wish to declare and support a `baseCls` should use this method to generate and
      apply a combined list of classes to their outermost rendered elements (see `Grid`).
    * Base class names have been added for relevant Hoist-provided components - e.g. `.xh-panel` and
      `.xh-grid`. These will be appended to any instance class names specified within applications
      and be available as public CSS selectors.
* Relevant `HoistField` components support inline `leftIcon` and `rightElement` props. `DayField`
  adds support for `minDay / maxDay` props.
* Styling for the built-in AG Grid loading overlay has been simplified and improved (#401).
* Grid column definitions can now specify an `excludeFromExport` config to drop them from
  server-generated Excel/CSV exports (#485).

### 🐞 Bug Fixes

* Grid data loading and selection reactions have been hardened and better coordinated to prevent
  throwing when attempting to set a selection before data has been loaded (#484).

### 📚 Libraries

* Blueprint `2.x → 3.x`
* FontAwesome `5.0.x → 5.2.x`
* CodeMirror `5.37.0 → 5.39.2`
* router5 `6.2.4 → 6.3.0`

[Commit Log](https://github.com/xh/hoist-react/compare/v10.0.1...v11.0.0)

## v10.0.1

### 🐞 Bug Fixes

* Grid `export` context menu token now defaults to server-side 'exportExcel' export.
    * Specify the `exportLocal` token to return a menu item for local AG Grid export.
* Columns with `field === null` skipped for server-side export (considered spacer / structural
  columns).

## v10.0.0

### 💥 Breaking Changes

* **Access to the router API has changed** with the `XH` global now exposing `router` and
  `routerState` properties and a `navigate()` method directly.
* `ToastManager` has been deprecated. Use `XH.toast` instead.
* `Message` is no longer a public class (and its API has changed). Use `XH.message/confirm/alert`
  instead.
* Export API has changed. The Built-in grid export now uses more powerful server-side support. To
  continue to use local AG based export, call method `GridModel.localExport()`. Built-in export
  needs to be enabled with the new property on `GridModel.enableExport`. See `GridModel` for more
  details.

### 🎁 Enhancements

* New Mobile controls and `AppContainer` provided services (impersonation, about, and version bars).
* Full-featured server-side Excel export for grids.

### 🐞 Bug Fixes

* Prevent automatic zooming upon input focus on mobile devices (#476).
* Clear the selection when showing the context menu for a record which is not already selected
  (#469).
* Fix to make lockout script readable by Compatibility Mode down to IE5.

### 📚 Libraries

* MobX `4.2.x → 5.0.x`

[Commit Log](https://github.com/xh/hoist-react/compare/v9.0.0...v10.0.0)

## v9.0.0

### 💥 Breaking Changes

* **Hoist-provided mixins (decorators) have been refactored to be more granular and have been broken
  out of `HoistComponent`.**
    * New discrete mixins now exist for `LayoutSupport` and `ContextMenuSupport` - these should be
      added directly to components that require the functionality they add for auto-handling of
      layout-related props and support for showing right-click menus. The corresponding options on
      `HoistComponent` that used to enable them have been removed.
    * For consistency, we have also renamed `EventTarget → EventSupport` and `Reactive →
      ReactiveSupport` mixins. These both continue to be auto-applied to HoistModel and HoistService
      classes, and ReactiveSupport enabled by default in HoistComponent.
* **The Context menu API has changed.** The `ContextMenuSupport` mixin now specifies an abstract
  `getContextMenuItems()` method for component implementation (replacing the previous
  `renderContextMenu()` method). See the new [`ContextMenuItem` class for what these items support,
  as well as several static default items that can be used.
    * The top-level `AppContainer` no longer provides a default context menu, instead allowing the
      browser's own context menu to show unless an app / component author has implemented custom
      context-menu handling at any level of their component hierarchy.

### 🐞 Bug Fixes

* TabContainer active tab can become out of sync with the router state (#451)
    * ⚠️ Note this also involved a change to the `TabContainerModel` API - `activateTab()` is now
      the public method to set the active tab and ensure both the tab and the route land in the
      correct state.
* Remove unintended focused cell borders that came back with the prior AG Grid upgrade.

[Commit Log](https://github.com/xh/hoist-react/compare/v8.0.0...v9.0.0)

## v8.0.0

Hoist React v8 brings a big set of improvements and fixes, some API and package re-organizations,
and AG Grid upgrade, and more. 🚀

### 💥 Breaking Changes

* **Component package directories have been re-organized** to provide better symmetry between
  pre-existing "desktop" components and a new set of mobile-first component. Current desktop
  applications should replace imports from `@xh/hoist/cmp/xxx` with `@xh/hoist/desktop/cmp/xxx`.
    * Important exceptions include several classes within `@xh/hoist/cmp/layout/`, which remain
      cross-platform.
    * `Panel` and `Resizable` components have moved to their own packages in
      `@xh/hoist/desktop/cmp/panel` and `@xh/hoist/desktop/cmp/resizable`.
* **Multiple changes and improvements made to tab-related APIs and components.**
    * The `TabContainerModel` constructor API has changed, notably `children` → `tabs`, `useRoutes`
      →
      `route` (to specify a starting route as a string) and `switcherPosition` has moved from a
      model config to a prop on the `TabContainer` component.
    * `TabPane` and `TabPaneModel` have been renamed `Tab` and `TabModel`, respectively, with
      several related renames.
* **Application entry-point classes decorated with `@HoistApp` must implement the new getter method
  `containerClass()`** to specify the platform specific component used to wrap the app's
  `componentClass`.
    * This will typically be `@xh/hoist/[desktop|mobile]/AppContainer` depending on platform.

### 🎁 New Features

* **Tab-related APIs re-worked and improved**, including streamlined support for routing, a new
  `tabRenderMode` config on `TabContainerModel`, and better naming throughout.
* **Ag-grid updated to latest v18.x** - now using native flex for overall grid layout and sizing
  controls, along with multiple other vendor improvements.
* Additional `XH` API methods exposed for control of / integration with Router5.
* The core `@HoistComponent` decorated now installs a new `isDisplayed` getter to report on
  component visibility, taking into account the visibility of its ancestors in the component tree.
* Mobile and Desktop app package / component structure made more symmetrical (#444).
* Initial versions of multiple new mobile components added to the toolkit.
* Support added for **`IdleService` - automatic app suspension on inactivity** (#427).
* Hoist wrapper added for the low-level Blueprint **button component** - provides future hooks into
  button customizations and avoids direct BP import (#406).
* Built-in support for collecting user feedback via a dedicated dialog, convenient XH methods and
  default appBar button (#379).
* New `XH.isDevelopmentMode` constant added, true when running in local Webpack dev-server mode.
* CSS variables have been added to customize and standardize the Blueprint "intent" based styling,
  with defaults adjusted to be less distracting (#420).

### 🐞 Bug Fixes

* Preference-related events have been standardized and bugs resolved related to pushAsync() and the
  `prefChange` event (ee93290).
* Admin log viewer auto-refreshes in tail-mode (#330).
* Distracting grid "loading" overlay removed (#401).
* Clipboard button ("click-to-copy" functionality) restored (#442).

[Commit Log](https://github.com/xh/hoist-react/compare/v7.2.0...v8.0.0)

## v7.2.0

### 🎁 New Features

+ Admin console grids now outfitted with column choosers and grid state. #375
+ Additional components for Onsen UI mobile development.

### 🐞 Bug Fixes

+ Multiple improvements to the Admin console config differ. #380 #381 #392

[Commit Log](https://github.com/xh/hoist-react/compare/v7.1.0...v7.2.0)

## v7.1.0

### 🎁 New Features

* Additional kit components added for Onsen UI mobile development.

### 🐞 Bug Fixes

* Dropdown fields no longer default to `commitOnChange: true` - avoiding unexpected commits of
  type-ahead query values for the comboboxes.
* Exceptions thrown from FetchService more accurately report the remote host when unreachable, along
  with some additional enhancements to fetch exception reporting for clarity.

[Commit Log](https://github.com/xh/hoist-react/compare/v7.0.0...v7.1.0)

## v7.0.0

### 💥 Breaking Changes

* **Restructuring of core `App` concept** with change to new `@HoistApp` decorator and conventions
  around defining `App.js` and `AppComponent.js` files as core app entry points. `XH.app` now
  installed to provide access to singleton instance of primary app class. See #387.

### 🎁 New Features

* **Added `AppBar` component** to help further standardize a pattern for top-level application
  headers.
* **Added `SwitchField` and `SliderField`** form field components.
* **Kit package added for Onsen UI** - base component library for mobile development.
* **Preferences get a group field for better organization**, parity with AppConfigs. (Requires
  hoist-core 3.1.x.)

### 🐞 Bug Fixes

* Improvements to `Grid` component's interaction with underlying AG Grid instance, avoiding extra
  renderings and unwanted loss of state. 03de0ae7

[Commit Log](https://github.com/xh/hoist-react/compare/v6.0.0...v7.0.0)

## v6.0.0

### 💥 Breaking Changes

* API for `MessageModel` has changed as part of the feature addition noted below, with `alert()` and
  `confirm()` replaced by `show()` and new `XH` convenience methods making the need for direct calls
  rare.
* `TabContainerModel` no longer takes an `orientation` prop, replaced by the more flexible
  `switcherPosition` as noted below.

### 🎁 New Features

* **Initial version of grid state** now available, supporting easy persistence of user grid column
  selections and sorting. The `GridModel` constructor now takes a `stateModel` argument, which in
  its simplest form is a string `xhStateId` used to persist grid state to local storage. See the
  `GridStateModel` class for implementation details. #331
* The **Message API** has been improved and simplified, with new `XH.confirm()` and `XH.alert()`
  methods providing an easy way to show pop-up alerts without needing to manually construct or
  maintain a `MessageModel`. #349
* **`TabContainer` components can now be controlled with a remote `TabSwitcher`** that does not need
  to be directly docked to the container itself. Specify `switcherPosition:none` on the
  `TabContainerModel` to suppress showing the switching affordance on the tabs themselves and
  instantiate a `TabSwitcher` bound to the same model to control a tabset from elsewhere in the
  component hierarchy. In particular, this enabled top-level application tab navigation to move up
  into the top toolbar, saving vertical space in the layout. #368
* `DataViewModel` supports an `emptyText` config.

### 🐞 Bugfixes

* Dropdown fields no longer fire multiple commit messages, and no longer commit partial entries
  under some circumstances. #353 and #354
* Grids resizing fixed when shrinking the containing component. #357

[Commit Log](https://github.com/xh/hoist-react/compare/v5.0.0...v6.0.0)

## v5.0.0

### 💥 Breaking Changes

* **Multi environment configs have been unwound** See these release notes/instructions for how to
  migrate: https://github.com/xh/hoist-core/releases/tag/release-3.0.0
* **Breaking change to context menus in dataviews and grids not using the default context menu:**
  StoreContextMenu no longer takes an array of items as an argument to its constructor. Instead it
  takes a configuration object with an ‘items’ key that will point to any current implementation’s
  array of items. This object can also contain an optional gridModel argument which is intended to
  support StoreContextMenuItems that may now be specified as known ‘hoist tokens’, currently limited
  to a ‘colChooser’ token.

### 🎁 New Features

* Config differ presents inline view, easier to read diffs now.
* Print Icon added!

### 🐞 Bugfixes

* Update processFailedLoad to loadData into gridModel store, Fixes #337
* Fix regression to ErrorTracking. Make errorTrackingService safer/simpler to call at any point in
  life-cycle.
* Fix broken LocalStore state.
* Tweak flex prop for charts. Side by side charts in a flexbox now auto-size themselves! Fixes #342
* Provide token parsing for storeContextMenus. Context menus are all grown up! Fixes #300

## v4.0.1

### 🐞 Bugfixes

* DataView now properly re-renders its items when properties on their records change (and the ID
  does not)

## v4.0.0

### 💥 Breaking Changes

* **The `GridModel` selection API has been reworked for clarity.** These models formerly exposed
  their selectionModel as `grid.selection` - now that getter returns the selected records. A new
  `selectedRecord` getter is also available to return a single selection, and new string shortcut
  options are available when configuring GridModel selection behavior.
* **Grid components can now take an `agOptions` prop** to pass directly to the underlying ag-grid
  component, as well as an `onRowDoubleClicked` handler function.
  16be2bfa10e5aab4ce8e7e2e20f8569979dd70d1

### 🎁 New Features

* Additional core components have been updated with built-in `layoutSupport`, allowing developers to
  set width/height/flex and other layout properties directly as top-level props for key comps such
  as Grid, DataView, and Chart. These special props are processed via `elemFactory` into a
  `layoutConfig` prop that is now passed down to the underlying wrapper div for these components.
  081fb1f3a2246a4ff624ab123c6df36c1474ed4b

### 🐞 Bugfixes

* Log viewer tail mode now working properly for long log files - #325

## v3.0.1

### 🐞 Bugfixes

* FetchService throws a dedicated exception when the server is unreachable, fixes a confusing
  failure case detailed in #315

## v3.0.0

### 💥 Breaking Changes

* **An application's `AppModel` class must now implement a new `checkAccess()` method.** This method
  is passed the current user, and the appModel should determine if that user should see the UI and
  return an object with a `hasAccess` boolean and an optional `message` string. For a return with
  `hasAccess: false`, the framework will render a lockout panel instead of the primary UI.
  974c1def99059f11528c476f04e0d8c8a0811804
    * Note that this is only a secondary level of "security" designed to avoid showing an
      unauthorized user a confusing / non-functional UI. The server or any other third-party data
      sources must always be the actual enforcer of access to data or other operations.
* **We updated the APIs for core MobX helper methods added to component/model/service classes.** In
  particular, `addReaction()` was updated to take a more declarative / clear config object.
  8169123a4a8be6940b747e816cba40bd10fa164e
    * See Reactive.js - the mixin that provides this functionality.

### 🎁 New Features

* Built-in client-side lockout support, as per above.

### 🐞 Bugfixes

* None

------------------------------------------

📫☎️🌎 info@xh.io | https://xh.io/contact
Copyright © 2025 Extremely Heavy Industries Inc. - all rights reserved<|MERGE_RESOLUTION|>--- conflicted
+++ resolved
@@ -2,7 +2,6 @@
 
 ## v72.0.0-SNAPSHOT - unreleased
 
-<<<<<<< HEAD
 ### 💥 Breaking Changes
 
 * Mobile `Navigator` no longer supports `animation` prop, and `NavigatorModel` no longer supports
@@ -12,11 +11,10 @@
 
 * Mobile `Navigator` has been rebuilt to support smooth swipe-based navigation. The API remains
   largely the same, notwithstanding the minor breaking changes detailed above.
-=======
+
 ### 🐞 Bug Fixes
 
 * Fixed `ViewManagerModel` unique name validation.
->>>>>>> 2d7e67aa
 
 ### ⚙️ Technical
 
