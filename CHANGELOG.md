--- conflicted
+++ resolved
@@ -1,19 +1,6 @@
 # Changelog
 
-<<<<<<< HEAD
-## v42.0.0-SNAPSHOT - unreleased
-
-### 🐞 Bug Fixes
-
-* Fixed an issue preventing export of very large (>100k rows) grids.
-* Improved `GridModel` async selection methods to ensure they do not wait forever if grid does not
-  mount.
-* Fixed an issue preventing a minimal button in `panel.headerItems` to take an intent that overrides
-  the panel's title text color.
-* Fixed an issue preventing dragging the chart navigator range in a dialog.
-=======
 ## v41.1.0 - 2021-07-22
->>>>>>> 8e75fb47
 
 ### 🎁 New Features
 
@@ -41,6 +28,8 @@
 * Intent styles now properly applied to minimal buttons within `Panel.headerItems`.
 * Improved `GridModel` async selection methods to ensure they do not wait forever if grid does not
   mount.
+* Fixed an issue preventing dragging the chart navigator range in a dialog.
+
 
 ### ⚙️ Technical
 
