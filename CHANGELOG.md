--- conflicted
+++ resolved
@@ -4,12 +4,9 @@
 
 ### 🎁 New Features
 
-<<<<<<< HEAD
-* Updated grid column filters to apply on `Enter` / dismiss on `Esc` and tweaked the filter popup toolbar for clarity.
-=======
 * Added new `extraConfirmText`, `extraConfirmLabel` properties to `MessageOptions`.  Use this option
   to require the specified text to be re-typed by a user when confirming a potentially destructive or disruptive action.
->>>>>>> c206441b
+* Updated grid column filters to apply on `Enter` / dismiss on `Esc` and tweaked the filter popup toolbar for clarity.
 
 ## 75.0.1 - 2025-08-11
 
