--- conflicted
+++ resolved
@@ -10,13 +10,10 @@
   supported (by both Hoist and React) using the familiar `@HoistComponent` decorator.
 * The default text input shown by `XH.prompt()` now has `selectOnFocus: true` and will confirm the
   user's entry on an <enter> keypress (same as clicking 'OK').
-<<<<<<< HEAD
-* `Column.exportFormat` can now be a function, which can be used to return conditional `exportFormat`
-  based upon the value and / or record.
-=======
 * Individual `Buttons` within a `ButtonGroupInput` will accept a disabled prop while continuing 
   to respect the overall `ButtonGroupInput`'s disabled prop.
->>>>>>> 60054b15
+* `Column.exportFormat` can now be a function, which can be used to return conditional `exportFormat` 
+  based upon the value and / or record.
 
 ### 💥 Breaking Changes
 
