# Changelog

## v29.0.0-SNAPSHOT - under development

### 🎁 New Features

* Added a `showCounts` option to show the number of items on each side of a LeftRightChooser.
* Added an `useOnResize` hook, which runs a function when a component is resized.
* Added keyboard support to ag-Grid context menus.
* Exposed an `inputRef` prop on numberInput, textArea, and textInput
* Added a `ensureSelectionVisible` method to GridModel to scroll selection into view.
* `Column` now accepts a `tooltipElement` config for custom React tooltip components in the Grid
* `PanelModel` now accepts a `maxSize` config.
<<<<<<< HEAD
* `getRelativeTimestamp` and `RelativeTimeStamp`, now support a `relativeTo` option, 
allowing for timestamps relative to times other than now.
* `getRelativeTimestamp` and `RelativeTimeStamp` now use a more standard moment.js routine for 
their underlying implementation. 
=======
* If a `TreeMap` is associated with a grid, the grid will now scroll to display the item selected in
  the map.
* `GridModel.emptyText` can now be set dynamically, with changes reflected in the grid.
>>>>>>> 8197ac10

### 💥 Breaking Changes

* The GridModel `contextMenuFn` parameter has been replaced with a `contextMenu` parameter. The new
  parameter will allow context menus to be specified with a simple array in addition to the function
  specification currently supported.
* The GridModel `defaultContextMenuTokens` array has been renamed `defaultContextMenu`.
* `Chart` and `ChartModel` have been moved from `desktop/cmp/charts` to `cmp/charts`.
* `StoreFilterField` have been moved from `desktop/cmp/store` to `cmp/store`.
* The options `nowEpsilon` and `nowString` on RelativeTimestamp have been renamed to `epsilon` and 
  `equalString`, respectively.

### 🐞 Bug Fixes

* Fixed autoFocus on NumberInput.
* Fixed issue where JsonInput was not receiving its `model` from context
  ([#1456](https://github.com/xh/hoist-react/issues/1456))
* Fixed issue where TreeMap would not be initialized if the TreeMapModel was created after the
  GridModel data was loaded ([#1471](https://github.com/xh/hoist-react/issues/1471))
* Fixed issue where export would create malformed file with dynamic header names
* Fixed issue where exported tree grids would have incorrect aggregate data
  ([#1447](https://github.com/xh/hoist-react/issues/1447))
* Fixed issue where resizable Panels could grow larger than desired
  ([#1498](https://github.com/xh/hoist-react/issues/1498))
* Changed RestGrid to only display export button if export is enabled
  ([#1490](https://github.com/xh/hoist-react/issues/1490))
* Fixed errors when grouping rows in Grids with `groupUseEntireRow` turned off
  ([#1520](https://github.com/xh/hoist-react/issues/1520))

### 📚 Libraries

* @blueprintjs/core `3.19 -> 3.22`
* @blueprintjs/datetime `3.14 -> 3.15`
* @fortawesome/fontawesome-pro `5.11 -> 5.12`
* codemirror `5.49 -> 5.50`
* core-js `3.3 -> 3.6`
* fast-deep-equal `2.0 -> 3.1`
* filesize `5.0 -> 6.0`
* highcharts 7.2 -> 8.0`
* mobx `5.14 -> 5.15`
* react-dates `21.3 -> 21.5`
* react-dropzone `10.1 -> 10.2`

[Commit Log](https://github.com/xh/hoist-react/compare/v28.2.0...develop)

## v28.2.0 - 2019-11-08

### 🎁 New Features

* Added a `DateInput` component to the mobile toolkit. Its API supports many of the same options as
  its desktop analog with the exception of `timePrecision`, which is not yet supported.
* Added `minSize` to panelModel. A resizable panel can now be prevented from resizing to a size
  smaller than minSize. ([#1431](https://github.com/xh/hoist-react/issues/1431))

### 🐞 Bug Fixes

* Made `itemHeight` a required prop for `DataView`. This avoids an issue where agGrid went into an
  infinite loop if this value was not set.
* Fixed a problem with `RestStore` behavior when `dataRoot` changed from its default value.

[Commit Log](https://github.com/xh/hoist-react/compare/v28.1.1...v28.2.0)

## v28.1.1 - 2019-10-23

### 🐞 Bug Fixes

* Fixes a bug with default model context being set incorrectly within context inside of `Panel`.

[Commit Log](https://github.com/xh/hoist-react/compare/v28.1.0...v28.1.1)

## v28.1.0 - 2019-10-18

### 🎁 New Features

* `DateInput` supports a new `strictInputParsing` prop to enforce strict parsing of keyed-in entries
  by the underlying moment library. The default value is false, maintained the existing behavior
  where [moment will do its best](https://momentjs.com/guides/#/parsing/) to parse an entered date
  string that doesn't exactly match the specified format
* Any `DateInput` values entered that exceed any specified max/minDate will now be reset to null,
  instead of being set to the boundary date (which was surprising and potentially much less obvious
  to a user that their input had been adjusted automatically).
* `Column` and `ColumnGroup` now accept a function for `headerName`. The header will be
  automatically re-rendered when any observable properties referenced by the `headerName` function
  are modified.
* `ColumnGroup` now accepts an `align` config for setting the header text alignment
* The flag `toContext` for `uses` and `creates` has been replaced with a new flag `publishMode` that
  provides more granular control over how models are published and looked up via context. Components
  can specify `ModelPublishMode.LIMITED` to make their model available for contained components
  without it becoming the default model or exposing its sub-models.

### 🐞 Bug Fixes

* Tree columns can now specify `renderer` or `elementRenderer` configs without breaking the standard
  ag-Grid group cell renderer auto-applied to tree columns (#1397).
* Use of a custom `Column.comparator` function will no longer break agGrid-provided column header
  filter menus (#1400).
* The MS Edge browser does not return a standard Promise from `async` functions, so the the return
  of those functions did not previously have the required Hoist extensions installed on its
  prototype. Edge "native" Promises are now also polyfilled / extended as required. (#1411).
* Async `Select` combobox queries are now properly debounced as per the `queryBuffer` prop (#1416).

### ⚙️ Technical

* Grid column group headers now use a custom React component instead of the default ag-Grid column
  header, resulting in a different DOM structure and CSS classes. Existing CSS overrides of the
  ag-Grid column group headers may need to be updated to work with the new structure/classes.
* We have configured `stylelint` to enforce greater consistency in our stylesheets within this
  project. The initial linting run resulted in a large number of updates to our SASS files, almost
  exclusively whitespace changes. No functional changes are intended/expected. We have also enabled
  hooks to run both JS and style linting on pre-commit. Neither of these updates directly affects
  applications, but the same tools could be configured for apps if desired.

### 📚 Libraries

* core-js `3.2 -> 3.3`
* filesize `4.2 -> 5.0`
* http-status-codes `added @ 1.3`

[Commit Log](https://github.com/xh/hoist-react/compare/v28.0.0...v28.1.0)

## v28.0.0 - 2019-10-07

_"The one with the hooks."_

**Hoist now fully supports React functional components and hooks.** The new `hoistComponent`
function is now the recommended method for defining new components and their corresponding element
factories. See that (within [HoistComponentFunctional.js](core/HoistComponentFunctional.js)) and the
new `useLocalModel()` and `useContextModel()` hooks (within [core/hooks](core/hooks)) for more
information.

Along with the performance benefits and the ability to use React hooks, Hoist functional components
are designed to read and write their models via context. This allows a much less verbose
specification of component element trees.

Note that **Class-based Components remain fully supported** (by both Hoist and React) using the
familiar `@HoistComponent` decorator, but transitioning to functional components within Hoist apps
is now strongly encouraged. In particular note that Class-based Components will *not* be able to
leverage the context for model support discussed above.

### 🎁 New Features

* Resizable panels now default to not redrawing their content when resized until the resize bar is
  dropped. This offers an improved user experience for most situations, especially when layouts are
  complex. To re-enable the previous dynamic behavior, set `PanelModel.resizeWhileDragging: true`.
* The default text input shown by `XH.prompt()` now has `selectOnFocus: true` and will confirm the
  user's entry on an `<enter>` keypress (same as clicking 'OK').
* `stringExcludes` function added to form validation constraints. This allows an input value to
  block specific characters or strings, e.g. no slash "/" in a textInput for a filename.
* `constrainAll` function added to form validation constraints. This takes another constraint as its
  only argument, and applies that constraint to an array of values, rather than just to one value.
  This is useful for applying a constraint to inputs that produce arrays, such as tag pickers.
* `DateInput` now accepts LocalDates as `value`, `minDate` and `maxDate` props.
* `RelativeTimestamp` now accepts a `bind` prop to specify a model field name from which it can pull
  its timestamp. The model itself can either be passed as a prop or (better) sourced automatically
  from the parent context. Developers are encouraged to take this change to minimize re-renders of
  parent components (which often contain grids and other intensive layouts).
* `Record` now has properties and methods for accessing and iterating over children, descendants,
  and ancestors
* `Store` now has methods for retrieving the descendants and ancestors of a given Record

### 💥 Breaking Changes

* **Apps must update their dev dependencies** to the latest `@xh/hoist-dev-utils` package: v4.0+.
  This updates the versions of Babel / Webpack used in builds to their latest / current versions and
  swaps to the updated Babel recommendation of `core-js` for polyfills.
* The `allSettled` function in `@xh/promise` has been removed. Applications using this method should
  use the ECMA standard (stage-2) `Promise.allSettled` instead. This method is now fully available
  in Hoist via bundled polyfills. Note that the standard method returns an array of objects of the
  form `{status: [rejected|fulfilled], ...}`, rather than `{state: [rejected|fulfilled], ...}`.
* The `containerRef` argument for `XH.toast()` should now be a DOM element. Component instances are
  no longer supported types for this value. This is required to support functional Components
  throughout the toolkit.
* Apps that need to prevent a `StoreFilterField` from binding to a `GridModel` in context, need to
  set the `store` or `gridModel` property explicitly to null.
* The Blueprint non-standard decorators `ContextMenuTarget` and `HotkeysTarget` are no longer
  supported. Use the new hooks `useContextMenu()` and `useHotkeys()` instead. For convenience, this
  functionality has also been made available directly on `Panel` via the `contextMenu` and `hotkeys`
  props.
* `DataView` and `DataViewModel` have been moved from `/desktop/cmp/dataview` to the cross-platform
  package `/cmp/dataview`.
* `isReactElement` has been removed. Applications should use the native React API method
  `React.isValidElement` instead.

### ⚙️ Technical

* `createObservableRef()` is now available in `@xh/hoist/utils/react` package. Use this function for
  creating refs that are functionally equivalent to refs created with `React.createRef()`, yet fully
  observable. With this change the `Ref` class in the same package is now obsolete.
* Hoist now establishes a proper react "error boundary" around all application code. This means that
  errors throw when rendering will be caught and displayed in the standard Hoist exception dialog,
  and stack traces for rendering errors should be significantly less verbose.
* Not a Hoist feature, exactly, but the latest version of `@xh/hoist-dev-utils` (see below) enables
  support for the `optional chaining` (aka null safe) and `nullish coalescing` operators via their
  Babel proposal plugins. Developers are encouraged to make good use of the new syntax below:
  *  conditional-chaining: `let foo = bar?.baz?.qux;`
  *  nullish coalescing: `let foo = bar ?? 'someDefaultValue';`

### 🐞 Bug Fixes

* Date picker month and year controls will now work properly in `localDate` mode. (Previously would
  reset to underlying value.)
* Individual `Buttons` within a `ButtonGroupInput` will accept a disabled prop while continuing to
  respect the overall `ButtonGroupInput`'s disabled prop.
* Raised z-index level of AG-Grid tooltip to ensure tooltips for AG-Grid context menu items appear
  above the context menu.

### 📚 Libraries

* @blueprintjs/core `3.18 -> 3.19`
* @blueprintjs/datetime `3.12 -> 3.14`
* @fortawesome/fontawesome-pro `5.10 -> 5.11`
* @xh/hoist-dev-utils `3.8 -> 4.3` (multiple transitive updates to build tooling)
* ag-grid `21.1 -> 21.2`
* highcharts `7.1 -> 7.2`
* mobx `5.13 -> 5.14`
* react-transition-group `4.2 -> 4.3`
* rsvp (removed)
* store2 `2.9 -> 2.10`

[Commit Log](https://github.com/xh/hoist-react/compare/v27.1.0...v28.0.0)

## v27.1.0 - 2019-09-05

### 🎁 New Features

* `Column.exportFormat` can now be a function, which supports setting Excel formats on a per-cell
  (vs. entire column) basis by returning a conditional `exportFormat` based upon the value and / or
  record.
  * ⚠️ Note that per-cell formatting _requires_ that apps update their server to use hoist-core
    v6.3.0+ to work, although earlier versions of hoist-core _are_ backwards compatible with the
    pre-existing, column-level export formatting.
* `DataViewModel` now supports a `sortBy` config. Accepts the same inputs as `GridModel.sortBy`,
  with the caveat that only a single-level sort is supported at this time.

[Commit Log](https://github.com/xh/hoist-react/compare/v27.0.1...v27.1.0)

## v27.0.1 - 2019-08-26

### 🐞 Bug Fixes

* Fix to `Store.clear()` and `GridModel.clear()`, which delegates to the same (#1324).

[Commit Log](https://github.com/xh/hoist-react/compare/v27.0.0...v27.0.1)

## v27.0.0 - 2019-08-23

### 🎁 New Features

* A new `LocalDate` class has been added to the toolkit. This class provides client-side support for
  "business" or "calendar" days that do not have a time component. It is an immutable class that
  supports '==', '<' and '>', as well as a number of convenient manipulation functions. Support for
  the `LocalDate` class has also been added throughout the toolkit, including:
  * `Field.type` now supports an additional `localDate` option for automatic conversion of server
    data to this type when loading into a `Store`.
  * `fetchService` is aware of this class and will automatically serialize all instances of it for
    posting to the server. ⚠ NOTE that along with this change, `fetchService` and its methods such
    as `XH.fetchJson()` will now serialize regular JS Date objects as ms timestamps when provided in
    params. Previously Dates were serialized in their default `toString()` format. This would be a
    breaking change for an app that relied on that default Date serialization, but it was made for
    increased symmetry with how Hoist JSON-serializes Dates and LocalDates on the server-side.
  * `DateInput` can now be used to seamlessly bind to a `LocalDate` as well as a `Date`. See its new
    prop of `valueType` which can be set to `localDate` or `date` (default).
  * A new `localDateCol` config has been added to the `@xh/hoist/grid/columns` package with
    standardized rendering and formatting.
* New `TreeMap` and `SplitTreeMap` components added, to render hierarchical data in a configurable
  TreeMap visualization based on the Highcharts library. Supports optional binding to a GridModel,
  which syncs selection and expand / collapse state.
* `Column` gets a new `highlightOnChange` config. If true, the grid will highlight the cell on each
  change by flashing its background. (Currently this is a simple on/off config - future iterations
  could support a function variant or other options to customize the flash effect based on the
  old/new values.) A new CSS var `--xh-grid-cell-change-bg-highlight` can be used to customize the
  color used, app-wide or scoped to a particular grid selector. Note that columns must *not* specify
  `rendererIsComplex` (see below) if they wish to enable the new highlight flag.

### 💥 Breaking Changes

* The updating of `Store` data has been reworked to provide a simpler and more powerful API that
  allows for the applications of additions, deletions, and updates in a single transaction:
  * The signature of `Store.updateData()` has been substantially changed, and is now the main entry
    point for all updates.
  * `Store.removeRecords()` has been removed. Use `Store.updateData()` instead.
  * `Store.addData()` has been removed. Use `Store.updateData()` instead.
* `Column` takes an additional property `rendererIsComplex`. Application must set this flag to
  `true` to indicate if a column renderer uses values other than its own bound field. This change
  provides an efficiency boost by allowing ag-Grid to use its default change detection instead of
  forcing a cell refresh on any change.

### ⚙️ Technical

* `Grid` will now update the underlying ag-Grid using ag-Grid transactions rather than relying on
  agGrid `deltaRowMode`. This is intended to provide the best possible grid performance and
  generally streamline the use of the ag-Grid Api.

### 🐞 Bug Fixes

* Panel resize events are now properly throttled, avoiding extreme lagginess when resizing panels
  that contain complex components such as big grids.
* Workaround for issues with the mobile Onsen toolkit throwing errors while resetting page stack.
* Dialogs call `doCancel()` handler if cancelled via `<esc>` keypress.

### 📚 Libraries

* @xh/hoist-dev-utils `3.7 -> 3.8`
* qs `6.7 -> 6.8`
* store2 `2.8 -> 2.9`

[Commit Log](https://github.com/xh/hoist-react/compare/v26.0.1...v27.0.0)

## v26.0.1 - 2019-08-07

### 🎁 New Features

* **WebSocket support** has been added in the form of `XH.webSocketService` to establish and
  maintain a managed websocket connection with the Hoist UI server. This is implemented on the
  client via the native `WebSocket` object supported by modern browsers and relies on the
  corresponding service and management endpoints added to Hoist Core v6.1.
  * Apps must declare `webSocketsEnabled: true` in their `AppSpec` configuration to enable this
    overall functionality on the client.
  * Apps can then subscribe via the new service to updates on a requested topic and will receive any
    inbound messages for that topic via a callback.
  * The service will monitor the socket connection with a regular heartbeat and attempt to
    re-establish if dropped.
  * A new admin console snap-in provides an overview of connected websocket clients.
* The `XH.message()` and related methods such as `XH.alert()` now support more flexible
  `confirmProps` and `cancelProps` configs, each of which will be passed to their respective button
  and merged with suitable defaults. Allows use of the new `autoFocus` prop with these preconfigured
  dialogs.
  * By default, `XH.alert()` and `XH.confirm()` will auto focus the confirm button for user
    convenience.
  * The previous text/intent configs have been deprecated and the message methods will log a console
    warning if they are used (although it will continue to respect them to aid transitioning to the
    new configs).
* `GridModel` now supports a `copyCell` context menu action. See `StoreContextMenu` for more
  details.
* New `GridCountLabel` component provides an alternative to existing `StoreCountLabel`, outputting
  both overall record count and current selection count in a configurable way.
* The `Button` component accepts an `autoFocus` prop to attempt to focus on render.
* The `Checkbox` component accepts an `autoFocus` prop to attempt to focus on render.

### 💥 Breaking Changes

* `StoreCountLabel` has been moved from `/desktop/cmp/store` to the cross-platform package
  `/cmp/store`. Its `gridModel` prop has also been removed - usages with grids should likely switch
  to the new `GridCountLabel` component, noted above and imported from `/cmp/grid`.
* The API for `ClipboardButton` and `ClipboardMenuItem` has been simplified, and made implementation
  independent. Specify a single `getCopyText` function rather than the `clipboardSpec`.
  (`clipboardSpec` is an artifact from the removed `clipboard` library).
* The `XH.prompt()` and `XH.message()` input config has been updated to work as documented, with any
  initial/default value for the input sourced from `input.initialValue`. Was previously sourced from
  `input.value` (#1298).
* ChartModel `config` has been deprecated. Please use `highchartsConfig` instead.

### 🐞 Bug Fixes

* The `Select.selectOnFocus` prop is now respected when used in tandem with `enableCreate` and/or
  `queryFn` props.
* `DateInput` popup _will_ now close when input is blurred but will _not_ immediately close when
  `enableTextInput` is `false` and a month or year is clicked (#1293).
* Buttons within a grid `actionCol` now render properly in compact mode, without clipping/overflow.

### ⚙️ Technical

* `AgGridModel` will now throw an exception if any of its methods which depend on ag-Grid state are
  called before the grid has been fully initialized (ag-Grid onGridReady event has fired).
  Applications can check the new `isReady` property on `AgGridModel` before calling such methods to
  verify the grid is fully initialized.

### 📚 Libraries

* @blueprintjs/core `3.17 -> 3.18`
* @blueprintjs/datetime `3.11 -> 3.12`
* @fortawesome/fontawesome `5.9 -> 5.10`
* ag-grid `21.0.1 -> 21.1.1`
* store2 `2.7 -> 2.8`
* The `clipboard` library has been replaced with the simpler `clipboard-copy` library.

[Commit Log](https://github.com/xh/hoist-react/compare/v25.2.0...v26.0.1)

## v25.2.0 - 2019-07-25

### 🎁 New Features

* `RecordAction` supports a new `secondaryText` property. When used for a Grid context menu item,
  this text appears on the right side of the menu item, usually used for displaying the shortcut key
  associated with an action.

### 🐞 Bug Fixes

* Fixed issue with loopy behavior when using `Select.selectOnFocus` and changing focus
  simultaneously with keyboard and mouse.

[Commit Log](https://github.com/xh/hoist-react/compare/v25.1.0...v25.2.0)

## v25.1.0 - 2019-07-23

### 🎁 New Features

* `JsonInput` includes buttons for toggling showing in a full-screen dialog window. Also added a
  convenience button to auto-format `JsonInput's` content.
* `DateInput` supports a new `enableTextInput` prop. When this property is set to false, `DateInput`
  will be entirely driven by the provided date picker. Additionally, `DateInput` styles have been
  improved for its various modes to more clearly convey its functionality.
* `ExportButton` will auto-disable itself if bound to an empty `GridModel`. This helper button will
  now also throw a console warning (to alert the developer) if `gridModel.enableExport != true`.

### ⚙️ Technical

* Classes decorated with `@LoadSupport` will now throw an exception out of their provided
  `loadAsync()` method if called with a parameter that's not a plain object (i.e. param is clearly
  not a `LoadSpec`). Note this might be a breaking change, in so far as it introduces additional
  validation around this pre-existing API requirement.
* Requirements for the `colorSpec` option passed to Hoist number formatters have been relaxed to
  allow partial definitions such that, for example, only negative values may receive the CSS class
  specified, without having to account for positive value styling.

### 🐞 Bug Fixes

* `RestFormModel` now submits dirty fields only when editing a record, as intended (#1245).
* `FormField` will no longer override the disabled prop of its child input if true (#1262).

### 📚 Libraries

* mobx `5.11 -> 5.13`
* Misc. patch-level updates

[Commit Log](https://github.com/xh/hoist-react/compare/v25.0.0...v25.1.0)

## v25.0.0 - 2019-07-16

### 🎁 New Features

* `Column` accepts a new `comparator` callback to customize how column cell values are sorted by the
  grid.
* Added `XH.prompt()` to show a simple message popup with a built-in, configurable HoistInput. When
  submitted by the user, its callback or resolved promise will include the input's value.
* `Select` accepts a new `selectOnFocus` prop. The behaviour is analogous to the `selectOnFocus`
  prop already in `TextInput`, `TextArea` and `NumberInput`.

### 💥 Breaking Changes

* The `fmtPercent` and `percentRenderer` methods will now multiply provided value by 100. This is
  consistent with the behavior of Excel's percentage formatting and matches the expectations of
  `ExportFormat.PCT`. Columns that were previously using `exportValue: v => v/100` as a workaround
  to the previous renderer behavior should remove this line of code.
* `DimensionChooserModel`'s `historyPreference` config has been renamed `preference`. It now
  supports saving both value and history to the same preference (existing history preferences will
  be handled).

[Commit Log](https://github.com/xh/hoist-react/compare/v24.2.0...v25.0.0)

## v24.2.0 - 2019-07-08

### 🎁 New Features

* `GridModel` accepts a new `colDefaults` configuration. Defaults provided via this object will be
  merged (deeply) into all column configs as they are instantiated.
* New `Panel.compactHeader` and `DockContainer.compactHeaders` props added to enable more compact
  and space efficient styling for headers in these components.
  * ⚠️ Note that as part of this change, internal panel header CSS class names changed slightly -
    apps that were targeting these internal selectors would need to adjust. See
    desktop/cmp/panel/impl/PanelHeader.scss for the relevant updates.
* A new `exportOptions.columns` option on `GridModel` replaces `exportOptions.includeHiddenCols`.
  The updated and more flexible config supports special strings 'VISIBLE' (default), 'ALL', and/or a
  list of specific colIds to include in an export.
  * To avoid immediate breaking changes, GridModel will log a warning on any remaining usages of
    `includeHiddenCols` but auto-set to `columns: 'ALL'` to maintain the same behavior.
* Added new preference `xhShowVersionBar` to allow more fine-grained control of when the Hoist
  version bar is showing. It defaults to `auto`, preserving the current behavior of always showing
  the footer to Hoist Admins while including it for non-admins *only* in non-production
  environments. The pref can alternatively be set to 'always' or 'never' on a per-user basis.

### 📚 Libraries

* @blueprintjs/core `3.16 -> 3.17`
* @blueprintjs/datetime `3.10 -> 3.11`
* mobx `5.10 -> 5.11`
* react-transition-group `2.8 -> 4.2`

[Commit Log](https://github.com/xh/hoist-react/compare/v24.1.1...v24.2.0)

## v24.1.1 - 2019-07-01

### 🐞 Bug Fixes

* Mobile column chooser internal layout/sizing fixed when used in certain secure mobile browsers.

[Commit Log](https://github.com/xh/hoist-react/compare/v24.1.0...v24.1.1)

## v24.1.0 - 2019-07-01

### 🎁 New Features

* `DateInput.enableClear` prop added to support built-in button to null-out a date input's value.

### 🐞 Bug Fixes

* The `Select` component now properly shows all options when the pick-list is re-shown after a
  change without first blurring the control. (Previously this interaction edge case would only show
  the option matching the current input value.) #1198
* Mobile mask component `onClick` callback prop restored - required to dismiss mobile menus when not
  tapping a menu option.
* When checking for a possible expired session within `XH.handleException()`, prompt for app login
  only for Ajax requests made to relative URLs (not e.g. remote APIs accessed via CORS). #1189

### ✨ Style

* Panel splitter collapse button more visible in dark theme. CSS vars to customize further fixed.
* The mobile app menu button has been moved to the right side of the top appBar, consistent with its
  placement in desktop apps.

### 📚 Libraries

* @blueprintjs/core `3.15 -> 3.16`
* @blueprintjs/datetime `3.9 -> 3.10`
* codemirror `5.47 -> 5.48`
* mobx `6.0 -> 6.1`

[Commit Log](https://github.com/xh/hoist-react/compare/v24.0.0...v24.1.0)

## v24.0.0 - 2019-06-24

### 🎁 New Features

#### Data

* A `StoreFilter` object has been introduced to the data API. This allows `Store` and
  `StoreFilterField` to support the ability to conditionally include all children when filtering
  hierarchical data stores, and could support additional filtering customizations in the future.
* `Store` now provides a `summaryRecord` property which can be used to expose aggregated data for
  the data it contains. The raw data for this record can be provided to `loadData()` and
  `updateData()` either via an explicit argument to these methods, or as the root node of the raw
  data provided (see `Store.loadRootAsSummary`).
* The `StoreFilterField` component accepts new optional `model` and `bind` props to allow control of
  its text value from an external model's observable.
* `pwd` is now a new supported type of `Field` in the `@xh/hoist/core/data` package.

#### Grid

* `GridModel` now supports a `showSummary` config which can be used to display its store's
  summaryRecord (see above) as either a pinned top or bottom row.
* `GridModel` also adds a `enableColumnPinning` config to enable/disable user-driven pinning. On
  desktop, if enabled, users can pin columns by dragging them to the left or right edges of the grid
  (the default ag-Grid gesture). Column pinned state is now also captured and maintained by the
  overall grid state system.
* The desktop column chooser now options in a non-modal popover when triggered from the standard
  `ColChooserButton` component. This offers a quicker and less disruptive alternative to the modal
  dialog (which is still used when launched from the grid context menu). In this popover mode,
  updates to columns are immediately reflected in the underlying grid.
* The mobile `ColChooser` has been improved significantly. It now renders displayed and available
  columns as two lists, allowing drag and drop between to update the visibility and ordering. It
  also provides an easy option to toggle pinning the first column.
* `DimensionChooser` now supports an optional empty / ungrouped configuration with a value of `[]`.
  See `DimensionChooserModel.enableClear` and `DimensionChooser.emptyText`.

#### Other Features

* Core `AutoRefreshService` added to trigger an app-wide data refresh on a configurable interval, if
  so enabled via a combination of soft-config and user preference. Auto-refresh relies on the use of
  the root `RefreshContextModel` and model-level `LoadSupport`.
* A new `LoadingIndicator` component is available as a more minimal / unobtrusive alternative to a
  modal mask. Typically configured via a new `Panel.loadingIndicator` prop, the indicator can be
  bound to a `PendingTaskModel` and will automatically show/hide a spinner and/or custom message in
  an overlay docked to the corner of the parent Panel.
* `DateInput` adds support for new `enablePicker` and `showPickerOnFocus` props, offering greater
  control over when the calendar picker is shown. The new default behaviour is to not show the
  picker on focus, instead showing it via a built-in button.
* Transitions have been disabled by default on desktop Dialog and Popover components (both are from
  the Blueprint library) and on the Hoist Mask component. This should result in a snappier user
  experience, especially when working on remote / virtual workstations. Any in-app customizations to
  disable or remove transitions can now be removed in favor of this toolkit-wide change.
* Added new `@bindable.ref` variant of the `@bindable` decorator.

### 💥 Breaking Changes

* Apps that defined and initialized their own `AutoRefreshService` service or functionality should
  leverage the new Hoist service if possible. Apps with a pre-existing custom service of the same
  name must either remove in favor of the new service or - if they have special requirements not
  covered by the Hoist implementation - rename their own service to avoid a naming conflict.
* The `StoreFilterField.onFilterChange` callback will now be passed a `StoreFilter`, rather than a
  function.
* `DateInput` now has a calendar button on the right side of the input which is 22 pixels square.
  Applications explicitly setting width or height on this component should ensure that they are
  providing enough space for it to display its contents without clipping.

### 🐞 Bug Fixes

* Performance for bulk grid selections has been greatly improved (#1157)
* Toolbars now specify a minimum height (or width when vertical) to avoid shrinking unexpectedly
  when they contain only labels or are entirely empty (but still desired to e.g. align UIs across
  multiple panels). Customize if needed via the new `--xh-tbar-min-size` CSS var.
* All Hoist Components that accept a `model` prop now have that properly documented in their
  prop-types.
* Admin Log Viewer no longer reverses its lines when not in tail mode.

### ⚙️ Technical

* The `AppSpec` config passed to `XH.renderApp()` now supports a `clientAppCode` value to compliment
  the existing `clientAppName`. Both values are now optional and defaulted from the project-wide
  `appCode` and `appName` values set via the project's Webpack config. (Note that `clientAppCode` is
  referenced by the new `AutoRefreshService` to support configurable auto-refresh intervals on a
  per-app basis.)

### 📚 Libraries

* ag-grid `20.0 -> 21.0`
* react-select `2.4 -> 3.0`
* mobx-react `5.4 -> 6.0.3`
* font-awesome `5.8 -> 5.9`
* react-beautiful-dnd `10.1.1 -> 11.0.4`

[Commit Log](https://github.com/xh/hoist-react/compare/v23.0.0...v24.0.0)

## v23.0.0 - 2019-05-30

### 🎁 New Features

* `GridModel` now accepts a config of `cellBorders`, similar to `rowBorders`
* `Panel.tbar` and `Panel.bbar` props now accept an array of Elements and will auto-generate a
  `Toolbar` to contain them, avoiding the need for the extra import of `toolbar()`.
* New functions `withDebug` and `withShortDebug` have been added to provide a terse syntax for
  adding debug messages that track the execution of specific blocks of code.
* `XH.toast()` now supports an optional `containerRef` argument that can be used for anchoring a
  toast within another component (desktop only). Can be used to display more targeted toasts within
  the relevant section of an application UI, as opposed to the edge of the screen.
* `ButtonGroupInput` accepts a new `enableClear` prop that allows the active / depressed button to
  be unselected by pressing it again - this sets the value of the input as a whole to `null`.
* Hoist Admins now always see the VersionBar in the footer.
* `Promise.track` now accepts an optional `omit` config that indicates when no tracking will be
  performed.
* `fmtNumber` now accepts an optional `prefix` config that prepends immediately before the number,
  but after the sign (`+`, `-`).
* New utility methods `forEachAsync()` and `whileAsync()` have been added to allow non-blocking
  execution of time-consuming loops.

### 💥 Breaking Changes

* The `AppOption.refreshRequired` config has been renamed to `reloadRequired` to better match the
  `XH.reloadApp()` method called to reload the entire app in the browser. Any options defined by an
  app that require it to be fully reloaded should have this renamed config set to `true`.
* The options dialog will now automatically trigger an app-wide data _refresh_ via
  `XH.refreshAppAsync()` if options have changed that don't require a _reload_.
* The `EventSupport` mixin has been removed. There are no known uses of it and it is in conflict
  with the overall reactive structure of the hoist-react API. If your app listens to the
  `appStateChanged`, `prefChange` or `prefsPushed` events you will need to adjust accordingly.

### 🐞 Bug Fixes

* `Select` will now let the user edit existing text in conditions where it is expected to be
  editable. #880
* The Admin "Config Differ" tool has been updated to reflect changes to `Record` made in v22. It is
  once again able to apply remote config values.
* A `Panel` with configs `resizable: true, collapsible: false` now renders with a splitter.
* A `Panel` with no `icon`, `title`, or `headerItems` will not render a blank header.
* `FileChooser.enableMulti` now behaves as one might expect -- true to allow multiple files in a
  single upload. Previous behavior (the ability to add multiple files to dropzone) is now controlled
  by `enableAddMulti`.

[Commit Log](https://github.com/xh/hoist-react/compare/v22.0.0...v23.0.0)


## v22.0.0 - 2019-04-29

### 🎁 New Features

* A new `DockContainer` component provides a user-friendly way to render multiple child components
  "docked" to its bottom edge. Each child view is rendered with a configurable header and controls
  to allow the user to expand it, collapse it, or optionally "pop it out" into a modal dialog.
* A new `AgGrid` component provides a much lighter Hoist wrapper around ag-Grid while maintaining
  consistent styling and layout support. This allows apps to use any features supported by ag-Grid
  without conflicting with functionality added by the core Hoist `Grid`.
  * Note that this lighter wrapper lacks a number of core Hoist features and integrations, including
    store support, grid state, enhanced column and renderer APIs, absolute value sorting, and more.
  * An associated `AgGridModel` provides access to to the ag-Grid APIs, minimal styling configs, and
    several utility methods for managing Grid state.
* Added `GridModel.groupSortFn` config to support custom group sorting (replaces any use of
  `agOptions.defaultGroupSortComparator`).
* The `Column.cellClass` and `Column.headerClass` configs now accept functions to dynamically
  generate custom classes based on the Record and/or Column being rendered.
* The `Record` object now provides an additional getter `Record.allChildren` to return all children
  of the record, irrespective of the current filter in place on the record's store. This supplements
  the existing `Record.children` getter, which returns only the children meeting the filter.

### 💥 Breaking Changes

* The class `LocalStore` has been renamed `Store`, and is now the main implementation and base class
  for Store Data. The extraneous abstract superclass `BaseStore` has been removed.
* `Store.dataLastUpdated` had been renamed `Store.lastUpdated` on the new class and is now a simple
  timestamp (ms) rather than a Javascript Date object.
* The constructor argument `Store.processRawData` now expects a function that *returns* a modified
  object with the necessary edits. This allows implementations to safely *clone* the raw data rather
  than mutating it.
* The method `Store.removeRecord` has been replaced with the method `Store.removeRecords`. This will
  facilitate efficient bulk deletes.

### ⚙️ Technical

* `Grid` now performs an important performance workaround when loading a new dataset that would
  result in the removal of a significant amount of existing records/rows. The underlying ag-Grid
  component has a serious bottleneck here (acknowledged as AG-2879 in their bug tracker). The Hoist
  grid wrapper will now detect when this is likely and proactively clear all data using a different
  API call before loading the new dataset.
* The implementations `Store`, `RecordSet`, and `Record` have been updated to more efficiently
  re-use existing record references when loading, updating, or filtering data in a store. This keeps
  the Record objects within a store as stable as possible, and allows additional optimizations by
  ag-Grid and its `deltaRowDataMode`.
* When loading raw data into store `Record`s, Hoist will now perform additional conversions based on
  the declared `Field.type`. The unused `Field.nullable` has been removed.
* `LocalStorageService` now uses both the `appCode` and current username for its namespace key,
  ensuring that e.g. local prefs/grid state are not overwritten across multiple app users on one OS
  profile, or when admin impersonation is active. The service will automatically perform a one-time
  migration of existing local state from the old namespace to the new. #674
* `elem` no longer skips `null` children in its calls to `React.createElement()`. These children may
  play the role of placeholders when using conditional rendering, and skipping them was causing
  React to trigger extra re-renders. This change further simplifies Hoist's element factory and
  removes an unnecessary divergence with the behavior of JSX.


### 🐞 Bug Fixes

* `Grid` exports retain sorting, including support for absolute value sorting. #1068
* Ensure `FormField`s are keyed with their model ID, so that React can properly account for dynamic
  changes to fields within a form. #1031
* Prompt for app refresh in (rare) case of mismatch between client and server-side session user.
  (This can happen during impersonation and is defended against in server-side code.) #675

[Commit Log](https://github.com/xh/hoist-react/compare/v21.0.2...v22.0.0)

## v21.0.2 - 2019-04-05

### 📚 Libraries

* Rollback ag-Grid to v20.0.0 after running into new performance issues with large datasets and
  `deltaRowDataMode`. Updates to tree filtering logic, also related to grid performance issues with
  filtered tree results returning much larger record counts.

## v21.0.0 - 2019-04-04

### 🎁 New Features

* `FetchService` fetch methods now accept a plain object as the `headers` argument. These headers
  will be merged with the default headers provided by FetchService.
* An app can also now specify default headers to be sent with every fetch request via
  `XH.fetchService.setDefaultHeaders()`. You can pass either a plain object, or a closure which
  returns one.
* `Grid` supports a new `onGridReady` prop, allowing apps to hook into the ag-Grid event callback
  without inadvertently short-circuiting the Grid's own internal handler.

### 💥 Breaking Changes

* The shortcut getter `FormModel.isNotValid` was deemed confusing and has been removed from the API.
  In most cases applications should use `!FormModel.isValid` instead; this expression will return
  `false` for the `Unknown` as well as the `NotValid` state. Applications that wish to explicitly
  test for the `NotValid` state should use the `validationState` getter.
* Multiple HoistInputs have changed their `onKeyPress` props to `onKeyDown`, including TextInput,
  NumberInput, TextArea & SearchInput. The `onKeyPress` event has been deprecated in general and has
  limitations on which keys will trigger the event to fire (i.e. it would not fire on an arrow
  keypress).
* FetchService's fetch methods no longer support `contentType` parameter. Instead, specify a custom
  content-type by setting a 'Content-Type' header using the `headers` parameter.
* FetchService's fetch methods no longer support `acceptJson` parameter. Instead, pass an {"Accept":
  "application/json"} header using the `headers` parameter.

### ✨ Style

* Black point + grid colors adjusted in dark theme to better blend with overall blue-gray tint.
* Mobile styles have been adjusted to increase the default font size and grid row height, in
  addition to a number of other smaller visual adjustments.

### 🐞 Bug Fixes

* Avoid throwing React error due to tab / routing interactions. Tab / routing / state support
  generally improved. (#1052)
* `GridModel.selectFirst()` improved to reliably select first visible record even when one or more
  groupBy levels active. (#1058)

### 📚 Libraries

* ag-Grid `~20.1 -> ~20.2` (fixes ag-grid sorting bug with treeMode)
* @blueprint/core `3.14 -> 3.15`
* @blueprint/datetime `3.7 -> 3.8`
* react-dropzone `10.0 -> 10.1`
* react-transition-group `2.6 -> 2.8`

[Commit Log](https://github.com/xh/hoist-react/compare/v20.2.1...v21.0.0)

## v20.2.1 - 2019-03-28

* Minor tweaks to grid styles - CSS var for pinned column borders, drop left/right padding on
  center-aligned grid cells.

[Commit Log](https://github.com/xh/hoist-react/compare/v20.2.0...v20.2.1)

## v20.2.0 - 2019-03-27

### 🎁 New Features

* `GridModel` exposes three new configs - `rowBorders`, `stripeRows`, and `showCellFocus` - to
  provide additional control over grid styling. The former `Grid` prop `showHover` has been
  converted to a `GridModel` config for symmetry with these other flags and more efficient
  re-rendering. Note that some grid-related CSS classes have also been modified to better conform to
  the BEM approach used elsewhere - this could be a breaking change for apps that keyed off of
  certain Hoist grid styles (not expected to be a common case).
* `Select` adds a `queryBuffer` prop to avoid over-eager calls to an async `queryFn`. This buffer is
  defaulted to 300ms to provide some out-of-the-box debouncing of keyboard input when an async query
  is provided. A longer value might be appropriate for slow / intensive queries to a remote API.

### 🐞 Bug Fixes

* A small `FormField.labelWidth` config value will now be respected, even if it is less than the
  default minWidth of 80px.
* Unnecessary re-renders of inactive tab panels now avoided.
* `Grid`'s filter will now be consistently applied to all tree grid records. Previously, the filter
  skipped deeply nested records under specific conditions.
* `Timer` no longer requires its `runFn` to be a promise, as it briefly (and unintentionally) did.
* Suppressed default browser resize handles on `textarea`.

[Commit Log](https://github.com/xh/hoist-react/compare/v20.1.1...v20.2.0)

## v20.1.1 - 2019-03-27

### 🐞 Bug Fixes

* Fix form field reset so that it will call computeValidationAsync even if revalidation is not
  triggered because the field's value did not change when reset.

[Commit Log](https://github.com/xh/hoist-react/compare/v20.1.0...v20.1.1)


## v20.1.0 - 2019-03-14

### 🎁 New Features

* Standard app options panel now includes a "Restore Defaults" button to clear all user preferences
  as well as any custom grid state, resetting the app to its default state for that user.

### 🐞 Bug Fixes

* Removed a delay from `HoistInput` blur handling, ensuring `noteBlurred()` is called as soon as the
  element loses focus. This should remove a class of bugs related to input values not flushing into
  their models quickly enough when `commitOnChange: false` and the user moves directly from an input
  to e.g. clicking a submit button. #1023
* Fix to Admin ConfigDiffer tool (missing decorator).

### ⚙️ Technical

* The `GridModel.store` config now accepts a plain object and will internally create a `LocalStore`.
  This store config can also be partially specified or even omitted entirely. GridModel will ensure
  that the store is auto-configured with all fields in configured grid columns, reducing the need
  for app code boilerplate (re)enumerating field names.
* `Timer` class reworked to allow its interval to be adjusted dynamically via `setInterval()`,
  without requiring the Timer to be re-created.

[Commit Log](https://github.com/xh/hoist-react/compare/v20.0.1...v20.1.0)


## v20.0.1 - 2019-03-08

### 🐞 Bug Fixes

* Ensure `RestStore` processes records in a standard way following a save/add operation (#1010).

[Commit Log](https://github.com/xh/hoist-react/compare/v20.0.0...v20.0.1)


## v20.0.0 - 2019-03-06

### 💥 Breaking Changes

* The `@LoadSupport` decorator has been substantially reworked and enhanced from its initial release
  in v19. It is no longer needed on the HoistComponent, but rather should be put directly on the
  owned HoistModel implementing the loading. IMPORTANT NOTE: all models should implement
  `doLoadAsync` rather than `loadAsync`. Please see `LoadSupport` for more information on this
  important change.
* `TabContainer` and `TabContainerModel` are now cross-platform. Apps should update their code to
  import both from `@xh/hoist/cmp/tab`.
* `TabContainer.switcherPosition` has been moved to `TabContainerModel`. Please note that changes to
  `switcherPosition` are not supported on mobile, where the switcher will always appear beneath the
  container.
* The `Label` component from `@xh/hoist/desktop/cmp/input` has been removed. Applications should
  consider using the basic html `label` element instead (or a `FormField` if applicable).
* The `LeftRightChooserModel` constructor no longer accepts a `leftSortBy` and `rightSortBy`
  property. The implementation of these properties was generally broken. Use `leftSorted` and
  `rightSorted` instead.

#### Mobile

* Mobile `Page` has changed - `Pages` are now wrappers around `Panels` that are designed to be used
  with a `NavigationModel` or `TabContainer`. `Page` accepts the same props as `Panel`, meaning uses
  of `loadModel` should be replaced with `mask`.
* The mobile `AppBar` title is static and defaults to the app name. If you want to display page
  titles, it is recommended to use the `title` prop on the `Page`.

### 🎁 New Features

* Enhancements to Model and Component data loading via `@LoadSupport` provides a stronger set of
  conventions and better support for distinguishing between initial loads / auto/background
  refreshes / user- driven refreshes. It also provides new patterns for ensuring application
  Services are refreshed as part of a reworked global refresh cycle.
* RestGridModel supports a new `cloneAction` to take an existing record and open the editor form in
  "add mode" with all editable fields pre-populated from the source record. The action calls
  `prepareCloneFn`, if defined on the RestGridModel, to perform any transform operations before
  rendering the form.
* Tabs in `TabContainerModel` now support an `icon` property on the desktop.
* Charts take a new optional `aspectRatio` prop.
* Added new `Column.headerTooltip` config.
* Added new method `markManaged` on `ManagedSupport`.
* Added new function decorator `debounced`.
* Added new function `applyMixin` providing support for structured creation of class decorators
  (mixins).

#### Mobile

* Column chooser support available for mobile Grids. Users can check/uncheck columns to add/remove
  them from a configurable grid and reorder the columns in the list via drag and drop. Pair
  `GridModel.enableColChooser` with a mobile `colChooserButton` to allow use.
* Added `DialogPage` to the mobile toolkit. These floating pages do not participate in navigation or
  routing, and are used for showing fullscreen views outside of the Navigator / TabContainer
  context.
* Added `Panel` to the mobile toolkit, which offers a header element with standardized styling,
  title, and icon, as well as support for top and bottom toolbars.
* The mobile `AppBar` has been updated to more closely match the desktop `AppBar`, adding `icon`,
  `leftItems`, `hideAppMenuButton` and `appMenuButtonProps` props.
* Added routing support to mobile.

### 🐞 Bug Fixes

* The HighCharts wrapper component properly resizes its chart.
* Mobile dimension chooser button properly handles overflow for longer labels.
* Sizing fixes for multi-line inputs such as textArea and jsonInput.
* NumberInput calls a `onKeyPress` prop if given.
* Layout fixes on several admin panels and detail popups.

### 📚 Libraries

* @blueprintjs/core `3.13 -> 3.14`
* @xh/hoist-dev-utils `3.5 -> 3.6`
* ag-Grid `~20.0 -> ~20.1`
* react-dropzone `~8.0 -> ~9.0`
* react-select `~2.3 -> ~2.4`
* router5 `~6.6 -> ~7.0`
* react `~16.7 -> ~16.8`

[Commit Log](https://github.com/xh/hoist-react/compare/v19.0.1...v20.0.0)

## v19.0.1 - 2019-02-12

### 🐞 Bug Fixes

* Additional updates and simplifications to `FormField` sizing of child `HoistInput` elements, for
  more reliable sizing and spacing filling behavior.

[Commit Log](https://github.com/xh/hoist-react/compare/v19.0.0...v19.0.1)


## v19.0.0 - 2019-02-08

### 🎁 New Features

* Added a new architecture for signaling the need to load / refresh new data across either the
  entire app or a section of the component hierarchy. This new system relies on React context to
  minimizes the need for explicit application wiring, and improves support for auto-refresh. See
  newly added decorator `@LoadSupport` and classes/components `RefreshContext`,
  `RefreshContextModel`, and `RefreshContextView` for more info.
* `TabContainerModel` and `TabModel` now support `refreshMode` and `renderMode` configs to allow
  better control over how inactive tabs are mounted/unmounted and how tabs handle refresh requests
  when hidden or (re)activated.
* Apps can implement `getAppOptions()` in their `AppModel` class to specify a set of app-wide
  options that should be editable via a new built-in Options dialog. This system includes built-in
  support for reading/writing options to preferences, or getting/setting their values via custom
  handlers. The toolkit handles the rendering of the dialog.
* Standard top-level app buttons - for actions such as launching the new Options dialog, switching
  themes, launching the admin client, and logging out - have been moved into a new menu accessible
  from the top-right corner of the app, leaving more space for app-specific controls in the AppBar.
* `RecordGridModel` now supports an enhanced `editors` configuration that exposes the full set of
  validation and display support from the Forms package.
* `HoistInput` sizing is now consistently implemented using `LayoutSupport`. All sizable
  `HoistInputs` now have default `width` to ensure a standard display out of the box. `JsonInput`
  and `TextArea` also have default `height`. These defaults can be overridden by declaring explicit
  `width` and `height` values, or unset by setting the prop to `null`.
* `HoistInputs` within `FormFields` will be automatically sized to fill the available space in the
  `FormField`. In these cases, it is advised to either give the `FormField` an explicit size or
  render it in a flex layout.

### 💥 Breaking Changes

* ag-Grid has been updated to v20.0.0. Most apps shouldn't require any changes - however, if you are
  using `agOptions` to set sorting, filtering or resizing properties, these may need to change:

  For the `Grid`, `agOptions.enableColResize`, `agOptions.enableSorting` and `agOptions.enableFilter`
  have been removed. You can replicate their effects by using `agOptions.defaultColDef`. For
  `Columns`, `suppressFilter` has been removed, an should be replaced with `filter: false`.

* `HoistAppModel.requestRefresh` and `TabContainerModel.requestRefresh` have been removed.
  Applications should use the new Refresh architecture described above instead.
* `tabRefreshMode` on TabContainer has been renamed `renderMode`.
* `TabModel.reloadOnShow` has been removed. Set the `refreshMode` property on TabContainerModel or
  TabModel to `TabRefreshMode.ON_SHOW_ALWAYS` instead.
* The mobile APIs for `TabContainerModel`, `TabModel`, and `RefreshButton` have been rewritten to
  more closely mirror the desktop API.
* The API for `RecordGridModel` editors has changed -- `type` is no longer supported. Use
  `fieldModel` and `formField` intead.
* `LocalStore.loadRawData` requires that all records presented to store have unique IDs specified.
  See `LocalStore.idSpec` for more information.

### 🐞 Bug Fixes

* SwitchInput and RadioInput now properly highlight validation errors in `minimal` mode.

### 📚 Libraries

* @blueprintjs/core `3.12 -> 3.13`
* ag-Grid `~19.1.4 -> ~20.0.0`

[Commit Log](https://github.com/xh/hoist-react/compare/v18.1.2...v19.0.0)


## v18.1.2 - 2019-01-30

### 🐞 Bug Fixes

* Grid integrations relying on column visibility (namely export, storeFilterField) now correctly
  consult updated column state from GridModel. #935
* Ensure `FieldModel.initialValue` is observable to ensure that computed dirty state (and any other
  derivations) are updated if it changes. #934
* Fixes to ensure Admin console log viewer more cleanly handles exceptions (e.g. attempting to
  auto-refresh on a log file that has been deleted).

[Commit Log](https://github.com/xh/hoist-react/compare/v18.1.1...v18.1.2)

## v18.1.1 - 2019-01-29

* Grid cell padding can be controlled via a new set of CSS vars and is reduced by default for grids
  in compact mode.
* The `addRecordAsync()` and `saveRecordAsync()` methods on `RestStore` return the updated record.

[Commit Log](https://github.com/xh/hoist-react/compare/v18.1.0...v18.1.1)


## v18.1.0 - 2019-01-28

### 🎁 New Features

* New `@managed` class field decorator can be used to mark a property as fully created/owned by its
  containing class (provided that class has installed the matching `@ManagedSupport` decorator).
  * The framework will automatically pass any `@managed` class members to `XH.safeDestroy()` on
    destroy/unmount to ensure their own `destroy()` lifecycle methods are called and any related
    resources are disposed of properly, notably MobX observables and reactions.
  * In practice, this should be used to decorate any properties on `HoistModel`, `HoistService`, or
    `HoistComponent` classes that hold a reference to a `HoistModel` created by that class. All of
    those core artifacts support the new decorator, `HoistModel` already provides a built-in
    `destroy()` method, and calling that method when an app is done with a Model is an important
    best practice that can now happen more reliably / easily.
* `FormModel.getData()` accepts a new single parameter `dirtyOnly` - pass true to get back only
  fields which have been modified.
* The mobile `Select` component indicates the current value with a ✅ in the drop-down list.
* Excel exports from tree grids now include the matching expand/collapse tree controls baked into
  generated Excel file.

### 🐞 Bug Fixes

* The `JsonInput` component now properly respects / indicates disabled state.

### 📚 Libraries

* Hoist-dev-utils `3.4.1 -> 3.5.0` - updated webpack and other build tool dependencies, as well as
  an improved eslint configuration.
* @blueprintjs/core `3.10 -> 3.12`
* @blueprintjs/datetime `3.5 -> 3.7`
* fontawesome `5.6 -> 5.7`
* mobx `5.8 -> 5.9`
* react-select `2.2 -> 2.3`
* Other patch updates

[Commit Log](https://github.com/xh/hoist-react/compare/v18.0.0...v18.1.0)

## v18.0.0 - 2019-01-15

### 🎁 New Features

* Form support has been substantially enhanced and restructured to provide both a cleaner API and
  new functionality:
  * `FormModel` and `FieldModel` are now concrete classes and provide the main entry point for
    specifying the contents of a form. The `Field` and `FieldSupport` decorators have been removed.
  * Fields and sub-forms may now be dynamically added to FormModel.
  * The validation state of a FormModel is now *immediately* available after construction and
    independent of the GUI. The triggering of the *display* of that state is now a separate process
    triggered by GUI actions such as blur.
  * `FormField` has been substantially reworked to support a read-only display and inherit common
    property settings from its containing `Form`.
  * `HoistInput` has been moved into the `input` package to clarify that these are lower level
    controls and independent of the Forms package.

* `RestGrid` now supports a `mask` prop. RestGrid loading is now masked by default.
* `Chart` component now supports a built-in zoom out gesture: click and drag from right-to-left on
  charts with x-axis zooming.
* `Select` now supports an `enableClear` prop to control the presence of an optional inline clear
  button.
* `Grid` components take `onCellClicked` and `onCellDoubleClicked` event handlers.
* A new desktop `FileChooser` wraps a preconfigured react-dropzone component to allow users to
  easily select files for upload or other client-side processing.

### 💥 Breaking Changes

* Major changes to Form (see above). `HoistInput` imports will also need to be adjusted to move from
  `form` to `input`.
* The name of the HoistInput `field` prop has been changed to `bind`. This change distinguishes the
  lower-level input package more clearly from the higher-level form package which uses it. It also
  more clearly relates the property to the associated `@bindable` annotation for models.
* A `Select` input with `enableMulti = true` will by default no longer show an inline x to clear the
  input value. Use the `enableClear` prop to re-enable.
* Column definitions are exported from the `grid` package. To ensure backwards compatibility,
  replace imports from `@xh/hoist/desktop/columns` with `@xh/hoist/desktop/cmp/grid`.

### 📚 Libraries

* React `~16.6.0 -> ~16.7.0`
* Patch version updates to multiple other dependencies.

[Commit Log](https://github.com/xh/hoist-react/compare/v17.0.0...v18.0.0)

## v17.0.0 - 2018-12-21

### 💥 Breaking Changes

* The implementation of the `model` property on `HoistComponent` has been substantially enhanced:
  *  "Local" Models should now be specified on the Component class declaration by simply setting the
     `model` property, rather than the confusing `localModel` property.
  *  HoistComponent now supports a static `modelClass` class property. If set, this property will
     allow a HoistComponent to auto-create a model internally when presented with a plain javascript
     object as its `model` prop. This is especially useful in cases like `Panel` and `TabContainer`,
     where apps often need to specify a model but do not require a reference to the model. Those
     usages can now skip importing and instantiating an instance of the component's model class
     themselves.
  *  Hoist will now throw an Exception if an application attempts to changes the model on an
     existing HoistComponent instance or presents the wrong type of model to a HoistComponent where
     `modelClass` has been specified.

* `PanelSizingModel` has been renamed `PanelModel`. The class now also has the following new
  optional properties, all of which are `true` by default:
  * `showSplitter` - controls visibility of the splitter bar on the outside edge of the component.
  * `showSplitterCollapseButton` - controls visibility of the collapse button on the splitter bar.
  * `showHeaderCollapseButton` - controls visibility of a (new) collapse button in the header.

* The API methods for exporting grid data have changed and gained new features:
  * Grids must opt-in to export with the `GridModel.enableExport` config.
  * Exporting a `GridModel` is handled by the new `GridExportService`, which takes a collection of
    `exportOptions`. See `GridExportService.exportAsync` for available `exportOptions`.
  * All export entry points (`GridModel.exportAsync()`, `ExportButton` and the export context menu
    items) support `exportOptions`. Additionally, `GridModel` can be configured with default
    `exportOptions` in its config.

* The `buttonPosition` prop on `NumberInput` has been removed due to problems with the underlying
  implementation. Support for incrementing buttons on NumberInputs will be re-considered for future
  versions of Hoist.

### 🎁 New Features

* `TextInput` on desktop now supports an `enableClear` property to allow easy addition of a clear
  button at the right edge of the component.
* `TabContainer` enhancements:
  * An `omit` property can now be passed in the tab configs passed to the `TabContainerModel`
    constructor to conditionally exclude a tab from the container
  * Each `TabModel` can now be retrieved by id via the new `getTabById` method on
    `TabContainerModel`.
  * `TabModel.title` can now be changed at runtime.
  * `TabModel` now supports the following properties, which can be changed at runtime or set via the
    config:
    * `disabled` - applies a disabled style in the switcher and blocks navigation to the tab via
      user click, routing, or the API.
    * `excludeFromSwitcher` - removes the tab from the switcher, but the tab can still be navigated
      to programmatically or via routing.
* `MultiFieldRenderer` `multiFieldConfig` now supports a `delimiter` property to separate
  consecutive SubFields.
* `MultiFieldRenderer` SubFields now support a `position` property, to allow rendering in either the
  top or bottom row.
* `StoreCountLabel` now supports a new 'includeChildren' prop to control whether or not children
  records are included in the count. By default this is `false`.
* `Checkbox` now supports a `displayUnsetState` prop which may be used to display a visually
  distinct state for null values.
* `Select` now renders with a checkbox next to the selected item in its drowndown menu, instead of
  relying on highlighting. A new `hideSelectedOptionCheck` prop is available to disable.
* `RestGridModel` supports a `readonly` property.
* `DimensionChooser`, various `HoistInput` components, `Toolbar` and `ToolbarSeparator` have been
  added to the mobile component library.
* Additional environment enums for UAT and BCP, added to Hoist Core 5.4.0, are supported in the
  application footer.

### 🐞 Bug Fixes

* `NumberInput` will no longer immediately convert its shorthand value (e.g. "3m") into numeric form
  while the user remains focused on the input.
* Grid `actionCol` columns no longer render Button components for each action, relying instead on
  plain HTML / CSS markup for a significant performance improvement when there are many rows and/or
  actions per row.
* Grid exports more reliably include the appropriate file extension.
* `Select` will prevent an `<esc>` keypress from bubbling up to parent components only when its menu
  is open. (In that case, the component assumes escape was pressed to close its menu and captures
  the keypress, otherwise it should leave it alone and let it e.g. close a parent popover).

[Commit Log](https://github.com/xh/hoist-react/compare/v16.0.1...v17.0.0)

## v16.0.1 - 2018-12-12

### 🐞 Bug Fixes

* Fix to FeedbackForm allowing attempted submission with an empty message.

[Commit Log](https://github.com/xh/hoist-react/compare/v16.0.0...v16.0.1)


## v16.0.0

### 🎁 New Features

* Support for ComboBoxes and Dropdowns have been improved dramatically, via a new `Select` component
  based on react-select.
* The ag-Grid based `Grid` and `GridModel` are now available on both mobile and desktop. We have
  also added new support for multi-row/multi-field columns via the new `multiFieldRenderer` renderer
  function.
* The app initialization lifecycle has been restructured so that no App classes are constructed
  until Hoist is fully initialized.
* `Column` now supports an optional `rowHeight` property.
* `Button` now defaults to 'minimal' mode, providing a much lighter-weight visual look-and-feel to
  HoistApps. `Button` also implements `@LayoutSupport`.
* Grouping state is now saved by the grid state support on `GridModel`.
* The Hoist `DimChooser` component has been ported to hoist-react.
* `fetchService` now supports an `autoAbortKey` in its fetch methods. This can be used to
  automatically cancel obsolete requests that have been superceded by more recent variants.
* Support for new `clickableLabel` property on `FormField`.
* `RestForm` now supports a read-only view.
* Hoist now supports automatic tracking of app/page load times.

### 💥 Breaking Changes

* The new location for the cross-platform grid component is `@xh/hoist/cmp/grid`. The `columns`
  package has also moved under a new sub-package in this location.
* Hoist top-level App Structure has changed in order to improve consistency of the Model-View
  conventions, to improve the accessibility of services, and to support the improvements in app
  initialization mentioned above:
  - `XH.renderApp` now takes a new `AppSpec` configuration.
  - `XH.app` is now `XH.appModel`.
  - All services are installed directly on `XH`.
  - `@HoistApp` is now `@HoistAppModel`
* `RecordAction` has been substantially refactored and improved. These are now typically immutable
  and may be shared.
  - `prepareFn` has been replaced with a `displayFn`.
  - `actionFn` and `displayFn` now take a single object as their parameter.
* The `hide` property on `Column` has been changed to `hidden`.
* The `ColChooserButton` has been moved from the incorrect location `@xh/hoist/cmp/grid` to
  `@xh/hoist/desktop/cmp/button`. This is a desktop-only component. Apps will have to adjust these
  imports.
* `withDefaultTrue` and `withDefaultFalse` in `@xh/hoist/utils/js` have been removed. Use
  `withDefault` instead.
* `CheckBox` has been renamed `Checkbox`


### ⚙️ Technical

* ag-Grid has been upgraded to v19.1
* mobx has been upgraded to v5.6
* React has been upgraded to v16.6
* Allow browsers with proper support for Proxy (e.g Edge) to access Hoist Applications.


### 🐞 Bug Fixes

* Extensive. See full change list below.

[Commit Log](https://github.com/xh/hoist-react/compare/v15.1.2...v16.0.0)


## v15.1.2

🛠 Hotfix release to MultiSelect to cap the maximum number of options rendered by the drop-down
list. Note, this component is being replaced in Hoist v16 by the react-select library.

[Commit Log](https://github.com/xh/hoist-react/compare/v15.1.1...v15.1.2)

## v15.1.1

### 🐞 Bug Fixes

* Fix to minimal validation mode for FormField disrupting input focus.
* Fix to JsonInput disrupting input focus.

### ⚙️ Technical

* Support added for TLBR-style notation when specifying margin/padding via layoutSupport - e.g.
  box({margin: '10 20 5 5'}).
* Tweak to lockout panel message when the user has no roles.

[Commit Log](https://github.com/xh/hoist-react/compare/v15.1.0...v15.1.1)


## v15.1.0

### 🎁 New Features

* The FormField component takes a new minimal prop to display validation errors with a tooltip only
  as opposed to an inline message string. This can be used to help reduce shifting / jumping form
  layouts as required.
* The admin-only user impersonation toolbar will now accept new/unknown users, to support certain
  SSO application implementations that can create users on the fly.

### ⚙️ Technical

* Error reporting to server w/ custom user messages is disabled if the user is not known to the
  client (edge case with errors early in app lifecycle, prior to successful authentication).

[Commit Log](https://github.com/xh/hoist-react/compare/v15.0.0...v15.1.0)


## v15.0.0

### 💥 Breaking Changes

* This update does not require any application client code changes, but does require updating the
  Hoist Core Grails plugin to >= 5.0. Hoist Core changes to how application roles are loaded and
  users are authenticated required minor changes to how JS clients bootstrap themselves and load
  user data.
* The Hoist Core HoistImplController has also been renamed to XhController, again requiring Hoist
  React adjustments to call the updated /xh/ paths for these (implementation) endpoints. Again, no
  app updates required beyond taking the latest Hoist Core plugin.

[Commit Log](https://github.com/xh/hoist-react/compare/v14.2.0...v15.0.0)


## v14.2.0

### 🎁 New Features

* Upgraded hoist-dev-utils to 3.0.3. Client builds now use the latest Webpack 4 and Babel 7 for
  noticeably faster builds and recompiles during CI and at development time.
* GridModel now has a top-level agColumnApi property to provide a direct handle on the ag-Grid
  Column API object.

### ⚙️ Technical

* Support for column groups strengthened with the addition of a dedicated ColumnGroup sibling class
  to Column. This includes additional internal refactoring to reduce unnecessary cloning of Column
  configurations and provide a more managed path for Column updates. Public APIs did not change.
  (#694)

### 📚 Libraries

* Blueprint Core `3.6.1 -> 3.7.0`
* Blueprint Datetime `3.2.0 -> 3.3.0`
* Fontawesome `5.3.x -> 5.4.x`
* MobX `5.1.2 -> 5.5.0`
* Router5 `6.5.0 -> 6.6.0`

[Commit Log](https://github.com/xh/hoist-react/compare/v14.1.3...v14.2.0)


## v14.1.3

### 🐞 Bug Fixes

* Ensure JsonInput reacts properly to value changes.

### ⚙️ Technical

* Block user pinning/unpinning in Grid via drag-and-drop - pending further work via #687.
* Support "now" as special token for dateIs min/max validation rules.
* Tweak grouped grid row background color.

[Commit Log](https://github.com/xh/hoist-react/compare/v14.1.1...v14.1.3)


## v14.1.1

### 🐞 Bug Fixes

* Fixes GridModel support for row-level grouping at same time as column grouping.

[Commit Log](https://github.com/xh/hoist-react/compare/v14.1.0...v14.1.1)


## v14.1.0

### 🎁 New Features

* GridModel now supports multiple levels of row grouping. Pass the public setGroupBy() method an
  array of string column IDs, or a falsey value / empty array to ungroup. Note that the public and
  observable groupBy property on GridModel will now always be an array, even if the grid is not
  grouped or has only a single level of grouping.
* GridModel exposes public expandAll() and collapseAll() methods for grouped / tree grids, and
  StoreContextMenu supports a new "expandCollapseAll" string token to insert context menu items.
  These are added to the default menu, but auto-hide when the grid is not in a grouped state.
* The Grid component provides a new onKeyDown prop, which takes a callback and will fire on any
  keypress targeted within the Grid. Note such a handler is not provided directly by ag-Grid.
* The Column class supports pinned as a top-level config. Supports passing true to pin to the left.

### 🐞 Bug Fixes

* Updates to Grid column widths made via ag-Grid's "autosize to fit" API are properly persisted to
  grid state.

[Commit Log](https://github.com/xh/hoist-react/compare/v14.0.0...v14.1.0)


## v14.0.0

* Along with numerous bug fixes, v14 brings with it a number of important enhancements for grids,
  including support for tree display, 'action' columns, and absolute value sorting. It also includes
  some new controls and improvement to focus display.

### 💥 Breaking Changes

* The signatures of the Column.elementRenderer and Column.renderer have been changed to be
  consistent with each other, and more extensible. Each takes two arguments -- the value to be
  rendered, and a single bundle of metadata.
* StoreContextMenuAction has been renamed to RecordAction. Its action property has been renamed to
  actionFn for consistency and clarity.
* LocalStore : The method LocalStore.processRawData no longer takes an array of all records, but
  instead takes just a single record. Applications that need to operate on all raw records in bulk
  should do so before presenting them to LocalStore. Also, LocalStores template methods for override
  have also changed substantially, and sub-classes that rely on these methods will need to be
  adjusted accordingly.

### 🎁 New Features

#### Grid

* The Store API now supports hierarchical datasets. Applications need to simply provide raw data for
  records with a "children" property containing the raw data for their children.
* Grid supports a 'TreeGrid' mode. To show a tree grid, bind the GridModel to a store containing
  hierarchical data (as above), set treeMode: true on the GridModel, and specify a column to display
  the tree controls (isTreeColumn: true)
* Grid supports absolute sorting for numerical columns. Specify absSort: true on your column config
  to enable. Clicking the grid header will now cycle through ASC > DESC > DESC (abs) sort modes.
* Grid supports an 'Actions' column for one-click record actions. See cmp/desktop/columns/actionCol.
* A new showHover prop on the desktop Grid component will highlight the hovered row with default
  styling. A new GridModel.rowClassFn callback was added to support per-row custom classes based on
  record data.
* A new ExportFormat.LONG_TEXT format has been added, along with a new Column.exportWidth config.
  This supports exporting columns that contain long text (e.g. notes) as multi-line cells within
  Excel.

#### Other Components

* RadioInput and ButtonGroupInputhave been added to the desktop/cmp/form package.
* DateInput now has support for entering and displaying time values.
* NumberInput displays its unformatted value when focused.
* Focused components are now better highlighted, with additional CSS vars provided to customize as
  needed.

### 🐞 Bug Fixes

* Calls to GridModel.setGroupBy() work properly not only on the first, but also all subsequent calls
  (#644).
* Background / style issues resolved on several input components in dark theme (#657).
* Grid context menus appear properly over other floating components.

### 📚 Libraries

* React `16.5.1 -> 16.5.2`
* router5 `6.4.2 -> 6.5.0`
* CodeMirror, Highcharts, and MobX patch updates

[Commit Log](https://github.com/xh/hoist-react/compare/v13.0.0...v14.0.0)


## v13.0.0

🍀Lucky v13 brings with it a number of enhancements for forms and validation, grouped column
support in the core Grid API, a fully wrapped MultiSelect component, decorator syntax adjustments,
and a number of other fixes and enhancements.

It also includes contributions from new ExHI team members Arjun and Brendan. 🎉

### 💥 Breaking Changes

* The core `@HoistComponent`, `@HoistService`, and `@HoistModel` decorators are **no longer
  parameterized**, meaning that trailing `()` should be removed after each usage. (#586)
* The little-used `hoistComponentFactory()` method was also removed as a further simplification
  (#587).
* The `HoistField` superclass has been renamed to `HoistInput` and the various **desktop form
  control components have been renamed** to match (55afb8f). Apps using these components (which will
  likely be most apps) will need to adapt to the new names.
  * This was done to better distinguish between the input components and the upgraded Field concept
    on model classes (see below).

### 🎁 New Features

⭐️ **Forms and Fields** have been a major focus of attention, with support for structured data
fields added to Models via the `@FieldSupport` and `@field()` decorators.
* Models annotated with `@FieldSupport` can decorate member properties with `@field()`, making those
  properties observable and settable (with a generated `setXXX()` method).
* The `@field()` decorators themselves can be passed an optional display label string as well as
  zero or more *validation rules* to define required constraints on the value of the field.
* A set of predefined constraints is provided within the toolkit within the `/field/` package.
* Models using `FieldSupport` should be sure to call the `initFields()` method installed by the
  decorator within their constructor. This method can be called without arguments to generally
  initialize the field system, or it can be passed an object of field names to initial/default
  values, which will set those values on the model class properties and provide change/dirty
  detection and the ability to "reset" a form.
* A new `FormField` UI component can be used to wrap input components within a form. The `FormField`
  wrapper can accept the source model and field name, and will apply those to its child input. It
  leverages the Field model to automatically display a label, indicate required fields, and print
  validation error messages. This new component should be the building-block for most non-trivial
  forms within an application.

Other enhancements include:
* **Grid columns can be grouped**, with support for grouping added to the grid state management
  system, column chooser, and export manager (#565). To define a column group, nest column
  definitions passed to `GridModel.columns` within a wrapper object of the form `{headerName: 'My
  group', children: [...]}`.

(Note these release notes are incomplete for this version.)

[Commit Log](https://github.com/xh/hoist-react/compare/v12.1.2...v13.0.0)


## v12.1.2

### 🐞 Bug Fixes

* Fix casing on functions generated by `@settable` decorator
  (35c7daa209a4205cb011583ebf8372319716deba).

[Commit Log](https://github.com/xh/hoist-react/compare/v12.1.1...v12.1.2)


## v12.1.1

### 🐞 Bug Fixes

* Avoid passing unknown HoistField component props down to Blueprint select/checkbox controls.

### 📚 Libraries

* Rollback update of `@blueprintjs/select` package `3.1.0 -> 3.0.0` - this included breaking API
  changes and will be revisited in #558.

[Commit Log](https://github.com/xh/hoist-react/compare/v12.1.0...v12.1.1)


## v12.1.0

### 🎁 New Features

* New `@bindable` and `@settable` decorators added for MobX support. Decorating a class member
  property with `@bindable` makes it a MobX `@observable` and auto-generates a setter method on the
  class wrapped in a MobX `@action`.
* A `fontAwesomeIcon` element factory is exported for use with other FA icons not enumerated by the
  `Icon` class.
* CSS variables added to control desktop Blueprint form control margins. These remain defaulted to
  zero, but now within CSS with support for variable overrides. A Blueprint library update also
  brought some changes to certain field-related alignment and style properties. Review any form
  controls within apps to ensure they remain aligned as desired
  (8275719e66b4677ec5c68a56ccc6aa3055283457 and df667b75d41d12dba96cbd206f5736886cb2ac20).

### 🐞 Bug Fixes

* Grid cells are fully refreshed on a data update, ensuring cell renderers that rely on data other
  than their primary display field are updated (#550).
* Grid auto-sizing is run after a data update, ensuring flex columns resize to adjust for possible
  scrollbar visibility changes (#553).
* Dropdown fields can be instantiated with fewer required properties set (#541).

### 📚 Libraries

* Blueprint `3.0.1 -> 3.4.0`
* FontAwesome `5.2.0 -> 5.3.0`
* CodeMirror `5.39.2 -> 5.40.0`
* MobX `5.0.3 -> 5.1.0`
* router5 `6.3.0 -> 6.4.2`
* React `16.4.1 -> 16.4.2`

[Commit Log](https://github.com/xh/hoist-react/compare/v12.0.0...v12.1.0)


## v12.0.0

Hoist React v12 is a relatively large release, with multiple refactorings around grid columns,
`elemFactory` support, classNames, and a re-organization of classes and exports within `utils`.

### 💥 Breaking Changes

#### ⭐️ Grid Columns

**A new `Column` class describes a top-level API for columns and their supported options** and is
intended to be a cross-platform layer on top of ag-Grid and TBD mobile grid implementations.
* The desktop `GridModel` class now accepts a collection of `Column` configuration objects to define
  its available columns.
* Columns may be configured with `flex: true` to cause them to stretch all available horizontal
  space within a grid, sharing it equally with any other flex columns. However note that this should
  be used sparingly, as flex columns have some deliberate limitations to ensure stable and
  consistent behavior. Most noticeably, they cannot be resized directly by users. Often, a best
  practice will be to insert an `emptyFlexCol` configuration as the last column in a grid - this
  will avoid messy-looking gaps in the layout while not requiring a data-driven column be flexed.
* User customizations to column widths are now saved if the GridModel has been configured with a
  `stateModel` key or model instance - see `GridStateModel`.
* Columns accept a `renderer` config to format text or HTML-based output. This is a callback that is
  provided the value, the row-level record, and a metadata object with the column's `colId`. An
  `elementRenderer` config is also available for cells that should render a Component.
* An `agOptions` config key continues to provide a way to pass arbitrary options to the underlying
  ag-Grid instance (for desktop implementations). This is considered an "escape hatch" and should be
  used with care, but can provide a bridge to required ag-Grid features as the Hoist-level API
  continues to develop.
* The "factory pattern" for Column templates / defaults has been removed, replaced by a simpler
  approach that recommends exporting simple configuration partials and spreading them into
  instance-specific column configs.
  [See the Admin app for some examples](https://github.com/xh/hoist-react/blob/a1b14ac6d41aa8f8108a518218ce889fe5596780/admin/tabs/activity/tracking/ActivityGridModel.js#L42)
  of this pattern.
* See 0798f6bb20092c59659cf888aeaf9ecb01db52a6 for primary commit.

#### ⭐️ Element Factory, LayoutSupport, BaseClassName

Hoist provides core support for creating components via a factory pattern, powered by the `elem()`
and `elemFactory()` methods. This approach remains the recommended way to instantiate component
elements, but was **simplified and streamlined**.
* The rarely used `itemSpec` argument was removed (this previously applied defaults to child items).
* Developers can now also use JSX to instantiate all Hoist-provided components while still taking
  advantage of auto-handling for layout-related properties provided by the `LayoutSupport` mixin.
  * HoistComponents should now spread **`...this.getLayoutProps()`** into their outermost rendered
    child to enable promotion of layout properties.
* All HoistComponents can now specify a **baseClassName** on their component class and should pass
  `className: this.getClassName()` down to their outermost rendered child. This allows components to
  cleanly layer on a base CSS class name with any instance-specific classes.
* See 8342d3870102ee9bda4d11774019c4928866f256 for primary commit.

#### ⭐️ Panel resizing / collapsing

**The `Panel` component now takes a `sizingModel` prop to control and encapsulate newly built-in
resizing and collapsing behavior** (#534).
* See the `PanelSizingModel` class for configurable details, including continued support for saving
  sizing / collapsed state as a user preference.
* **The standalone `Resizable` component was removed** in favor of the improved support built into
  Panel directly.

#### Other

* Two promise-related models have been combined into **a new, more powerful `PendingTaskModel`**,
  and the `LoadMask` component has been removed and consolidated into `Mask`
  (d00a5c6e8fc1e0e89c2ce3eef5f3e14cb842f3c8).
  * `Panel` now exposes a single `mask` prop that can take either a configured `mask` element or a
    simple boolean to display/remove a default mask.
* **Classes within the `utils` package have been re-organized** into more standardized and scalable
  namespaces. Imports of these classes will need to be adjusted.

### 🎁 New Features

* **The desktop Grid component now offers a `compact` mode** with configurable styling to display
  significantly more data with reduced padding and font sizes.
* The top-level `AppBar` refresh button now provides a default implementation, calling a new
  abstract `requestRefresh()` method on `HoistApp`.
* The grid column chooser can now be configured to display its column groups as initially collapsed,
  for especially large collections of columns.
* A new `XH.restoreDefaultsAsync()` method provides a centralized way to wipe out user-specific
  preferences or customizations (#508).
* Additional Blueprint `MultiSelect`, `Tag`, and `FormGroup` controls re-exported.

### 🐞 Bug Fixes

* Some components were unintentionally not exporting their Component class directly, blocking JSX
  usage. All components now export their class.
* Multiple fixes to `DayField` (#531).
* JsonField now responds properly when switching from light to dark theme (#507).
* Context menus properly filter out duplicated separators (#518).

[Commit Log](https://github.com/xh/hoist-react/compare/v11.0.0...v12.0.0)


## v11.0.0

### 💥 Breaking Changes

* **Blueprint has been upgraded to the latest 3.x release.** The primary breaking change here is the
  renaming of all `pt-` CSS classes to use a new `bp3-` prefix. Any in-app usages of the BP
  selectors will need to be updated. See the
  [Blueprint "What's New" page](http://blueprintjs.com/docs/#blueprint/whats-new-3.0).
* **FontAwesome has been upgraded to the latest 5.2 release.** Only the icons enumerated in the
  Hoist `Icon` class are now registered via the FA `library.add()` method for inclusion in bundled
  code, resulting in a significant reduction in bundle size. Apps wishing to use other FA icons not
  included by Hoist must import and register them - see the
  [FA React Readme](https://github.com/FortAwesome/react-fontawesome/blob/master/README.md) for
  details.
* **The `mobx-decorators` dependency has been removed** due to lack of official support for the
  latest MobX update, as well as limited usage within the toolkit. This package was primarily
  providing the optional `@setter` decorator, which should now be replaced as needed by dedicated
  `@action` setter methods (19cbf86138499bda959303e602a6d58f6e95cb40).

### 🎁 Enhancements

* `HoistComponent` now provides a `getClassNames()` method that will merge any `baseCls` CSS class
  names specified on the component with any instance-specific classes passed in via props (#252).
  * Components that wish to declare and support a `baseCls` should use this method to generate and
    apply a combined list of classes to their outermost rendered elements (see `Grid`).
  * Base class names have been added for relevant Hoist-provided components - e.g. `.xh-panel` and
    `.xh-grid`. These will be appended to any instance class names specified within applications and
    be available as public CSS selectors.
* Relevant `HoistField` components support inline `leftIcon` and `rightElement` props. `DayField`
  adds support for `minDay / maxDay` props.
* Styling for the built-in ag-Grid loading overlay has been simplified and improved (#401).
* Grid column definitions can now specify an `excludeFromExport` config to drop them from
  server-generated Excel/CSV exports (#485).

### 🐞 Bug Fixes

* Grid data loading and selection reactions have been hardened and better coordinated to prevent
  throwing when attempting to set a selection before data has been loaded (#484).

### 📚 Libraries

* Blueprint `2.x -> 3.x`
* FontAwesome `5.0.x -> 5.2.x`
* CodeMirror `5.37.0 -> 5.39.2`
* router5 `6.2.4 -> 6.3.0`

[Commit Log](https://github.com/xh/hoist-react/compare/v10.0.1...v11.0.0)


## v10.0.1

### 🐞 Bug Fixes

* Grid `export` context menu token now defaults to server-side 'exportExcel' export.
  * Specify the `exportLocal` token to return a menu item for local ag-Grid export.
* Columns with `field === null` skipped for server-side export (considered spacer / structural
  columns).

## v10.0.0

### 💥 Breaking Changes

* **Access to the router API has changed** with the `XH` global now exposing `router` and
  `routerState` properties and a `navigate()` method directly.
* `ToastManager` has been deprecated. Use `XH.toast` instead.
* `Message` is no longer a public class (and its API has changed). Use `XH.message/confirm/alert`
  instead.
*  Export API has changed. The Built-in grid export now uses more powerful server-side support. To
   continue to use local AG based export, call method `GridModel.localExport()`. Built-in export
   needs to be enabled with the new property on `GridModel.enableExport`. See `GridModel` for more
   details.

### 🎁 Enhancements

* New Mobile controls and `AppContainer` provided services (impersonation, about, and version bars).
* Full-featured server-side Excel export for grids.

### 🐞 Bug Fixes

* Prevent automatic zooming upon input focus on mobile devices (#476).
* Clear the selection when showing the context menu for a record which is not already selected
  (#469).
* Fix to make lockout script readable by Compatibility Mode down to IE5.

### 📚 Libraries

* MobX `4.2.x -> 5.0.x`

[Commit Log](https://github.com/xh/hoist-react/compare/v9.0.0...v10.0.0)


## v9.0.0

### 💥 Breaking Changes

* **Hoist-provided mixins (decorators) have been refactored to be more granular and have been broken
  out of `HoistComponent`.**
  * New discrete mixins now exist for `LayoutSupport` and `ContextMenuSupport` - these should be
    added directly to components that require the functionality they add for auto-handling of
    layout-related props and support for showing right-click menus. The corresponding options on
    `HoistComponent` that used to enable them have been removed.
  * For consistency, we have also renamed `EventTarget -> EventSupport` and `Reactive ->
    ReactiveSupport` mixins. These both continue to be auto-applied to HoistModel and HoistService
    classes, and ReactiveSupport enabled by default in HoistComponent.
* **The Context menu API has changed.** The `ContextMenuSupport` mixin now specifies an abstract
  `getContextMenuItems()` method for component implementation (replacing the previous
  `renderContextMenu()` method). See the new [`ContextMenuItem` class for what these items support,
  as well as several static default items that can be used.
  * The top-level `AppContainer` no longer provides a default context menu, instead allowing the
    browser's own context menu to show unless an app / component author has implemented custom
    context-menu handling at any level of their component hierarchy.

### 🐞 Bug Fixes

* TabContainer active tab can become out of sync with the router state (#451)
  * ⚠️ Note this also involved a change to the `TabContainerModel` API - `activateTab()` is now the
    public method to set the active tab and ensure both the tab and the route land in the correct
    state.
* Remove unintended focused cell borders that came back with the prior ag-Grid upgrade.

[Commit Log](https://github.com/xh/hoist-react/compare/v8.0.0...v9.0.0)


## v8.0.0

Hoist React v8 brings a big set of improvements and fixes, some API and package re-organizations,
and ag-Grid upgrade, and more. 🚀

### 💥 Breaking Changes

* **Component package directories have been re-organized** to provide better symmetry between
  pre-existing "desktop" components and a new set of mobile-first component. Current desktop
  applications should replace imports from `@xh/hoist/cmp/xxx` with `@xh/hoist/desktop/cmp/xxx`.
  * Important exceptions include several classes within `@xh/hoist/cmp/layout/`, which remain
    cross-platform.
  * `Panel` and `Resizable` components have moved to their own packages in
    `@xh/hoist/desktop/cmp/panel` and `@xh/hoist/desktop/cmp/resizable`.
* **Multiple changes and improvements made to tab-related APIs and components.**
  * The `TabContainerModel` constructor API has changed, notably `children` -> `tabs`, `useRoutes` ->
    `route` (to specify a starting route as a string) and `switcherPosition` has moved from a model
    config to a prop on the `TabContainer` component.
  * `TabPane` and `TabPaneModel` have been renamed `Tab` and `TabModel`, respectively, with several
    related renames.
* **Application entry-point classes decorated with `@HoistApp` must implement the new getter method
  `containerClass()`** to specify the platform specific component used to wrap the app's
  `componentClass`.
  * This will typically be `@xh/hoist/[desktop|mobile]/AppContainer` depending on platform.

### 🎁 New Features

* **Tab-related APIs re-worked and improved**, including streamlined support for routing, a new
  `tabRenderMode` config on `TabContainerModel`, and better naming throughout.
* **Ag-grid updated to latest v18.x** - now using native flex for overall grid layout and sizing
  controls, along with multiple other vendor improvements.
* Additional `XH` API methods exposed for control of / integration with Router5.
* The core `@HoistComponent` decorated now installs a new `isDisplayed` getter to report on
  component visibility, taking into account the visibility of its ancestors in the component tree.
* Mobile and Desktop app package / component structure made more symmetrical (#444).
* Initial versions of multiple new mobile components added to the toolkit.
* Support added for **`IdleService` - automatic app suspension on inactivity** (#427).
* Hoist wrapper added for the low-level Blueprint **button component** - provides future hooks into
  button customizations and avoids direct BP import (#406).
* Built-in support for collecting user feedback via a dedicated dialog, convenient XH methods and
  default appBar button (#379).
* New `XH.isDevelopmentMode` constant added, true when running in local Webpack dev-server mode.
* CSS variables have been added to customize and standardize the Blueprint "intent" based styling,
  with defaults adjusted to be less distracting (#420).

### 🐞 Bug Fixes

* Preference-related events have been standardized and bugs resolved related to pushAsync() and the
  `prefChange` event (ee93290).
* Admin log viewer auto-refreshes in tail-mode (#330).
* Distracting grid "loading" overlay removed (#401).
* Clipboard button ("click-to-copy" functionality) restored (#442).

[Commit Log](https://github.com/xh/hoist-react/compare/v7.2.0...v8.0.0)

## v7.2.0

### 🎁 New Features

+ Admin console grids now outfitted with column choosers and grid state. #375
+ Additional components for Onsen UI mobile development.

### 🐞 Bug Fixes

+ Multiple improvements to the Admin console config differ. #380 #381 #392

[Commit Log](https://github.com/xh/hoist-react/compare/v7.1.0...v7.2.0)

## v7.1.0

### 🎁 New Features

* Additional kit components added for Onsen UI mobile development.

### 🐞 Bug Fixes

* Dropdown fields no longer default to `commitOnChange: true` - avoiding unexpected commits of
  type-ahead query values for the comboboxes.
* Exceptions thrown from FetchService more accurately report the remote host when unreachable, along
  with some additional enhancements to fetch exception reporting for clarity.

[Commit Log](https://github.com/xh/hoist-react/compare/v7.0.0...v7.1.0)

## v7.0.0

### 💥 Breaking Changes

* **Restructuring of core `App` concept** with change to new `@HoistApp` decorator and conventions
  around defining `App.js` and `AppComponent.js` files as core app entry points. `XH.app` now
  installed to provide access to singleton instance of primary app class. See #387.

### 🎁 New Features

* **Added `AppBar` component** to help further standardize a pattern for top-level application
  headers.
* **Added `SwitchField` and `SliderField`** form field components.
* **Kit package added for Onsen UI** - base component library for mobile development.
* **Preferences get a group field for better organization**, parity with AppConfigs. (Requires
  hoist-core 3.1.x.)

### 🐞 Bug Fixes

* Improvements to `Grid` component's interaction with underlying ag-Grid instance, avoiding extra
  renderings and unwanted loss of state. 03de0ae7

[Commit Log](https://github.com/xh/hoist-react/compare/v6.0.0...v7.0.0)


## v6.0.0

### 💥 Breaking Changes

* API for `MessageModel` has changed as part of the feature addition noted below, with `alert()` and
  `confirm()` replaced by `show()` and new `XH` convenience methods making the need for direct calls
  rare.
* `TabContainerModel` no longer takes an `orientation` prop, replaced by the more flexible
  `switcherPosition` as noted below.

### 🎁 New Features

* **Initial version of grid state** now available, supporting easy persistence of user grid column
  selections and sorting. The `GridModel` constructor now takes a `stateModel` argument, which in
  its simplest form is a string `xhStateId` used to persist grid state to local storage. See the
  [`GridStateModel` class](https://github.com/xh/hoist-react/blob/develop/cmp/grid/GridStateModel.js)
  for implementation details. #331
* The **Message API** has been improved and simplified, with new `XH.confirm()` and `XH.alert()`
  methods providing an easy way to show pop-up alerts without needing to manually construct or
  maintain a `MessageModel`. #349
* **`TabContainer` components can now be controlled with a remote `TabSwitcher`** that does not need
  to be directly docked to the container itself. Specify `switcherPosition:none` on the
  `TabContainerModel` to suppress showing the switching affordance on the tabs themselves and
  instantiate a `TabSwitcher` bound to the same model to control a tabset from elsewhere in the
  component hierarchy. In particular, this enabled top-level application tab navigation to move up
  into the top toolbar, saving vertical space in the layout. #368
* `DataViewModel` supports an `emptyText` config.

### 🐞 Bugfixes

* Dropdown fields no longer fire multiple commit messages, and no longer commit partial entries
  under some circumstances. #353 and #354
* Grids resizing fixed when shrinking the containing component. #357

[Commit Log](https://github.com/xh/hoist-react/compare/v5.0.0...v6.0.0)


## v5.0.0

### 💥 Breaking Changes

* **Multi environment configs have been unwound** See these release notes/instructions for how to
  migrate: https://github.com/xh/hoist-core/releases/tag/release-3.0.0
* **Breaking change to context menus in dataviews and grids not using the default context menu:**
  StoreContextMenu no longer takes an array of items as an argument to its constructor. Instead it
  takes a configuration object with an ‘items’ key that will point to any current implementation’s
  array of items. This object can also contain an optional gridModel argument which is intended to
  support StoreContextMenuItems that may now be specified as known ‘hoist tokens’, currently limited
  to a ‘colChooser’ token.

### 🎁 New Features

* Config differ presents inline view, easier to read diffs now.
* Print Icon added!

### 🐞 Bugfixes

* Update processFailedLoad to loadData into gridModel store, Fixes #337
* Fix regression to ErrorTracking. Make errorTrackingService safer/simpler to call at any point in
  life-cycle.
*  Fix broken LocalStore state.
* Tweak flex prop for charts. Side by side charts in a flexbox now auto-size themselves! Fixes #342
* Provide token parsing for storeContextMenus. Context menus are all grown up! Fixes #300

## v4.0.1

### 🐞 Bugfixes

* DataView now properly re-renders its items when properties on their records change (and the ID
  does not)


## v4.0.0

### 💥 Breaking Changes

* **The `GridModel` selection API has been reworked for clarity.** These models formerly exposed
  their selectionModel as `grid.selection` - now that getter returns the selected records. A new
  `selectedRecord` getter is also available to return a single selection, and new string shortcut
  options are available when configuring GridModel selection behavior.
* **Grid components can now take an `agOptions` prop** to pass directly to the underlying ag-grid
  component, as well as an `onRowDoubleClicked` handler function.
  16be2bfa10e5aab4ce8e7e2e20f8569979dd70d1

### 🎁 New Features

* Additional core components have been updated with built-in `layoutSupport`, allowing developers to
  set width/height/flex and other layout properties directly as top-level props for key comps such
  as Grid, DataView, and Chart. These special props are processed via `elemFactory` into a
  `layoutConfig` prop that is now passed down to the underlying wrapper div for these components.
  081fb1f3a2246a4ff624ab123c6df36c1474ed4b

### 🐞 Bugfixes

* Log viewer tail mode now working properly for long log files - #325


## v3.0.1

### 🐞 Bugfixes

* FetchService throws a dedicated exception when the server is unreachable, fixes a confusing
  failure case detailed in #315


## v3.0.0

### 💥 Breaking Changes

* **An application's `AppModel` class must now implement a new `checkAccess()` method.** This method
  is passed the current user, and the appModel should determine if that user should see the UI and
  return an object with a `hasAccess` boolean and an optional `message` string. For a return with
  `hasAccess: false`, the framework will render a lockout panel instead of the primary UI.
  974c1def99059f11528c476f04e0d8c8a0811804
  * Note that this is only a secondary level of "security" designed to avoid showing an unauthorized
    user a confusing / non-functional UI. The server or any other third-party data sources must
    always be the actual enforcer of access to data or other operations.
* **We updated the APIs for core MobX helper methods added to component/model/service classes.** In
  particular, `addReaction()` was updated to take a more declarative / clear config object.
  8169123a4a8be6940b747e816cba40bd10fa164e
  * See Reactive.js - the mixin that provides this functionality.

### 🎁 New Features

* Built-in client-side lockout support, as per above.

### 🐞 Bugfixes

* None

------------------------------------------

Copyright © 2020 Extremely Heavy Industries Inc. - all rights reserved

------------------------------------------

📫☎️🌎 info@xh.io | https://xh.io/contact<|MERGE_RESOLUTION|>--- conflicted
+++ resolved
@@ -11,16 +11,13 @@
 * Added a `ensureSelectionVisible` method to GridModel to scroll selection into view.
 * `Column` now accepts a `tooltipElement` config for custom React tooltip components in the Grid
 * `PanelModel` now accepts a `maxSize` config.
-<<<<<<< HEAD
 * `getRelativeTimestamp` and `RelativeTimeStamp`, now support a `relativeTo` option, 
 allowing for timestamps relative to times other than now.
 * `getRelativeTimestamp` and `RelativeTimeStamp` now use a more standard moment.js routine for 
 their underlying implementation. 
-=======
 * If a `TreeMap` is associated with a grid, the grid will now scroll to display the item selected in
   the map.
 * `GridModel.emptyText` can now be set dynamically, with changes reflected in the grid.
->>>>>>> 8197ac10
 
 ### 💥 Breaking Changes
 
